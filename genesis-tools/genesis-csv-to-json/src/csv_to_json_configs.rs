--- conflicted
+++ resolved
@@ -3,16 +3,10 @@
 
 use near::config::{
     get_initial_supply, Config, BLOCK_PRODUCER_KICKOUT_THRESHOLD, CHUNK_PRODUCER_KICKOUT_THRESHOLD,
-<<<<<<< HEAD
-    CONFIG_FILENAME, DEVELOPER_PERCENT, EXPECTED_EPOCH_LENGTH, GAS_PRICE_ADJUSTMENT_RATE,
-    GENESIS_CONFIG_FILENAME, INITIAL_GAS_LIMIT, MAX_INFLATION_RATE, MIN_GAS_PRICE, NODE_KEY_FILE,
-    NUM_BLOCKS_PER_YEAR, NUM_BLOCK_PRODUCERS, PROTOCOL_PERCENT, TRANSACTION_VALIDITY_PERIOD,
-=======
     CONFIG_FILENAME, DEVELOPER_PERCENT, EXPECTED_EPOCH_LENGTH, FISHERMEN_THRESHOLD,
-    GAS_PRICE_ADJUSTMENT_RATE, GENESIS_CONFIG_FILENAME, INITIAL_GAS_LIMIT, INITIAL_GAS_PRICE,
-    MAX_INFLATION_RATE, NODE_KEY_FILE, NUM_BLOCKS_PER_YEAR, NUM_BLOCK_PRODUCERS, PROTOCOL_PERCENT,
+    GAS_PRICE_ADJUSTMENT_RATE, GENESIS_CONFIG_FILENAME, INITIAL_GAS_LIMIT, MAX_INFLATION_RATE,
+    MIN_GAS_PRICE, NODE_KEY_FILE, NUM_BLOCKS_PER_YEAR, NUM_BLOCK_PRODUCERS, PROTOCOL_PERCENT,
     TRANSACTION_VALIDITY_PERIOD,
->>>>>>> d0833476
 };
 use near::{GenesisConfig, NEAR_BASE};
 use near_network::types::PROTOCOL_VERSION;
@@ -25,7 +19,11 @@
 
 fn verify_total_supply(total_supply: Balance, chain_id: &String) {
     if chain_id == "mainnet" {
-        assert_eq!(total_supply, 1_000_000_000, "Total supply should be exactly 1 billion");
+        assert_eq!(
+            total_supply,
+            1_000_000_000 * NEAR_BASE,
+            "Total supply should be exactly 1 billion"
+        );
     } else if total_supply > 10_000_000_000 * NEAR_BASE
         && (chain_id == "testnet" || chain_id == "stakewars")
     {
@@ -85,11 +83,8 @@
         num_blocks_per_year: NUM_BLOCKS_PER_YEAR,
         protocol_treasury_account: treasury,
         chunk_producer_kickout_threshold: CHUNK_PRODUCER_KICKOUT_THRESHOLD,
-<<<<<<< HEAD
         min_gas_price: MIN_GAS_PRICE,
-=======
         fishermen_threshold: FISHERMEN_THRESHOLD,
->>>>>>> d0833476
     };
 
     // Write all configs to files.
