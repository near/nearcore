//! Tools for creating a genesis block.

pub mod state_dump;

use std::collections::BTreeMap;
use std::convert::TryFrom;
use std::path::{Path, PathBuf};
use std::sync::Arc;

use indicatif::{ProgressBar, ProgressStyle};

use crate::state_dump::StateDump;
use near_chain::types::BlockHeaderInfo;
use near_chain::{Block, Chain, ChainStore, RuntimeAdapter};
use near_chain_configs::Genesis;
use near_crypto::{InMemorySigner, KeyType};
use near_primitives::account::{AccessKey, Account};
use near_primitives::block::{genesis_chunks, Tip};
use near_primitives::contract::ContractCode;
use near_primitives::hash::{hash, CryptoHash};
use near_primitives::runtime::config_store::RuntimeConfigStore;
use near_primitives::shard_layout::{account_id_to_shard_id, ShardUId};
use near_primitives::state_record::StateRecord;
use near_primitives::types::chunk_extra::ChunkExtra;
use near_primitives::types::{AccountId, Balance, EpochId, ShardId, StateChangeCause, StateRoot};
use near_store::{
    create_store, get_account, set_access_key, set_account, set_code, Store, TrieUpdate,
};
use nearcore::{get_store_path, NightshadeRuntime};

fn get_account_id(account_index: u64) -> AccountId {
    AccountId::try_from(format!("near_{}_{}", account_index, account_index)).unwrap()
}

pub type Result<T> = std::result::Result<T, Box<dyn std::error::Error>>;

pub struct GenesisBuilder {
    home_dir: PathBuf,
    // We hold this temporary directory to avoid deletion through deallocation.
    #[allow(dead_code)]
    tmpdir: tempfile::TempDir,
    genesis: Arc<Genesis>,
    store: Arc<Store>,
    runtime: NightshadeRuntime,
    unflushed_records: BTreeMap<ShardId, Vec<StateRecord>>,
    roots: BTreeMap<ShardId, StateRoot>,
    state_updates: BTreeMap<ShardId, TrieUpdate>,

    // Things that can be set.
    additional_accounts_num: u64,
    additional_accounts_code: Option<Vec<u8>>,
    additional_accounts_code_hash: CryptoHash,

    print_progress: bool,
}

impl GenesisBuilder {
    pub fn from_config_and_store(
        home_dir: &Path,
        genesis: Arc<Genesis>,
        store: Arc<Store>,
    ) -> Self {
        let tmpdir = tempfile::Builder::new().prefix("storage").tempdir().unwrap();
<<<<<<< HEAD
        let runtime = NightshadeRuntime::default(tmpdir.path(), store.clone(), &genesis);
=======
        let runtime = NightshadeRuntime::new(
            tmpdir.path(),
            store.clone(),
            &genesis,
            // Since we are not using runtime as an actor
            // there is no reason to track accounts or shards.
            vec![],
            vec![],
            None,
            None,
            RuntimeConfigStore::new(Some(&genesis.config.runtime_config)),
        );
>>>>>>> 6abb5b8b
        Self {
            home_dir: home_dir.to_path_buf(),
            tmpdir,
            genesis,
            store,
            runtime,
            unflushed_records: Default::default(),
            roots: Default::default(),
            state_updates: Default::default(),
            additional_accounts_num: 0,
            additional_accounts_code: None,
            additional_accounts_code_hash: CryptoHash::default(),
            print_progress: false,
        }
    }

    pub fn from_config(home_dir: &Path, genesis: Arc<Genesis>) -> Self {
        let store = create_store(&get_store_path(home_dir));
        Self::from_config_and_store(home_dir, genesis, store)
    }

    pub fn print_progress(mut self) -> Self {
        self.print_progress = true;
        self
    }

    pub fn add_additional_accounts(mut self, num: u64) -> Self {
        self.additional_accounts_num = num;
        self
    }

    pub fn add_additional_accounts_contract(mut self, contract_code: Vec<u8>) -> Self {
        self.additional_accounts_code_hash = hash(&contract_code);
        self.additional_accounts_code = Some(contract_code);
        self
    }

    pub fn build(mut self) -> Result<Self> {
        // First, apply whatever is defined by the genesis config.
        let (_store, roots) = self.runtime.genesis_state();
        let genesis_shard_version = self.genesis.config.shard_layout.version();
        self.roots = roots.into_iter().enumerate().map(|(k, v)| (k as u64, v)).collect();
        self.state_updates = self
            .roots
            .iter()
            .map(|(shard_idx, root)| {
                (
                    *shard_idx,
                    self.runtime.get_tries().new_trie_update(
                        ShardUId { version: genesis_shard_version, shard_id: *shard_idx as u32 },
                        *root,
                    ),
                )
            })
            .collect();
        self.unflushed_records =
            self.roots.keys().cloned().map(|shard_idx| (shard_idx, vec![])).collect();

        let num_shards = self.genesis.config.shard_layout.num_shards();
        let total_accounts_num = self.additional_accounts_num * num_shards;
        let bar = ProgressBar::new(total_accounts_num as _);
        bar.set_style(ProgressStyle::default_bar().template(
            "[elapsed {elapsed_precise} remaining {eta_precise}] Writing into storage {bar} {pos:>7}/{len:7}",
        ));
        // Add records in chunks of 3000 per shard for memory efficiency reasons.
        for i in 0..total_accounts_num {
            let account_id = get_account_id(i);
            self.add_additional_account(account_id)?;
            bar.inc(1);
        }

        for shard_id in 0..num_shards {
            self.flush_shard_records(shard_id)?;
        }
        bar.finish();
        self.write_genesis_block()?;
        Ok(self)
    }

    pub fn dump_state(self) -> Result<Self> {
        let state_dump =
            StateDump { store: self.store.clone(), roots: self.roots.values().cloned().collect() };
        state_dump.save_to_dir(self.home_dir.clone())?;
        Ok(self)
    }

    fn flush_shard_records(&mut self, shard_idx: ShardId) -> Result<()> {
        let records = self.unflushed_records.insert(shard_idx, vec![]).unwrap_or_default();
        if records.is_empty() {
            return Ok(());
        }
        let mut state_update =
            self.state_updates.remove(&shard_idx).expect("State updates are always available");

        // Compute storage usage and update accounts.
        for (account_id, storage_usage) in self
            .runtime
            .runtime
            .compute_storage_usage(&records, &self.genesis.config.runtime_config)
        {
            let mut account =
                get_account(&state_update, &account_id)?.expect("We should've created account");
            account.set_storage_usage(storage_usage);
            set_account(&mut state_update, account_id, &account);
        }
        let tries = self.runtime.get_tries();
        state_update.commit(StateChangeCause::InitialState);
        let trie_changes = state_update.finalize()?.0;
        let genesis_shard_version = self.genesis.config.shard_layout.version();
        let shard_uid = ShardUId { version: genesis_shard_version, shard_id: shard_idx as u32 };
        let (store_update, root) = tries.apply_all(&trie_changes, shard_uid)?;
        store_update.commit()?;

        self.roots.insert(shard_idx, root.clone());
        self.state_updates.insert(shard_idx, tries.new_trie_update(shard_uid, root));
        Ok(())
    }

    fn write_genesis_block(&mut self) -> Result<()> {
        let genesis_chunks = genesis_chunks(
            self.roots.values().cloned().collect(),
            self.genesis.config.shard_layout.num_shards(),
            self.genesis.config.gas_limit,
            self.genesis.config.genesis_height,
            self.genesis.config.protocol_version,
        );
        let genesis = Block::genesis(
            self.genesis.config.protocol_version,
            genesis_chunks.into_iter().map(|chunk| chunk.take_header()).collect(),
            self.genesis.config.genesis_time,
            self.genesis.config.genesis_height,
            self.genesis.config.min_gas_price,
            self.genesis.config.total_supply,
            Chain::compute_bp_hash(&self.runtime, EpochId::default(), &CryptoHash::default())?,
        );

        let mut store = ChainStore::new(self.store.clone(), self.genesis.config.genesis_height);
        let mut store_update = store.store_update();

        store_update.merge(
            self.runtime
                .add_validator_proposals(BlockHeaderInfo::new(&genesis.header(), 0))
                .unwrap(),
        );
        store_update
            .save_block_header(genesis.header().clone())
            .expect("save genesis block header shouldn't fail");
        store_update.save_block(genesis.clone());

        for (chunk_header, state_root) in genesis.chunks().iter().zip(self.roots.values()) {
            store_update.save_chunk_extra(
                &genesis.hash(),
                &ShardUId::from_shard_id_and_layout(
                    chunk_header.shard_id(),
                    &self.genesis.config.shard_layout,
                ),
                ChunkExtra::new(
                    state_root,
                    CryptoHash::default(),
                    vec![],
                    0,
                    self.genesis.config.gas_limit.clone(),
                    0,
                ),
            );
        }

        let head = Tip::from_header(&genesis.header());
        store_update.save_head(&head).unwrap();
        store_update.save_final_head(&head).unwrap();
        store_update.commit().unwrap();

        Ok(())
    }

    fn add_additional_account(&mut self, account_id: AccountId) -> Result<()> {
        let testing_init_balance: Balance = 10u128.pow(30);
        let testing_init_stake: Balance = 0;
        let shard_id = account_id_to_shard_id(&account_id, &self.genesis.config.shard_layout);
        let mut records = self.unflushed_records.remove(&shard_id).unwrap_or_default();
        let mut state_update =
            self.state_updates.remove(&shard_id).expect("State update should have been added");

        let signer =
            InMemorySigner::from_seed(account_id.clone(), KeyType::ED25519, account_id.as_ref());
        let account = Account::new(
            testing_init_balance,
            testing_init_stake,
            self.additional_accounts_code_hash,
            0,
        );
        set_account(&mut state_update, account_id.clone(), &account);
        let account_record = StateRecord::Account { account_id: account_id.clone(), account };
        records.push(account_record);
        let access_key_record = StateRecord::AccessKey {
            account_id: account_id.clone(),
            public_key: signer.public_key.clone(),
            access_key: AccessKey::full_access(),
        };
        set_access_key(
            &mut state_update,
            account_id.clone(),
            signer.public_key,
            &AccessKey::full_access(),
        );
        records.push(access_key_record);
        if let Some(wasm_binary) = self.additional_accounts_code.as_ref() {
            let code = ContractCode::new(wasm_binary.clone(), None);
            set_code(&mut state_update, account_id.clone(), &code);
            let contract_record = StateRecord::Contract { account_id, code: wasm_binary.clone() };
            records.push(contract_record);
        }

        // Add records in chunks of 3000 per shard for memory efficiency reasons.
        const CHUNK_SIZE: usize = 3000;
        let num_records_to_flush = records.len();
        let needs_flush = num_records_to_flush >= CHUNK_SIZE;
        self.unflushed_records.insert(shard_id, records);
        self.state_updates.insert(shard_id, state_update);

        if needs_flush {
            self.flush_shard_records(shard_id)?;
        }
        Ok(())
    }
}<|MERGE_RESOLUTION|>--- conflicted
+++ resolved
@@ -61,9 +61,6 @@
         store: Arc<Store>,
     ) -> Self {
         let tmpdir = tempfile::Builder::new().prefix("storage").tempdir().unwrap();
-<<<<<<< HEAD
-        let runtime = NightshadeRuntime::default(tmpdir.path(), store.clone(), &genesis);
-=======
         let runtime = NightshadeRuntime::new(
             tmpdir.path(),
             store.clone(),
@@ -71,12 +68,11 @@
             // Since we are not using runtime as an actor
             // there is no reason to track accounts or shards.
             vec![],
-            vec![],
+            false,
             None,
             None,
             RuntimeConfigStore::new(Some(&genesis.config.runtime_config)),
         );
->>>>>>> 6abb5b8b
         Self {
             home_dir: home_dir.to_path_buf(),
             tmpdir,
