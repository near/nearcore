//! Tools for creating a genesis block.

use std::collections::BTreeMap;
use std::fs::File;
use std::io::Write;
use std::path::{Path, PathBuf};
use std::sync::Arc;

use borsh::BorshSerialize;
use indicatif::{ProgressBar, ProgressStyle};

use near_chain::types::BlockHeaderInfo;
use near_chain::{Block, Chain, ChainStore, RuntimeAdapter};
use near_chain_configs::Genesis;
use near_crypto::{InMemorySigner, KeyType};
use near_primitives::account::{AccessKey, Account};
use near_primitives::block::{genesis_chunks, Tip};
use near_primitives::contract::ContractCode;
use near_primitives::hash::{hash, CryptoHash};
use near_primitives::state_record::StateRecord;
use near_primitives::types::{
    AccountId, Balance, ChunkExtra, EpochId, ShardId, StateChangeCause, StateRoot,
};
use near_store::{
    create_store, get_account, set_access_key, set_account, set_code, ColState, Store, TrieUpdate,
};
use neard::{get_store_path, NightshadeRuntime};

fn get_account_id(account_index: u64) -> String {
    format!("near_{}_{}", account_index, account_index)
}

pub type Result<T> = std::result::Result<T, Box<dyn std::error::Error>>;

pub struct GenesisBuilder {
    home_dir: PathBuf,
    // We hold this temporary directory to avoid deletion through deallocation.
    #[allow(dead_code)]
    tmpdir: tempfile::TempDir,
    genesis: Arc<Genesis>,
    store: Arc<Store>,
    runtime: NightshadeRuntime,
    unflushed_records: BTreeMap<ShardId, Vec<StateRecord>>,
    roots: BTreeMap<ShardId, StateRoot>,
    state_updates: BTreeMap<ShardId, TrieUpdate>,

    // Things that can be set.
    additional_accounts_num: u64,
    additional_accounts_code: Option<Vec<u8>>,
    additional_accounts_code_hash: CryptoHash,

    print_progress: bool,
}

impl GenesisBuilder {
    pub fn from_config_and_store(
        home_dir: &Path,
        genesis: Arc<Genesis>,
        store: Arc<Store>,
    ) -> Self {
        let tmpdir = tempfile::Builder::new().prefix("storage").tempdir().unwrap();
        let runtime = NightshadeRuntime::new(
            tmpdir.path(),
            store.clone(),
            Arc::clone(&genesis),
            // Since we are not using runtime as an actor
            // there is no reason to track accounts or shards.
            vec![],
            vec![],
        );
        Self {
            home_dir: home_dir.to_path_buf(),
            tmpdir,
            genesis,
            store,
            runtime,
            unflushed_records: Default::default(),
            roots: Default::default(),
            state_updates: Default::default(),
            additional_accounts_num: 0,
            additional_accounts_code: None,
            additional_accounts_code_hash: CryptoHash::default(),
            print_progress: false,
        }
    }

    pub fn from_config(home_dir: &Path, genesis: Arc<Genesis>) -> Self {
        let store = create_store(&get_store_path(home_dir));
        Self::from_config_and_store(home_dir, genesis, store)
    }

    pub fn print_progress(mut self) -> Self {
        self.print_progress = true;
        self
    }

    pub fn add_additional_accounts(mut self, num: u64) -> Self {
        self.additional_accounts_num = num;
        self
    }

    pub fn add_additional_accounts_contract(mut self, contract_code: Vec<u8>) -> Self {
        self.additional_accounts_code_hash = hash(&contract_code);
        self.additional_accounts_code = Some(contract_code);
        self
    }

    pub fn build(mut self) -> Result<Self> {
        // First, apply whatever is defined by the genesis config.
        let (_store, store_update, roots) = self.runtime.genesis_state();
        store_update.commit()?;
        self.roots = roots.into_iter().enumerate().map(|(k, v)| (k as u64, v)).collect();
        self.state_updates = self
            .roots
            .iter()
            .map(|(shard_idx, root)| {
                (*shard_idx, self.runtime.get_tries().new_trie_update(*shard_idx, *root))
            })
            .collect();
        self.unflushed_records =
            self.roots.keys().cloned().map(|shard_idx| (shard_idx, vec![])).collect();

        let total_accounts_num = self.additional_accounts_num * self.runtime.num_shards();
        let bar = ProgressBar::new(total_accounts_num as _);
        bar.set_style(ProgressStyle::default_bar().template(
            "[elapsed {elapsed_precise} remaining {eta_precise}] Writing into storage {bar} {pos:>7}/{len:7}",
        ));
        // Add records in chunks of 3000 per shard for memory efficiency reasons.
        for i in 0..total_accounts_num {
            let account_id = get_account_id(i);
            self.add_additional_account(account_id)?;
            bar.inc(1);
        }

        for shard_id in 0..self.runtime.num_shards() {
            self.flush_shard_records(shard_id)?;
        }
        bar.finish();
        self.write_genesis_block()?;
        Ok(self)
    }

    pub fn dump_state(self) -> Result<Self> {
        let mut dump_path = self.home_dir.clone();
        dump_path.push("state_dump");
        self.store.save_to_file(ColState, dump_path.as_path())?;
        {
            let mut roots_files = self.home_dir.clone();
            roots_files.push("genesis_roots");
            let mut file = File::create(roots_files)?;
            let roots: Vec<_> = self.roots.values().cloned().collect();
            let data = roots.try_to_vec()?;
            file.write_all(&data)?;
        }
        Ok(self)
    }

    fn flush_shard_records(&mut self, shard_idx: ShardId) -> Result<()> {
        let records = self.unflushed_records.insert(shard_idx, vec![]).unwrap_or_default();
        if records.is_empty() {
            return Ok(());
        }
        let mut state_update =
            self.state_updates.remove(&shard_idx).expect("State updates are always available");

        // Compute storage usage and update accounts.
        for (account_id, storage_usage) in self.runtime.runtime.compute_storage_usage(&records) {
            let mut account =
                get_account(&state_update, &account_id)?.expect("We should've created account");
            account.storage_usage = storage_usage;
            set_account(&mut state_update, account_id, &account);
        }
        let tries = self.runtime.get_tries();
        state_update.commit(StateChangeCause::InitialState);
        let trie_changes = state_update.finalize()?.0;
        let (store_update, root) = tries.apply_all(&trie_changes, shard_idx)?;
        store_update.commit()?;

        self.roots.insert(shard_idx, root.clone());
        self.state_updates.insert(shard_idx, tries.new_trie_update(shard_idx, root));
        Ok(())
    }

    fn write_genesis_block(&mut self) -> Result<()> {
        let genesis_chunks = genesis_chunks(
            self.roots.values().cloned().collect(),
            self.runtime.num_shards(),
            self.genesis.config.gas_limit,
            self.genesis.config.genesis_height,
        );
        let genesis = Block::genesis(
            self.genesis.config.protocol_version,
            genesis_chunks.into_iter().map(|chunk| chunk.header).collect(),
            self.genesis.config.genesis_time,
            self.genesis.config.genesis_height,
            self.genesis.config.min_gas_price,
            self.genesis.config.total_supply,
            Chain::compute_bp_hash(&self.runtime, EpochId::default(), &CryptoHash::default())?,
        );

        let mut store = ChainStore::new(self.store.clone(), self.genesis.config.genesis_height);
        let mut store_update = store.store_update();

<<<<<<< HEAD
        self.runtime
            .add_validator_proposals(
                CryptoHash::default(),
                genesis.hash(),
                genesis.header.inner_rest.random_value,
                genesis.header.inner_lite.height,
                0,
                genesis.hash(),
                vec![],
                vec![],
                vec![],
                self.genesis.config.total_supply.clone(),
            )
            .unwrap();
=======
        self.runtime.add_validator_proposals(BlockHeaderInfo::new(&genesis.header(), 0)).unwrap();
>>>>>>> bf5f2726
        store_update
            .save_block_header(genesis.header().clone())
            .expect("save genesis block header shouldn't fail");
        store_update.save_block(genesis.clone());

        for (chunk_header, state_root) in genesis.chunks().iter().zip(self.roots.values()) {
            store_update.save_chunk_extra(
                &genesis.hash(),
                chunk_header.inner.shard_id,
                ChunkExtra::new(
                    state_root,
                    CryptoHash::default(),
                    vec![],
                    0,
                    self.genesis.config.gas_limit.clone(),
                    0,
                ),
            );
        }

        let head = Tip::from_header(&genesis.header());
        store_update.save_head(&head).unwrap();
        store_update.save_sync_head(&head);
        store_update.commit().unwrap();

        Ok(())
    }

    fn add_additional_account(&mut self, account_id: AccountId) -> Result<()> {
        let testing_init_balance: Balance = 10u128.pow(30);
        let testing_init_stake: Balance = 0;
        let shard_id = self.runtime.account_id_to_shard_id(&account_id);
        let mut records = self.unflushed_records.remove(&shard_id).unwrap_or_default();
        let mut state_update =
            self.state_updates.remove(&shard_id).expect("State update should have been added");

        let signer = InMemorySigner::from_seed(&account_id, KeyType::ED25519, &account_id);
        let account = Account {
            amount: testing_init_balance,
            locked: testing_init_stake,
            code_hash: self.additional_accounts_code_hash,
            storage_usage: 0,
        };
        set_account(&mut state_update, account_id.clone(), &account);
        let account_record = StateRecord::Account { account_id: account_id.clone(), account };
        records.push(account_record);
        let access_key_record = StateRecord::AccessKey {
            account_id: account_id.clone(),
            public_key: signer.public_key.clone(),
            access_key: AccessKey::full_access(),
        };
        set_access_key(
            &mut state_update,
            account_id.clone(),
            signer.public_key,
            &AccessKey::full_access(),
        );
        records.push(access_key_record);
        if let Some(wasm_binary) = self.additional_accounts_code.as_ref() {
            let code = ContractCode::new(wasm_binary.clone());
            set_code(&mut state_update, account_id.clone(), &code);
            let contract_record = StateRecord::Contract { account_id, code: wasm_binary.clone() };
            records.push(contract_record);
        }

        // Add records in chunks of 3000 per shard for memory efficiency reasons.
        const CHUNK_SIZE: usize = 3000;
        let num_records_to_flush = records.len();
        let needs_flush = num_records_to_flush >= CHUNK_SIZE;
        self.unflushed_records.insert(shard_id, records);
        self.state_updates.insert(shard_id, state_update);

        if needs_flush {
            self.flush_shard_records(shard_id)?;
        }
        Ok(())
    }
}<|MERGE_RESOLUTION|>--- conflicted
+++ resolved
@@ -201,24 +201,7 @@
         let mut store = ChainStore::new(self.store.clone(), self.genesis.config.genesis_height);
         let mut store_update = store.store_update();
 
-<<<<<<< HEAD
-        self.runtime
-            .add_validator_proposals(
-                CryptoHash::default(),
-                genesis.hash(),
-                genesis.header.inner_rest.random_value,
-                genesis.header.inner_lite.height,
-                0,
-                genesis.hash(),
-                vec![],
-                vec![],
-                vec![],
-                self.genesis.config.total_supply.clone(),
-            )
-            .unwrap();
-=======
         self.runtime.add_validator_proposals(BlockHeaderInfo::new(&genesis.header(), 0)).unwrap();
->>>>>>> bf5f2726
         store_update
             .save_block_header(genesis.header().clone())
             .expect("save genesis block header shouldn't fail");
