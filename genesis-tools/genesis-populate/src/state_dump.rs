use borsh::{BorshDeserialize, BorshSerialize};
use near_primitives::types::StateRoot;
use near_store::{DBCol, Store, Temperature};
use std::fs::File;
use std::io::{Read, Write};
use std::path::{Path, PathBuf};

const STATE_DUMP_FILE: &str = "state_dump";
const GENESIS_ROOTS_FILE: &str = "genesis_roots";

pub struct StateDump {
    pub store: Store,
    pub roots: Vec<StateRoot>,
}

impl StateDump {
    pub fn from_dir(dir: &Path, store_home_dir: &Path) -> Self {
<<<<<<< HEAD
        let store = near_store::NodeStorage::opener(store_home_dir, &Default::default())
            .open()
            .get_store(Temperature::Hot);
=======
        let store = near_store::Store::opener(store_home_dir, &Default::default()).open().unwrap();
>>>>>>> a1337e96
        let state_file = dir.join(STATE_DUMP_FILE);
        store
            .load_from_file(DBCol::State, state_file.as_path())
            .expect("Failed to read state dump");
        let roots_files = dir.join(GENESIS_ROOTS_FILE);
        let mut file = File::open(roots_files).expect("Failed to open genesis roots file.");
        let mut data = vec![];
        file.read_to_end(&mut data).expect("Failed to read genesis roots file.");
        let roots: Vec<StateRoot> =
            BorshDeserialize::try_from_slice(&data).expect("Failed to deserialize genesis roots");
        Self { store, roots }
    }

    pub fn save_to_dir(self, dir: PathBuf) -> std::result::Result<(), Box<dyn std::error::Error>> {
        let mut dump_path = dir.clone();
        dump_path.push(STATE_DUMP_FILE);
        self.store.save_to_file(DBCol::State, dump_path.as_path())?;
        {
            let mut roots_files = dir;
            roots_files.push(GENESIS_ROOTS_FILE);
            let mut file = File::create(roots_files)?;
            let data = self.roots.try_to_vec()?;
            file.write_all(&data)?;
        }
        Ok(())
    }
}<|MERGE_RESOLUTION|>--- conflicted
+++ resolved
@@ -15,13 +15,10 @@
 
 impl StateDump {
     pub fn from_dir(dir: &Path, store_home_dir: &Path) -> Self {
-<<<<<<< HEAD
         let store = near_store::NodeStorage::opener(store_home_dir, &Default::default())
             .open()
+            .unwrap()
             .get_store(Temperature::Hot);
-=======
-        let store = near_store::Store::opener(store_home_dir, &Default::default()).open().unwrap();
->>>>>>> a1337e96
         let state_file = dir.join(STATE_DUMP_FILE);
         store
             .load_from_file(DBCol::State, state_file.as_path())
