--- conflicted
+++ resolved
@@ -11,13 +11,7 @@
         test_node_index: None,
     };
     node_cli::start_service(
-<<<<<<< HEAD
-        &config,
-        &node_cli::test_utils::create_passthrough_beacon_block_consensus_task,
-=======
-        base_path,
-        chain_spec_path,
+        config,
         node_cli::test_utils::spawn_pasthrough_consensus,
->>>>>>> eab903d3
     );
 }