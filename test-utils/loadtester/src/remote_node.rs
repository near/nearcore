use std::net::SocketAddr;
use std::sync::{Arc, RwLock};
use std::thread;
use std::time::{Duration, Instant};

use futures::Future;
use reqwest::r#async::Client as AsyncClient;
use reqwest::Client as SyncClient;

<<<<<<< HEAD
use nbor::Serializable;
use near_primitives::crypto::signer::InMemorySigner;
use near_primitives::rpc::AccountView;
use near_primitives::serialize::from_base;
=======
use near_primitives::account::AccessKey;
use near_primitives::crypto::signature::PublicKey;
use near_primitives::crypto::signer::InMemorySigner;
use near_primitives::serialize::{from_base, BaseEncode};
>>>>>>> 9f114fff
use near_primitives::transaction::SignedTransaction;
use near_primitives::types::{AccountId, Nonce};

const CONNECT_TIMEOUT: Duration = Duration::from_secs(10);
/// Maximum number of blocks that can be fetched through a single RPC request.
pub const MAX_BLOCKS_FETCH: u64 = 20;
const VALUE_NOT_STR_ERR: &str = "Value is not str";
const VALUE_NOT_ARR_ERR: &str = "Value is not array";

/// Maximum number of times we retry a single RPC.
const MAX_RETRIES_PER_RPC: usize = 10;
const MAX_RETRIES_REACHED_ERR: &str = "Exceeded maximum number of retries per RPC";

/// Maximum time we wait for the given RPC.
const MAX_WAIT_RPC: Duration = Duration::from_secs(60);
const MAX_WAIT_REACHED_ERR: &str = "Exceeded maximum wait on RPC";

pub struct RemoteNode {
    pub addr: SocketAddr,
    pub signers: Vec<Arc<InMemorySigner>>,
    pub nonces: Vec<Nonce>,
    pub url: String,
    async_client: Arc<AsyncClient>,
    sync_client: SyncClient,
}

pub fn wait<F, T>(mut f: F) -> T
where
    F: FnMut() -> Result<T, Box<dyn std::error::Error>>,
{
    let started = Instant::now();
    loop {
        match f() {
            Ok(r) => return r,
            Err(err) => {
                if Instant::now().duration_since(started) > MAX_WAIT_RPC {
                    panic!("{}: {}", MAX_WAIT_REACHED_ERR, err);
                } else {
                    thread::sleep(Duration::from_millis(100));
                }
            }
        }
    }
}

pub fn try_wait<F, T>(mut f: F) -> Result<T, Box<dyn std::error::Error>>
where
    F: FnMut() -> Result<T, Box<dyn std::error::Error>>,
{
    let started = Instant::now();
    loop {
        match f() {
            Ok(r) => return Ok(r),
            Err(err) => {
                if Instant::now().duration_since(started) > MAX_WAIT_RPC {
                    return Err(err);
                } else {
                    thread::sleep(Duration::from_millis(100));
                }
            }
        }
    }
}

pub fn get_result<F, T>(f: F) -> T
where
    F: Fn() -> Result<T, Box<dyn std::error::Error>>,
{
    let mut curr = 0;
    loop {
        match f() {
            Ok(r) => return r,
            Err(err) => {
                if curr == MAX_RETRIES_PER_RPC - 1 {
                    panic!("{}: {}", MAX_RETRIES_REACHED_ERR, err);
                } else {
                    curr += 1;
                }
            }
        };
    }
}

impl RemoteNode {
    pub fn new(addr: SocketAddr, signers_accs: &[AccountId]) -> Arc<RwLock<Self>> {
        let url = format!("http://{}", addr);
        let signers: Vec<_> = signers_accs
            .iter()
            .map(|s| Arc::new(InMemorySigner::from_seed(s.as_str(), s.as_str())))
            .collect();
        let nonces = vec![0; signers.len()];
        let async_client = Arc::new(
            AsyncClient::builder()
                .use_rustls_tls()
                .connect_timeout(CONNECT_TIMEOUT)
                .build()
                .unwrap(),
        );

        let sync_client = SyncClient::builder()
            .use_rustls_tls()
            .connect_timeout(CONNECT_TIMEOUT)
            .build()
            .unwrap();
        let mut result = Self { addr, signers, nonces, url, async_client, sync_client };

        // Wait for the node to be up.
        wait(|| result.health_ok());

        // Collect nonces.
        result.get_nonces(signers_accs);
        Arc::new(RwLock::new(result))
    }

    /// Get nonces for the given list of signers.
    fn get_nonces(&mut self, accounts: &[AccountId]) {
        let nonces: Vec<Nonce> = accounts
            .iter()
            .zip(self.signers.iter().map(|s| &s.public_key))
            .map(|(account_id, public_key)| {
                get_result(|| self.get_access_key(&account_id, &public_key)).unwrap().nonce
            })
            .collect();
        self.nonces = nonces;
    }

    fn get_access_key(
        &self,
        account_id: &AccountId,
<<<<<<< HEAD
    ) -> Result<AccountView, Box<dyn std::error::Error>> {
=======
        public_key: &PublicKey,
    ) -> Result<Option<AccessKey>, Box<dyn std::error::Error>> {
>>>>>>> 9f114fff
        let url = format!("{}{}", self.url, "/abci_query");
        let response: serde_json::Value = self
            .sync_client
            .post(url.as_str())
            .form(&[("path", format!("\"access_key/{}/{}\"", account_id, public_key.to_base()))])
            .send()?
            .json()?;
        let bytes =
            from_base(response["result"]["response"]["value"].as_str().ok_or(VALUE_NOT_STR_ERR)?)?;
        let s = std::str::from_utf8(&bytes)?;
        Ok(serde_json::from_str(s)?)
    }

    fn health_ok(&self) -> Result<(), Box<dyn std::error::Error>> {
        let url = format!("{}{}", self.url, "/status");
        Ok(self.sync_client.post(url.as_str()).send().map(|_| ())?)
    }

    /// Sends transaction using `broadcast_tx_sync` using non-blocking Futures.
    pub fn add_transaction_async(
        &self,
        transaction: SignedTransaction,
    ) -> Box<dyn Future<Item = (), Error = String> + Send> {
        let bytes = transaction.to_vec().unwrap();
        let url = format!("{}{}", self.url, "/broadcast_tx_sync");
        let response = self
            .async_client
            .post(url.as_str())
            .form(&[("tx", format!("0x{}", hex::encode(&bytes)))])
            .send()
            .map(|_| ())
            .map_err(|err| format!("{}", err));
        Box::new(response)
    }

    /// Sends transactions using `broadcast_tx_sync` using blocking code. Return hash of
    /// the transaction.
    pub fn add_transaction(
        &self,
        transaction: SignedTransaction,
    ) -> Result<String, Box<dyn std::error::Error>> {
        let bytes = transaction.to_vec().unwrap();
        let url = format!("{}{}", self.url, "/broadcast_tx_sync");
        let result: serde_json::Value = self
            .sync_client
            .post(url.as_str())
            .form(&[("tx", format!("0x{}", hex::encode(&bytes)))])
            .send()?
            .json()?;
        Ok(result["result"]["hash"].as_str().ok_or(VALUE_NOT_STR_ERR)?.to_owned())
    }

    /// Returns block height if transaction is committed to a block.
    pub fn transaction_committed(&self, hash: &String) -> Result<u64, Box<dyn std::error::Error>> {
        let url = format!("{}{}", self.url, "/tx");
        let response: serde_json::Value = self
            .sync_client
            .post(url.as_str())
            .form(&[("hash", format!("0x{}", hash))])
            .send()?
            .json()?;
        Ok(response["result"]["height"].as_str().ok_or(VALUE_NOT_STR_ERR)?.parse()?)
    }

    pub fn get_current_height(&self) -> Result<u64, Box<dyn std::error::Error>> {
        let url = format!("{}{}", self.url, "/status");
        let response: serde_json::Value = self.sync_client.post(url.as_str()).send()?.json()?;
        Ok(response["result"]["sync_info"]["latest_block_height"]
            .as_str()
            .ok_or(VALUE_NOT_STR_ERR)?
            .parse()?)
    }

    // This does not work because Tendermint RPC returns garbage: https://pastebin.com/RUbEdqt6
    pub fn block_result_codes(
        &self,
        height: u64,
    ) -> Result<Vec<(u32, String)>, Box<dyn std::error::Error>> {
        let url = format!("{}{}", self.url, "/block_results");
        let response: serde_json::Value = self
            .sync_client
            .post(url.as_str())
            .form(&[("height", format!("{}", height))])
            .send()?
            .json()?;

        let mut results = vec![];
        for result in response["result"]["results"].as_array().ok_or(VALUE_NOT_ARR_ERR)? {
            results.push((
                result["code"].as_str().ok_or(VALUE_NOT_STR_ERR)?.parse::<u32>()?,
                result["data"].as_str().ok_or(VALUE_NOT_STR_ERR)?.to_owned(),
            ));
        }
        Ok(results)
    }

    pub fn get_transactions(
        &self,
        min_height: u64,
        max_height: u64,
    ) -> Result<u64, Box<dyn std::error::Error>> {
        assert!(max_height - min_height <= MAX_BLOCKS_FETCH, "Too many blocks to fetch");
        let url = format!("{}{}", self.url, "/blockchain");
        let response: serde_json::Value = self
            .sync_client
            .post(url.as_str())
            .form(&[
                ("minHeight", format!("{}", min_height)),
                ("maxHeight", format!("{}", max_height)),
            ])
            .send()?
            .json()?;
        let mut result = 0u64;
        for block_meta in response["result"]["block_metas"].as_array().ok_or(VALUE_NOT_ARR_ERR)? {
            result += block_meta["header"]["num_txs"]
                .as_str()
                .ok_or(VALUE_NOT_STR_ERR)?
                .parse::<u64>()?;
        }

        Ok(result)
    }
}<|MERGE_RESOLUTION|>--- conflicted
+++ resolved
@@ -7,17 +7,11 @@
 use reqwest::r#async::Client as AsyncClient;
 use reqwest::Client as SyncClient;
 
-<<<<<<< HEAD
 use nbor::Serializable;
-use near_primitives::crypto::signer::InMemorySigner;
-use near_primitives::rpc::AccountView;
-use near_primitives::serialize::from_base;
-=======
-use near_primitives::account::AccessKey;
 use near_primitives::crypto::signature::PublicKey;
 use near_primitives::crypto::signer::InMemorySigner;
+use near_primitives::rpc::AccessKeyView;
 use near_primitives::serialize::{from_base, BaseEncode};
->>>>>>> 9f114fff
 use near_primitives::transaction::SignedTransaction;
 use near_primitives::types::{AccountId, Nonce};
 
@@ -147,12 +141,8 @@
     fn get_access_key(
         &self,
         account_id: &AccountId,
-<<<<<<< HEAD
-    ) -> Result<AccountView, Box<dyn std::error::Error>> {
-=======
         public_key: &PublicKey,
-    ) -> Result<Option<AccessKey>, Box<dyn std::error::Error>> {
->>>>>>> 9f114fff
+    ) -> Result<Option<AccessKeyView>, Box<dyn std::error::Error>> {
         let url = format!("{}{}", self.url, "/abci_query");
         let response: serde_json::Value = self
             .sync_client
