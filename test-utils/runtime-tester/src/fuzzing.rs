--- conflicted
+++ resolved
@@ -332,7 +332,6 @@
 
 impl Scope {
     fn from_seeds(seeds: &[String]) -> Self {
-<<<<<<< HEAD
         let accounts = seeds.iter().map(|id| Account::from_id(id.clone())).collect();
         Scope {
             accounts,
@@ -366,10 +365,6 @@
                 Function::WriteBlockHeight,
             ],
         }]
-=======
-        let accounts = seeds.iter().map(|id| Account::from_id(id.parse().unwrap())).collect();
-        Scope { accounts, nonce: 0, height: 0 }
->>>>>>> cf5a64d8
     }
 
     pub fn inc_height(&mut self) {
@@ -412,12 +407,8 @@
 
     pub fn new_account(&mut self) -> Account {
         let new_id = format!("test{}", self.accounts.len());
-<<<<<<< HEAD
         self.alive_accounts.insert(self.accounts.len());
         self.accounts.push(Account::from_id(new_id));
-=======
-        self.accounts.push(Account::from_id(AccountId::try_from(new_id).unwrap()));
->>>>>>> cf5a64d8
         self.accounts[self.accounts.len() - 1].clone()
     }
 
