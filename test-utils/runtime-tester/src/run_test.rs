use std::io;
use std::path::Path;
use std::sync::Arc;
use std::time::{Duration, Instant};

use near_chain::{Block, ChainGenesis, Provenance, RuntimeAdapter};
use near_chain_configs::Genesis;
use near_client::test_utils::TestEnv;
use near_client_primitives::types::Error;
use near_crypto::InMemorySigner;
use near_primitives::transaction::{Action, SignedTransaction};
use near_primitives::types::{AccountId, BlockHeight, Nonce};
use near_store::test_utils::create_test_store;
use nearcore::{config::GenesisExt, NightshadeRuntime};

use serde::{Deserialize, Serialize};

impl Scenario {
    pub fn from_file(path: &Path) -> io::Result<Scenario> {
        serde_json::from_str::<Scenario>(&std::fs::read_to_string(path)?).map_err(io::Error::from)
    }

<<<<<<< HEAD
    pub fn run(&self) -> RuntimeStats {
        let genesis = Genesis::test(
            self.network_config.seeds.iter().map(|x| x.parse().unwrap()).collect(),
            1,
        );
=======
    pub fn run(&self) -> Result<RuntimeStats, Error> {
        let genesis =
            Genesis::test(self.network_config.seeds.iter().map(|x| x.as_ref()).collect(), 1);
>>>>>>> 41e51df3

        let mut env = TestEnv::new_with_runtime(
            ChainGenesis::from(&genesis),
            1,
            1,
            vec![Arc::new(NightshadeRuntime::new(
                Path::new("."),
                create_test_store(),
                &genesis,
                vec![],
                vec![],
                None,
                None,
            )) as Arc<dyn RuntimeAdapter>],
        );

        let mut last_block = env.clients[0].chain.get_block_by_height(0).unwrap().clone();

        let mut runtime_stats = RuntimeStats::default();

        for block in &self.blocks {
            let mut block_stats = BlockStats::at_height(block.height);

            for tx in &block.transactions {
                env.clients[0].process_tx(tx.to_signed_transaction(&last_block), false, false);
            }

            let start_time = Instant::now();

            last_block = env.clients[0]
                .produce_block(block.height)?
                .ok_or_else(|| Error::Other(String::from("No block has been produced")))?;
            env.process_block(0, last_block.clone(), Provenance::PRODUCED);

            block_stats.block_production_time = start_time.elapsed();

            runtime_stats.blocks_stats.push(block_stats);
        }

        Ok(runtime_stats)
    }
}

#[derive(Serialize, Deserialize)]
pub struct Scenario {
    pub network_config: NetworkConfig,
    pub blocks: Vec<BlockConfig>,
}

#[derive(Serialize, Deserialize)]
pub struct NetworkConfig {
    pub seeds: Vec<String>,
}

#[derive(Serialize, Deserialize)]
pub struct BlockConfig {
    pub height: BlockHeight,
    pub transactions: Vec<TransactionConfig>,
}

#[derive(Serialize, Deserialize)]
pub struct TransactionConfig {
    pub nonce: Nonce,
    pub signer_id: AccountId,
    pub receiver_id: AccountId,
    pub signer: InMemorySigner,
    pub actions: Vec<Action>,
}

#[derive(Serialize, Deserialize, Default, Debug)]
pub struct RuntimeStats {
    pub blocks_stats: Vec<BlockStats>,
}

#[derive(Serialize, Deserialize, Default, Debug)]
pub struct BlockStats {
    pub height: u64,
    pub block_production_time: Duration,
}

impl std::fmt::Debug for Scenario {
    fn fmt(&self, f: &mut std::fmt::Formatter<'_>) -> std::fmt::Result {
        write!(f, "{}", serde_json::to_string_pretty(&self).unwrap())
    }
}

impl BlockConfig {
    pub fn at_height(height: BlockHeight) -> Self {
        Self { height, transactions: vec![] }
    }
}

impl TransactionConfig {
    fn to_signed_transaction(&self, last_block: &Block) -> SignedTransaction {
        SignedTransaction::from_actions(
            self.nonce,
            self.signer_id.clone(),
            self.receiver_id.clone(),
            &self.signer,
            self.actions.clone(),
            *last_block.hash(),
        )
    }
}

impl BlockStats {
    fn at_height(height: BlockHeight) -> Self {
        Self { height, block_production_time: Duration::default() }
    }
}<|MERGE_RESOLUTION|>--- conflicted
+++ resolved
@@ -20,17 +20,11 @@
         serde_json::from_str::<Scenario>(&std::fs::read_to_string(path)?).map_err(io::Error::from)
     }
 
-<<<<<<< HEAD
-    pub fn run(&self) -> RuntimeStats {
+    pub fn run(&self) -> Result<RuntimeStats, Error> {
         let genesis = Genesis::test(
             self.network_config.seeds.iter().map(|x| x.parse().unwrap()).collect(),
             1,
         );
-=======
-    pub fn run(&self) -> Result<RuntimeStats, Error> {
-        let genesis =
-            Genesis::test(self.network_config.seeds.iter().map(|x| x.as_ref()).collect(), 1);
->>>>>>> 41e51df3
 
         let mut env = TestEnv::new_with_runtime(
             ChainGenesis::from(&genesis),
