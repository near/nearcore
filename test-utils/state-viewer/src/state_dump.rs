--- conflicted
+++ resolved
@@ -68,12 +68,7 @@
     // `total_supply` is expected to change due to the natural processes of burning tokens and
     // minting tokens every epoch.
     genesis_config.total_supply = get_initial_supply(&records);
-    let shard_config = runtime.get_shard_config(last_block_header.epoch_id()).unwrap();
-    genesis_config.shard_layout = shard_config.shard_layout;
-    genesis_config.num_block_producer_seats_per_shard =
-        shard_config.num_block_producer_seats_per_shard;
-    genesis_config.avg_hidden_validator_seats_per_shard =
-        shard_config.avg_hidden_validator_seats_per_shard;
+    genesis_config.shard_layout = runtime.get_shard_layout(last_block_header.epoch_id()).unwrap();
     Genesis::new(genesis_config, records.into())
 }
 
@@ -90,7 +85,7 @@
     use near_client::test_utils::TestEnv;
     use near_crypto::{InMemorySigner, KeyType};
     use near_primitives::transaction::SignedTransaction;
-    use near_primitives::types::{BlockHeight, BlockHeightDelta, NumBlocks, ProtocolVersion};
+    use near_primitives::types::{BlockHeight, BlockHeightDelta, NumBlocks};
     use near_store::test_utils::create_test_store;
     use near_store::Store;
     use nearcore::config::GenesisExt;
@@ -98,29 +93,14 @@
     use nearcore::NightshadeRuntime;
 
     use crate::state_dump::state_dump;
-<<<<<<< HEAD
-    use near_primitives::shard_layout::ShardLayout;
-    use near_primitives::version::ProtocolFeature::SimpleNightshade;
-    use near_primitives::version::PROTOCOL_VERSION;
-=======
->>>>>>> 22a11831
-
-    fn setup(
-        epoch_length: NumBlocks,
-        protocol_version: ProtocolVersion,
-        simple_nightshade_layout: Option<ShardLayout>,
-    ) -> (Arc<Store>, Genesis, TestEnv) {
+
+    fn setup(epoch_length: NumBlocks) -> (Arc<Store>, Genesis, TestEnv) {
         let mut genesis =
             Genesis::test(vec!["test0".parse().unwrap(), "test1".parse().unwrap()], 1);
         genesis.config.num_block_producer_seats = 2;
         genesis.config.num_block_producer_seats_per_shard = vec![2];
         genesis.config.epoch_length = epoch_length;
-        genesis.config.protocol_version = protocol_version;
-        genesis.config.simple_nightshade_shard_layout = simple_nightshade_layout;
         let store = create_test_store();
-<<<<<<< HEAD
-        let nightshade_runtime = NightshadeRuntime::test(Path::new("."), store.clone(), &genesis);
-=======
         let nightshade_runtime = NightshadeRuntime::new(
             Path::new("."),
             store.clone(),
@@ -130,7 +110,6 @@
             None,
             None,
         );
->>>>>>> 22a11831
         let mut chain_genesis = ChainGenesis::test();
         chain_genesis.epoch_length = epoch_length;
         chain_genesis.gas_limit = genesis.config.gas_limit;
@@ -166,7 +145,7 @@
     #[test]
     fn test_dump_state_preserve_validators() {
         let epoch_length = 4;
-        let (store, genesis, mut env) = setup(epoch_length, PROTOCOL_VERSION, None);
+        let (store, genesis, mut env) = setup(epoch_length);
         let genesis_hash = *env.clients[0].chain.genesis().hash();
         let signer = InMemorySigner::from_seed("test1".parse().unwrap(), KeyType::ED25519, "test1");
         let tx = SignedTransaction::stake(
@@ -194,9 +173,6 @@
         );
         let last_block = env.clients[0].chain.get_block(&head.last_block_hash).unwrap().clone();
         let state_roots = last_block.chunks().iter().map(|chunk| chunk.prev_state_root()).collect();
-<<<<<<< HEAD
-        let runtime = NightshadeRuntime::test(Path::new("."), store.clone(), &genesis);
-=======
         let runtime = NightshadeRuntime::new(
             Path::new("."),
             store.clone(),
@@ -206,7 +182,6 @@
             None,
             None,
         );
->>>>>>> 22a11831
         let new_genesis =
             state_dump(runtime, state_roots, last_block.header().clone(), &genesis.config);
         assert_eq!(new_genesis.config.validators.len(), 2);
@@ -217,7 +192,7 @@
     #[test]
     fn test_dump_state_return_locked() {
         let epoch_length = 4;
-        let (store, genesis, mut env) = setup(epoch_length, PROTOCOL_VERSION, None);
+        let (store, genesis, mut env) = setup(epoch_length);
         let genesis_hash = *env.clients[0].chain.genesis().hash();
         let signer = InMemorySigner::from_seed("test1".parse().unwrap(), KeyType::ED25519, "test1");
         let tx = SignedTransaction::stake(
@@ -235,9 +210,6 @@
         let head = env.clients[0].chain.head().unwrap();
         let last_block = env.clients[0].chain.get_block(&head.last_block_hash).unwrap().clone();
         let state_roots = last_block.chunks().iter().map(|chunk| chunk.prev_state_root()).collect();
-<<<<<<< HEAD
-        let runtime = NightshadeRuntime::test(Path::new("."), store.clone(), &genesis);
-=======
         let runtime = NightshadeRuntime::new(
             Path::new("."),
             store.clone(),
@@ -247,7 +219,6 @@
             None,
             None,
         );
->>>>>>> 22a11831
         let new_genesis =
             state_dump(runtime, state_roots, last_block.header().clone(), &genesis.config);
         assert_eq!(
@@ -261,38 +232,6 @@
             vec!["test0".parse().unwrap()]
         );
         validate_genesis(&new_genesis);
-    }
-
-    #[test]
-    fn test_dump_state_shard_upgrade() {
-        // hack here because protocol_feature_block_header_v3 and protocol_feature_chunk_only_producers are not compatible
-        // and sharding upgrade triggers that
-        if cfg!(feature = "nightly_protocol") {
-            return;
-        }
-        let epoch_length = 4;
-        let (store, genesis, mut env) = setup(
-            epoch_length,
-            SimpleNightshade.protocol_version() - 1,
-            Some(ShardLayout::v1_test()),
-        );
-        for i in 1..=2 * epoch_length + 1 {
-            env.produce_block(0, i);
-        }
-        let head = env.clients[0].chain.head().unwrap();
-        assert_eq!(
-            env.clients[0].runtime_adapter.get_shard_layout(&head.epoch_id).unwrap(),
-            ShardLayout::v1_test()
-        );
-        let last_block = env.clients[0].chain.get_block(&head.last_block_hash).unwrap().clone();
-
-        let state_roots = last_block.chunks().iter().map(|chunk| chunk.prev_state_root()).collect();
-        let runtime = NightshadeRuntime::test(Path::new("."), store.clone(), &genesis);
-        let new_genesis =
-            state_dump(runtime, state_roots, last_block.header().clone(), &genesis.config);
-        assert_eq!(new_genesis.config.shard_layout, ShardLayout::v1_test());
-        assert_eq!(new_genesis.config.num_block_producer_seats_per_shard, vec![2; 4]);
-        assert_eq!(new_genesis.config.avg_hidden_validator_seats_per_shard, vec![0; 4]);
     }
 
     /// If the node does not track a shard, state dump will not give the correct result.
@@ -308,11 +247,7 @@
         let store1 = create_test_store();
         let store2 = create_test_store();
         let create_runtime = |store| -> NightshadeRuntime {
-<<<<<<< HEAD
-            NightshadeRuntime::test(Path::new("."), store, &genesis)
-=======
             NightshadeRuntime::new(Path::new("."), store, &genesis, vec![], vec![], None, None)
->>>>>>> 22a11831
         };
         let mut chain_genesis = ChainGenesis::test();
         chain_genesis.epoch_length = epoch_length;
@@ -363,9 +298,6 @@
         genesis.config.num_block_producer_seats_per_shard = vec![2];
         genesis.config.epoch_length = epoch_length;
         let store = create_test_store();
-<<<<<<< HEAD
-        let nightshade_runtime = NightshadeRuntime::test(Path::new("."), store.clone(), &genesis);
-=======
         let nightshade_runtime = NightshadeRuntime::new(
             Path::new("."),
             store.clone(),
@@ -375,7 +307,6 @@
             None,
             None,
         );
->>>>>>> 22a11831
         let mut chain_genesis = ChainGenesis::test();
         chain_genesis.epoch_length = epoch_length;
         let mut env = TestEnv::builder(chain_genesis)
@@ -409,9 +340,6 @@
         );
         let last_block = env.clients[0].chain.get_block(&head.last_block_hash).unwrap().clone();
         let state_roots = last_block.chunks().iter().map(|chunk| chunk.prev_state_root()).collect();
-<<<<<<< HEAD
-        let runtime = NightshadeRuntime::test(Path::new("."), store.clone(), &genesis);
-=======
         let runtime = NightshadeRuntime::new(
             Path::new("."),
             store.clone(),
@@ -421,7 +349,6 @@
             None,
             None,
         );
->>>>>>> 22a11831
         let new_genesis =
             state_dump(runtime, state_roots, last_block.header().clone(), &genesis.config);
         assert_eq!(new_genesis.config.validators.len(), 2);
