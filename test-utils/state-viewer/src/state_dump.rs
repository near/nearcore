--- conflicted
+++ resolved
@@ -94,11 +94,7 @@
         shard_config.num_block_producer_seats_per_shard;
     genesis_config.avg_hidden_validator_seats_per_shard =
         shard_config.avg_hidden_validator_seats_per_shard;
-<<<<<<< HEAD
-    near_config.genesis = Genesis::new_with_path(genesis_config, records_path.to_path_buf(), true);
-=======
     near_config.genesis = Genesis::new_with_path(genesis_config, records_path.to_path_buf());
->>>>>>> 23c5b075
     // Record only the filename of the records file.
     // Otherwise the absolute path is stored making it impossible to copy the dumped state to actually use it.
     near_config.config.genesis_records_file =
