--- conflicted
+++ resolved
@@ -102,22 +102,8 @@
         genesis.config.num_block_producer_seats_per_shard = vec![2];
         genesis.config.epoch_length = epoch_length;
         let store = create_test_store();
-<<<<<<< HEAD
         let nightshade_runtime =
             NightshadeRuntime::default(Path::new("."), store.clone(), &genesis);
-        let runtimes: Vec<Arc<dyn RuntimeAdapter>> = vec![Arc::new(nightshade_runtime)];
-=======
-        let nightshade_runtime = NightshadeRuntime::new(
-            Path::new("."),
-            store.clone(),
-            &genesis,
-            vec![],
-            vec![],
-            None,
-            None,
-            RuntimeConfigStore::test(),
-        );
->>>>>>> 6abb5b8b
         let mut chain_genesis = ChainGenesis::test();
         chain_genesis.epoch_length = epoch_length;
         chain_genesis.gas_limit = genesis.config.gas_limit;
@@ -181,20 +167,7 @@
         );
         let last_block = env.clients[0].chain.get_block(&head.last_block_hash).unwrap().clone();
         let state_roots = last_block.chunks().iter().map(|chunk| chunk.prev_state_root()).collect();
-<<<<<<< HEAD
         let runtime = NightshadeRuntime::default(Path::new("."), store.clone(), &genesis);
-=======
-        let runtime = NightshadeRuntime::new(
-            Path::new("."),
-            store.clone(),
-            &genesis,
-            vec![],
-            vec![],
-            None,
-            None,
-            RuntimeConfigStore::test(),
-        );
->>>>>>> 6abb5b8b
         let new_genesis =
             state_dump(runtime, state_roots, last_block.header().clone(), &genesis.config);
         assert_eq!(new_genesis.config.validators.len(), 2);
@@ -223,20 +196,7 @@
         let head = env.clients[0].chain.head().unwrap();
         let last_block = env.clients[0].chain.get_block(&head.last_block_hash).unwrap().clone();
         let state_roots = last_block.chunks().iter().map(|chunk| chunk.prev_state_root()).collect();
-<<<<<<< HEAD
         let runtime = NightshadeRuntime::default(Path::new("."), store.clone(), &genesis);
-=======
-        let runtime = NightshadeRuntime::new(
-            Path::new("."),
-            store.clone(),
-            &genesis,
-            vec![],
-            vec![],
-            None,
-            None,
-            RuntimeConfigStore::test(),
-        );
->>>>>>> 6abb5b8b
         let new_genesis =
             state_dump(runtime, state_roots, last_block.header().clone(), &genesis.config);
         assert_eq!(
@@ -265,20 +225,7 @@
         let store1 = create_test_store();
         let store2 = create_test_store();
         let create_runtime = |store| -> NightshadeRuntime {
-<<<<<<< HEAD
             NightshadeRuntime::default(Path::new("."), store, &genesis)
-=======
-            NightshadeRuntime::new(
-                Path::new("."),
-                store,
-                &genesis,
-                vec![],
-                vec![],
-                None,
-                None,
-                RuntimeConfigStore::test(),
-            )
->>>>>>> 6abb5b8b
         };
         let mut chain_genesis = ChainGenesis::test();
         chain_genesis.epoch_length = epoch_length;
@@ -329,22 +276,8 @@
         genesis.config.num_block_producer_seats_per_shard = vec![2];
         genesis.config.epoch_length = epoch_length;
         let store = create_test_store();
-<<<<<<< HEAD
         let nightshade_runtime =
             NightshadeRuntime::default(Path::new("."), store.clone(), &genesis);
-        let runtimes: Vec<Arc<dyn RuntimeAdapter>> = vec![Arc::new(nightshade_runtime)];
-=======
-        let nightshade_runtime = NightshadeRuntime::new(
-            Path::new("."),
-            store.clone(),
-            &genesis,
-            vec![],
-            vec![],
-            None,
-            None,
-            RuntimeConfigStore::test(),
-        );
->>>>>>> 6abb5b8b
         let mut chain_genesis = ChainGenesis::test();
         chain_genesis.epoch_length = epoch_length;
         let mut env = TestEnv::builder(chain_genesis)
@@ -378,20 +311,7 @@
         );
         let last_block = env.clients[0].chain.get_block(&head.last_block_hash).unwrap().clone();
         let state_roots = last_block.chunks().iter().map(|chunk| chunk.prev_state_root()).collect();
-<<<<<<< HEAD
         let runtime = NightshadeRuntime::default(Path::new("."), store.clone(), &genesis);
-=======
-        let runtime = NightshadeRuntime::new(
-            Path::new("."),
-            store.clone(),
-            &genesis,
-            vec![],
-            vec![],
-            None,
-            None,
-            RuntimeConfigStore::test(),
-        );
->>>>>>> 6abb5b8b
         let new_genesis =
             state_dump(runtime, state_roots, last_block.header().clone(), &genesis.config);
         assert_eq!(new_genesis.config.validators.len(), 2);
