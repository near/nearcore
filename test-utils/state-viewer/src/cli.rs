use crate::commands::*;
use crate::epoch_info;
use clap::{AppSettings, Clap};
use near_logger_utils::init_integration_logger;
use near_primitives::account::id::AccountId;
use near_primitives::types::{BlockHeight, ShardId};
use near_primitives::version::{DB_VERSION, PROTOCOL_VERSION};
use near_store::{create_store, Store};
use nearcore::{get_default_home, get_store_path, load_config, NearConfig};
use once_cell::sync::Lazy;
use std::path::{Path, PathBuf};
use std::str::FromStr;
use std::sync::Arc;

static DEFAULT_HOME: Lazy<PathBuf> = Lazy::new(|| get_default_home());

#[derive(Clap)]
pub struct StateViewerCmd {
    #[clap(flatten)]
    opts: StateViewerOpts,
    #[clap(subcommand)]
    subcmd: StateViewerSubCommand,
}

impl StateViewerCmd {
    pub fn parse_and_run() {
        let state_viewer_cmd = Self::parse();
        state_viewer_cmd.opts.init();
        println!("state_viewer: Latest Protocol: {}, DB Version: {}", PROTOCOL_VERSION, DB_VERSION);

        let home_dir = state_viewer_cmd.opts.home;
        let genesis_validation = !state_viewer_cmd.opts.unsafe_skip_genesis_validation;
        state_viewer_cmd.subcmd.run(&home_dir, genesis_validation);
    }
}

#[derive(Clap, Debug)]
struct StateViewerOpts {
    /// Directory for config and data.
    #[clap(long, parse(from_os_str), default_value_os = DEFAULT_HOME.as_os_str())]
    home: PathBuf,
    #[clap(long)]
    pub unsafe_skip_genesis_validation: bool,
}

impl StateViewerOpts {
    fn init(&self) {
        init_integration_logger();
    }
}

#[derive(Clap)]
#[clap(setting = AppSettings::SubcommandRequiredElseHelp)]
pub enum StateViewerSubCommand {
    #[clap(name = "peers")]
    Peers,
    #[clap(name = "state")]
    State,
    /// Generate a genesis file from the current state of the DB.
    #[clap(name = "dump_state")]
    DumpState(DumpStateCmd),
    /// Print chain from start_index to end_index.
    #[clap(name = "chain")]
    Chain(ChainCmd),
    /// Replay headers from chain.
    #[clap(name = "replay")]
    Replay(ReplayCmd),
    /// Apply blocks at a range of heights for a single shard.
    #[clap(name = "apply_range")]
    ApplyRange(ApplyRangeCmd),
    /// Apply block at some height for shard.
    #[clap(name = "apply")]
    Apply(ApplyCmd),
    /// View head of the storage.
    #[clap(name = "view_chain")]
    ViewChain(ViewChainCmd),
    /// Check whether the node has all the blocks up to its head.
    #[clap(name = "check_block")]
    CheckBlock,
    /// Dump deployed contract code of given account to wasm file.
    #[clap(name = "dump_code")]
    DumpCode(DumpCodeCmd),
    /// Dump contract data in storage of given account to binary file.
    #[clap(name = "dump_account_storage")]
    DumpAccountStorage(DumpAccountStorageCmd),
    /// Print `EpochInfo` of an epoch given by `--epoch_id` or by `--epoch_height`.
    #[clap(name = "epoch_info")]
    EpochInfo(EpochInfoCmd),
}

impl StateViewerSubCommand {
<<<<<<< HEAD
    pub fn run(self, home_dir: &Path, genesis_validation: bool) {
        let near_config = load_config(home_dir, genesis_validation);
        let store = create_store(&get_store_path(&home_dir));
=======
    pub fn run(self, home_dir: &Path) {
        let near_config = load_config(home_dir);
        let store = create_store(&get_store_path(home_dir));
>>>>>>> 23064016
        match self {
            StateViewerSubCommand::Peers => peers(store),
            StateViewerSubCommand::State => state(home_dir, near_config, store),
            StateViewerSubCommand::DumpState(cmd) => cmd.run(home_dir, near_config, store),
            StateViewerSubCommand::Chain(cmd) => cmd.run(home_dir, near_config, store),
            StateViewerSubCommand::Replay(cmd) => cmd.run(home_dir, near_config, store),
            StateViewerSubCommand::ApplyRange(cmd) => cmd.run(home_dir, near_config, store),
            StateViewerSubCommand::Apply(cmd) => cmd.run(home_dir, near_config, store),
            StateViewerSubCommand::ViewChain(cmd) => cmd.run(near_config, store),
            StateViewerSubCommand::CheckBlock => check_block_chunk_existence(store, near_config),
            StateViewerSubCommand::DumpCode(cmd) => cmd.run(home_dir, near_config, store),
            StateViewerSubCommand::DumpAccountStorage(cmd) => cmd.run(home_dir, near_config, store),
            StateViewerSubCommand::EpochInfo(cmd) => cmd.run(home_dir, near_config, store),
        }
    }
}

#[derive(Clap)]
pub struct DumpStateCmd {
    /// Optionally, can specify at which height to dump state.
    #[clap(long)]
    height: Option<BlockHeight>,
    /// Dumps state records and genesis config into separate files.
    /// Has reasonable RAM requirements.
    /// Use for chains with large state, such as mainnet and testnet.
    /// If false - writes all information into a single file, which is useful for smaller networks,
    /// such as betanet.
    #[clap(long)]
    stream: bool,
    /// Location of the dumped state.
    /// This is a directory if --stream is set, and a file otherwise.
    #[clap(long, parse(from_os_str))]
    file: Option<PathBuf>,
}

impl DumpStateCmd {
    pub fn run(self, home_dir: &Path, near_config: NearConfig, store: Arc<Store>) {
        dump_state(self.height, self.stream, self.file, home_dir, near_config, store);
    }
}

#[derive(Clap)]
pub struct ChainCmd {
    #[clap(long)]
    start_index: BlockHeight,
    #[clap(long)]
    end_index: BlockHeight,
}

impl ChainCmd {
    pub fn run(self, home_dir: &Path, near_config: NearConfig, store: Arc<Store>) {
        print_chain(self.start_index, self.end_index, home_dir, near_config, store);
    }
}

#[derive(Clap)]
pub struct ReplayCmd {
    #[clap(long)]
    start_index: BlockHeight,
    #[clap(long)]
    end_index: BlockHeight,
}

impl ReplayCmd {
    pub fn run(self, home_dir: &Path, near_config: NearConfig, store: Arc<Store>) {
        replay_chain(self.start_index, self.end_index, home_dir, near_config, store);
    }
}

#[derive(Clap)]
pub struct ApplyRangeCmd {
    #[clap(long)]
    start_index: Option<BlockHeight>,
    #[clap(long)]
    end_index: Option<BlockHeight>,
    #[clap(long, default_value = "0")]
    shard_id: ShardId,
    #[clap(long)]
    verbose_output: bool,
    #[clap(long, parse(from_os_str))]
    csv_file: Option<PathBuf>,
    #[clap(long)]
    only_contracts: bool,
}

impl ApplyRangeCmd {
    pub fn run(self, home_dir: &Path, near_config: NearConfig, store: Arc<Store>) {
        apply_range(
            self.start_index,
            self.end_index,
            self.shard_id,
            self.verbose_output,
            self.csv_file,
            home_dir,
            near_config,
            store,
            self.only_contracts,
        );
    }
}

#[derive(Clap)]
pub struct ApplyCmd {
    #[clap(long)]
    height: BlockHeight,
    #[clap(long)]
    shard_id: ShardId,
}

impl ApplyCmd {
    pub fn run(self, home_dir: &Path, near_config: NearConfig, store: Arc<Store>) {
        apply_block_at_height(self.height, self.shard_id, home_dir, near_config, store);
    }
}

#[derive(Clap)]
pub struct ViewChainCmd {
    #[clap(long)]
    height: Option<BlockHeight>,
    #[clap(long)]
    block: bool,
    #[clap(long)]
    chunk: bool,
}

impl ViewChainCmd {
    pub fn run(self, near_config: NearConfig, store: Arc<Store>) {
        view_chain(self.height, self.block, self.chunk, near_config, store);
    }
}

#[derive(Clap)]
pub struct DumpCodeCmd {
    #[clap(long)]
    account_id: String,
    #[clap(long, parse(from_os_str))]
    output: PathBuf,
}

impl DumpCodeCmd {
    pub fn run(self, home_dir: &Path, near_config: NearConfig, store: Arc<Store>) {
        dump_code(self.account_id, &self.output, home_dir, near_config, store);
    }
}

#[derive(Clap)]
pub struct DumpAccountStorageCmd {
    #[clap(long)]
    account_id: String,
    #[clap(long)]
    storage_key: String,
    #[clap(long, parse(from_os_str))]
    output: PathBuf,
    #[clap(long)]
    block_height: String,
}

impl DumpAccountStorageCmd {
    pub fn run(self, home_dir: &Path, near_config: NearConfig, store: Arc<Store>) {
        dump_account_storage(
            self.account_id,
            self.storage_key,
            &self.output,
            self.block_height,
            home_dir,
            near_config,
            store,
        );
    }
}
#[derive(Clap)]
pub struct EpochInfoCmd {
    #[clap(flatten)]
    epoch_selection: epoch_info::EpochSelection,
    /// Displays kickouts of the given validator and expected and missed blocks and chunks produced.
    #[clap(long)]
    validator_account_id: Option<String>,
}

impl EpochInfoCmd {
    pub fn run(self, home_dir: &Path, near_config: NearConfig, store: Arc<Store>) {
        print_epoch_info(
            self.epoch_selection,
            self.validator_account_id.map(|s| AccountId::from_str(&s).unwrap()),
            home_dir,
            near_config,
            store,
        );
    }
}<|MERGE_RESOLUTION|>--- conflicted
+++ resolved
@@ -89,15 +89,9 @@
 }
 
 impl StateViewerSubCommand {
-<<<<<<< HEAD
     pub fn run(self, home_dir: &Path, genesis_validation: bool) {
         let near_config = load_config(home_dir, genesis_validation);
         let store = create_store(&get_store_path(&home_dir));
-=======
-    pub fn run(self, home_dir: &Path) {
-        let near_config = load_config(home_dir);
-        let store = create_store(&get_store_path(home_dir));
->>>>>>> 23064016
         match self {
             StateViewerSubCommand::Peers => peers(store),
             StateViewerSubCommand::State => state(home_dir, near_config, store),
