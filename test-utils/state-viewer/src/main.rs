use std::collections::HashMap;
use std::convert::TryFrom;
use std::fs::{self, File};
use std::io::Write;
use std::path::{Path, PathBuf};
use std::sync::Arc;

use ansi_term::Color::Red;
use borsh::BorshSerialize;
use clap::{App, AppSettings, Arg, SubCommand};

use near_chain::chain::collect_receipts_from_response;
use near_chain::migrations::check_if_block_is_first_with_chunk_of_version;
use near_chain::types::{ApplyTransactionResult, BlockHeaderInfo};
use near_chain::{ChainStore, ChainStoreAccess, ChainStoreUpdate, RuntimeAdapter};
use near_epoch_manager::EpochManager;
use near_logger_utils::init_integration_logger;
use near_network::peer_store::PeerStore;
use near_primitives::block::BlockHeader;
use near_primitives::contract::ContractCode;
use near_primitives::hash::CryptoHash;
use near_primitives::serialize::to_base;
use near_primitives::shard_layout::ShardUId;
use near_primitives::state_record::StateRecord;
use near_primitives::trie_key::TrieKey;
use near_primitives::types::chunk_extra::ChunkExtra;
use near_primitives::types::{BlockHeight, ShardId, StateRoot};
use near_store::test_utils::create_test_store;
use near_store::{create_store, Store, TrieIterator};
use nearcore::{get_default_home, get_store_path, load_config, NearConfig, NightshadeRuntime};
use node_runtime::adapter::ViewRuntimeAdapter;
use state_dump::state_dump;

mod apply_chain_range;
mod state_dump;

#[allow(unused)]
enum LoadTrieMode {
    /// Load latest state
    Latest,
    /// Load prev state at some height
    Height(BlockHeight),
    /// Load the prev state of the last final block from some height
    LastFinalFromHeight(BlockHeight),
}

fn load_trie(
    store: Arc<Store>,
    home_dir: &Path,
    near_config: &NearConfig,
) -> (NightshadeRuntime, Vec<StateRoot>, BlockHeader) {
    load_trie_stop_at_height(store, home_dir, near_config, LoadTrieMode::Latest)
}

fn load_trie_stop_at_height(
    store: Arc<Store>,
    home_dir: &Path,
    near_config: &NearConfig,
    mode: LoadTrieMode,
) -> (NightshadeRuntime, Vec<StateRoot>, BlockHeader) {
    let mut chain_store = ChainStore::new(store.clone(), near_config.genesis.config.genesis_height);

    let runtime = NightshadeRuntime::with_config(
        &home_dir,
        store,
        &near_config,
        None,
        near_config.client_config.max_gas_burnt_view,
    );
    let head = chain_store.head().unwrap();
    let last_block = match mode {
        LoadTrieMode::LastFinalFromHeight(height) => {
            // find the first final block whose height is at least `height`.
            let mut cur_height = height + 1;
            loop {
                if cur_height >= head.height {
                    panic!("No final block with height >= {} exists", height);
                }
                let cur_block_hash = match chain_store.get_block_hash_by_height(cur_height) {
                    Ok(hash) => hash,
                    Err(_) => {
                        cur_height += 1;
                        continue;
                    }
                };
                let last_final_block_hash =
                    *chain_store.get_block_header(&cur_block_hash).unwrap().last_final_block();
                let last_final_block = chain_store.get_block(&last_final_block_hash).unwrap();
                if last_final_block.header().height() >= height {
                    break last_final_block.clone();
                } else {
                    cur_height += 1;
                    continue;
                }
            }
        }
        LoadTrieMode::Height(height) => {
            let block_hash = chain_store.get_block_hash_by_height(height).unwrap();
            chain_store.get_block(&block_hash).unwrap().clone()
        }
        LoadTrieMode::Latest => chain_store.get_block(&head.last_block_hash).unwrap().clone(),
    };
    let state_roots = last_block.chunks().iter().map(|chunk| chunk.prev_state_root()).collect();
    (runtime, state_roots, last_block.header().clone())
}

pub fn format_hash(h: CryptoHash) -> String {
    to_base(&h)[..7].to_string()
}

fn print_chain(
    store: Arc<Store>,
    home_dir: &Path,
    near_config: &NearConfig,
    start_height: BlockHeight,
    end_height: BlockHeight,
) {
    let mut chain_store = ChainStore::new(store.clone(), near_config.genesis.config.genesis_height);
    let runtime = NightshadeRuntime::with_config(
        &home_dir,
        store,
        near_config,
        None,
        near_config.client_config.max_gas_burnt_view,
    );
    let mut account_id_to_blocks = HashMap::new();
    let mut cur_epoch_id = None;
    for height in start_height..=end_height {
        if let Ok(block_hash) = chain_store.get_block_hash_by_height(height) {
            let header = chain_store.get_block_header(&block_hash).unwrap().clone();
            if height == 0 {
                println!("{: >3} {}", header.height(), format_hash(*header.hash()));
            } else {
                let parent_header = chain_store.get_block_header(header.prev_hash()).unwrap();
                let epoch_id = runtime.get_epoch_id_from_prev_block(header.prev_hash()).unwrap();
                cur_epoch_id = Some(epoch_id.clone());
                if runtime.is_next_block_epoch_start(header.prev_hash()).unwrap() {
                    println!("{:?}", account_id_to_blocks);
                    account_id_to_blocks = HashMap::new();
                    println!(
                        "Epoch {} Validators {:?}",
                        format_hash(epoch_id.0),
                        runtime
                            .get_epoch_block_producers_ordered(&epoch_id, &header.hash())
                            .unwrap()
                    );
                }
                let block_producer =
                    runtime.get_block_producer(&epoch_id, header.height()).unwrap();
                account_id_to_blocks
                    .entry(block_producer.clone())
                    .and_modify(|e| *e += 1)
                    .or_insert(1);
                println!(
                    "{: >3} {} | {: >10} | parent: {: >3} {}",
                    header.height(),
                    format_hash(*header.hash()),
                    block_producer,
                    parent_header.height(),
                    format_hash(*parent_header.hash()),
                );
            }
        } else {
            if let Some(epoch_id) = &cur_epoch_id {
                let block_producer = runtime.get_block_producer(epoch_id, height).unwrap();
                println!(
                    "{: >3} {} | {: >10}",
                    height,
                    Red.bold().paint("MISSING"),
                    block_producer
                );
            } else {
                println!("{: >3} {}", height, Red.bold().paint("MISSING"));
            }
        }
    }
}

fn replay_chain(
    store: Arc<Store>,
    home_dir: &Path,
    near_config: &NearConfig,
    start_height: BlockHeight,
    end_height: BlockHeight,
) {
    let mut chain_store = ChainStore::new(store, near_config.genesis.config.genesis_height);
    let new_store = create_test_store();
    let runtime = NightshadeRuntime::with_config(
        &home_dir,
        new_store,
        near_config,
        None,
        near_config.client_config.max_gas_burnt_view,
    );
    for height in start_height..=end_height {
        if let Ok(block_hash) = chain_store.get_block_hash_by_height(height) {
            let header = chain_store.get_block_header(&block_hash).unwrap().clone();
            println!("Height: {}, header: {:#?}", height, header);
            runtime
                .add_validator_proposals(BlockHeaderInfo::new(
                    &header,
                    chain_store.get_block_height(&header.last_final_block()).unwrap(),
                ))
                .unwrap()
                .commit()
                .unwrap();
        }
    }
}

<<<<<<< HEAD
=======
/// Computes simple statistics about an integer metric: max, min, avg.
/// Doesn't store metric sample values.
#[derive(Debug, Clone, PartialEq, Eq)]
struct Stats {
    min: u128,
    max: u128,
    sum: u128,
    cnt: u64,
}

impl Stats {
    fn new() -> Self {
        Self { min: u128::MAX, max: u128::MIN, sum: 0, cnt: 0 }
    }

    fn add_u128(&mut self, x: u128) {
        self.max = std::cmp::max(self.max, x);
        self.min = std::cmp::min(self.min, x);
        self.sum += x;
        self.cnt += 1;
    }

    fn add_u64(&mut self, x: u64) {
        let x = x as u128;
        self.max = std::cmp::max(self.max, x);
        self.min = std::cmp::min(self.min, x);
        self.sum += x;
        self.cnt += 1;
    }
}

impl fmt::Display for Stats {
    fn fmt(&self, f: &mut fmt::Formatter) -> fmt::Result {
        if self.cnt > 0 {
            write!(
                f,
                "Max: {:>23}; Min: {:>23}; Sum: {:>30}; Count: {:>8}; Average: {:>30.3}",
                self.max,
                self.min,
                self.sum,
                self.cnt,
                self.sum as f64 / self.cnt as f64,
            )
        } else {
            write!(f, "Empty")
        }
    }
}

fn apply_chain_range(
    store: Arc<Store>,
    home_dir: &Path,
    near_config: &NearConfig,
    start_height: Option<BlockHeight>,
    end_height: Option<BlockHeight>,
    shard_id: ShardId,
    verbose: bool,
    progress: u64,
) {
    let mut chain_store = ChainStore::new(store.clone(), near_config.genesis.config.genesis_height);
    let runtime_adapter: Arc<dyn RuntimeAdapter> = Arc::new(NightshadeRuntime::with_config(
        &home_dir,
        store,
        near_config,
        None,
        near_config.client_config.max_gas_burnt_view,
    ));
    let end_height = end_height.unwrap_or_else(|| chain_store.head().unwrap().height);
    let start_height = start_height.unwrap_or_else(|| chain_store.tail().unwrap());
    println!(
        "Applying chunks in the range {}..={} for shard_id {}",
        start_height, end_height, shard_id
    );

    let mut chunk_gas_used_stats = Stats::new();
    let mut chunk_balance_burnt_stats = Stats::new();
    let mut receipts_gas_burnt_stats = Stats::new();
    let mut receipts_tokens_burnt_stats = Stats::new();

    if verbose {
        println!("============================");
        println!("Printing results including outcomes of applying receipts");
    }
    let mut applied_blocks = 0;
    let mut skipped_blocks = 0;
    for height in start_height..=end_height {
        let block_hash = if let Ok(block_hash) = chain_store.get_block_hash_by_height(height) {
            block_hash
        } else {
            // Skipping block because it's not available in ChainStore.
            skipped_blocks += 1;
            continue;
        };
        let block = chain_store.get_block(&block_hash).unwrap().clone();
        let shard_uid =
            runtime_adapter.shard_id_to_uid(shard_id, block.header().epoch_id()).unwrap();
        let apply_result = if *block.header().prev_hash() == CryptoHash::default() {
            info!(target:"state-viewer", "Skipping the genesis block #{}.", height);
            skipped_blocks += 1;
            continue;
        } else if block.chunks()[shard_id as usize].height_included() == height {
            let chunk = chain_store
                .get_chunk(&block.chunks()[shard_id as usize].chunk_hash())
                .unwrap()
                .clone();

            let prev_block = if let Ok(prev_block) =
                chain_store.get_block(&block.header().prev_hash())
            {
                prev_block.clone()
            } else {
                info!(target:"state-viewer", "Skipping applying block #{} because the previous block is unavailable and I can't determine the gas_price to use.", height);
                skipped_blocks += 1;
                continue;
            };

            let mut chain_store_update = ChainStoreUpdate::new(&mut chain_store);
            let receipt_proof_response = chain_store_update
                .get_incoming_receipts_for_shard(
                    shard_id,
                    block_hash,
                    prev_block.chunks()[shard_id as usize].height_included(),
                )
                .unwrap();
            let receipts = collect_receipts_from_response(&receipt_proof_response);

            let chunk_inner = chunk.cloned_header().take_inner();
            let is_first_block_with_chunk_of_version =
                check_if_block_is_first_with_chunk_of_version(
                    &mut chain_store,
                    runtime_adapter.as_ref(),
                    block.header().prev_hash(),
                    shard_id,
                )
                .unwrap();
            runtime_adapter
                .apply_transactions(
                    shard_id,
                    chunk_inner.prev_state_root(),
                    height,
                    block.header().raw_timestamp(),
                    block.header().prev_hash(),
                    block.hash(),
                    &receipts,
                    chunk.transactions(),
                    chunk_inner.validator_proposals(),
                    prev_block.header().gas_price(),
                    chunk_inner.gas_limit(),
                    &block.header().challenges_result(),
                    *block.header().random_value(),
                    true,
                    is_first_block_with_chunk_of_version,
                    None,
                )
                .unwrap()
        } else {
            let chunk_extra = chain_store
                .get_chunk_extra(block.header().prev_hash(), &shard_uid)
                .unwrap()
                .clone();

            runtime_adapter
                .apply_transactions(
                    shard_id,
                    chunk_extra.state_root(),
                    block.header().height(),
                    block.header().raw_timestamp(),
                    block.header().prev_hash(),
                    &block.hash(),
                    &[],
                    &[],
                    chunk_extra.validator_proposals(),
                    block.header().gas_price(),
                    chunk_extra.gas_limit(),
                    &block.header().challenges_result(),
                    *block.header().random_value(),
                    false,
                    false,
                    None,
                )
                .unwrap()
        };

        let (outcome_root, _) =
            ApplyTransactionResult::compute_outcomes_proof(&apply_result.outcomes);
        let chunk_extra = ChunkExtra::new(
            &apply_result.new_root,
            outcome_root,
            apply_result.validator_proposals,
            apply_result.total_gas_burnt,
            near_config.genesis.config.gas_limit,
            apply_result.total_balance_burnt,
        );

        if verbose {
            println!("block_height: {}, block_hash: {}", height, block_hash);
            println!("chunk_extra: {:#?}", chunk_extra);
            let existing_chunk_extra = chain_store.get_chunk_extra(&block_hash, &shard_uid);
            println!("existing_chunk_extra: {:#?}", existing_chunk_extra);
            println!("outcomes: {:#?}", apply_result.outcomes);
        }

        chunk_gas_used_stats.add_u64(chunk_extra.gas_used());
        chunk_balance_burnt_stats.add_u128(chunk_extra.balance_burnt());

        for outcome in apply_result.outcomes {
            receipts_gas_burnt_stats.add_u64(outcome.outcome.gas_burnt);
            receipts_tokens_burnt_stats.add_u128(outcome.outcome.tokens_burnt);
        }
        applied_blocks += 1;
        if progress > 0 && 0 == applied_blocks % progress {
            println!("============================");
            info!(target: "state-viewer",
                "Progress: {:.2}%. Blocks done: {}, Blocks remaining: {}",
                100. * applied_blocks as f64 / (end_height - start_height + 1) as f64,
                applied_blocks,
                end_height + 1 - height
            );
            info!(target: "state-viewer","Applied blocks up to #{}", height);
            info!(target: "state-viewer","Chunk gas usage stats:      {}", chunk_gas_used_stats);
            info!(target: "state-viewer","Chunk balance burnt stats:  {}", chunk_balance_burnt_stats);
            info!(target: "state-viewer","Receipt gas burnt stats:    {}", receipts_gas_burnt_stats);
            info!(target: "state-viewer","Receipt tokens burnt stats: {}", receipts_tokens_burnt_stats);
        }
    }
    println!("============================");
    println!("Chunk gas usage stats:      {}", chunk_gas_used_stats);
    println!("Chunk balance burnt stats:  {}", chunk_balance_burnt_stats);
    println!("Receipt gas burnt stats:    {}", receipts_gas_burnt_stats);
    println!("Receipt tokens burnt stats: {}", receipts_tokens_burnt_stats);
    println!("Applied blocks: {}. Skipped blocks: {}.", applied_blocks, skipped_blocks);
}

>>>>>>> 37383fa2
fn apply_block_at_height(
    store: Arc<Store>,
    home_dir: &Path,
    near_config: &NearConfig,
    height: BlockHeight,
    shard_id: ShardId,
) {
    let mut chain_store = ChainStore::new(store.clone(), near_config.genesis.config.genesis_height);
    let runtime_adapter: Arc<dyn RuntimeAdapter> = Arc::new(NightshadeRuntime::with_config(
        &home_dir,
        store,
        near_config,
        None,
        near_config.client_config.max_gas_burnt_view,
    ));
    let block_hash = chain_store.get_block_hash_by_height(height).unwrap();
    let block = chain_store.get_block(&block_hash).unwrap().clone();
    let shard_uid = runtime_adapter.shard_id_to_uid(shard_id, block.header().epoch_id()).unwrap();
    let apply_result = if block.chunks()[shard_id as usize].height_included() == height {
        let chunk =
            chain_store.get_chunk(&block.chunks()[shard_id as usize].chunk_hash()).unwrap().clone();
        let prev_block = chain_store.get_block(&block.header().prev_hash()).unwrap().clone();
        let mut chain_store_update = ChainStoreUpdate::new(&mut chain_store);
        let receipt_proof_response = chain_store_update
            .get_incoming_receipts_for_shard(
                shard_id,
                block_hash,
                prev_block.chunks()[shard_id as usize].height_included(),
            )
            .unwrap();
        let receipts = collect_receipts_from_response(&receipt_proof_response);

        let chunk_inner = chunk.cloned_header().take_inner();
        let is_first_block_with_chunk_of_version = check_if_block_is_first_with_chunk_of_version(
            &mut chain_store,
            runtime_adapter.as_ref(),
            block.header().prev_hash(),
            shard_id,
        )
        .unwrap();
        runtime_adapter
            .apply_transactions(
                shard_id,
                chunk_inner.prev_state_root(),
                height,
                block.header().raw_timestamp(),
                block.header().prev_hash(),
                block.hash(),
                &receipts,
                chunk.transactions(),
                chunk_inner.validator_proposals(),
                prev_block.header().gas_price(),
                chunk_inner.gas_limit(),
                &block.header().challenges_result(),
                *block.header().random_value(),
                true,
                is_first_block_with_chunk_of_version,
                None,
            )
            .unwrap()
    } else {
        let chunk_extra =
            chain_store.get_chunk_extra(block.header().prev_hash(), &shard_uid).unwrap().clone();

        runtime_adapter
            .apply_transactions(
                shard_id,
                chunk_extra.state_root(),
                block.header().height(),
                block.header().raw_timestamp(),
                block.header().prev_hash(),
                &block.hash(),
                &[],
                &[],
                chunk_extra.validator_proposals(),
                block.header().gas_price(),
                chunk_extra.gas_limit(),
                &block.header().challenges_result(),
                *block.header().random_value(),
                false,
                false,
                None,
            )
            .unwrap()
    };
    let (outcome_root, _) = ApplyTransactionResult::compute_outcomes_proof(&apply_result.outcomes);
    let chunk_extra = ChunkExtra::new(
        &apply_result.new_root,
        outcome_root,
        apply_result.validator_proposals,
        apply_result.total_gas_burnt,
        near_config.genesis.config.gas_limit,
        apply_result.total_balance_burnt,
    );

    println!(
        "apply chunk for shard {} at height {}, resulting chunk extra {:?}",
        shard_id, height, chunk_extra
    );
    if block.chunks()[shard_id as usize].height_included() == height {
        if let Ok(chunk_extra) = chain_store.get_chunk_extra(&block_hash, &shard_uid) {
            println!("Existing chunk extra: {:?}", chunk_extra);
        } else {
            println!("No existing chunk extra available");
        }
    } else {
        println!("No existing chunk extra available");
    }
}

fn view_chain(
    store: Arc<Store>,
    near_config: &NearConfig,
    height: Option<BlockHeight>,
    view_block: bool,
    view_chunks: bool,
) {
    let mut chain_store = ChainStore::new(store.clone(), near_config.genesis.config.genesis_height);
    let block = {
        match height {
            Some(h) => {
                let block_hash =
                    chain_store.get_block_hash_by_height(h).expect("Block does not exist");
                chain_store.get_block(&block_hash).unwrap().clone()
            }
            None => {
                let head = chain_store.head().unwrap();
                chain_store.get_block(&head.last_block_hash).unwrap().clone()
            }
        }
    };
    let mut epoch_manager =
        EpochManager::new_from_genesis_config(store.clone(), &near_config.genesis.config)
            .expect("Failed to start Epoch Manager");
    let shard_layout = epoch_manager.get_shard_layout(block.header().epoch_id()).unwrap();

    let mut chunk_extras = vec![];
    let mut chunks = vec![];
    for (i, chunk_header) in block.chunks().iter().enumerate() {
        if chunk_header.height_included() == block.header().height() {
            let shard_uid = ShardUId::from_shard_id_and_layout(i as ShardId, shard_layout);
            chunk_extras
                .push((i, chain_store.get_chunk_extra(&block.hash(), &shard_uid).unwrap().clone()));
            chunks.push((i, chain_store.get_chunk(&chunk_header.chunk_hash()).unwrap().clone()));
        }
    }
    let chunk_extras = block
        .chunks()
        .iter()
        .enumerate()
        .filter_map(|(i, chunk_header)| {
            if chunk_header.height_included() == block.header().height() {
                let shard_uid = ShardUId::from_shard_id_and_layout(i as ShardId, shard_layout);
                Some((i, chain_store.get_chunk_extra(&block.hash(), &shard_uid).unwrap().clone()))
            } else {
                None
            }
        })
        .collect::<Vec<_>>();

    if height.is_none() {
        let head = chain_store.head().unwrap();
        println!("head: {:#?}", head);
    } else {
        println!("block height {}, hash {}", block.header().height(), block.hash());
    }

    for (shard_id, chunk_extra) in chunk_extras {
        println!("shard {}, chunk extra: {:#?}", shard_id, chunk_extra);
    }
    if view_block {
        println!("last block: {:#?}", block);
    }
    if view_chunks {
        for (shard_id, chunk) in chunks {
            println!("shard {}, chunk: {:#?}", shard_id, chunk);
        }
    }
}

fn check_block_chunk_existence(store: Arc<Store>, near_config: &NearConfig) {
    let genesis_height = near_config.genesis.config.genesis_height;
    let mut chain_store = ChainStore::new(store.clone(), genesis_height);
    let head = chain_store.head().unwrap();
    let mut cur_block = chain_store.get_block(&head.last_block_hash).unwrap().clone();
    while cur_block.header().height() > genesis_height {
        for chunk_header in cur_block.chunks().iter() {
            if chunk_header.height_included() == cur_block.header().height() {
                if let Err(_) = chain_store.get_chunk(&chunk_header.chunk_hash()) {
                    panic!(
                        "chunk {:?} cannot be found in storage, last block {:?}",
                        chunk_header, cur_block
                    );
                }
            }
        }
        cur_block = match chain_store.get_block(cur_block.header().prev_hash()) {
            Ok(b) => b.clone(),
            Err(_) => {
                panic!("last block is {:?}", cur_block);
            }
        }
    }
    println!("Block check succeed");
}

fn dump_code(account: &str, contract_code: ContractCode, output: &str) {
    let mut file = File::create(output).unwrap();
    file.write_all(contract_code.code()).unwrap();
    println!("Dump contract of account {} into file {}", account, output);
}

fn main() {
    init_integration_logger();

    let default_home = get_default_home();
    let matches = App::new("state-viewer")
        .setting(AppSettings::SubcommandRequiredElseHelp)
        .arg(
            Arg::with_name("home")
                .long("home")
                .default_value_os(default_home.as_os_str())
                .help("Directory for config and data (default \"~/.near\")")
                .takes_value(true),
        )
        .subcommand(SubCommand::with_name("peers"))
        .subcommand(SubCommand::with_name("state"))
        .subcommand(
            SubCommand::with_name("dump_state").arg(
                Arg::with_name("height")
                    .long("height")
                    .help("Desired stop height of state dump")
                    .takes_value(true),
            ),
        )
        .subcommand(
            SubCommand::with_name("chain")
                .arg(
                    Arg::with_name("start_index")
                        .long("start_index")
                        .required(true)
                        .help("Start index of query")
                        .takes_value(true),
                )
                .arg(
                    Arg::with_name("end_index")
                        .long("end_index")
                        .required(true)
                        .help("End index of query")
                        .takes_value(true),
                )
                .help("print chain from start_index to end_index"),
        )
        .subcommand(
            SubCommand::with_name("replay")
                .arg(
                    Arg::with_name("start_index")
                        .long("start_index")
                        .required(true)
                        .help("Start index of query")
                        .takes_value(true),
                )
                .arg(
                    Arg::with_name("end_index")
                        .long("end_index")
                        .required(true)
                        .help("End index of query")
                        .takes_value(true),
                )
                .help("replay headers from chain"),
        )
        .subcommand(
            SubCommand::with_name("apply_range")
                .arg(
                    Arg::with_name("start_index")
                        .long("start_index")
                        .required(false)
                        .help("Start index of query")
                        .takes_value(true),
                )
                .arg(
                    Arg::with_name("end_index")
                        .long("end_index")
                        .required(false)
                        .help("End index of query")
                        .takes_value(true),
                )
                .arg(
                    Arg::with_name("shard_id")
                        .long("shard_id")
                        .help("Id of the shard to apply")
                        .default_value("0")
                        .takes_value(true),
                )
                .help("apply blocks at a range of heights for a single shard"),
        )
        .subcommand(
            SubCommand::with_name("apply")
                .arg(
                    Arg::with_name("height")
                        .long("height")
                        .required(true)
                        .help("Height of the block to apply")
                        .takes_value(true),
                )
                .arg(
                    Arg::with_name("shard_id")
                        .long("shard_id")
                        .help("Id of the shard to apply")
                        .takes_value(true),
                )
                .help("apply block at some height for shard"),
        )
        .subcommand(
            SubCommand::with_name("view_chain")
                .arg(
                    Arg::with_name("height")
                        .long("height")
                        .help("height of the block")
                        .takes_value(true),
                )
                .arg(
                    Arg::with_name("block")
                        .long("block")
                        .help("Whether to print the last block")
                        .takes_value(false),
                )
                .arg(
                    Arg::with_name("chunk")
                        .long("chunk")
                        .help("Whether to print the last chunks")
                        .takes_value(false),
                )
                .help("View head of the storage"),
        )
        .subcommand(
            SubCommand::with_name("check_block")
                .help("Check whether the node has all the blocks up to its head"),
        )
        .subcommand(
            SubCommand::with_name("dump_code")
                .arg(
                    Arg::with_name("account")
                        .long("account")
                        .help("account name")
                        .takes_value(true),
                )
                .arg(
                    Arg::with_name("output")
                        .long("output")
                        .help("output wasm file")
                        .takes_value(true)
                        .default_value("output.wasm"),
                )
                .help("dump deployed contract code of given account to wasm file"),
        )
        .subcommand(
            SubCommand::with_name("dump_account_storage")
                .arg(
                    Arg::with_name("account")
                        .long("account")
                        .help("account name")
                        .takes_value(true)
                        .required(true),
                )
                .arg(
                    Arg::with_name("storage_key")
                        .long("storage_key")
                        .help("account storage key")
                        .takes_value(true)
                        .default_value("STATE"),
                )
                .arg(
                    Arg::with_name("output")
                        .long("output")
                        .help("output binary file")
                        .takes_value(true)
                        .default_value("output.bin"),
                )
                .arg(
                    Arg::with_name("block_height")
                        .long("block_height")
                        .help("block height of the state to dump, number or \"latest\"")
                        .takes_value(true)
                        .default_value("latest"),
                )
                .help("dump contract data in storage of given account to binary file"),
        )
        .get_matches();

    let home_dir = matches.value_of("home").map(|dir| Path::new(dir)).unwrap();
    let near_config = load_config(home_dir);

    let store = create_store(&get_store_path(&home_dir));

    match matches.subcommand() {
        ("peers", Some(_args)) => {
            let peer_store = PeerStore::new(store, &[]).unwrap();
            for (peer_id, peer_info) in peer_store.iter() {
                println!("{} {:?}", peer_id, peer_info);
            }
        }
        ("state", Some(_args)) => {
            let (runtime, state_roots, header) = load_trie(store, &home_dir, &near_config);
            println!("Storage roots are {:?}, block height is {}", state_roots, header.height());
            for (shard_id, state_root) in state_roots.iter().enumerate() {
                let trie =
                    runtime.get_trie_for_shard(shard_id as u64, &header.prev_hash()).unwrap();
                let trie = TrieIterator::new(&trie, &state_root).unwrap();
                for item in trie {
                    let (key, value) = item.unwrap();
                    if let Some(state_record) = StateRecord::from_raw_key_value(key, value) {
                        println!("{}", state_record);
                    }
                }
            }
        }
        ("dump_state", Some(args)) => {
            let height = args.value_of("height").map(|s| s.parse::<u64>().unwrap());
            let mode = match height {
                Some(h) => LoadTrieMode::LastFinalFromHeight(h),
                None => LoadTrieMode::Latest,
            };
            let (runtime, state_roots, header) =
                load_trie_stop_at_height(store, home_dir, &near_config, mode);
            let height = header.height();
            let home_dir = PathBuf::from(&home_dir);

            let new_genesis =
                state_dump(runtime, state_roots.clone(), header, &near_config.genesis.config);

            let output_path = home_dir.join(Path::new("output.json"));
            println!(
                "Saving state at {:?} @ {} into {}",
                state_roots,
                height,
                output_path.display(),
            );
            new_genesis.to_file(&output_path);
        }
        ("chain", Some(args)) => {
            let start_index =
                args.value_of("start_index").map(|s| s.parse::<u64>().unwrap()).unwrap();
            let end_index = args.value_of("end_index").map(|s| s.parse::<u64>().unwrap()).unwrap();
            print_chain(store, home_dir, &near_config, start_index, end_index);
        }
        ("replay", Some(args)) => {
            let start_index =
                args.value_of("start_index").map(|s| s.parse::<u64>().unwrap()).unwrap();
            let end_index = args.value_of("end_index").map(|s| s.parse::<u64>().unwrap()).unwrap();
            replay_chain(store, home_dir, &near_config, start_index, end_index);
        }
        ("apply", Some(args)) => {
            let height = args.value_of("height").map(|s| s.parse::<u64>().unwrap()).unwrap();
            let shard_id =
                args.value_of("shard_id").map(|s| s.parse::<u64>().unwrap()).unwrap_or_default();
            apply_block_at_height(store, home_dir, &near_config, height, shard_id);
        }
        ("apply_range", Some(args)) => {
            let start_index = args.value_of("start_index").map(|s| s.parse::<u64>().unwrap());
            let end_index = args.value_of("end_index").map(|s| s.parse::<u64>().unwrap());
            let shard_id =
                args.value_of("shard_id").map(|s| s.parse::<u64>().unwrap()).unwrap_or_default();

            let runtime = NightshadeRuntime::new(
                &home_dir,
                store.clone(),
                &near_config.genesis,
                near_config.client_config.tracked_accounts.clone(),
                near_config.client_config.tracked_shards.clone(),
                None,
                near_config.client_config.max_gas_burnt_view,
                RuntimeConfigStore::new(Some(&near_config.genesis.config.runtime_config)),
            );
            apply_chain_range::apply_chain_range(
                store,
                &near_config.genesis,
                start_index,
                end_index,
                shard_id,
                runtime,
            );
        }
        ("view_chain", Some(args)) => {
            let height = args.value_of("height").map(|s| s.parse::<u64>().unwrap());
            let view_block = args.is_present("block");
            let view_chunks = args.is_present("chunk");
            view_chain(store, &near_config, height, view_block, view_chunks);
        }
        ("check_block", Some(_)) => {
            check_block_chunk_existence(store, &near_config);
        }
        ("dump_code", Some(args)) => {
            let account_id = args.value_of("account").expect("account is required");
            let (runtime, state_roots, header) = load_trie(store, &home_dir, &near_config);
            let epoch_id = &runtime.get_epoch_id(&header.hash()).unwrap();

            for (shard_id, state_root) in state_roots.iter().enumerate() {
                let state_root_vec: Vec<u8> = state_root.try_to_vec().unwrap();
                let shard_uid = runtime.shard_id_to_uid(shard_id as u64, epoch_id).unwrap();
                if let Ok(contract_code) = runtime.view_contract_code(
                    &shard_uid,
                    CryptoHash::try_from(state_root_vec).unwrap(),
                    &account_id.parse().unwrap(),
                ) {
                    dump_code(account_id, contract_code, args.value_of("output").unwrap());
                    std::process::exit(0);
                }
            }
            println!(
                "Account {} does not exist or do not have contract deployed in all shards",
                account_id
            );
        }
        ("dump_account_storage", Some(args)) => {
            let account_id = args.value_of("account").unwrap();
            let storage_key = args.value_of("storage_key").unwrap();
            let output = args.value_of("output").unwrap();
            let block_height = args.value_of("block_height").unwrap();
            let block_height = if block_height == "latest" {
                LoadTrieMode::Latest
            } else if let Ok(height) = block_height.parse::<u64>() {
                LoadTrieMode::Height(height)
            } else {
                panic!("block_height shoulb be either number or \"latest\"")
            };
            let (runtime, state_roots, header) =
                load_trie_stop_at_height(store, &home_dir, &near_config, block_height);
            for (shard_id, state_root) in state_roots.iter().enumerate() {
                let trie = runtime.get_trie_for_shard(shard_id as u64, header.prev_hash()).unwrap();
                let key = TrieKey::ContractData {
                    account_id: account_id.parse().unwrap(),
                    key: storage_key.as_bytes().to_vec(),
                };
                let item = trie.get(state_root, &key.to_vec());
                let value = item.unwrap();
                if let Some(value) = value {
                    let record = StateRecord::from_raw_key_value(key.to_vec(), value).unwrap();
                    match record {
                        StateRecord::Data { account_id: _, data_key: _, value } => {
                            fs::write(output, &value).unwrap();
                            println!(
                                "Dump contract storage under key {} of account {} into file {}",
                                storage_key, account_id, output
                            );
                            std::process::exit(0);
                        }
                        _ => unreachable!(),
                    }
                }
            }
            println!("Storage under key {} of account {} not found", storage_key, account_id);
            std::process::exit(1);
        }
        (_, _) => unreachable!(),
    }
}<|MERGE_RESOLUTION|>--- conflicted
+++ resolved
@@ -1,14 +1,16 @@
 use std::collections::HashMap;
 use std::convert::TryFrom;
+use std::fmt;
 use std::fs::{self, File};
 use std::io::Write;
 use std::path::{Path, PathBuf};
 use std::sync::Arc;
 
 use ansi_term::Color::Red;
+use clap::{App, AppSettings, Arg, SubCommand};
+use tracing::info;
+
 use borsh::BorshSerialize;
-use clap::{App, AppSettings, Arg, SubCommand};
-
 use near_chain::chain::collect_receipts_from_response;
 use near_chain::migrations::check_if_block_is_first_with_chunk_of_version;
 use near_chain::types::{ApplyTransactionResult, BlockHeaderInfo};
@@ -19,6 +21,7 @@
 use near_primitives::block::BlockHeader;
 use near_primitives::contract::ContractCode;
 use near_primitives::hash::CryptoHash;
+use near_primitives::runtime::config_store::RuntimeConfigStore;
 use near_primitives::serialize::to_base;
 use near_primitives::shard_layout::ShardUId;
 use near_primitives::state_record::StateRecord;
@@ -31,7 +34,6 @@
 use node_runtime::adapter::ViewRuntimeAdapter;
 use state_dump::state_dump;
 
-mod apply_chain_range;
 mod state_dump;
 
 #[allow(unused)]
@@ -208,8 +210,6 @@
     }
 }
 
-<<<<<<< HEAD
-=======
 /// Computes simple statistics about an integer metric: max, min, avg.
 /// Doesn't store metric sample values.
 #[derive(Debug, Clone, PartialEq, Eq)]
@@ -270,12 +270,15 @@
     progress: u64,
 ) {
     let mut chain_store = ChainStore::new(store.clone(), near_config.genesis.config.genesis_height);
-    let runtime_adapter: Arc<dyn RuntimeAdapter> = Arc::new(NightshadeRuntime::with_config(
+    let runtime_adapter: Arc<dyn RuntimeAdapter> = Arc::new(NightshadeRuntime::new(
         &home_dir,
         store,
-        near_config,
+        &near_config.genesis,
+        near_config.client_config.tracked_accounts.clone(),
+        near_config.client_config.tracked_shards.clone(),
         None,
         near_config.client_config.max_gas_burnt_view,
+        RuntimeConfigStore::new(Some(&near_config.genesis.config.runtime_config)),
     ));
     let end_height = end_height.unwrap_or_else(|| chain_store.head().unwrap().height);
     let start_height = start_height.unwrap_or_else(|| chain_store.tail().unwrap());
@@ -349,6 +352,7 @@
                 .apply_transactions(
                     shard_id,
                     chunk_inner.prev_state_root(),
+                    None,
                     height,
                     block.header().raw_timestamp(),
                     block.header().prev_hash(),
@@ -375,6 +379,7 @@
                 .apply_transactions(
                     shard_id,
                     chunk_extra.state_root(),
+                    None,
                     block.header().height(),
                     block.header().raw_timestamp(),
                     block.header().prev_hash(),
@@ -443,7 +448,6 @@
     println!("Applied blocks: {}. Skipped blocks: {}.", applied_blocks, skipped_blocks);
 }
 
->>>>>>> 37383fa2
 fn apply_block_at_height(
     store: Arc<Store>,
     home_dir: &Path,
