use std::convert::TryFrom;
use std::path::Path;
use std::sync::Arc;

use borsh::Deserializable;
use clap::{App, Arg, SubCommand};

use near::{get_default_home, get_store_path, load_config, NearConfig, NightshadeRuntime};
use near_chain::{ChainStore, ChainStoreAccess};
use near_network::peer_store::PeerStore;
use near_primitives::account::{AccessKey, Account};
use near_primitives::crypto::signature::PublicKey;
use near_primitives::hash::{hash, CryptoHash};
use near_primitives::receipt::Receipt;
use near_primitives::serialize::{from_base64, to_base64};
use near_primitives::test_utils::init_integration_logger;
use near_primitives::types::BlockIndex;
use near_primitives::utils::{col, ACCOUNT_DATA_SEPARATOR};
<<<<<<< HEAD
use near_protos::access_key as access_key_proto;
use near_protos::account as account_proto;
use near_protos::receipt as receipt_proto;
use near_store::{create_store, DBValue, Store, TrieIterator, RECEIVED_DATA_SERIALIZATION_SUFFIX};
=======
use near_store::{create_store, DBValue, Store, TrieIterator};
>>>>>>> 5490abb4
use node_runtime::StateRecord;

fn to_printable(blob: &[u8]) -> String {
    if blob.len() > 60 {
        format!("{} bytes, hash: {}", blob.len(), hash(blob))
    } else {
        let ugly = blob.iter().find(|&&x| x < b' ').is_some();
        if ugly {
            return format!("0x{}", hex::encode(blob));
        }
        match String::from_utf8(blob.to_vec()) {
            Ok(v) => format!("{}", v),
            Err(_e) => format!("0x{}", hex::encode(blob)),
        }
    }
}

fn kv_to_state_record(key: Vec<u8>, mut value: DBValue) -> Option<StateRecord> {
    let column = &key[0..1];
    match column {
        col::ACCOUNT => {
            let separator = (1..key.len()).find(|&x| key[x] == ACCOUNT_DATA_SEPARATOR[0]);
            if separator.is_some() {
                Some(StateRecord::Data { key: to_base64(&key), value: to_base64(&value) })
            } else {
<<<<<<< HEAD
                let proto: account_proto::Account = parse_from_bytes(&value).unwrap();
                let account: Account = proto.try_into().unwrap();
                Some(StateRecord::Account { account_id: to_printable(&key[1..]), account })
=======
                let account = Account::try_from_slice(&value).unwrap();
                StateRecord::Account {
                    account_id: String::from_utf8(key[1..].to_vec()).unwrap(),
                    account: account.into(),
                }
>>>>>>> 5490abb4
            }
        }
        col::CODE => Some(StateRecord::Contract {
            account_id: to_printable(&key[1..]),
            code: to_base64(&value),
        }),
        col::ACCESS_KEY => {
            let separator = (1..key.len()).find(|&x| key[x] == col::ACCESS_KEY[0]).unwrap();
            let access_key = AccessKey::try_from_slice(&value).unwrap();
            let account_id = String::from_utf8(key[1..separator].to_vec()).unwrap();
            let public_key = PublicKey::try_from(&key[(separator + 1)..]).unwrap();
<<<<<<< HEAD
            Some(StateRecord::AccessKey {
                account_id,
                public_key: public_key.to_readable(),
                access_key,
            })
        }
        col::RECEIVED_DATA => {
            let data = match value.pop() {
                Some(RECEIVED_DATA_SERIALIZATION_SUFFIX) => Some(to_base64(&value)),
                None => None,
                _ => unreachable!("Unexpected serialization"),
            };
            let separator = (1..key.len()).find(|&x| key[x] == ACCOUNT_DATA_SEPARATOR[0]).unwrap();
            let account_id = to_printable(&key[1..separator]);
            let data_id = CryptoHash::try_from(&key[(separator + 1)..]).unwrap();
            Some(StateRecord::ReceivedData { account_id, data_id, data })
        }
        col::POSTPONED_RECEIPT_ID => None,
        col::PENDING_DATA_COUNT => None,
        col::POSTPONED_RECEIPT => {
            let proto: receipt_proto::Receipt = parse_from_bytes(&value).unwrap();
            let receipt: Receipt = proto.try_into().unwrap();
            Some(StateRecord::PostponedReceipt(receipt))
=======
            StateRecord::AccessKey {
                account_id,
                public_key: public_key.into(),
                access_key: access_key.into(),
            }
>>>>>>> 5490abb4
        }
        _ => unreachable!(),
    }
}

fn print_state_entry(key: Vec<u8>, value: DBValue) {
    match kv_to_state_record(key, value) {
        Some(StateRecord::Account { account_id, account }) => {
            println!("Account {:?}: {:?}", account_id, account)
        }
        Some(StateRecord::Data { key, value }) => {
            let key = from_base64(&key).unwrap();
            let separator = (1..key.len()).find(|&x| key[x] == ACCOUNT_DATA_SEPARATOR[0]).unwrap();
            let account_id = to_printable(&key[1..separator]);
            let contract_key = to_printable(&key[(separator + 1)..]);
            println!(
                "Storage {:?},{:?}: {:?}",
                account_id,
                contract_key,
                to_printable(&from_base64(&value).unwrap())
            );
        }
        Some(StateRecord::Contract { account_id, code: _ }) => {
            println!("Code for {:?}: ...", account_id)
        }
        Some(StateRecord::AccessKey { account_id, public_key, access_key }) => {
            println!("Access key {:?},{:?}: {:?}", account_id, public_key, access_key)
        }
        Some(StateRecord::ReceivedData { account_id, data_id, data }) => {
            println!(
                "Received data {:?},{:?}: {:?}",
                account_id,
                data_id,
                data.map(|s| to_printable(&from_base64(&s).unwrap()))
            );
        }
        Some(StateRecord::PostponedReceipt(receipt)) => {
            println!("Postponed receipt {:?}", receipt);
        }
        None => (),
    }
}

fn load_trie(
    store: Arc<Store>,
    home_dir: &Path,
    near_config: &NearConfig,
) -> (NightshadeRuntime, CryptoHash, BlockIndex) {
    let mut chain_store = ChainStore::new(store.clone());

    let runtime = NightshadeRuntime::new(&home_dir, store, near_config.genesis_config.clone());
    let head = chain_store.head().unwrap();
    let last_header = chain_store.get_block_header(&head.last_block_hash).unwrap().clone();
    let state_root = chain_store.get_post_state_root(&head.last_block_hash).unwrap();
    (runtime, *state_root, last_header.inner.height)
}

fn main() {
    init_integration_logger();

    let default_home = get_default_home();
    let matches = App::new("state-viewer")
        .arg(
            Arg::with_name("home")
                .long("home")
                .default_value(&default_home)
                .help("Directory for config and data (default \"~/.near\")")
                .takes_value(true),
        )
        .subcommand(SubCommand::with_name("peers"))
        .subcommand(SubCommand::with_name("state"))
        .subcommand(
            SubCommand::with_name("dump_state").arg(
                Arg::with_name("output")
                    .long("output")
                    .required(true)
                    .help("Output path for new genesis given current blockchain state")
                    .takes_value(true),
            ),
        )
        .get_matches();

    let home_dir = matches.value_of("home").map(|dir| Path::new(dir)).unwrap();
    let mut near_config = load_config(home_dir);

    let store = create_store(&get_store_path(&home_dir));

    match matches.subcommand() {
        ("peers", Some(_args)) => {
            let peer_store = PeerStore::new(store.clone(), &vec![]).unwrap();
            for (peer_id, peer_info) in peer_store.iter() {
                println!("{} {:?}", peer_id, peer_info);
            }
        }
        ("state", Some(_args)) => {
            let (runtime, state_root, height) = load_trie(store, &home_dir, &near_config);
            println!("Storage root is {}, block height is {}", state_root, height);
            let trie = TrieIterator::new(&runtime.trie, &state_root).unwrap();
            for item in trie {
                let (key, value) = item.unwrap();
                print_state_entry(key, value);
            }
        }
        ("dump_state", Some(args)) => {
            let (runtime, state_root, height) = load_trie(store, home_dir, &near_config);
            let output_path = args.value_of("output").map(|path| Path::new(path)).unwrap();
            println!("Saving state at {} @ {} into {}", state_root, height, output_path.display());
            near_config.genesis_config.records = vec![vec![]];
            let trie = TrieIterator::new(&runtime.trie, &state_root).unwrap();
            for item in trie {
                let (key, value) = item.unwrap();
                if let Some(sr) = kv_to_state_record(key, value) {
                    near_config.genesis_config.records[0].push(sr);
                }
            }
            near_config.genesis_config.write_to_file(&output_path);
        }
        (_, _) => unreachable!(),
    }
}<|MERGE_RESOLUTION|>--- conflicted
+++ resolved
@@ -11,19 +11,12 @@
 use near_primitives::account::{AccessKey, Account};
 use near_primitives::crypto::signature::PublicKey;
 use near_primitives::hash::{hash, CryptoHash};
-use near_primitives::receipt::Receipt;
+use near_primitives::receipt::{Receipt, ReceivedData};
 use near_primitives::serialize::{from_base64, to_base64};
 use near_primitives::test_utils::init_integration_logger;
 use near_primitives::types::BlockIndex;
 use near_primitives::utils::{col, ACCOUNT_DATA_SEPARATOR};
-<<<<<<< HEAD
-use near_protos::access_key as access_key_proto;
-use near_protos::account as account_proto;
-use near_protos::receipt as receipt_proto;
-use near_store::{create_store, DBValue, Store, TrieIterator, RECEIVED_DATA_SERIALIZATION_SUFFIX};
-=======
 use near_store::{create_store, DBValue, Store, TrieIterator};
->>>>>>> 5490abb4
 use node_runtime::StateRecord;
 
 fn to_printable(blob: &[u8]) -> String {
@@ -41,7 +34,7 @@
     }
 }
 
-fn kv_to_state_record(key: Vec<u8>, mut value: DBValue) -> Option<StateRecord> {
+fn kv_to_state_record(key: Vec<u8>, value: DBValue) -> Option<StateRecord> {
     let column = &key[0..1];
     match column {
         col::ACCOUNT => {
@@ -49,21 +42,15 @@
             if separator.is_some() {
                 Some(StateRecord::Data { key: to_base64(&key), value: to_base64(&value) })
             } else {
-<<<<<<< HEAD
-                let proto: account_proto::Account = parse_from_bytes(&value).unwrap();
-                let account: Account = proto.try_into().unwrap();
-                Some(StateRecord::Account { account_id: to_printable(&key[1..]), account })
-=======
                 let account = Account::try_from_slice(&value).unwrap();
-                StateRecord::Account {
+                Some(StateRecord::Account {
                     account_id: String::from_utf8(key[1..].to_vec()).unwrap(),
                     account: account.into(),
-                }
->>>>>>> 5490abb4
+                })
             }
         }
         col::CODE => Some(StateRecord::Contract {
-            account_id: to_printable(&key[1..]),
+            account_id: String::from_utf8(key[1..].to_vec()).unwrap(),
             code: to_base64(&value),
         }),
         col::ACCESS_KEY => {
@@ -71,37 +58,24 @@
             let access_key = AccessKey::try_from_slice(&value).unwrap();
             let account_id = String::from_utf8(key[1..separator].to_vec()).unwrap();
             let public_key = PublicKey::try_from(&key[(separator + 1)..]).unwrap();
-<<<<<<< HEAD
             Some(StateRecord::AccessKey {
                 account_id,
-                public_key: public_key.to_readable(),
-                access_key,
+                public_key: public_key.into(),
+                access_key: access_key.into(),
             })
         }
         col::RECEIVED_DATA => {
-            let data = match value.pop() {
-                Some(RECEIVED_DATA_SERIALIZATION_SUFFIX) => Some(to_base64(&value)),
-                None => None,
-                _ => unreachable!("Unexpected serialization"),
-            };
+            let data = ReceivedData::try_from_slice(&value).unwrap().data;
             let separator = (1..key.len()).find(|&x| key[x] == ACCOUNT_DATA_SEPARATOR[0]).unwrap();
-            let account_id = to_printable(&key[1..separator]);
+            let account_id = String::from_utf8(key[1..separator].to_vec()).unwrap();
             let data_id = CryptoHash::try_from(&key[(separator + 1)..]).unwrap();
-            Some(StateRecord::ReceivedData { account_id, data_id, data })
+            Some(StateRecord::ReceivedData { account_id, data_id: data_id.into(), data })
         }
         col::POSTPONED_RECEIPT_ID => None,
         col::PENDING_DATA_COUNT => None,
         col::POSTPONED_RECEIPT => {
-            let proto: receipt_proto::Receipt = parse_from_bytes(&value).unwrap();
-            let receipt: Receipt = proto.try_into().unwrap();
-            Some(StateRecord::PostponedReceipt(receipt))
-=======
-            StateRecord::AccessKey {
-                account_id,
-                public_key: public_key.into(),
-                access_key: access_key.into(),
-            }
->>>>>>> 5490abb4
+            let receipt = Receipt::try_from_slice(&value).unwrap();
+            Some(StateRecord::PostponedReceipt(receipt.into()))
         }
         _ => unreachable!(),
     }
@@ -135,7 +109,7 @@
                 "Received data {:?},{:?}: {:?}",
                 account_id,
                 data_id,
-                data.map(|s| to_printable(&from_base64(&s).unwrap()))
+                data.map(|v| to_printable(&v))
             );
         }
         Some(StateRecord::PostponedReceipt(receipt)) => {
