use std::collections::HashMap;
use std::convert::TryFrom;
use std::path::{Path, PathBuf};
use std::sync::Arc;

use ansi_term::Color::Red;
use borsh::BorshDeserialize;
use clap::{App, Arg, SubCommand};

use near::{get_default_home, get_store_path, load_config, NearConfig, NightshadeRuntime};
use near_chain::{ChainStore, ChainStoreAccess, DoomslugThresholdMode, RuntimeAdapter};
use near_chain_configs::Genesis;
use near_crypto::PublicKey;
use near_network::peer_store::PeerStore;
use near_primitives::account::{AccessKey, Account};
use near_primitives::hash::{hash, CryptoHash, CRYPTO_HASH_LEN};
use near_primitives::receipt::{Receipt, ReceivedData};
use near_primitives::serialize::{from_base64, to_base, to_base64};
use near_primitives::state_record::StateRecord;
use near_primitives::test_utils::init_integration_logger;
use near_primitives::types::{BlockHeight, StateRoot};
use near_primitives::utils::col;
use near_store::test_utils::create_test_store;
use near_store::{create_store, get_account_id_by_hash, Store, TrieIterator, TrieUpdate};

fn to_printable(blob: &[u8]) -> String {
    if blob.len() > 60 {
        format!("{} bytes, hash: {}", blob.len(), hash(blob))
    } else {
        let ugly = blob.iter().any(|&x| x < b' ');
        if ugly {
            return format!("0x{}", hex::encode(blob));
        }
        match String::from_utf8(blob.to_vec()) {
            Ok(v) => v,
            Err(_e) => format!("0x{}", hex::encode(blob)),
        }
    }
}

fn kv_to_state_record(
    state_update: &TrieUpdate,
    key: Vec<u8>,
    value: Vec<u8>,
) -> Option<StateRecord> {
    let column = &key[0..1];
    match column {
<<<<<<< HEAD
        col::POSTPONED_RECEIPT_ID => return None,
        col::PENDING_DATA_COUNT => return None,
        col::POSTPONED_RECEIPT => {
            let receipt = Receipt::try_from_slice(&value).unwrap();
            return Some(StateRecord::PostponedReceipt(Box::new(receipt.into())));
        }
        col::DELAYED_RECEIPT_INDICES => return None,
        col::ACCOUNT_ID => return None,
        col::DELAYED_RECEIPT => {
            let receipt = Receipt::try_from_slice(&value).unwrap();
            return Some(StateRecord::DelayedReceipt(Box::new(receipt.into())));
=======
        col::ACCOUNT => {
            let separator = (1..key.len()).find(|&x| key[x] == ACCOUNT_DATA_SEPARATOR[0]);
            if separator.is_some() {
                Some(StateRecord::Data { key: to_base64(&key), value: to_base64(&value) })
            } else {
                Some(StateRecord::Account {
                    account_id: String::from_utf8(key[1..].to_vec()).unwrap(),
                    account: Account::try_from_slice(&value).unwrap().into(),
                })
            }
>>>>>>> 9b24ae74
        }
        _ => (),
    };
    // Rest of the keys require account_id prefix.
    let prefix_length = CRYPTO_HASH_LEN + 1;
    let remaining_key = &key[prefix_length..];
    let account_id =
        get_account_id_by_hash(state_update, CryptoHash::try_from(&key[1..prefix_length]).unwrap())
            .unwrap()
            .unwrap();
    match column {
        col::CONTRACT_DATA => Some(StateRecord::Data {
            account_id,
            key: to_base64(remaining_key),
            value: to_base64(&value),
        }),
        col::ACCOUNT => {
            let mut account = Account::try_from_slice(&value).unwrap();
            // TODO(#1200): When dumping state, all accounts have to pay rent
            account.storage_paid_at = 0;
            Some(StateRecord::Account { account_id, account: account.into() })
        }
        col::CODE => Some(StateRecord::Contract { account_id, code: to_base64(&value) }),
        col::ACCESS_KEY => {
            let access_key = AccessKey::try_from_slice(&value).unwrap();
            let public_key = PublicKey::try_from_slice(remaining_key).unwrap();
            Some(StateRecord::AccessKey { account_id, public_key, access_key: access_key.into() })
        }
        col::RECEIVED_DATA => {
            let data = ReceivedData::try_from_slice(&value).unwrap().data;
            let data_id = CryptoHash::try_from(remaining_key).unwrap();
            Some(StateRecord::ReceivedData { account_id, data_id, data })
        }
        _ => unreachable!(),
    }
}

fn print_state_entry(state_update: &TrieUpdate, key: Vec<u8>, value: Vec<u8>) {
    match kv_to_state_record(state_update, key, value) {
        Some(StateRecord::Account { account_id, account }) => {
            println!("Account {:?}: {:?}", account_id, account)
        }
        Some(StateRecord::Data { account_id, key, value }) => {
            println!(
                "Storage {:?},{:?}: {:?}",
                account_id,
                to_printable(&from_base64(&key).unwrap()),
                to_printable(&from_base64(&value).unwrap()),
            );
        }
        Some(StateRecord::Contract { account_id, code: _ }) => {
            println!("Code for {:?}: ...", account_id)
        }
        Some(StateRecord::AccessKey { account_id, public_key, access_key }) => {
            println!("Access key {:?},{:?}: {:?}", account_id, public_key, access_key)
        }
        Some(StateRecord::ReceivedData { account_id, data_id, data }) => {
            println!(
                "Received data {:?},{:?}: {:?}",
                account_id,
                data_id,
                data.map(|v| to_printable(&v))
            );
        }
        Some(StateRecord::PostponedReceipt(receipt)) => {
            println!("Postponed receipt {:?}", receipt);
        }
        Some(StateRecord::DelayedReceipt(receipt)) => {
            println!("Delayed receipt {:?}", receipt);
        }
        None => (),
    }
}

fn load_trie(
    store: Arc<Store>,
    home_dir: &Path,
    near_config: &NearConfig,
) -> (NightshadeRuntime, Vec<StateRoot>, BlockHeight) {
    let mut chain_store = ChainStore::new(store.clone(), near_config.genesis.config.genesis_height);

    let runtime = NightshadeRuntime::new(
        &home_dir,
        store,
        Arc::clone(&near_config.genesis),
        near_config.client_config.tracked_accounts.clone(),
        near_config.client_config.tracked_shards.clone(),
    );
    let head = chain_store.head().unwrap();
    let last_block = chain_store.get_block(&head.last_block_hash).unwrap().clone();
    let mut state_roots = vec![];
    for chunk in last_block.chunks.iter() {
        state_roots.push(chunk.inner.prev_state_root.clone());
    }
    (runtime, state_roots, last_block.header.inner_lite.height)
}

pub fn format_hash(h: CryptoHash) -> String {
    to_base(&h)[..7].to_string()
}

fn print_chain(
    store: Arc<Store>,
    home_dir: &Path,
    near_config: &NearConfig,
    start_height: BlockHeight,
    end_height: BlockHeight,
) {
    let mut chain_store = ChainStore::new(store.clone(), near_config.genesis.config.genesis_height);
    let runtime = NightshadeRuntime::new(
        &home_dir,
        store,
        Arc::clone(&near_config.genesis),
        near_config.client_config.tracked_accounts.clone(),
        near_config.client_config.tracked_shards.clone(),
    );
    let mut account_id_to_blocks = HashMap::new();
    let mut cur_epoch_id = None;
    for height in start_height..=end_height {
        if let Ok(block_hash) = chain_store.get_block_hash_by_height(height) {
            let header = chain_store.get_block_header(&block_hash).unwrap().clone();
            if height == 0 {
                println!("{: >3} {}", header.inner_lite.height, format_hash(header.hash()));
            } else {
                let parent_header = chain_store.get_block_header(&header.prev_hash).unwrap();
                let epoch_id = runtime.get_epoch_id_from_prev_block(&header.prev_hash).unwrap();
                cur_epoch_id = Some(epoch_id.clone());
                if runtime.is_next_block_epoch_start(&header.prev_hash).unwrap() {
                    println!("{:?}", account_id_to_blocks);
                    account_id_to_blocks = HashMap::new();
                    println!(
                        "Epoch {} Validators {:?}",
                        format_hash(epoch_id.0),
                        runtime
                            .get_epoch_block_producers_ordered(&epoch_id, &header.hash())
                            .unwrap()
                    );
                }
                let block_producer =
                    runtime.get_block_producer(&epoch_id, header.inner_lite.height).unwrap();
                account_id_to_blocks
                    .entry(block_producer.clone())
                    .and_modify(|e| *e += 1)
                    .or_insert(1);
                println!(
                    "{: >3} {} | {: >10} | parent: {: >3} {}",
                    header.inner_lite.height,
                    format_hash(header.hash()),
                    block_producer,
                    parent_header.inner_lite.height,
                    format_hash(parent_header.hash()),
                );
            }
        } else {
            if let Some(epoch_id) = &cur_epoch_id {
                let block_producer = runtime.get_block_producer(epoch_id, height).unwrap();
                println!(
                    "{: >3} {} | {: >10}",
                    height,
                    Red.bold().paint("MISSING"),
                    block_producer
                );
            } else {
                println!("{: >3} {}", height, Red.bold().paint("MISSING"));
            }
        }
    }
}

fn replay_chain(
    store: Arc<Store>,
    home_dir: &Path,
    near_config: &NearConfig,
    start_height: BlockHeight,
    end_height: BlockHeight,
) {
    let mut chain_store = ChainStore::new(store, near_config.genesis.config.genesis_height);
    let new_store = create_test_store();
    let runtime = NightshadeRuntime::new(
        &home_dir,
        new_store,
        Arc::clone(&near_config.genesis),
        near_config.client_config.tracked_accounts.clone(),
        near_config.client_config.tracked_shards.clone(),
    );
    for height in start_height..=end_height {
        if let Ok(block_hash) = chain_store.get_block_hash_by_height(height) {
            let header = chain_store.get_block_header(&block_hash).unwrap().clone();
            runtime
                .add_validator_proposals(
                    header.prev_hash,
                    header.hash(),
                    header.inner_rest.random_value,
                    header.inner_lite.height,
                    chain_store
                        .get_block_height(&header.inner_rest.last_quorum_pre_commit)
                        .unwrap(),
                    header.inner_rest.validator_proposals,
                    vec![],
                    header.inner_rest.chunk_mask,
                    header.inner_rest.rent_paid,
                    header.inner_rest.validator_reward,
                    header.inner_rest.total_supply,
                )
                .unwrap();
        }
    }
}

fn main() {
    init_integration_logger();

    let default_home = get_default_home();
    let matches = App::new("state-viewer")
        .arg(
            Arg::with_name("home")
                .long("home")
                .default_value(&default_home)
                .help("Directory for config and data (default \"~/.near\")")
                .takes_value(true),
        )
        .subcommand(SubCommand::with_name("peers"))
        .subcommand(SubCommand::with_name("state"))
        .subcommand(SubCommand::with_name("dump_state"))
        .subcommand(
            SubCommand::with_name("chain")
                .arg(
                    Arg::with_name("start_index")
                        .long("start_index")
                        .required(true)
                        .help("Start index of query")
                        .takes_value(true),
                )
                .arg(
                    Arg::with_name("end_index")
                        .long("end_index")
                        .required(true)
                        .help("End index of query")
                        .takes_value(true),
                )
                .help("print chain from start_index to end_index"),
        )
        .subcommand(
            SubCommand::with_name("replay")
                .arg(
                    Arg::with_name("start_index")
                        .long("start_index")
                        .required(true)
                        .help("Start index of query")
                        .takes_value(true),
                )
                .arg(
                    Arg::with_name("end_index")
                        .long("end_index")
                        .required(true)
                        .help("End index of query")
                        .takes_value(true),
                )
                .help("replay headers from chain"),
        )
        .get_matches();

    let home_dir = matches.value_of("home").map(|dir| Path::new(dir)).unwrap();
    let near_config = load_config(home_dir);

    let store = create_store(&get_store_path(&home_dir));

    match matches.subcommand() {
        ("peers", Some(_args)) => {
            let peer_store = PeerStore::new(store, &[]).unwrap();
            for (peer_id, peer_info) in peer_store.iter() {
                println!("{} {:?}", peer_id, peer_info);
            }
        }
        ("state", Some(_args)) => {
            let (runtime, state_roots, height) = load_trie(store, &home_dir, &near_config);
            println!("Storage roots are {:?}, block height is {}", state_roots, height);
            for state_root in state_roots {
                let state_update = TrieUpdate::new(runtime.trie.clone(), state_root);
                let trie = TrieIterator::new(&runtime.trie, &state_root).unwrap();
                for item in trie {
                    let (key, value) = item.unwrap();
                    print_state_entry(&state_update, key, value);
                }
            }
        }
        ("dump_state", Some(_args)) => {
            let (runtime, state_roots, height) = load_trie(store.clone(), home_dir, &near_config);
            let home_dir = PathBuf::from(&home_dir);

            println!("Generating genesis from state data");
            let genesis_height = height + 1;

            let mut records = vec![];
            for state_root in &state_roots {
                let state_update = TrieUpdate::new(runtime.trie.clone(), *state_root);
                let trie = TrieIterator::new(&runtime.trie, &state_root).unwrap();
                for item in trie {
                    let (key, value) = item.unwrap();
                    if let Some(sr) = kv_to_state_record(&state_update, key, value) {
                        records.push(sr);
                    }
                }
            }

            let mut genesis_config = near_config.genesis.config.clone();
            genesis_config.genesis_height = genesis_height;
            let genesis = Arc::new(Genesis::new(genesis_config, records.into()));

            let output_path = home_dir.join(Path::new("output.json"));
            println!(
                "Saving state at {:?} @ {} into {}",
                state_roots,
                height,
                output_path.display(),
            );
            genesis.to_file(&output_path);
        }
        ("chain", Some(args)) => {
            let start_index =
                args.value_of("start_index").map(|s| s.parse::<u64>().unwrap()).unwrap();
            let end_index = args.value_of("end_index").map(|s| s.parse::<u64>().unwrap()).unwrap();
            print_chain(store, home_dir, &near_config, start_index, end_index);
        }
        ("replay", Some(args)) => {
            let start_index =
                args.value_of("start_index").map(|s| s.parse::<u64>().unwrap()).unwrap();
            let end_index = args.value_of("end_index").map(|s| s.parse::<u64>().unwrap()).unwrap();
            replay_chain(store, home_dir, &near_config, start_index, end_index);
        }
        (_, _) => unreachable!(),
    }
}<|MERGE_RESOLUTION|>--- conflicted
+++ resolved
@@ -45,7 +45,6 @@
 ) -> Option<StateRecord> {
     let column = &key[0..1];
     match column {
-<<<<<<< HEAD
         col::POSTPONED_RECEIPT_ID => return None,
         col::PENDING_DATA_COUNT => return None,
         col::POSTPONED_RECEIPT => {
@@ -57,18 +56,6 @@
         col::DELAYED_RECEIPT => {
             let receipt = Receipt::try_from_slice(&value).unwrap();
             return Some(StateRecord::DelayedReceipt(Box::new(receipt.into())));
-=======
-        col::ACCOUNT => {
-            let separator = (1..key.len()).find(|&x| key[x] == ACCOUNT_DATA_SEPARATOR[0]);
-            if separator.is_some() {
-                Some(StateRecord::Data { key: to_base64(&key), value: to_base64(&value) })
-            } else {
-                Some(StateRecord::Account {
-                    account_id: String::from_utf8(key[1..].to_vec()).unwrap(),
-                    account: Account::try_from_slice(&value).unwrap().into(),
-                })
-            }
->>>>>>> 9b24ae74
         }
         _ => (),
     };
@@ -86,9 +73,7 @@
             value: to_base64(&value),
         }),
         col::ACCOUNT => {
-            let mut account = Account::try_from_slice(&value).unwrap();
-            // TODO(#1200): When dumping state, all accounts have to pay rent
-            account.storage_paid_at = 0;
+            let account = Account::try_from_slice(&value).unwrap();
             Some(StateRecord::Account { account_id, account: account.into() })
         }
         col::CODE => Some(StateRecord::Contract { account_id, code: to_base64(&value) }),
