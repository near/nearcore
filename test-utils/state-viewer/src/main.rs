use std::collections::HashMap;
use std::convert::TryFrom;
use std::path::{Path, PathBuf};
use std::sync::Arc;

use ansi_term::Color::Red;
use borsh::BorshDeserialize;
use clap::{App, Arg, SubCommand};

use near::{get_default_home, get_store_path, load_config, NearConfig, NightshadeRuntime};
use near_chain::{ChainStore, ChainStoreAccess, DoomslugThresholdMode, RuntimeAdapter};
use near_chain_configs::Genesis;
use near_crypto::PublicKey;
use near_network::peer_store::PeerStore;
use near_primitives::account::{AccessKey, Account};
use near_primitives::hash::{hash, CryptoHash};
use near_primitives::receipt::{Receipt, ReceivedData};
use near_primitives::serialize::{from_base64, to_base, to_base64};
use near_primitives::state_record::StateRecord;
use near_primitives::test_utils::init_integration_logger;
use near_primitives::types::{BlockHeight, StateRoot};
use near_primitives::utils::{col, ACCOUNT_DATA_SEPARATOR};
use near_store::test_utils::create_test_store;
use near_store::{create_store, Store, TrieIterator};

fn to_printable(blob: &[u8]) -> String {
    if blob.len() > 60 {
        format!("{} bytes, hash: {}", blob.len(), hash(blob))
    } else {
        let ugly = blob.iter().any(|&x| x < b' ');
        if ugly {
            return format!("0x{}", hex::encode(blob));
        }
        match String::from_utf8(blob.to_vec()) {
            Ok(v) => v,
            Err(_e) => format!("0x{}", hex::encode(blob)),
        }
    }
}

fn kv_to_state_record(key: Vec<u8>, value: Vec<u8>) -> Option<StateRecord> {
    let column = &key[0..1];
    match column {
        col::ACCOUNT => {
            let separator = (1..key.len()).find(|&x| key[x] == ACCOUNT_DATA_SEPARATOR[0]);
            if separator.is_some() {
                Some(StateRecord::Data { key: to_base64(&key), value: to_base64(&value) })
            } else {
<<<<<<< HEAD
                let account = Account::try_from_slice(&value).unwrap();
=======
>>>>>>> e34a3dfd
                Some(StateRecord::Account {
                    account_id: String::from_utf8(key[1..].to_vec()).unwrap(),
                    account: Account::try_from_slice(&value).unwrap().into(),
                })
            }
        }
        col::CODE => Some(StateRecord::Contract {
            account_id: String::from_utf8(key[1..].to_vec()).unwrap(),
            code: to_base64(&value),
        }),
        col::ACCESS_KEY => {
            let separator = (1..key.len()).find(|&x| key[x] == col::ACCESS_KEY[0]).unwrap();
            let access_key = AccessKey::try_from_slice(&value).unwrap();
            let account_id = String::from_utf8(key[1..separator].to_vec()).unwrap();
            let public_key = PublicKey::try_from_slice(&key[(separator + 1)..]).unwrap();
            Some(StateRecord::AccessKey { account_id, public_key, access_key: access_key.into() })
        }
        col::RECEIVED_DATA => {
            let data = ReceivedData::try_from_slice(&value).unwrap().data;
            let separator = (1..key.len()).find(|&x| key[x] == ACCOUNT_DATA_SEPARATOR[0]).unwrap();
            let account_id = String::from_utf8(key[1..separator].to_vec()).unwrap();
            let data_id = CryptoHash::try_from(&key[(separator + 1)..]).unwrap();
            Some(StateRecord::ReceivedData { account_id, data_id, data })
        }
        col::POSTPONED_RECEIPT_ID => None,
        col::PENDING_DATA_COUNT => None,
        col::POSTPONED_RECEIPT => {
            let receipt = Receipt::try_from_slice(&value).unwrap();
            Some(StateRecord::PostponedReceipt(Box::new(receipt.into())))
        }
        _ => unreachable!(),
    }
}

fn print_state_entry(key: Vec<u8>, value: Vec<u8>) {
    match kv_to_state_record(key, value) {
        Some(StateRecord::Account { account_id, account }) => {
            println!("Account {:?}: {:?}", account_id, account)
        }
        Some(StateRecord::Data { key, value }) => {
            let key = from_base64(&key).unwrap();
            let separator = (1..key.len()).find(|&x| key[x] == ACCOUNT_DATA_SEPARATOR[0]).unwrap();
            let account_id = to_printable(&key[1..separator]);
            let contract_key = to_printable(&key[(separator + 1)..]);
            println!(
                "Storage {:?},{:?}: {:?}",
                account_id,
                contract_key,
                to_printable(&from_base64(&value).unwrap())
            );
        }
        Some(StateRecord::Contract { account_id, code: _ }) => {
            println!("Code for {:?}: ...", account_id)
        }
        Some(StateRecord::AccessKey { account_id, public_key, access_key }) => {
            println!("Access key {:?},{:?}: {:?}", account_id, public_key, access_key)
        }
        Some(StateRecord::ReceivedData { account_id, data_id, data }) => {
            println!(
                "Received data {:?},{:?}: {:?}",
                account_id,
                data_id,
                data.map(|v| to_printable(&v))
            );
        }
        Some(StateRecord::PostponedReceipt(receipt)) => {
            println!("Postponed receipt {:?}", receipt);
        }
        None => (),
    }
}

fn load_trie(
    store: Arc<Store>,
    home_dir: &Path,
    near_config: &NearConfig,
) -> (NightshadeRuntime, Vec<StateRoot>, BlockHeight) {
    let mut chain_store = ChainStore::new(store.clone(), near_config.genesis.config.genesis_height);

    let runtime = NightshadeRuntime::new(
        &home_dir,
        store,
        Arc::clone(&near_config.genesis),
        near_config.client_config.tracked_accounts.clone(),
        near_config.client_config.tracked_shards.clone(),
    );
    let head = chain_store.head().unwrap();
    let last_block = chain_store.get_block(&head.last_block_hash).unwrap().clone();
    let mut state_roots = vec![];
    for chunk in last_block.chunks.iter() {
        state_roots.push(chunk.inner.prev_state_root.clone());
    }
    (runtime, state_roots, last_block.header.inner_lite.height)
}

pub fn format_hash(h: CryptoHash) -> String {
    to_base(&h)[..7].to_string()
}

fn print_chain(
    store: Arc<Store>,
    home_dir: &Path,
    near_config: &NearConfig,
    start_height: BlockHeight,
    end_height: BlockHeight,
) {
    let mut chain_store = ChainStore::new(store.clone(), near_config.genesis.config.genesis_height);
    let runtime = NightshadeRuntime::new(
        &home_dir,
        store,
        Arc::clone(&near_config.genesis),
        near_config.client_config.tracked_accounts.clone(),
        near_config.client_config.tracked_shards.clone(),
    );
    let mut account_id_to_blocks = HashMap::new();
    let mut cur_epoch_id = None;
    for height in start_height..=end_height {
        if let Ok(block_hash) = chain_store.get_block_hash_by_height(height) {
            let header = chain_store.get_block_header(&block_hash).unwrap().clone();
            if height == 0 {
                println!("{: >3} {}", header.inner_lite.height, format_hash(header.hash()));
            } else {
                let parent_header = chain_store.get_block_header(&header.prev_hash).unwrap();
                let epoch_id = runtime.get_epoch_id_from_prev_block(&header.prev_hash).unwrap();
                cur_epoch_id = Some(epoch_id.clone());
                if runtime.is_next_block_epoch_start(&header.prev_hash).unwrap() {
                    println!("{:?}", account_id_to_blocks);
                    account_id_to_blocks = HashMap::new();
                    println!(
                        "Epoch {} Validators {:?}",
                        format_hash(epoch_id.0),
                        runtime
                            .get_epoch_block_producers_ordered(&epoch_id, &header.hash())
                            .unwrap()
                    );
                }
                let block_producer =
                    runtime.get_block_producer(&epoch_id, header.inner_lite.height).unwrap();
                account_id_to_blocks
                    .entry(block_producer.clone())
                    .and_modify(|e| *e += 1)
                    .or_insert(1);
                println!(
                    "{: >3} {} | {: >10} | parent: {: >3} {}",
                    header.inner_lite.height,
                    format_hash(header.hash()),
                    block_producer,
                    parent_header.inner_lite.height,
                    format_hash(parent_header.hash()),
                );
            }
        } else {
            if let Some(epoch_id) = &cur_epoch_id {
                let block_producer = runtime.get_block_producer(epoch_id, height).unwrap();
                println!(
                    "{: >3} {} | {: >10}",
                    height,
                    Red.bold().paint("MISSING"),
                    block_producer
                );
            } else {
                println!("{: >3} {}", height, Red.bold().paint("MISSING"));
            }
        }
    }
}

fn replay_chain(
    store: Arc<Store>,
    home_dir: &Path,
    near_config: &NearConfig,
    start_height: BlockHeight,
    end_height: BlockHeight,
) {
    let mut chain_store = ChainStore::new(store, near_config.genesis.config.genesis_height);
    let new_store = create_test_store();
    let runtime = NightshadeRuntime::new(
        &home_dir,
        new_store,
        Arc::clone(&near_config.genesis),
        near_config.client_config.tracked_accounts.clone(),
        near_config.client_config.tracked_shards.clone(),
    );
    for height in start_height..=end_height {
        if let Ok(block_hash) = chain_store.get_block_hash_by_height(height) {
            let header = chain_store.get_block_header(&block_hash).unwrap().clone();
            runtime
                .add_validator_proposals(
                    header.prev_hash,
                    header.hash(),
                    header.inner_rest.random_value,
                    header.inner_lite.height,
                    chain_store
                        .get_block_height(&header.inner_rest.last_quorum_pre_commit)
                        .unwrap(),
                    header.inner_rest.validator_proposals,
                    vec![],
                    header.inner_rest.chunk_mask,
                    header.inner_rest.validator_reward,
                    header.inner_rest.total_supply,
                )
                .unwrap();
        }
    }
}

fn main() {
    init_integration_logger();

    let default_home = get_default_home();
    let matches = App::new("state-viewer")
        .arg(
            Arg::with_name("home")
                .long("home")
                .default_value(&default_home)
                .help("Directory for config and data (default \"~/.near\")")
                .takes_value(true),
        )
        .subcommand(SubCommand::with_name("peers"))
        .subcommand(SubCommand::with_name("state"))
        .subcommand(SubCommand::with_name("dump_state"))
        .subcommand(
            SubCommand::with_name("chain")
                .arg(
                    Arg::with_name("start_index")
                        .long("start_index")
                        .required(true)
                        .help("Start index of query")
                        .takes_value(true),
                )
                .arg(
                    Arg::with_name("end_index")
                        .long("end_index")
                        .required(true)
                        .help("End index of query")
                        .takes_value(true),
                )
                .help("print chain from start_index to end_index"),
        )
        .subcommand(
            SubCommand::with_name("replay")
                .arg(
                    Arg::with_name("start_index")
                        .long("start_index")
                        .required(true)
                        .help("Start index of query")
                        .takes_value(true),
                )
                .arg(
                    Arg::with_name("end_index")
                        .long("end_index")
                        .required(true)
                        .help("End index of query")
                        .takes_value(true),
                )
                .help("replay headers from chain"),
        )
        .get_matches();

    let home_dir = matches.value_of("home").map(|dir| Path::new(dir)).unwrap();
    let near_config = load_config(home_dir);

    let store = create_store(&get_store_path(&home_dir));

    match matches.subcommand() {
        ("peers", Some(_args)) => {
            let peer_store = PeerStore::new(store, &[]).unwrap();
            for (peer_id, peer_info) in peer_store.iter() {
                println!("{} {:?}", peer_id, peer_info);
            }
        }
        ("state", Some(_args)) => {
            let (runtime, state_roots, height) = load_trie(store, &home_dir, &near_config);
            println!("Storage roots are {:?}, block height is {}", state_roots, height);
            for state_root in state_roots {
                let trie = TrieIterator::new(&runtime.trie, &state_root).unwrap();
                for item in trie {
                    let (key, value) = item.unwrap();
                    print_state_entry(key, value);
                }
            }
        }
        ("dump_state", Some(_args)) => {
            let (runtime, state_roots, height) = load_trie(store.clone(), home_dir, &near_config);
            let home_dir = PathBuf::from(&home_dir);

            println!("Generating genesis from state data");
            let genesis_height = height + 1;

            let mut records = vec![];
            for state_root in &state_roots {
                let trie = TrieIterator::new(&runtime.trie, &state_root).unwrap();
                for item in trie {
                    let (key, value) = item.unwrap();
                    if let Some(sr) = kv_to_state_record(key, value) {
                        records.push(sr);
                    }
                }
            }

            let mut genesis_config = near_config.genesis.config.clone();
            genesis_config.genesis_height = genesis_height;
            let genesis = Arc::new(Genesis::new(genesis_config, records.into()));

            let output_path = home_dir.join(Path::new("output.json"));
            println!(
                "Saving state at {:?} @ {} into {}",
                state_roots,
                height,
                output_path.display(),
            );
            genesis.to_file(&output_path);
        }
        ("chain", Some(args)) => {
            let start_index =
                args.value_of("start_index").map(|s| s.parse::<u64>().unwrap()).unwrap();
            let end_index = args.value_of("end_index").map(|s| s.parse::<u64>().unwrap()).unwrap();
            print_chain(store, home_dir, &near_config, start_index, end_index);
        }
        ("replay", Some(args)) => {
            let start_index =
                args.value_of("start_index").map(|s| s.parse::<u64>().unwrap()).unwrap();
            let end_index = args.value_of("end_index").map(|s| s.parse::<u64>().unwrap()).unwrap();
            replay_chain(store, home_dir, &near_config, start_index, end_index);
        }
        (_, _) => unreachable!(),
    }
}<|MERGE_RESOLUTION|>--- conflicted
+++ resolved
@@ -46,10 +46,6 @@
             if separator.is_some() {
                 Some(StateRecord::Data { key: to_base64(&key), value: to_base64(&value) })
             } else {
-<<<<<<< HEAD
-                let account = Account::try_from_slice(&value).unwrap();
-=======
->>>>>>> e34a3dfd
                 Some(StateRecord::Account {
                     account_id: String::from_utf8(key[1..].to_vec()).unwrap(),
                     account: Account::try_from_slice(&value).unwrap().into(),
