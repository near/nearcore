use std::collections::HashMap;
use std::path::{Path, PathBuf};
use std::sync::Arc;

use ansi_term::Color::Red;
use clap::{App, Arg, SubCommand};

use near_chain::types::BlockHeaderInfo;
use near_chain::{ChainStore, ChainStoreAccess, RuntimeAdapter};
use near_logger_utils::init_integration_logger;
use near_network::peer_store::PeerStore;
use near_primitives::block::BlockHeader;
use near_primitives::hash::CryptoHash;
use near_primitives::serialize::to_base;
use near_primitives::state_record::StateRecord;
use near_primitives::types::{BlockHeight, StateRoot};
use near_store::test_utils::create_test_store;
use near_store::{create_store, Store, TrieIterator};
use neard::{get_default_home, get_store_path, load_config, NearConfig, NightshadeRuntime};
use state_dump::state_dump;

mod state_dump;

fn load_trie(
    store: Arc<Store>,
    home_dir: &Path,
    near_config: &NearConfig,
) -> (NightshadeRuntime, Vec<StateRoot>, BlockHeader) {
    load_trie_stop_at_height(store, home_dir, near_config, None)
}

fn load_trie_stop_at_height(
    store: Arc<Store>,
    home_dir: &Path,
    near_config: &NearConfig,
    stop_height: Option<BlockHeight>,
) -> (NightshadeRuntime, Vec<StateRoot>, BlockHeader) {
    let mut chain_store = ChainStore::new(store.clone(), near_config.genesis.config.genesis_height);

    let runtime = NightshadeRuntime::new(
        &home_dir,
        store,
        Arc::clone(&near_config.genesis),
        near_config.client_config.tracked_accounts.clone(),
        near_config.client_config.tracked_shards.clone(),
    );
    let head = chain_store.head().unwrap();
    let last_block = match stop_height {
        Some(height) => {
            // find the first final block whose height is at least `height`.
            let mut cur_height = height + 1;
            loop {
                if cur_height >= head.height {
                    panic!("No final block with height >= {} exists", height);
                }
                let cur_block_hash = match chain_store.get_block_hash_by_height(cur_height) {
                    Ok(hash) => hash,
                    Err(_) => {
                        cur_height += 1;
                        continue;
                    }
                };
                let last_final_block_hash =
                    *chain_store.get_block_header(&cur_block_hash).unwrap().last_final_block();
                let last_final_block = chain_store.get_block(&last_final_block_hash).unwrap();
                if last_final_block.header().height() >= height {
                    break last_final_block.clone();
                } else {
                    cur_height += 1;
                    continue;
                }
            }
        }
        None => chain_store.get_block(&head.last_block_hash).unwrap().clone(),
    };
    let state_roots = last_block.chunks().iter().map(|chunk| chunk.inner.prev_state_root).collect();
    (runtime, state_roots, last_block.header().clone())
}

pub fn format_hash(h: CryptoHash) -> String {
    to_base(&h)[..7].to_string()
}

fn print_chain(
    store: Arc<Store>,
    home_dir: &Path,
    near_config: &NearConfig,
    start_height: BlockHeight,
    end_height: BlockHeight,
) {
    let mut chain_store = ChainStore::new(store.clone(), near_config.genesis.config.genesis_height);
    let runtime = NightshadeRuntime::new(
        &home_dir,
        store,
        Arc::clone(&near_config.genesis),
        near_config.client_config.tracked_accounts.clone(),
        near_config.client_config.tracked_shards.clone(),
    );
    let mut account_id_to_blocks = HashMap::new();
    let mut cur_epoch_id = None;
    for height in start_height..=end_height {
        if let Ok(block_hash) = chain_store.get_block_hash_by_height(height) {
            let header = chain_store.get_block_header(&block_hash).unwrap().clone();
            if height == 0 {
                println!("{: >3} {}", header.height(), format_hash(*header.hash()));
            } else {
                let parent_header = chain_store.get_block_header(header.prev_hash()).unwrap();
                let epoch_id = runtime.get_epoch_id_from_prev_block(header.prev_hash()).unwrap();
                cur_epoch_id = Some(epoch_id.clone());
                if runtime.is_next_block_epoch_start(header.prev_hash()).unwrap() {
                    println!("{:?}", account_id_to_blocks);
                    account_id_to_blocks = HashMap::new();
                    println!(
                        "Epoch {} Validators {:?}",
                        format_hash(epoch_id.0),
                        runtime
                            .get_epoch_block_producers_ordered(&epoch_id, &header.hash())
                            .unwrap()
                    );
                }
                let block_producer =
                    runtime.get_block_producer(&epoch_id, header.height()).unwrap();
                account_id_to_blocks
                    .entry(block_producer.clone())
                    .and_modify(|e| *e += 1)
                    .or_insert(1);
                println!(
                    "{: >3} {} | {: >10} | parent: {: >3} {}",
                    header.height(),
                    format_hash(*header.hash()),
                    block_producer,
                    parent_header.height(),
                    format_hash(*parent_header.hash()),
                );
            }
        } else {
            if let Some(epoch_id) = &cur_epoch_id {
                let block_producer = runtime.get_block_producer(epoch_id, height).unwrap();
                println!(
                    "{: >3} {} | {: >10}",
                    height,
                    Red.bold().paint("MISSING"),
                    block_producer
                );
            } else {
                println!("{: >3} {}", height, Red.bold().paint("MISSING"));
            }
        }
    }
}

fn replay_chain(
    store: Arc<Store>,
    home_dir: &Path,
    near_config: &NearConfig,
    start_height: BlockHeight,
    end_height: BlockHeight,
) {
    let mut chain_store = ChainStore::new(store, near_config.genesis.config.genesis_height);
    let new_store = create_test_store();
    let runtime = NightshadeRuntime::new(
        &home_dir,
        new_store,
        Arc::clone(&near_config.genesis),
        near_config.client_config.tracked_accounts.clone(),
        near_config.client_config.tracked_shards.clone(),
    );
    for height in start_height..=end_height {
        if let Ok(block_hash) = chain_store.get_block_hash_by_height(height) {
            let header = chain_store.get_block_header(&block_hash).unwrap().clone();
            runtime
<<<<<<< HEAD
                .add_validator_proposals(
                    header.prev_hash,
                    header.hash(),
                    header.inner_rest.random_value,
                    header.inner_lite.height,
                    chain_store.get_block_height(&header.inner_rest.last_final_block).unwrap(),
                    header.inner_rest.last_final_block,
                    header.inner_rest.validator_proposals,
                    vec![],
                    header.inner_rest.chunk_mask,
                    header.inner_rest.total_supply,
                )
=======
                .add_validator_proposals(BlockHeaderInfo::new(
                    &header,
                    chain_store.get_block_height(&header.last_final_block()).unwrap(),
                ))
>>>>>>> bf5f2726
                .unwrap();
        }
    }
}

fn main() {
    init_integration_logger();

    let default_home = get_default_home();
    let matches = App::new("state-viewer")
        .arg(
            Arg::with_name("home")
                .long("home")
                .default_value(&default_home)
                .help("Directory for config and data (default \"~/.near\")")
                .takes_value(true),
        )
        .subcommand(SubCommand::with_name("peers"))
        .subcommand(SubCommand::with_name("state"))
        .subcommand(
            SubCommand::with_name("dump_state").arg(
                Arg::with_name("height")
                    .long("height")
                    .help("Desired stop height of state dump")
                    .takes_value(true),
            ),
        )
        .subcommand(
            SubCommand::with_name("chain")
                .arg(
                    Arg::with_name("start_index")
                        .long("start_index")
                        .required(true)
                        .help("Start index of query")
                        .takes_value(true),
                )
                .arg(
                    Arg::with_name("end_index")
                        .long("end_index")
                        .required(true)
                        .help("End index of query")
                        .takes_value(true),
                )
                .help("print chain from start_index to end_index"),
        )
        .subcommand(
            SubCommand::with_name("replay")
                .arg(
                    Arg::with_name("start_index")
                        .long("start_index")
                        .required(true)
                        .help("Start index of query")
                        .takes_value(true),
                )
                .arg(
                    Arg::with_name("end_index")
                        .long("end_index")
                        .required(true)
                        .help("End index of query")
                        .takes_value(true),
                )
                .help("replay headers from chain"),
        )
        .get_matches();

    let home_dir = matches.value_of("home").map(|dir| Path::new(dir)).unwrap();
    let near_config = load_config(home_dir);

    let store = create_store(&get_store_path(&home_dir));

    match matches.subcommand() {
        ("peers", Some(_args)) => {
            let peer_store = PeerStore::new(store, &[]).unwrap();
            for (peer_id, peer_info) in peer_store.iter() {
                println!("{} {:?}", peer_id, peer_info);
            }
        }
        ("state", Some(_args)) => {
            let (runtime, state_roots, header) = load_trie(store, &home_dir, &near_config);
            println!("Storage roots are {:?}, block height is {}", state_roots, header.height());
            for (shard_id, state_root) in state_roots.iter().enumerate() {
                let trie = runtime.get_trie_for_shard(shard_id as u64);
                let trie = TrieIterator::new(&trie, &state_root).unwrap();
                for item in trie {
                    let (key, value) = item.unwrap();
                    if let Some(state_record) = StateRecord::from_raw_key_value(key, value) {
                        println!("{}", state_record);
                    }
                }
            }
        }
        ("dump_state", Some(args)) => {
            let height = args.value_of("height").map(|s| s.parse::<u64>().unwrap());
            let (runtime, state_roots, header) =
                load_trie_stop_at_height(store, home_dir, &near_config, height);
            let height = header.height();
            let home_dir = PathBuf::from(&home_dir);

            let new_genesis =
                state_dump(runtime, state_roots.clone(), header, &near_config.genesis.config);

            let output_path = home_dir.join(Path::new("output.json"));
            println!(
                "Saving state at {:?} @ {} into {}",
                state_roots,
                height,
                output_path.display(),
            );
            new_genesis.to_file(&output_path);
        }
        ("chain", Some(args)) => {
            let start_index =
                args.value_of("start_index").map(|s| s.parse::<u64>().unwrap()).unwrap();
            let end_index = args.value_of("end_index").map(|s| s.parse::<u64>().unwrap()).unwrap();
            print_chain(store, home_dir, &near_config, start_index, end_index);
        }
        ("replay", Some(args)) => {
            let start_index =
                args.value_of("start_index").map(|s| s.parse::<u64>().unwrap()).unwrap();
            let end_index = args.value_of("end_index").map(|s| s.parse::<u64>().unwrap()).unwrap();
            replay_chain(store, home_dir, &near_config, start_index, end_index);
        }
        (_, _) => unreachable!(),
    }
}<|MERGE_RESOLUTION|>--- conflicted
+++ resolved
@@ -169,25 +169,10 @@
         if let Ok(block_hash) = chain_store.get_block_hash_by_height(height) {
             let header = chain_store.get_block_header(&block_hash).unwrap().clone();
             runtime
-<<<<<<< HEAD
-                .add_validator_proposals(
-                    header.prev_hash,
-                    header.hash(),
-                    header.inner_rest.random_value,
-                    header.inner_lite.height,
-                    chain_store.get_block_height(&header.inner_rest.last_final_block).unwrap(),
-                    header.inner_rest.last_final_block,
-                    header.inner_rest.validator_proposals,
-                    vec![],
-                    header.inner_rest.chunk_mask,
-                    header.inner_rest.total_supply,
-                )
-=======
                 .add_validator_proposals(BlockHeaderInfo::new(
                     &header,
                     chain_store.get_block_height(&header.last_final_block()).unwrap(),
                 ))
->>>>>>> bf5f2726
                 .unwrap();
         }
     }
