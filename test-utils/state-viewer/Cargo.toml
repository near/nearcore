--- conflicted
+++ resolved
@@ -7,11 +7,6 @@
 [dependencies]
 clap = "2.32.0"
 hex = "0.3"
-<<<<<<< HEAD
-=======
-protobuf = "2.7"
-ansi_term = "0.11.0"
->>>>>>> 2b0d8e8a
 
 borsh = { git = "https://github.com/nearprotocol/borsh.git" }
 
@@ -21,4 +16,4 @@
 node-runtime = { path = "../../runtime/runtime" }
 near-chain = { path = "../../chain/chain" }
 near-network = { path = "../../chain/network" }
-near = { path = "../../near" }+near = { path = "../../near" }
