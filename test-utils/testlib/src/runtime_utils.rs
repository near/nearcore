--- conflicted
+++ resolved
@@ -6,8 +6,9 @@
 use near_primitives::state_record::{state_record_to_account_id, StateRecord};
 use near_primitives::types::{AccountId, StateRoot};
 use near_store::test_utils::create_tries;
-use near_store::ShardTries;
-use node_runtime::Runtime;
+use near_store::{ShardTries, TrieUpdate};
+use nearcore::config::GenesisExt;
+use node_runtime::{state_viewer::TrieViewer, Runtime};
 
 use std::collections::HashSet;
 
@@ -76,8 +77,6 @@
     (runtime, tries, genesis_root)
 }
 
-<<<<<<< HEAD
-=======
 pub fn get_runtime_and_trie() -> (Runtime, ShardTries, StateRoot) {
     let mut genesis =
         Genesis::test(vec![alice_account(), bob_account(), "carol.near".parse().unwrap()], 3);
@@ -92,7 +91,6 @@
     (trie_viewer, state_update)
 }
 
->>>>>>> a811ff1e
 pub fn encode_int(val: i32) -> [u8; 4] {
     let mut tmp = [0u8; 4];
     LittleEndian::write_i32(&mut tmp, val);
