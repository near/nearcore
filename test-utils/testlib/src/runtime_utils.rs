--- conflicted
+++ resolved
@@ -21,12 +21,6 @@
 pub fn eve_dot_alice_account() -> AccountId {
     "eve.alice.near".parse().unwrap()
 }
-<<<<<<< HEAD
-pub fn evm_account() -> AccountId {
-    "evm".parse().unwrap()
-}
-=======
->>>>>>> c0d382b0
 
 lazy_static::lazy_static! {
     static ref DEFAULT_TEST_CONTRACT_HASH: CryptoHash = hash(near_test_contracts::rs_contract());
