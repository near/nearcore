use near::config::{TESTING_INIT_BALANCE, TESTING_INIT_STAKE};
use near_primitives::account::{AccessKey, AccessKeyPermission, FunctionCallPermission};
use near_primitives::crypto::signer::InMemorySigner;
use near_primitives::hash::hash;
use near_primitives::transaction::FinalTransactionStatus;
use near_primitives::types::Balance;

use crate::node::Node;
use crate::runtime_utils::{
    alice_account, bob_account, default_code_hash, encode_int, eve_account,
};
use crate::user::User;
use near_primitives::rpc::AccountView;
use std::sync::Arc;

/// The amount to send with function call.
const FUNCTION_CALL_AMOUNT: Balance = 1_000_000_000_000;

/// Adds given access key to the given account_id using signer2.
fn add_access_key(
    node: &impl Node,
    node_user: &dyn User,
    access_key: &AccessKey,
    signer2: &InMemorySigner,
) {
    let root = node_user.get_state_root();
    let account_id = &node.account_id().unwrap();
    let transaction_result =
        node_user.add_key(account_id.clone(), signer2.public_key.clone(), access_key.clone());
    assert_eq!(transaction_result.status, FinalTransactionStatus::Completed);
    assert_eq!(transaction_result.transactions.len(), 2);
    let new_root = node_user.get_state_root();
    assert_ne!(root, new_root);
}

pub fn test_smart_contract_simple(node: impl Node) {
    let node_user = node.user();
    let root = node_user.get_state_root();
    let transaction_result =
        node_user.function_call(alice_account(), bob_account(), "run_test", vec![], 1000000, 0);
    assert_eq!(transaction_result.status, FinalTransactionStatus::Completed);
    assert_eq!(transaction_result.transactions.len(), 3);
    let new_root = node_user.get_state_root();
    assert_ne!(root, new_root);
}

pub fn test_smart_contract_self_call(node: impl Node) {
    let account_id = &node.account_id().unwrap();
    let node_user = node.user();
    let root = node_user.get_state_root();
    let transaction_result = node_user.function_call(
        account_id.clone(),
        account_id.clone(),
        "run_test",
        vec![],
        1000000,
        0,
    );
    assert_eq!(transaction_result.status, FinalTransactionStatus::Completed);
    assert_eq!(transaction_result.transactions.len(), 3);
    let new_root = node_user.get_state_root();
    assert_ne!(root, new_root);
}

pub fn test_smart_contract_bad_method_name(node: impl Node) {
    let account_id = &node.account_id().unwrap();
    let node_user = node.user();
    let root = node_user.get_state_root();
    let transaction_result =
        node_user.function_call(account_id.clone(), bob_account(), "_run_test", vec![], 1000000, 0);
    assert_eq!(transaction_result.status, FinalTransactionStatus::Failed);
    assert_eq!(transaction_result.transactions.len(), 3);
    let new_root = node_user.get_state_root();
    assert_ne!(root, new_root);
}

pub fn test_smart_contract_empty_method_name_with_no_tokens(node: impl Node) {
    let account_id = &node.account_id().unwrap();
    let node_user = node.user();
    let root = node_user.get_state_root();
    let transaction_result =
        node_user.function_call(account_id.clone(), bob_account(), "", vec![], 1000000, 0);
    assert_eq!(transaction_result.status, FinalTransactionStatus::Failed);
    assert_eq!(transaction_result.transactions.len(), 3);
    let new_root = node_user.get_state_root();
    assert_ne!(root, new_root);
}

pub fn test_smart_contract_empty_method_name_with_tokens(node: impl Node) {
    let account_id = &node.account_id().unwrap();
    let node_user = node.user();
    let root = node_user.get_state_root();
    let transaction_result =
        node_user.function_call(account_id.clone(), bob_account(), "", vec![], 1000000, 10);
    assert_eq!(transaction_result.status, FinalTransactionStatus::Failed);
    assert_eq!(transaction_result.transactions.len(), 3);
    let new_root = node_user.get_state_root();
    assert_ne!(root, new_root);
}

pub fn test_smart_contract_with_args(node: impl Node) {
    let account_id = &node.account_id().unwrap();
    let node_user = node.user();
    let root = node_user.get_state_root();
    let transaction_result = node_user.function_call(
        account_id.clone(),
        bob_account(),
        "run_test",
        (2..4).flat_map(|x| encode_int(x).to_vec()).collect(),
        1000000,
        0,
    );
    assert_eq!(transaction_result.status, FinalTransactionStatus::Completed);
    assert_eq!(transaction_result.transactions.len(), 3);
    let new_root = node_user.get_state_root();
    assert_ne!(root, new_root);
}

pub fn test_async_call_with_logs(node: impl Node) {
    let account_id = &node.account_id().unwrap();
    let node_user = node.user();
    let root = node_user.get_state_root();
    let transaction_result = node_user.function_call(
        account_id.clone(),
        bob_account(),
        "log_something",
        vec![],
        1000000,
        0,
    );
    assert_eq!(transaction_result.status, FinalTransactionStatus::Completed);
    assert_eq!(transaction_result.transactions.len(), 3);
    let new_root = node_user.get_state_root();
    assert_ne!(root, new_root);
    assert_eq!(transaction_result.transactions[1].result.logs[0], "LOG: hello".to_string());
}

pub fn test_nonce_update_when_deploying_contract(node: impl Node) {
    let account_id = &node.account_id().unwrap();
    let wasm_binary = b"test_binary";
    let node_user = node.user();
    let root = node_user.get_state_root();
    let transaction_result = node_user.deploy_contract(account_id.clone(), wasm_binary.to_vec());
    assert_eq!(transaction_result.status, FinalTransactionStatus::Completed);
    assert_eq!(transaction_result.transactions.len(), 2);
    assert_eq!(node_user.get_access_key_nonce_for_signer(account_id).unwrap(), 1);
    let new_root = node_user.get_state_root();
    assert_ne!(root, new_root);
}

pub fn test_nonce_updated_when_tx_failed(node: impl Node) {
    let account_id = &node.account_id().unwrap();
    let node_user = node.user();
    let root = node_user.get_state_root();
    let transaction_result =
        node_user.send_money(account_id.clone(), bob_account(), TESTING_INIT_BALANCE + 1);
    assert_eq!(transaction_result.status, FinalTransactionStatus::Failed);
    assert_eq!(transaction_result.transactions.len(), 1);
    assert_eq!(node_user.get_access_key_nonce_for_signer(account_id).unwrap(), 0);
    let new_root = node_user.get_state_root();
    assert_eq!(root, new_root);
}

pub fn test_upload_contract(node: impl Node) {
    let account_id = &node.account_id().unwrap();
    let node_user = node.user();
    let root = node_user.get_state_root();
    let transaction_result =
        node_user.create_account(account_id.clone(), eve_account(), node.signer().public_key(), 10);
    assert_eq!(transaction_result.status, FinalTransactionStatus::Completed);
    assert_eq!(transaction_result.transactions.len(), 2);

    let new_root = node_user.get_state_root();
    assert_ne!(root, new_root);
    let wasm_binary = b"test_binary";
    let transaction_result = node_user.deploy_contract(eve_account(), wasm_binary.to_vec());
    assert_eq!(transaction_result.status, FinalTransactionStatus::Completed);
    assert_eq!(transaction_result.transactions.len(), 2);
    let new_root = node_user.get_state_root();
    assert_ne!(root, new_root);
    let account = node_user.view_account(&eve_account()).unwrap();
    assert_eq!(account.code_hash, hash(wasm_binary).into());
}

pub fn test_redeploy_contract(node: impl Node) {
    let account_id = &node.account_id().unwrap();
    let node_user = node.user();
    let root = node_user.get_state_root();
    let test_binary = b"test_binary";
    let transaction_result = node_user.deploy_contract(account_id.clone(), test_binary.to_vec());
    assert_eq!(transaction_result.status, FinalTransactionStatus::Completed);
    assert_eq!(transaction_result.transactions.len(), 2);
    let new_root = node_user.get_state_root();
    assert_ne!(root, new_root);
    let account = node_user.view_account(account_id).unwrap();
    assert_eq!(account.code_hash, hash(test_binary).into());
}

pub fn test_send_money(node: impl Node) {
    let account_id = &node.account_id().unwrap();
    let node_user = node.user();
    let root = node_user.get_state_root();
    let money_used = 10;
    let transaction_result = node_user.send_money(account_id.clone(), bob_account(), money_used);
    assert_eq!(transaction_result.status, FinalTransactionStatus::Completed);
    assert_eq!(transaction_result.transactions.len(), 2);
    let new_root = node_user.get_state_root();
    assert_ne!(root, new_root);
    assert_eq!(node_user.get_access_key_nonce_for_signer(account_id).unwrap(), 1);

    let result1 = node_user.view_account(account_id);
    assert_eq!(
        result1.unwrap(),
<<<<<<< HEAD
        AccountView {
            nonce: 1,
            public_keys: vec![node.signer().public_key().into()],
=======
        AccountViewCallResult {
            account_id: account_id.clone(),
>>>>>>> 9f114fff
            amount: TESTING_INIT_BALANCE - money_used - TESTING_INIT_STAKE,
            staked: TESTING_INIT_STAKE,
            code_hash: default_code_hash().into(),
            storage_paid_at: 0,
            storage_usage: 0,
        }
    );
    let result2 = node_user.view_account(&bob_account()).unwrap();
    assert_eq!(
        result2,
<<<<<<< HEAD
        AccountView {
            nonce: 0,
            public_keys,
=======
        AccountViewCallResult {
            account_id: bob_account(),
>>>>>>> 9f114fff
            amount: TESTING_INIT_BALANCE + money_used - TESTING_INIT_STAKE,
            staked: TESTING_INIT_STAKE,
            code_hash: default_code_hash().into(),
            storage_paid_at: 0,
            storage_usage: 0,
        }
    );
}

pub fn test_send_money_over_balance(node: impl Node) {
    let account_id = &node.account_id().unwrap();
    let node_user = node.user();
    let root = node_user.get_state_root();
    let money_used = TESTING_INIT_BALANCE + 1;
    let transaction_result = node_user.send_money(account_id.clone(), bob_account(), money_used);
    assert_eq!(transaction_result.status, FinalTransactionStatus::Failed);
    assert_eq!(transaction_result.transactions.len(), 1);
    let new_root = node_user.get_state_root();
    assert_eq!(root, new_root);
<<<<<<< HEAD
    let result1 = node_user.view_account(account_id).unwrap();
    assert_eq!(
        (result1.amount, result1.staked),
        (TESTING_INIT_BALANCE - TESTING_INIT_STAKE, TESTING_INIT_STAKE)
=======
    assert_eq!(node_user.get_access_key_nonce_for_signer(account_id).unwrap(), 0);

    let result1 = node_user.view_account(account_id);
    assert_eq!(
        result1.unwrap(),
        AccountViewCallResult {
            account_id: account_id.clone(),
            amount: TESTING_INIT_BALANCE - TESTING_INIT_STAKE,
            stake: TESTING_INIT_STAKE,
            code_hash: default_code_hash(),
        }
>>>>>>> 9f114fff
    );

    let result2 = node_user.view_account(&bob_account()).unwrap();
    assert_eq!(
<<<<<<< HEAD
        (result2.amount, result2.staked),
        (TESTING_INIT_BALANCE - TESTING_INIT_STAKE, TESTING_INIT_STAKE)
=======
        result2,
        AccountViewCallResult {
            account_id: bob_account(),
            amount: TESTING_INIT_BALANCE - TESTING_INIT_STAKE,
            stake: TESTING_INIT_STAKE,
            code_hash: default_code_hash(),
        }
>>>>>>> 9f114fff
    );
}

pub fn test_refund_on_send_money_to_non_existent_account(node: impl Node) {
    let account_id = &node.account_id().unwrap();
    let node_user = node.user();
    let root = node_user.get_state_root();
    let money_used = 10;
    let transaction_result = node_user.send_money(account_id.clone(), eve_account(), money_used);
    assert_eq!(transaction_result.status, FinalTransactionStatus::Failed);
    assert_eq!(transaction_result.transactions.len(), 3);
    let new_root = node_user.get_state_root();
    assert_ne!(root, new_root);
<<<<<<< HEAD
    let result1 = node_user.view_account(account_id).unwrap();
    assert_eq!(
        (result1.amount, result1.staked),
        (TESTING_INIT_BALANCE - TESTING_INIT_STAKE, TESTING_INIT_STAKE)
=======
    assert_eq!(node_user.get_access_key_nonce_for_signer(account_id).unwrap(), 1);
    let result1 = node_user.view_account(account_id);
    assert_eq!(
        result1.unwrap(),
        AccountViewCallResult {
            account_id: account_id.clone(),
            amount: TESTING_INIT_BALANCE - TESTING_INIT_STAKE,
            stake: TESTING_INIT_STAKE,
            code_hash: default_code_hash(),
        }
>>>>>>> 9f114fff
    );
    let result2 = node_user.view_account(&eve_account());
    assert!(result2.is_err());
}

pub fn test_create_account(node: impl Node) {
    let account_id = &node.account_id().unwrap();
    let node_user = node.user();
    let root = node_user.get_state_root();
    let money_used = 10;
    let transaction_result = node_user.create_account(
        account_id.clone(),
        eve_account(),
        node.signer().public_key(),
        money_used,
    );

    assert_eq!(transaction_result.status, FinalTransactionStatus::Completed);
    assert_eq!(transaction_result.transactions.len(), 2);
    let new_root = node_user.get_state_root();
    assert_ne!(root, new_root);
    assert_eq!(node_user.get_access_key_nonce_for_signer(account_id).unwrap(), 1);

    let result1 = node_user.view_account(account_id).unwrap();
    assert_eq!(
<<<<<<< HEAD
        (result1.amount, result1.staked),
        (TESTING_INIT_BALANCE - money_used - TESTING_INIT_STAKE, TESTING_INIT_STAKE)
    );

    let result2 = node_user.view_account(&eve_account()).unwrap();
    assert_eq!((result2.amount, result2.staked), (money_used, 0));
=======
        result1.unwrap(),
        AccountViewCallResult {
            account_id: account_id.clone(),
            amount: TESTING_INIT_BALANCE - money_used - TESTING_INIT_STAKE,
            stake: TESTING_INIT_STAKE,
            code_hash: default_code_hash(),
        }
    );

    let result2 = node_user.view_account(&eve_account()).unwrap();
    assert_eq!(
        result2,
        AccountViewCallResult {
            account_id: eve_account(),
            amount: money_used,
            stake: 0,
            code_hash: CryptoHash::default(),
        }
    );
    let access_key = node_user.get_access_key(&eve_account(), &node.signer().public_key()).unwrap();
    assert_eq!(access_key, Some(AccessKey::full_access()))
>>>>>>> 9f114fff
}

pub fn test_create_account_again(node: impl Node) {
    let account_id = &node.account_id().unwrap();
    let node_user = node.user();
    let root = node_user.get_state_root();
    let money_used = 10;
    node_user.create_account(
        account_id.clone(),
        eve_account(),
        node.signer().public_key(),
        money_used,
    );

<<<<<<< HEAD
    let result1 = node_user.view_account(account_id).unwrap();
    assert_eq!(
        (result1.amount, result1.staked),
        (TESTING_INIT_BALANCE - money_used - TESTING_INIT_STAKE, TESTING_INIT_STAKE)
    );

    let result2 = node_user.view_account(&eve_account()).unwrap();
    assert_eq!((result2.amount, result2.staked), (money_used, 0));
=======
    assert_eq!(node_user.get_access_key_nonce_for_signer(account_id).unwrap(), 1);

    let result1 = node_user.view_account(account_id);
    assert_eq!(
        result1.unwrap(),
        AccountViewCallResult {
            account_id: account_id.clone(),
            amount: TESTING_INIT_BALANCE - money_used - TESTING_INIT_STAKE,
            stake: TESTING_INIT_STAKE,
            code_hash: default_code_hash(),
        }
    );

    let result2 = node_user.view_account(&eve_account()).unwrap();
    assert_eq!(
        result2,
        AccountViewCallResult {
            account_id: eve_account(),
            amount: money_used,
            stake: 0,
            code_hash: CryptoHash::default(),
        }
    );
>>>>>>> 9f114fff

    let transaction_result = node_user.create_account(
        account_id.clone(),
        eve_account(),
        node.signer().public_key(),
        money_used,
    );

    assert_eq!(transaction_result.status, FinalTransactionStatus::Failed);
    assert_eq!(transaction_result.transactions.len(), 3);
    let new_root = node_user.get_state_root();
    assert_ne!(root, new_root);
    assert_eq!(node_user.get_access_key_nonce_for_signer(account_id).unwrap(), 2);

    let result1 = node_user.view_account(account_id).unwrap();
    assert_eq!(
<<<<<<< HEAD
        (result1.amount, result1.staked),
        (TESTING_INIT_BALANCE - money_used - TESTING_INIT_STAKE, TESTING_INIT_STAKE)
=======
        result1.unwrap(),
        AccountViewCallResult {
            account_id: account_id.clone(),
            amount: TESTING_INIT_BALANCE - money_used - TESTING_INIT_STAKE,
            stake: TESTING_INIT_STAKE,
            code_hash: default_code_hash(),
        }
>>>>>>> 9f114fff
    );
}

pub fn test_create_account_failure_invalid_name(node: impl Node) {
    let account_id = &node.account_id().unwrap();
    let node_user = node.user();
    let root = node_user.get_state_root();
    let money_used = 10;
    for invalid_account_name in [
        "eve",                               // too short
        "Alice.near",                        // capital letter
        "alice(near)",                       // brackets are invalid
        "long_of_the_name_for_real_is_hard", // too long
        "qq@qq*qq",                          // * is invalid
    ]
    .iter()
    {
        let transaction_result = node_user.create_account(
            account_id.clone(),
            invalid_account_name.to_string(),
            node.signer().public_key(),
            money_used,
        );

        assert_eq!(transaction_result.status, FinalTransactionStatus::Failed);
        assert_eq!(transaction_result.transactions.len(), 1);
        assert_eq!(node_user.get_access_key_nonce_for_signer(account_id).unwrap(), 0);
        let new_root = node_user.get_state_root();
        assert_eq!(root, new_root);
        let result1 = node_user.view_account(account_id).unwrap();
        assert_eq!(
<<<<<<< HEAD
            (result1.amount, result1.staked),
            (TESTING_INIT_BALANCE - TESTING_INIT_STAKE, TESTING_INIT_STAKE)
=======
            account,
            AccountViewCallResult {
                account_id: account_id.clone(),
                amount: TESTING_INIT_BALANCE - TESTING_INIT_STAKE,
                stake: TESTING_INIT_STAKE,
                code_hash: default_code_hash(),
            }
>>>>>>> 9f114fff
        );
    }
}

pub fn test_create_account_failure_already_exists(node: impl Node) {
    let account_id = &node.account_id().unwrap();
    let node_user = node.user();
    let root = node_user.get_state_root();
    let money_used = 10;

    let transaction_result = node_user.create_account(
        account_id.clone(),
        bob_account(),
        node.signer().public_key(),
        money_used,
    );
    assert_eq!(transaction_result.status, FinalTransactionStatus::Failed);
    assert_eq!(transaction_result.transactions.len(), 3);
    let new_root = node_user.get_state_root();
    assert_ne!(root, new_root);
    assert_eq!(node_user.get_access_key_nonce_for_signer(account_id).unwrap(), 1);

    let result1 = node_user.view_account(account_id).unwrap();
    assert_eq!(
<<<<<<< HEAD
        (result1.amount, result1.staked),
        (TESTING_INIT_BALANCE - TESTING_INIT_STAKE, TESTING_INIT_STAKE)
=======
        result1.unwrap(),
        AccountViewCallResult {
            account_id: account_id.clone(),
            amount: TESTING_INIT_BALANCE - TESTING_INIT_STAKE,
            stake: TESTING_INIT_STAKE,
            code_hash: default_code_hash(),
        }
>>>>>>> 9f114fff
    );

    let result2 = node_user.view_account(&bob_account()).unwrap();
    assert_eq!(
<<<<<<< HEAD
        (result2.amount, result2.staked),
        (TESTING_INIT_BALANCE - TESTING_INIT_STAKE, TESTING_INIT_STAKE)
=======
        result2,
        AccountViewCallResult {
            account_id: bob_account(),
            amount: TESTING_INIT_BALANCE - TESTING_INIT_STAKE,
            stake: TESTING_INIT_STAKE,
            code_hash: default_code_hash(),
        }
>>>>>>> 9f114fff
    );
}

pub fn test_swap_key(node: impl Node) {
    let account_id = &node.account_id().unwrap();
    let signer2 = InMemorySigner::from_random();
    let node_user = node.user();
    let root = node_user.get_state_root();
    let money_used = 10;
    node_user.create_account(
        account_id.clone(),
        eve_account(),
        node.signer().public_key(),
        money_used,
    );
    let new_root = node_user.get_state_root();
    assert_ne!(root, new_root);

    let transaction_result = node_user.swap_key(
        eve_account(),
        node.signer().public_key(),
        signer2.public_key.clone(),
        AccessKey::full_access(),
    );
    assert_eq!(transaction_result.status, FinalTransactionStatus::Completed);
    assert_eq!(transaction_result.transactions.len(), 2);
    let new_root1 = node_user.get_state_root();
    assert_ne!(new_root, new_root1);

<<<<<<< HEAD
    let account = node_user.view_account(&eve_account()).unwrap();
    assert_eq!(account.public_keys, vec![signer2.public_key.into()]);
=======
    assert!(node_user
        .get_access_key(&eve_account(), &node.signer().public_key())
        .unwrap()
        .is_none());
    assert!(node_user.get_access_key(&eve_account(), &signer2.public_key).unwrap().is_some());
>>>>>>> 9f114fff
}

pub fn test_add_key(node: impl Node) {
    let account_id = &node.account_id().unwrap();
    let signer2 = InMemorySigner::from_random();
    let node_user = node.user();

    add_access_key(&node, node_user.as_ref(), &AccessKey::full_access(), &signer2);

<<<<<<< HEAD
    let account = node_user.view_account(account_id).unwrap();
    assert_eq!(account.public_keys.len(), 2);
    assert_eq!(account.public_keys[1], signer2.public_key.into());
=======
    assert!(node_user.get_access_key(&account_id, &node.signer().public_key()).unwrap().is_some());
    assert!(node_user.get_access_key(&account_id, &signer2.public_key).unwrap().is_some());
>>>>>>> 9f114fff
}

pub fn test_add_existing_key(node: impl Node) {
    let account_id = &node.account_id().unwrap();
    let node_user = node.user();
    let root = node_user.get_state_root();
    let transaction_result =
        node_user.add_key(account_id.clone(), node.signer().public_key(), AccessKey::full_access());
    assert_eq!(transaction_result.status, FinalTransactionStatus::Failed);
    assert_eq!(transaction_result.transactions.len(), 2);
    let new_root = node_user.get_state_root();
    assert_ne!(root, new_root);

    assert!(node_user.get_access_key(&account_id, &node.signer().public_key()).unwrap().is_some());
}

pub fn test_delete_key(node: impl Node) {
    let account_id = &node.account_id().unwrap();
    let signer2 = InMemorySigner::from_random();
    let node_user = node.user();
    add_access_key(&node, node_user.as_ref(), &AccessKey::full_access(), &signer2);
    let root = node_user.get_state_root();
    let transaction_result = node_user.delete_key(account_id.clone(), node.signer().public_key());
    assert_eq!(transaction_result.status, FinalTransactionStatus::Completed);
    assert_eq!(transaction_result.transactions.len(), 2);
    let new_root = node_user.get_state_root();
    assert_ne!(new_root, root);

<<<<<<< HEAD
    let account = node_user.view_account(account_id).unwrap();
    assert_eq!(account.public_keys.len(), 1);
    assert_eq!(account.public_keys[0], signer2.public_key.into());
=======
    assert!(node_user.get_access_key(&account_id, &node.signer().public_key()).unwrap().is_none());
    assert!(node_user.get_access_key(&account_id, &signer2.public_key).unwrap().is_some());
>>>>>>> 9f114fff
}

pub fn test_delete_key_not_owned(node: impl Node) {
    let account_id = &node.account_id().unwrap();
    let signer2 = InMemorySigner::from_random();
    let node_user = node.user();
    let root = node_user.get_state_root();

    let transaction_result = node_user.delete_key(account_id.clone(), signer2.public_key.clone());
    assert_eq!(transaction_result.status, FinalTransactionStatus::Failed);
    assert_eq!(transaction_result.transactions.len(), 2);
    let new_root = node_user.get_state_root();
    assert_ne!(new_root, root);

    assert!(node_user.get_access_key(&account_id, &node.signer().public_key()).unwrap().is_some());
    assert!(node_user.get_access_key(&account_id, &signer2.public_key).unwrap().is_none());
}

pub fn test_delete_key_last(node: impl Node) {
    let account_id = &node.account_id().unwrap();
    let node_user = node.user();
    let root = node_user.get_state_root();

    let transaction_result = node_user.delete_key(account_id.clone(), node.signer().public_key());
    assert_eq!(transaction_result.status, FinalTransactionStatus::Completed);
    assert_eq!(transaction_result.transactions.len(), 2);
    let new_root = node_user.get_state_root();
    assert_ne!(new_root, root);

    assert!(node_user.get_access_key(&account_id, &node.signer().public_key()).unwrap().is_none());
}

pub fn test_add_access_key_function_call(node: impl Node) {
    let node_user = node.user();
    let account_id = &node.account_id().unwrap();
    let access_key = AccessKey {
        nonce: 0,
        permission: AccessKeyPermission::FunctionCall(FunctionCallPermission {
            allowance: None,
            receiver_id: account_id.clone(),
            method_names: vec![],
        }),
    };
    let signer2 = InMemorySigner::from_random();
    add_access_key(&node, node_user.as_ref(), &access_key, &signer2);

    assert!(node_user.get_access_key(&account_id, &node.signer().public_key()).unwrap().is_some());

    let view_access_key = node_user.get_access_key(account_id, &signer2.public_key).unwrap();
    assert_eq!(view_access_key, Some(access_key.into()));
}

pub fn test_delete_access_key(node: impl Node) {
    let node_user = node.user();
    let account_id = &node.account_id().unwrap();
    let access_key = AccessKey {
        nonce: 0,
        permission: AccessKeyPermission::FunctionCall(FunctionCallPermission {
            allowance: None,
            receiver_id: account_id.clone(),
            method_names: vec![],
        }),
    };
    let signer2 = InMemorySigner::from_random();
    add_access_key(&node, node_user.as_ref(), &access_key, &signer2);

    let root = node_user.get_state_root();
    let transaction_result = node_user.delete_key(account_id.clone(), signer2.public_key.clone());
    assert_eq!(transaction_result.status, FinalTransactionStatus::Completed);
    assert_eq!(transaction_result.transactions.len(), 2);
    let new_root = node_user.get_state_root();
    assert_ne!(new_root, root);

<<<<<<< HEAD
    let account = node_user.view_account(account_id).unwrap();
    assert_eq!(account.public_keys.len(), 1);
    assert_eq!(account.public_keys[0], node.signer().public_key().into());

    let view_access_key = node_user.get_access_key(account_id, &signer2.public_key).unwrap();
    assert_eq!(view_access_key, None);
=======
    assert!(node_user.get_access_key(&account_id, &node.signer().public_key()).unwrap().is_some());
    assert!(node_user.get_access_key(&account_id, &signer2.public_key).unwrap().is_none());
>>>>>>> 9f114fff
}

pub fn test_add_access_key_with_allowance(node: impl Node) {
    let account_id = &node.account_id().unwrap();
    let access_key = AccessKey {
        nonce: 0,
        permission: AccessKeyPermission::FunctionCall(FunctionCallPermission {
            allowance: Some(10),
            receiver_id: account_id.clone(),
            method_names: vec![],
        }),
    };
    let node_user = node.user();
    let signer2 = InMemorySigner::from_random();
    let account = node_user.view_account(account_id).unwrap();
    let initial_balance = account.amount;
    add_access_key(&node, node_user.as_ref(), &access_key, &signer2);

    let account = node_user.view_account(account_id).unwrap();
    assert_eq!(account.amount, initial_balance);

    assert!(node_user.get_access_key(&account_id, &node.signer().public_key()).unwrap().is_some());
    let view_access_key = node_user.get_access_key(account_id, &signer2.public_key).unwrap();
    assert_eq!(view_access_key, Some(access_key.into()));
}

pub fn test_delete_access_key_with_allowance(node: impl Node) {
    let account_id = &node.account_id().unwrap();
    let access_key = AccessKey {
        nonce: 0,
        permission: AccessKeyPermission::FunctionCall(FunctionCallPermission {
            allowance: Some(10),
            receiver_id: account_id.clone(),
            method_names: vec![],
        }),
    };
    let node_user = node.user();
    let signer2 = InMemorySigner::from_random();
    let account = node_user.view_account(account_id).unwrap();
    let initial_balance = account.amount;
    add_access_key(&node, node_user.as_ref(), &access_key, &signer2);

    let root = node_user.get_state_root();
    let transaction_result = node_user.delete_key(account_id.clone(), signer2.public_key.clone());
    assert_eq!(transaction_result.status, FinalTransactionStatus::Completed);
    assert_eq!(transaction_result.transactions.len(), 2);
    let new_root = node_user.get_state_root();
    assert_ne!(new_root, root);

    let account = node_user.view_account(account_id).unwrap();
<<<<<<< HEAD
    assert_eq!(account.public_keys.len(), 1);
    assert_eq!(account.public_keys[0], node.signer().public_key().into());
    // Shit Happens. AccessKey should be switched to allowance and currently don't give refunds.
    assert_eq!(account.amount, initial_balance - 10);
=======
    assert_eq!(account.amount, initial_balance);
>>>>>>> 9f114fff

    assert!(node_user.get_access_key(&account_id, &node.signer().public_key()).unwrap().is_some());
    assert!(node_user.get_access_key(&account_id, &signer2.public_key).unwrap().is_none());
}

pub fn test_access_key_smart_contract(node: impl Node) {
    let access_key = AccessKey {
        nonce: 0,
        permission: AccessKeyPermission::FunctionCall(FunctionCallPermission {
            allowance: Some(FUNCTION_CALL_AMOUNT),
            receiver_id: bob_account(),
            method_names: vec![],
        }),
    };
    let mut node_user = node.user();
    let account_id = &node.account_id().unwrap();
    let signer2 = Arc::new(InMemorySigner::from_random());
    add_access_key(&node, node_user.as_ref(), &access_key, &signer2);
    node_user.set_signer(signer2.clone());

    let gas = 1000000;
    let root = node_user.get_state_root();
    let transaction_result =
        node_user.function_call(account_id.clone(), bob_account(), "run_test", vec![], gas, 0);
    assert_eq!(transaction_result.status, FinalTransactionStatus::Completed);
    assert_eq!(transaction_result.transactions.len(), 3);
    let new_root = node_user.get_state_root();
    assert_ne!(root, new_root);

    let view_access_key = node_user.get_access_key(account_id, &signer2.public_key).unwrap();
    assert_eq!(
        view_access_key,
        Some(AccessKey {
            nonce: 1,
            permission: AccessKeyPermission::FunctionCall(FunctionCallPermission {
                allowance: Some(FUNCTION_CALL_AMOUNT - gas as Balance),
                receiver_id: bob_account(),
                method_names: vec![],
            }),
        })
    );
}

pub fn test_access_key_smart_contract_reject_method_name(node: impl Node) {
    let access_key = AccessKey {
        nonce: 0,
        permission: AccessKeyPermission::FunctionCall(FunctionCallPermission {
            allowance: Some(FUNCTION_CALL_AMOUNT),
            receiver_id: bob_account(),
            method_names: vec!["log_something".to_string()],
        }),
    };
    let mut node_user = node.user();
    let account_id = &node.account_id().unwrap();
    let signer2 = InMemorySigner::from_random();
    add_access_key(&node, node_user.as_ref(), &access_key, &signer2);
    node_user.set_signer(Arc::new(signer2));

    let root = node_user.get_state_root();
    let transaction_result =
        node_user.function_call(account_id.clone(), bob_account(), "run_test", vec![], 1000000, 0);
    assert_eq!(transaction_result.status, FinalTransactionStatus::Failed);
    assert_eq!(transaction_result.transactions.len(), 1);
    let new_root = node_user.get_state_root();
    assert_eq!(root, new_root);
}

pub fn test_access_key_smart_contract_reject_contract_id(node: impl Node) {
    let access_key = AccessKey {
        nonce: 0,
        permission: AccessKeyPermission::FunctionCall(FunctionCallPermission {
            allowance: Some(FUNCTION_CALL_AMOUNT),
            receiver_id: bob_account(),
            method_names: vec![],
        }),
    };
    let mut node_user = node.user();
    let account_id = &node.account_id().unwrap();
    let signer2 = InMemorySigner::from_random();
    add_access_key(&node, node_user.as_ref(), &access_key, &signer2);
    node_user.set_signer(Arc::new(signer2));

    let root = node_user.get_state_root();
    let transaction_result =
        node_user.function_call(account_id.clone(), eve_account(), "run_test", vec![], 1000000, 0);
    assert_eq!(transaction_result.status, FinalTransactionStatus::Failed);
    assert_eq!(transaction_result.transactions.len(), 1);
    let new_root = node_user.get_state_root();
    assert_eq!(root, new_root);
}

pub fn test_access_key_reject_non_function_call(node: impl Node) {
    let account_id = &node.account_id().unwrap();
    let access_key = AccessKey {
        nonce: 0,
        permission: AccessKeyPermission::FunctionCall(FunctionCallPermission {
            allowance: Some(FUNCTION_CALL_AMOUNT),
            receiver_id: account_id.to_string(),
            method_names: vec![],
        }),
    };
    let mut node_user = node.user();
    let signer2 = InMemorySigner::from_random();
    add_access_key(&node, node_user.as_ref(), &access_key, &signer2);
    node_user.set_signer(Arc::new(signer2));

    let root = node_user.get_state_root();
    let transaction_result = node_user.delete_key(account_id.clone(), node.signer().public_key());
    assert_eq!(transaction_result.status, FinalTransactionStatus::Failed);
    assert_eq!(transaction_result.transactions.len(), 1);
    let new_root = node_user.get_state_root();
    assert_eq!(root, new_root);
}

pub fn test_increase_stake(node: impl Node) {
    let node_user = node.user();
    let root = node_user.get_state_root();
    let account_id = &node.account_id().unwrap();
    let amount_staked = TESTING_INIT_STAKE + 1;
    let transaction_result =
        node_user.stake(account_id.clone(), node.signer().public_key(), amount_staked);
    assert_eq!(transaction_result.status, FinalTransactionStatus::Completed);
    assert_eq!(transaction_result.transactions.len(), 2);
    let node_user = node.user();
    let new_root = node_user.get_state_root();
    assert_ne!(root, new_root);

    let account = node_user.view_account(account_id).unwrap();
    assert_eq!(account.amount, TESTING_INIT_BALANCE - TESTING_INIT_STAKE - 1);
    assert_eq!(account.staked, amount_staked)
}

pub fn test_decrease_stake(node: impl Node) {
    let node_user = node.user();
    let root = node_user.get_state_root();
    let amount_staked = 10;
    let account_id = &node.account_id().unwrap();
    let transaction_result =
        node_user.stake(account_id.clone(), node.signer().public_key(), amount_staked);
    assert_eq!(transaction_result.status, FinalTransactionStatus::Completed);
    assert_eq!(transaction_result.transactions.len(), 2);
    let new_root = node_user.get_state_root();
    assert_ne!(root, new_root);

    let account = node_user.view_account(account_id).unwrap();
    assert_eq!(account.amount, TESTING_INIT_BALANCE - TESTING_INIT_STAKE);
    assert_eq!(account.staked, TESTING_INIT_STAKE);
}

pub fn test_unstake_while_not_staked(node: impl Node) {
    let node_user = node.user();
    let transaction_result =
        node_user.create_account(alice_account(), eve_account(), node.signer().public_key(), 10);
    assert_eq!(transaction_result.status, FinalTransactionStatus::Completed);
    assert_eq!(transaction_result.transactions.len(), 2);
    let transaction_result = node_user.stake(eve_account(), node.signer().public_key(), 0);
    assert_eq!(transaction_result.status, FinalTransactionStatus::Failed);
    assert_eq!(transaction_result.transactions.len(), 2);
}

/// Account must have enough rent to pay for next `poke_threshold` blocks.
pub fn test_fail_not_enough_rent(node: impl Node) {
    let node_user = node.user();
    let _ =
        node_user.create_account(alice_account(), eve_account(), node.signer().public_key(), 10);
    let transaction_result = node_user.send_money(eve_account(), alice_account(), 10);
    assert_eq!(transaction_result.status, FinalTransactionStatus::Failed);
    assert_eq!(transaction_result.transactions.len(), 1);
}

/// Account must have enough rent to pay for next 4 x `epoch_length` blocks (otherwise can not stake).
pub fn test_stake_fail_not_enough_rent(node: impl Node) {
    let node_user = node.user();
    let _ = node_user.create_account(
        alice_account(),
        eve_account(),
        node.signer().public_key(),
        134_000_000_000_000_010,
    );
    let transaction_result = node_user.stake(eve_account(), node.signer().public_key(), 5);
    assert_eq!(transaction_result.status, FinalTransactionStatus::Failed);
    assert_eq!(transaction_result.transactions.len(), 2);
}

pub fn test_delete_account(node: impl Node) {
    let node_user = node.user();
    // There is some data attached to the account.
    assert!(node_user.view_state(&bob_account(), b"").unwrap().values.len() > 0);
    let initial_amount = node_user.view_account(&node.account_id().unwrap()).unwrap().amount;
    let bobs_amount = node_user.view_account(&bob_account()).unwrap().amount;
    let transaction_result = node_user.delete_account(alice_account(), bob_account());
    assert_eq!(transaction_result.status, FinalTransactionStatus::Completed);
    assert_eq!(transaction_result.transactions.len(), 3);
    assert!(node_user.view_account(&bob_account()).is_err());
    // No data left.
    assert_eq!(node_user.view_state(&bob_account(), b"").unwrap().values.len(), 0);
    // Receive back reward the balance of the bob's account.
    assert_eq!(
        node_user.view_account(&node.account_id().unwrap()).unwrap().amount,
        initial_amount + bobs_amount
    );
}

pub fn test_delete_account_fail(node: impl Node) {
    let node_user = node.user();
    let initial_amount = node_user.view_account(&node.account_id().unwrap()).unwrap().amount;
    let transaction_result = node_user.delete_account(alice_account(), bob_account());
    assert_eq!(transaction_result.status, FinalTransactionStatus::Failed);
    assert_eq!(transaction_result.transactions.len(), 2);
    assert!(node.user().view_account(&bob_account()).is_ok());
    assert_eq!(
        node.user().view_account(&node.account_id().unwrap()).unwrap().amount,
        initial_amount
    );
}

pub fn test_delete_account_no_account(node: impl Node) {
    let node_user = node.user();
    let transaction_result = node_user.delete_account(alice_account(), eve_account());
    assert_eq!(transaction_result.status, FinalTransactionStatus::Failed);
    assert_eq!(transaction_result.transactions.len(), 2);
}

pub fn test_delete_account_while_staking(node: impl Node) {
    let node_user = node.user();
    let _ =
        node_user.create_account(alice_account(), eve_account(), node.signer().public_key(), 10);
    let _ = node_user.stake(eve_account(), node.signer().public_key(), 10);
    let transaction_result = node_user.delete_account(alice_account(), eve_account());
    assert_eq!(transaction_result.status, FinalTransactionStatus::Failed);
    assert_eq!(transaction_result.transactions.len(), 2);
    assert!(node.user().view_account(&eve_account()).is_ok());
}<|MERGE_RESOLUTION|>--- conflicted
+++ resolved
@@ -211,14 +211,7 @@
     let result1 = node_user.view_account(account_id);
     assert_eq!(
         result1.unwrap(),
-<<<<<<< HEAD
         AccountView {
-            nonce: 1,
-            public_keys: vec![node.signer().public_key().into()],
-=======
-        AccountViewCallResult {
-            account_id: account_id.clone(),
->>>>>>> 9f114fff
             amount: TESTING_INIT_BALANCE - money_used - TESTING_INIT_STAKE,
             staked: TESTING_INIT_STAKE,
             code_hash: default_code_hash().into(),
@@ -229,14 +222,7 @@
     let result2 = node_user.view_account(&bob_account()).unwrap();
     assert_eq!(
         result2,
-<<<<<<< HEAD
         AccountView {
-            nonce: 0,
-            public_keys,
-=======
-        AccountViewCallResult {
-            account_id: bob_account(),
->>>>>>> 9f114fff
             amount: TESTING_INIT_BALANCE + money_used - TESTING_INIT_STAKE,
             staked: TESTING_INIT_STAKE,
             code_hash: default_code_hash().into(),
@@ -256,40 +242,17 @@
     assert_eq!(transaction_result.transactions.len(), 1);
     let new_root = node_user.get_state_root();
     assert_eq!(root, new_root);
-<<<<<<< HEAD
     let result1 = node_user.view_account(account_id).unwrap();
     assert_eq!(
         (result1.amount, result1.staked),
         (TESTING_INIT_BALANCE - TESTING_INIT_STAKE, TESTING_INIT_STAKE)
-=======
+    );
     assert_eq!(node_user.get_access_key_nonce_for_signer(account_id).unwrap(), 0);
 
-    let result1 = node_user.view_account(account_id);
-    assert_eq!(
-        result1.unwrap(),
-        AccountViewCallResult {
-            account_id: account_id.clone(),
-            amount: TESTING_INIT_BALANCE - TESTING_INIT_STAKE,
-            stake: TESTING_INIT_STAKE,
-            code_hash: default_code_hash(),
-        }
->>>>>>> 9f114fff
-    );
-
     let result2 = node_user.view_account(&bob_account()).unwrap();
     assert_eq!(
-<<<<<<< HEAD
         (result2.amount, result2.staked),
         (TESTING_INIT_BALANCE - TESTING_INIT_STAKE, TESTING_INIT_STAKE)
-=======
-        result2,
-        AccountViewCallResult {
-            account_id: bob_account(),
-            amount: TESTING_INIT_BALANCE - TESTING_INIT_STAKE,
-            stake: TESTING_INIT_STAKE,
-            code_hash: default_code_hash(),
-        }
->>>>>>> 9f114fff
     );
 }
 
@@ -303,24 +266,12 @@
     assert_eq!(transaction_result.transactions.len(), 3);
     let new_root = node_user.get_state_root();
     assert_ne!(root, new_root);
-<<<<<<< HEAD
     let result1 = node_user.view_account(account_id).unwrap();
     assert_eq!(
         (result1.amount, result1.staked),
         (TESTING_INIT_BALANCE - TESTING_INIT_STAKE, TESTING_INIT_STAKE)
-=======
+    );
     assert_eq!(node_user.get_access_key_nonce_for_signer(account_id).unwrap(), 1);
-    let result1 = node_user.view_account(account_id);
-    assert_eq!(
-        result1.unwrap(),
-        AccountViewCallResult {
-            account_id: account_id.clone(),
-            amount: TESTING_INIT_BALANCE - TESTING_INIT_STAKE,
-            stake: TESTING_INIT_STAKE,
-            code_hash: default_code_hash(),
-        }
->>>>>>> 9f114fff
-    );
     let result2 = node_user.view_account(&eve_account());
     assert!(result2.is_err());
 }
@@ -345,36 +296,12 @@
 
     let result1 = node_user.view_account(account_id).unwrap();
     assert_eq!(
-<<<<<<< HEAD
         (result1.amount, result1.staked),
         (TESTING_INIT_BALANCE - money_used - TESTING_INIT_STAKE, TESTING_INIT_STAKE)
     );
 
     let result2 = node_user.view_account(&eve_account()).unwrap();
     assert_eq!((result2.amount, result2.staked), (money_used, 0));
-=======
-        result1.unwrap(),
-        AccountViewCallResult {
-            account_id: account_id.clone(),
-            amount: TESTING_INIT_BALANCE - money_used - TESTING_INIT_STAKE,
-            stake: TESTING_INIT_STAKE,
-            code_hash: default_code_hash(),
-        }
-    );
-
-    let result2 = node_user.view_account(&eve_account()).unwrap();
-    assert_eq!(
-        result2,
-        AccountViewCallResult {
-            account_id: eve_account(),
-            amount: money_used,
-            stake: 0,
-            code_hash: CryptoHash::default(),
-        }
-    );
-    let access_key = node_user.get_access_key(&eve_account(), &node.signer().public_key()).unwrap();
-    assert_eq!(access_key, Some(AccessKey::full_access()))
->>>>>>> 9f114fff
 }
 
 pub fn test_create_account_again(node: impl Node) {
@@ -389,40 +316,15 @@
         money_used,
     );
 
-<<<<<<< HEAD
     let result1 = node_user.view_account(account_id).unwrap();
     assert_eq!(
         (result1.amount, result1.staked),
         (TESTING_INIT_BALANCE - money_used - TESTING_INIT_STAKE, TESTING_INIT_STAKE)
     );
+    assert_eq!(node_user.get_access_key_nonce_for_signer(account_id).unwrap(), 1);
 
     let result2 = node_user.view_account(&eve_account()).unwrap();
     assert_eq!((result2.amount, result2.staked), (money_used, 0));
-=======
-    assert_eq!(node_user.get_access_key_nonce_for_signer(account_id).unwrap(), 1);
-
-    let result1 = node_user.view_account(account_id);
-    assert_eq!(
-        result1.unwrap(),
-        AccountViewCallResult {
-            account_id: account_id.clone(),
-            amount: TESTING_INIT_BALANCE - money_used - TESTING_INIT_STAKE,
-            stake: TESTING_INIT_STAKE,
-            code_hash: default_code_hash(),
-        }
-    );
-
-    let result2 = node_user.view_account(&eve_account()).unwrap();
-    assert_eq!(
-        result2,
-        AccountViewCallResult {
-            account_id: eve_account(),
-            amount: money_used,
-            stake: 0,
-            code_hash: CryptoHash::default(),
-        }
-    );
->>>>>>> 9f114fff
 
     let transaction_result = node_user.create_account(
         account_id.clone(),
@@ -439,18 +341,8 @@
 
     let result1 = node_user.view_account(account_id).unwrap();
     assert_eq!(
-<<<<<<< HEAD
         (result1.amount, result1.staked),
         (TESTING_INIT_BALANCE - money_used - TESTING_INIT_STAKE, TESTING_INIT_STAKE)
-=======
-        result1.unwrap(),
-        AccountViewCallResult {
-            account_id: account_id.clone(),
-            amount: TESTING_INIT_BALANCE - money_used - TESTING_INIT_STAKE,
-            stake: TESTING_INIT_STAKE,
-            code_hash: default_code_hash(),
-        }
->>>>>>> 9f114fff
     );
 }
 
@@ -482,18 +374,8 @@
         assert_eq!(root, new_root);
         let result1 = node_user.view_account(account_id).unwrap();
         assert_eq!(
-<<<<<<< HEAD
             (result1.amount, result1.staked),
             (TESTING_INIT_BALANCE - TESTING_INIT_STAKE, TESTING_INIT_STAKE)
-=======
-            account,
-            AccountViewCallResult {
-                account_id: account_id.clone(),
-                amount: TESTING_INIT_BALANCE - TESTING_INIT_STAKE,
-                stake: TESTING_INIT_STAKE,
-                code_hash: default_code_hash(),
-            }
->>>>>>> 9f114fff
         );
     }
 }
@@ -518,34 +400,14 @@
 
     let result1 = node_user.view_account(account_id).unwrap();
     assert_eq!(
-<<<<<<< HEAD
         (result1.amount, result1.staked),
         (TESTING_INIT_BALANCE - TESTING_INIT_STAKE, TESTING_INIT_STAKE)
-=======
-        result1.unwrap(),
-        AccountViewCallResult {
-            account_id: account_id.clone(),
-            amount: TESTING_INIT_BALANCE - TESTING_INIT_STAKE,
-            stake: TESTING_INIT_STAKE,
-            code_hash: default_code_hash(),
-        }
->>>>>>> 9f114fff
     );
 
     let result2 = node_user.view_account(&bob_account()).unwrap();
     assert_eq!(
-<<<<<<< HEAD
         (result2.amount, result2.staked),
         (TESTING_INIT_BALANCE - TESTING_INIT_STAKE, TESTING_INIT_STAKE)
-=======
-        result2,
-        AccountViewCallResult {
-            account_id: bob_account(),
-            amount: TESTING_INIT_BALANCE - TESTING_INIT_STAKE,
-            stake: TESTING_INIT_STAKE,
-            code_hash: default_code_hash(),
-        }
->>>>>>> 9f114fff
     );
 }
 
@@ -575,16 +437,11 @@
     let new_root1 = node_user.get_state_root();
     assert_ne!(new_root, new_root1);
 
-<<<<<<< HEAD
-    let account = node_user.view_account(&eve_account()).unwrap();
-    assert_eq!(account.public_keys, vec![signer2.public_key.into()]);
-=======
     assert!(node_user
         .get_access_key(&eve_account(), &node.signer().public_key())
         .unwrap()
         .is_none());
     assert!(node_user.get_access_key(&eve_account(), &signer2.public_key).unwrap().is_some());
->>>>>>> 9f114fff
 }
 
 pub fn test_add_key(node: impl Node) {
@@ -594,14 +451,8 @@
 
     add_access_key(&node, node_user.as_ref(), &AccessKey::full_access(), &signer2);
 
-<<<<<<< HEAD
-    let account = node_user.view_account(account_id).unwrap();
-    assert_eq!(account.public_keys.len(), 2);
-    assert_eq!(account.public_keys[1], signer2.public_key.into());
-=======
     assert!(node_user.get_access_key(&account_id, &node.signer().public_key()).unwrap().is_some());
     assert!(node_user.get_access_key(&account_id, &signer2.public_key).unwrap().is_some());
->>>>>>> 9f114fff
 }
 
 pub fn test_add_existing_key(node: impl Node) {
@@ -630,14 +481,8 @@
     let new_root = node_user.get_state_root();
     assert_ne!(new_root, root);
 
-<<<<<<< HEAD
-    let account = node_user.view_account(account_id).unwrap();
-    assert_eq!(account.public_keys.len(), 1);
-    assert_eq!(account.public_keys[0], signer2.public_key.into());
-=======
     assert!(node_user.get_access_key(&account_id, &node.signer().public_key()).unwrap().is_none());
     assert!(node_user.get_access_key(&account_id, &signer2.public_key).unwrap().is_some());
->>>>>>> 9f114fff
 }
 
 pub fn test_delete_key_not_owned(node: impl Node) {
@@ -711,17 +556,8 @@
     let new_root = node_user.get_state_root();
     assert_ne!(new_root, root);
 
-<<<<<<< HEAD
-    let account = node_user.view_account(account_id).unwrap();
-    assert_eq!(account.public_keys.len(), 1);
-    assert_eq!(account.public_keys[0], node.signer().public_key().into());
-
-    let view_access_key = node_user.get_access_key(account_id, &signer2.public_key).unwrap();
-    assert_eq!(view_access_key, None);
-=======
     assert!(node_user.get_access_key(&account_id, &node.signer().public_key()).unwrap().is_some());
     assert!(node_user.get_access_key(&account_id, &signer2.public_key).unwrap().is_none());
->>>>>>> 9f114fff
 }
 
 pub fn test_add_access_key_with_allowance(node: impl Node) {
@@ -772,14 +608,7 @@
     assert_ne!(new_root, root);
 
     let account = node_user.view_account(account_id).unwrap();
-<<<<<<< HEAD
-    assert_eq!(account.public_keys.len(), 1);
-    assert_eq!(account.public_keys[0], node.signer().public_key().into());
-    // Shit Happens. AccessKey should be switched to allowance and currently don't give refunds.
-    assert_eq!(account.amount, initial_balance - 10);
-=======
     assert_eq!(account.amount, initial_balance);
->>>>>>> 9f114fff
 
     assert!(node_user.get_access_key(&account_id, &node.signer().public_key()).unwrap().is_some());
     assert!(node_user.get_access_key(&account_id, &signer2.public_key).unwrap().is_none());
@@ -812,14 +641,17 @@
     let view_access_key = node_user.get_access_key(account_id, &signer2.public_key).unwrap();
     assert_eq!(
         view_access_key,
-        Some(AccessKey {
-            nonce: 1,
-            permission: AccessKeyPermission::FunctionCall(FunctionCallPermission {
-                allowance: Some(FUNCTION_CALL_AMOUNT - gas as Balance),
-                receiver_id: bob_account(),
-                method_names: vec![],
-            }),
-        })
+        Some(
+            AccessKey {
+                nonce: 1,
+                permission: AccessKeyPermission::FunctionCall(FunctionCallPermission {
+                    allowance: Some(FUNCTION_CALL_AMOUNT - gas as Balance),
+                    receiver_id: bob_account(),
+                    method_names: vec![],
+                }),
+            }
+            .into()
+        )
     );
 }
 
