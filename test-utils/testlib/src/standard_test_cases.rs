--- conflicted
+++ resolved
@@ -1520,17 +1520,9 @@
     .sign(&*node.signer());
 
     let hash = transaction.get_hash();
-<<<<<<< HEAD
-=======
-    let _root = node_user.get_state_root();
->>>>>>> 4773873b
     node_user.add_transaction(transaction).unwrap();
     wait_for_transaction(&node_user, &hash);
     let transaction_result = node_user.get_transaction_result(&hash);
     assert_eq!(transaction_result.status, TransactionStatus::Failed);
     assert_eq!(transaction_result.receipts.len(), 0);
-<<<<<<< HEAD
-=======
-    let _new_root = node_user.get_state_root();
->>>>>>> 4773873b
 }