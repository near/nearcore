use std::net::SocketAddr;
use std::{panic, fs};
use std::path::PathBuf;
use std::process::{Output, Command, Child};
use std::str::FromStr;
use std::sync::Arc;
use std::thread;
use std::time::Duration;

use client::Client;
<<<<<<< HEAD
use configs::chain_spec::{ChainSpec, read_or_default_chain_spec, AuthorityRotation};
=======
use configs::chain_spec::{ChainSpec, read_or_default_chain_spec, save_chain_spec};
>>>>>>> c892d5a9
use configs::ClientConfig;
use configs::network::get_peer_id_from_seed;
use configs::NetworkConfig;
use configs::RPCConfig;
use primitives::network::{PeerAddr, PeerInfo};
use primitives::signer::BlockSigner;
use primitives::signer::InMemorySigner;
use primitives::signer::TransactionSigner;
<<<<<<< HEAD
=======
use primitives::transaction::SignedTransaction;
use primitives::types::{AccountId, Balance};
>>>>>>> c892d5a9

const TMP_DIR: &str = "../../tmp/testnet";

pub fn configure_chain_spec() -> ChainSpec {
    let mut d = PathBuf::from(env!("CARGO_MANIFEST_DIR"));
    d.push("../../node/configs/res/poa_testnet_chain.json");
    read_or_default_chain_spec(&Some(d))
}

#[derive(PartialEq, Eq, Debug)]
pub enum NodeType {
    ThreadNode,
    ProcessNode,
}

pub enum ProcessNodeState {
    Stopped,
    Running(Child),
}

pub struct NodeConfig {
    pub node_info: PeerInfo,
    pub client_cfg: ClientConfig,
    pub network_cfg: NetworkConfig,
    pub rpc_cfg: RPCConfig,
    pub peer_id_seed: u32,
    pub node_type: NodeType,
}

impl NodeConfig {
    pub fn node_addr(&self) -> PeerAddr {
        let addr = self.network_cfg.listen_addr.expect("Node doesn't have an address");
        PeerAddr::parse(&format!("127.0.0.1:{}/{}", addr.port(), self.network_cfg.peer_id)).expect("Failed to parse")
    }
}

pub trait Node {
    fn config(&self) -> &NodeConfig;

    fn node_type(&self) -> NodeType;

    fn start(&mut self);

    fn view_balance(&self, account_id: &AccountId) -> Result<Balance, String>;

    fn add_transaction(&self, transaction: SignedTransaction) -> Result<(), String>;

    fn get_account_nonce(&self, account_id: &AccountId) -> Option<u64>;

    fn signer(&self) -> Arc<InMemorySigner>;

    fn as_process_mut(&mut self) -> &mut ProcessNode;

    fn as_thread_mut(&mut self) -> &mut ThreadNode;
}

impl Node {
    pub fn new(config: NodeConfig) -> Box<dyn Node> {
        match config.node_type {
            NodeType::ThreadNode => Box::new(ThreadNode::new(config)),
            NodeType::ProcessNode => Box::new(ProcessNode::new(config)),
        }
    }
}

pub struct ThreadNode {
    pub config: NodeConfig,
    pub client: Arc<Client>,
}

pub struct ProcessNode {
    pub config: NodeConfig,
    pub state: ProcessNodeState,
}

impl Node for ProcessNode {
    fn config(&self) -> &NodeConfig {
        &self.config
    }

    fn node_type(&self) -> NodeType {
        NodeType::ProcessNode
    }

    fn start(&mut self) {
        match self.state {
            ProcessNodeState::Stopped => {
                let child = self.get_start_node_command().spawn().expect("start node command failed");
                self.state = ProcessNodeState::Running(child);
                thread::sleep(Duration::from_secs(10));
            }
            ProcessNodeState::Running(_) => panic!("Node is already running"),
        }
    }

    fn view_balance(&self, account_id: &String) -> Result<u64, String> {
        unimplemented!()
    }

    fn add_transaction(&self, transaction: SignedTransaction) -> Result<(), String> {
        unimplemented!()
    }

    fn get_account_nonce(&self, account_id: &String) -> Option<u64> {
        unimplemented!()
    }

    fn signer(&self) -> Arc<InMemorySigner> {
        let account_id = &self.config().client_cfg.account_id;
        Arc::new(InMemorySigner::from_seed(account_id, account_id))
    }

    fn as_process_mut(&mut self) -> &mut ProcessNode {
        self
    }

    fn as_thread_mut(&mut self) -> &mut ThreadNode {
        unimplemented!()
    }
}

impl Node for ThreadNode {
    fn config(&self) -> &NodeConfig {
        &self.config
    }

    fn node_type(&self) -> NodeType {
        NodeType::ThreadNode
    }

    fn start(&mut self) {
        let client = self.client.clone();
        let account_id = self.config().client_cfg.account_id.clone();
        let network_cfg = self.config().network_cfg.clone();
        let rpc_cfg = self.config().rpc_cfg.clone();
        thread::spawn(|| {
            alphanet::start_from_client(client, Some(account_id), network_cfg, rpc_cfg);
        });
        thread::sleep(Duration::from_secs(1));
    }

    fn view_balance(&self, account_id: &String) -> Result<u64, String> {
        let mut state_update = self.client.shard_client.get_state_update();
        self.client
            .shard_client
            .trie_viewer
            .view_account(&mut state_update, account_id)
            .map(|x| x.amount)
    }

    fn add_transaction(&self, transaction: SignedTransaction) -> Result<(), String> {
        self.client
            .shard_client
            .pool
            .add_transaction(
                transaction,
            )
    }

    fn get_account_nonce(&self, account_id: &String) -> Option<u64> {
        self.client
            .shard_client
            .get_account_nonce(account_id.clone())
    }

    fn signer(&self) -> Arc<InMemorySigner> {
        self.client.signer.clone()
    }

    fn as_process_mut(&mut self) -> &mut ProcessNode {
        unimplemented!()
    }

    fn as_thread_mut(&mut self) -> &mut ThreadNode {
        self
    }
}

impl ThreadNode {
    /// Side effects: create storage, open database, lock database
    pub fn new(config: NodeConfig) -> ThreadNode {
        let account_id = &config.client_cfg.account_id;
        let signer = Arc::new(InMemorySigner::from_seed(account_id, account_id));
        let client = Arc::new(Client::new_with_signer(&config.client_cfg, signer));
        ThreadNode { config, client }
    }
}

impl ProcessNode {
    /// Side effect: reset_storage
    pub fn new(config: NodeConfig) -> ProcessNode {
        let result = ProcessNode {
            config,
            state: ProcessNodeState::Stopped,
        };
        result.reset_storage();
        result
    }

    pub fn kill(&mut self) {
        match self.state {
            ProcessNodeState::Running(ref mut child) => {
                child.kill().expect("kill failed");
                thread::sleep(Duration::from_secs(1));
                self.state = ProcessNodeState::Stopped;
            }
            ProcessNodeState::Stopped => panic!("Invalid state"),
        }
    }

    /// Clear storage directory and run keygen
    pub fn reset_storage(&self) {
        let keygen_path = self.config().client_cfg.base_path.join("keystore/");
        Command::new("rm").args(&["-r", self.config().client_cfg.base_path.to_str().unwrap()]).spawn().unwrap().wait();
        Command::new("cargo").args(&[
            "run",
            "--package", "keystore",
            "--",
            "keygen",
            "--test-seed", self.config().client_cfg.account_id.as_str(),
            "-p", keygen_path.to_str().unwrap(),
        ]).spawn().expect("keygen command failed").wait().expect("keygen command failed");
    }

    /// Side effect: writes chain spec file
    pub fn get_start_node_command(&self) -> Command {
        let account_name = self.config().client_cfg.account_id.clone();
        let pubkey = InMemorySigner::from_seed(&account_name, &account_name).public_key;
        let chain_spec = &self.config().client_cfg.chain_spec;
        let chain_spec_path = self.config().client_cfg.base_path.join("chain_spec.json");
        if !self.config().client_cfg.base_path.exists() {
            fs::create_dir_all(&self.config().client_cfg.base_path);
        }
        save_chain_spec(&chain_spec_path, chain_spec.clone());

        let mut start_node_command = Command::new("cargo");
        start_node_command.args(&[
            "run",
            "--",
            "--rpc_port", format!("{}", self.config().rpc_cfg.rpc_port).as_str(),
            "--base-path", self.config().client_cfg.base_path.to_str().unwrap(),
            "--test-network-key-seed", format!("{}", self.config().peer_id_seed).as_str(),
            "--chain-spec-file", chain_spec_path.to_str().unwrap(),
            "-a", account_name.as_str(),
            "-k", format!("{}", pubkey).as_str(),
        ]);
        if let Some(ref addr) = self.config().node_info.addr {
            start_node_command.args(&["--addr", format!("{}", addr).as_str()]);
        }
        if self.config().network_cfg.boot_nodes.len() > 0 {
            let boot_node = format!("{}", self.config().network_cfg.boot_nodes[0]);
            start_node_command.args(&["--boot-nodes", boot_node.as_str()]);
        }
        start_node_command
    }
}

impl Drop for ProcessNode {
    fn drop(&mut self) {
        match self.state {
            ProcessNodeState::Running(ref mut child) => {
                child.kill();
            }
            ProcessNodeState::Stopped => {}
        }
    }
}

impl NodeConfig {
    pub fn for_test(test_prefix: &str, test_port: u16, account_id: &str, peer_id: u16, boot_nodes: Vec<PeerAddr>, chain_spec: ChainSpec) -> Self {
        let addr = format!("0.0.0.0:{}", test_port + peer_id);
        Self::new(
            &format!("{}_{}", test_prefix, account_id),
            account_id,
            u32::from(peer_id),
            Some(&addr),
            test_port + 1000 + peer_id,
            boot_nodes,
            chain_spec,
        )
    }

    /// Create full node that does not accept incoming connections.
    pub fn for_test_passive(test_prefix: &str, test_port: u16, account_id: &str, peer_id: u16, boot_nodes: Vec<PeerAddr>, chain_spec: ChainSpec) -> Self {
        Self::new(
            &format!("{}_{}", test_prefix, account_id),
            account_id,
            u32::from(peer_id),
            None,
            test_port + 1000 + peer_id,
            boot_nodes,
            chain_spec,
        )
    }

    pub fn new(
        name: &str,
        account_id: &str,
        peer_id_seed: u32,
        addr: Option<&str>,
        rpc_port: u16,
        boot_nodes: Vec<PeerAddr>,
        chain_spec: ChainSpec,
    ) -> Self {
        let node_info = PeerInfo {
            account_id: Some(String::from(account_id)),
            id: get_peer_id_from_seed(peer_id_seed),
            addr: if addr.is_some() {
                Some(SocketAddr::from_str(addr.unwrap()).unwrap())
            } else {
                None
            },
        };
        let mut base_path = PathBuf::from(env!("CARGO_MANIFEST_DIR"));
        base_path.push(TMP_DIR);
        base_path.push(name);

        if base_path.exists() {
            std::fs::remove_dir_all(base_path.clone()).unwrap();
        }

        let client_cfg = ClientConfig {
            base_path,
            account_id: String::from(account_id),
            public_key: None,
            chain_spec,
            log_level: log::LevelFilter::Info,
        };

        let network_cfg = NetworkConfig {
            listen_addr: node_info.addr,
            peer_id: node_info.id,
            boot_nodes,
            reconnect_delay: Duration::from_millis(50),
            gossip_interval: Duration::from_millis(50),
            gossip_sample_size: 10,
        };

        let rpc_cfg = RPCConfig { rpc_port };

        let node_type = NodeType::ThreadNode;

        NodeConfig { node_info, client_cfg, network_cfg, rpc_cfg, peer_id_seed, node_type }
    }
}

pub fn check_result(output: Output) -> Result<String, String> {
    let mut result = String::from_utf8_lossy(output.stdout.as_slice());
    if !output.status.success() {
        if result.is_empty() {
            result = String::from_utf8_lossy(output.stderr.as_slice());
        }
        return Err(result.to_owned().to_string());
    }
    Ok(result.to_owned().to_string())
}

pub fn wait<F>(f: F, check_interval_ms: u64, max_wait_ms: u64)
    where
        F: Fn() -> bool,
{
    let mut ms_slept = 0;
    while !f() {
        thread::sleep(Duration::from_millis(check_interval_ms));
        ms_slept += check_interval_ms;
        if ms_slept > max_wait_ms {
            println!("BBBB Slept {}; max_wait_ms {}", ms_slept, max_wait_ms);
            panic!("Timed out waiting for the condition");
        }
    }
}

/// Generates chainspec for running multiple nodes.
pub fn generate_poa_test_chain_spec(account_names: &Vec<String>, balance: u64) -> ChainSpec {
    let genesis_wasm = include_bytes!("../../../core/wasm/runtest/res/wasm_with_mem.wasm").to_vec();
    let mut accounts = vec![];
    let mut initial_authorities = vec![];
    for name in account_names {
        let signer = InMemorySigner::from_seed(name.as_str(), name.as_str());
        accounts.push((name.to_string(), signer.public_key().to_readable(), balance, 10));
        initial_authorities.push((
            name.to_string(),
            signer.public_key().to_readable(),
            signer.bls_public_key().to_readable(),
            50,
        ));
    }
    ChainSpec {
        accounts,
        initial_authorities,
        genesis_wasm,
        authority_rotation: AuthorityRotation::ProofOfAuthority,
        boot_nodes: vec![],
    }
}

// Create some nodes
pub fn create_nodes(num_nodes: usize, test_prefix: &str, test_port: u16) -> (u64, Vec<String>, Vec<NodeConfig>) {
    let init_balance = 1_000_000_000;
    let mut account_names = vec![];
    for i in 0..num_nodes {
        account_names.push(format!("near.{}", i));
    }
    let chain_spec = generate_test_chain_spec(&account_names, init_balance);
    let mut nodes = vec![];
    let mut boot_nodes = vec![];
// Launch nodes in a chain, such that X+1 node boots from X node.
    for i in 0..num_nodes {
        let node = NodeConfig::for_test(
            test_prefix,
            test_port,
            account_names[i].as_str(),
            i as u16 + 1,
            boot_nodes,
            chain_spec.clone(),
        );
        boot_nodes = vec![node.node_addr()];
        nodes.push(node);
    }
    (init_balance, account_names, nodes)
}

pub fn sample_two_nodes(num_nodes: usize) -> (usize, usize) {
    let i = rand::random::<usize>() % num_nodes;
    // Should be a different node.
    let mut j = rand::random::<usize>() % (num_nodes - 1);
    if j >= i {
        j += 1;
    }
    (i, j)
}

/// Sample a node for sending a transaction/checking balance
pub fn sample_queryable_node(nodes: &Vec<Box<Node>>) -> usize {
    let num_nodes = nodes.len();
    let mut k = rand::random::<usize>() % num_nodes;
    while nodes[k].node_type() == NodeType::ProcessNode {
        k = rand::random::<usize>() % num_nodes;
    }
    k
}<|MERGE_RESOLUTION|>--- conflicted
+++ resolved
@@ -1,31 +1,22 @@
+use std::{fs, panic};
 use std::net::SocketAddr;
-use std::{panic, fs};
 use std::path::PathBuf;
-use std::process::{Output, Command, Child};
+use std::process::{Child, Command, Output};
 use std::str::FromStr;
 use std::sync::Arc;
 use std::thread;
 use std::time::Duration;
 
 use client::Client;
-<<<<<<< HEAD
-use configs::chain_spec::{ChainSpec, read_or_default_chain_spec, AuthorityRotation};
-=======
-use configs::chain_spec::{ChainSpec, read_or_default_chain_spec, save_chain_spec};
->>>>>>> c892d5a9
+use configs::chain_spec::{AuthorityRotation, ChainSpec, read_or_default_chain_spec, save_chain_spec};
 use configs::ClientConfig;
 use configs::network::get_peer_id_from_seed;
 use configs::NetworkConfig;
 use configs::RPCConfig;
 use primitives::network::{PeerAddr, PeerInfo};
-use primitives::signer::BlockSigner;
-use primitives::signer::InMemorySigner;
-use primitives::signer::TransactionSigner;
-<<<<<<< HEAD
-=======
+use primitives::signer::{BlockSigner, InMemorySigner, TransactionSigner};
 use primitives::transaction::SignedTransaction;
 use primitives::types::{AccountId, Balance};
->>>>>>> c892d5a9
 
 const TMP_DIR: &str = "../../tmp/testnet";
 
@@ -121,15 +112,15 @@
         }
     }
 
-    fn view_balance(&self, account_id: &String) -> Result<u64, String> {
+    fn view_balance(&self, _account_id: &String) -> Result<u64, String> {
         unimplemented!()
     }
 
-    fn add_transaction(&self, transaction: SignedTransaction) -> Result<(), String> {
+    fn add_transaction(&self, _transaction: SignedTransaction) -> Result<(), String> {
         unimplemented!()
     }
 
-    fn get_account_nonce(&self, account_id: &String) -> Option<u64> {
+    fn get_account_nonce(&self, _account_id: &String) -> Option<u64> {
         unimplemented!()
     }
 
@@ -239,7 +230,7 @@
     /// Clear storage directory and run keygen
     pub fn reset_storage(&self) {
         let keygen_path = self.config().client_cfg.base_path.join("keystore/");
-        Command::new("rm").args(&["-r", self.config().client_cfg.base_path.to_str().unwrap()]).spawn().unwrap().wait();
+        Command::new("rm").args(&["-r", self.config().client_cfg.base_path.to_str().unwrap()]).spawn().unwrap().wait().unwrap();
         Command::new("cargo").args(&[
             "run",
             "--package", "keystore",
@@ -257,7 +248,7 @@
         let chain_spec = &self.config().client_cfg.chain_spec;
         let chain_spec_path = self.config().client_cfg.base_path.join("chain_spec.json");
         if !self.config().client_cfg.base_path.exists() {
-            fs::create_dir_all(&self.config().client_cfg.base_path);
+            fs::create_dir_all(&self.config().client_cfg.base_path).unwrap();
         }
         save_chain_spec(&chain_spec_path, chain_spec.clone());
 
@@ -275,7 +266,7 @@
         if let Some(ref addr) = self.config().node_info.addr {
             start_node_command.args(&["--addr", format!("{}", addr).as_str()]);
         }
-        if self.config().network_cfg.boot_nodes.len() > 0 {
+        if !self.config().network_cfg.boot_nodes.is_empty() {
             let boot_node = format!("{}", self.config().network_cfg.boot_nodes[0]);
             start_node_command.args(&["--boot-nodes", boot_node.as_str()]);
         }
@@ -287,7 +278,7 @@
     fn drop(&mut self) {
         match self.state {
             ProcessNodeState::Running(ref mut child) => {
-                child.kill();
+                child.kill().unwrap();
             }
             ProcessNodeState::Stopped => {}
         }
@@ -429,15 +420,15 @@
     for i in 0..num_nodes {
         account_names.push(format!("near.{}", i));
     }
-    let chain_spec = generate_test_chain_spec(&account_names, init_balance);
+    let chain_spec = generate_poa_test_chain_spec(&account_names, init_balance);
     let mut nodes = vec![];
     let mut boot_nodes = vec![];
-// Launch nodes in a chain, such that X+1 node boots from X node.
-    for i in 0..num_nodes {
+    // Launch nodes in a chain, such that X+1 node boots from X node.
+    for (i, account_name) in account_names.iter().enumerate() {
         let node = NodeConfig::for_test(
             test_prefix,
             test_port,
-            account_names[i].as_str(),
+            account_name.as_str(),
             i as u16 + 1,
             boot_nodes,
             chain_spec.clone(),
