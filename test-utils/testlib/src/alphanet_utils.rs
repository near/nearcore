use std::fs;
use std::net::SocketAddr;
use std::panic;
use std::path::PathBuf;
use std::process::{Child, Command, Output};
use std::str::FromStr;
use std::sync::Arc;
use std::thread;
use std::time::Duration;

use log::error;

use client::Client;
use configs::chain_spec::{AuthorityRotation, ChainSpec, DefaultIdType, TESTING_INIT_BALANCE};
use configs::network::get_peer_id_from_seed;
use configs::ClientConfig;
use configs::NetworkConfig;
use configs::RPCConfig;
use network::proxy::ProxyHandler;
use primitives::network::{PeerAddr, PeerInfo};
<<<<<<< HEAD
use primitives::signer::{InMemorySigner, BlockSigner};
=======
use primitives::crypto::signer::InMemorySigner;
>>>>>>> 89762c7d
use primitives::transaction::SignedTransaction;
use primitives::types::{AccountId, Balance};
use tokio_utils::ShutdownableThread;

use crate::node_user::{NodeUser, RpcNodeUser, ThreadNodeUser};

const TMP_DIR: &str = "../../tmp/testnet";
pub const TEST_BLOCK_FETCH_LIMIT: u64 = 5;

pub fn configure_chain_spec() -> ChainSpec {
    ChainSpec::default_poa()
}

#[derive(PartialEq, Eq, Debug)]
pub enum NodeType {
    ThreadNode,
    ProcessNode,
}

pub enum ProcessNodeState {
    Stopped,
    Running(Child),
}

pub enum ThreadNodeState {
    Stopped,
    Running(ShutdownableThread),
}

pub struct NodeConfig {
    pub node_info: PeerInfo,
    pub client_cfg: ClientConfig,
    pub network_cfg: NetworkConfig,
    pub rpc_cfg: RPCConfig,
    pub peer_id_seed: u32,
    pub node_type: NodeType,
    pub proxy_handlers: Vec<Arc<ProxyHandler>>,
}

impl NodeConfig {
    pub fn node_addr(&self) -> PeerAddr {
        let addr = self.network_cfg.listen_addr.expect("Node doesn't have an address");
        PeerAddr::parse(&format!("127.0.0.1:{}/{}", addr.port(), self.network_cfg.peer_id))
            .expect("Failed to parse")
    }
}

pub trait Node {
    fn config(&self) -> &NodeConfig;

    fn node_type(&self) -> NodeType;

    fn start(&mut self);

    fn kill(&mut self);

    fn view_balance(&self, account_id: &AccountId) -> Result<Balance, String> {
        self.user().view_balance(account_id)
    }

    fn add_transaction(&self, transaction: SignedTransaction) -> Result<(), String> {
        self.user().add_transaction(transaction)
    }

    fn get_account_nonce(&self, account_id: &String) -> Option<u64> {
        self.user().get_account_nonce(account_id)
    }

    fn signer(&self) -> Arc<BlockSigner>;

    fn as_process_mut(&mut self) -> &mut ProcessNode;

    fn as_thread_mut(&mut self) -> &mut ThreadNode;

    fn is_running(&self) -> bool;

    fn rpc_user(&self) -> RpcNodeUser {
        RpcNodeUser::new(self.config().rpc_cfg.rpc_port)
    }

    fn user(&self) -> Box<dyn NodeUser>;
}

impl Node {
    pub fn new(config: NodeConfig) -> Box<dyn Node> {
        match config.node_type {
            NodeType::ThreadNode => Box::new(ThreadNode::new(config)),
            NodeType::ProcessNode => Box::new(ProcessNode::new(config)),
        }
    }
}

pub struct ThreadNode {
    pub config: NodeConfig,
    pub client: Arc<Client>,
    pub state: ThreadNodeState,
}

pub struct ProcessNode {
    pub config: NodeConfig,
    pub state: ProcessNodeState,
}

impl Node for ProcessNode {
    fn config(&self) -> &NodeConfig {
        &self.config
    }

    fn node_type(&self) -> NodeType {
        NodeType::ProcessNode
    }

    fn start(&mut self) {
        match self.state {
            ProcessNodeState::Stopped => {
                let child =
                    self.get_start_node_command().spawn().expect("start node command failed");
                self.state = ProcessNodeState::Running(child);
                thread::sleep(Duration::from_secs(3));
            }
            ProcessNodeState::Running(_) => panic!("Node is already running"),
        }
    }

    fn signer(&self) -> Arc<BlockSigner> {
        let account_id = &self.config().client_cfg.account_id.clone().expect("Must have signer");
        Arc::new(InMemorySigner::from_seed(account_id, account_id)) as Arc<BlockSigner>
    }

    fn kill(&mut self) {
        match self.state {
            ProcessNodeState::Running(ref mut child) => {
                child.kill().expect("kill failed");
                thread::sleep(Duration::from_secs(1));
                self.state = ProcessNodeState::Stopped;
            }
            ProcessNodeState::Stopped => panic!("Invalid state"),
        }
    }

    fn as_process_mut(&mut self) -> &mut ProcessNode {
        self
    }

    fn as_thread_mut(&mut self) -> &mut ThreadNode {
        unimplemented!()
    }

    fn is_running(&self) -> bool {
        match self.state {
            ProcessNodeState::Stopped => false,
            ProcessNodeState::Running(_) => true,
        }
    }

    fn user(&self) -> Box<NodeUser> {
        Box::new(self.rpc_user())
    }
}

impl Node for ThreadNode {
    fn config(&self) -> &NodeConfig {
        &self.config
    }

    fn node_type(&self) -> NodeType {
        NodeType::ThreadNode
    }

    fn start(&mut self) {
        let client = self.client.clone();
        let network_cfg = self.config().network_cfg.clone();
        let rpc_cfg = self.config().rpc_cfg.clone();
        let client_cfg = self.config().client_cfg.clone();
        let proxy_handlers = self.config().proxy_handlers.clone();
        let handle = alphanet::start_from_client(
            client,
            network_cfg,
            rpc_cfg,
            client_cfg,
            proxy_handlers,
        );
        self.state = ThreadNodeState::Running(handle);
        thread::sleep(Duration::from_secs(1));
    }

    fn kill(&mut self) {
        let state = std::mem::replace(&mut self.state, ThreadNodeState::Stopped);
        match state {
            ThreadNodeState::Stopped => panic!("Node is not running"),
            ThreadNodeState::Running(handle) => {
                handle.shutdown();
            }
        }
    }

    fn signer(&self) -> Arc<BlockSigner> {
        self.client.signer.clone().expect("Must have a signer")
    }

    fn as_process_mut(&mut self) -> &mut ProcessNode {
        unimplemented!()
    }

    fn as_thread_mut(&mut self) -> &mut ThreadNode {
        self
    }

    fn is_running(&self) -> bool {
        match self.state {
            ThreadNodeState::Stopped => false,
            ThreadNodeState::Running(_) => true,
        }
    }

    fn user(&self) -> Box<dyn NodeUser> {
        Box::new(ThreadNodeUser::new(self.client.clone()))
    }
}

impl ThreadNode {
    /// Side effects: create storage, open database, lock database
    pub fn new(config: NodeConfig) -> ThreadNode {
        let signer = match &config.client_cfg.account_id {
            Some(account_id) => {
                Some(Arc::new(InMemorySigner::from_seed(&account_id, &account_id))
                    as Arc<BlockSigner>)
            }
            None => None,
        };
        let client = Arc::new(Client::new(&config.client_cfg, signer));
        let state = ThreadNodeState::Stopped;
        ThreadNode { config, client, state }
    }
}

impl ProcessNode {
    /// Side effect: reset_storage
    pub fn new(config: NodeConfig) -> ProcessNode {
        let result = ProcessNode { config, state: ProcessNodeState::Stopped };
        result.reset_storage();
        result
    }

    /// Clear storage directory and run keygen
    pub fn reset_storage(&self) {
        let keygen_path = self.config().client_cfg.base_path.join("storage/keystore");
        Command::new("rm")
            .args(&["-r", self.config().client_cfg.base_path.to_str().unwrap()])
            .spawn()
            .unwrap()
            .wait()
            .unwrap();
        Command::new("cargo")
            .args(&[
                "run",
                "--package",
                "keystore",
                "--",
                "keygen",
                "--test-seed",
                self.config().client_cfg.account_id.clone().expect("Must have account").as_str(),
                "-p",
                keygen_path.to_str().unwrap(),
            ])
            .spawn()
            .expect("keygen command failed")
            .wait()
            .expect("keygen command failed");
    }

    /// Side effect: writes chain spec file
    pub fn get_start_node_command(&self) -> Command {
        let account_name = self.config().client_cfg.account_id.clone().expect("Must have account");
        let pubkey = InMemorySigner::from_seed(&account_name, &account_name).public_key;
        let chain_spec = &self.config().client_cfg.chain_spec;
        let chain_spec_path = self.config().client_cfg.base_path.join("chain_spec.json");
        if !self.config().client_cfg.base_path.exists() {
            fs::create_dir_all(&self.config().client_cfg.base_path).unwrap();
        }
        chain_spec.write_to_file(&chain_spec_path);

        let mut start_node_command = Command::new("cargo");
        start_node_command.args(&[
            "run",
            "--",
            "--rpc_port",
            format!("{}", self.config().rpc_cfg.rpc_port).as_str(),
            "--base-path",
            self.config().client_cfg.base_path.to_str().unwrap(),
            "--test-network-key-seed",
            format!("{}", self.config().peer_id_seed).as_str(),
            "--chain-spec-file",
            chain_spec_path.to_str().unwrap(),
            "-a",
            account_name.as_str(),
            "-k",
            format!("{}", pubkey).as_str(),
        ]);
        if let Some(ref addr) = self.config().node_info.addr {
            start_node_command.args(&["--addr", format!("{}", addr).as_str()]);
        }
        if !self.config().network_cfg.boot_nodes.is_empty() {
            let boot_node = format!("{}", self.config().network_cfg.boot_nodes[0]);
            start_node_command.args(&["--boot-nodes", boot_node.as_str()]);
        }
        start_node_command
    }
}

impl Drop for ProcessNode {
    fn drop(&mut self) {
        match self.state {
            ProcessNodeState::Running(ref mut child) => {
                let _ = child.kill().map_err(|_| error!("child process died"));
            }
            ProcessNodeState::Stopped => {}
        }
    }
}

impl NodeConfig {
    pub fn for_test(
        test_prefix: &str,
        test_port: u16,
        account_id: &str,
        peer_id: u16,
        boot_nodes: Vec<PeerAddr>,
        chain_spec: ChainSpec,
        block_fetch_limit: u64,
        proxy_handlers: Vec<Arc<ProxyHandler>>,
    ) -> Self {
        let addr = format!("0.0.0.0:{}", test_port + peer_id);
        Self::new(
            &format!("{}_{}", test_prefix, account_id),
            Some(account_id),
            u32::from(peer_id),
            Some(&addr),
            test_port + 1000 + peer_id,
            boot_nodes,
            chain_spec,
            block_fetch_limit,
            proxy_handlers,
        )
    }

    /// Create full node that does not accept incoming connections.
    pub fn for_test_passive(
        test_prefix: &str,
        test_port: u16,
        account_id: Option<&str>,
        peer_id: u16,
        boot_nodes: Vec<PeerAddr>,
        chain_spec: ChainSpec,
        block_fetch_limit: u64,
        proxy_handlers: Vec<Arc<ProxyHandler>>,
    ) -> Self {
        Self::new(
            &format!("{}_{}", test_prefix, peer_id),
            account_id,
            u32::from(peer_id),
            None,
            test_port + 1000 + peer_id,
            boot_nodes,
            chain_spec,
            block_fetch_limit,
            proxy_handlers,
        )
    }

    pub fn new(
        name: &str,
        account_id: Option<&str>,
        peer_id_seed: u32,
        addr: Option<&str>,
        rpc_port: u16,
        boot_nodes: Vec<PeerAddr>,
        chain_spec: ChainSpec,
        block_fetch_limit: u64,
        proxy_handlers: Vec<Arc<ProxyHandler>>,
    ) -> Self {
        let node_info = PeerInfo {
            account_id: account_id.map(String::from),
            id: get_peer_id_from_seed(Some(peer_id_seed)),
            addr: if addr.is_some() {
                Some(SocketAddr::from_str(addr.unwrap()).unwrap())
            } else {
                None
            },
        };
        let mut base_path = PathBuf::from(env!("CARGO_MANIFEST_DIR"));
        base_path.push(TMP_DIR);
        base_path.push(name);

        if base_path.exists() {
            std::fs::remove_dir_all(base_path.clone()).unwrap();
        }

        let client_cfg = ClientConfig {
            base_path,
            account_id: account_id.map(String::from),
            public_key: None,
            block_fetch_limit,
            chain_spec,
            log_level: log::LevelFilter::Info,
        };

        let network_cfg = NetworkConfig {
            listen_addr: node_info.addr,
            peer_id: node_info.id,
            boot_nodes,
            reconnect_delay: Duration::from_millis(50),
            gossip_interval: Duration::from_millis(50),
            gossip_sample_size: 10,
            proxy_handlers: vec![],
        };

        let rpc_cfg = RPCConfig { rpc_port };

        let node_type = NodeType::ThreadNode;

        NodeConfig {
            node_info,
            client_cfg,
            network_cfg,
            rpc_cfg,
            peer_id_seed,
            node_type,
            proxy_handlers,
        }
    }
}

pub fn check_result(output: Output) -> Result<String, String> {
    let mut result = String::from_utf8_lossy(output.stdout.as_slice());
    if !output.status.success() {
        if result.is_empty() {
            result = String::from_utf8_lossy(output.stderr.as_slice());
        }
        return Err(result.to_owned().to_string());
    }
    Ok(result.to_owned().to_string())
}

pub fn wait<F>(f: F, check_interval_ms: u64, max_wait_ms: u64)
where
    F: Fn() -> bool,
{
    let mut ms_slept = 0;
    while !f() {
        thread::sleep(Duration::from_millis(check_interval_ms));
        ms_slept += check_interval_ms;
        if ms_slept > max_wait_ms {
            println!("BBBB Slept {}; max_wait_ms {}", ms_slept, max_wait_ms);
            panic!("Timed out waiting for the condition");
        }
    }
}

// Create some nodes
pub fn create_nodes(
    num_nodes: usize,
    test_prefix: &str,
    test_port: u16,
    block_fetch_limit: u64,
    proxy_handlers: Vec<Arc<ProxyHandler>>,
) -> (u64, Vec<String>, Vec<NodeConfig>) {
    let (chain_spec, _) = ChainSpec::testing_spec(
        DefaultIdType::Enumerated,
        num_nodes,
        num_nodes,
        AuthorityRotation::ProofOfAuthority,
    );
    let account_names: Vec<_> = chain_spec.initial_authorities.iter().map(|acc| acc.0.clone()).collect();
    let mut nodes = vec![];
    let mut boot_nodes = vec![];
    // Launch nodes in a chain, such that X+1 node boots from X node.
    for (i, account_name) in account_names.iter().enumerate() {
        let node = NodeConfig::for_test(
            test_prefix,
            test_port,
            account_name.as_str(),
            i as u16 + 1,
            boot_nodes,
            chain_spec.clone(),
            block_fetch_limit,
            proxy_handlers.clone(),
        );
        boot_nodes = vec![node.node_addr()];
        nodes.push(node);
    }
    (TESTING_INIT_BALANCE, account_names, nodes)
}

pub fn sample_two_nodes(num_nodes: usize) -> (usize, usize) {
    let i = rand::random::<usize>() % num_nodes;
    // Should be a different node.
    let mut j = rand::random::<usize>() % (num_nodes - 1);
    if j >= i {
        j += 1;
    }
    (i, j)
}

/// Sample a node for sending a transaction/checking balance
pub fn sample_queryable_node(nodes: &Vec<Box<Node>>) -> usize {
    let num_nodes = nodes.len();
    let mut k = rand::random::<usize>() % num_nodes;
    while !nodes[k].is_running() {
        k = rand::random::<usize>() % num_nodes;
    }
    k
}

/// TODO it makes sense to have three types of wait checks:
/// Wait until sufficient number of nodes is caught up (> 2/3). This can be checked by looking at the block indices and verifying that the blocks are produced;
/// Wait until a certain node is caught up and participating in a consensus. Check first-layer BLS signatures;
/// Wait until all nodes are more-or-less caught up. Check that the max_block_index - min_block_index < threshold;
///
pub fn wait_for_catchup(nodes: &Vec<Box<Node>>) {
    wait(
        || {
            let tips: Vec<_> = nodes
                .iter()
                .filter(|node| node.is_running())
                .map(|node| node.user().get_best_block_index())
                .collect();
            tips.iter().min() == tips.iter().max()
        },
        1000,
        10000,
    );
}<|MERGE_RESOLUTION|>--- conflicted
+++ resolved
@@ -17,12 +17,8 @@
 use configs::NetworkConfig;
 use configs::RPCConfig;
 use network::proxy::ProxyHandler;
+use primitives::crypto::signer::{BlockSigner, InMemorySigner};
 use primitives::network::{PeerAddr, PeerInfo};
-<<<<<<< HEAD
-use primitives::signer::{InMemorySigner, BlockSigner};
-=======
-use primitives::crypto::signer::InMemorySigner;
->>>>>>> 89762c7d
 use primitives::transaction::SignedTransaction;
 use primitives::types::{AccountId, Balance};
 use tokio_utils::ShutdownableThread;
@@ -198,13 +194,8 @@
         let rpc_cfg = self.config().rpc_cfg.clone();
         let client_cfg = self.config().client_cfg.clone();
         let proxy_handlers = self.config().proxy_handlers.clone();
-        let handle = alphanet::start_from_client(
-            client,
-            network_cfg,
-            rpc_cfg,
-            client_cfg,
-            proxy_handlers,
-        );
+        let handle =
+            alphanet::start_from_client(client, network_cfg, rpc_cfg, client_cfg, proxy_handlers);
         self.state = ThreadNodeState::Running(handle);
         thread::sleep(Duration::from_secs(1));
     }
@@ -496,7 +487,8 @@
         num_nodes,
         AuthorityRotation::ProofOfAuthority,
     );
-    let account_names: Vec<_> = chain_spec.initial_authorities.iter().map(|acc| acc.0.clone()).collect();
+    let account_names: Vec<_> =
+        chain_spec.initial_authorities.iter().map(|acc| acc.0.clone()).collect();
     let mut nodes = vec![];
     let mut boot_nodes = vec![];
     // Launch nodes in a chain, such that X+1 node boots from X node.
