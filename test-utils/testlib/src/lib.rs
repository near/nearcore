--- conflicted
+++ resolved
@@ -1,11 +1,7 @@
 pub mod node;
-<<<<<<< HEAD
 pub mod nodes_monitor;
-pub mod test_helpers;
-=======
 pub mod sampler;
 pub mod test_helpers;
 pub mod transactions_generator;
 pub mod transactions_executor;
->>>>>>> f72815d2
 pub mod user;