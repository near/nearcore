pub mod fees_utils;
<<<<<<< HEAD
pub mod node;
pub mod runtime_utils;
#[cfg(feature = "protocol_feature_evm")]
pub mod standard_evm_cases;
pub mod standard_test_cases;
pub mod test_helpers;
pub mod user;

/// Compute genesis hash from genesis.
pub fn genesis_hash(genesis: &Genesis) -> CryptoHash {
    *genesis_header(genesis).hash()
}

/// Utility to generate genesis header from config for testing purposes.
pub fn genesis_header(genesis: &Genesis) -> BlockHeader {
    let dir = tempdir().unwrap();
    let store = create_test_store();
    let chain_genesis = ChainGenesis::from(genesis);
    let runtime =
        Arc::new(NightshadeRuntime::new(dir.path(), store, genesis, vec![], vec![], None, None));
    let chain = Chain::new(runtime, &chain_genesis, DoomslugThresholdMode::TwoThirds).unwrap();
    chain.genesis().clone()
}

/// Utility to generate genesis header from config for testing purposes.
pub fn genesis_block(genesis: &Genesis) -> Block {
    let dir = tempdir().unwrap();
    let store = create_test_store();
    let chain_genesis = ChainGenesis::from(genesis);
    let runtime =
        Arc::new(NightshadeRuntime::new(dir.path(), store, genesis, vec![], vec![], None, None));
    let mut chain = Chain::new(runtime, &chain_genesis, DoomslugThresholdMode::TwoThirds).unwrap();
    chain.get_block(&chain.genesis().hash().clone()).unwrap().clone()
}

pub fn start_nodes(
    num_shards: NumShards,
    dirs: &[TempDir],
    num_validator_seats: NumSeats,
    num_lightclient: usize,
    epoch_length: BlockHeightDelta,
    genesis_height: BlockHeight,
) -> (Genesis, Vec<String>, Vec<(Addr<ClientActor>, Addr<ViewClientActor>, Vec<ArbiterHandle>)>) {
    start_nodes_with_validator_selection_config(
        num_shards,
        dirs,
        num_validator_seats,
        num_lightclient,
        epoch_length,
        genesis_height,
        Default::default(),
    )
}

pub fn start_nodes_with_validator_selection_config(
    num_shards: NumShards,
    dirs: &[TempDir],
    num_validator_seats: NumSeats,
    num_lightclient: usize,
    epoch_length: BlockHeightDelta,
    genesis_height: BlockHeight,
    vs_config: near_primitives::epoch_manager::ValidatorSelectionConfig,
) -> (Genesis, Vec<String>, Vec<(Addr<ClientActor>, Addr<ViewClientActor>, Vec<ArbiterHandle>)>) {
    init_integration_logger();

    let num_nodes = dirs.len();
    let num_tracking_nodes = num_nodes - num_lightclient;
    let seeds = (0..num_nodes).map(|i| format!("near.{}", i)).collect::<Vec<_>>();
    let mut genesis = Genesis::test_sharded(
        seeds.iter().map(|s| s.as_str()).collect(),
        num_validator_seats,
        (0..num_shards).map(|_| num_validator_seats).collect(),
    );
    genesis.config.epoch_length = epoch_length;
    genesis.config.genesis_height = genesis_height;

    #[cfg(feature = "protocol_feature_chunk_only_producers")]
    {
        genesis.config.minimum_validators_per_shard = vs_config.minimum_validators_per_shard;
        genesis.config.minimum_stake_ratio = vs_config.minimum_stake_ratio;
        genesis.config.num_chunk_only_producer_seats = vs_config.num_chunk_only_producer_seats;
    }
    #[cfg(not(feature = "protocol_feature_chunk_only_producers"))]
    {
        let _ = vs_config;
    }

    let validators = (0..num_validator_seats).map(|i| format!("near.{}", i)).collect::<Vec<_>>();
    let mut near_configs = vec![];
    let first_node = open_port();
    let mut rpc_addrs = vec![];
    for i in 0..num_nodes {
        let mut near_config = load_test_config(
            if i < num_validator_seats as usize { &validators[i] } else { "" },
            if i == 0 { first_node } else { open_port() },
            genesis.clone(),
        );
        rpc_addrs.push(near_config.rpc_addr().unwrap().clone());
        near_config.client_config.min_num_peers = num_nodes - 1;
        if i > 0 {
            near_config.network_config.boot_nodes =
                convert_boot_nodes(vec![("near.0", first_node)]);
        }
        // if non validator, add some shards to track.
        if i >= (num_validator_seats as usize) && i < num_tracking_nodes {
            let shards_per_node =
                num_shards as usize / (num_tracking_nodes - num_validator_seats as usize);
            let (from, to) = (
                ((i - num_validator_seats as usize) * shards_per_node) as ShardId,
                ((i - (num_validator_seats as usize) + 1) * shards_per_node) as ShardId,
            );
            near_config.client_config.tracked_shards.extend(&(from..to).collect::<Vec<_>>());
        }
        near_config.client_config.epoch_sync_enabled = false;
        near_configs.push(near_config);
    }

    let mut res = vec![];
    for (i, near_config) in near_configs.into_iter().enumerate() {
        let (client, view_client, arbiters) = start_with_config(dirs[i].path(), near_config);
        res.push((client, view_client, arbiters))
    }
    (genesis, rpc_addrs, res)
}
=======
pub mod runtime_utils;
>>>>>>> 3216f6ed
<|MERGE_RESOLUTION|>--- conflicted
+++ resolved
@@ -1,129 +1,2 @@
 pub mod fees_utils;
-<<<<<<< HEAD
-pub mod node;
-pub mod runtime_utils;
-#[cfg(feature = "protocol_feature_evm")]
-pub mod standard_evm_cases;
-pub mod standard_test_cases;
-pub mod test_helpers;
-pub mod user;
-
-/// Compute genesis hash from genesis.
-pub fn genesis_hash(genesis: &Genesis) -> CryptoHash {
-    *genesis_header(genesis).hash()
-}
-
-/// Utility to generate genesis header from config for testing purposes.
-pub fn genesis_header(genesis: &Genesis) -> BlockHeader {
-    let dir = tempdir().unwrap();
-    let store = create_test_store();
-    let chain_genesis = ChainGenesis::from(genesis);
-    let runtime =
-        Arc::new(NightshadeRuntime::new(dir.path(), store, genesis, vec![], vec![], None, None));
-    let chain = Chain::new(runtime, &chain_genesis, DoomslugThresholdMode::TwoThirds).unwrap();
-    chain.genesis().clone()
-}
-
-/// Utility to generate genesis header from config for testing purposes.
-pub fn genesis_block(genesis: &Genesis) -> Block {
-    let dir = tempdir().unwrap();
-    let store = create_test_store();
-    let chain_genesis = ChainGenesis::from(genesis);
-    let runtime =
-        Arc::new(NightshadeRuntime::new(dir.path(), store, genesis, vec![], vec![], None, None));
-    let mut chain = Chain::new(runtime, &chain_genesis, DoomslugThresholdMode::TwoThirds).unwrap();
-    chain.get_block(&chain.genesis().hash().clone()).unwrap().clone()
-}
-
-pub fn start_nodes(
-    num_shards: NumShards,
-    dirs: &[TempDir],
-    num_validator_seats: NumSeats,
-    num_lightclient: usize,
-    epoch_length: BlockHeightDelta,
-    genesis_height: BlockHeight,
-) -> (Genesis, Vec<String>, Vec<(Addr<ClientActor>, Addr<ViewClientActor>, Vec<ArbiterHandle>)>) {
-    start_nodes_with_validator_selection_config(
-        num_shards,
-        dirs,
-        num_validator_seats,
-        num_lightclient,
-        epoch_length,
-        genesis_height,
-        Default::default(),
-    )
-}
-
-pub fn start_nodes_with_validator_selection_config(
-    num_shards: NumShards,
-    dirs: &[TempDir],
-    num_validator_seats: NumSeats,
-    num_lightclient: usize,
-    epoch_length: BlockHeightDelta,
-    genesis_height: BlockHeight,
-    vs_config: near_primitives::epoch_manager::ValidatorSelectionConfig,
-) -> (Genesis, Vec<String>, Vec<(Addr<ClientActor>, Addr<ViewClientActor>, Vec<ArbiterHandle>)>) {
-    init_integration_logger();
-
-    let num_nodes = dirs.len();
-    let num_tracking_nodes = num_nodes - num_lightclient;
-    let seeds = (0..num_nodes).map(|i| format!("near.{}", i)).collect::<Vec<_>>();
-    let mut genesis = Genesis::test_sharded(
-        seeds.iter().map(|s| s.as_str()).collect(),
-        num_validator_seats,
-        (0..num_shards).map(|_| num_validator_seats).collect(),
-    );
-    genesis.config.epoch_length = epoch_length;
-    genesis.config.genesis_height = genesis_height;
-
-    #[cfg(feature = "protocol_feature_chunk_only_producers")]
-    {
-        genesis.config.minimum_validators_per_shard = vs_config.minimum_validators_per_shard;
-        genesis.config.minimum_stake_ratio = vs_config.minimum_stake_ratio;
-        genesis.config.num_chunk_only_producer_seats = vs_config.num_chunk_only_producer_seats;
-    }
-    #[cfg(not(feature = "protocol_feature_chunk_only_producers"))]
-    {
-        let _ = vs_config;
-    }
-
-    let validators = (0..num_validator_seats).map(|i| format!("near.{}", i)).collect::<Vec<_>>();
-    let mut near_configs = vec![];
-    let first_node = open_port();
-    let mut rpc_addrs = vec![];
-    for i in 0..num_nodes {
-        let mut near_config = load_test_config(
-            if i < num_validator_seats as usize { &validators[i] } else { "" },
-            if i == 0 { first_node } else { open_port() },
-            genesis.clone(),
-        );
-        rpc_addrs.push(near_config.rpc_addr().unwrap().clone());
-        near_config.client_config.min_num_peers = num_nodes - 1;
-        if i > 0 {
-            near_config.network_config.boot_nodes =
-                convert_boot_nodes(vec![("near.0", first_node)]);
-        }
-        // if non validator, add some shards to track.
-        if i >= (num_validator_seats as usize) && i < num_tracking_nodes {
-            let shards_per_node =
-                num_shards as usize / (num_tracking_nodes - num_validator_seats as usize);
-            let (from, to) = (
-                ((i - num_validator_seats as usize) * shards_per_node) as ShardId,
-                ((i - (num_validator_seats as usize) + 1) * shards_per_node) as ShardId,
-            );
-            near_config.client_config.tracked_shards.extend(&(from..to).collect::<Vec<_>>());
-        }
-        near_config.client_config.epoch_sync_enabled = false;
-        near_configs.push(near_config);
-    }
-
-    let mut res = vec![];
-    for (i, near_config) in near_configs.into_iter().enumerate() {
-        let (client, view_client, arbiters) = start_with_config(dirs[i].path(), near_config);
-        res.push((client, view_client, arbiters))
-    }
-    (genesis, rpc_addrs, res)
-}
-=======
-pub mod runtime_utils;
->>>>>>> 3216f6ed
+pub mod runtime_utils;