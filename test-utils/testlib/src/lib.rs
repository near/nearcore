--- conflicted
+++ resolved
@@ -1,105 +1,2 @@
-<<<<<<< HEAD
-use std::sync::Arc;
-
-use actix::Addr;
-use actix_rt::ArbiterHandle;
-use tempfile::{tempdir, TempDir};
-
-use near_chain::{Chain, ChainGenesis, DoomslugThresholdMode};
-use near_chain_configs::Genesis;
-use near_client::{ClientActor, ViewClientActor};
-use near_logger_utils::init_integration_logger;
-use near_network::test_utils::{convert_boot_nodes, open_port};
-use near_primitives::block::{Block, BlockHeader};
-use near_primitives::hash::CryptoHash;
-use near_primitives::types::{BlockHeight, BlockHeightDelta, NumSeats, NumShards};
-use near_store::test_utils::create_test_store;
-use nearcore::{config::GenesisExt, load_test_config, start_with_config, NightshadeRuntime};
-
 pub mod fees_utils;
-pub mod node;
-pub mod runtime_utils;
-pub mod test_helpers;
-pub mod user;
-
-/// Compute genesis hash from genesis.
-pub fn genesis_hash(genesis: &Genesis) -> CryptoHash {
-    *genesis_header(genesis).hash()
-}
-
-/// Utility to generate genesis header from config for testing purposes.
-pub fn genesis_header(genesis: &Genesis) -> BlockHeader {
-    let dir = tempdir().unwrap();
-    let store = create_test_store();
-    let chain_genesis = ChainGenesis::from(genesis);
-    let runtime = Arc::new(NightshadeRuntime::default(dir.path(), store, genesis));
-    let chain = Chain::new(runtime, &chain_genesis, DoomslugThresholdMode::TwoThirds).unwrap();
-    chain.genesis().clone()
-}
-
-/// Utility to generate genesis header from config for testing purposes.
-pub fn genesis_block(genesis: &Genesis) -> Block {
-    let dir = tempdir().unwrap();
-    let store = create_test_store();
-    let chain_genesis = ChainGenesis::from(genesis);
-    let runtime = Arc::new(NightshadeRuntime::default(dir.path(), store, genesis));
-    let mut chain = Chain::new(runtime, &chain_genesis, DoomslugThresholdMode::TwoThirds).unwrap();
-    chain.get_block(&chain.genesis().hash().clone()).unwrap().clone()
-}
-
-pub fn start_nodes(
-    num_shards: NumShards,
-    dirs: &[TempDir],
-    num_validator_seats: NumSeats,
-    num_lightclient: usize,
-    epoch_length: BlockHeightDelta,
-    genesis_height: BlockHeight,
-) -> (Genesis, Vec<String>, Vec<(Addr<ClientActor>, Addr<ViewClientActor>, Vec<ArbiterHandle>)>) {
-    init_integration_logger();
-
-    let num_nodes = dirs.len();
-    let num_tracking_nodes = num_nodes - num_lightclient;
-    let seeds = (0..num_nodes).map(|i| format!("near.{}", i)).collect::<Vec<_>>();
-    let mut genesis = Genesis::test_sharded(
-        seeds.iter().map(|s| s.parse().unwrap()).collect(),
-        num_validator_seats,
-        (0..num_shards).map(|_| num_validator_seats).collect(),
-    );
-    genesis.config.epoch_length = epoch_length;
-    genesis.config.genesis_height = genesis_height;
-
-    let validators = (0..num_validator_seats).map(|i| format!("near.{}", i)).collect::<Vec<_>>();
-    let mut near_configs = vec![];
-    let first_node = open_port();
-    let mut rpc_addrs = vec![];
-    for i in 0..num_nodes {
-        let mut near_config = load_test_config(
-            if i < num_validator_seats as usize { &validators[i] } else { "" },
-            if i == 0 { first_node } else { open_port() },
-            genesis.clone(),
-        );
-        rpc_addrs.push(near_config.rpc_addr().unwrap().clone());
-        near_config.client_config.min_num_peers = num_nodes - 1;
-        if i > 0 {
-            near_config.network_config.boot_nodes =
-                convert_boot_nodes(vec![("near.0", first_node)]);
-        }
-        // if non validator, track all shards to track.
-        if i >= (num_validator_seats as usize) && i < num_tracking_nodes {
-            near_config.client_config.track_all_shards = true;
-        }
-        near_config.client_config.epoch_sync_enabled = false;
-        near_configs.push(near_config);
-    }
-
-    let mut res = vec![];
-    for (i, near_config) in near_configs.into_iter().enumerate() {
-        let (client, view_client, arbiters) = start_with_config(dirs[i].path(), near_config);
-        res.push((client, view_client, arbiters))
-    }
-    (genesis, rpc_addrs, res)
-}
-=======
-pub mod fees_utils;
-pub mod runtime_utils;
->>>>>>> 6abb5b8b
+pub mod runtime_utils;