use std::path::PathBuf;
use std::sync::Arc;
use std::sync::RwLock;
use std::{fs, panic};

use near::config::{
    create_testnet_configs, create_testnet_configs_from_seeds, Config, GenesisConfig,
};
use near::NearConfig;
use near_primitives::crypto::signer::{EDSigner, InMemorySigner};
use near_primitives::rpc::AccountViewCallResult;
use near_primitives::serialize::to_base64;
use near_primitives::transaction::SignedTransaction;
use near_primitives::types::{AccountId, Balance};
use node_runtime::StateRecord;

pub use crate::node::process_node::ProcessNode;
pub use crate::node::runtime_node::RuntimeNode;
pub use crate::node::thread_node::ThreadNode;
use crate::user::{AsyncUser, User};

mod process_node;
mod runtime_node;
mod thread_node;

pub const TEST_BLOCK_FETCH_LIMIT: u64 = 5;
pub const TEST_BLOCK_MAX_SIZE: u32 = 1000;

pub fn configure_chain_spec() -> GenesisConfig {
    GenesisConfig::test(vec!["alice.near", "bob.near"])
}

/// Config that can be used to start a node or connect to an existing node.
#[allow(clippy::large_enum_variant)]
pub enum NodeConfig {
    /// A node with only runtime and state that is used to run runtime tests.
    Runtime { account_id: AccountId },
    /// A complete node with network, RPC, client, consensus and all tasks running in a thead.
    /// Should be the default choice for the tests, since it provides the most control through the
    /// internal access.
    Thread(NearConfig),
    /// A complete noe running in a subprocess. Can be started and stopped, but besides that all
    /// interactions are limited to what is exposed through RPC.
    Process(NearConfig),
}

pub trait Node: Send + Sync {
    fn account_id(&self) -> Option<AccountId>;

    fn start(&mut self);

    fn kill(&mut self);

    fn view_account(&self, account_id: &AccountId) -> Result<AccountViewCallResult, String> {
        self.user().view_account(account_id)
    }

    fn view_balance(&self, account_id: &AccountId) -> Result<Balance, String> {
        self.user().view_balance(account_id)
    }

    fn add_transaction(&self, transaction: SignedTransaction) -> Result<(), String> {
        self.user().add_transaction(transaction)
    }

    fn get_account_nonce(&self, account_id: &AccountId) -> Option<u64> {
        self.user().get_account_nonce(account_id)
    }

    fn signer(&self) -> Arc<dyn EDSigner>;

    fn is_running(&self) -> bool;

    fn user(&self) -> Box<dyn User>;

    fn async_user(&self) -> Box<dyn AsyncUser> {
        unimplemented!()
    }

    fn as_thread_ref(&self) -> &ThreadNode {
        unimplemented!()
    }

    fn as_thread_mut(&mut self) -> &mut ThreadNode {
        unimplemented!()
    }

    fn as_process_ref(&self) -> &ProcessNode {
        unimplemented!()
    }

    fn as_process_mut(&mut self) -> &mut ProcessNode {
        unimplemented!()
    }
}

impl dyn Node {
    pub fn new_sharable(config: NodeConfig) -> Arc<RwLock<dyn Node>> {
        match config {
            NodeConfig::Runtime { account_id } => {
                Arc::new(RwLock::new(RuntimeNode::new(&account_id)))
            }
            NodeConfig::Thread(config) => Arc::new(RwLock::new(ThreadNode::new(config))),
            NodeConfig::Process(config) => Arc::new(RwLock::new(ProcessNode::new(config))),
        }
    }

    pub fn new(config: NodeConfig) -> Box<dyn Node> {
        match config {
            NodeConfig::Runtime { account_id } => Box::new(RuntimeNode::new(&account_id)),
            NodeConfig::Thread(config) => Box::new(ThreadNode::new(config)),
            NodeConfig::Process(config) => Box::new(ProcessNode::new(config)),
        }
    }
}

fn near_configs_to_node_configs(
    configs: Vec<Config>,
    signers: Vec<InMemorySigner>,
    network_signers: Vec<InMemorySigner>,
    genesis_config: GenesisConfig,
) -> Vec<NodeConfig> {
    let mut result = vec![];
    for i in 0..configs.len() {
        result.push(NodeConfig::Thread(NearConfig::new(
            configs[i].clone(),
            &genesis_config,
            network_signers[i].clone().into(),
            Some(signers[i].clone().into()),
        )))
    }
    result
}

pub fn create_nodes(num_nodes: usize, prefix: &str) -> Vec<NodeConfig> {
    let (configs, signers, network_signers, genesis_config) =
        create_testnet_configs(num_nodes, 0, prefix, true);
    near_configs_to_node_configs(configs, signers, network_signers, genesis_config)
}

pub fn create_nodes_from_seeds(seeds: Vec<String>) -> Vec<NodeConfig> {
<<<<<<< HEAD
    let mut path = PathBuf::from(env!("CARGO_MANIFEST_DIR"));
    path.push("../../runtime/near-vm-runner/tests/res/test_contract_rs.wasm");
    let code = to_base(&fs::read(path).unwrap());
=======
    let code = to_base64(
        include_bytes!("../../../../runtime/wasm/runtest/res/wasm_with_mem.wasm").as_ref(),
    );
>>>>>>> d579d644
    let (configs, signers, network_signers, mut genesis_config) =
        create_testnet_configs_from_seeds(seeds.clone(), 0, true);
    for seed in seeds {
        genesis_config.records[0]
            .push(StateRecord::Contract { account_id: seed, code: code.clone() });
    }
    near_configs_to_node_configs(configs, signers, network_signers, genesis_config)
}

pub fn sample_two_nodes(num_nodes: usize) -> (usize, usize) {
    let i = rand::random::<usize>() % num_nodes;
    // Should be a different node.
    let mut j = rand::random::<usize>() % (num_nodes - 1);
    if j >= i {
        j += 1;
    }
    (i, j)
}

/// Sample a node for sending a transaction/checking balance
pub fn sample_queryable_node(nodes: &[Arc<RwLock<dyn Node>>]) -> usize {
    let num_nodes = nodes.len();
    let mut k = rand::random::<usize>() % num_nodes;
    while !nodes[k].read().unwrap().is_running() {
        k = rand::random::<usize>() % num_nodes;
    }
    k
}<|MERGE_RESOLUTION|>--- conflicted
+++ resolved
@@ -139,15 +139,9 @@
 }
 
 pub fn create_nodes_from_seeds(seeds: Vec<String>) -> Vec<NodeConfig> {
-<<<<<<< HEAD
     let mut path = PathBuf::from(env!("CARGO_MANIFEST_DIR"));
     path.push("../../runtime/near-vm-runner/tests/res/test_contract_rs.wasm");
-    let code = to_base(&fs::read(path).unwrap());
-=======
-    let code = to_base64(
-        include_bytes!("../../../../runtime/wasm/runtest/res/wasm_with_mem.wasm").as_ref(),
-    );
->>>>>>> d579d644
+    let code = to_base64(&fs::read(path).unwrap());
     let (configs, signers, network_signers, mut genesis_config) =
         create_testnet_configs_from_seeds(seeds.clone(), 0, true);
     for seed in seeds {
