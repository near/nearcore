--- conflicted
+++ resolved
@@ -79,20 +79,13 @@
             let apply_result = client
                 .runtime
                 .apply(
-<<<<<<< HEAD
-                    client.trie.clone(),
-=======
                     client.tries.get_trie_for_shard(0),
->>>>>>> aac14605
                     client.state_root,
                     &None,
                     &apply_state,
                     &receipts,
                     &txs,
-<<<<<<< HEAD
                     &self.epoch_info_provider,
-=======
->>>>>>> aac14605
                 )
                 .map_err(|e| match e {
                     RuntimeError::InvalidTxError(e) => {
