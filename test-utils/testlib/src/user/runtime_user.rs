--- conflicted
+++ resolved
@@ -139,13 +139,9 @@
             config: self.runtime_config.clone(),
             cache: None,
             #[cfg(feature = "protocol_feature_evm")]
-<<<<<<< HEAD
             evm_chain_id: TEST_EVM_CHAIN_ID,
             #[cfg(feature = "costs_counting")]
             profile: None,
-=======
-            evm_chain_id: TESTNET_EVM_CHAIN_ID,
->>>>>>> daad871d
         }
     }
 
