--- conflicted
+++ resolved
@@ -140,12 +140,6 @@
             config: self.runtime_config.clone(),
             cache: None,
             is_new_chunk: true,
-<<<<<<< HEAD
-            #[cfg(feature = "protocol_feature_evm")]
-            evm_chain_id: TESTNET_EVM_CHAIN_ID,
-=======
-            profile: Default::default(),
->>>>>>> b700d298
             migration_data: Arc::new(MigrationData::default()),
             migration_flags: MigrationFlags::default(),
         }
