use std::cell::RefCell;
use std::collections::HashMap;
use std::sync::{Arc, Mutex, RwLock};

use tempdir::TempDir;

use lazy_static::lazy_static;
<<<<<<< HEAD
use near_crypto::{PublicKey, Signer};
=======
use near_chain::Block;
use near_primitives::account::AccessKey;
use near_primitives::crypto::signature::PublicKey;
use near_primitives::crypto::signer::EDSigner;
>>>>>>> 2b0d8e8a
use near_primitives::hash::CryptoHash;
use near_primitives::receipt::{Receipt, ReceiptInfo};
use near_primitives::transaction::{SignedTransaction, TransactionStatus};
use near_primitives::types::{AccountId, BlockIndex, MerkleHash};
use near_primitives::views::{
    AccessKeyView, AccountView, BlockView, CryptoHashView, TransactionLogView,
    TransactionResultView, ViewStateResult,
};
<<<<<<< HEAD
use near_primitives::views::{FinalTransactionResult, FinalTransactionStatus};
=======
use near_primitives::types::{AccountId, BlockIndex, MerkleHash};
>>>>>>> 2b0d8e8a
use near_store::{Trie, TrieUpdate};
use node_runtime::ethereum::EthashProvider;
use node_runtime::state_viewer::TrieViewer;
use node_runtime::{ApplyState, Runtime};

use crate::user::{User, POISONED_LOCK_ERR};

/// Mock client without chain, used in RuntimeUser and RuntimeNode
pub struct MockClient {
    pub runtime: Runtime,
    // Arc here because get_runtime_and_trie returns Arc<Trie> and
    // TrieUpdate takes Arc<Trie>.
    pub trie: Arc<Trie>,
    pub state_root: MerkleHash,
    pub epoch_length: BlockIndex,
}

impl MockClient {
    pub fn get_state_update(&self) -> TrieUpdate {
        TrieUpdate::new(self.trie.clone(), self.state_root)
    }
}

pub struct RuntimeUser {
    pub account_id: AccountId,
<<<<<<< HEAD
    pub signer: Arc<dyn Signer>,
=======
    pub signer: Arc<dyn EDSigner>,
>>>>>>> 2b0d8e8a
    pub trie_viewer: TrieViewer,
    pub client: Arc<RwLock<MockClient>>,
    // Store results of applying transactions/receipts
    pub transaction_results: RefCell<HashMap<CryptoHash, TransactionResultView>>,
    // store receipts generated when applying transactions
    pub receipts: RefCell<HashMap<CryptoHash, Receipt>>,
}

lazy_static! {
    static ref TEST_ETHASH_PROVIDER: Arc<Mutex<EthashProvider>> = Arc::new(Mutex::new(
        EthashProvider::new(TempDir::new("runtime_user_test_ethash").unwrap().path())
    ));
}

impl RuntimeUser {
<<<<<<< HEAD
    pub fn new(account_id: &str, signer: Arc<dyn Signer>, client: Arc<RwLock<MockClient>>) -> Self {
=======
    pub fn new(
        account_id: &str,
        signer: Arc<dyn EDSigner>,
        client: Arc<RwLock<MockClient>>,
    ) -> Self {
>>>>>>> 2b0d8e8a
        let ethash_provider = TEST_ETHASH_PROVIDER.clone();
        RuntimeUser {
            signer,
            trie_viewer: TrieViewer::new(ethash_provider),
            account_id: account_id.to_string(),
            client,
            transaction_results: Default::default(),
            receipts: Default::default(),
        }
    }

    pub fn apply_all(
        &self,
        apply_state: ApplyState,
        prev_receipts: Vec<Vec<Receipt>>,
        transactions: Vec<SignedTransaction>,
    ) {
        let mut cur_apply_state = apply_state;
        let mut receipts = prev_receipts;
        let mut txs = transactions;
        loop {
            let mut client = self.client.write().expect(POISONED_LOCK_ERR);
            let state_update = TrieUpdate::new(client.trie.clone(), cur_apply_state.root);
            let mut apply_result =
                client.runtime.apply(state_update, &cur_apply_state, &receipts, &txs).unwrap();
            for transaction_result in apply_result.tx_result.into_iter() {
                self.transaction_results
                    .borrow_mut()
                    .insert(transaction_result.hash, transaction_result.result.into());
            }
            apply_result.trie_changes.into(client.trie.clone()).unwrap().0.commit().unwrap();
            if apply_result.new_receipts.is_empty() {
                client.state_root = apply_result.root;
                return;
            }
            cur_apply_state = ApplyState {
                root: apply_result.root,
                shard_id: cur_apply_state.shard_id,
                block_index: cur_apply_state.block_index,
                parent_block_hash: cur_apply_state.parent_block_hash,
                epoch_length: client.epoch_length,
            };
            let new_receipts: Vec<_> =
                apply_result.new_receipts.drain().flat_map(|(_, v)| v).collect();
            for receipt in new_receipts.iter() {
                self.receipts.borrow_mut().insert(receipt.receipt_id, receipt.clone());
            }
            receipts = vec![new_receipts];
            txs = vec![];
        }
    }

    fn apply_state(&self) -> ApplyState {
        let client = self.client.read().expect(POISONED_LOCK_ERR);
        ApplyState {
            root: client.state_root,
            shard_id: 0,
            parent_block_hash: CryptoHash::default(),
            block_index: 0,
            epoch_length: client.epoch_length,
        }
    }

    fn get_recursive_transaction_results(&self, hash: &CryptoHash) -> Vec<TransactionLogView> {
        let result = self.get_transaction_result(hash);
        let receipt_ids = result.receipts.clone();
        let mut transactions = vec![TransactionLogView { hash: hash.clone().into(), result }];
        for hash in &receipt_ids {
            transactions
                .extend(self.get_recursive_transaction_results(&hash.clone().into()).into_iter());
        }
        transactions
    }

    fn get_final_transaction_result(&self, hash: &CryptoHash) -> FinalTransactionResult {
        let transactions = self.get_recursive_transaction_results(hash);
        let status = if transactions
            .iter()
            .find(|t| &t.result.status == &TransactionStatus::Failed)
            .is_some()
        {
            FinalTransactionStatus::Failed
        } else if transactions
            .iter()
            .find(|t| &t.result.status == &TransactionStatus::Unknown)
            .is_some()
        {
            FinalTransactionStatus::Started
        } else {
            FinalTransactionStatus::Completed
        };
        FinalTransactionResult {
            status,
            transactions: transactions.into_iter().map(|t| t.into()).collect(),
        }
    }

    fn apply_state(&self) -> ApplyState {
        let client = self.client.read().expect(POISONED_LOCK_ERR);
        ApplyState {
            root: client.state_root,
            shard_id: 0,
            parent_block_hash: CryptoHash::default(),
            block_index: 0,
            epoch_length: client.epoch_length,
        }
    }
}

impl User for RuntimeUser {
    fn view_account(&self, account_id: &AccountId) -> Result<AccountView, String> {
        let state_update = self.client.read().expect(POISONED_LOCK_ERR).get_state_update();
        self.trie_viewer
            .view_account(&state_update, account_id)
            .map(|account| account.into())
            .map_err(|err| err.to_string())
    }

    fn view_state(&self, account_id: &AccountId, prefix: &[u8]) -> Result<ViewStateResult, String> {
        let state_update = self.client.read().expect(POISONED_LOCK_ERR).get_state_update();
        self.trie_viewer
            .view_state(&state_update, account_id, prefix)
            .map_err(|err| err.to_string())
    }

    fn add_transaction(&self, transaction: SignedTransaction) -> Result<(), String> {
        self.apply_all(self.apply_state(), vec![], vec![transaction]);
        Ok(())
    }

    fn commit_transaction(
        &self,
        transaction: SignedTransaction,
    ) -> Result<FinalTransactionResult, String> {
        self.apply_all(self.apply_state(), vec![], vec![transaction.clone()]);
        Ok(self.get_transaction_final_result(&transaction.get_hash()))
    }

<<<<<<< HEAD
    fn add_receipt(&self, receipt: Receipt) -> Result<(), String> {
=======
    fn add_receipt(&self, receipt: ReceiptTransaction) -> Result<(), String> {
>>>>>>> 2b0d8e8a
        self.apply_all(self.apply_state(), vec![vec![receipt]], vec![]);
        Ok(())
    }

    fn get_best_block_index(&self) -> Option<u64> {
        unimplemented!("get_best_block_index should not be implemented for RuntimeUser");
    }

    // This function is needed to sign transactions
    fn get_best_block_hash(&self) -> Option<CryptoHash> {
        Some(CryptoHash::default())
    }

    fn get_block(&self, _index: u64) -> Option<BlockView> {
        unimplemented!("get_block should not be implemented for RuntimeUser");
    }

    fn get_transaction_result(&self, hash: &CryptoHash) -> TransactionResultView {
        self.transaction_results.borrow().get(hash).cloned().unwrap()
    }

    fn get_transaction_final_result(&self, hash: &CryptoHash) -> FinalTransactionResult {
        self.get_final_transaction_result(hash)
    }

    fn get_state_root(&self) -> CryptoHashView {
        self.client.read().expect(POISONED_LOCK_ERR).state_root.into()
    }

    fn get_receipt_info(&self, hash: &CryptoHash) -> Option<ReceiptInfo> {
        let receipt = self.receipts.borrow().get(hash).cloned()?;
        let transaction_result = self.transaction_results.borrow().get(hash).cloned()?;
        Some(ReceiptInfo {
            receipt,
            result: transaction_result.into(),
            block_index: Default::default(),
        })
    }

    fn get_access_key(
        &self,
        account_id: &AccountId,
        public_key: &PublicKey,
    ) -> Result<Option<AccessKeyView>, String> {
        let state_update = self.client.read().expect(POISONED_LOCK_ERR).get_state_update();
        self.trie_viewer
            .view_access_key(&state_update, account_id, public_key)
            .map(|value| value.map(|access_key| access_key.into()))
            .map_err(|err| err.to_string())
    }

<<<<<<< HEAD
    fn signer(&self) -> Arc<dyn Signer> {
        self.signer.clone()
    }

    fn set_signer(&mut self, signer: Arc<dyn Signer>) {
        self.signer = signer;
    }
=======
    fn signer(&self) -> Arc<dyn EDSigner> {
        self.signer.clone()
    }
>>>>>>> 2b0d8e8a
}<|MERGE_RESOLUTION|>--- conflicted
+++ resolved
@@ -5,14 +5,7 @@
 use tempdir::TempDir;
 
 use lazy_static::lazy_static;
-<<<<<<< HEAD
 use near_crypto::{PublicKey, Signer};
-=======
-use near_chain::Block;
-use near_primitives::account::AccessKey;
-use near_primitives::crypto::signature::PublicKey;
-use near_primitives::crypto::signer::EDSigner;
->>>>>>> 2b0d8e8a
 use near_primitives::hash::CryptoHash;
 use near_primitives::receipt::{Receipt, ReceiptInfo};
 use near_primitives::transaction::{SignedTransaction, TransactionStatus};
@@ -21,11 +14,7 @@
     AccessKeyView, AccountView, BlockView, CryptoHashView, TransactionLogView,
     TransactionResultView, ViewStateResult,
 };
-<<<<<<< HEAD
 use near_primitives::views::{FinalTransactionResult, FinalTransactionStatus};
-=======
-use near_primitives::types::{AccountId, BlockIndex, MerkleHash};
->>>>>>> 2b0d8e8a
 use near_store::{Trie, TrieUpdate};
 use node_runtime::ethereum::EthashProvider;
 use node_runtime::state_viewer::TrieViewer;
@@ -51,11 +40,7 @@
 
 pub struct RuntimeUser {
     pub account_id: AccountId,
-<<<<<<< HEAD
     pub signer: Arc<dyn Signer>,
-=======
-    pub signer: Arc<dyn EDSigner>,
->>>>>>> 2b0d8e8a
     pub trie_viewer: TrieViewer,
     pub client: Arc<RwLock<MockClient>>,
     // Store results of applying transactions/receipts
@@ -71,15 +56,7 @@
 }
 
 impl RuntimeUser {
-<<<<<<< HEAD
     pub fn new(account_id: &str, signer: Arc<dyn Signer>, client: Arc<RwLock<MockClient>>) -> Self {
-=======
-    pub fn new(
-        account_id: &str,
-        signer: Arc<dyn EDSigner>,
-        client: Arc<RwLock<MockClient>>,
-    ) -> Self {
->>>>>>> 2b0d8e8a
         let ethash_provider = TEST_ETHASH_PROVIDER.clone();
         RuntimeUser {
             signer,
@@ -218,11 +195,7 @@
         Ok(self.get_transaction_final_result(&transaction.get_hash()))
     }
 
-<<<<<<< HEAD
     fn add_receipt(&self, receipt: Receipt) -> Result<(), String> {
-=======
-    fn add_receipt(&self, receipt: ReceiptTransaction) -> Result<(), String> {
->>>>>>> 2b0d8e8a
         self.apply_all(self.apply_state(), vec![vec![receipt]], vec![]);
         Ok(())
     }
@@ -274,7 +247,6 @@
             .map_err(|err| err.to_string())
     }
 
-<<<<<<< HEAD
     fn signer(&self) -> Arc<dyn Signer> {
         self.signer.clone()
     }
@@ -282,9 +254,4 @@
     fn set_signer(&mut self, signer: Arc<dyn Signer>) {
         self.signer = signer;
     }
-=======
-    fn signer(&self) -> Arc<dyn EDSigner> {
-        self.signer.clone()
-    }
->>>>>>> 2b0d8e8a
 }