use std::path::Path;
use std::process;
use std::sync::Arc;

use ansi_term::Color::{Green, Red, White, Yellow};
use clap::{Arg, Command};

use near_chain::store_validator::StoreValidator;
use near_chain::RuntimeAdapter;
use near_chain_configs::GenesisValidationMode;
use near_logger_utils::init_integration_logger;
use nearcore::{get_default_home, load_config};

fn main() {
    init_integration_logger();

    let default_home = get_default_home();
    let matches = Command::new("store-validator")
        .arg(
            Arg::new("home")
                .long("home")
                .default_value_os(default_home.as_os_str())
                .help("Directory for config and data (default \"~/.near\")")
                .takes_value(true),
        )
        .subcommand(Command::new("validate"))
        .get_matches();

    let home_dir = matches.value_of("home").map(Path::new).unwrap();
    let near_config = load_config(home_dir, GenesisValidationMode::Full)
        .unwrap_or_else(|e| panic!("Error loading config: {:#}", e));

<<<<<<< HEAD
    let store = near_store::NodeStorage::opener(home_dir, &near_config.config.store)
        .open()
        .get_store(near_store::Temperature::Hot);
=======
    let store = near_store::Store::opener(home_dir, &near_config.config.store).open().unwrap();

>>>>>>> a1337e96
    let runtime_adapter: Arc<dyn RuntimeAdapter> =
        Arc::new(nearcore::NightshadeRuntime::from_config(home_dir, store.clone(), &near_config));

    let mut store_validator = StoreValidator::new(
        near_config.validator_signer.as_ref().map(|x| x.validator_id().clone()),
        near_config.genesis.config,
        runtime_adapter.clone(),
        store,
        false,
    );
    store_validator.validate();

    if store_validator.tests_done() == 0 {
        println!("{}", Red.bold().paint("No conditions has been validated"));
        process::exit(1);
    }
    println!(
        "{} {}",
        White.bold().paint("Conditions validated:"),
        Green.bold().paint(store_validator.tests_done().to_string())
    );
    for error in store_validator.errors.iter() {
        println!(
            "{}  {}  {}",
            Red.bold().paint(&error.col),
            Yellow.bold().paint(&error.key),
            error.err
        );
    }
    if store_validator.is_failed() {
        println!("Errors found: {}", Red.bold().paint(store_validator.num_failed().to_string()));
        process::exit(1);
    } else {
        println!("{}", Green.bold().paint("No errors found"));
    }
    let gc_counters = store_validator.get_gc_counters();
    for (col, count) in gc_counters {
        println!("{} {}", White.bold().paint(col), count);
    }
}<|MERGE_RESOLUTION|>--- conflicted
+++ resolved
@@ -30,14 +30,10 @@
     let near_config = load_config(home_dir, GenesisValidationMode::Full)
         .unwrap_or_else(|e| panic!("Error loading config: {:#}", e));
 
-<<<<<<< HEAD
     let store = near_store::NodeStorage::opener(home_dir, &near_config.config.store)
         .open()
+        .unwrap()
         .get_store(near_store::Temperature::Hot);
-=======
-    let store = near_store::Store::opener(home_dir, &near_config.config.store).open().unwrap();
-
->>>>>>> a1337e96
     let runtime_adapter: Arc<dyn RuntimeAdapter> =
         Arc::new(nearcore::NightshadeRuntime::from_config(home_dir, store.clone(), &near_config));
 
