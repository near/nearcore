[package]
name = "integration-tests"
version = "0.0.0"
authors.workspace = true
publish = false
# Please update rust-toolchain.toml as well when changing version here:
rust-version.workspace = true
edition.workspace = true

[dependencies]
<<<<<<< HEAD
actix-rt.workspace = true
actix.workspace = true
anyhow.workspace = true
borsh.workspace = true
chrono.workspace = true
clap.workspace = true
futures.workspace = true
hex.workspace = true
once_cell.workspace = true
parking_lot.workspace = true
primitive-types.workspace = true
rand = "0.7"
serde.workspace = true
serde_json.workspace = true
smart-default.workspace = true
tempfile.workspace = true
tokio.workspace = true
tracing.workspace = true
wat.workspace = true
=======
actix = "0.13.0"
actix-rt = "2"
anyhow = "1.0.55"
borsh = "0.9"
chrono = { version = "0.4.4", features = ["serde"] }
clap = { version = "3.1.6", features = ["derive"] }
futures = "0.3"
hex = "0.4"
once_cell = "1.5"
parking_lot = "0.12.1"
primitive-types = { version = "0.10", default-features = false }
rand = "0.8.5"
smart-default = "0.6"
serde_json = "1"
serde = { version = "1", features = ["derive"] }
tempfile = "3"
tokio = { version = "1.1", features = ["net", "rt-multi-thread"] }
tracing = "0.1.13"
wat = "1.0"
>>>>>>> d6dfc2b0

near-actix-test-utils = { path = "../test-utils/actix-test-utils" }
near-chain = { path = "../chain/chain" }
near-chain-configs = { path = "../core/chain-configs" }
near-chunks = { path = "../chain/chunks" }
near-client = { path = "../chain/client" }
near-client-primitives = { path = "../chain/client-primitives" }
near-crypto = { path = "../core/crypto" }
near-epoch-manager = { path = "../chain/epoch-manager"}
near-jsonrpc = { path = "../chain/jsonrpc" }
near-jsonrpc-client = { path = "../chain/jsonrpc/client" }
near-jsonrpc-primitives = { path = "../chain/jsonrpc-primitives" }
near-network = { path = "../chain/network" }
near-network-primitives = { path = "../chain/network-primitives" }
near-primitives = { path = "../core/primitives" }
near-primitives-core = { path = "../core/primitives-core" }
near-store = { path = "../core/store" }
near-o11y = { path = "../core/o11y" }
near-telemetry = { path = "../chain/telemetry" }
near-test-contracts = { path = "../runtime/near-test-contracts" }
near-performance-metrics = { path = "../utils/near-performance-metrics" }
near-vm-errors = { path = "../runtime/near-vm-errors" }
near-vm-runner = { path = "../runtime/near-vm-runner" }
nearcore = { path = "../nearcore" }
node-runtime = { path = "../runtime/runtime" }
testlib = { path = "../test-utils/testlib" }

[dev-dependencies]
assert_matches.workspace = true
insta.workspace = true

[features]
performance_stats = [
  "nearcore/performance_stats",
  "near-network/performance_stats",
]
expensive_tests = []
test_features = ["nearcore/test_features"]
protocol_feature_fix_contract_loading_cost = [
  "nearcore/protocol_feature_fix_contract_loading_cost",
]
protocol_feature_reject_blocks_with_outdated_protocol_version = [
  "near-primitives/protocol_feature_reject_blocks_with_outdated_protocol_version",
  "near-chain/protocol_feature_reject_blocks_with_outdated_protocol_version"
]
protocol_feature_flat_state = ["nearcore/protocol_feature_flat_state"]
nightly = [
  "nightly_protocol",
  "nearcore/nightly",
  "protocol_feature_fix_contract_loading_cost",
  "protocol_feature_reject_blocks_with_outdated_protocol_version"
]
nightly_protocol = ["nearcore/nightly_protocol"]
sandbox = [
  "near-chain/sandbox",
  "node-runtime/sandbox",
  "near-client/sandbox",
]
no_cache = ["nearcore/no_cache"]<|MERGE_RESOLUTION|>--- conflicted
+++ resolved
@@ -8,7 +8,6 @@
 edition.workspace = true
 
 [dependencies]
-<<<<<<< HEAD
 actix-rt.workspace = true
 actix.workspace = true
 anyhow.workspace = true
@@ -20,7 +19,7 @@
 once_cell.workspace = true
 parking_lot.workspace = true
 primitive-types.workspace = true
-rand = "0.7"
+rand.workspace = true
 serde.workspace = true
 serde_json.workspace = true
 smart-default.workspace = true
@@ -28,27 +27,6 @@
 tokio.workspace = true
 tracing.workspace = true
 wat.workspace = true
-=======
-actix = "0.13.0"
-actix-rt = "2"
-anyhow = "1.0.55"
-borsh = "0.9"
-chrono = { version = "0.4.4", features = ["serde"] }
-clap = { version = "3.1.6", features = ["derive"] }
-futures = "0.3"
-hex = "0.4"
-once_cell = "1.5"
-parking_lot = "0.12.1"
-primitive-types = { version = "0.10", default-features = false }
-rand = "0.8.5"
-smart-default = "0.6"
-serde_json = "1"
-serde = { version = "1", features = ["derive"] }
-tempfile = "3"
-tokio = { version = "1.1", features = ["net", "rt-multi-thread"] }
-tracing = "0.1.13"
-wat = "1.0"
->>>>>>> d6dfc2b0
 
 near-actix-test-utils = { path = "../test-utils/actix-test-utils" }
 near-chain = { path = "../chain/chain" }
