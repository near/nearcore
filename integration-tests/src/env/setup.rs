--- conflicted
+++ resolved
@@ -136,11 +136,7 @@
         "validator_signer",
     );
     let shard_tracker =
-<<<<<<< HEAD
-        ShardTracker::new(signer.clone(), TrackedShardsConfig::AllShards, epoch_manager.clone());
-=======
         ShardTracker::new(TrackedShardsConfig::AllShards, epoch_manager.clone(), signer.clone());
->>>>>>> 73d2ecf7
     let telemetry = ActixWrapper::new(TelemetryActor::default()).start();
     let config = {
         let mut base = ClientConfig::test(
