// FIXME(nagisa): Is there a good reason we're triggering this? Luckily though this is just test
// code so we're in the clear.
#![allow(clippy::arc_with_non_send_sync)]

use crate::utils::peer_manager_mock::PeerManagerMock;
use actix::{Actor, Addr, Context};
use near_async::actix::AddrWithAutoSpanContextExt;
use near_async::actix_wrapper::{ActixWrapper, spawn_actix_actor};
use near_async::futures::ActixFutureSpawner;
use near_async::messaging::{
    IntoMultiSender, IntoSender, LateBoundSender, SendAsync, Sender, noop,
};
use near_async::time::{Clock, Duration, Utc};
use near_chain::rayon_spawner::RayonAsyncComputationSpawner;
use near_chain::resharding::resharding_actor::ReshardingActor;
use near_chain::resharding::types::ReshardingSender;
use near_chain::state_snapshot_actor::SnapshotCallbacks;
use near_chain::types::{ChainConfig, RuntimeAdapter};
use near_chain::{Chain, ChainGenesis, DoomslugThresholdMode};

use near_chain_configs::{
    ChunkDistributionNetworkConfig, ClientConfig, Genesis, MutableConfigValue,
    MutableValidatorSigner, ReshardingConfig, ReshardingHandle, TrackedShardsConfig,
};
use near_chunks::adapter::ShardsManagerRequestFromClient;
use near_chunks::client::ShardsManagerResponse;
use near_chunks::shards_manager_actor::{ShardsManagerActor, start_shards_manager};
use near_chunks::test_utils::SynchronousShardsManagerAdapter;
use near_client::adversarial::Controls;
use near_client::spice_core::CoreStatementsProcessor;
use near_client::{
    AsyncComputationMultiSpawner, ChunkValidationActorInner, ChunkValidationSender,
    ChunkValidationSenderForPartialWitness, Client, ClientActor, PartialWitnessActor,
    PartialWitnessSenderForClient, RpcHandler, RpcHandlerConfig, StartClientResult, SyncStatus,
    ViewClientActor, ViewClientActorInner, start_client,
};
use near_client::{RpcHandlerActor, spawn_rpc_handler_actor};
use near_crypto::{KeyType, PublicKey};
use near_epoch_manager::shard_tracker::ShardTracker;
use near_epoch_manager::{EpochManager, EpochManagerAdapter};
use near_network::client::ChunkEndorsementMessage;
use near_network::shards_manager::ShardsManagerRequestFromNetwork;
use near_network::state_witness::PartialWitnessSenderForNetwork;
use near_network::types::{NetworkRequests, NetworkResponses, PeerManagerAdapter};
use near_network::types::{PeerManagerMessageRequest, PeerManagerMessageResponse};
use near_o11y::WithSpanContextExt;
use near_o11y::span_wrapped_msg::SpanWrapped;
use near_primitives::epoch_info::RngSeed;
use near_primitives::network::PeerId;
use near_primitives::test_utils::create_test_signer;
use near_primitives::types::{AccountId, BlockHeightDelta, NumBlocks, NumSeats};
use near_primitives::validator_signer::EmptyValidatorSigner;
use near_primitives::version::{PROTOCOL_VERSION, get_protocol_upgrade_schedule};
use near_store::adapter::StoreAdapter;
use near_store::genesis::initialize_genesis_state;
use near_store::test_utils::create_test_store;
use near_telemetry::TelemetryActor;
use nearcore::NightshadeRuntime;
use num_rational::Ratio;
use std::sync::Arc;

pub const TEST_SEED: RngSeed = [3; 32];

/// min block production time in milliseconds
pub const MIN_BLOCK_PROD_TIME: Duration = Duration::milliseconds(100);
/// max block production time in milliseconds
pub const MAX_BLOCK_PROD_TIME: Duration = Duration::milliseconds(200);

/// Sets up ClientActor and ViewClientActor viewing the same store/runtime.
fn setup(
    clock: Clock,
    validators: Vec<AccountId>,
    epoch_length: BlockHeightDelta,
    account_id: AccountId,
    skip_sync_wait: bool,
    min_block_prod_time: u64,
    max_block_prod_time: u64,
    enable_doomslug: bool,
    archive: bool,
    state_sync_enabled: bool,
    network_adapter: PeerManagerAdapter,
    transaction_validity_period: NumBlocks,
    genesis_time: Utc,
    chunk_distribution_config: Option<ChunkDistributionNetworkConfig>,
) -> (
    Addr<ClientActor>,
    Addr<ViewClientActor>,
    Addr<RpcHandlerActor>,
    ShardsManagerAdapterForTest,
    PartialWitnessSenderForNetwork,
    tempfile::TempDir,
) {
    let store = create_test_store();

    let num_validator_seats = validators.len() as NumSeats;

    let mut validators = validators;

    // Certain tests depend on these accounts existing so we make them available here.
    // This is mostly due to historical reasons - those tests used to use heavily mocked testing
    // environment that didn't check account existence.
    for account in ["test2", "test"].into_iter().map(|acc| acc.parse().unwrap()) {
        if !validators.contains(&account) {
            validators.push(account);
        }
    }

    let mut genesis = Genesis::test(validators, num_validator_seats);
    genesis.config.epoch_length = epoch_length;
    initialize_genesis_state(store.clone(), &genesis, None);

    let epoch_manager = EpochManager::new_arc_handle(store.clone(), &genesis.config, None);

    let tempdir = tempfile::TempDir::new().unwrap();

    let runtime = NightshadeRuntime::test(
        tempdir.path(),
        store.clone(),
        &genesis.config,
        epoch_manager.clone(),
    );

    let chain_genesis = ChainGenesis {
        time: genesis_time,
        height: 0,
        gas_limit: 1_000_000,
        min_gas_price: 100,
        max_gas_price: 1_000_000_000,
        total_supply: 3_000_000_000_000_000_000_000_000_000_000_000,
        gas_price_adjustment_rate: Ratio::from_integer(0),
        transaction_validity_period,
        epoch_length,
        protocol_version: PROTOCOL_VERSION,
        chain_id: "integration_test".to_string(),
    };

    let signer = MutableConfigValue::new(
        Some(Arc::new(create_test_signer(account_id.as_str()))),
        "validator_signer",
    );
    let shard_tracker =
        ShardTracker::new(TrackedShardsConfig::AllShards, epoch_manager.clone(), signer.clone());
    let telemetry = ActixWrapper::new(TelemetryActor::default()).start();
    let config = {
        let mut base = ClientConfig::test(
            skip_sync_wait,
            min_block_prod_time,
            max_block_prod_time,
            num_validator_seats,
            archive,
            true,
            state_sync_enabled,
        );
        base.chunk_distribution_network = chunk_distribution_config;
        base
    };

    let adv = Controls::default();

    let view_client_addr = ViewClientActorInner::spawn_actix_actor(
        clock.clone(),
        chain_genesis.clone(),
        epoch_manager.clone(),
        shard_tracker.clone(),
        runtime.clone(),
        network_adapter.clone(),
        config.clone(),
        adv.clone(),
        signer.clone(),
    );

    let client_adapter_for_partial_witness_actor = LateBoundSender::new();
    let (partial_witness_addr, _) = spawn_actix_actor(PartialWitnessActor::new(
        clock.clone(),
        network_adapter.clone(),
        client_adapter_for_partial_witness_actor.as_multi_sender(),
        signer.clone(),
        epoch_manager.clone(),
        runtime.clone(),
        Arc::new(RayonAsyncComputationSpawner),
        Arc::new(RayonAsyncComputationSpawner),
    ));
    let partial_witness_adapter = partial_witness_addr.with_auto_span_context();

    let partial_witness_sender_for_client = PartialWitnessSenderForClient {
        distribute_chunk_state_witness: partial_witness_adapter.clone().into_sender(),
    };

    let (resharding_sender_addr, _) = spawn_actix_actor(ReshardingActor::new(
        epoch_manager.clone(),
        runtime.clone(),
        ReshardingHandle::new(),
        config.resharding_config.clone(),
    ));
    let resharding_sender = resharding_sender_addr.with_auto_span_context();

    let shards_manager_adapter_for_client = LateBoundSender::new();
    let StartClientResult {
        client_actor,
        tx_pool,
        chunk_endorsement_tracker,
        chunk_validation_actor,
        ..
    } = start_client(
        clock,
        config.clone(),
        chain_genesis,
        epoch_manager.clone(),
        shard_tracker.clone(),
        runtime.clone(),
        PeerId::new(PublicKey::empty(KeyType::ED25519)),
        Arc::new(ActixFutureSpawner),
        network_adapter.clone(),
        shards_manager_adapter_for_client.as_sender(),
        signer.clone(),
        telemetry.with_auto_span_context().into_sender(),
        None,
        None,
        adv,
        None,
        partial_witness_sender_for_client,
        enable_doomslug,
        Some(TEST_SEED),
        resharding_sender.into_multi_sender(),
    );

    let rpc_handler_config = RpcHandlerConfig {
        handler_threads: config.transaction_request_handler_threads,
        tx_routing_height_horizon: config.tx_routing_height_horizon,
        epoch_length: config.epoch_length,
        transaction_validity_period,
    };

    let rpc_handler_addr = spawn_rpc_handler_actor(
        rpc_handler_config,
        tx_pool,
        chunk_endorsement_tracker,
        epoch_manager.clone(),
        shard_tracker.clone(),
        signer,
        runtime,
        network_adapter.clone(),
    );

    let validator_signer = Some(Arc::new(EmptyValidatorSigner::new(account_id)));
    let (shards_manager_addr, _) = start_shards_manager(
        epoch_manager.clone(),
        epoch_manager,
        shard_tracker,
        network_adapter.into_sender(),
        client_actor.clone().with_auto_span_context().into_sender(),
        MutableConfigValue::new(validator_signer, "validator_signer"),
        store,
        config.chunk_request_retry_period,
    );
    let shards_manager_adapter = shards_manager_addr.with_auto_span_context();
    shards_manager_adapter_for_client.bind(shards_manager_adapter.clone());

    client_adapter_for_partial_witness_actor.bind(ChunkValidationSenderForPartialWitness {
        chunk_state_witness: chunk_validation_actor.with_auto_span_context().into_sender(),
    });

    (
        client_actor,
        view_client_addr,
        rpc_handler_addr,
        shards_manager_adapter.into_multi_sender(),
        partial_witness_adapter.into_multi_sender(),
        tempdir,
    )
}

/// Sets up ClientActor and ViewClientActor with mock PeerManager.
pub fn setup_mock(
    clock: Clock,
    validators: Vec<AccountId>,
    account_id: AccountId,
    skip_sync_wait: bool,
    enable_doomslug: bool,
    peer_manager_mock: Box<
        dyn FnMut(
            &PeerManagerMessageRequest,
            &mut Context<PeerManagerMock>,
            Addr<ClientActor>,
            Addr<RpcHandlerActor>,
        ) -> PeerManagerMessageResponse,
    >,
) -> ActorHandlesForTesting {
    setup_mock_with_validity_period(
        clock,
        validators,
        account_id,
        skip_sync_wait,
        enable_doomslug,
        peer_manager_mock,
        100,
    )
}

pub fn setup_mock_with_validity_period(
    clock: Clock,
    validators: Vec<AccountId>,
    account_id: AccountId,
    skip_sync_wait: bool,
    enable_doomslug: bool,
    mut peermanager_mock: Box<
        dyn FnMut(
            &PeerManagerMessageRequest,
            &mut Context<PeerManagerMock>,
            Addr<ClientActor>,
            Addr<RpcHandlerActor>,
        ) -> PeerManagerMessageResponse,
    >,
    transaction_validity_period: NumBlocks,
) -> ActorHandlesForTesting {
    let network_adapter = LateBoundSender::new();
    let (
        client_addr,
        view_client_addr,
        rpc_handler_addr,
        shards_manager_adapter,
        partial_witness_sender,
        runtime_tempdir,
    ) = setup(
        clock.clone(),
        validators,
        10,
        account_id,
        skip_sync_wait,
        MIN_BLOCK_PROD_TIME.whole_milliseconds() as u64,
        MAX_BLOCK_PROD_TIME.whole_milliseconds() as u64,
        enable_doomslug,
        false,
        true,
        network_adapter.as_multi_sender(),
        transaction_validity_period,
        clock.now_utc(),
        None,
    );
    let client_addr1 = client_addr.clone();
    let rpc_handler_addr1 = rpc_handler_addr.clone();

    let network_actor = PeerManagerMock::new(move |msg, ctx| {
        peermanager_mock(&msg, ctx, client_addr1.clone(), rpc_handler_addr1.clone())
    })
    .start();

    network_adapter.bind(network_actor);

    ActorHandlesForTesting {
        client_actor: client_addr,
        view_client_actor: view_client_addr,
        rpc_handler_actor: rpc_handler_addr,
        shards_manager_adapter,
        partial_witness_sender,
        runtime_tempdir: Some(runtime_tempdir.into()),
    }
}

#[derive(Clone)]
pub struct ActorHandlesForTesting {
    pub client_actor: Addr<ClientActor>,
    pub view_client_actor: Addr<ViewClientActor>,
    pub rpc_handler_actor: Addr<RpcHandlerActor>,
    pub shards_manager_adapter: ShardsManagerAdapterForTest,
    pub partial_witness_sender: PartialWitnessSenderForNetwork,
    // If testing something with runtime that needs runtime home dir users should make sure that
    // this TempDir isn't dropped before test finishes, but is dropped after to avoid leaking temp
    // dirs.
    pub runtime_tempdir: Option<Arc<tempfile::TempDir>>,
}

/// Sets up ClientActor and ViewClientActor without network.
pub fn setup_no_network(
    clock: Clock,
    validators: Vec<AccountId>,
    account_id: AccountId,
    skip_sync_wait: bool,
    enable_doomslug: bool,
) -> ActorHandlesForTesting {
    setup_no_network_with_validity_period(
        clock,
        validators,
        account_id,
        skip_sync_wait,
        100,
        enable_doomslug,
    )
}

pub fn setup_no_network_with_validity_period(
    clock: Clock,
    validators: Vec<AccountId>,
    account_id: AccountId,
    skip_sync_wait: bool,
    transaction_validity_period: NumBlocks,
    enable_doomslug: bool,
) -> ActorHandlesForTesting {
    let my_account_id = account_id.clone();
    setup_mock_with_validity_period(
        clock,
        validators,
        account_id,
        skip_sync_wait,
        enable_doomslug,
        Box::new(move |request, _, _client, rpc_handler| {
            // Handle network layer sending messages to self
            match request {
                PeerManagerMessageRequest::NetworkRequests(NetworkRequests::ChunkEndorsement(
                    account_id,
                    endorsement,
                )) => {
                    if account_id == &my_account_id {
                        let future = rpc_handler.send_async(
                            ChunkEndorsementMessage(endorsement.clone()).with_span_context(),
                        );
                        // Don't ignore the future or else the message may not actually be handled.
                        actix::spawn(future);
                    }
                }
                _ => {}
            };
            PeerManagerMessageResponse::NetworkResponses(NetworkResponses::NoResponse)
        }),
        transaction_validity_period,
    )
}

pub fn setup_client_with_runtime(
    clock: Clock,
    num_validator_seats: NumSeats,
    enable_doomslug: bool,
    network_adapter: PeerManagerAdapter,
    shards_manager_adapter: SynchronousShardsManagerAdapter,
    chain_genesis: ChainGenesis,
    epoch_manager: Arc<dyn EpochManagerAdapter>,
    shard_tracker: ShardTracker,
    runtime: Arc<dyn RuntimeAdapter>,
    rng_seed: RngSeed,
    archive: bool,
    save_trie_changes: bool,
    save_tx_outcomes: bool,
    snapshot_callbacks: Option<SnapshotCallbacks>,
    partial_witness_adapter: PartialWitnessSenderForClient,
    validator_signer: MutableValidatorSigner,
    resharding_sender: ReshardingSender,
) -> (Client, ChunkValidationActorInner) {
    let mut config =
        ClientConfig::test(true, 10, 20, num_validator_seats, archive, save_trie_changes, true);
    config.save_tx_outcomes = save_tx_outcomes;
    config.epoch_length = chain_genesis.epoch_length;
    let protocol_upgrade_schedule = get_protocol_upgrade_schedule(&chain_genesis.chain_id);
    let multi_spawner = AsyncComputationMultiSpawner::default()
        .custom_apply_chunks(Arc::new(RayonAsyncComputationSpawner)); // Use rayon instead of the default thread pool 
<<<<<<< HEAD

    // TestEnv bypasses chunk validation actors and handles chunk validation
    // directly through propagate_chunk_state_witnesses method
    let chunk_validation_sender = ChunkValidationSender {
        chunk_state_witness: noop().into_sender(),
        orphan_witness: noop().into_sender(),
        block_notification: noop().into_sender(),
    };
    let spice_core_processor = CoreStatementsProcessor::new(noop().into_sender());
=======
    let spice_core_processor = CoreStatementsProcessor::new(
        runtime.store().chain_store(),
        epoch_manager.clone(),
        noop().into_sender(),
        noop().into_sender(),
    );
>>>>>>> 95d7b2ed
    let mut client = Client::new(
        clock,
        config,
        chain_genesis,
        epoch_manager.clone(),
        shard_tracker,
        runtime.clone(),
        network_adapter.clone(),
        shards_manager_adapter.into_sender(),
        validator_signer.clone(),
        enable_doomslug,
        rng_seed,
        snapshot_callbacks,
        multi_spawner,
        partial_witness_adapter,
        resharding_sender,
        Arc::new(ActixFutureSpawner),
        noop().into_multi_sender(), // state sync ignored for these tests
        noop().into_multi_sender(), // apply chunks ping not necessary for these tests
        chunk_validation_sender,
        protocol_upgrade_schedule,
        spice_core_processor,
    )
    .unwrap();
    client.sync_handler.sync_status = SyncStatus::NoSync;

    // Create chunk validation actor to use it later for SW validation
    let chain_store = client.chain.chain_store().clone();
    let genesis_block = client.chain.genesis_block();
    let chunk_validation_inner = ChunkValidationActorInner::new(
        chain_store,
        genesis_block,
        epoch_manager,
        runtime,
        network_adapter.into_sender(),
        validator_signer,
        false,
        false,
        Arc::new(RayonAsyncComputationSpawner),
        near_chain_configs::default_orphan_state_witness_max_size().as_u64(),
    );

    (client, chunk_validation_inner)
}

pub fn setup_synchronous_shards_manager(
    clock: Clock,
    account_id: Option<AccountId>,
    client_adapter: Sender<SpanWrapped<ShardsManagerResponse>>,
    network_adapter: PeerManagerAdapter,
    epoch_manager: Arc<dyn EpochManagerAdapter>,
    shard_tracker: ShardTracker,
    runtime: Arc<dyn RuntimeAdapter>,
    chain_genesis: &ChainGenesis,
) -> SynchronousShardsManagerAdapter {
    // Initialize the chain, to make sure that if the store is empty, we write the genesis
    // into the store, and as a short cut to get the parameters needed to instantiate
    // ShardsManager. This way we don't have to wait to construct the Client first.
    // TODO(#8324): This should just be refactored so that we can construct Chain first
    // before anything else.
    let chunk_store = runtime.store().chunk_store();
    let chain = Chain::new(
        clock.clone(),
        epoch_manager.clone(),
        shard_tracker.clone(),
        runtime,
        chain_genesis,
        DoomslugThresholdMode::TwoThirds, // irrelevant
        ChainConfig {
            save_trie_changes: true,
            save_tx_outcomes: true,
            background_migration_threads: 1,
            resharding_config: MutableConfigValue::new(
                ReshardingConfig::default(),
                "resharding_config",
            ),
        }, // irrelevant
        None,
        Default::default(),
        MutableConfigValue::new(None, "validator_signer"),
        noop().into_multi_sender(),
    )
    .unwrap();
    let chain_head = chain.head().unwrap();
    let chain_header_head = chain.header_head().unwrap();
    let validator_signer = account_id.map(|id| Arc::new(EmptyValidatorSigner::new(id)));
    let shards_manager = ShardsManagerActor::new(
        clock,
        MutableConfigValue::new(validator_signer, "validator_signer"),
        epoch_manager.clone(),
        epoch_manager,
        shard_tracker,
        network_adapter.request_sender,
        client_adapter,
        chunk_store,
        <_>::clone(&chain_head),
        <_>::clone(&chain_header_head),
        Duration::hours(1),
    );
    SynchronousShardsManagerAdapter::new(shards_manager)
}

pub fn setup_tx_request_handler(
    chain_genesis: ChainGenesis,
    client: &Client,
    epoch_manager: Arc<dyn EpochManagerAdapter>,
    shard_tracker: ShardTracker,
    runtime: Arc<dyn RuntimeAdapter>,
    network_adapter: PeerManagerAdapter,
) -> RpcHandler {
    let client_config = ClientConfig::test(true, 10, 20, 0, true, true, true);
    let config = RpcHandlerConfig {
        handler_threads: 1,
        tx_routing_height_horizon: client_config.tx_routing_height_horizon,
        epoch_length: chain_genesis.epoch_length,
        transaction_validity_period: chain_genesis.transaction_validity_period,
    };

    RpcHandler::new(
        config,
        client.chunk_producer.sharded_tx_pool.clone(),
        client.chunk_endorsement_tracker.clone(),
        epoch_manager,
        shard_tracker,
        client.validator_signer.clone(),
        runtime,
        network_adapter,
    )
}

/// A multi-sender for both the client and network parts of the ShardsManager API.
#[derive(Clone, near_async::MultiSend, near_async::MultiSenderFrom)]
pub struct ShardsManagerAdapterForTest {
    pub client: Sender<ShardsManagerRequestFromClient>,
    pub network: Sender<ShardsManagerRequestFromNetwork>,
}<|MERGE_RESOLUTION|>--- conflicted
+++ resolved
@@ -452,7 +452,6 @@
     let protocol_upgrade_schedule = get_protocol_upgrade_schedule(&chain_genesis.chain_id);
     let multi_spawner = AsyncComputationMultiSpawner::default()
         .custom_apply_chunks(Arc::new(RayonAsyncComputationSpawner)); // Use rayon instead of the default thread pool 
-<<<<<<< HEAD
 
     // TestEnv bypasses chunk validation actors and handles chunk validation
     // directly through propagate_chunk_state_witnesses method
@@ -461,15 +460,12 @@
         orphan_witness: noop().into_sender(),
         block_notification: noop().into_sender(),
     };
-    let spice_core_processor = CoreStatementsProcessor::new(noop().into_sender());
-=======
     let spice_core_processor = CoreStatementsProcessor::new(
         runtime.store().chain_store(),
         epoch_manager.clone(),
         noop().into_sender(),
         noop().into_sender(),
     );
->>>>>>> 95d7b2ed
     let mut client = Client::new(
         clock,
         config,
