--- conflicted
+++ resolved
@@ -563,11 +563,7 @@
         Default::default(),
         MutableConfigValue::new(None, "validator_signer"),
         noop().into_multi_sender(),
-<<<<<<< HEAD
         noop().into_multi_sender(),
-        CoreStatementsProcessor::new_with_noop_senders(chain_store, epoch_manager.clone()),
-=======
->>>>>>> 41e11a46
         None,
     )
     .unwrap();
