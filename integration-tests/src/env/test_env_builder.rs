--- conflicted
+++ resolved
@@ -458,27 +458,6 @@
             .collect_vec();
         let partial_witness_adapters =
             (0..num_clients).map(|_| MockPartialWitnessAdapter::default()).collect_vec();
-<<<<<<< HEAD
-        let validator_signers = client_accounts
-            .iter()
-            .map(|account_id| {
-                MutableConfigValue::new(
-                    Some(Arc::new(create_test_signer(account_id.as_str()))),
-                    "validator_signer",
-                )
-            })
-            .collect_vec();
-        let shard_trackers = (0..num_clients)
-            .map(|i| {
-                let config = if self.track_all_shards {
-                    TrackedShardsConfig::AllShards
-                } else {
-                    TrackedShardsConfig::new_empty()
-                };
-                ShardTracker::new(validator_signers[i].clone(), config, epoch_managers[i].clone())
-            })
-            .collect_vec();
-=======
 
         // setup validator signers and shard trackers
         let mut validator_signers = vec![];
@@ -502,7 +481,6 @@
             );
             shard_trackers.push(shard_tracker);
         }
->>>>>>> 73d2ecf7
 
         let shards_manager_adapters = (0..num_clients)
             .map(|i| {
