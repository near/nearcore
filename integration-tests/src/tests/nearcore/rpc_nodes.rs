use crate::tests::nearcore::node_cluster::NodeCluster;
use crate::utils::genesis_helpers::genesis_block;
use actix::Actor;
use actix::clock::sleep;
use assert_matches::assert_matches;

use futures::future::join_all;
use futures::{FutureExt, TryFutureExt, future};
use near_actix_test_utils::spawn_interruptible;
use near_client::{GetBlock, GetExecutionOutcome, GetValidatorInfo};
use near_crypto::InMemorySigner;
use near_jsonrpc::client::new_client;
use near_jsonrpc_primitives::types::transactions::{RpcTransactionStatusRequest, TransactionInfo};
use near_network::test_utils::WaitOrTimeoutActor;
use near_o11y::testonly::init_integration_logger;
use near_primitives::hash::{CryptoHash, hash};
use near_primitives::merkle::{compute_root_from_path_and_item, verify_path};
use near_primitives::serialize::to_base64;
use near_primitives::transaction::{PartialExecutionStatus, SignedTransaction};
use near_primitives::types::{
    BlockId, BlockReference, EpochId, EpochReference, Finality, TransactionOrReceiptId,
};
use near_primitives::version::{PROTOCOL_VERSION, ProtocolFeature};
use near_primitives::views::{ExecutionOutcomeView, ExecutionStatusView, TxExecutionStatus};
use std::time::Duration;

#[test]
fn test_get_validator_info_rpc() {
    init_integration_logger();

    let cluster = NodeCluster::default()
        .set_num_shards(1)
        .set_num_validator_seats(1)
        .set_num_lightclients(0)
        .set_epoch_length(10)
        .set_genesis_height(0);

    cluster.exec_until_stop(|_, rpc_addrs, clients| async move {
        WaitOrTimeoutActor::new(
            Box::new(move |_ctx| {
                let rpc_addrs_copy = rpc_addrs.clone();
                let view_client = clients[0].1.clone();
                spawn_interruptible(async move {
                    let block_view = view_client.send(GetBlock::latest()).await.unwrap();
                    if let Err(err) = block_view {
                        println!("Failed to get the latest block: {:?}", err);
                        return;
                    }
                    let block_view = block_view.unwrap();
                    if block_view.header.height > 1 {
                        let client = new_client(&format!("http://{}", rpc_addrs_copy[0]));
                        let block_hash = block_view.header.hash;
                        let invalid_res = client
                            .validators(Some(EpochReference::BlockId(BlockId::Hash(block_hash))))
                            .await;
                        assert!(invalid_res.is_err());
                        let res = client.validators(None).await.unwrap();
                        assert_eq!(res.current_validators.len(), 1);
                        assert!(res.current_validators.iter().any(|r| r.account_id == "near.0"));
                        near_async::shutdown_all_actors();
                    }
                });
            }),
            100,
            40000,
        )
        .start();
    });
}

fn outcome_view_to_hashes(outcome: &ExecutionOutcomeView) -> Vec<CryptoHash> {
    let status = match &outcome.status {
        ExecutionStatusView::Unknown => PartialExecutionStatus::Unknown,
        ExecutionStatusView::SuccessValue(s) => PartialExecutionStatus::SuccessValue(s.clone()),
        ExecutionStatusView::Failure(_) => PartialExecutionStatus::Failure,
        ExecutionStatusView::SuccessReceiptId(id) => PartialExecutionStatus::SuccessReceiptId(*id),
    };
    let mut result = vec![CryptoHash::hash_borsh((
        outcome.receipt_ids.clone(),
        outcome.gas_burnt,
        outcome.tokens_burnt,
        outcome.executor_id.clone(),
        status,
    ))];
    for log in &outcome.logs {
        result.push(hash(log.as_bytes()));
    }
    result
}

fn test_get_execution_outcome(is_tx_successful: bool) {
    init_integration_logger();

    let cluster = NodeCluster::default()
        .set_num_shards(1)
        .set_num_validator_seats(1)
        .set_num_lightclients(1)
        .set_epoch_length(1000)
        .set_genesis_height(0)
        .set_save_tx_outcomes(true);

    cluster.exec_until_stop(|genesis, rpc_addrs, clients| async move {
        let view_client = clients[0].1.clone();

        let genesis_hash = *genesis_block(&genesis).hash();
        let signer = InMemorySigner::test_signer(&"near.0".parse().unwrap());
        let transaction = if is_tx_successful {
            SignedTransaction::send_money(
                1,
                "near.0".parse().unwrap(),
                "near.1".parse().unwrap(),
                &signer,
                10000,
                genesis_hash,
            )
        } else {
            SignedTransaction::create_account(
                1,
                "near.0".parse().unwrap(),
                "near.1".parse().unwrap(),
                10,
                signer.public_key(),
                &signer,
                genesis_hash,
            )
        };

        WaitOrTimeoutActor::new(
            Box::new(move |_ctx| {
                let client = new_client(&format!("http://{}", rpc_addrs[0]));
                let bytes = borsh::to_vec(&transaction).unwrap();
                let view_client1 = view_client.clone();
                spawn_interruptible(client.broadcast_tx_commit(to_base64(&bytes)).then(
                    move |res| {
                        let final_transaction_outcome = match res {
                            Ok(outcome) => outcome.final_execution_outcome.unwrap().into_outcome(),
                            Err(_) => return future::ready(()),
                        };
                        spawn_interruptible(sleep(Duration::from_secs(1)).then(move |_| {
                            let mut futures = vec![];
                            for id in vec![TransactionOrReceiptId::Transaction {
                                transaction_hash: final_transaction_outcome.transaction_outcome.id,
                                sender_id: "near.0".parse().unwrap(),
                            }]
                            .into_iter()
                            .chain(
                                final_transaction_outcome.receipts_outcome.into_iter().map(|r| {
                                    TransactionOrReceiptId::Receipt {
                                        receipt_id: r.id,
                                        receiver_id: "near.1".parse().unwrap(),
                                    }
                                }),
                            ) {
                                let view_client2 = view_client1.clone();
                                let fut = view_client1.send(GetExecutionOutcome { id });
                                let fut = fut.then(move |res| {
                                    let execution_outcome_response = res.unwrap().unwrap();
                                    view_client2
                                        .send(GetBlock(BlockReference::BlockId(BlockId::Hash(
                                            execution_outcome_response.outcome_proof.block_hash,
                                        ))))
                                        .then(move |res| {
                                            let res = res.unwrap().unwrap();
                                            let mut outcome_with_id_to_hash =
                                                vec![execution_outcome_response.outcome_proof.id];
                                            outcome_with_id_to_hash.extend(outcome_view_to_hashes(
                                                &execution_outcome_response.outcome_proof.outcome,
                                            ));
                                            let chunk_outcome_root =
                                                compute_root_from_path_and_item(
                                                    &execution_outcome_response.outcome_proof.proof,
                                                    &outcome_with_id_to_hash,
                                                );
                                            assert!(verify_path(
                                                res.header.outcome_root,
                                                &execution_outcome_response.outcome_root_proof,
                                                &chunk_outcome_root
                                            ));
                                            future::ready(())
                                        })
                                });
                                futures.push(fut);
                            }
                            spawn_interruptible(join_all(futures).then(|_| {
                                near_async::shutdown_all_actors();
                                future::ready(())
                            }));
                            future::ready(())
                        }));

                        future::ready(())
                    },
                ));
            }),
            100,
            40000,
        )
        .start();
    });
}

#[test]
fn ultra_slow_test_get_execution_outcome_tx_success() {
    test_get_execution_outcome(true);
}

#[test]
fn ultra_slow_test_get_execution_outcome_tx_failure() {
    test_get_execution_outcome(false);
}

#[test]
<<<<<<< HEAD
=======
fn test_protocol_config_rpc() {
    init_integration_logger();

    let cluster = NodeCluster::default()
        .set_num_shards(1)
        .set_num_validator_seats(1)
        .set_num_lightclients(0)
        .set_epoch_length(10)
        .set_genesis_height(0);

    cluster.exec_until_stop(|_, rpc_addrs, _| async move {
        let client = new_client(&format!("http://{}", rpc_addrs[0]));
        let config_response = client
            .EXPERIMENTAL_protocol_config(
                near_jsonrpc_primitives::types::config::RpcProtocolConfigRequest {
                    block_reference: near_primitives::types::BlockReference::Finality(
                        Finality::None,
                    ),
                },
            )
            .await
            .unwrap();

        let runtime_config_store = RuntimeConfigStore::new(None);
        let initial_runtime_config = runtime_config_store.get_config(ProtocolVersion::MIN);
        let latest_runtime_config =
            runtime_config_store.get_config(near_primitives::version::PROTOCOL_VERSION);
        assert_ne!(
            config_response.config_view.runtime_config.storage_amount_per_byte,
            initial_runtime_config.storage_amount_per_byte()
        );
        // compare JSON view
        assert_eq!(
            serde_json::json!(config_response.config_view.runtime_config),
            serde_json::json!(RuntimeConfigView::from(latest_runtime_config.as_ref().clone()))
        );
        near_async::shutdown_all_actors();
    });
}

#[test]
>>>>>>> d1054fbd
fn test_query_rpc_account_view_must_succeed() {
    init_integration_logger();

    let cluster = NodeCluster::default()
        .set_num_shards(1)
        .set_num_validator_seats(1)
        .set_num_lightclients(0)
        .set_epoch_length(10)
        .set_genesis_height(0);

    cluster.exec_until_stop(|_, rpc_addrs, _| async move {
        let client = new_client(&format!("http://{}", rpc_addrs[0]));
        let query_response = client
            .query(near_jsonrpc_primitives::types::query::RpcQueryRequest {
                block_reference: near_primitives::types::BlockReference::Finality(Finality::Final),
                request: near_primitives::views::QueryRequest::ViewAccount {
                    account_id: "near.0".parse().unwrap(),
                },
            })
            .await
            .unwrap();
        let account =
            if let near_jsonrpc_primitives::types::query::QueryResponseKind::ViewAccount(account) =
                query_response.kind
            {
                account
            } else {
                panic!(
                    "expected a account view result, but received something else: {:?}",
                    query_response.kind
                );
            };
        assert_matches!(account, near_primitives::views::AccountView { .. });
        near_async::shutdown_all_actors();
    });
}

#[test]
fn test_query_rpc_account_view_account_does_not_exist_must_return_error() {
    init_integration_logger();

    let cluster = NodeCluster::default()
        .set_num_shards(1)
        .set_num_validator_seats(1)
        .set_num_lightclients(0)
        .set_epoch_length(10)
        .set_genesis_height(0);

    // cspell:ignore accountdoesntexist
    cluster.exec_until_stop(|_, rpc_addrs, _| async move {
        let client = new_client(&format!("http://{}", rpc_addrs[0]));
        let error_message = loop {
            let query_response = client
                .query(near_jsonrpc_primitives::types::query::RpcQueryRequest {
                    block_reference: near_primitives::types::BlockReference::Finality(Finality::Final),
                    request: near_primitives::views::QueryRequest::ViewAccount {
                        account_id: "accountdoesntexist.0".parse().unwrap(),
                    },
                })
                .await;

            break match query_response {
                Ok(result) => panic!("expected error but received Ok: {:?}", result.kind),
                Err(err) => {
                    let value = *err.data.unwrap();
                    if value == serde_json::to_value("Block either has never been observed on the node or has been garbage collected: Finality(Final)").unwrap() {
                                println!("No blocks are produced yet, retry.");
                                sleep(std::time::Duration::from_millis(100)).await;
                                continue;
                    }
                    value
                }
            };
        };

        assert!(
            error_message
                .to_string()
                .contains("account accountdoesntexist.0 does not exist while viewing"),
            "{}",
            error_message
        );

        near_async::shutdown_all_actors();
    });
}

#[test]
fn slow_test_tx_not_enough_balance_must_return_error() {
    init_integration_logger();

    let cluster = NodeCluster::default()
        .set_num_shards(1)
        .set_num_validator_seats(2)
        .set_num_lightclients(0)
        .set_epoch_length(10)
        .set_genesis_height(0);

    cluster.exec_until_stop(|genesis, rpc_addrs, clients| async move {
        let view_client = clients[0].1.clone();

        let genesis_hash = *genesis_block(&genesis).hash();
        let signer = InMemorySigner::test_signer(&"near.0".parse().unwrap());
        let transaction = SignedTransaction::send_money(
            1,
            "near.0".parse().unwrap(),
            "near.1".parse().unwrap(),
            &signer,
            1100000000000000000000000000000000,
            genesis_hash,
        );

        let client = new_client(&format!("http://{}", rpc_addrs[0]));
        let bytes = borsh::to_vec(&transaction).unwrap();

        spawn_interruptible(async move {
            loop {
                let res = view_client.send(GetBlock::latest()).await;
                if let Ok(Ok(block)) = res {
                    if block.header.height > 10 {
                        break;
                    }
                }
                sleep(std::time::Duration::from_millis(500)).await;
            }
            let expected_cost = if ProtocolFeature::ReducedGasRefunds.enabled(PROTOCOL_VERSION) {
                "1100000000000044636512500000000000"
            } else {
                "1100000000000045306060187500000000"
            };
            let _ = client
                .broadcast_tx_commit(to_base64(&bytes))
                .map_err(|err| {
                    println!("testing: {:?}", err.data);
                    assert_eq!(
                        *err.data.unwrap(),
                        serde_json::json!({"TxExecutionError": {
                            "InvalidTxError": {
                                "NotEnoughBalance": {
                                    "signer_id": "near.0",
                                    "balance": "950000000000000000000000000000000", // If something changes in setup just update this value
                                    "cost": expected_cost,
                                }
                            }
                        }})
                    );
                    near_async::shutdown_all_actors();
                })
                .map_ok(|_| panic!("Transaction must not succeed"))
                .await;
        });
    });
}

#[test]
fn slow_test_check_unknown_tx_must_return_error() {
    init_integration_logger();

    let cluster = NodeCluster::default()
        .set_num_shards(1)
        .set_num_nodes(1)
        .set_num_validator_seats(1)
        .set_num_lightclients(0)
        .set_epoch_length(10)
        .set_genesis_height(0);

    cluster.exec_until_stop(|genesis, rpc_addrs, clients| async move {
        let view_client = clients[0].1.clone();

        let genesis_hash = *genesis_block(&genesis).hash();
        let signer = InMemorySigner::test_signer(&"near.0".parse().unwrap());
        let transaction = SignedTransaction::send_money(
            1,
            "near.0".parse().unwrap(),
            "near.0".parse().unwrap(),
            &signer,
            10000,
            genesis_hash,
        );

        let client = new_client(&format!("http://{}", rpc_addrs[0]));
        let tx_hash = transaction.get_hash();

        spawn_interruptible(async move {
            loop {
                let res = view_client.send(GetBlock::latest()).await;
                if let Ok(Ok(block)) = res {
                    if block.header.height > 10 {
                        let _ = client
                            .EXPERIMENTAL_tx_status(RpcTransactionStatusRequest {
                                transaction_info: TransactionInfo::TransactionId {
                                    tx_hash,
                                    sender_account_id: transaction.transaction.signer_id().clone(),
                                },
                                wait_until: TxExecutionStatus::None,
                            })
                            .map_err(|err| {
                                assert_eq!(
                                    *err.data.unwrap(),
                                    serde_json::json!(format!(
                                        "Transaction {} doesn't exist",
                                        tx_hash
                                    ))
                                );
                                near_async::shutdown_all_actors();
                            })
                            .map_ok(|_| panic!("Transaction must be unknown"))
                            .await;
                        break;
                    }
                }
                sleep(std::time::Duration::from_millis(500)).await;
            }
        });
    });
}

#[test]
#[ignore = "Need to implement forwarding and fix the test"]
fn test_tx_status_on_lightclient_must_return_does_not_track_shard() {
    init_integration_logger();

    let cluster = NodeCluster::default()
        .set_num_shards(1)
        .set_num_validator_seats(1)
        .set_num_lightclients(1)
        .set_epoch_length(10)
        .set_genesis_height(0);

    cluster.exec_until_stop(|genesis, rpc_addrs, clients| async move {
        let view_client = clients[0].1.clone();

        let genesis_hash = *genesis_block(&genesis).hash();
        let signer = InMemorySigner::test_signer(&"near.1".parse().unwrap());
        let transaction = SignedTransaction::send_money(
            1,
            "near.1".parse().unwrap(),
            "near.1".parse().unwrap(),
            &signer,
            10000,
            genesis_hash,
        );

        let client = new_client(&format!("http://{}", rpc_addrs[1]));

        spawn_interruptible(async move {
            loop {
                let res = view_client.send(GetBlock::latest()).await;
                if let Ok(Ok(block)) = res {
                    if block.header.height > 10 {
                        let request = RpcTransactionStatusRequest {
                            transaction_info: TransactionInfo::from_signed_tx(transaction),
                            wait_until: TxExecutionStatus::None,
                        };
                        let _ = client
                            .tx(request)
                            .map_err(|err| {
                                assert_eq!(
                                    *err.data.unwrap(),
                                    serde_json::json!("Node doesn't track this shard. Cannot determine whether the transaction is valid")
                                );
                                near_async::shutdown_all_actors();
                            })
                            .map_ok(|_| panic!("Must not track shard"))
                            .await;
                        break;
                    }
                }
                sleep(std::time::Duration::from_millis(500)).await;
            }
        });
    });
}

#[test]
fn test_validators_by_epoch_id_current_epoch_not_fails() {
    init_integration_logger();

    let cluster = NodeCluster::default()
        .set_num_shards(1)
        .set_num_validator_seats(1)
        .set_num_lightclients(0)
        .set_epoch_length(10)
        .set_genesis_height(0);

    cluster.exec_until_stop(|_genesis, _rpc_addrs, clients| async move {
        let view_client = clients[0].1.clone();

        spawn_interruptible(async move {
            let final_block = loop {
                let res = view_client.send(GetBlock::latest()).await;
                if let Ok(Ok(block)) = res {
                    if block.header.height > 1 {
                        break block;
                    }
                }
            };

            let res = view_client
                .send(GetValidatorInfo {
                    epoch_reference: EpochReference::EpochId(EpochId(final_block.header.epoch_id)),
                })
                .await;

            match res {
                Ok(Ok(validators)) => {
                    assert_eq!(validators.current_validators.len(), 1);
                    near_async::shutdown_all_actors();
                }
                err => panic!("Validators list by EpochId must succeed: {:?}", err),
            }
        });
    });
}<|MERGE_RESOLUTION|>--- conflicted
+++ resolved
@@ -210,8 +210,6 @@
 }
 
 #[test]
-<<<<<<< HEAD
-=======
 fn test_protocol_config_rpc() {
     init_integration_logger();
 
@@ -253,7 +251,6 @@
 }
 
 #[test]
->>>>>>> d1054fbd
 fn test_query_rpc_account_view_must_succeed() {
     init_integration_logger();
 
