--- conflicted
+++ resolved
@@ -36,12 +36,8 @@
     }))
     .start();
     PeerManagerActor::new(
-<<<<<<< HEAD
+        time::Clock::real(),
         near_store::db::TestDB::new(),
-=======
-        time::Clock::real(),
-        store,
->>>>>>> a1337e96
         config,
         client_addr.recipient(),
         view_client_addr.recipient(),
