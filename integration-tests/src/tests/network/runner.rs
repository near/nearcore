use actix::{Actor, Addr};
use anyhow::{anyhow, bail, Context};
use near_chain::test_utils::{KeyValueRuntime, ValidatorSchedule};
use near_chain::{Chain, ChainGenesis};
use near_chain_configs::ClientConfig;
use near_client::{start_client, start_view_client};
use near_crypto::KeyType;
use near_network::actix::ActixSystem;
use near_network::blacklist;
use near_network::config;
use near_network::tcp;
use near_network::test_utils::{
    expected_routing_tables, open_port, peer_id_from_seed, BanPeerSignal, GetInfo,
};
use near_network::time;
use near_network::types::NetworkRecipient;
use near_network::types::{
    PeerInfo, PeerManagerMessageRequest, PeerManagerMessageResponse, ROUTED_MESSAGE_TTL,
};
use near_network::PeerManagerActor;
use near_o11y::testonly::init_test_logger;
use near_o11y::WithSpanContextExt;
use near_primitives::block::GenesisId;
use near_primitives::network::PeerId;
use near_primitives::types::{AccountId, ValidatorId};
use near_primitives::validator_signer::InMemoryValidatorSigner;
use near_telemetry::{TelemetryActor, TelemetryConfig};
use std::collections::HashSet;
use std::future::Future;
use std::iter::Iterator;
use std::net::{Ipv4Addr, SocketAddr, SocketAddrV4};
use std::pin::Pin;
use std::sync::Arc;
use tracing::debug;

pub type ControlFlow = std::ops::ControlFlow<()>;
pub type BoxFuture<'a, T> = Pin<Box<dyn Future<Output = T> + 'a>>;
pub type ActionFn =
    Box<dyn for<'a> Fn(&'a mut RunningInfo) -> BoxFuture<'a, anyhow::Result<ControlFlow>>>;

/// Sets up a node with a valid Client, Peer
fn setup_network_node(
    account_id: AccountId,
    validators: Vec<AccountId>,
    chain_genesis: ChainGenesis,
    config: config::NetworkConfig,
) -> Addr<PeerManagerActor> {
    let store = near_store::test_utils::create_test_node_storage();

    let num_validators = validators.len() as ValidatorId;

    let vs = ValidatorSchedule::new().block_producers_per_epoch(vec![validators]);
    let runtime = Arc::new(KeyValueRuntime::new_with_validators(
        store.get_store(near_store::Temperature::Hot),
        vs,
        5,
    ));
    let signer = Arc::new(InMemoryValidatorSigner::from_seed(
        account_id.clone(),
        KeyType::ED25519,
        account_id.as_ref(),
    ));
    let telemetry_actor = TelemetryActor::new(TelemetryConfig::default()).start();

    let db = store.into_inner(near_store::Temperature::Hot);
    let mut client_config = ClientConfig::test(false, 100, 200, num_validators, false, true);
    client_config.archive = config.archive;
    client_config.ttl_account_id_router = config.ttl_account_id_router.try_into().unwrap();
    let genesis_block = Chain::make_genesis_block(&*runtime, &chain_genesis).unwrap();
    let genesis_id = GenesisId {
        chain_id: client_config.chain_id.clone(),
        hash: genesis_block.header().hash().clone(),
    };
    let network_adapter = Arc::new(NetworkRecipient::default());
    let adv = near_client::adversarial::Controls::default();
    let client_actor = start_client(
        client_config.clone(),
        chain_genesis.clone(),
        runtime.clone(),
        config.node_id(),
        network_adapter.clone(),
        Some(signer),
        telemetry_actor,
        None,
        adv.clone(),
    )
    .0;
    let view_client_actor = start_view_client(
        config.validator.as_ref().map(|v| v.account_id()),
        chain_genesis.clone(),
        runtime.clone(),
        network_adapter.clone(),
        client_config,
        adv,
    );
    let peer_manager = PeerManagerActor::spawn(
        time::Clock::real(),
        db.clone(),
        config,
        Arc::new(near_client::adapter::Adapter::new(client_actor, view_client_actor)),
        genesis_id,
    )
    .unwrap();
    network_adapter.set_recipient(peer_manager.clone());
    peer_manager
}

#[derive(Debug, Clone)]
pub struct Ping {
    pub source: usize,
    pub nonce: u64,
}

#[derive(Debug, Clone)]
pub struct Pong {
    pub source: usize,
    pub nonce: u64,
}

// TODO: Deprecate this in favor of separate functions.
#[derive(Debug, Clone)]
pub enum Action {
    AddEdge {
        from: usize,
        to: usize,
        force: bool,
    },
    CheckRoutingTable(usize, Vec<(usize, Vec<usize>)>),
    CheckAccountId(usize, Vec<usize>),
    // Send stop signal to some node.
    Stop(usize),
    // Wait time in milliseconds
    Wait(time::Duration),
    #[allow(dead_code)]
    SetOptions {
        target: usize,
        max_num_peers: Option<u64>,
    },
}

pub struct RunningInfo {
    runner: Runner,
    nodes: Vec<Option<NodeHandle>>,
}

struct StateMachine {
    actions: Vec<ActionFn>,
}

async fn check_routing_table(
    info: &mut RunningInfo,
    u: usize,
    want: Vec<(usize, Vec<usize>)>,
) -> anyhow::Result<ControlFlow> {
    let want_rt: Vec<_> = want
        .into_iter()
        .map(|(target, routes)| {
            let peers =
                routes.into_iter().map(|hop| info.runner.test_config[hop].peer_id()).collect();
            (info.runner.test_config[target].peer_id(), peers)
        })
        .collect();
    let pm = info.get_node(u)?.actix.addr.clone();
    let resp = pm.send(PeerManagerMessageRequest::FetchRoutingTable.with_span_context()).await?;
    let rt = match resp {
        PeerManagerMessageResponse::FetchRoutingTable(rt) => rt,
        _ => bail!("bad response"),
    };
    if expected_routing_tables(&rt.next_hops, &want_rt) {
        return Ok(ControlFlow::Break(()));
    }
    Ok(ControlFlow::Continue(()))
}

async fn check_account_id(
    info: &mut RunningInfo,
    source: usize,
    known_validators: Vec<usize>,
) -> anyhow::Result<ControlFlow> {
    let mut expected_known = vec![];
    for u in known_validators.clone() {
        expected_known.push(info.runner.test_config[u].account_id.clone());
    }
    let pm = &info.get_node(source)?.actix.addr;
    let rt = match pm.send(PeerManagerMessageRequest::FetchRoutingTable.with_span_context()).await?
    {
        PeerManagerMessageResponse::FetchRoutingTable(rt) => rt,
        _ => bail!("bad response"),
    };
    for v in &expected_known {
        if !rt.account_peers.contains_key(v) {
            return Ok(ControlFlow::Continue(()));
        }
    }
    Ok(ControlFlow::Break(()))
}

impl StateMachine {
    fn new() -> Self {
        Self { actions: vec![] }
    }

    pub fn push_action(&mut self, action: ActionFn) {
        self.actions.push(action);
    }

    pub fn push(&mut self, action: Action) {
        let num_prev_actions = self.actions.len();
        let action_clone = 0; // action.clone();
        match action {
            #[allow(unused_variables)]
            Action::SetOptions { target, max_num_peers } => {
                self.actions.push(Box::new(move |info:&mut RunningInfo| Box::pin(async move {
                    debug!(target: "test", num_prev_actions, action = ?action_clone, "runner.rs: Action");
                    info.get_node(target)?.actix.addr.send(PeerManagerMessageRequest::SetAdvOptions(near_network::test_utils::SetAdvOptions {
                        set_max_peers: max_num_peers,
                    }).with_span_context()).await?;
                    Ok(ControlFlow::Break(()))
                })));
            }
            Action::AddEdge { from, to, force } => {
                self.actions.push(Box::new(move |info: &mut RunningInfo| Box::pin(async move {
                    debug!(target: "test", num_prev_actions, action = ?action_clone, "runner.rs: Action");
                    let pm = info.get_node(from)?.actix.addr.clone();
                    let peer_info = info.runner.test_config[to].peer_info();
                    match tcp::Stream::connect(&peer_info, tcp::Tier::T2).await {
                        Ok(stream) => { pm.send(PeerManagerMessageRequest::OutboundTcpConnect(stream).with_span_context()).await?; },
                        Err(err) => tracing::debug!("tcp::Stream::connect({peer_info}): {err}"),
                    }
                    if !force {
                        return Ok(ControlFlow::Break(()))
                    }
                    let peer_id = peer_info.id.clone();
                    let res = pm.send(GetInfo{}.with_span_context()).await?;
                    for peer in &res.connected_peers {
                        if peer.full_peer_info.peer_info.id==peer_id {
                            return Ok(ControlFlow::Break(()))
                        }
                    }
                    Ok(ControlFlow::Continue(()))
                })));
            }
            Action::CheckRoutingTable(u, expected) => {
                self.actions.push(Box::new(move |info| {
                    Box::pin(check_routing_table(info, u, expected.clone()))
                }));
            }
            Action::CheckAccountId(source, known_validators) => {
                self.actions.push(Box::new(move |info| {
                    Box::pin(check_account_id(info, source, known_validators.clone()))
                }));
            }
            Action::Stop(source) => {
                self.actions.push(Box::new(move |info: &mut RunningInfo| Box::pin(async move {
                    debug!(target: "test", num_prev_actions, action = ?action_clone, "runner.rs: Action");
                    info.stop_node(source);
                    Ok(ControlFlow::Break(()))
                })));
            }
            Action::Wait(t) => {
                self.actions.push(Box::new(move |_info: &mut RunningInfo| Box::pin(async move {
                    debug!(target: "test", num_prev_actions, action = ?action_clone, "runner.rs: Action");
                    tokio::time::sleep(t.try_into().unwrap()).await;
                    Ok(ControlFlow::Break(()))
                })));
            }
        }
    }
}

struct TestConfig {
    max_num_peers: u32,
    routed_message_ttl: u8,
    boot_nodes: Vec<usize>,
    blacklist: HashSet<Option<usize>>,
    whitelist: HashSet<usize>,
    outbound_disabled: bool,
    ban_window: time::Duration,
    ideal_connections: Option<(u32, u32)>,
    minimum_outbound_peers: Option<u32>,
    safe_set_size: Option<u32>,
    archive: bool,

    account_id: AccountId,
    port: u16,
}

impl TestConfig {
    fn new(id: usize) -> Self {
        Self {
            max_num_peers: 100,
            routed_message_ttl: ROUTED_MESSAGE_TTL,
            boot_nodes: vec![],
            blacklist: HashSet::new(),
            whitelist: HashSet::new(),
            outbound_disabled: true,
            ban_window: time::Duration::seconds(1),
            ideal_connections: None,
            minimum_outbound_peers: None,
            safe_set_size: None,
            archive: false,

            account_id: format!("test{}", id).parse().unwrap(),
            port: open_port(),
        }
    }

    fn addr(&self) -> SocketAddr {
        let ip = Ipv4Addr::LOCALHOST;
        SocketAddr::V4(SocketAddrV4::new(ip, self.port))
    }

    fn peer_id(&self) -> PeerId {
        peer_id_from_seed(&self.account_id)
    }

    fn peer_info(&self) -> PeerInfo {
        PeerInfo::new(self.peer_id(), self.addr())
    }
}

pub struct Runner {
    test_config: Vec<TestConfig>,
    state_machine: StateMachine,
    validators: Vec<AccountId>,
    chain_genesis: ChainGenesis,
}

struct NodeHandle {
    actix: ActixSystem<PeerManagerActor>,
}

impl Runner {
    pub fn new(num_nodes: usize, num_validators: usize) -> Self {
        let test_config: Vec<_> = (0..num_nodes).map(TestConfig::new).collect();
        let validators =
            test_config[0..num_validators].iter().map(|c| c.account_id.clone()).collect();
        Self {
            test_config,
            validators,
            state_machine: StateMachine::new(),
            chain_genesis: ChainGenesis::test(),
        }
    }

    /// Add node `v` to the whitelist of node `u`.
    /// If passed `v` an entry of the following form is added to the whitelist:
    ///     PEER_ID_OF_NODE_V@127.0.0.1:PORT_OF_NODE_V
    pub fn add_to_whitelist(mut self, u: usize, v: usize) -> Self {
        self.test_config[u].whitelist.insert(v);
        self
    }

    /// Specify boot nodes. By default there are no boot nodes.
    pub fn use_boot_nodes(mut self, boot_nodes: Vec<usize>) -> Self {
        self.apply_all(move |test_config| {
            test_config.boot_nodes = boot_nodes.clone();
        });
        self
    }

    pub fn ideal_connections(
        mut self,
        ideal_connections_lo: u32,
        ideal_connections_hi: u32,
    ) -> Self {
        self.apply_all(move |test_config| {
            test_config.ideal_connections = Some((ideal_connections_lo, ideal_connections_hi));
        });
        self
    }

    pub fn minimum_outbound_peers(mut self, minimum_outbound_peers: u32) -> Self {
        self.apply_all(move |test_config| {
            test_config.minimum_outbound_peers = Some(minimum_outbound_peers);
        });
        self
    }

    pub fn safe_set_size(mut self, safe_set_size: u32) -> Self {
        self.apply_all(move |test_config| {
            test_config.safe_set_size = Some(safe_set_size);
        });
        self
    }

    pub fn max_num_peers(mut self, max_num_peers: u32) -> Self {
        self.apply_all(move |test_config| {
            test_config.max_num_peers = max_num_peers;
        });
        self
    }

    /// Set ban window range.
    pub fn ban_window(mut self, ban_window: time::Duration) -> Self {
        self.apply_all(move |test_config| test_config.ban_window = ban_window);
        self
    }

    /// Allow message to connect among themselves without triggering new connections.
    pub fn enable_outbound(mut self) -> Self {
        self.apply_all(|test_config| {
            test_config.outbound_disabled = false;
        });
        self
    }

    /// Add an action to be executed by the Runner. Actions are executed sequentially.
    /// Each action is executed after the previous action succeed.
    pub fn push(&mut self, action: Action) {
        self.state_machine.push(action);
    }

    /// Add an action to be executed by the Runner. Actions are executed sequentially.
    /// Each action is executed after the previous action succeed.
    pub fn push_action(&mut self, action: ActionFn) {
        self.state_machine.push_action(action);
    }

    fn apply_all<F>(&mut self, mut apply: F)
    where
        F: FnMut(&mut TestConfig) -> (),
    {
        for test_config in self.test_config.iter_mut() {
            apply(test_config);
        }
    }

    async fn setup_node(&self, node_id: usize) -> anyhow::Result<NodeHandle> {
        tracing::debug!("starting {node_id}");
        let config = &self.test_config[node_id];

        let boot_nodes =
            config.boot_nodes.iter().map(|ix| self.test_config[*ix].peer_info()).collect();
        let blacklist: blacklist::Blacklist = config
            .blacklist
            .iter()
            .map(|x| match x {
                Some(x) => blacklist::Entry::from_addr(self.test_config[*x].addr()),
                None => blacklist::Entry::from_ip(Ipv4Addr::LOCALHOST.into()),
            })
            .collect();
        let whitelist =
            config.whitelist.iter().map(|ix| self.test_config[*ix].peer_info()).collect();

        let mut network_config = config::NetworkConfig::from_seed(&config.account_id, config.port);
        network_config.peer_store.ban_window = config.ban_window;
        network_config.max_num_peers = config.max_num_peers;
        network_config.ttl_account_id_router = time::Duration::seconds(5);
        network_config.routed_message_ttl = config.routed_message_ttl;
        network_config.peer_store.blacklist = blacklist;
        network_config.whitelist_nodes = whitelist;
        network_config.outbound_disabled = config.outbound_disabled;
        network_config.peer_store.boot_nodes = boot_nodes;
        network_config.archive = config.archive;

        config.ideal_connections.map(|(lo, hi)| {
            network_config.ideal_connections_lo = lo;
            network_config.ideal_connections_hi = hi;
        });
        config.safe_set_size.map(|sss| {
            network_config.safe_set_size = sss;
        });
        config.minimum_outbound_peers.map(|mop| {
            network_config.minimum_outbound_peers = mop;
        });

        let account_id = config.account_id.clone();
        let validators = self.validators.clone();
        let chain_genesis = self.chain_genesis.clone();

        Ok(NodeHandle {
            actix: ActixSystem::spawn(|| {
                setup_network_node(account_id, validators, chain_genesis, network_config)
            })
            .await,
        })
    }

    async fn build(self) -> anyhow::Result<RunningInfo> {
        let mut nodes = vec![];
        for node_id in 0..self.test_config.len() {
            nodes.push(Some(self.setup_node(node_id).await?));
        }
        Ok(RunningInfo { runner: self, nodes })
    }
}

/// Executes the test.
/// It will fail if it doesn't solve all actions.
/// start_test will block until test is complete.
pub fn start_test(runner: Runner) -> anyhow::Result<()> {
    init_test_logger();
    let r = tokio::runtime::Builder::new_current_thread().enable_all().build()?;
    r.block_on(async {
        let mut info = runner.build().await?;
        let actions = std::mem::take(&mut info.runner.state_machine.actions);
        let actions_count = actions.len();

        let timeout = tokio::time::Duration::from_secs(15);
        let step = tokio::time::Duration::from_millis(10);
        let start = tokio::time::Instant::now();
        for (i, a) in actions.into_iter().enumerate() {
            tracing::debug!(target: "test", "[starting action {i}]");
            loop {
                let done =
                    tokio::time::timeout_at(start + timeout, a(&mut info)).await.with_context(
                        || format!("timeout while executing action {i}/{actions_count}"),
                    )??;
                match done {
                    ControlFlow::Break(()) => break,
                    ControlFlow::Continue(()) => {}
                }
                tokio::time::sleep(step).await;
            }
        }
        // Stop the running nodes.
        for i in 0..info.nodes.len() {
            info.stop_node(i);
        }
        Ok(())
    })
}

impl RunningInfo {
    fn get_node(&self, node_id: usize) -> anyhow::Result<&NodeHandle> {
        self.nodes[node_id].as_ref().ok_or(anyhow!("node is down"))
    }
    fn stop_node(&mut self, node_id: usize) {
        tracing::debug!("stopping {node_id}");
        self.nodes[node_id].take();
    }

    async fn start_node(&mut self, node_id: usize) -> anyhow::Result<()> {
        self.stop_node(node_id);
        self.nodes[node_id] = Some(self.runner.setup_node(node_id).await?);
        Ok(())
    }
    fn change_account_id(&mut self, node_id: usize, account_id: AccountId) {
        self.runner.test_config[node_id].account_id = account_id;
    }
}

pub fn assert_expected_peers(node_id: usize, peers: Vec<usize>) -> ActionFn {
    Box::new(move |info: &mut RunningInfo| {
        let peers = peers.clone();
        Box::pin(async move {
            let pm = &info.get_node(node_id)?.actix.addr;
            let network_info = pm.send(GetInfo {}.with_span_context()).await?;
            let got: HashSet<_> = network_info
                .connected_peers
                .into_iter()
                .map(|i| i.full_peer_info.peer_info.id)
                .collect();
            let want: HashSet<_> =
                peers.iter().map(|i| info.runner.test_config[*i].peer_id()).collect();
            if got != want {
                bail!("node {node_id} has peers {got:?}, want {want:?}");
            }
            return Ok(ControlFlow::Break(()));
        })
    })
}

/// Check that the number of connections of `node_id` is in the range:
/// [expected_connections_lo, expected_connections_hi]
/// Use None to denote semi-open interval
pub fn check_expected_connections(
    node_id: usize,
    expected_connections_lo: Option<usize>,
    expected_connections_hi: Option<usize>,
) -> ActionFn {
    Box::new(move |info: &mut RunningInfo| {
        Box::pin(async move {
            debug!(target: "test", node_id, expected_connections_lo, ?expected_connections_hi, "runner.rs: check_expected_connections");
            let pm = &info.get_node(node_id)?.actix.addr;
            let res = pm.send(GetInfo {}.with_span_context()).await?;
            if expected_connections_lo.map_or(false, |l| l > res.num_connected_peers) {
                return Ok(ControlFlow::Continue(()));
            }
            if expected_connections_hi.map_or(false, |h| h < res.num_connected_peers) {
                return Ok(ControlFlow::Continue(()));
            }
            Ok(ControlFlow::Break(()))
        })
    })
}

<<<<<<< HEAD
=======
async fn check_direct_connection_inner(
    info: &mut RunningInfo,
    node_id: usize,
    target_id: usize,
) -> anyhow::Result<ControlFlow> {
    let target_peer_id = info.runner.test_config[target_id].peer_id();
    debug!(target: "test",  node_id, ?target_id, "runner.rs: check_direct_connection");
    let pm = &info.get_node(node_id)?.actix.addr;
    let rt = match pm.send(PeerManagerMessageRequest::FetchRoutingTable.with_span_context()).await?
    {
        PeerManagerMessageResponse::FetchRoutingTable(rt) => rt,
        _ => bail!("bad response"),
    };
    let routes = if let Some(routes) = rt.next_hops.get(&target_peer_id) {
        routes
    } else {
        debug!(target: "test", ?target_peer_id, node_id, target_id,
            "runner.rs: check_direct_connection NO ROUTES!",
        );
        return Ok(ControlFlow::Continue(()));
    };
    debug!(target: "test", ?target_peer_id, ?routes, node_id, target_id,
        "runner.rs: check_direct_connection",
    );
    if !routes.contains(&target_peer_id) {
        return Ok(ControlFlow::Continue(()));
    }
    Ok(ControlFlow::Break(()))
}

/// Check that `node_id` has a direct connection to `target_id`.
pub fn check_direct_connection(node_id: usize, target_id: usize) -> ActionFn {
    Box::new(move |info| Box::pin(check_direct_connection_inner(info, node_id, target_id)))
}

>>>>>>> 78ec412a
/// Restart a node that was already stopped.
pub fn restart(node_id: usize) -> ActionFn {
    Box::new(move |info: &mut RunningInfo| {
        Box::pin(async move {
            debug!(target: "test", ?node_id, "runner.rs: restart");
            info.start_node(node_id).await?;
            Ok(ControlFlow::Break(()))
        })
    })
}

async fn ban_peer_inner(
    info: &mut RunningInfo,
    target_peer: usize,
    banned_peer: usize,
) -> anyhow::Result<ControlFlow> {
    debug!(target: "test", target_peer, banned_peer, "runner.rs: ban_peer");
    let banned_peer_id = info.runner.test_config[banned_peer].peer_id();
    let pm = &info.get_node(target_peer)?.actix.addr;
    pm.send(BanPeerSignal::new(banned_peer_id).with_span_context()).await?;
    Ok(ControlFlow::Break(()))
}

/// Ban peer `banned_peer` from perspective of `target_peer`.
pub fn ban_peer(target_peer: usize, banned_peer: usize) -> ActionFn {
    Box::new(move |info| Box::pin(ban_peer_inner(info, target_peer, banned_peer)))
}

/// Change account id from a stopped peer. Notice this will also change its peer id, since
/// peer_id is derived from account id with NetworkConfig::from_seed
pub fn change_account_id(node_id: usize, account_id: AccountId) -> ActionFn {
    Box::new(move |info: &mut RunningInfo| {
        let account_id = account_id.clone();
        Box::pin(async move {
            info.change_account_id(node_id, account_id);
            Ok(ControlFlow::Break(()))
        })
    })
}

/// Wait for predicate to return True.
#[allow(dead_code)]
pub fn wait_for<T>(predicate: T) -> ActionFn
where
    T: 'static + Fn() -> bool,
{
    let predicate = Arc::new(predicate);
    Box::new(move |_info: &mut RunningInfo| {
        let predicate = predicate.clone();
        Box::pin(async move {
            debug!(target: "test", "runner.rs: wait_for predicate");
            if predicate() {
                return Ok(ControlFlow::Break(()));
            }
            Ok(ControlFlow::Continue(()))
        })
    })
}<|MERGE_RESOLUTION|>--- conflicted
+++ resolved
@@ -586,44 +586,6 @@
     })
 }
 
-<<<<<<< HEAD
-=======
-async fn check_direct_connection_inner(
-    info: &mut RunningInfo,
-    node_id: usize,
-    target_id: usize,
-) -> anyhow::Result<ControlFlow> {
-    let target_peer_id = info.runner.test_config[target_id].peer_id();
-    debug!(target: "test",  node_id, ?target_id, "runner.rs: check_direct_connection");
-    let pm = &info.get_node(node_id)?.actix.addr;
-    let rt = match pm.send(PeerManagerMessageRequest::FetchRoutingTable.with_span_context()).await?
-    {
-        PeerManagerMessageResponse::FetchRoutingTable(rt) => rt,
-        _ => bail!("bad response"),
-    };
-    let routes = if let Some(routes) = rt.next_hops.get(&target_peer_id) {
-        routes
-    } else {
-        debug!(target: "test", ?target_peer_id, node_id, target_id,
-            "runner.rs: check_direct_connection NO ROUTES!",
-        );
-        return Ok(ControlFlow::Continue(()));
-    };
-    debug!(target: "test", ?target_peer_id, ?routes, node_id, target_id,
-        "runner.rs: check_direct_connection",
-    );
-    if !routes.contains(&target_peer_id) {
-        return Ok(ControlFlow::Continue(()));
-    }
-    Ok(ControlFlow::Break(()))
-}
-
-/// Check that `node_id` has a direct connection to `target_id`.
-pub fn check_direct_connection(node_id: usize, target_id: usize) -> ActionFn {
-    Box::new(move |info| Box::pin(check_direct_connection_inner(info, node_id, target_id)))
-}
-
->>>>>>> 78ec412a
 /// Restart a node that was already stopped.
 pub fn restart(node_id: usize) -> ActionFn {
     Box::new(move |info: &mut RunningInfo| {
