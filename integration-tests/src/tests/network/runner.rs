--- conflicted
+++ resolved
@@ -61,7 +61,7 @@
     ));
     let telemetry_actor = TelemetryActor::new(TelemetryConfig::default()).start();
 
-    let db = store.into_inner();
+    let db = store.into_inner(near_store::Temperature::Hot);
     let peer_manager = PeerManagerActor::create(move |ctx| {
         let mut client_config = ClientConfig::test(false, 100, 200, num_validators, false, true);
         client_config.archive = config.archive;
@@ -98,11 +98,7 @@
 
         PeerManagerActor::new(
             time::Clock::real(),
-<<<<<<< HEAD
             db.clone(),
-=======
-            store,
->>>>>>> 27d74802
             config,
             client_actor.recipient(),
             view_client_actor.recipient(),
