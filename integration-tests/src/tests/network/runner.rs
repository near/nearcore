use crate::tests::network::multiset::MultiSet;
use actix::{Actor, Addr, AsyncContext};
use anyhow::{anyhow, bail, Context};
<<<<<<< HEAD
use near_chain::test_utils::KeyValueRuntime;
use near_chain::{Chain, ChainGenesis};
=======
use near_chain::test_utils::{KeyValueRuntime, ValidatorSchedule};
use near_chain::ChainGenesis;
>>>>>>> c1b047b8
use near_chain_configs::ClientConfig;
use near_client::{start_client, start_view_client};
use near_crypto::KeyType;
use near_logger_utils::init_test_logger;
use near_network::broadcast;
use near_network::test_utils::{
    expected_routing_tables, open_port, peer_id_from_seed, BanPeerSignal, GetInfo,
};
use near_network::types::{PeerManagerMessageRequest, PeerManagerMessageResponse};
use near_network::{Event, PeerManagerActor};
use near_network_primitives::types::{
    Blacklist, BlacklistEntry, NetworkConfig, OutboundTcpConnect, PeerInfo, Ping as NetPing,
    Pong as NetPong, ROUTED_MESSAGE_TTL,
};
use near_primitives::block::GenesisId;
use near_primitives::network::PeerId;
use near_primitives::types::{AccountId, ValidatorId};
use near_primitives::validator_signer::InMemoryValidatorSigner;
use near_store::test_utils::create_test_store;
use near_telemetry::{TelemetryActor, TelemetryConfig};
use std::collections::HashSet;
use std::future::Future;
use std::iter::Iterator;
use std::net::{Ipv4Addr, SocketAddr, SocketAddrV4};
use std::pin::Pin;
use std::sync::Arc;
use std::time::Duration;
use tracing::debug;

pub type ControlFlow = std::ops::ControlFlow<()>;
pub type BoxFuture<'a, T> = Pin<Box<dyn Future<Output = T> + 'a>>;
pub type ActionFn =
    Box<dyn for<'a> Fn(&'a mut RunningInfo) -> BoxFuture<'a, anyhow::Result<ControlFlow>>>;

/// Sets up a node with a valid Client, Peer
fn setup_network_node(
    account_id: AccountId,
    validators: Vec<AccountId>,
    chain_genesis: ChainGenesis,
    config: NetworkConfig,
    send_events: broadcast::Sender<Event>,
) -> Addr<PeerManagerActor> {
    let store = create_test_store();

    let num_validators = validators.len() as ValidatorId;

<<<<<<< HEAD
    let runtime =
        Arc::new(KeyValueRuntime::new_with_validators(store.clone(), vec![validators], 1, 1, 5));

=======
    let vs = ValidatorSchedule::new().block_producers_per_epoch(vec![validators]);
    let runtime = Arc::new(KeyValueRuntime::new_with_validators(store.clone(), vs, 5));
>>>>>>> c1b047b8
    let signer = Arc::new(InMemoryValidatorSigner::from_seed(
        account_id.clone(),
        KeyType::ED25519,
        account_id.as_ref(),
    ));
    let telemetry_actor = TelemetryActor::new(TelemetryConfig::default()).start();

    let peer_manager = PeerManagerActor::create(move |ctx| {
        let mut client_config = ClientConfig::test(false, 100, 200, num_validators, false, true);
        client_config.archive = config.archive;
        client_config.ttl_account_id_router = config.ttl_account_id_router;
        let genesis_block = Chain::make_genesis_block(runtime.clone(), &chain_genesis).unwrap();
        let genesis_id = GenesisId {
            chain_id: client_config.chain_id.clone(),
            hash: genesis_block.header().hash().clone(),
        };

        let network_adapter = Arc::new(ctx.address());
        let adv = near_client::adversarial::Controls::default();

        let client_actor = start_client(
            client_config.clone(),
            chain_genesis.clone(),
            runtime.clone(),
            config.node_id(),
            network_adapter.clone(),
            Some(signer),
            telemetry_actor,
            None,
            adv.clone(),
        )
        .0;
        let view_client_actor = start_view_client(
            config.validator.as_ref().map(|v| v.account_id()),
            chain_genesis.clone(),
            runtime.clone(),
            network_adapter,
            client_config,
            adv,
        );

        PeerManagerActor::new(
            store.clone(),
            config,
            client_actor.recipient(),
            view_client_actor.recipient(),
            genesis_id,
        )
        .unwrap()
        .with_event_sink(send_events.sink())
    });

    peer_manager
}

#[derive(Debug, Clone)]
pub struct Ping {
    pub source: usize,
    pub nonce: u64,
}

#[derive(Debug, Clone)]
pub struct Pong {
    pub source: usize,
    pub nonce: u64,
}

// TODO: Deprecate this in favor of separate functions.
#[derive(Debug, Clone)]
pub enum Action {
    AddEdge {
        from: usize,
        to: usize,
        force: bool,
    },
    CheckRoutingTable(usize, Vec<(usize, Vec<usize>)>),
    CheckAccountId(usize, Vec<usize>),
    // Send ping from `source` with `nonce` to `target`
    PingTo {
        source: usize,
        target: usize,
        nonce: u64,
    },
    // Check for `source` received pings and pongs.
    CheckPingPong(usize, Vec<Ping>, Vec<Pong>),
    // Send stop signal to some node.
    Stop(usize),
    // Wait time in milliseconds
    Wait(Duration),
    #[allow(dead_code)]
    SetOptions {
        target: usize,
        max_num_peers: Option<u64>,
    },
}

pub struct RunningInfo {
    runner: Runner,
    nodes: Vec<Option<NodeHandle>>,
}

struct StateMachine {
    actions: Vec<ActionFn>,
}

async fn check_routing_table(
    info: &mut RunningInfo,
    u: usize,
    want: Vec<(usize, Vec<usize>)>,
) -> anyhow::Result<ControlFlow> {
    let want_rt: Vec<_> = want
        .into_iter()
        .map(|(target, routes)| {
            let peers =
                routes.into_iter().map(|hop| info.runner.test_config[hop].peer_id()).collect();
            (info.runner.test_config[target].peer_id(), peers)
        })
        .collect();
    let pm = info.get_node(u)?.addr.clone();
    let resp = pm.send(PeerManagerMessageRequest::FetchRoutingTable).await?;
    let rt = match resp {
        PeerManagerMessageResponse::FetchRoutingTable(rt) => rt,
        _ => bail!("bad response"),
    };
    if expected_routing_tables(&rt.next_hops, &want_rt) {
        return Ok(ControlFlow::Break(()));
    }
    Ok(ControlFlow::Continue(()))
}

async fn check_account_id(
    info: &mut RunningInfo,
    source: usize,
    known_validators: Vec<usize>,
) -> anyhow::Result<ControlFlow> {
    let mut expected_known = vec![];
    for u in known_validators.clone() {
        expected_known.push(info.runner.test_config[u].account_id.clone());
    }
    let pm = &info.get_node(source)?.addr;
    let rt = match pm.send(PeerManagerMessageRequest::FetchRoutingTable).await? {
        PeerManagerMessageResponse::FetchRoutingTable(rt) => rt,
        _ => bail!("bad response"),
    };
    for v in &expected_known {
        if !rt.account_peers.contains_key(v) {
            return Ok(ControlFlow::Continue(()));
        }
    }
    Ok(ControlFlow::Break(()))
}

async fn check_ping_pong(
    info: &mut RunningInfo,
    source: usize,
    want_pings: Vec<Ping>,
    want_pongs: Vec<Pong>,
) -> anyhow::Result<ControlFlow> {
    let want_pings: MultiSet<NetPing> = want_pings
        .iter()
        .map(|p| NetPing { nonce: p.nonce, source: info.runner.test_config[p.source].peer_id() })
        .collect();
    let want_pongs: MultiSet<NetPong> = want_pongs
        .iter()
        .map(|p| NetPong { nonce: p.nonce, source: info.runner.test_config[p.source].peer_id() })
        .collect();
    let node: &mut NodeHandle = info.nodes[source].as_mut().unwrap();

    loop {
        if !node.pings.is_subset(&want_pings) {
            bail!("got_pings = {:?}, want_pings = {want_pings:?}", node.pings);
        }
        if !node.pongs.is_subset(&want_pongs) {
            bail!("got_pongs = {:?}, want_pongs = {want_pongs:?}", node.pongs);
        }
        if node.pings == want_pings && node.pongs == want_pongs {
            return Ok(ControlFlow::Break(()));
        }
        node.consume_event().await;
    }
}

impl StateMachine {
    fn new() -> Self {
        Self { actions: vec![] }
    }

    pub fn push_action(&mut self, action: ActionFn) {
        self.actions.push(action);
    }

    pub fn push(&mut self, action: Action) {
        let num_prev_actions = self.actions.len();
        let action_clone = 0; // action.clone();
        match action {
            #[allow(unused_variables)]
            Action::SetOptions { target, max_num_peers } => {
                self.actions.push(Box::new(move |info:&mut RunningInfo| Box::pin(async move {
                    debug!(target: "network", num_prev_actions, action = ?action_clone, "runner.rs: Action");
                    info.get_node(target)?.addr.send(PeerManagerMessageRequest::SetAdvOptions(near_network::test_utils::SetAdvOptions {
                        set_max_peers: max_num_peers,
                    })).await?;
                    Ok(ControlFlow::Break(()))
                })));
            }
            Action::AddEdge { from, to, force } => {
                self.actions.push(Box::new(move |info: &mut RunningInfo| Box::pin(async move {
                    debug!(target: "network", num_prev_actions, action = ?action_clone, "runner.rs: Action");
                    let pm = info.get_node(from)?.addr.clone();
                    let peer_info = info.runner.test_config[to].peer_info();
                    let peer_id = peer_info.id.clone();
                    pm.send(PeerManagerMessageRequest::OutboundTcpConnect(
                        OutboundTcpConnect { peer_info },
                    )).await?;
                    if !force {
                        return Ok(ControlFlow::Break(()))
                    }
                    let res = pm.send(GetInfo{}).await?;
                    for peer in &res.connected_peers {
                        if peer.full_peer_info.peer_info.id==peer_id {
                            return Ok(ControlFlow::Break(()))
                        }
                    }
                    Ok(ControlFlow::Continue(()))
                })));
            }
            Action::CheckRoutingTable(u, expected) => {
                self.actions.push(Box::new(move |info| {
                    Box::pin(check_routing_table(info, u, expected.clone()))
                }));
            }
            Action::CheckAccountId(source, known_validators) => {
                self.actions.push(Box::new(move |info| {
                    Box::pin(check_account_id(info, source, known_validators.clone()))
                }));
            }
            Action::PingTo { source, nonce, target } => {
                self.actions.push(Box::new(move |info: &mut RunningInfo| Box::pin(async move {
                    debug!(target: "network", num_prev_actions, action = ?action_clone, "runner.rs: Action");
                    let target = info.runner.test_config[target].peer_id();
                    info.get_node(source)?.addr.send(PeerManagerMessageRequest::PingTo{
                        nonce, target,
                    }).await?;
                    Ok(ControlFlow::Break(()))
                })));
            }
            Action::Stop(source) => {
                self.actions.push(Box::new(move |info: &mut RunningInfo| Box::pin(async move {
                    debug!(target: "network", num_prev_actions, action = ?action_clone, "runner.rs: Action");
                    info.stop_node(source).await?;
                    Ok(ControlFlow::Break(()))
                })));
            }
            Action::Wait(t) => {
                self.actions.push(Box::new(move |_info: &mut RunningInfo| Box::pin(async move {
                    debug!(target: "network", num_prev_actions, action = ?action_clone, "runner.rs: Action");
                    tokio::time::sleep(t).await;
                    Ok(ControlFlow::Break(()))
                })));
            }
            Action::CheckPingPong(source, pings, pongs) => {
                self.actions.push(Box::new(move |info| {
                    Box::pin(check_ping_pong(info, source, pings.clone(), pongs.clone()))
                }));
            }
        }
    }
}

struct TestConfig {
    max_num_peers: u32,
    routed_message_ttl: u8,
    boot_nodes: Vec<usize>,
    blacklist: HashSet<Option<usize>>,
    whitelist: HashSet<usize>,
    outbound_disabled: bool,
    ban_window: Duration,
    ideal_connections: Option<(u32, u32)>,
    minimum_outbound_peers: Option<u32>,
    safe_set_size: Option<u32>,
    archive: bool,

    account_id: AccountId,
    port: u16,
}

impl TestConfig {
    fn new(id: usize) -> Self {
        Self {
            max_num_peers: 100,
            routed_message_ttl: ROUTED_MESSAGE_TTL,
            boot_nodes: vec![],
            blacklist: HashSet::new(),
            whitelist: HashSet::new(),
            outbound_disabled: true,
            ban_window: Duration::from_secs(1),
            ideal_connections: None,
            minimum_outbound_peers: None,
            safe_set_size: None,
            archive: false,

            account_id: format!("test{}", id).parse().unwrap(),
            port: open_port(),
        }
    }

    fn addr(&self) -> SocketAddr {
        let ip = Ipv4Addr::LOCALHOST;
        SocketAddr::V4(SocketAddrV4::new(ip, self.port))
    }

    fn peer_id(&self) -> PeerId {
        peer_id_from_seed(&self.account_id)
    }

    fn peer_info(&self) -> PeerInfo {
        PeerInfo::new(self.peer_id(), self.addr())
    }
}

pub struct Runner {
    test_config: Vec<TestConfig>,
    state_machine: StateMachine,
    validators: Vec<AccountId>,
    chain_genesis: ChainGenesis,
}

struct NodeHandle {
    addr: Addr<PeerManagerActor>,
    events: broadcast::Receiver<Event>,
    pings: MultiSet<NetPing>,
    pongs: MultiSet<NetPong>,
    send_stop: tokio::sync::oneshot::Sender<std::convert::Infallible>,
    handle: std::thread::JoinHandle<anyhow::Result<()>>,
}

impl NodeHandle {
    async fn stop(self) -> anyhow::Result<()> {
        let handle = self.handle;
        drop(self.send_stop);
        tokio::task::spawn_blocking(|| handle.join().map_err(|_| anyhow!("node panicked"))?)
            .await??;
        Ok(())
    }

    async fn consume_event(&mut self) {
        match self.events.recv().await {
            Event::Ping(ping) => self.pings.insert(ping),
            Event::Pong(pong) => self.pongs.insert(pong),
            _ => {}
        }
    }
}

impl Runner {
    pub fn new(num_nodes: usize, num_validators: usize) -> Self {
        let test_config: Vec<_> = (0..num_nodes).map(TestConfig::new).collect();
        let validators =
            test_config[0..num_validators].iter().map(|c| c.account_id.clone()).collect();
        Self {
            test_config,
            validators,
            state_machine: StateMachine::new(),
            chain_genesis: ChainGenesis::test(),
        }
    }

    /// Add node `v` to the blacklist of node `u`.
    /// If passed `Some(v)` it is created a blacklist entry like:
    ///
    ///     127.0.0.1:PORT_OF_NODE_V
    ///
    /// Use None (instead of Some(v)) if you want to add all other nodes to the blacklist.
    /// If passed None it is created a blacklist entry like:
    ///
    ///     127.0.0.1
    ///
    pub fn add_to_blacklist(mut self, u: usize, v: Option<usize>) -> Self {
        self.test_config[u].blacklist.insert(v);
        self
    }

    /// Add node `v` to the whitelist of node `u`.
    /// If passed `v` an entry of the following form is added to the whitelist:
    ///     PEER_ID_OF_NODE_V@127.0.0.1:PORT_OF_NODE_V
    pub fn add_to_whitelist(mut self, u: usize, v: usize) -> Self {
        self.test_config[u].whitelist.insert(v);
        self
    }

    /// Set node `u` as archival node.
    pub fn set_as_archival(mut self, u: usize) -> Self {
        self.test_config[u].archive = true;
        self
    }

    /// Specify boot nodes. By default there are no boot nodes.
    pub fn use_boot_nodes(mut self, boot_nodes: Vec<usize>) -> Self {
        self.apply_all(move |test_config| {
            test_config.boot_nodes = boot_nodes.clone();
        });
        self
    }

    pub fn ideal_connections(
        mut self,
        ideal_connections_lo: u32,
        ideal_connections_hi: u32,
    ) -> Self {
        self.apply_all(move |test_config| {
            test_config.ideal_connections = Some((ideal_connections_lo, ideal_connections_hi));
        });
        self
    }

    pub fn minimum_outbound_peers(mut self, minimum_outbound_peers: u32) -> Self {
        self.apply_all(move |test_config| {
            test_config.minimum_outbound_peers = Some(minimum_outbound_peers);
        });
        self
    }

    pub fn safe_set_size(mut self, safe_set_size: u32) -> Self {
        self.apply_all(move |test_config| {
            test_config.safe_set_size = Some(safe_set_size);
        });
        self
    }

    pub fn max_num_peers(mut self, max_num_peers: u32) -> Self {
        self.apply_all(move |test_config| {
            test_config.max_num_peers = max_num_peers;
        });
        self
    }

    /// Set ban window range.
    pub fn ban_window(mut self, ban_window: Duration) -> Self {
        self.apply_all(move |test_config| test_config.ban_window = ban_window);
        self
    }

    /// Set routed message ttl.
    pub fn routed_message_ttl(mut self, routed_message_ttl: u8) -> Self {
        self.apply_all(move |test_config| {
            test_config.routed_message_ttl = routed_message_ttl;
        });
        self
    }

    /// Allow message to connect among themselves without triggering new connections.
    pub fn enable_outbound(mut self) -> Self {
        self.apply_all(|test_config| {
            test_config.outbound_disabled = false;
        });
        self
    }

    /// Add an action to be executed by the Runner. Actions are executed sequentially.
    /// Each action is executed after the previous action succeed.
    pub fn push(&mut self, action: Action) {
        self.state_machine.push(action);
    }

    /// Add an action to be executed by the Runner. Actions are executed sequentially.
    /// Each action is executed after the previous action succeed.
    pub fn push_action(&mut self, action: ActionFn) {
        self.state_machine.push_action(action);
    }

    fn apply_all<F>(&mut self, mut apply: F)
    where
        F: FnMut(&mut TestConfig) -> (),
    {
        for test_config in self.test_config.iter_mut() {
            apply(test_config);
        }
    }

    async fn setup_node(&self, node_id: usize) -> anyhow::Result<NodeHandle> {
        let config = &self.test_config[node_id];

        let boot_nodes =
            config.boot_nodes.iter().map(|ix| self.test_config[*ix].peer_info()).collect();
        let blacklist: Blacklist = config
            .blacklist
            .iter()
            .map(|x| match x {
                Some(x) => BlacklistEntry::from_addr(self.test_config[*x].addr()),
                None => BlacklistEntry::from_ip(Ipv4Addr::LOCALHOST.into()),
            })
            .collect();
        let whitelist =
            config.whitelist.iter().map(|ix| self.test_config[*ix].peer_info()).collect();

        let mut network_config = NetworkConfig::from_seed(&config.account_id, config.port);
        network_config.ban_window = config.ban_window;
        network_config.max_num_peers = config.max_num_peers;
        network_config.ttl_account_id_router = Duration::from_secs(5);
        network_config.routed_message_ttl = config.routed_message_ttl;
        network_config.blacklist = blacklist;
        network_config.whitelist_nodes = whitelist;
        network_config.outbound_disabled = config.outbound_disabled;
        network_config.boot_nodes = boot_nodes;
        network_config.archive = config.archive;

        config.ideal_connections.map(|(lo, hi)| {
            network_config.ideal_connections_lo = lo;
            network_config.ideal_connections_hi = hi;
        });
        config.safe_set_size.map(|sss| {
            network_config.safe_set_size = sss;
        });
        config.minimum_outbound_peers.map(|mop| {
            network_config.minimum_outbound_peers = mop;
        });

        let (send_events, recv_events) = broadcast::unbounded_channel();
        let (send_pm, recv_pm) = tokio::sync::oneshot::channel();
        let (send_stop, recv_stop) = tokio::sync::oneshot::channel();
        let handle = std::thread::spawn({
            let account_id = config.account_id.clone();
            let validators = self.validators.clone();
            let chain_genesis = self.chain_genesis.clone();
            move || {
                actix::System::new().block_on(async move {
                    send_pm
                        .send(setup_network_node(
                            account_id,
                            validators,
                            chain_genesis,
                            network_config,
                            send_events,
                        ))
                        .map_err(|_| anyhow!("send failed"))?;
                    // recv_stop is expected to get closed.
                    recv_stop.await.unwrap_err();
                    Ok(())
                })
            }
        });
        let addr = recv_pm.await?;
        Ok(NodeHandle {
            addr,
            send_stop,
            handle,
            events: recv_events,
            pings: MultiSet::default(),
            pongs: MultiSet::default(),
        })
    }

    async fn build(self) -> anyhow::Result<RunningInfo> {
        let mut nodes = vec![];
        for node_id in 0..self.test_config.len() {
            nodes.push(Some(self.setup_node(node_id).await?));
        }
        Ok(RunningInfo { runner: self, nodes })
    }
}

/// Executes the test.
/// It will fail if it doesn't solve all actions.
/// start_test will block until test is complete.
pub fn start_test(runner: Runner) -> anyhow::Result<()> {
    init_test_logger();
    let r = tokio::runtime::Builder::new_current_thread().enable_all().build()?;
    r.block_on(async {
        let mut info = runner.build().await?;
        let actions = std::mem::take(&mut info.runner.state_machine.actions);
        let actions_count = actions.len();

        let timeout = Duration::from_secs(15);
        let step = Duration::from_millis(10);
        let start = tokio::time::Instant::now();
        for (i, a) in actions.into_iter().enumerate() {
            debug!("[starting action {i}]");
            loop {
                let done =
                    tokio::time::timeout_at(start + timeout, a(&mut info)).await.with_context(
                        || format!("timeout while executing action {i}/{actions_count}"),
                    )??;
                match done {
                    ControlFlow::Break(()) => break,
                    ControlFlow::Continue(()) => {}
                }
                tokio::time::sleep(step).await;
            }
        }
        // Stop the running nodes.
        for i in 0..info.nodes.len() {
            info.stop_node(i).await?;
        }
        Ok(())
    })
}

impl RunningInfo {
    fn get_node(&self, node_id: usize) -> anyhow::Result<&NodeHandle> {
        self.nodes[node_id].as_ref().ok_or(anyhow!("node is down"))
    }
    async fn stop_node(&mut self, node_id: usize) -> anyhow::Result<()> {
        if let Some(n) = self.nodes[node_id].take() {
            n.stop().await?;
        }
        Ok(())
    }

    async fn start_node(&mut self, node_id: usize) -> anyhow::Result<()> {
        self.stop_node(node_id).await?;
        self.nodes[node_id] = Some(self.runner.setup_node(node_id).await?);
        Ok(())
    }
    fn change_account_id(&mut self, node_id: usize, account_id: AccountId) {
        self.runner.test_config[node_id].account_id = account_id;
    }
}

pub fn assert_expected_peers(node_id: usize, peers: Vec<usize>) -> ActionFn {
    Box::new(move |info: &mut RunningInfo| {
        let peers = peers.clone();
        Box::pin(async move {
            let pm = &info.get_node(node_id)?.addr;
            let network_info = pm.send(GetInfo {}).await?;
            let got: HashSet<_> = network_info
                .connected_peers
                .into_iter()
                .map(|i| i.full_peer_info.peer_info.id)
                .collect();
            let want: HashSet<_> =
                peers.iter().map(|i| info.runner.test_config[*i].peer_id()).collect();
            if got != want {
                bail!("node {node_id} has peers {got:?}, want {want:?}");
            }
            return Ok(ControlFlow::Break(()));
        })
    })
}

/// Check that the number of connections of `node_id` is in the range:
/// [expected_connections_lo, expected_connections_hi]
/// Use None to denote semi-open interval
pub fn check_expected_connections(
    node_id: usize,
    expected_connections_lo: Option<usize>,
    expected_connections_hi: Option<usize>,
) -> ActionFn {
    Box::new(move |info: &mut RunningInfo| {
        Box::pin(async move {
            debug!(target: "network", node_id, expected_connections_lo, ?expected_connections_hi, "runner.rs: check_expected_connections");
            let pm = &info.get_node(node_id)?.addr;
            let res = pm.send(GetInfo {}).await?;
            if expected_connections_lo.map_or(false, |l| l > res.num_connected_peers) {
                return Ok(ControlFlow::Continue(()));
            }
            if expected_connections_hi.map_or(false, |h| h < res.num_connected_peers) {
                return Ok(ControlFlow::Continue(()));
            }
            Ok(ControlFlow::Break(()))
        })
    })
}

async fn check_direct_connection_inner(
    info: &mut RunningInfo,
    node_id: usize,
    target_id: usize,
) -> anyhow::Result<ControlFlow> {
    let target_peer_id = info.runner.test_config[target_id].peer_id();
    debug!(target: "network",  node_id, ?target_id, "runner.rs: check_direct_connection");
    let pm = &info.get_node(node_id)?.addr;
    let rt = match pm.send(PeerManagerMessageRequest::FetchRoutingTable).await? {
        PeerManagerMessageResponse::FetchRoutingTable(rt) => rt,
        _ => bail!("bad response"),
    };
    let routes = if let Some(routes) = rt.next_hops.get(&target_peer_id) {
        routes
    } else {
        debug!(target: "network", ?target_peer_id, node_id, target_id,
            "runner.rs: check_direct_connection NO ROUTES!",
        );
        return Ok(ControlFlow::Continue(()));
    };
    debug!(target: "network", ?target_peer_id, ?routes, node_id, target_id,
        "runner.rs: check_direct_connection",
    );
    if !routes.contains(&target_peer_id) {
        return Ok(ControlFlow::Continue(()));
    }
    Ok(ControlFlow::Break(()))
}

/// Check that `node_id` has a direct connection to `target_id`.
pub fn check_direct_connection(node_id: usize, target_id: usize) -> ActionFn {
    Box::new(move |info| Box::pin(check_direct_connection_inner(info, node_id, target_id)))
}

/// Restart a node that was already stopped.
pub fn restart(node_id: usize) -> ActionFn {
    Box::new(move |info: &mut RunningInfo| {
        Box::pin(async move {
            debug!(target: "network", ?node_id, "runner.rs: restart");
            info.start_node(node_id).await?;
            Ok(ControlFlow::Break(()))
        })
    })
}

async fn ban_peer_inner(
    info: &mut RunningInfo,
    target_peer: usize,
    banned_peer: usize,
) -> anyhow::Result<ControlFlow> {
    debug!(target: "network", target_peer, banned_peer, "runner.rs: ban_peer");
    let banned_peer_id = info.runner.test_config[banned_peer].peer_id();
    let pm = &info.get_node(target_peer)?.addr;
    pm.send(BanPeerSignal::new(banned_peer_id)).await?;
    Ok(ControlFlow::Break(()))
}

/// Ban peer `banned_peer` from perspective of `target_peer`.
pub fn ban_peer(target_peer: usize, banned_peer: usize) -> ActionFn {
    Box::new(move |info| Box::pin(ban_peer_inner(info, target_peer, banned_peer)))
}

/// Change account id from a stopped peer. Notice this will also change its peer id, since
/// peer_id is derived from account id with NetworkConfig::from_seed
pub fn change_account_id(node_id: usize, account_id: AccountId) -> ActionFn {
    Box::new(move |info: &mut RunningInfo| {
        let account_id = account_id.clone();
        Box::pin(async move {
            info.change_account_id(node_id, account_id);
            Ok(ControlFlow::Break(()))
        })
    })
}

/// Wait for predicate to return True.
#[allow(dead_code)]
pub fn wait_for<T>(predicate: T) -> ActionFn
where
    T: 'static + Fn() -> bool,
{
    let predicate = Arc::new(predicate);
    Box::new(move |_info: &mut RunningInfo| {
        let predicate = predicate.clone();
        Box::pin(async move {
            debug!(target: "network", "runner.rs: wait_for predicate");
            if predicate() {
                return Ok(ControlFlow::Break(()));
            }
            Ok(ControlFlow::Continue(()))
        })
    })
}<|MERGE_RESOLUTION|>--- conflicted
+++ resolved
@@ -1,13 +1,8 @@
 use crate::tests::network::multiset::MultiSet;
 use actix::{Actor, Addr, AsyncContext};
 use anyhow::{anyhow, bail, Context};
-<<<<<<< HEAD
-use near_chain::test_utils::KeyValueRuntime;
+use near_chain::test_utils::{KeyValueRuntime, ValidatorSchedule};
 use near_chain::{Chain, ChainGenesis};
-=======
-use near_chain::test_utils::{KeyValueRuntime, ValidatorSchedule};
-use near_chain::ChainGenesis;
->>>>>>> c1b047b8
 use near_chain_configs::ClientConfig;
 use near_client::{start_client, start_view_client};
 use near_crypto::KeyType;
@@ -54,14 +49,8 @@
 
     let num_validators = validators.len() as ValidatorId;
 
-<<<<<<< HEAD
-    let runtime =
-        Arc::new(KeyValueRuntime::new_with_validators(store.clone(), vec![validators], 1, 1, 5));
-
-=======
     let vs = ValidatorSchedule::new().block_producers_per_epoch(vec![validators]);
     let runtime = Arc::new(KeyValueRuntime::new_with_validators(store.clone(), vs, 5));
->>>>>>> c1b047b8
     let signer = Arc::new(InMemoryValidatorSigner::from_seed(
         account_id.clone(),
         KeyType::ED25519,
