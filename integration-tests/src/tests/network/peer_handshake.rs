use crate::tests::network::runner::*;
use near_network_primitives::time;
use std::sync::atomic::{AtomicBool, AtomicUsize, Ordering};
use std::sync::Arc;

use actix::actors::mocker::Mocker;
use actix::Actor;
use actix::System;
use futures::{future, FutureExt};
use near_primitives::block::GenesisId;

use near_actix_test_utils::run_actix;
use near_client::{ClientActor, ViewClientActor};
use near_logger_utils::init_test_logger;

use near_network::config;
use near_network::test_utils::{
    convert_boot_nodes, open_port, wait_or_timeout, GetInfo, StopSignal, WaitOrTimeoutActor,
};
use near_network::types::NetworkClientResponses;
use near_network::PeerManagerActor;
use near_network_primitives::types::NetworkViewClientResponses;

type ClientMock = Mocker<ClientActor>;
type ViewClientMock = Mocker<ViewClientActor>;

#[cfg(test)]
fn make_peer_manager(
    seed: &str,
    port: u16,
    boot_nodes: Vec<(&str, u16)>,
    peer_max_count: u32,
) -> PeerManagerActor {
<<<<<<< HEAD
=======
    let store = near_store::test_utils::create_test_node_storage();
>>>>>>> 27d74802
    let mut config = config::NetworkConfig::from_seed(seed, port);
    config.boot_nodes = convert_boot_nodes(boot_nodes);
    config.max_num_peers = peer_max_count;
    config.ideal_connections_hi = peer_max_count;
    config.ideal_connections_lo = peer_max_count;
    let client_addr = ClientMock::mock(Box::new(move |_msg, _ctx| {
        Box::new(Some(NetworkClientResponses::NoResponse))
    }))
    .start();
    let view_client_addr = ViewClientMock::mock(Box::new(|_msg, _ctx| {
        Box::new(Some(NetworkViewClientResponses::NoResponse))
    }))
    .start();

    PeerManagerActor::new(
        time::Clock::real(),
        near_store::db::TestDB::new(),
        config,
        client_addr.recipient(),
        view_client_addr.recipient(),
        GenesisId::default(),
    )
    .unwrap()
}

#[test]
fn peer_handshake() {
    init_test_logger();

    run_actix(async {
        let (port1, port2) = (open_port(), open_port());
        let pm1 = make_peer_manager("test1", port1, vec![("test2", port2)], 10).start();
        let _pm2 = make_peer_manager("test2", port2, vec![("test1", port1)], 10).start();
        wait_or_timeout(100, 2000, || async {
            let info = pm1.send(GetInfo {}).await.unwrap();
            if info.num_connected_peers == 1 {
                return ControlFlow::Break(());
            }
            ControlFlow::Continue(())
        })
        .await
        .unwrap();
        System::current().stop()
    });
}

#[test]
fn peers_connect_all() {
    init_test_logger();

    run_actix(async {
        let port = open_port();
        let _pm = make_peer_manager("test", port, vec![], 10).start();
        let mut peers = vec![];

        let num_peers = 5;
        for i in 0..num_peers {
            let pm =
                make_peer_manager(&format!("test{}", i), open_port(), vec![("test", port)], 10);
            peers.push(pm.start());
        }
        let flags = Arc::new(AtomicUsize::new(0));
        WaitOrTimeoutActor::new(
            Box::new(move |_| {
                for i in 0..num_peers {
                    let flags1 = flags.clone();
                    actix::spawn(peers[i].send(GetInfo {}).then(move |res| {
                        let info = res.unwrap();
                        if info.num_connected_peers > num_peers - 1
                            && (flags1.load(Ordering::Relaxed) >> i) % 2 == 0
                        {
                            flags1.fetch_add(1 << i, Ordering::Relaxed);
                        }
                        future::ready(())
                    }));
                }
                // Stop if all connected to all after exchanging peers.
                if flags.load(Ordering::Relaxed) == (1 << num_peers) - 1 {
                    System::current().stop();
                }
            }),
            100,
            10000,
        )
        .start();
    });
}

/// Check network is able to recover after node restart.
#[test]
fn peer_recover() {
    init_test_logger();

    run_actix(async {
        let port0 = open_port();
        let pm0 = Arc::new(make_peer_manager("test0", port0, vec![], 2).start());
        let _pm1 = make_peer_manager("test1", open_port(), vec![("test0", port0)], 1).start();

        let mut pm2 =
            Arc::new(make_peer_manager("test2", open_port(), vec![("test0", port0)], 1).start());

        let state = Arc::new(AtomicUsize::new(0));
        let flag = Arc::new(AtomicBool::new(false));

        WaitOrTimeoutActor::new(
            Box::new(move |_ctx| {
                if state.load(Ordering::Relaxed) == 0 {
                    // Wait a small timeout for connection to be active.
                    state.store(1, Ordering::Relaxed);
                } else if state.load(Ordering::Relaxed) == 1 {
                    // Stop node2.
                    let _ = pm2.do_send(StopSignal::default());
                    state.store(2, Ordering::Relaxed);
                } else if state.load(Ordering::Relaxed) == 2 {
                    // Wait until node0 removes node2 from active validators.
                    if !flag.load(Ordering::Relaxed) {
                        let flag1 = flag.clone();
                        actix::spawn(pm0.send(GetInfo {}).then(move |res| {
                            if let Ok(info) = res {
                                if info.connected_peers.len() == 1 {
                                    flag1.store(true, Ordering::Relaxed);
                                }
                            }
                            future::ready(())
                        }));
                    } else {
                        state.store(3, Ordering::Relaxed);
                    }
                } else if state.load(Ordering::Relaxed) == 3 {
                    // Start node2 from scratch again.
                    pm2 = Arc::new(
                        make_peer_manager("test2", open_port(), vec![("test0", port0)], 1).start(),
                    );

                    state.store(4, Ordering::Relaxed);
                } else if state.load(Ordering::Relaxed) == 4 {
                    // Wait until node2 is connected with node0
                    actix::spawn(pm2.send(GetInfo {}).then(|res| {
                        if let Ok(info) = res {
                            if info.connected_peers.len() == 1 {
                                System::current().stop();
                            }
                        }
                        future::ready(())
                    }));
                }
            }),
            100,
            10000,
        )
        .start();
    });
}

/// Create two nodes A and B and connect them.
/// Stop node B, change its identity (PeerId) and spawn it again.
/// B knows nothing about A (since store is wiped) and A knows old information from B.
/// A should learn new information from B and connect with it.
#[test]
fn check_connection_with_new_identity() -> anyhow::Result<()> {
    let mut runner = Runner::new(2, 2).enable_outbound();

    // This is needed, because even if outbound is enabled, there is no booting nodes,
    // so A and B doesn't know each other yet.
    runner.push(Action::AddEdge { from: 0, to: 1, force: true });

    runner.push(Action::CheckRoutingTable(0, vec![(1, vec![1])]));
    runner.push(Action::CheckRoutingTable(1, vec![(0, vec![0])]));

    runner.push(Action::Stop(1));
    runner.push_action(change_account_id(1, "far".parse().unwrap()));
    runner.push(Action::CheckRoutingTable(0, vec![]));
    runner.push_action(restart(1));

    runner.push(Action::CheckRoutingTable(0, vec![(1, vec![1])]));
    runner.push(Action::CheckRoutingTable(1, vec![(0, vec![0])]));

    runner.push(Action::Wait(time::Duration::milliseconds(2000)));

    // Check the no node tried to connect to itself in this process.
    #[cfg(feature = "test_features")]
    runner.push_action(wait_for(|| near_network::RECEIVED_INFO_ABOUT_ITSELF.get() == 0));

    start_test(runner)
}<|MERGE_RESOLUTION|>--- conflicted
+++ resolved
@@ -31,10 +31,6 @@
     boot_nodes: Vec<(&str, u16)>,
     peer_max_count: u32,
 ) -> PeerManagerActor {
-<<<<<<< HEAD
-=======
-    let store = near_store::test_utils::create_test_node_storage();
->>>>>>> 27d74802
     let mut config = config::NetworkConfig::from_seed(seed, port);
     config.boot_nodes = convert_boot_nodes(boot_nodes);
     config.max_num_peers = peer_max_count;
