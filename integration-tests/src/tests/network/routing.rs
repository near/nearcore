use crate::tests::network::runner::*;
use near_network::time;

#[test]
fn from_boot_nodes() -> anyhow::Result<()> {
    let mut runner = Runner::new(2, 1).use_boot_nodes(vec![0]).enable_outbound();

    runner.push(Action::CheckRoutingTable(0, vec![(1, vec![1])]));
    runner.push(Action::CheckRoutingTable(1, vec![(0, vec![0])]));

    start_test(runner)
}

#[test]
fn account_propagation() -> anyhow::Result<()> {
    let mut runner = Runner::new(3, 2);

    runner.push(Action::AddEdge { from: 0, to: 1, force: true });
    runner.push(Action::CheckAccountId(1, vec![0, 1]));
    runner.push(Action::AddEdge { from: 0, to: 2, force: true });
    runner.push(Action::CheckAccountId(2, vec![0, 1]));

    start_test(runner)
}

#[test]
<<<<<<< HEAD
fn simple_remove() -> anyhow::Result<()> {
    let mut runner = Runner::new(3, 3);
=======
fn ping_simple() -> anyhow::Result<()> {
    let mut runner = Runner::new(2, 2);

    runner.push(Action::AddEdge { from: 0, to: 1, force: true });
    runner.push(Action::CheckRoutingTable(0, vec![(1, vec![1])]));
    runner.push(Action::PingTo { source: 0, nonce: 0, target: 1 });
    runner.push(Action::CheckPingPong(1, vec![Ping { nonce: 0, source: 0 }], vec![]));
    runner.push(Action::CheckPingPong(0, vec![], vec![Pong { nonce: 0, source: 1 }]));

    start_test(runner)
}

#[test]
/// Crate 3 nodes connected in a line and try to use Ping.
fn ping_jump() -> anyhow::Result<()> {
    let mut runner = Runner::new(3, 2);

    // Add edges
    runner.push(Action::AddEdge { from: 0, to: 1, force: true });
    runner.push(Action::AddEdge { from: 1, to: 2, force: true });
    // Check routing tables and wait for `PeerManager` to update it's routing table
    runner.push(Action::CheckRoutingTable(0, vec![(1, vec![1]), (2, vec![1])]));
    runner.push(Action::CheckRoutingTable(1, vec![(0, vec![0]), (2, vec![2])]));
    runner.push(Action::CheckRoutingTable(2, vec![(0, vec![1]), (1, vec![1])]));

    // Try Pinging from node 0 to 2
    runner.push(Action::PingTo { source: 0, nonce: 0, target: 2 });
    // Check whenever Node 2 got message from 0
    runner.push(Action::CheckPingPong(2, vec![Ping { nonce: 0, source: 0 }], vec![]));
    // Check whenever Node 0 got reply from 2.
    runner.push(Action::CheckPingPong(0, vec![], vec![Pong { nonce: 0, source: 2 }]));

    start_test(runner)
}

/// Test routed messages are not dropped if have enough TTL.
/// Spawn three nodes and connect them in a line:
///
/// 0 ---- 1 ---- 2
///
/// Set routed message ttl to 2, so routed message can't pass through more than 2 edges.
/// Send Ping from 0 to 2. It should arrive since there are only 2 edges from 0 to 2.
/// Check Ping arrive at node 2 and later Pong arrive at node 0.
#[test]
fn test_dont_drop_after_ttl() -> anyhow::Result<()> {
    let mut runner = Runner::new(3, 1).routed_message_ttl(2);

    runner.push(Action::AddEdge { from: 0, to: 1, force: true });
    runner.push(Action::AddEdge { from: 1, to: 2, force: true });
    runner.push(Action::CheckRoutingTable(0, vec![(1, vec![1]), (2, vec![1])]));
    runner.push(Action::CheckRoutingTable(1, vec![(0, vec![0]), (2, vec![2])]));
    runner.push(Action::PingTo { source: 0, nonce: 0, target: 2 });
    runner.push(Action::CheckPingPong(2, vec![Ping { nonce: 0, source: 0 }], vec![]));
    runner.push(Action::CheckPingPong(0, vec![], vec![Pong { nonce: 0, source: 2 }]));

    start_test(runner)
}

/// Test routed messages are dropped if don't have enough TTL.
/// Spawn three nodes and connect them in a line:
///
/// 0 ---- 1 ---- 2
///
/// Set routed message ttl to 1, so routed message can't pass through more than 1 edges.
/// Send Ping from 0 to 2. It should not arrive since there are 2 edges from 0 to 2.
/// Check none of Ping and Pong arrived.
#[test]
fn test_drop_after_ttl() -> anyhow::Result<()> {
    let mut runner = Runner::new(3, 1).routed_message_ttl(1);
>>>>>>> b60fb4e7

    runner.push(Action::AddEdge { from: 0, to: 1, force: true });
    runner.push(Action::AddEdge { from: 1, to: 2, force: true });
    runner.push(Action::CheckRoutingTable(0, vec![(1, vec![1]), (2, vec![1])]));
<<<<<<< HEAD
    runner.push(Action::CheckRoutingTable(2, vec![(1, vec![1]), (0, vec![1])]));
    runner.push(Action::Stop(1));
    runner.push(Action::CheckRoutingTable(0, vec![]));
    runner.push(Action::CheckRoutingTable(2, vec![]));
=======
    runner.push(Action::PingTo { source: 0, nonce: 0, target: 2 });
    runner.push(Action::Wait(time::Duration::milliseconds(100)));
    runner.push(Action::CheckPingPong(2, vec![], vec![]));
    runner.push(Action::CheckPingPong(0, vec![], vec![]));
>>>>>>> b60fb4e7

    start_test(runner)
}

#[test]
fn blacklist_01() -> anyhow::Result<()> {
    let mut runner = Runner::new(2, 2).add_to_blacklist(0, Some(1)).use_boot_nodes(vec![0]);

    runner.push(Action::Wait(time::Duration::milliseconds(100)));
    runner.push(Action::CheckRoutingTable(1, vec![]));
    runner.push(Action::CheckRoutingTable(0, vec![]));

    start_test(runner)
}

#[test]
fn blacklist_10() -> anyhow::Result<()> {
    let mut runner = Runner::new(2, 2).add_to_blacklist(1, Some(0)).use_boot_nodes(vec![0]);

    runner.push(Action::Wait(time::Duration::milliseconds(100)));
    runner.push(Action::CheckRoutingTable(1, vec![]));
    runner.push(Action::CheckRoutingTable(0, vec![]));

    start_test(runner)
}

#[test]
fn blacklist_all() -> anyhow::Result<()> {
    let mut runner = Runner::new(2, 2).add_to_blacklist(0, None).use_boot_nodes(vec![0]);

    runner.push(Action::Wait(time::Duration::milliseconds(100)));
    runner.push(Action::CheckRoutingTable(1, vec![]));
    runner.push(Action::CheckRoutingTable(0, vec![]));

    start_test(runner)
}

/// Spawn 4 nodes with max peers required equal 2. Connect first three peers in a triangle.
/// Try to connect peer3 to peer0 and see it fail since first three peer are at max capacity.
#[test]
fn max_num_peers_limit() -> anyhow::Result<()> {
    let mut runner = Runner::new(4, 4).max_num_peers(2).ideal_connections(2, 2).enable_outbound();

    runner.push(Action::AddEdge { from: 0, to: 1, force: true });
    runner.push(Action::AddEdge { from: 1, to: 2, force: true });
    runner.push(Action::CheckRoutingTable(0, vec![(1, vec![1]), (2, vec![2])]));
    runner.push(Action::CheckRoutingTable(1, vec![(0, vec![0]), (2, vec![2])]));
    runner.push(Action::CheckRoutingTable(2, vec![(1, vec![1]), (0, vec![0])]));
    runner.push(Action::AddEdge { from: 3, to: 0, force: false });
    runner.push(Action::Wait(time::Duration::milliseconds(100)));
    runner.push(Action::CheckRoutingTable(0, vec![(1, vec![1]), (2, vec![2])]));
    runner.push(Action::CheckRoutingTable(1, vec![(0, vec![0]), (2, vec![2])]));
    runner.push(Action::CheckRoutingTable(2, vec![(1, vec![1]), (0, vec![0])]));
    runner.push(Action::CheckRoutingTable(3, vec![]));

    start_test(runner)
}

/// Check that two archival nodes keep connected after network rebalance. Nodes 0 and 1 are archival nodes, others aren't.
/// Initially connect 2, 3, 4 to 0. Then connect 1 to 0, this connection should persist, even after other nodes tries
/// to connect to node 0 again.
///
/// Do four rounds where 2, 3, 4 tries to connect to 0 and check that connection between 0 and 1 was never dropped.
#[test]
// TODO(#5389) fix this test, ignoring for now to unlock merging
fn archival_node() -> anyhow::Result<()> {
    let mut runner = Runner::new(5, 5)
        .max_num_peers(3)
        .ideal_connections(2, 2)
        .safe_set_size(1)
        .minimum_outbound_peers(0)
        .set_as_archival(0)
        .set_as_archival(1);

    runner.push(Action::AddEdge { from: 2, to: 0, force: true });
    runner.push(Action::Wait(time::Duration::milliseconds(50)));
    runner.push(Action::AddEdge { from: 3, to: 0, force: true });
    runner.push(Action::Wait(time::Duration::milliseconds(50)));
    runner.push(Action::AddEdge { from: 4, to: 0, force: true });
    runner.push(Action::Wait(time::Duration::milliseconds(50)));
    runner.push_action(check_expected_connections(0, Some(2), Some(2)));

    runner.push(Action::AddEdge { from: 1, to: 0, force: true });
    runner.push(Action::Wait(time::Duration::milliseconds(50)));
    runner.push_action(check_expected_connections(0, Some(2), Some(2)));
    runner.push_action(check_direct_connection(0, 1));

    for _step in 0..4 {
        runner.push(Action::AddEdge { from: 2, to: 0, force: true });
        runner.push(Action::Wait(time::Duration::milliseconds(50)));
        runner.push(Action::AddEdge { from: 3, to: 0, force: true });
        runner.push(Action::Wait(time::Duration::milliseconds(50)));
        runner.push(Action::AddEdge { from: 4, to: 0, force: true });
        runner.push(Action::Wait(time::Duration::milliseconds(50)));
        runner.push_action(check_expected_connections(0, Some(2), Some(2)));
        runner.push_action(check_direct_connection(0, 1));
    }

    start_test(runner)
}<|MERGE_RESOLUTION|>--- conflicted
+++ resolved
@@ -19,100 +19,6 @@
     runner.push(Action::CheckAccountId(1, vec![0, 1]));
     runner.push(Action::AddEdge { from: 0, to: 2, force: true });
     runner.push(Action::CheckAccountId(2, vec![0, 1]));
-
-    start_test(runner)
-}
-
-#[test]
-<<<<<<< HEAD
-fn simple_remove() -> anyhow::Result<()> {
-    let mut runner = Runner::new(3, 3);
-=======
-fn ping_simple() -> anyhow::Result<()> {
-    let mut runner = Runner::new(2, 2);
-
-    runner.push(Action::AddEdge { from: 0, to: 1, force: true });
-    runner.push(Action::CheckRoutingTable(0, vec![(1, vec![1])]));
-    runner.push(Action::PingTo { source: 0, nonce: 0, target: 1 });
-    runner.push(Action::CheckPingPong(1, vec![Ping { nonce: 0, source: 0 }], vec![]));
-    runner.push(Action::CheckPingPong(0, vec![], vec![Pong { nonce: 0, source: 1 }]));
-
-    start_test(runner)
-}
-
-#[test]
-/// Crate 3 nodes connected in a line and try to use Ping.
-fn ping_jump() -> anyhow::Result<()> {
-    let mut runner = Runner::new(3, 2);
-
-    // Add edges
-    runner.push(Action::AddEdge { from: 0, to: 1, force: true });
-    runner.push(Action::AddEdge { from: 1, to: 2, force: true });
-    // Check routing tables and wait for `PeerManager` to update it's routing table
-    runner.push(Action::CheckRoutingTable(0, vec![(1, vec![1]), (2, vec![1])]));
-    runner.push(Action::CheckRoutingTable(1, vec![(0, vec![0]), (2, vec![2])]));
-    runner.push(Action::CheckRoutingTable(2, vec![(0, vec![1]), (1, vec![1])]));
-
-    // Try Pinging from node 0 to 2
-    runner.push(Action::PingTo { source: 0, nonce: 0, target: 2 });
-    // Check whenever Node 2 got message from 0
-    runner.push(Action::CheckPingPong(2, vec![Ping { nonce: 0, source: 0 }], vec![]));
-    // Check whenever Node 0 got reply from 2.
-    runner.push(Action::CheckPingPong(0, vec![], vec![Pong { nonce: 0, source: 2 }]));
-
-    start_test(runner)
-}
-
-/// Test routed messages are not dropped if have enough TTL.
-/// Spawn three nodes and connect them in a line:
-///
-/// 0 ---- 1 ---- 2
-///
-/// Set routed message ttl to 2, so routed message can't pass through more than 2 edges.
-/// Send Ping from 0 to 2. It should arrive since there are only 2 edges from 0 to 2.
-/// Check Ping arrive at node 2 and later Pong arrive at node 0.
-#[test]
-fn test_dont_drop_after_ttl() -> anyhow::Result<()> {
-    let mut runner = Runner::new(3, 1).routed_message_ttl(2);
-
-    runner.push(Action::AddEdge { from: 0, to: 1, force: true });
-    runner.push(Action::AddEdge { from: 1, to: 2, force: true });
-    runner.push(Action::CheckRoutingTable(0, vec![(1, vec![1]), (2, vec![1])]));
-    runner.push(Action::CheckRoutingTable(1, vec![(0, vec![0]), (2, vec![2])]));
-    runner.push(Action::PingTo { source: 0, nonce: 0, target: 2 });
-    runner.push(Action::CheckPingPong(2, vec![Ping { nonce: 0, source: 0 }], vec![]));
-    runner.push(Action::CheckPingPong(0, vec![], vec![Pong { nonce: 0, source: 2 }]));
-
-    start_test(runner)
-}
-
-/// Test routed messages are dropped if don't have enough TTL.
-/// Spawn three nodes and connect them in a line:
-///
-/// 0 ---- 1 ---- 2
-///
-/// Set routed message ttl to 1, so routed message can't pass through more than 1 edges.
-/// Send Ping from 0 to 2. It should not arrive since there are 2 edges from 0 to 2.
-/// Check none of Ping and Pong arrived.
-#[test]
-fn test_drop_after_ttl() -> anyhow::Result<()> {
-    let mut runner = Runner::new(3, 1).routed_message_ttl(1);
->>>>>>> b60fb4e7
-
-    runner.push(Action::AddEdge { from: 0, to: 1, force: true });
-    runner.push(Action::AddEdge { from: 1, to: 2, force: true });
-    runner.push(Action::CheckRoutingTable(0, vec![(1, vec![1]), (2, vec![1])]));
-<<<<<<< HEAD
-    runner.push(Action::CheckRoutingTable(2, vec![(1, vec![1]), (0, vec![1])]));
-    runner.push(Action::Stop(1));
-    runner.push(Action::CheckRoutingTable(0, vec![]));
-    runner.push(Action::CheckRoutingTable(2, vec![]));
-=======
-    runner.push(Action::PingTo { source: 0, nonce: 0, target: 2 });
-    runner.push(Action::Wait(time::Duration::milliseconds(100)));
-    runner.push(Action::CheckPingPong(2, vec![], vec![]));
-    runner.push(Action::CheckPingPong(0, vec![], vec![]));
->>>>>>> b60fb4e7
 
     start_test(runner)
 }
