--- conflicted
+++ resolved
@@ -146,13 +146,8 @@
     assert_eq!(
         result.values,
         [
-<<<<<<< HEAD
-            StateItem { key: "dGVzdDEyMw==".to_string(), value: "MTIz".to_string(), proof: None },
-            StateItem { key: "dGVzdDMyMQ==".to_string(), value: "MzIx".to_string(), proof: None }
-=======
             StateItem { key: b"test123".to_vec(), value: b"123".to_vec(), proof: vec![] },
             StateItem { key: b"test321".to_vec(), value: b"321".to_vec(), proof: vec![] }
->>>>>>> eecf764a
         ]
     );
     let result = trie_viewer.view_state(&state_update, &alice_account(), b"xyz").unwrap();
@@ -160,11 +155,7 @@
     let result = trie_viewer.view_state(&state_update, &alice_account(), b"test123").unwrap();
     assert_eq!(
         result.values,
-<<<<<<< HEAD
-        [StateItem { key: "dGVzdDEyMw==".to_string(), value: "MTIz".to_string(), proof: None }]
-=======
         [StateItem { key: b"test123".to_vec(), value: b"123".to_vec(), proof: vec![] }]
->>>>>>> eecf764a
     );
 
     assert_eq!(result.proof, Some((true, Some(vec![
