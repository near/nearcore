use crate::node::{Node, RuntimeNode};
use near_primitives::errors::{ActionError, ActionErrorKind, ContractCallError};
use near_primitives::views::FinalExecutionStatus;
use std::mem::size_of;

use assert_matches::assert_matches;

/// Initial balance used in tests.
pub const TESTING_INIT_BALANCE: u128 = 1_000_000_000 * NEAR_BASE;

/// One NEAR, divisible by 10^24.
pub const NEAR_BASE: u128 = 1_000_000_000_000_000_000_000_000;

/// Max prepaid amount of gas.
const MAX_GAS: u64 = 300_000_000_000_000;

fn setup_test_contract(wasm_binary: &[u8]) -> RuntimeNode {
    let node = RuntimeNode::new(&"alice.near".parse().unwrap());
    let account_id = node.account_id().unwrap();
    let node_user = node.user();
    let transaction_result = node_user
        .create_account(
            account_id,
            "test_contract".parse().unwrap(),
            node.signer().public_key(),
            TESTING_INIT_BALANCE / 2,
        )
        .unwrap();
    assert_eq!(transaction_result.status, FinalExecutionStatus::SuccessValue(Vec::new()));
    assert_eq!(transaction_result.receipts_outcome.len(), 2);

    let transaction_result =
        node_user.deploy_contract("test_contract".parse().unwrap(), wasm_binary.to_vec()).unwrap();
    assert_eq!(transaction_result.status, FinalExecutionStatus::SuccessValue(Vec::new()));
    assert_eq!(transaction_result.receipts_outcome.len(), 1);

    node
}

#[test]
fn test_evil_deep_trie() {
    let node = setup_test_contract(near_test_contracts::rs_contract());
    for i in 0..50 {
        println!("insertStrings #{}", i);
        let from = i * 10 as u64;
        let to = (i + 1) * 10 as u64;
        let mut input_data = [0u8; 2 * size_of::<u64>()];
        input_data[..size_of::<u64>()].copy_from_slice(&from.to_le_bytes());
        input_data[size_of::<u64>()..].copy_from_slice(&to.to_le_bytes());
        let res = node
            .user()
            .function_call(
                "alice.near".parse().unwrap(),
                "test_contract".parse().unwrap(),
                "insert_strings",
                input_data.to_vec(),
                MAX_GAS,
                0,
            )
            .unwrap();
        println!("Gas burnt: {}", res.receipts_outcome[0].outcome.gas_burnt);
<<<<<<< HEAD
        assert_eq!(res.status, FinalExecutionStatus::SuccessValue(to_base64(&[])), "{:?}", res);
    }
    for i in (0..50).rev() {
=======
        assert_eq!(res.status, FinalExecutionStatus::SuccessValue(Vec::new()), "{:?}", res);
    });
    (0..50).rev().for_each(|i| {
>>>>>>> 8e9be9ff
        println!("deleteStrings #{}", i);
        let from = i * 10 as u64;
        let to = (i + 1) * 10 as u64;
        let mut input_data = [0u8; 2 * size_of::<u64>()];
        input_data[..size_of::<u64>()].copy_from_slice(&from.to_le_bytes());
        input_data[size_of::<u64>()..].copy_from_slice(&to.to_le_bytes());
        let res = node
            .user()
            .function_call(
                "alice.near".parse().unwrap(),
                "test_contract".parse().unwrap(),
                "delete_strings",
                input_data.to_vec(),
                MAX_GAS,
                0,
            )
            .unwrap();
        println!("Gas burnt: {}", res.receipts_outcome[0].outcome.gas_burnt);
<<<<<<< HEAD
        assert_eq!(res.status, FinalExecutionStatus::SuccessValue(to_base64(&[])), "{:?}", res);
    }
=======
        assert_eq!(res.status, FinalExecutionStatus::SuccessValue(Vec::new()), "{:?}", res);
    });
>>>>>>> 8e9be9ff
}

#[test]
fn test_evil_deep_recursion() {
    let node = setup_test_contract(near_test_contracts::rs_contract());
    for n in [100u64, 1000, 10000, 100000, 1000000] {
        println!("{}", n);
        let n_bytes = n.to_le_bytes().to_vec();
        let res = node
            .user()
            .function_call(
                "alice.near".parse().unwrap(),
                "test_contract".parse().unwrap(),
                "recurse",
                n_bytes.clone(),
                MAX_GAS,
                0,
            )
            .unwrap();
        if n <= 1000 {
            assert_eq!(res.status, FinalExecutionStatus::SuccessValue(n_bytes), "{:?}", res);
        } else {
            assert_matches!(res.status, FinalExecutionStatus::Failure(_), "{:?}", res);
        }
    }
}

#[test]
fn test_evil_abort() {
    let node = setup_test_contract(near_test_contracts::rs_contract());
    let res = node
        .user()
        .function_call(
            "alice.near".parse().unwrap(),
            "test_contract".parse().unwrap(),
            "abort_with_zero",
            vec![],
            MAX_GAS,
            0,
        )
        .unwrap();
    assert_eq!(
        res.status,
        FinalExecutionStatus::Failure(
            ActionError {
                index: Some(0),
                kind: ActionErrorKind::FunctionCallError(
                    ContractCallError::ExecutionError {
                        msg: "String encoding is bad UTF-16 sequence.".to_string()
                    }
                    .into()
                )
            }
            .into()
        ),
        "{:?}",
        res
    );
}<|MERGE_RESOLUTION|>--- conflicted
+++ resolved
@@ -59,15 +59,9 @@
             )
             .unwrap();
         println!("Gas burnt: {}", res.receipts_outcome[0].outcome.gas_burnt);
-<<<<<<< HEAD
-        assert_eq!(res.status, FinalExecutionStatus::SuccessValue(to_base64(&[])), "{:?}", res);
+        assert_eq!(res.status, FinalExecutionStatus::SuccessValue(Vec::new()), "{:?}", res);
     }
     for i in (0..50).rev() {
-=======
-        assert_eq!(res.status, FinalExecutionStatus::SuccessValue(Vec::new()), "{:?}", res);
-    });
-    (0..50).rev().for_each(|i| {
->>>>>>> 8e9be9ff
         println!("deleteStrings #{}", i);
         let from = i * 10 as u64;
         let to = (i + 1) * 10 as u64;
@@ -86,13 +80,8 @@
             )
             .unwrap();
         println!("Gas burnt: {}", res.receipts_outcome[0].outcome.gas_burnt);
-<<<<<<< HEAD
-        assert_eq!(res.status, FinalExecutionStatus::SuccessValue(to_base64(&[])), "{:?}", res);
+        assert_eq!(res.status, FinalExecutionStatus::SuccessValue(Vec::new()), "{:?}", res);
     }
-=======
-        assert_eq!(res.status, FinalExecutionStatus::SuccessValue(Vec::new()), "{:?}", res);
-    });
->>>>>>> 8e9be9ff
 }
 
 #[test]
