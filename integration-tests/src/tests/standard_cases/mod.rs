use std::sync::Arc;

mod rpc;
mod runtime;

use assert_matches::assert_matches;
use borsh::BorshSerialize;
use near_crypto::{InMemorySigner, KeyType};
use near_jsonrpc_primitives::errors::ServerError;
use near_primitives::account::{AccessKey, AccessKeyPermission, FunctionCallPermission};
use near_primitives::errors::{
    ActionError, ActionErrorKind, ContractCallError, InvalidAccessKeyError, InvalidTxError,
    TxExecutionError,
};
use near_primitives::hash::{hash, CryptoHash};
use near_primitives::serialize::to_base64;
use near_primitives::types::{AccountId, Balance, TrieNodesCount};
use near_primitives::views::{
    AccessKeyView, AccountView, ExecutionMetadataView, FinalExecutionOutcomeView,
    FinalExecutionStatus,
};
use near_vm_errors::MethodResolveError;
use nearcore::config::{NEAR_BASE, TESTING_INIT_BALANCE, TESTING_INIT_STAKE};

use crate::node::Node;
use crate::user::User;
use near_primitives::receipt::{ActionReceipt, Receipt, ReceiptEnum};
use near_primitives::runtime::config::RuntimeConfig;
<<<<<<< HEAD
use near_primitives::transaction::{Action, FunctionCallAction};
=======
use near_primitives::test_utils;
use near_primitives::transaction::{Action, DeployContractAction, FunctionCallAction};
>>>>>>> 97a8d3c1
use testlib::fees_utils::FeeHelper;
use testlib::runtime_utils;
use testlib::runtime_utils::{
    alice_account, bob_account, eve_dot_alice_account, x_dot_y_dot_alice_account,
};

/// The amount to send with function call.
const FUNCTION_CALL_AMOUNT: Balance = TESTING_INIT_BALANCE / 10;

fn fee_helper(node: &impl Node) -> FeeHelper {
    FeeHelper::new(RuntimeConfig::test().transaction_costs, node.genesis().config.min_gas_price)
}

/// Adds given access key to the given account_id using signer2.
fn add_access_key(
    node: &impl Node,
    node_user: &dyn User,
    access_key: &AccessKey,
    signer2: &InMemorySigner,
) -> FinalExecutionOutcomeView {
    let root = node_user.get_state_root();
    let account_id = &node.account_id().unwrap();
    let transaction_result = node_user
        .add_key(account_id.clone(), signer2.public_key.clone(), access_key.clone())
        .unwrap();
    assert_eq!(transaction_result.status, FinalExecutionStatus::SuccessValue(String::new()));
    assert_eq!(transaction_result.receipts_outcome.len(), 1);
    let new_root = node_user.get_state_root();
    assert_ne!(root, new_root);
    transaction_result
}

pub fn test_smart_contract_simple(node: impl Node) {
    let node_user = node.user();
    let root = node_user.get_state_root();
    let transaction_result = node_user
        .function_call(alice_account(), bob_account(), "run_test", vec![], 10u64.pow(14), 0)
        .unwrap();
    assert_eq!(
        transaction_result.status,
        FinalExecutionStatus::SuccessValue(to_base64(&10i32.to_le_bytes()))
    );
    assert_eq!(transaction_result.receipts_outcome.len(), 2);
    let new_root = node_user.get_state_root();
    assert_ne!(root, new_root);
}

pub fn test_smart_contract_panic(node: impl Node) {
    let node_user = node.user();
    let transaction_result = node_user
        .function_call(
            alice_account(),
            alice_account(),
            "panic_with_message",
            vec![],
            10u64.pow(14),
            0,
        )
        .unwrap();
    assert_eq!(
        transaction_result.status,
        FinalExecutionStatus::Failure(
            ActionError {
                index: Some(0),
                kind: ActionErrorKind::FunctionCallError(
                    ContractCallError::ExecutionError {
                        msg: "Smart contract panicked: WAT?".to_string()
                    }
                    .into()
                )
            }
            .into()
        )
    );
    assert_eq!(transaction_result.receipts_outcome.len(), 2);
}

pub fn test_smart_contract_self_call(node: impl Node) {
    let account_id = &node.account_id().unwrap();
    let node_user = node.user();
    let root = node_user.get_state_root();
    let transaction_result = node_user
        .function_call(account_id.clone(), account_id.clone(), "run_test", vec![], 10u64.pow(14), 0)
        .unwrap();
    assert_eq!(
        transaction_result.status,
        FinalExecutionStatus::SuccessValue(to_base64(&10i32.to_le_bytes()))
    );
    assert_eq!(transaction_result.receipts_outcome.len(), 2);
    let new_root = node_user.get_state_root();
    assert_ne!(root, new_root);
}

pub fn test_smart_contract_bad_method_name(node: impl Node) {
    let account_id = &node.account_id().unwrap();
    let node_user = node.user();
    let root = node_user.get_state_root();
    let transaction_result = node_user
        .function_call(account_id.clone(), bob_account(), "_run_test", vec![], 10u64.pow(14), 0)
        .unwrap();
    assert_eq!(
        transaction_result.status,
        FinalExecutionStatus::Failure(
            ActionError {
                index: Some(0),
                kind: ActionErrorKind::FunctionCallError(
                    ContractCallError::MethodResolveError(MethodResolveError::MethodNotFound)
                        .into()
                )
            }
            .into()
        )
    );
    assert_eq!(transaction_result.receipts_outcome.len(), 2);
    let new_root = node_user.get_state_root();
    assert_ne!(root, new_root);
}

pub fn test_smart_contract_empty_method_name_with_no_tokens(node: impl Node) {
    let account_id = &node.account_id().unwrap();
    let node_user = node.user();
    let root = node_user.get_state_root();
    let transaction_result = node_user
        .function_call(account_id.clone(), bob_account(), "", vec![], 10u64.pow(14), 0)
        .unwrap();
    assert_eq!(
        transaction_result.status,
        FinalExecutionStatus::Failure(
            ActionError {
                index: Some(0),
                kind: ActionErrorKind::FunctionCallError(
                    ContractCallError::MethodResolveError(MethodResolveError::MethodEmptyName)
                        .into()
                )
            }
            .into()
        )
    );
    assert_eq!(transaction_result.receipts_outcome.len(), 2);
    let new_root = node_user.get_state_root();
    assert_ne!(root, new_root);
}

pub fn test_smart_contract_empty_method_name_with_tokens(node: impl Node) {
    let account_id = &node.account_id().unwrap();
    let node_user = node.user();
    let root = node_user.get_state_root();
    let transaction_result = node_user
        .function_call(account_id.clone(), bob_account(), "", vec![], 10u64.pow(14), 10)
        .unwrap();
    assert_eq!(
        transaction_result.status,
        FinalExecutionStatus::Failure(
            ActionError {
                index: Some(0),
                kind: ActionErrorKind::FunctionCallError(
                    ContractCallError::MethodResolveError(MethodResolveError::MethodEmptyName)
                        .into()
                )
            }
            .into()
        )
    );
    assert_eq!(transaction_result.receipts_outcome.len(), 3);
    let new_root = node_user.get_state_root();
    assert_ne!(root, new_root);
}

pub fn test_smart_contract_with_args(node: impl Node) {
    let account_id = &node.account_id().unwrap();
    let node_user = node.user();
    let root = node_user.get_state_root();
    let transaction_result = node_user
        .function_call(
            account_id.clone(),
            bob_account(),
            "sum_with_input",
            (2u64..4).flat_map(|x| x.to_le_bytes().to_vec()).collect(),
            10u64.pow(14),
            0,
        )
        .unwrap();
    assert_eq!(
        transaction_result.status,
        FinalExecutionStatus::SuccessValue(to_base64(&5u64.to_le_bytes()))
    );
    assert_eq!(transaction_result.receipts_outcome.len(), 2);
    let new_root = node_user.get_state_root();
    assert_ne!(root, new_root);
}

pub fn test_async_call_with_logs(node: impl Node) {
    let account_id = &node.account_id().unwrap();
    let node_user = node.user();
    let root = node_user.get_state_root();
    let transaction_result = node_user
        .function_call(account_id.clone(), bob_account(), "log_something", vec![], 10u64.pow(14), 0)
        .unwrap();
    assert_eq!(transaction_result.status, FinalExecutionStatus::SuccessValue(String::new()));
    assert_eq!(transaction_result.receipts_outcome.len(), 2);
    let new_root = node_user.get_state_root();
    assert_ne!(root, new_root);
    assert_eq!(transaction_result.receipts_outcome[0].outcome.logs[0], "hello".to_string());
}

pub fn test_nonce_update_when_deploying_contract(node: impl Node) {
    let account_id = &node.account_id().unwrap();
    let wasm_binary = b"test_binary";
    let node_user = node.user();
    let root = node_user.get_state_root();
    let transaction_result =
        node_user.deploy_contract(account_id.clone(), wasm_binary.to_vec()).unwrap();
    assert_eq!(transaction_result.status, FinalExecutionStatus::SuccessValue(String::new()));
    assert_eq!(transaction_result.receipts_outcome.len(), 1);
    assert_eq!(node_user.get_access_key_nonce_for_signer(account_id).unwrap(), 1);
    let new_root = node_user.get_state_root();
    assert_ne!(root, new_root);
}

pub fn test_nonce_updated_when_tx_failed(node: impl Node) {
    let account_id = &node.account_id().unwrap();
    let node_user = node.user();
    let root = node_user.get_state_root();
    node_user.send_money(account_id.clone(), bob_account(), TESTING_INIT_BALANCE + 1).unwrap_err();
    assert_eq!(node_user.get_access_key_nonce_for_signer(account_id).unwrap(), 0);
    let new_root = node_user.get_state_root();
    assert_eq!(root, new_root);
}

pub fn test_upload_contract(node: impl Node) {
    let account_id = &node.account_id().unwrap();
    let node_user = node.user();
    let root = node_user.get_state_root();
    let transaction_result = node_user
        .create_account(
            account_id.clone(),
            eve_dot_alice_account(),
            node.signer().public_key(),
            TESTING_INIT_BALANCE / 2,
        )
        .unwrap();
    assert_eq!(transaction_result.status, FinalExecutionStatus::SuccessValue(String::new()));
    assert_eq!(transaction_result.receipts_outcome.len(), 2);

    node_user.view_contract_code(&eve_dot_alice_account()).expect_err(
        "RpcError { code: -32000, message: \"Server error\", data: Some(String(\"contract code of account eve.alice.near does not exist while viewing\")) }");

    let new_root = node_user.get_state_root();
    assert_ne!(root, new_root);
    let wasm_binary = b"test_binary";
    let transaction_result =
        node_user.deploy_contract(eve_dot_alice_account(), wasm_binary.to_vec()).unwrap();
    assert_eq!(transaction_result.status, FinalExecutionStatus::SuccessValue(String::new()));
    assert_eq!(transaction_result.receipts_outcome.len(), 1);
    let new_root = node_user.get_state_root();
    assert_ne!(root, new_root);
    let account = node_user.view_account(&eve_dot_alice_account()).unwrap();
    assert_eq!(account.code_hash, hash(wasm_binary));

    let code = node_user.view_contract_code(&eve_dot_alice_account()).unwrap();
    assert_eq!(code.code, wasm_binary.to_vec());
}

pub fn test_redeploy_contract(node: impl Node) {
    let account_id = &node.account_id().unwrap();
    let node_user = node.user();
    let root = node_user.get_state_root();
    let test_binary = b"test_binary";
    let transaction_result =
        node_user.deploy_contract(account_id.clone(), test_binary.to_vec()).unwrap();
    assert_eq!(transaction_result.status, FinalExecutionStatus::SuccessValue(String::new()));
    assert_eq!(transaction_result.receipts_outcome.len(), 1);
    let new_root = node_user.get_state_root();
    assert_ne!(root, new_root);
    let account = node_user.view_account(account_id).unwrap();
    assert_eq!(account.code_hash, hash(test_binary));
}

pub fn test_send_money(node: impl Node) {
    let account_id = &node.account_id().unwrap();
    let node_user = node.user();
    let root = node_user.get_state_root();
    let money_used = 10000;
    let fee_helper = fee_helper(&node);
    let transfer_cost = fee_helper.transfer_cost();
    let transaction_result =
        node_user.send_money(account_id.clone(), bob_account(), money_used).unwrap();
    assert_eq!(transaction_result.status, FinalExecutionStatus::SuccessValue(String::new()));
    assert_eq!(transaction_result.receipts_outcome.len(), 2);
    let new_root = node_user.get_state_root();
    assert_ne!(root, new_root);
    assert_eq!(node_user.get_access_key_nonce_for_signer(account_id).unwrap(), 1);

    let AccountView { amount, locked, .. } = node_user.view_account(account_id).unwrap();
    assert_eq!(
        (amount, locked),
        (
            TESTING_INIT_BALANCE - money_used - TESTING_INIT_STAKE - transfer_cost,
            TESTING_INIT_STAKE
        )
    );
    let AccountView { amount, locked, .. } = node_user.view_account(&bob_account()).unwrap();
    assert_eq!(
        (amount, locked),
        (TESTING_INIT_BALANCE + money_used - TESTING_INIT_STAKE, TESTING_INIT_STAKE,)
    );
}

pub fn transfer_tokens_implicit_account(node: impl Node) {
    let account_id = &node.account_id().unwrap();
    let node_user = node.user();
    let root = node_user.get_state_root();
    let tokens_used = 10u128.pow(25);
    let fee_helper = fee_helper(&node);
    let transfer_cost = fee_helper.transfer_cost_64len_hex();
    let public_key = node_user.signer().public_key();
    let raw_public_key = public_key.unwrap_as_ed25519().0.to_vec();
    let receiver_id = AccountId::try_from(hex::encode(&raw_public_key)).unwrap();
    let transaction_result =
        node_user.send_money(account_id.clone(), receiver_id.clone(), tokens_used).unwrap();
    assert_eq!(transaction_result.status, FinalExecutionStatus::SuccessValue(String::new()));
    assert_eq!(transaction_result.receipts_outcome.len(), 2);
    let new_root = node_user.get_state_root();
    assert_ne!(root, new_root);
    assert_eq!(node_user.get_access_key_nonce_for_signer(account_id).unwrap(), 1);

    let AccountView { amount, locked, .. } = node_user.view_account(account_id).unwrap();
    assert_eq!(
        (amount, locked),
        (
            TESTING_INIT_BALANCE - tokens_used - TESTING_INIT_STAKE - transfer_cost,
            TESTING_INIT_STAKE
        )
    );

    let AccountView { amount, locked, .. } = node_user.view_account(&receiver_id).unwrap();
    assert_eq!((amount, locked), (tokens_used, 0));

    let view_access_key = node_user.get_access_key(&receiver_id, &public_key).unwrap();
    assert_eq!(view_access_key, AccessKey::full_access().into());

    let transaction_result =
        node_user.send_money(account_id.clone(), receiver_id.clone(), tokens_used).unwrap();

    assert_eq!(transaction_result.status, FinalExecutionStatus::SuccessValue(String::new()));
    assert_eq!(transaction_result.receipts_outcome.len(), 2);
    let new_root = node_user.get_state_root();
    assert_ne!(root, new_root);
    assert_eq!(node_user.get_access_key_nonce_for_signer(account_id).unwrap(), 2);

    let AccountView { amount, locked, .. } = node_user.view_account(account_id).unwrap();
    assert_eq!(
        (amount, locked),
        (
            TESTING_INIT_BALANCE - 2 * tokens_used - TESTING_INIT_STAKE - 2 * transfer_cost,
            TESTING_INIT_STAKE
        )
    );

    let AccountView { amount, locked, .. } = node_user.view_account(&receiver_id).unwrap();
    assert_eq!((amount, locked), (tokens_used * 2, 0));
}

pub fn trying_to_create_implicit_account(node: impl Node) {
    let account_id = &node.account_id().unwrap();
    let node_user = node.user();
    let root = node_user.get_state_root();
    let tokens_used = 10u128.pow(25);
    let fee_helper = fee_helper(&node);

    let public_key = node_user.signer().public_key();
    let raw_public_key = public_key.unwrap_as_ed25519().0.to_vec();
    let receiver_id = AccountId::try_from(hex::encode(&raw_public_key)).unwrap();

    let transaction_result = node_user
        .create_account(
            account_id.clone(),
            receiver_id.clone(),
            node.signer().public_key(),
            tokens_used,
        )
        .unwrap();

    let cost = fee_helper.create_account_transfer_full_key_cost_fail_on_create_account()
        + fee_helper.gas_to_balance(
            fee_helper.cfg.action_creation_config.create_account_cost.send_fee(false)
                + fee_helper
                    .cfg
                    .action_creation_config
                    .add_key_cost
                    .full_access_cost
                    .send_fee(false),
        );

    assert_eq!(
        transaction_result.status,
        FinalExecutionStatus::Failure(
            ActionError {
                index: Some(0),
                kind: ActionErrorKind::OnlyImplicitAccountCreationAllowed {
                    account_id: receiver_id.clone(),
                }
            }
            .into()
        )
    );
    assert_eq!(transaction_result.receipts_outcome.len(), 3);
    let new_root = node_user.get_state_root();
    assert_ne!(root, new_root);
    assert_eq!(node_user.get_access_key_nonce_for_signer(account_id).unwrap(), 1);

    let result1 = node_user.view_account(account_id).unwrap();
    assert_eq!(
        (result1.amount, result1.locked),
        (TESTING_INIT_BALANCE - TESTING_INIT_STAKE - cost, TESTING_INIT_STAKE)
    );

    let result2 = node_user.view_account(&receiver_id);
    assert!(result2.is_err());
}

pub fn test_smart_contract_reward(node: impl Node) {
    let node_user = node.user();
    let root = node_user.get_state_root();
    let bob = node_user.view_account(&bob_account()).unwrap();
    assert_eq!(bob.amount, TESTING_INIT_BALANCE - TESTING_INIT_STAKE);
    let transaction_result = node_user
        .function_call(alice_account(), bob_account(), "run_test", vec![], 10u64.pow(14), 0)
        .unwrap();
    assert_eq!(
        transaction_result.status,
        FinalExecutionStatus::SuccessValue(to_base64(&10i32.to_le_bytes()))
    );
    assert_eq!(transaction_result.receipts_outcome.len(), 2);
    let new_root = node_user.get_state_root();
    assert_ne!(root, new_root);

    let fee_helper = fee_helper(&node);
    let bob = node_user.view_account(&bob_account()).unwrap();
    let gas_burnt_for_function_call = transaction_result.receipts_outcome[0].outcome.gas_burnt
        - fee_helper.function_call_exec_gas(b"run_test".len() as u64);
    let reward = fee_helper.gas_burnt_to_reward(gas_burnt_for_function_call);
    assert_eq!(bob.amount, TESTING_INIT_BALANCE - TESTING_INIT_STAKE + reward);
}

pub fn test_send_money_over_balance(node: impl Node) {
    let account_id = &node.account_id().unwrap();
    let node_user = node.user();
    let root = node_user.get_state_root();
    let money_used = TESTING_INIT_BALANCE + 1;
    node_user.send_money(account_id.clone(), bob_account(), money_used).unwrap_err();
    let new_root = node_user.get_state_root();
    assert_eq!(root, new_root);
    let result1 = node_user.view_account(account_id).unwrap();
    assert_eq!(
        (result1.amount, result1.locked),
        (TESTING_INIT_BALANCE - TESTING_INIT_STAKE, TESTING_INIT_STAKE)
    );
    assert_eq!(node_user.get_access_key_nonce_for_signer(account_id).unwrap(), 0);

    let result2 = node_user.view_account(&bob_account()).unwrap();
    assert_eq!(
        (result2.amount, result2.locked),
        (TESTING_INIT_BALANCE - TESTING_INIT_STAKE, TESTING_INIT_STAKE)
    );
}

pub fn test_refund_on_send_money_to_non_existent_account(node: impl Node) {
    let account_id = &node.account_id().unwrap();
    let node_user = node.user();
    let root = node_user.get_state_root();
    let money_used = 10;
    // Successful atomic transfer has the same cost as failed atomic transfer.
    let fee_helper = fee_helper(&node);
    let transfer_cost = fee_helper.transfer_cost();
    let transaction_result =
        node_user.send_money(account_id.clone(), eve_dot_alice_account(), money_used).unwrap();
    assert_eq!(
        transaction_result.status,
        FinalExecutionStatus::Failure(
            ActionError {
                index: Some(0),
                kind: ActionErrorKind::AccountDoesNotExist { account_id: eve_dot_alice_account() }
            }
            .into()
        )
    );
    assert_eq!(transaction_result.receipts_outcome.len(), 3);
    let new_root = node_user.get_state_root();
    assert_ne!(root, new_root);
    let result1 = node_user.view_account(account_id).unwrap();
    assert_eq!(
        (result1.amount, result1.locked),
        (TESTING_INIT_BALANCE - TESTING_INIT_STAKE - transfer_cost, TESTING_INIT_STAKE)
    );
    assert_eq!(node_user.get_access_key_nonce_for_signer(account_id).unwrap(), 1);
    let result2 = node_user.view_account(&eve_dot_alice_account());
    assert!(result2.is_err());
}

pub fn test_create_account(node: impl Node) {
    let account_id = &node.account_id().unwrap();
    let node_user = node.user();
    let root = node_user.get_state_root();
    let money_used = NEAR_BASE;
    let transaction_result = node_user
        .create_account(
            account_id.clone(),
            eve_dot_alice_account(),
            node.signer().public_key(),
            money_used,
        )
        .unwrap();

    let fee_helper = fee_helper(&node);
    let create_account_cost = fee_helper.create_account_transfer_full_key_cost();

    assert_eq!(transaction_result.status, FinalExecutionStatus::SuccessValue(String::new()));
    assert_eq!(transaction_result.receipts_outcome.len(), 2);
    let new_root = node_user.get_state_root();
    assert_ne!(root, new_root);
    assert_eq!(node_user.get_access_key_nonce_for_signer(account_id).unwrap(), 1);

    let result1 = node_user.view_account(account_id).unwrap();
    assert_eq!(
        (result1.amount, result1.locked),
        (
            TESTING_INIT_BALANCE - money_used - TESTING_INIT_STAKE - create_account_cost,
            TESTING_INIT_STAKE
        )
    );

    let result2 = node_user.view_account(&eve_dot_alice_account()).unwrap();
    assert_eq!((result2.amount, result2.locked), (money_used, 0));
}

pub fn test_create_account_again(node: impl Node) {
    let account_id = &node.account_id().unwrap();
    let node_user = node.user();
    let root = node_user.get_state_root();
    let money_used = NEAR_BASE;
    let transaction_result = node_user
        .create_account(
            account_id.clone(),
            eve_dot_alice_account(),
            node.signer().public_key(),
            money_used,
        )
        .unwrap();

    assert_eq!(transaction_result.status, FinalExecutionStatus::SuccessValue(String::new()));
    assert_eq!(transaction_result.receipts_outcome.len(), 2);
    let fee_helper = fee_helper(&node);
    let create_account_cost = fee_helper.create_account_transfer_full_key_cost();

    let result1 = node_user.view_account(account_id).unwrap();
    let new_expected_balance =
        TESTING_INIT_BALANCE - money_used - TESTING_INIT_STAKE - create_account_cost;
    assert_eq!((result1.amount, result1.locked), (new_expected_balance, TESTING_INIT_STAKE));
    assert_eq!(node_user.get_access_key_nonce_for_signer(account_id).unwrap(), 1);

    let result2 = node_user.view_account(&eve_dot_alice_account()).unwrap();
    assert_eq!((result2.amount, result2.locked), (money_used, 0));

    let transaction_result = node_user
        .create_account(
            account_id.clone(),
            eve_dot_alice_account(),
            node.signer().public_key(),
            money_used,
        )
        .unwrap();

    assert_eq!(
        transaction_result.status,
        FinalExecutionStatus::Failure(
            ActionError {
                index: Some(0),
                kind: ActionErrorKind::AccountAlreadyExists { account_id: eve_dot_alice_account() }
            }
            .into()
        )
    );
    assert_eq!(transaction_result.receipts_outcome.len(), 3);
    let new_root = node_user.get_state_root();
    assert_ne!(root, new_root);
    assert_eq!(node_user.get_access_key_nonce_for_signer(account_id).unwrap(), 2);

    // Additional cost for trying to create an account with repeated name. Will fail after
    // the first action.
    let additional_cost = fee_helper.create_account_transfer_full_key_cost_fail_on_create_account();

    let result1 = node_user.view_account(account_id).unwrap();
    assert_eq!(
        (result1.amount, result1.locked),
        (new_expected_balance - additional_cost, TESTING_INIT_STAKE)
    );
}

pub fn test_create_account_failure_no_funds(node: impl Node) {
    let account_id = &node.account_id().unwrap();
    let node_user = node.user();
    let transaction_result = node_user
        .create_account(account_id.clone(), eve_dot_alice_account(), node.signer().public_key(), 0)
        .unwrap();
    assert_matches!(
    &transaction_result.status,
    FinalExecutionStatus::Failure(e) => match &e {
        &TxExecutionError::ActionError(action_err) => match action_err.kind {
            ActionErrorKind::LackBalanceForState{..} => {},
            _ => panic!("should be LackBalanceForState"),
        },
        _ => panic!("should be ActionError")
    });
}

pub fn test_create_account_failure_already_exists(node: impl Node) {
    let account_id = &node.account_id().unwrap();
    let node_user = node.user();
    let root = node_user.get_state_root();
    let money_used = 1000;

    let transaction_result = node_user
        .create_account(account_id.clone(), bob_account(), node.signer().public_key(), money_used)
        .unwrap();
    let fee_helper = fee_helper(&node);
    let create_account_cost =
        fee_helper.create_account_transfer_full_key_cost_fail_on_create_account();
    assert_eq!(
        transaction_result.status,
        FinalExecutionStatus::Failure(
            ActionError {
                index: Some(0),
                kind: ActionErrorKind::AccountAlreadyExists { account_id: bob_account() }
            }
            .into()
        )
    );
    assert_eq!(transaction_result.receipts_outcome.len(), 3);
    let new_root = node_user.get_state_root();
    assert_ne!(root, new_root);
    assert_eq!(node_user.get_access_key_nonce_for_signer(account_id).unwrap(), 1);

    let result1 = node_user.view_account(account_id).unwrap();
    assert_eq!(
        (result1.amount, result1.locked),
        (TESTING_INIT_BALANCE - TESTING_INIT_STAKE - create_account_cost, TESTING_INIT_STAKE)
    );

    let result2 = node_user.view_account(&bob_account()).unwrap();
    assert_eq!(
        (result2.amount, result2.locked),
        (TESTING_INIT_BALANCE - TESTING_INIT_STAKE, TESTING_INIT_STAKE)
    );
}

pub fn test_swap_key(node: impl Node) {
    let account_id = &node.account_id().unwrap();
    let signer2 = InMemorySigner::from_random("test".parse().unwrap(), KeyType::ED25519);
    let node_user = node.user();
    let root = node_user.get_state_root();
    let money_used = TESTING_INIT_BALANCE / 2;
    node_user
        .create_account(
            account_id.clone(),
            eve_dot_alice_account(),
            node.signer().public_key(),
            money_used,
        )
        .unwrap();
    let new_root = node_user.get_state_root();
    assert_ne!(root, new_root);

    let transaction_result = node_user
        .swap_key(
            eve_dot_alice_account(),
            node.signer().public_key(),
            signer2.public_key.clone(),
            AccessKey::full_access(),
        )
        .unwrap();
    assert_eq!(transaction_result.status, FinalExecutionStatus::SuccessValue(String::new()));
    assert_eq!(transaction_result.receipts_outcome.len(), 1);
    let new_root1 = node_user.get_state_root();
    assert_ne!(new_root, new_root1);

    assert!(node_user
        .get_access_key(&eve_dot_alice_account(), &node.signer().public_key())
        .is_err());
    assert!(node_user.get_access_key(&eve_dot_alice_account(), &signer2.public_key).is_ok());
}

pub fn test_add_key(node: impl Node) {
    let account_id = &node.account_id().unwrap();
    let signer2 = InMemorySigner::from_random("test".parse().unwrap(), KeyType::ED25519);
    let node_user = node.user();

    add_access_key(&node, node_user.as_ref(), &AccessKey::full_access(), &signer2);

    assert!(node_user.get_access_key(account_id, &node.signer().public_key()).is_ok());
    assert!(node_user.get_access_key(account_id, &signer2.public_key).is_ok());
}

pub fn test_add_existing_key(node: impl Node) {
    let account_id = &node.account_id().unwrap();
    let node_user = node.user();
    let root = node_user.get_state_root();
    let transaction_result = node_user
        .add_key(account_id.clone(), node.signer().public_key(), AccessKey::full_access())
        .unwrap();
    assert_eq!(
        transaction_result.status,
        FinalExecutionStatus::Failure(
            ActionError {
                index: Some(0),
                kind: ActionErrorKind::AddKeyAlreadyExists {
                    account_id: account_id.clone(),
                    public_key: node.signer().public_key()
                }
            }
            .into()
        )
    );
    assert_eq!(transaction_result.receipts_outcome.len(), 1);
    let new_root = node_user.get_state_root();
    assert_ne!(root, new_root);

    assert!(node_user.get_access_key(account_id, &node.signer().public_key()).is_ok());
}

pub fn test_delete_key(node: impl Node) {
    let account_id = &node.account_id().unwrap();
    let signer2 = InMemorySigner::from_random("test".parse().unwrap(), KeyType::ED25519);
    let node_user = node.user();
    add_access_key(&node, node_user.as_ref(), &AccessKey::full_access(), &signer2);

    assert!(node_user.get_access_key(account_id, &node.signer().public_key()).is_ok());
    assert!(node_user.get_access_key(account_id, &signer2.public_key).is_ok());

    let root = node_user.get_state_root();
    let transaction_result =
        node_user.delete_key(account_id.clone(), node.signer().public_key()).unwrap();
    assert_eq!(transaction_result.status, FinalExecutionStatus::SuccessValue(String::new()));
    assert_eq!(transaction_result.receipts_outcome.len(), 1);
    let new_root = node_user.get_state_root();
    assert_ne!(new_root, root);

    assert!(node_user.get_access_key(account_id, &node.signer().public_key()).is_err());
    assert!(node_user.get_access_key(account_id, &signer2.public_key).is_ok());
}

pub fn test_delete_key_not_owned(node: impl Node) {
    let account_id = &node.account_id().unwrap();
    let signer2 = InMemorySigner::from_random("test".parse().unwrap(), KeyType::ED25519);
    let node_user = node.user();

    assert!(node_user.get_access_key(account_id, &node.signer().public_key()).is_ok());
    assert!(node_user.get_access_key(account_id, &signer2.public_key).is_err());

    let root = node_user.get_state_root();
    let transaction_result =
        node_user.delete_key(account_id.clone(), signer2.public_key.clone()).unwrap();
    assert_eq!(
        transaction_result.status,
        FinalExecutionStatus::Failure(
            ActionError {
                index: Some(0),
                kind: ActionErrorKind::DeleteKeyDoesNotExist {
                    account_id: account_id.clone(),
                    public_key: signer2.public_key.clone()
                }
            }
            .into()
        )
    );
    assert_eq!(transaction_result.receipts_outcome.len(), 1);
    let new_root = node_user.get_state_root();
    assert_ne!(new_root, root);

    assert!(node_user.get_access_key(account_id, &node.signer().public_key()).is_ok());
    assert!(node_user.get_access_key(account_id, &signer2.public_key).is_err());
}

pub fn test_delete_key_last(node: impl Node) {
    let account_id = &node.account_id().unwrap();
    let node_user = node.user();
    let root = node_user.get_state_root();

    assert!(node_user.get_access_key(account_id, &node.signer().public_key()).is_ok());
    let transaction_result =
        node_user.delete_key(account_id.clone(), node.signer().public_key()).unwrap();
    assert_eq!(transaction_result.status, FinalExecutionStatus::SuccessValue(String::new()));
    assert_eq!(transaction_result.receipts_outcome.len(), 1);
    let new_root = node_user.get_state_root();
    assert_ne!(new_root, root);

    assert!(node_user.get_access_key(account_id, &node.signer().public_key()).is_err());
}

fn assert_access_key(
    access_key: &AccessKey,
    access_key_view: AccessKeyView,
    result: &FinalExecutionOutcomeView,
    user: &dyn User,
) {
    let mut key = access_key.clone();
    let block = user.get_block_by_hash(result.transaction_outcome.block_hash);
    if let Some(b) = block {
        key.nonce = (b.header.height - 1) * AccessKey::ACCESS_KEY_NONCE_RANGE_MULTIPLIER;
    }
    assert_eq!(access_key_view, key.into());
}

pub fn test_add_access_key_function_call(node: impl Node) {
    let node_user = node.user();
    let account_id = &node.account_id().unwrap();
    let access_key = AccessKey {
        nonce: 0,
        permission: AccessKeyPermission::FunctionCall(FunctionCallPermission {
            allowance: None,
            receiver_id: account_id.to_string(),
            method_names: vec![],
        }),
    };
    let signer2 = InMemorySigner::from_random("test".parse().unwrap(), KeyType::ED25519);
    let result = add_access_key(&node, node_user.as_ref(), &access_key, &signer2);

    assert!(node_user.get_access_key(account_id, &node.signer().public_key()).is_ok());

    let view_access_key = node_user.get_access_key(account_id, &signer2.public_key).unwrap();
    assert_access_key(&access_key, view_access_key, &result, node_user.as_ref());
}

pub fn test_delete_access_key(node: impl Node) {
    let node_user = node.user();
    let account_id = &node.account_id().unwrap();
    let access_key = AccessKey {
        nonce: 0,
        permission: AccessKeyPermission::FunctionCall(FunctionCallPermission {
            allowance: None,
            receiver_id: account_id.to_string(),
            method_names: vec![],
        }),
    };
    let signer2 = InMemorySigner::from_random("test".parse().unwrap(), KeyType::ED25519);
    add_access_key(&node, node_user.as_ref(), &access_key, &signer2);

    assert!(node_user.get_access_key(account_id, &node.signer().public_key()).is_ok());
    assert!(node_user.get_access_key(account_id, &signer2.public_key).is_ok());

    let root = node_user.get_state_root();
    let transaction_result =
        node_user.delete_key(account_id.clone(), signer2.public_key.clone()).unwrap();
    assert_eq!(transaction_result.status, FinalExecutionStatus::SuccessValue(String::new()));
    assert_eq!(transaction_result.receipts_outcome.len(), 1);
    let new_root = node_user.get_state_root();
    assert_ne!(new_root, root);

    assert!(node_user.get_access_key(account_id, &node.signer().public_key()).is_ok());
    assert!(node_user.get_access_key(account_id, &signer2.public_key).is_err());
}

pub fn test_add_access_key_with_allowance(node: impl Node) {
    let account_id = &node.account_id().unwrap();
    let access_key = AccessKey {
        nonce: 0,
        permission: AccessKeyPermission::FunctionCall(FunctionCallPermission {
            allowance: Some(10),
            receiver_id: account_id.to_string(),
            method_names: vec![],
        }),
    };
    let node_user = node.user();
    let signer2 = InMemorySigner::from_random("test".parse().unwrap(), KeyType::ED25519);
    let account = node_user.view_account(account_id).unwrap();
    let initial_balance = account.amount;
    let fee_helper = fee_helper(&node);
    let add_access_key_cost = fee_helper.add_key_cost(0);
    let result = add_access_key(&node, node_user.as_ref(), &access_key, &signer2);

    let account = node_user.view_account(account_id).unwrap();
    assert_eq!(account.amount, initial_balance - add_access_key_cost);

    assert!(node_user.get_access_key(account_id, &node.signer().public_key()).is_ok());
    let view_access_key = node_user.get_access_key(account_id, &signer2.public_key).unwrap();
    assert_access_key(&access_key, view_access_key, &result, node_user.as_ref());
}

pub fn test_delete_access_key_with_allowance(node: impl Node) {
    let account_id = &node.account_id().unwrap();
    let access_key = AccessKey {
        nonce: 0,
        permission: AccessKeyPermission::FunctionCall(FunctionCallPermission {
            allowance: Some(10),
            receiver_id: account_id.to_string(),
            method_names: vec![],
        }),
    };
    let node_user = node.user();
    let signer2 = InMemorySigner::from_random("test".parse().unwrap(), KeyType::ED25519);
    let account = node_user.view_account(account_id).unwrap();
    let initial_balance = account.amount;
    let fee_helper = fee_helper(&node);
    let add_access_key_cost = fee_helper.add_key_cost(0);
    add_access_key(&node, node_user.as_ref(), &access_key, &signer2);

    assert!(node_user.get_access_key(account_id, &node.signer().public_key()).is_ok());
    assert!(node_user.get_access_key(account_id, &signer2.public_key).is_ok());

    let root = node_user.get_state_root();
    let delete_access_key_cost = fee_helper.delete_key_cost();
    let transaction_result =
        node_user.delete_key(account_id.clone(), signer2.public_key.clone()).unwrap();
    assert_eq!(transaction_result.status, FinalExecutionStatus::SuccessValue(String::new()));
    assert_eq!(transaction_result.receipts_outcome.len(), 1);
    let new_root = node_user.get_state_root();
    assert_ne!(new_root, root);

    let account = node_user.view_account(account_id).unwrap();
    assert_eq!(account.amount, initial_balance - add_access_key_cost - delete_access_key_cost);

    assert!(node_user.get_access_key(account_id, &node.signer().public_key()).is_ok());
    assert!(node_user.get_access_key(account_id, &signer2.public_key).is_err());
}

pub fn test_access_key_smart_contract(node: impl Node) {
    let access_key = AccessKey {
        nonce: 0,
        permission: AccessKeyPermission::FunctionCall(FunctionCallPermission {
            allowance: Some(FUNCTION_CALL_AMOUNT),
            receiver_id: bob_account().into(),
            method_names: vec![],
        }),
    };
    let mut node_user = node.user();
    let account_id = &node.account_id().unwrap();
    let signer2 = Arc::new(InMemorySigner::from_random("test".parse().unwrap(), KeyType::ED25519));
    add_access_key(&node, node_user.as_ref(), &access_key, &signer2);
    node_user.set_signer(signer2.clone());

    let method_name = "run_test";
    let prepaid_gas = 10u64.pow(14);
    let fee_helper = fee_helper(&node);
    let function_call_cost =
        fee_helper.function_call_cost(method_name.as_bytes().len() as u64, prepaid_gas);
    let exec_gas = fee_helper.function_call_exec_gas(method_name.as_bytes().len() as u64);
    let root = node_user.get_state_root();
    let transaction_result = node_user
        .function_call(account_id.clone(), bob_account(), method_name, vec![], prepaid_gas, 0)
        .unwrap();
    assert_eq!(
        transaction_result.status,
        FinalExecutionStatus::SuccessValue(to_base64(&10i32.to_le_bytes()))
    );
    let gas_refund = fee_helper.gas_to_balance(
        prepaid_gas + exec_gas - transaction_result.receipts_outcome[0].outcome.gas_burnt,
    );

    assert_eq!(transaction_result.receipts_outcome.len(), 2);
    let new_root = node_user.get_state_root();
    assert_ne!(root, new_root);

    let view_access_key = node_user.get_access_key(account_id, &signer2.public_key).unwrap();
    assert_eq!(
        view_access_key,
        AccessKey {
            nonce: view_access_key.nonce,
            permission: AccessKeyPermission::FunctionCall(FunctionCallPermission {
                allowance: Some(FUNCTION_CALL_AMOUNT - function_call_cost + gas_refund),
                receiver_id: bob_account().into(),
                method_names: vec![],
            }),
        }
        .into()
    );
}

pub fn test_access_key_smart_contract_reject_method_name(node: impl Node) {
    let access_key = AccessKey {
        nonce: 0,
        permission: AccessKeyPermission::FunctionCall(FunctionCallPermission {
            allowance: Some(FUNCTION_CALL_AMOUNT),
            receiver_id: bob_account().into(),
            method_names: vec!["log_something".to_string()],
        }),
    };
    let mut node_user = node.user();
    let account_id = &node.account_id().unwrap();
    let signer2 = InMemorySigner::from_random("test".parse().unwrap(), KeyType::ED25519);
    add_access_key(&node, node_user.as_ref(), &access_key, &signer2);
    node_user.set_signer(Arc::new(signer2));

    let transaction_result = node_user
        .function_call(account_id.clone(), bob_account(), "run_test", vec![], 10u64.pow(14), 0)
        .unwrap_err();
    assert_eq!(
        transaction_result,
        ServerError::TxExecutionError(TxExecutionError::InvalidTxError(
            InvalidTxError::InvalidAccessKeyError(InvalidAccessKeyError::MethodNameMismatch {
                method_name: "run_test".to_string()
            })
        ))
    );
}

pub fn test_access_key_smart_contract_reject_contract_id(node: impl Node) {
    let access_key = AccessKey {
        nonce: 0,
        permission: AccessKeyPermission::FunctionCall(FunctionCallPermission {
            allowance: Some(FUNCTION_CALL_AMOUNT),
            receiver_id: bob_account().into(),
            method_names: vec![],
        }),
    };
    let mut node_user = node.user();
    let account_id = &node.account_id().unwrap();
    let signer2 = InMemorySigner::from_random("test".parse().unwrap(), KeyType::ED25519);
    add_access_key(&node, node_user.as_ref(), &access_key, &signer2);
    node_user.set_signer(Arc::new(signer2));

    let transaction_result = node_user
        .function_call(
            account_id.clone(),
            eve_dot_alice_account(),
            "run_test",
            vec![],
            10u64.pow(14),
            0,
        )
        .unwrap_err();
    assert_eq!(
        transaction_result,
        ServerError::TxExecutionError(TxExecutionError::InvalidTxError(
            InvalidTxError::InvalidAccessKeyError(InvalidAccessKeyError::ReceiverMismatch {
                tx_receiver: eve_dot_alice_account(),
                ak_receiver: bob_account().into()
            })
        ))
    );
}

pub fn test_access_key_reject_non_function_call(node: impl Node) {
    let account_id = &node.account_id().unwrap();
    let access_key = AccessKey {
        nonce: 0,
        permission: AccessKeyPermission::FunctionCall(FunctionCallPermission {
            allowance: Some(FUNCTION_CALL_AMOUNT),
            receiver_id: account_id.to_string(),
            method_names: vec![],
        }),
    };
    let mut node_user = node.user();
    let signer2 = InMemorySigner::from_random("test".parse().unwrap(), KeyType::ED25519);
    add_access_key(&node, node_user.as_ref(), &access_key, &signer2);
    node_user.set_signer(Arc::new(signer2));

    let transaction_result =
        node_user.delete_key(account_id.clone(), node.signer().public_key()).unwrap_err();
    assert_eq!(
        transaction_result,
        ServerError::TxExecutionError(TxExecutionError::InvalidTxError(
            InvalidTxError::InvalidAccessKeyError(InvalidAccessKeyError::RequiresFullAccess)
        ))
    );
}

pub fn test_increase_stake(node: impl Node) {
    let node_user = node.user();
    let root = node_user.get_state_root();
    let account_id = &node.account_id().unwrap();
    let amount_staked = TESTING_INIT_STAKE + 1;
    let fee_helper = fee_helper(&node);
    let stake_cost = fee_helper.stake_cost();
    let transaction_result = node_user
        .stake(account_id.clone(), node.block_signer().public_key(), amount_staked)
        .unwrap();
    assert_eq!(transaction_result.status, FinalExecutionStatus::SuccessValue(String::new()));
    assert_eq!(transaction_result.receipts_outcome.len(), 1);
    let node_user = node.user();
    let new_root = node_user.get_state_root();
    assert_ne!(root, new_root);

    let account = node_user.view_account(account_id).unwrap();
    assert_eq!(account.amount, TESTING_INIT_BALANCE - TESTING_INIT_STAKE - 1 - stake_cost);
    assert_eq!(account.locked, amount_staked)
}

pub fn test_decrease_stake(node: impl Node) {
    let node_user = node.user();
    let root = node_user.get_state_root();
    let amount_staked = 10;
    let account_id = &node.account_id().unwrap();
    let transaction_result = node_user
        .stake(account_id.clone(), node.block_signer().public_key(), amount_staked)
        .unwrap();
    let fee_helper = fee_helper(&node);
    let stake_cost = fee_helper.stake_cost();
    assert_eq!(transaction_result.status, FinalExecutionStatus::SuccessValue(String::new()));
    assert_eq!(transaction_result.receipts_outcome.len(), 1);
    let new_root = node_user.get_state_root();
    assert_ne!(root, new_root);

    let account = node_user.view_account(account_id).unwrap();
    assert_eq!(account.amount, TESTING_INIT_BALANCE - TESTING_INIT_STAKE - stake_cost);
    assert_eq!(account.locked, TESTING_INIT_STAKE);
}

pub fn test_unstake_while_not_staked(node: impl Node) {
    let node_user = node.user();
    let transaction_result = node_user
        .create_account(
            alice_account(),
            eve_dot_alice_account(),
            node.signer().public_key(),
            TESTING_INIT_BALANCE / 2,
        )
        .unwrap();
    assert_eq!(transaction_result.status, FinalExecutionStatus::SuccessValue(String::new()));
    assert_eq!(transaction_result.receipts_outcome.len(), 2);
    let transaction_result =
        node_user.stake(eve_dot_alice_account(), node.block_signer().public_key(), 0).unwrap();
    assert_eq!(
        transaction_result.status,
        FinalExecutionStatus::Failure(
            ActionError {
                index: Some(0),
                kind: ActionErrorKind::TriesToUnstake { account_id: eve_dot_alice_account() }
            }
            .into()
        )
    );
    assert_eq!(transaction_result.receipts_outcome.len(), 1);
}

/// Account must have enough balance to cover storage of the account.
pub fn test_fail_not_enough_balance_for_storage(node: impl Node) {
    let mut node_user = node.user();
    let account_id = bob_account();
    let signer = Arc::new(InMemorySigner::from_seed(
        account_id.clone(),
        KeyType::ED25519,
        account_id.as_ref(),
    ));
    node_user.set_signer(signer);
    node_user.send_money(account_id, alice_account(), 10).unwrap_err();
}

pub fn test_delete_account_ok(node: impl Node) {
    let money_used = TESTING_INIT_BALANCE / 2;
    let node_user = node.user();
    let _ = node_user.create_account(
        alice_account(),
        eve_dot_alice_account(),
        node.signer().public_key(),
        money_used,
    );
    let transaction_result =
        node_user.delete_account(eve_dot_alice_account(), eve_dot_alice_account()).unwrap();
    assert_eq!(transaction_result.status, FinalExecutionStatus::SuccessValue(String::new()));
    assert!(node.user().view_account(&eve_dot_alice_account()).is_err());
}

pub fn test_creating_invalid_subaccount_fail(node: impl Node) {
    let money_used = TESTING_INIT_BALANCE / 2;
    let node_user = node.user();
    let result = node_user
        .create_account(
            alice_account(),
            x_dot_y_dot_alice_account(),
            node.signer().public_key(),
            money_used,
        )
        .unwrap();
    assert_eq!(
        result.status,
        FinalExecutionStatus::Failure(
            ActionError {
                index: Some(0),
                kind: ActionErrorKind::CreateAccountNotAllowed {
                    account_id: x_dot_y_dot_alice_account(),
                    predecessor_id: alice_account()
                }
            }
            .into()
        )
    );
}

pub fn test_delete_account_fail(node: impl Node) {
    let money_used = TESTING_INIT_BALANCE / 2;
    let node_user = node.user();
    let _ = node_user.create_account(
        alice_account(),
        eve_dot_alice_account(),
        node.signer().public_key(),
        money_used,
    );
    let initial_amount = node_user.view_account(&node.account_id().unwrap()).unwrap().amount;
    let fee_helper = fee_helper(&node);
    let delete_account_cost = fee_helper.prepaid_delete_account_cost();

    let transaction_result =
        node_user.delete_account(alice_account(), eve_dot_alice_account()).unwrap();
    assert_eq!(
        transaction_result.status,
        FinalExecutionStatus::Failure(
            ActionError {
                index: Some(0),
                kind: ActionErrorKind::ActorNoPermission {
                    account_id: eve_dot_alice_account(),
                    actor_id: alice_account()
                }
            }
            .into()
        )
    );
    assert_eq!(transaction_result.receipts_outcome.len(), 2);
    assert!(node.user().view_account(&bob_account()).is_ok());
    assert_eq!(
        node.user().view_account(&node.account_id().unwrap()).unwrap().amount,
        initial_amount - delete_account_cost
    );
}

pub fn test_delete_account_no_account(node: impl Node) {
    let node_user = node.user();
    let transaction_result =
        node_user.delete_account(alice_account(), eve_dot_alice_account()).unwrap();
    assert_eq!(
        transaction_result.status,
        FinalExecutionStatus::Failure(
            ActionError {
                index: Some(0),
                kind: ActionErrorKind::AccountDoesNotExist { account_id: eve_dot_alice_account() }
            }
            .into()
        )
    );
    assert_eq!(transaction_result.receipts_outcome.len(), 2);
}

pub fn test_delete_account_while_staking(node: impl Node) {
    let money_used = TESTING_INIT_BALANCE / 2;
    let node_user = node.user();
    let _ = node_user.create_account(
        alice_account(),
        eve_dot_alice_account(),
        node.signer().public_key(),
        money_used,
    );
    let fee_helper = fee_helper(&node);
    let stake_fee = fee_helper.stake_cost();
    let delete_account_fee = fee_helper.prepaid_delete_account_cost();
    let transaction_result = node_user
        .stake(
            eve_dot_alice_account(),
            node.block_signer().public_key(),
            money_used - stake_fee - delete_account_fee,
        )
        .unwrap();
    assert_eq!(transaction_result.status, FinalExecutionStatus::SuccessValue(String::new()));
    assert_eq!(transaction_result.receipts_outcome.len(), 1);
    let transaction_result =
        node_user.delete_account(eve_dot_alice_account(), eve_dot_alice_account()).unwrap();
    assert_eq!(
        transaction_result.status,
        FinalExecutionStatus::Failure(
            ActionError {
                index: Some(0),
                kind: ActionErrorKind::DeleteAccountStaking { account_id: eve_dot_alice_account() }
            }
            .into()
        )
    );
    assert_eq!(transaction_result.receipts_outcome.len(), 1);
    assert!(node.user().view_account(&eve_dot_alice_account()).is_ok());
}

pub fn test_smart_contract_free(node: impl Node) {
    let node_user = node.user();
    let root = node_user.get_state_root();
    let transaction_result = node_user
        .function_call(alice_account(), bob_account(), "run_test", vec![], 10u64.pow(14), 0)
        .unwrap();
    assert_eq!(
        transaction_result.status,
        FinalExecutionStatus::SuccessValue(to_base64(&10i32.to_le_bytes()))
    );
    assert_eq!(transaction_result.receipts_outcome.len(), 1);

    let total_gas_burnt = transaction_result.transaction_outcome.outcome.gas_burnt
        + transaction_result.receipts_outcome.iter().map(|t| t.outcome.gas_burnt).sum::<u64>();
    assert_eq!(total_gas_burnt, 0);

    let new_root = node_user.get_state_root();
    assert_ne!(root, new_root);
}

<<<<<<< HEAD
fn get_touching_trie_node_cost(metadata: &ExecutionMetadataView) -> Gas {
    metadata
        .gas_profile
        .clone()
        .unwrap()
        .iter()
        .map(|cost| if cost.cost == "TOUCHING_TRIE_NODE" { cost.gas_used } else { 0 })
        .sum()
=======
/// Get number of charged trie node accesses from the execution metadata.  
fn get_trie_nodes_count(
    metadata: &ExecutionMetadataView,
    runtime_config: &RuntimeConfig,
) -> TrieNodesCount {
    let mut count = TrieNodesCount { db_reads: 0, mem_reads: 0 };
    for cost in metadata.gas_profile.clone().unwrap_or_default().iter() {
        match cost.cost.as_str() {
            "TOUCHING_TRIE_NODE" => {
                count.db_reads +=
                    cost.gas_used / runtime_config.wasm_config.ext_costs.touching_trie_node;
            }
            "READ_CACHED_TRIE_NODE" => {
                count.mem_reads +=
                    cost.gas_used / runtime_config.wasm_config.ext_costs.read_cached_trie_node;
            }
            _ => {}
        };
    }
    count
>>>>>>> 97a8d3c1
}

/// Checks correctness of touching trie node cost for writing value into contract storage.
/// First call should touch 2 nodes (Extension and Branch), because before it contract storage is empty.
/// The second call should touch 4 nodes, because the first call adds Leaf and Value nodes to trie.  
pub fn test_contract_write_key_value_cost(node: impl Node) {
    let node_user = node.user();
    let results: Vec<_> = vec![
        TrieNodesCount { db_reads: 2, mem_reads: 0 },
        TrieNodesCount { db_reads: 4, mem_reads: 0 },
    ];
    for i in 0..2 {
        let transaction_result = node_user
            .function_call(
                alice_account(),
                bob_account(),
                "write_key_value",
<<<<<<< HEAD
                runtime_utils::arr_u64_to_u8(&[10u64, 20u64]),
=======
                test_utils::encode(&[10u64, 20u64]),
>>>>>>> 97a8d3c1
                10u64.pow(14),
                0,
            )
            .unwrap();
        assert_matches!(transaction_result.status, FinalExecutionStatus::SuccessValue(_));
        assert_eq!(transaction_result.receipts_outcome.len(), 2);

<<<<<<< HEAD
        let touching_trie_node_cost =
            get_touching_trie_node_cost(&transaction_result.receipts_outcome[0].outcome.metadata);
        let node_touches = touching_trie_node_cost
            / RuntimeConfig::test().wasm_config.ext_costs.touching_trie_node;
        assert_eq!(node_touches, results[i]);
    }
}

fn make_receipt(node: &impl Node, actions: Vec<Action>) -> Receipt {
    let receipt_enum = ReceiptEnum::Action(ActionReceipt {
        signer_id: alice_account(),
        signer_public_key: node.signer().as_ref().public_key(),
        gas_price: 0,
        output_data_receivers: vec![],
        input_data_ids: vec![],
        actions,
    });
    Receipt {
        predecessor_id: alice_account(),
        receiver_id: bob_account(),
        receipt_id: hash(&receipt_enum.try_to_vec().unwrap()),
        receipt: receipt_enum,
    }
}

fn make_write_key_value_receipts(node: &impl Node) -> Vec<Receipt> {
    (0..3)
        .map(|i| make_receipt(node,
                              vec![FunctionCallAction {
                                                  method_name: "write_key_value".to_string(),
                                                  args: runtime_utils::arr_u64_to_u8(&[i, 10u64 + i]),
                                                  gas: 10u64.pow(14),
                                                  deposit: 0,
                                              }.into()]))
        .collect()
}

/// Check correctness of touching trie node cost for receipts with enabled chunk nodes cache.
/// We run the same set of receipts 2 times and compare resulting costs. Each receipt writes some key-value pair to the
/// contract storage.
=======
        let trie_nodes_count = get_trie_nodes_count(
            &transaction_result.receipts_outcome[0].outcome.metadata,
            &RuntimeConfig::test(),
        );
        assert_eq!(trie_nodes_count, results[i]);
    }
}

fn make_write_key_value_action(key: Vec<u64>, value: Vec<u64>) -> Action {
    let args: Vec<u64> = key.into_iter().chain(value.into_iter()).collect();
    FunctionCallAction {
        method_name: "write_key_value".to_string(),
        args: test_utils::encode(&args),
        gas: 10u64.pow(14),
        deposit: 0,
    }
    .into()
}

fn make_receipt(node: &impl Node, actions: Vec<Action>, receiver_id: AccountId) -> Receipt {
    let receipt_enum = ReceiptEnum::Action(ActionReceipt {
        signer_id: alice_account(),
        signer_public_key: node.signer().as_ref().public_key(),
        gas_price: 0,
        output_data_receivers: vec![],
        input_data_ids: vec![],
        actions,
    });
    Receipt {
        predecessor_id: alice_account(),
        receiver_id,
        receipt_id: hash(&receipt_enum.try_to_vec().unwrap()),
        receipt: receipt_enum,
    }
}

/// Check that numbers of charged trie node accesses during execution of the given receipts matches the provided
/// results.
/// Runs the list of receipts 2 times. 1st run establishes the state structure, 2nd run is used to get node counts.
fn check_trie_nodes_count(
    node: impl Node,
    runtime_config: RuntimeConfig,
    receipts: Vec<Receipt>,
    results: Vec<TrieNodesCount>,
) {
    let node_user = node.user();
    let mut node_touches: Vec<_> = vec![];
    let receipt_hashes: Vec<CryptoHash> =
        receipts.iter().map(|receipt| receipt.receipt_id.clone()).collect();

    for i in 0..2 {
        node_user.add_receipts(receipts.clone()).unwrap();

        if i == 1 {
            node_touches = receipt_hashes
                .iter()
                .map(|receipt_hash| {
                    let result = node_user.get_transaction_result(receipt_hash);
                    get_trie_nodes_count(&result.metadata, &runtime_config)
                })
                .collect();
        }
    }

    assert_eq!(node_touches, results);
}

/// Check correctness of charging for trie node accesses with enabled chunk nodes cache.
/// We run the same set of receipts 2 times and compare resulting trie node counts. Each receipt writes some key-value
/// pair to the contract storage.
>>>>>>> 97a8d3c1
/// 1st run establishes the trie structure. For our needs, the structure is:
///
///                                                    --> (Leaf) -> (Value 1)
/// (Extension) -> (Branch) -> (Extension) -> (Branch) |-> (Leaf) -> (Value 2)
///                                                    --> (Leaf) -> (Value 3)
///
<<<<<<< HEAD
/// 2nd run should count 6 nodes for the first receipt and 2 nodes for next two receipts, because for them first 4 nodes
/// were already put into the chunk cache.
pub fn test_chunk_nodes_cache_across_receipts(node: impl Node, runtime_config: RuntimeConfig) {
    let node_user = node.user();
    let mut node_touches: Vec<u64> = vec![];
    #[cfg(feature = "protocol_feature_chunk_nodes_cache")]
    let results: Vec<u64> = vec![6, 2, 2];
    #[cfg(not(feature = "protocol_feature_chunk_nodes_cache"))]
    let results: Vec<u64> = vec![6, 6, 6];
    for i in 0..2 {
        let receipts = make_write_key_value_receipts(&node);
        let receipt_hashes: Vec<CryptoHash> =
            receipts.iter().map(|receipt| receipt.receipt_id.clone()).collect();

        node_user.add_receipts(receipts).unwrap();

        if i == 1 {
            node_touches = receipt_hashes
                .iter()
                .map(|receipt_hash| {
                    let result = node_user.get_transaction_result(receipt_hash);
                    let touching_trie_node_cost = get_touching_trie_node_cost(&result.metadata);
                    touching_trie_node_cost
                        / runtime_config.wasm_config.ext_costs.touching_trie_node
                })
                .collect();
        }
    }

    assert_eq!(node_touches, results);
}

pub fn test_chunk_nodes_cache_mode(node: impl Node, runtime_config: RuntimeConfig) {
    let node_user = node.user();
    let mut node_touches: Vec<u64> = vec![];
    #[cfg(feature = "protocol_feature_chunk_nodes_cache")]
    let results: Vec<u64> = vec![6, 2, 2];
    #[cfg(not(feature = "protocol_feature_chunk_nodes_cache"))]
    let results: Vec<u64> = vec![6, 6, 6];

    let mut receipt =
        vec![make_receipt(&node, FunctionCallAction {
            method_name: "write_key_value".to_string(),
            args: runtime_utils::arr_u64_to_u8(&[1, 10u64 + i]),
            gas: 10u64.pow(14),
            deposit: 0,
        }.into())];
    receipt.push()
    for i in 0..2 {
        let receipts = make_write_key_value_receipts(&node);
        let receipt_hashes: Vec<CryptoHash> =
            receipts.iter().map(|receipt| receipt.receipt_id.clone()).collect();

        node_user.add_receipts(receipts).unwrap();

        if i == 1 {
            node_touches = receipt_hashes
                .iter()
                .map(|receipt_hash| {
                    let result = node_user.get_transaction_result(receipt_hash);
                    let touching_trie_node_cost = get_touching_trie_node_cost(&result.metadata);
                    touching_trie_node_cost
                        / runtime_config.wasm_config.ext_costs.touching_trie_node
                })
                .collect();
        }
    }

    assert_eq!(node_touches, results);
=======
/// 1st receipt should count 6 db reads.
/// 2nd and 3rd receipts should count 2 db and 4 memory reads, because for them first 4 nodes were already put into the
/// chunk cache.
pub fn test_chunk_nodes_cache_common_parent(node: impl Node, runtime_config: RuntimeConfig) {
    let receipts: Vec<Receipt> = (0..3)
        .map(|i| {
            make_receipt(
                &node,
                vec![make_write_key_value_action(vec![i], vec![10u64 + i])],
                bob_account(),
            )
        })
        .collect();

    #[cfg(feature = "protocol_feature_chunk_nodes_cache")]
    let results: Vec<_> = vec![
        TrieNodesCount { db_reads: 6, mem_reads: 0 },
        TrieNodesCount { db_reads: 2, mem_reads: 4 },
        TrieNodesCount { db_reads: 2, mem_reads: 4 },
    ];
    #[cfg(not(feature = "protocol_feature_chunk_nodes_cache"))]
    let results: Vec<_> = vec![
        TrieNodesCount { db_reads: 6, mem_reads: 0 },
        TrieNodesCount { db_reads: 6, mem_reads: 0 },
        TrieNodesCount { db_reads: 6, mem_reads: 0 },
    ];

    check_trie_nodes_count(node, runtime_config, receipts, results);
}

/// This test is similar to `test_chunk_nodes_cache_common_parent` but checks another trie structure:
///
///                                                    --> (Value 1)
/// (Extension) -> (Branch) -> (Extension) -> (Branch) |-> (Leaf) -> (Value 2)
///
/// 1st receipt should count 5 db reads.
/// 2nd receipt should count 2 db and 4 memory reads.
pub fn test_chunk_nodes_cache_branch_value(node: impl Node, runtime_config: RuntimeConfig) {
    let receipts: Vec<Receipt> = (0..2)
        .map(|i| {
            make_receipt(
                &node,
                vec![make_write_key_value_action(vec![1; i + 1], vec![10u64 + i as u64])],
                bob_account(),
            )
        })
        .collect();

    #[cfg(feature = "protocol_feature_chunk_nodes_cache")]
    let results: Vec<_> = vec![
        TrieNodesCount { db_reads: 5, mem_reads: 0 },
        TrieNodesCount { db_reads: 2, mem_reads: 4 },
    ];
    #[cfg(not(feature = "protocol_feature_chunk_nodes_cache"))]
    let results: Vec<_> = vec![
        TrieNodesCount { db_reads: 5, mem_reads: 0 },
        TrieNodesCount { db_reads: 6, mem_reads: 0 },
    ];

    check_trie_nodes_count(node, runtime_config, receipts, results);
}

/// This test is similar to `test_chunk_nodes_cache_common_parent` but checks another trie structure:
///
///                                                     --> (Leaf) -> (Value 1)
/// (Extension) -> (Branch) --> (Extension) -> (Branch) |-> (Leaf) -> (Value 2)
///                         |-> (Leaf) -> (Value 2)
///
/// Here we check that chunk cache is enabled *only during function calls execution*.
/// 1st receipt writes `Value 1` and should count 6 db reads.
/// 2nd receipt deploys a new contract which *code* is the same as `Value 2`. But this value shouldn't be put into the
/// chunk cache.
/// 3rd receipt writes `Value 2` and should count 2 db and 4 memory reads.
///
/// We have checked manually that if chunk cache mode is not disabled, then the following scenario happens:
/// - 1st receipt enables chunk cache mode but doesn't disable it
/// - 2nd receipt triggers insertion of `Value 2` into the chunk cache
/// - 3rd receipt reads it from the chunk cache, so it incorrectly charges user for 1 db and 5 memory reads.  
pub fn test_chunk_nodes_cache_mode(node: impl Node, runtime_config: RuntimeConfig) {
    let receipts: Vec<Receipt> = vec![
        make_receipt(&node, vec![make_write_key_value_action(vec![1], vec![1])], bob_account()),
        make_receipt(
            &node,
            vec![DeployContractAction { code: test_utils::encode(&vec![2]) }.into()],
            alice_account(),
        ),
        make_receipt(&node, vec![make_write_key_value_action(vec![2], vec![2])], bob_account()),
    ];

    #[cfg(feature = "protocol_feature_chunk_nodes_cache")]
    let results: Vec<_> = vec![
        TrieNodesCount { db_reads: 6, mem_reads: 0 },
        TrieNodesCount { db_reads: 0, mem_reads: 0 },
        TrieNodesCount { db_reads: 2, mem_reads: 4 },
    ];
    #[cfg(not(feature = "protocol_feature_chunk_nodes_cache"))]
    let results: Vec<_> = vec![
        TrieNodesCount { db_reads: 6, mem_reads: 0 },
        TrieNodesCount { db_reads: 0, mem_reads: 0 },
        TrieNodesCount { db_reads: 6, mem_reads: 0 },
    ];

    check_trie_nodes_count(node, runtime_config, receipts, results);
>>>>>>> 97a8d3c1
}<|MERGE_RESOLUTION|>--- conflicted
+++ resolved
@@ -26,14 +26,9 @@
 use crate::user::User;
 use near_primitives::receipt::{ActionReceipt, Receipt, ReceiptEnum};
 use near_primitives::runtime::config::RuntimeConfig;
-<<<<<<< HEAD
-use near_primitives::transaction::{Action, FunctionCallAction};
-=======
 use near_primitives::test_utils;
 use near_primitives::transaction::{Action, DeployContractAction, FunctionCallAction};
->>>>>>> 97a8d3c1
 use testlib::fees_utils::FeeHelper;
-use testlib::runtime_utils;
 use testlib::runtime_utils::{
     alice_account, bob_account, eve_dot_alice_account, x_dot_y_dot_alice_account,
 };
@@ -1330,16 +1325,6 @@
     assert_ne!(root, new_root);
 }
 
-<<<<<<< HEAD
-fn get_touching_trie_node_cost(metadata: &ExecutionMetadataView) -> Gas {
-    metadata
-        .gas_profile
-        .clone()
-        .unwrap()
-        .iter()
-        .map(|cost| if cost.cost == "TOUCHING_TRIE_NODE" { cost.gas_used } else { 0 })
-        .sum()
-=======
 /// Get number of charged trie node accesses from the execution metadata.  
 fn get_trie_nodes_count(
     metadata: &ExecutionMetadataView,
@@ -1360,7 +1345,6 @@
         };
     }
     count
->>>>>>> 97a8d3c1
 }
 
 /// Checks correctness of touching trie node cost for writing value into contract storage.
@@ -1378,11 +1362,7 @@
                 alice_account(),
                 bob_account(),
                 "write_key_value",
-<<<<<<< HEAD
-                runtime_utils::arr_u64_to_u8(&[10u64, 20u64]),
-=======
                 test_utils::encode(&[10u64, 20u64]),
->>>>>>> 97a8d3c1
                 10u64.pow(14),
                 0,
             )
@@ -1390,48 +1370,6 @@
         assert_matches!(transaction_result.status, FinalExecutionStatus::SuccessValue(_));
         assert_eq!(transaction_result.receipts_outcome.len(), 2);
 
-<<<<<<< HEAD
-        let touching_trie_node_cost =
-            get_touching_trie_node_cost(&transaction_result.receipts_outcome[0].outcome.metadata);
-        let node_touches = touching_trie_node_cost
-            / RuntimeConfig::test().wasm_config.ext_costs.touching_trie_node;
-        assert_eq!(node_touches, results[i]);
-    }
-}
-
-fn make_receipt(node: &impl Node, actions: Vec<Action>) -> Receipt {
-    let receipt_enum = ReceiptEnum::Action(ActionReceipt {
-        signer_id: alice_account(),
-        signer_public_key: node.signer().as_ref().public_key(),
-        gas_price: 0,
-        output_data_receivers: vec![],
-        input_data_ids: vec![],
-        actions,
-    });
-    Receipt {
-        predecessor_id: alice_account(),
-        receiver_id: bob_account(),
-        receipt_id: hash(&receipt_enum.try_to_vec().unwrap()),
-        receipt: receipt_enum,
-    }
-}
-
-fn make_write_key_value_receipts(node: &impl Node) -> Vec<Receipt> {
-    (0..3)
-        .map(|i| make_receipt(node,
-                              vec![FunctionCallAction {
-                                                  method_name: "write_key_value".to_string(),
-                                                  args: runtime_utils::arr_u64_to_u8(&[i, 10u64 + i]),
-                                                  gas: 10u64.pow(14),
-                                                  deposit: 0,
-                                              }.into()]))
-        .collect()
-}
-
-/// Check correctness of touching trie node cost for receipts with enabled chunk nodes cache.
-/// We run the same set of receipts 2 times and compare resulting costs. Each receipt writes some key-value pair to the
-/// contract storage.
-=======
         let trie_nodes_count = get_trie_nodes_count(
             &transaction_result.receipts_outcome[0].outcome.metadata,
             &RuntimeConfig::test(),
@@ -1502,84 +1440,12 @@
 /// Check correctness of charging for trie node accesses with enabled chunk nodes cache.
 /// We run the same set of receipts 2 times and compare resulting trie node counts. Each receipt writes some key-value
 /// pair to the contract storage.
->>>>>>> 97a8d3c1
 /// 1st run establishes the trie structure. For our needs, the structure is:
 ///
 ///                                                    --> (Leaf) -> (Value 1)
 /// (Extension) -> (Branch) -> (Extension) -> (Branch) |-> (Leaf) -> (Value 2)
 ///                                                    --> (Leaf) -> (Value 3)
 ///
-<<<<<<< HEAD
-/// 2nd run should count 6 nodes for the first receipt and 2 nodes for next two receipts, because for them first 4 nodes
-/// were already put into the chunk cache.
-pub fn test_chunk_nodes_cache_across_receipts(node: impl Node, runtime_config: RuntimeConfig) {
-    let node_user = node.user();
-    let mut node_touches: Vec<u64> = vec![];
-    #[cfg(feature = "protocol_feature_chunk_nodes_cache")]
-    let results: Vec<u64> = vec![6, 2, 2];
-    #[cfg(not(feature = "protocol_feature_chunk_nodes_cache"))]
-    let results: Vec<u64> = vec![6, 6, 6];
-    for i in 0..2 {
-        let receipts = make_write_key_value_receipts(&node);
-        let receipt_hashes: Vec<CryptoHash> =
-            receipts.iter().map(|receipt| receipt.receipt_id.clone()).collect();
-
-        node_user.add_receipts(receipts).unwrap();
-
-        if i == 1 {
-            node_touches = receipt_hashes
-                .iter()
-                .map(|receipt_hash| {
-                    let result = node_user.get_transaction_result(receipt_hash);
-                    let touching_trie_node_cost = get_touching_trie_node_cost(&result.metadata);
-                    touching_trie_node_cost
-                        / runtime_config.wasm_config.ext_costs.touching_trie_node
-                })
-                .collect();
-        }
-    }
-
-    assert_eq!(node_touches, results);
-}
-
-pub fn test_chunk_nodes_cache_mode(node: impl Node, runtime_config: RuntimeConfig) {
-    let node_user = node.user();
-    let mut node_touches: Vec<u64> = vec![];
-    #[cfg(feature = "protocol_feature_chunk_nodes_cache")]
-    let results: Vec<u64> = vec![6, 2, 2];
-    #[cfg(not(feature = "protocol_feature_chunk_nodes_cache"))]
-    let results: Vec<u64> = vec![6, 6, 6];
-
-    let mut receipt =
-        vec![make_receipt(&node, FunctionCallAction {
-            method_name: "write_key_value".to_string(),
-            args: runtime_utils::arr_u64_to_u8(&[1, 10u64 + i]),
-            gas: 10u64.pow(14),
-            deposit: 0,
-        }.into())];
-    receipt.push()
-    for i in 0..2 {
-        let receipts = make_write_key_value_receipts(&node);
-        let receipt_hashes: Vec<CryptoHash> =
-            receipts.iter().map(|receipt| receipt.receipt_id.clone()).collect();
-
-        node_user.add_receipts(receipts).unwrap();
-
-        if i == 1 {
-            node_touches = receipt_hashes
-                .iter()
-                .map(|receipt_hash| {
-                    let result = node_user.get_transaction_result(receipt_hash);
-                    let touching_trie_node_cost = get_touching_trie_node_cost(&result.metadata);
-                    touching_trie_node_cost
-                        / runtime_config.wasm_config.ext_costs.touching_trie_node
-                })
-                .collect();
-        }
-    }
-
-    assert_eq!(node_touches, results);
-=======
 /// 1st receipt should count 6 db reads.
 /// 2nd and 3rd receipts should count 2 db and 4 memory reads, because for them first 4 nodes were already put into the
 /// chunk cache.
@@ -1683,5 +1549,4 @@
     ];
 
     check_trie_nodes_count(node, runtime_config, receipts, results);
->>>>>>> 97a8d3c1
 }