--- conflicted
+++ resolved
@@ -338,37 +338,6 @@
             "the synced node should have information about the created account"
         );
 
-<<<<<<< HEAD
-            // Check that inlined flat state values remain inlined.
-            {
-                let store0 = env.clients[0].chain.chain_store().store();
-                let store1 = env.clients[1].chain.chain_store().store();
-                let (num_inlined_before, num_ref_before) = count_flat_state_value_kinds(&store0);
-                let (num_inlined_after, num_ref_after) = count_flat_state_value_kinds(&store1);
-                // Nothing new created, number of flat state values should be identical.
-                assert_eq!(num_inlined_before, num_inlined_after);
-                assert_eq!(num_ref_before, num_ref_after);
-            }
-        } else {
-            tracing::info!(?response, "New Account shouldn't exist");
-            assert!(response.is_err());
-            assert_matches!(
-                response.unwrap_err(),
-                QueryError::UnknownAccount { .. },
-                "the synced node should not have information about the created account"
-            );
-
-            // Check that inlined flat state values remain inlined.
-            {
-                let store0 = env.clients[0].chain.chain_store().store();
-                let store1 = env.clients[1].chain.chain_store().store();
-                let (num_inlined_before, _num_ref_before) = count_flat_state_value_kinds(&store0);
-                let (num_inlined_after, _num_ref_after) = count_flat_state_value_kinds(&store1);
-                // Created a new entry, but inlined values should stay inlinedNothing new created, number of flat state values should be identical.
-                assert!(num_inlined_before >= num_inlined_after);
-                assert!(num_inlined_after > 0);
-            }
-=======
         // Check that inlined flat state values remain inlined.
         {
             let store0 = env.clients[0].chain.chain_store().store();
@@ -397,7 +366,6 @@
             // Created a new entry, but inlined values should stay inlinedNothing new created, number of flat state values should be identical.
             assert!(num_inlined_before >= num_inlined_after);
             assert!(num_inlined_after > 0);
->>>>>>> 8097202b
         }
     }
 }
