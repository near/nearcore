use std::collections::{HashSet, VecDeque};
use std::path::Path;
use std::str::FromStr;
use std::sync::atomic::{AtomicUsize, Ordering};
use std::sync::{Arc, RwLock};

use actix::System;
use assert_matches::assert_matches;
use futures::{future, FutureExt};
use near_primitives::config::VMConfig;
use near_primitives::num_rational::{Ratio, Rational32};

use near_actix_test_utils::run_actix;
use near_chain::chain::ApplyStatePartsRequest;
use near_chain::types::LatestKnown;
use near_chain::validate::validate_chunk_with_chunk_extra;
use near_chain::{
    Block, BlockProcessingArtifact, ChainGenesis, ChainStore, ChainStoreAccess, Error, Provenance,
    RuntimeAdapter,
};
use near_chain_configs::{ClientConfig, Genesis, DEFAULT_GC_NUM_EPOCHS_TO_KEEP};
use near_chunks::{ChunkStatus, ShardsManager};
use near_client::test_utils::{
    create_chunk_on_height, setup_client, setup_mock, setup_mock_all_validators, TestEnv,
};
use near_client::{Client, GetBlock, GetBlockWithMerkleTree};
use near_crypto::{InMemorySigner, KeyType, PublicKey, Signature, Signer};
use near_logger_utils::{init_integration_logger, init_test_logger};
use near_network::test_utils::{wait_or_panic, MockPeerManagerAdapter};
use near_network::types::{
    FullPeerInfo, NetworkClientMessages, NetworkClientResponses, NetworkRequests, NetworkResponses,
};
use near_network::types::{NetworkInfo, PeerManagerMessageRequest, PeerManagerMessageResponse};
use near_network_primitives::types::{PeerChainInfoV2, PeerInfo, ReasonForBan};
use near_primitives::block::{Approval, ApprovalInner};
use near_primitives::block_header::BlockHeader;
use near_primitives::epoch_manager::RngSeed;
use near_primitives::errors::TxExecutionError;
use near_primitives::errors::{ActionErrorKind, InvalidTxError};
use near_primitives::hash::{hash, CryptoHash};
use near_primitives::merkle::{verify_hash, PartialMerkleTree};
use near_primitives::receipt::DelayedReceiptIndices;
use near_primitives::runtime::config::RuntimeConfig;
use near_primitives::runtime::config_store::RuntimeConfigStore;
use near_primitives::shard_layout::ShardUId;
use near_primitives::sharding::{
    EncodedShardChunk, ReedSolomonWrapper, ShardChunkHeader, ShardChunkHeaderInner,
    ShardChunkHeaderV3,
};
use near_primitives::state_part::PartId;
use near_primitives::syncing::{get_num_state_parts, ShardStateSyncResponseHeader, StatePartKey};
use near_primitives::transaction::{
    Action, DeployContractAction, ExecutionStatus, FunctionCallAction, SignedTransaction,
    Transaction,
};
use near_primitives::trie_key::TrieKey;
use near_primitives::types::validator_stake::ValidatorStake;
use near_primitives::types::{AccountId, BlockHeight, EpochId, NumBlocks, ProtocolVersion};
use near_primitives::utils::to_timestamp;
use near_primitives::validator_signer::{InMemoryValidatorSigner, ValidatorSigner};
use near_primitives::version::ProtocolFeature;
use near_primitives::version::PROTOCOL_VERSION;
use near_primitives::views::{
    BlockHeaderView, FinalExecutionStatus, QueryRequest, QueryResponseKind,
};
use near_store::test_utils::create_test_store;
use near_store::{get, DBCol};
use near_vm_errors::{CompilationError, FunctionCallErrorSer, PrepareError};
use nearcore::config::{GenesisExt, TESTING_INIT_BALANCE, TESTING_INIT_STAKE};
use nearcore::{TrackedConfig, NEAR_BASE};
use rand::prelude::StdRng;
use rand::{Rng, SeedableRng};

pub fn set_block_protocol_version(
    block: &mut Block,
    block_producer: AccountId,
    protocol_version: ProtocolVersion,
) {
    let validator_signer = InMemoryValidatorSigner::from_seed(
        block_producer.clone(),
        KeyType::ED25519,
        block_producer.as_ref(),
    );
    block.mut_header().set_lastest_protocol_version(protocol_version);
    block.mut_header().resign(&validator_signer);
}

pub fn create_nightshade_runtimes(genesis: &Genesis, n: usize) -> Vec<Arc<dyn RuntimeAdapter>> {
    (0..n)
        .map(|_| {
            Arc::new(nearcore::NightshadeRuntime::test(
                Path::new("../../../.."),
                create_test_store(),
                genesis,
            )) as Arc<dyn RuntimeAdapter>
        })
        .collect()
}

/// Produce `blocks_number` block in the given environment, starting from the given height.
/// Returns the first unoccupied height in the chain after this operation.
fn produce_blocks_from_height(
    env: &mut TestEnv,
    blocks_number: u64,
    height: BlockHeight,
) -> BlockHeight {
    let next_height = height + blocks_number;
    for i in height..next_height {
        let block = env.clients[0].produce_block(i).unwrap().unwrap();
        env.process_block(0, block.clone(), Provenance::PRODUCED);
        for j in 1..env.clients.len() {
            env.process_block(j, block.clone(), Provenance::NONE);
        }
    }
    next_height
}

/// Try to process tx in the next blocks, check that tx and all generated receipts succeed.
/// Return height of the next block.
fn check_tx_processing(
    env: &mut TestEnv,
    tx: SignedTransaction,
    height: BlockHeight,
    blocks_number: u64,
) -> BlockHeight {
    let tx_hash = tx.get_hash();
    env.clients[0].process_tx(tx, false, false);
    let next_height = produce_blocks_from_height(env, blocks_number, height);
    let final_outcome = env.clients[0].chain.get_final_transaction_result(&tx_hash).unwrap();
    assert_matches!(final_outcome.status, FinalExecutionStatus::SuccessValue(_));
    next_height
}

fn deploy_test_contract(
    env: &mut TestEnv,
    account_id: AccountId,
    wasm_code: &[u8],
    epoch_length: u64,
    height: BlockHeight,
) -> BlockHeight {
    let block = env.clients[0].chain.get_block_by_height(height - 1).unwrap();
    let signer =
        InMemorySigner::from_seed(account_id.clone(), KeyType::ED25519, account_id.as_ref());

    let tx = SignedTransaction::from_actions(
        height,
        account_id.clone(),
        account_id,
        &signer,
        vec![Action::DeployContract(DeployContractAction { code: wasm_code.to_vec() })],
        *block.hash(),
    );
    env.clients[0].process_tx(tx, false, false);
    produce_blocks_from_height(env, epoch_length, height)
}

/// Create environment and set of transactions which cause congestion on the chain.
fn prepare_env_with_congestion(
    protocol_version: ProtocolVersion,
    gas_price_adjustment_rate: Option<Rational32>,
    number_of_transactions: u64,
) -> (TestEnv, Vec<CryptoHash>) {
    init_test_logger();
    let epoch_length = 100;
    let mut genesis = Genesis::test(vec!["test0".parse().unwrap(), "test1".parse().unwrap()], 1);
    genesis.config.protocol_version = protocol_version;
    genesis.config.epoch_length = epoch_length;
    genesis.config.gas_limit = 10_000_000_000_000;
    if let Some(gas_price_adjustment_rate) = gas_price_adjustment_rate {
        genesis.config.gas_price_adjustment_rate = gas_price_adjustment_rate;
    }
    let chain_genesis = ChainGenesis::new(&genesis);
    let mut env = TestEnv::builder(chain_genesis)
        .runtime_adapters(create_nightshade_runtimes(&genesis, 1))
        .build();
    let genesis_block = env.clients[0].chain.get_block_by_height(0).unwrap();
    let signer = InMemorySigner::from_seed("test0".parse().unwrap(), KeyType::ED25519, "test0");

    // Deploy contract to test0.
    let tx = SignedTransaction::from_actions(
        1,
        "test0".parse().unwrap(),
        "test0".parse().unwrap(),
        &signer,
        vec![Action::DeployContract(DeployContractAction {
            code: near_test_contracts::base_rs_contract().to_vec(),
        })],
        *genesis_block.hash(),
    );
    env.clients[0].process_tx(tx, false, false);
    for i in 1..3 {
        env.produce_block(0, i);
    }

    // Create function call transactions that generate promises.
    let gas_1 = 9_000_000_000_000;
    let gas_2 = gas_1 / 3;
    let mut tx_hashes = vec![];

    for i in 0..number_of_transactions {
        let data = serde_json::json!([
            {"create": {
            "account_id": "test0",
            "method_name": "call_promise",
            "arguments": [],
            "amount": "0",
            "gas": gas_2,
            }, "id": 0 }
        ]);

        let signed_transaction = SignedTransaction::from_actions(
            i + 10,
            "test0".parse().unwrap(),
            "test0".parse().unwrap(),
            &signer,
            vec![Action::FunctionCall(FunctionCallAction {
                method_name: "call_promise".to_string(),
                args: serde_json::to_vec(&data).unwrap(),
                gas: gas_1,
                deposit: 0,
            })],
            *genesis_block.hash(),
        );
        tx_hashes.push(signed_transaction.get_hash());
        env.clients[0].process_tx(signed_transaction, false, false);
    }

    (env, tx_hashes)
}

/// Runs block producing client and stops after network mock received two blocks.
#[test]
fn produce_two_blocks() {
    init_test_logger();
    run_actix(async {
        let count = Arc::new(AtomicUsize::new(0));
        setup_mock(
            vec!["test".parse().unwrap()],
            "test".parse().unwrap(),
            true,
            false,
            Box::new(move |msg, _ctx, _| {
                if let NetworkRequests::Block { .. } = msg.as_network_requests_ref() {
                    count.fetch_add(1, Ordering::Relaxed);
                    if count.load(Ordering::Relaxed) >= 2 {
                        System::current().stop();
                    }
                }
                PeerManagerMessageResponse::NetworkResponses(NetworkResponses::NoResponse)
            }),
        );
        near_network::test_utils::wait_or_panic(5000);
    });
}

/// Runs block producing client and sends it a transaction.
#[test]
// TODO: figure out how to re-enable it correctly
#[ignore]
fn produce_blocks_with_tx() {
    let mut encoded_chunks: Vec<EncodedShardChunk> = vec![];
    init_test_logger();
    run_actix(async {
        let (client, view_client) = setup_mock(
            vec!["test".parse().unwrap()],
            "test".parse().unwrap(),
            true,
            false,
            Box::new(move |msg, _ctx, _| {
                if let NetworkRequests::PartialEncodedChunkMessage {
                    account_id: _,
                    partial_encoded_chunk,
                } = msg.as_network_requests_ref()
                {
                    let header = partial_encoded_chunk.header.clone();
                    let height = header.height_created() as usize;
                    assert!(encoded_chunks.len() + 2 >= height);

                    // the following two lines must match data_parts and total_parts in KeyValueRuntimeAdapter
                    let data_parts = 12 + 2 * (((height - 1) as usize) % 4);
                    let total_parts = 1 + data_parts * (1 + ((height - 1) as usize) % 3);
                    if encoded_chunks.len() + 2 == height {
                        encoded_chunks.push(EncodedShardChunk::from_header(
                            header,
                            total_parts,
                            PROTOCOL_VERSION,
                        ));
                    }
                    for part in partial_encoded_chunk.parts.iter() {
                        encoded_chunks[height - 2].content_mut().parts[part.part_ord as usize] =
                            Some(part.part.clone());
                    }

                    let parity_parts = total_parts - data_parts;
                    let mut rs = ReedSolomonWrapper::new(data_parts, parity_parts);

                    if let ChunkStatus::Complete(_) = ShardsManager::check_chunk_complete(
                        &mut encoded_chunks[height - 2],
                        &mut rs,
                    ) {
                        let chunk = encoded_chunks[height - 2].decode_chunk(data_parts).unwrap();
                        if !chunk.transactions().is_empty() {
                            System::current().stop();
                        }
                    }
                }
                PeerManagerMessageResponse::NetworkResponses(NetworkResponses::NoResponse)
            }),
        );
        near_network::test_utils::wait_or_panic(5000);
        actix::spawn(view_client.send(GetBlock::latest()).then(move |res| {
            let block_hash = res.unwrap().unwrap().header.hash;
            client.do_send(NetworkClientMessages::Transaction {
                transaction: SignedTransaction::empty(block_hash),
                is_forwarded: false,
                check_only: false,
            });
            future::ready(())
        }))
    });
}

/// Runs client that receives a block from network and announces header to the network with approval.
/// Need 3 block producers, to receive approval.
#[test]
fn receive_network_block() {
    init_test_logger();
    run_actix(async {
        // The first header announce will be when the block is received. We don't immediately endorse
        // it. The second header announce will happen with the endorsement a little later.
        let first_header_announce = Arc::new(RwLock::new(true));
        let (client, view_client) = setup_mock(
            vec!["test2".parse().unwrap(), "test1".parse().unwrap(), "test3".parse().unwrap()],
            "test2".parse().unwrap(),
            true,
            false,
            Box::new(move |msg, _ctx, _| {
                if let NetworkRequests::Approval { .. } = msg.as_network_requests_ref() {
                    let mut first_header_announce = first_header_announce.write().unwrap();
                    if *first_header_announce {
                        *first_header_announce = false;
                    } else {
                        System::current().stop();
                    }
                }
                PeerManagerMessageResponse::NetworkResponses(NetworkResponses::NoResponse)
            }),
        );
        actix::spawn(view_client.send(GetBlockWithMerkleTree::latest()).then(move |res| {
            let (last_block, block_merkle_tree) = res.unwrap().unwrap();
            let mut block_merkle_tree = PartialMerkleTree::clone(&block_merkle_tree);
            block_merkle_tree.insert(last_block.header.hash);
            let signer = InMemoryValidatorSigner::from_seed(
                "test1".parse().unwrap(),
                KeyType::ED25519,
                "test1",
            );
            let next_block_ordinal = last_block.header.block_ordinal.unwrap() + 1;
            let block = Block::produce(
                PROTOCOL_VERSION,
                PROTOCOL_VERSION,
                &last_block.header.clone().into(),
                last_block.header.height + 1,
                next_block_ordinal,
                last_block.chunks.into_iter().map(Into::into).collect(),
                EpochId::default(),
                if last_block.header.prev_hash == CryptoHash::default() {
                    EpochId(last_block.header.hash)
                } else {
                    EpochId(last_block.header.next_epoch_id)
                },
                None,
                vec![],
                Ratio::from_integer(0),
                0,
                100,
                None,
                vec![],
                vec![],
                &signer,
                last_block.header.next_bp_hash,
                block_merkle_tree.root(),
                None,
            );
            client.do_send(NetworkClientMessages::Block(block, PeerInfo::random().id, false));
            future::ready(())
        }));
        near_network::test_utils::wait_or_panic(5000);
    });
}

/// Include approvals to the next block in newly produced block.
#[test]
fn produce_block_with_approvals() {
    init_test_logger();
    let validators: Vec<_> =
        (1..=10).map(|i| AccountId::try_from(format!("test{}", i)).unwrap()).collect();
    run_actix(async {
        let (client, view_client) = setup_mock(
            validators.clone(),
            "test1".parse().unwrap(),
            true,
            false,
            Box::new(move |msg, _ctx, _| {
                if let NetworkRequests::Block { block } = msg.as_network_requests_ref() {
                    // Below we send approvals from all the block producers except for test1 and test2
                    // test1 will only create their approval for height 10 after their doomslug timer
                    // runs 10 iterations, which is way further in the future than them producing the
                    // block
                    if block.header().num_approvals() == validators.len() as u64 - 2 {
                        System::current().stop();
                    } else if block.header().height() == 10 {
                        println!("{}", block.header().height());
                        println!(
                            "{} != {} -2 (height: {})",
                            block.header().num_approvals(),
                            validators.len(),
                            block.header().height()
                        );

                        assert!(false);
                    }
                }
                PeerManagerMessageResponse::NetworkResponses(NetworkResponses::NoResponse)
            }),
        );
        actix::spawn(view_client.send(GetBlockWithMerkleTree::latest()).then(move |res| {
            let (last_block, block_merkle_tree) = res.unwrap().unwrap();
            let mut block_merkle_tree = PartialMerkleTree::clone(&block_merkle_tree);
            block_merkle_tree.insert(last_block.header.hash);
            let signer1 = InMemoryValidatorSigner::from_seed(
                "test2".parse().unwrap(),
                KeyType::ED25519,
                "test2",
            );
            let next_block_ordinal = last_block.header.block_ordinal.unwrap() + 1;
            let block = Block::produce(
                PROTOCOL_VERSION,
                PROTOCOL_VERSION,
                &last_block.header.clone().into(),
                last_block.header.height + 1,
                next_block_ordinal,
                last_block.chunks.into_iter().map(Into::into).collect(),
                EpochId::default(),
                if last_block.header.prev_hash == CryptoHash::default() {
                    EpochId(last_block.header.hash)
                } else {
                    EpochId(last_block.header.next_epoch_id)
                },
                None,
                vec![],
                Ratio::from_integer(0),
                0,
                100,
                Some(0),
                vec![],
                vec![],
                &signer1,
                last_block.header.next_bp_hash,
                block_merkle_tree.root(),
                None,
            );
            client.do_send(NetworkClientMessages::Block(
                block.clone(),
                PeerInfo::random().id,
                false,
            ));

            for i in 3..11 {
                let s = AccountId::try_from(if i > 10 {
                    "test1".to_string()
                } else {
                    format!("test{}", i)
                })
                .unwrap();
                let signer =
                    InMemoryValidatorSigner::from_seed(s.clone(), KeyType::ED25519, s.as_ref());
                let approval = Approval::new(
                    *block.hash(),
                    block.header().height(),
                    10, // the height at which "test1" is producing
                    &signer,
                );
                client
                    .do_send(NetworkClientMessages::BlockApproval(approval, PeerInfo::random().id));
            }

            future::ready(())
        }));
        near_network::test_utils::wait_or_panic(5000);
    });
}

/// When approvals arrive early, they should be properly cached.
#[test]
fn produce_block_with_approvals_arrived_early() {
    init_test_logger();
    let validators = vec![vec![
        "test1".parse().unwrap(),
        "test2".parse().unwrap(),
        "test3".parse().unwrap(),
        "test4".parse().unwrap(),
    ]];
    let key_pairs =
        vec![PeerInfo::random(), PeerInfo::random(), PeerInfo::random(), PeerInfo::random()];
    let block_holder: Arc<RwLock<Option<Block>>> = Arc::new(RwLock::new(None));
    run_actix(async move {
        let mut approval_counter = 0;
        let network_mock: Arc<
            RwLock<
                Box<
                    dyn FnMut(
                        AccountId,
                        &PeerManagerMessageRequest,
                    ) -> (PeerManagerMessageResponse, bool),
                >,
            >,
        > = Arc::new(RwLock::new(Box::new(|_: _, _: &PeerManagerMessageRequest| {
            (PeerManagerMessageResponse::NetworkResponses(NetworkResponses::NoResponse), true)
        })));
        let (_, conns, _) = setup_mock_all_validators(
            validators.clone(),
            key_pairs,
            1,
            true,
            2000,
            false,
            false,
            100,
            true,
            vec![false; validators.iter().map(|x| x.len()).sum()],
            vec![true; validators.iter().map(|x| x.len()).sum()],
            false,
            network_mock.clone(),
        );
        *network_mock.write().unwrap() = Box::new(
            move |_: _, msg: &PeerManagerMessageRequest| -> (PeerManagerMessageResponse, bool) {
                let msg = msg.as_network_requests_ref();
                match msg {
                    NetworkRequests::Block { block } => {
                        if block.header().height() == 3 {
                            for (i, (client, _)) in conns.clone().into_iter().enumerate() {
                                if i > 0 {
                                    client.do_send(NetworkClientMessages::Block(
                                        block.clone(),
                                        PeerInfo::random().id,
                                        false,
                                    ))
                                }
                            }
                            *block_holder.write().unwrap() = Some(block.clone());
                            return (NetworkResponses::NoResponse.into(), false);
                        } else if block.header().height() == 4 {
                            System::current().stop();
                        }
                        (NetworkResponses::NoResponse.into(), true)
                    }
                    NetworkRequests::Approval { approval_message } => {
                        if approval_message.target.as_ref() == "test1"
                            && approval_message.approval.target_height == 4
                        {
                            approval_counter += 1;
                        }
                        if approval_counter == 3 {
                            let block = block_holder.read().unwrap().clone().unwrap();
                            conns[0].0.do_send(NetworkClientMessages::Block(
                                block,
                                PeerInfo::random().id,
                                false,
                            ));
                        }
                        (NetworkResponses::NoResponse.into(), true)
                    }
                    _ => (NetworkResponses::NoResponse.into(), true),
                }
            },
        );

        near_network::test_utils::wait_or_panic(10000);
    });
}

/// Sends one invalid block followed by one valid block, and checks that client announces only valid block.
/// and that the node bans the peer for invalid block header.
fn invalid_blocks_common(is_requested: bool) {
    init_test_logger();
    run_actix(async move {
        let mut ban_counter = 0;
        let (client, view_client) = setup_mock(
            vec!["test".parse().unwrap()],
            "other".parse().unwrap(),
            true,
            false,
            Box::new(move |msg, _ctx, _client_actor| {
                match msg.as_network_requests_ref() {
                    NetworkRequests::Block { block } => {
                        if is_requested {
                            panic!("rebroadcasting requested block");
                        } else {
                            assert_eq!(block.header().height(), 1);
                            assert_eq!(block.header().chunk_mask().len(), 1);
                            assert_eq!(ban_counter, 2);
                            System::current().stop();
                        }
                    }
                    NetworkRequests::BanPeer { ban_reason, .. } => {
                        assert_eq!(ban_reason, &ReasonForBan::BadBlockHeader);
                        ban_counter += 1;
                        if ban_counter == 3 && is_requested {
                            System::current().stop();
                        }
                    }
                    _ => {}
                };
                PeerManagerMessageResponse::NetworkResponses(NetworkResponses::NoResponse)
            }),
        );
        actix::spawn(view_client.send(GetBlockWithMerkleTree::latest()).then(move |res| {
            let (last_block, block_merkle_tree) = res.unwrap().unwrap();
            let mut block_merkle_tree = PartialMerkleTree::clone(&block_merkle_tree);
            block_merkle_tree.insert(last_block.header.hash);
            let signer = InMemoryValidatorSigner::from_seed(
                "test".parse().unwrap(),
                KeyType::ED25519,
                "test",
            );
            let next_block_ordinal = last_block.header.block_ordinal.unwrap() + 1;
            let valid_block = Block::produce(
                PROTOCOL_VERSION,
                PROTOCOL_VERSION,
                &last_block.header.clone().into(),
                last_block.header.height + 1,
                next_block_ordinal,
                last_block.chunks.iter().cloned().map(Into::into).collect(),
                EpochId::default(),
                if last_block.header.prev_hash == CryptoHash::default() {
                    EpochId(last_block.header.hash)
                } else {
                    EpochId(last_block.header.next_epoch_id)
                },
                None,
                vec![],
                Ratio::from_integer(0),
                0,
                100,
                Some(0),
                vec![],
                vec![],
                &signer,
                last_block.header.next_bp_hash,
                block_merkle_tree.root(),
                None,
            );
            // Send block with invalid chunk mask
            let mut block = valid_block.clone();
            block.mut_header().get_mut().inner_rest.chunk_mask = vec![];
            block.mut_header().get_mut().init();
            client.do_send(NetworkClientMessages::Block(
                block.clone(),
                PeerInfo::random().id,
                is_requested,
            ));

            // Send block with invalid chunk signature
            let mut block = valid_block.clone();
            let mut chunks: Vec<_> = block.chunks().iter().cloned().collect();
            let some_signature = Signature::from_parts(KeyType::ED25519, &[1; 64]).unwrap();
            match &mut chunks[0] {
                ShardChunkHeader::V1(chunk) => {
                    chunk.signature = some_signature;
                }
                ShardChunkHeader::V2(chunk) => {
                    chunk.signature = some_signature;
                }
                ShardChunkHeader::V3(chunk) => {
                    chunk.signature = some_signature;
                }
            };
            block.set_chunks(chunks);
            client.do_send(NetworkClientMessages::Block(
                block.clone(),
                PeerInfo::random().id,
                is_requested,
            ));

            // Send proper block.
            let block2 = valid_block;
            client.do_send(NetworkClientMessages::Block(
                block2.clone(),
                PeerInfo::random().id,
                is_requested,
            ));
            if is_requested {
                let mut block3 = block2;
                block3.mut_header().get_mut().inner_rest.chunk_headers_root = hash(&[1]);
                block3.mut_header().get_mut().init();
                client.do_send(NetworkClientMessages::Block(
                    block3.clone(),
                    PeerInfo::random().id,
                    is_requested,
                ));
            }
            future::ready(())
        }));
        near_network::test_utils::wait_or_panic(5000);
    });
}

const TEST_SEED: RngSeed = [3; 32];

#[test]
fn test_invalid_blocks_not_requested() {
    invalid_blocks_common(false);
}

#[test]
fn test_invalid_blocks_requested() {
    invalid_blocks_common(true);
}

enum InvalidBlockMode {
    /// Header is invalid
    InvalidHeader,
    /// Block is ill-formed (roots check fail)
    IllFormed,
    /// Block is invalid for other reasons
    InvalidBlock,
}

fn ban_peer_for_invalid_block_common(mode: InvalidBlockMode) {
    init_test_logger();
    let validators = vec![vec![
        "test1".parse().unwrap(),
        "test2".parse().unwrap(),
        "test3".parse().unwrap(),
        "test4".parse().unwrap(),
    ]];
    let key_pairs =
        vec![PeerInfo::random(), PeerInfo::random(), PeerInfo::random(), PeerInfo::random()];
    run_actix(async move {
        let mut ban_counter = 0;
        let peer_manager_mock: Arc<
            RwLock<
                Box<
                    dyn FnMut(
                        AccountId,
                        &PeerManagerMessageRequest,
                    ) -> (PeerManagerMessageResponse, bool),
                >,
            >,
        > = Arc::new(RwLock::new(Box::new(|_: _, _: &PeerManagerMessageRequest| {
            (PeerManagerMessageResponse::NetworkResponses(NetworkResponses::NoResponse), true)
        })));

        let (_, conns, _) = setup_mock_all_validators(
            validators.clone(),
            key_pairs,
            1,
            true,
            100,
            false,
            false,
            100,
            true,
            vec![false; validators.iter().map(|x| x.len()).sum()],
            vec![true; validators.iter().map(|x| x.len()).sum()],
            false,
            peer_manager_mock.clone(),
        );
        let mut sent_bad_blocks = false;
        *peer_manager_mock.write().unwrap() = Box::new(
            move |_: _, msg: &PeerManagerMessageRequest| -> (PeerManagerMessageResponse, bool) {
                match msg.as_network_requests_ref() {
                    NetworkRequests::Block { block } => {
                        if block.header().height() >= 4 && !sent_bad_blocks {
                            let block_producer_idx =
                                block.header().height() as usize % validators[0].len();
                            let block_producer = &validators[0][block_producer_idx];
                            let validator_signer1 = InMemoryValidatorSigner::from_seed(
                                block_producer.clone(),
                                KeyType::ED25519,
                                block_producer.as_ref(),
                            );
                            sent_bad_blocks = true;
                            let mut block_mut = block.clone();
                            match mode {
                                InvalidBlockMode::InvalidHeader => {
                                    // produce an invalid block with invalid header.
                                    block_mut.mut_header().get_mut().inner_rest.chunk_mask = vec![];
                                    block_mut.mut_header().resign(&validator_signer1);
                                }
                                InvalidBlockMode::IllFormed => {
                                    // produce an ill-formed block
                                    block_mut
                                        .mut_header()
                                        .get_mut()
                                        .inner_rest
                                        .chunk_headers_root = hash(&[1]);
                                    block_mut.mut_header().resign(&validator_signer1);
                                }
                                InvalidBlockMode::InvalidBlock => {
                                    // produce an invalid block whose invalidity cannot be verified by just
                                    // having its header.
                                    let proposals = vec![ValidatorStake::new(
                                        "test1".parse().unwrap(),
                                        PublicKey::empty(KeyType::ED25519),
                                        0,
                                    )];

                                    block_mut
                                        .mut_header()
                                        .get_mut()
                                        .inner_rest
                                        .validator_proposals = proposals;
                                    block_mut.mut_header().resign(&validator_signer1);
                                }
                            }

                            for (i, (client, _)) in conns.clone().into_iter().enumerate() {
                                if i != block_producer_idx {
                                    client.do_send(NetworkClientMessages::Block(
                                        block_mut.clone(),
                                        PeerInfo::random().id,
                                        false,
                                    ))
                                }
                            }

                            return (
                                PeerManagerMessageResponse::NetworkResponses(
                                    NetworkResponses::NoResponse,
                                ),
                                false,
                            );
                        }
                        if block.header().height() > 20 {
                            match mode {
                                InvalidBlockMode::InvalidHeader | InvalidBlockMode::IllFormed => {
                                    assert_eq!(ban_counter, 3);
                                }
                                _ => {}
                            }
                            System::current().stop();
                        }
                        (
                            PeerManagerMessageResponse::NetworkResponses(
                                NetworkResponses::NoResponse,
                            ),
                            true,
                        )
                    }
                    NetworkRequests::BanPeer { peer_id, ban_reason } => match mode {
                        InvalidBlockMode::InvalidHeader | InvalidBlockMode::IllFormed => {
                            assert_eq!(ban_reason, &ReasonForBan::BadBlockHeader);
                            ban_counter += 1;
                            if ban_counter > 3 {
                                panic!("more bans than expected");
                            }
                            (
                                PeerManagerMessageResponse::NetworkResponses(
                                    NetworkResponses::NoResponse,
                                ),
                                true,
                            )
                        }
                        InvalidBlockMode::InvalidBlock => {
                            panic!("banning peer {:?} unexpectedly for {:?}", peer_id, ban_reason);
                        }
                    },
                    _ => (
                        PeerManagerMessageResponse::NetworkResponses(NetworkResponses::NoResponse),
                        true,
                    ),
                }
            },
        );

        near_network::test_utils::wait_or_panic(20000);
    });
}

/// If a peer sends a block whose header is valid and passes basic validation, the peer is not banned.
#[test]
fn test_not_ban_peer_for_invalid_block() {
    ban_peer_for_invalid_block_common(InvalidBlockMode::InvalidBlock);
}

/// If a peer sends a block whose header is invalid, we should ban them and do not forward the block
#[test]
fn test_ban_peer_for_invalid_block_header() {
    ban_peer_for_invalid_block_common(InvalidBlockMode::InvalidHeader);
}

/// If a peer sends a block that is ill-formed, we should ban them and do not forward the block
#[test]
fn test_ban_peer_for_ill_formed_block() {
    ban_peer_for_invalid_block_common(InvalidBlockMode::IllFormed);
}

/// Runs two validators runtime with only one validator online.
/// Present validator produces blocks on it's height after deadline.
#[test]
fn skip_block_production() {
    init_test_logger();
    run_actix(async {
        setup_mock(
            vec!["test1".parse().unwrap(), "test2".parse().unwrap()],
            "test2".parse().unwrap(),
            true,
            false,
            Box::new(move |msg, _ctx, _client_actor| {
                match msg.as_network_requests_ref() {
                    NetworkRequests::Block { block } => {
                        if block.header().height() > 3 {
                            System::current().stop();
                        }
                    }
                    _ => {}
                };
                PeerManagerMessageResponse::NetworkResponses(NetworkResponses::NoResponse)
            }),
        );
        wait_or_panic(10000);
    });
}

/// Runs client that requests syncing headers from peers.
#[test]
fn client_sync_headers() {
    init_test_logger();
    run_actix(async {
        let peer_info1 = PeerInfo::random();
        let peer_info2 = peer_info1.clone();
        let (client, _) = setup_mock(
            vec!["test".parse().unwrap()],
            "other".parse().unwrap(),
            false,
            false,
            Box::new(move |msg, _ctx, _client_actor| match msg.as_network_requests_ref() {
                NetworkRequests::BlockHeadersRequest { hashes, peer_id } => {
                    assert_eq!(*peer_id, peer_info1.id);
                    assert_eq!(hashes.len(), 1);
                    // TODO: check it requests correct hashes.
                    System::current().stop();

                    PeerManagerMessageResponse::NetworkResponses(NetworkResponses::NoResponse)
                }
                _ => PeerManagerMessageResponse::NetworkResponses(NetworkResponses::NoResponse),
            }),
        );
        client.do_send(NetworkClientMessages::NetworkInfo(NetworkInfo {
            connected_peers: vec![FullPeerInfo {
                peer_info: peer_info2.clone(),
                chain_info: PeerChainInfoV2 {
                    genesis_id: Default::default(),
                    height: 5,
                    tracked_shards: vec![],
                    archival: false,
                },
                partial_edge_info: near_network_primitives::types::PartialEdgeInfo::default(),
            }],
            num_connected_peers: 1,
            peer_max_count: 1,
            highest_height_peers: vec![FullPeerInfo {
                peer_info: peer_info2,
                chain_info: PeerChainInfoV2 {
                    genesis_id: Default::default(),
                    height: 5,
                    tracked_shards: vec![],
                    archival: false,
                },
                partial_edge_info: near_network_primitives::types::PartialEdgeInfo::default(),
            }],
            sent_bytes_per_sec: 0,
            received_bytes_per_sec: 0,
            known_producers: vec![],
            peer_counter: 0,
        }));
        wait_or_panic(2000);
    });
}

#[test]
fn test_process_invalid_tx() {
    init_test_logger();
    let mut genesis = Genesis::test(vec!["test0".parse().unwrap()], 1);
    genesis.config.transaction_validity_period = 10;
    let chain_genesis = ChainGenesis::new(&genesis);
    let mut env = TestEnv::builder(chain_genesis)
        .runtime_adapters(create_nightshade_runtimes(&genesis, 1))
        .build();
    let signer = InMemorySigner::from_seed("test1".parse().unwrap(), KeyType::ED25519, "test0");
    let tx = SignedTransaction::new(
        Signature::empty(KeyType::ED25519),
        Transaction {
            signer_id: "test".parse().unwrap(),
            public_key: signer.public_key(),
            nonce: 0,
            receiver_id: "test".parse().unwrap(),
            block_hash: *env.clients[0].chain.genesis().hash(),
            actions: vec![],
        },
    );
    for i in 1..12 {
        env.produce_block(0, i);
    }
    assert_eq!(
        env.clients[0].process_tx(tx, false, false),
        NetworkClientResponses::InvalidTx(InvalidTxError::Expired)
    );
    let tx2 = SignedTransaction::new(
        Signature::empty(KeyType::ED25519),
        Transaction {
            signer_id: "test".parse().unwrap(),
            public_key: signer.public_key(),
            nonce: 0,
            receiver_id: "test".parse().unwrap(),
            block_hash: hash(&[1]),
            actions: vec![],
        },
    );
    assert_eq!(
        env.clients[0].process_tx(tx2, false, false),
        NetworkClientResponses::InvalidTx(InvalidTxError::Expired)
    );
}

/// If someone produce a block with Utc::now() + 1 min, we should produce a block with valid timestamp
#[test]
fn test_time_attack() {
    init_test_logger();
    let store = create_test_store();
    let network_adapter = Arc::new(MockPeerManagerAdapter::default());
    let chain_genesis = ChainGenesis::test();
    let mut client = setup_client(
        store,
        vec![vec!["test1".parse().unwrap()]],
        1,
        1,
        Some("test1".parse().unwrap()),
        false,
        network_adapter,
        chain_genesis,
        TEST_SEED,
    );
    let signer =
        InMemoryValidatorSigner::from_seed("test1".parse().unwrap(), KeyType::ED25519, "test1");
    let genesis = client.chain.get_block_by_height(0).unwrap();
    let mut b1 = Block::empty_with_height(&genesis, 1, &signer);
    b1.mut_header().get_mut().inner_lite.timestamp =
        to_timestamp(b1.header().timestamp() + chrono::Duration::seconds(60));
    b1.mut_header().resign(&signer);

    let _ = client.process_block_test(b1.into(), Provenance::NONE).unwrap();

    let b2 = client.produce_block(2).unwrap().unwrap();
    let _ = client.process_block_test(b2.into(), Provenance::PRODUCED).unwrap();
}

// TODO: use real runtime for this test
#[test]
#[ignore]
fn test_invalid_approvals() {
    init_test_logger();
    let store = create_test_store();
    let network_adapter = Arc::new(MockPeerManagerAdapter::default());
    let chain_genesis = ChainGenesis::test();
    let mut client = setup_client(
        store,
        vec![vec!["test1".parse().unwrap()]],
        1,
        1,
        Some("test1".parse().unwrap()),
        false,
        network_adapter,
        chain_genesis,
        TEST_SEED,
    );
    let signer =
        InMemoryValidatorSigner::from_seed("test1".parse().unwrap(), KeyType::ED25519, "test1");
    let genesis = client.chain.get_block_by_height(0).unwrap();
    let mut b1 = Block::empty_with_height(&genesis, 1, &signer);
    b1.mut_header().get_mut().inner_rest.approvals = (0..100)
        .map(|i| {
            let account_id = AccountId::try_from(format!("test{}", i)).unwrap();
            Some(
                InMemoryValidatorSigner::from_seed(
                    account_id.clone(),
                    KeyType::ED25519,
                    account_id.as_ref(),
                )
                .sign_approval(&ApprovalInner::Endorsement(*genesis.hash()), 1),
            )
        })
        .collect();
    b1.mut_header().resign(&signer);

    let result = client.process_block_test(b1.into(), Provenance::NONE);
    assert_matches!(result.unwrap_err(), Error::InvalidApprovals);
}

#[test]
fn test_no_double_sign() {
    let mut env = TestEnv::builder(ChainGenesis::test()).build();
    let _ = env.clients[0].produce_block(1).unwrap().unwrap();
    // Second time producing with the same height should fail.
    assert_eq!(env.clients[0].produce_block(1).unwrap(), None);
}

#[test]
fn test_invalid_gas_price() {
    init_test_logger();
    let store = create_test_store();
    let network_adapter = Arc::new(MockPeerManagerAdapter::default());
    let mut chain_genesis = ChainGenesis::test();
    chain_genesis.min_gas_price = 100;
    let mut client = setup_client(
        store,
        vec![vec!["test1".parse().unwrap()]],
        1,
        1,
        Some("test1".parse().unwrap()),
        false,
        network_adapter,
        chain_genesis,
        TEST_SEED,
    );
    let signer =
        InMemoryValidatorSigner::from_seed("test1".parse().unwrap(), KeyType::ED25519, "test1");
    let genesis = client.chain.get_block_by_height(0).unwrap();
    let mut b1 = Block::empty_with_height(&genesis, 1, &signer);
    b1.mut_header().get_mut().inner_rest.gas_price = 0;
    b1.mut_header().resign(&signer);

    let res = client.process_block_test(b1.into(), Provenance::NONE);
    assert_matches!(res.unwrap_err(), Error::InvalidGasPrice);
}

#[test]
fn test_invalid_height_too_large() {
    let mut env = TestEnv::builder(ChainGenesis::test()).build();
    let b1 = env.clients[0].produce_block(1).unwrap().unwrap();
    let _ = env.clients[0].process_block_test(b1.clone().into(), Provenance::PRODUCED).unwrap();
    let signer =
        InMemoryValidatorSigner::from_seed("test0".parse().unwrap(), KeyType::ED25519, "test0");
    let b2 = Block::empty_with_height(&b1, u64::MAX, &signer);
    let res = env.clients[0].process_block_test(b2.into(), Provenance::NONE);
    assert_matches!(res.unwrap_err(), Error::InvalidBlockHeight(_));
}

#[test]
fn test_invalid_height_too_old() {
    let mut env = TestEnv::builder(ChainGenesis::test()).build();
    for i in 1..4 {
        env.produce_block(0, i);
    }
    let block = env.clients[0].produce_block(4).unwrap().unwrap();
    for i in 5..30 {
        env.produce_block(0, i);
    }
    let res = env.clients[0].process_block_test(block.into(), Provenance::NONE);
    assert_matches!(res.unwrap_err(), Error::InvalidBlockHeight(_));
}

#[test]
fn test_bad_orphan() {
    let mut genesis = ChainGenesis::test();
    genesis.epoch_length = 100;
    let mut env = TestEnv::builder(ChainGenesis::test()).build();
    for i in 1..4 {
        env.produce_block(0, i);
    }
    let block = env.clients[0].produce_block(5).unwrap().unwrap();
    let signer = env.clients[0].validator_signer.as_ref().unwrap().clone();
    {
        // Orphan block with unknown epoch
        let mut block = env.clients[0].produce_block(6).unwrap().unwrap();
        block.mut_header().get_mut().inner_lite.epoch_id = EpochId(CryptoHash([1; 32]));
        block.mut_header().get_mut().prev_hash = CryptoHash([1; 32]);
        block.mut_header().resign(&*signer);
        let res = env.clients[0].process_block_test(block.clone().into(), Provenance::NONE);
        match res {
            Err(Error::EpochOutOfBounds(epoch_id)) => {
                assert_eq!(&epoch_id, block.header().epoch_id())
            }
            _ => panic!("expected EpochOutOfBounds error, got {res:?}"),
        }
    }
    {
        // Orphan block with invalid signature
        let mut block = env.clients[0].produce_block(7).unwrap().unwrap();
        block.mut_header().get_mut().prev_hash = CryptoHash([1; 32]);
        block.mut_header().get_mut().init();
        let res = env.clients[0].process_block_test(block.into(), Provenance::NONE);
        assert_matches!(res.unwrap_err(), Error::InvalidSignature);
    }
    {
        // Orphan block with a valid header, but garbage in body
        let mut block = env.clients[0].produce_block(8).unwrap().unwrap();
        {
            // Change the chunk in any way, chunk_headers_root won't match
            let body = match &mut block {
                Block::BlockV1(_) => unreachable!(),
                Block::BlockV2(body) => Arc::make_mut(body),
            };
            let chunk = match &mut body.chunks[0] {
                ShardChunkHeader::V1(_) => unreachable!(),
                ShardChunkHeader::V2(_) => unreachable!(),
                ShardChunkHeader::V3(chunk) => chunk,
            };
            match &mut chunk.inner {
                ShardChunkHeaderInner::V1(inner) => inner.outcome_root = CryptoHash([1; 32]),
                ShardChunkHeaderInner::V2(inner) => inner.outcome_root = CryptoHash([1; 32]),
            }
            chunk.hash = ShardChunkHeaderV3::compute_hash(&chunk.inner);
        }
        block.mut_header().get_mut().prev_hash = CryptoHash([3; 32]);
        block.mut_header().resign(&*signer);
        let res = env.clients[0].process_block_test(block.into(), Provenance::NONE);
        assert_matches!(res.unwrap_err(), Error::InvalidChunkHeadersRoot);
    }
    {
        // Orphan block with invalid approvals. Allowed for now.
        let mut block = env.clients[0].produce_block(9).unwrap().unwrap();
        let some_signature = Signature::from_parts(KeyType::ED25519, &[1; 64]).unwrap();
        block.mut_header().get_mut().inner_rest.approvals = vec![Some(some_signature)];
        block.mut_header().get_mut().prev_hash = CryptoHash([3; 32]);
        block.mut_header().resign(&*signer);
        let res = env.clients[0].process_block_test(block.into(), Provenance::NONE);

        assert_matches!(res.unwrap_err(), Error::Orphan);
    }
    {
        // Orphan block with no chunk signatures. Allowed for now.
        let mut block = env.clients[0].produce_block(10).unwrap().unwrap();
        let some_signature = Signature::from_parts(KeyType::ED25519, &[1; 64]).unwrap();
        {
            let body = match &mut block {
                Block::BlockV1(_) => unreachable!(),
                Block::BlockV2(body) => Arc::make_mut(body),
            };
            let chunk = match &mut body.chunks[0] {
                ShardChunkHeader::V1(_) => unreachable!(),
                ShardChunkHeader::V2(_) => unreachable!(),
                ShardChunkHeader::V3(chunk) => chunk,
            };
            chunk.signature = some_signature;
            chunk.hash = ShardChunkHeaderV3::compute_hash(&chunk.inner);
        }
        block.mut_header().get_mut().prev_hash = CryptoHash([4; 32]);
        block.mut_header().resign(&*signer);
        let res = env.clients[0].process_block_test(block.into(), Provenance::NONE);
        assert_matches!(res.unwrap_err(), Error::Orphan);
    }
    {
        // Orphan block that's too far ahead: 20 * epoch_length
        let mut block = block.clone();
        block.mut_header().get_mut().prev_hash = CryptoHash([3; 32]);
        block.mut_header().get_mut().inner_lite.height += 2000;
        block.mut_header().resign(&*signer);
        let res = env.clients[0].process_block_test(block.into(), Provenance::NONE);
        assert_matches!(res.unwrap_err(), Error::InvalidBlockHeight(_));
    }
    env.clients[0].process_block_test(block.into(), Provenance::NONE).unwrap();
}

#[test]
fn test_bad_chunk_mask() {
    init_test_logger();
    let chain_genesis = ChainGenesis::test();
    let validators = vec!["test0".parse().unwrap(), "test1".parse().unwrap()];
    let mut clients: Vec<Client> = validators
        .iter()
        .map(|account_id| {
            setup_client(
                create_test_store(),
                vec![validators.clone()],
                1,
                2,
                Some(account_id.clone()),
                false,
                Arc::new(MockPeerManagerAdapter::default()),
                chain_genesis.clone(),
                TEST_SEED,
            )
        })
        .collect();
    for height in 1..5 {
        let block_producer = (height % 2) as usize;
        let chunk_producer = ((height + 1) % 2) as usize;

        let (encoded_chunk, merkle_paths, receipts) =
            create_chunk_on_height(&mut clients[chunk_producer], height);
        for client in clients.iter_mut() {
            let mut chain_store =
                ChainStore::new(client.chain.store().store().clone(), chain_genesis.height, true);
            client
                .shards_mgr
                .distribute_encoded_chunk(
                    encoded_chunk.clone(),
                    merkle_paths.clone(),
                    receipts.clone(),
                    &mut chain_store,
                    0,
                )
                .unwrap();
        }

        let mut block = clients[block_producer].produce_block(height).unwrap().unwrap();
        {
            let mut chunk_header = encoded_chunk.cloned_header();
            *chunk_header.height_included_mut() = height;
            let mut chunk_headers: Vec<_> = block.chunks().iter().cloned().collect();
            chunk_headers[0] = chunk_header;
            block.set_chunks(chunk_headers.clone());
            block.mut_header().get_mut().inner_rest.chunk_headers_root =
                Block::compute_chunk_headers_root(&chunk_headers).0;
            block.mut_header().get_mut().inner_rest.chunk_tx_root =
                Block::compute_chunk_tx_root(&chunk_headers);
            block.mut_header().get_mut().inner_rest.chunk_receipts_root =
                Block::compute_chunk_receipts_root(&chunk_headers);
            block.mut_header().get_mut().inner_lite.prev_state_root =
                Block::compute_state_root(&chunk_headers);
            block.mut_header().get_mut().inner_rest.chunk_mask = vec![true, false];
            let mess_with_chunk_mask = height == 4;
            if mess_with_chunk_mask {
                block.mut_header().get_mut().inner_rest.chunk_mask = vec![false, true];
            }
            block
                .mut_header()
                .resign(&*clients[block_producer].validator_signer.as_ref().unwrap().clone());
            let res1 = clients[chunk_producer]
                .process_block_test_no_produce_chunk(block.clone().into(), Provenance::NONE);
            let res2 = clients[block_producer]
                .process_block_test_no_produce_chunk(block.clone().into(), Provenance::NONE);
            if !mess_with_chunk_mask {
                res1.unwrap();
                res2.unwrap();
            } else {
                res1.unwrap_err();
                res2.unwrap_err();
            }
        }
    }
}

#[test]
fn test_minimum_gas_price() {
    let min_gas_price = 100;
    let mut chain_genesis = ChainGenesis::test();
    chain_genesis.min_gas_price = min_gas_price;
    chain_genesis.gas_price_adjustment_rate = Ratio::new(1, 10);
    let mut env = TestEnv::builder(chain_genesis).build();
    for i in 1..=100 {
        env.produce_block(0, i);
    }
    let block = env.clients[0].chain.get_block_by_height(100).unwrap();
    assert!(block.header().gas_price() >= min_gas_price);
}

fn test_gc_with_epoch_length_common(epoch_length: NumBlocks) {
    let mut genesis = Genesis::test(vec!["test0".parse().unwrap(), "test1".parse().unwrap()], 1);
    genesis.config.epoch_length = epoch_length;
    let mut chain_genesis = ChainGenesis::test();
    chain_genesis.epoch_length = epoch_length;
    let mut env = TestEnv::builder(chain_genesis)
        .runtime_adapters(create_nightshade_runtimes(&genesis, 1))
        .build();
    let mut blocks = vec![];
    let genesis_block = env.clients[0].chain.get_block_by_height(0).unwrap();
    blocks.push(genesis_block);
    for i in 1..=epoch_length * (DEFAULT_GC_NUM_EPOCHS_TO_KEEP + 1) {
        let block = env.clients[0].produce_block(i).unwrap().unwrap();
        env.process_block(0, block.clone(), Provenance::PRODUCED);
        blocks.push(block);
    }
    for i in 0..=epoch_length * (DEFAULT_GC_NUM_EPOCHS_TO_KEEP + 1) {
        println!("height = {}", i);
        if i < epoch_length {
            let block_hash = *blocks[i as usize].hash();
            assert_matches!(
                env.clients[0].chain.get_block(&block_hash).unwrap_err(),
                Error::DBNotFoundErr(missing_block_hash) if missing_block_hash == "BLOCK: ".to_owned() + &block_hash.to_string()
            );
            assert_matches!(
                env.clients[0].chain.get_block_by_height(i).unwrap_err(),
                Error::DBNotFoundErr(missing_block_hash) if missing_block_hash == "BLOCK: ".to_owned() + &block_hash.to_string()
            );
            assert!(env.clients[0]
                .chain
                .mut_store()
                .get_all_block_hashes_by_height(i as BlockHeight)
                .is_err());
        } else {
            assert!(env.clients[0].chain.get_block(blocks[i as usize].hash()).is_ok());
            assert!(env.clients[0].chain.get_block_by_height(i).is_ok());
            assert!(env.clients[0]
                .chain
                .mut_store()
                .get_all_block_hashes_by_height(i as BlockHeight)
                .is_ok());
        }
    }
    assert_eq!(env.clients[0].chain.store().chunk_tail().unwrap(), epoch_length - 1);
}

#[test]
fn test_gc_with_epoch_length() {
    for i in 3..20 {
        test_gc_with_epoch_length_common(i);
    }
}

/// When an epoch is very long there should not be anything garbage collected unexpectedly
#[test]
fn test_gc_long_epoch() {
    test_gc_with_epoch_length_common(200);
}

#[test]
fn test_gc_block_skips() {
    let mut chain_genesis = ChainGenesis::test();
    chain_genesis.epoch_length = 5;
    let mut env = TestEnv::builder(chain_genesis.clone()).build();
    for i in 1..=1000 {
        if i % 2 == 0 {
            env.produce_block(0, i);
        }
    }
    let mut env = TestEnv::builder(chain_genesis.clone()).build();
    for i in 1..=1000 {
        if i % 2 == 1 {
            env.produce_block(0, i);
        }
    }
    // Epoch skips
    let mut env = TestEnv::builder(chain_genesis).build();
    for i in 1..=1000 {
        if i % 9 == 7 {
            env.produce_block(0, i);
        }
    }
}

#[test]
fn test_gc_chunk_tail() {
    let mut chain_genesis = ChainGenesis::test();
    let epoch_length = 100;
    chain_genesis.epoch_length = epoch_length;
    let mut env = TestEnv::builder(chain_genesis).build();
    let mut chunk_tail = 0;
    for i in (1..10).chain(101..epoch_length * 6) {
        env.produce_block(0, i);
        let cur_chunk_tail = env.clients[0].chain.store().chunk_tail().unwrap();
        assert!(cur_chunk_tail >= chunk_tail);
        chunk_tail = cur_chunk_tail;
    }
}

#[test]
fn test_gc_execution_outcome() {
    let epoch_length = 5;
    let mut genesis = Genesis::test(vec!["test0".parse().unwrap(), "test1".parse().unwrap()], 1);
    genesis.config.epoch_length = epoch_length;
    let mut chain_genesis = ChainGenesis::test();
    chain_genesis.epoch_length = epoch_length;
    let mut env = TestEnv::builder(chain_genesis)
        .runtime_adapters(create_nightshade_runtimes(&genesis, 1))
        .build();
    let genesis_hash = *env.clients[0].chain.genesis().hash();
    let signer = InMemorySigner::from_seed("test0".parse().unwrap(), KeyType::ED25519, "test0");
    let tx = SignedTransaction::send_money(
        1,
        "test0".parse().unwrap(),
        "test1".parse().unwrap(),
        &signer,
        100,
        genesis_hash,
    );
    let tx_hash = tx.get_hash();

    env.clients[0].process_tx(tx, false, false);
    for i in 1..epoch_length {
        env.produce_block(0, i);
    }
    assert!(env.clients[0].chain.get_final_transaction_result(&tx_hash).is_ok());

    for i in epoch_length..=epoch_length * 6 + 1 {
        env.produce_block(0, i);
    }
    assert!(env.clients[0].chain.get_final_transaction_result(&tx_hash).is_err());
}

#[test]
#[cfg_attr(not(feature = "expensive_tests"), ignore)]
fn test_gc_after_state_sync() {
    let epoch_length = 1024;
    let mut genesis = Genesis::test(vec!["test0".parse().unwrap(), "test1".parse().unwrap()], 1);
    genesis.config.epoch_length = epoch_length;
    let mut chain_genesis = ChainGenesis::test();
    chain_genesis.epoch_length = epoch_length;
    let mut env = TestEnv::builder(chain_genesis)
        .clients_count(2)
        .runtime_adapters(create_nightshade_runtimes(&genesis, 2))
        .build();
    for i in 1..epoch_length * 4 + 2 {
        let block = env.clients[0].produce_block(i).unwrap().unwrap();
        env.process_block(0, block.clone(), Provenance::PRODUCED);
        env.process_block(1, block, Provenance::NONE);
    }
    let sync_height = epoch_length * 4 + 1;
    let sync_block = env.clients[0].chain.get_block_by_height(sync_height).unwrap();
    let sync_hash = *sync_block.hash();
    let prev_block_hash = *sync_block.header().prev_hash();
    // reset cache
    for i in epoch_length * 3 - 1..sync_height - 1 {
        let block_hash = *env.clients[0].chain.get_block_by_height(i).unwrap().hash();
        assert!(env.clients[1].chain.runtime_adapter.get_epoch_start_height(&block_hash).is_ok());
    }
    env.clients[1].chain.reset_data_pre_state_sync(sync_hash).unwrap();
    assert_eq!(env.clients[1].runtime_adapter.get_gc_stop_height(&sync_hash), 0);
    // mimic what we do in possible_targets
    assert!(env.clients[1].runtime_adapter.get_epoch_id_from_prev_block(&prev_block_hash).is_ok());
    let tries = env.clients[1].runtime_adapter.get_tries();
    env.clients[1].chain.clear_data(tries, &Default::default()).unwrap();
}

#[test]
#[cfg_attr(not(feature = "expensive_tests"), ignore)]
fn test_process_block_after_state_sync() {
    let epoch_length = 1024;
    // test with shard_version > 0
    let mut genesis = Genesis::test_sharded_new_version(
        vec!["test0".parse().unwrap(), "test1".parse().unwrap()],
        1,
        vec![1],
    );
    genesis.config.epoch_length = epoch_length;
    let mut chain_genesis = ChainGenesis::test();
    chain_genesis.epoch_length = epoch_length;
    let mut env = TestEnv::builder(chain_genesis)
        .runtime_adapters(create_nightshade_runtimes(&genesis, 1))
        .build();
    for i in 1..epoch_length * 4 + 2 {
        env.produce_block(0, i);
    }
    let sync_height = epoch_length * 4 + 1;
    let sync_block = env.clients[0].chain.get_block_by_height(sync_height).unwrap();
    let sync_hash = *sync_block.hash();
    let chunk_extra = env.clients[0]
        .chain
        .get_chunk_extra(&sync_hash, &ShardUId { version: 1, shard_id: 0 })
        .unwrap();
    let state_part = env.clients[0]
        .runtime_adapter
        .obtain_state_part(0, &sync_hash, chunk_extra.state_root(), PartId::new(0, 1))
        .unwrap();
    // reset cache
    for i in epoch_length * 3 - 1..sync_height - 1 {
        let block_hash = *env.clients[0].chain.get_block_by_height(i).unwrap().hash();
        assert!(env.clients[0].chain.runtime_adapter.get_epoch_start_height(&block_hash).is_ok());
    }
    env.clients[0].chain.reset_data_pre_state_sync(sync_hash).unwrap();
    let epoch_id = env.clients[0].chain.get_block_header(&sync_hash).unwrap().epoch_id().clone();
    env.clients[0]
        .runtime_adapter
        .apply_state_part(0, chunk_extra.state_root(), PartId::new(0, 1), &state_part, &epoch_id)
        .unwrap();
    let block = env.clients[0].produce_block(sync_height + 1).unwrap().unwrap();
    env.clients[0].process_block_test(block.into(), Provenance::PRODUCED).unwrap();
}

#[test]
fn test_gc_fork_tail() {
    let epoch_length = 101;
    let mut genesis = Genesis::test(vec!["test0".parse().unwrap(), "test1".parse().unwrap()], 1);
    genesis.config.epoch_length = epoch_length;
    let mut chain_genesis = ChainGenesis::test();
    chain_genesis.epoch_length = epoch_length;
    let mut env = TestEnv::builder(chain_genesis)
        .clients_count(2)
        .runtime_adapters(create_nightshade_runtimes(&genesis, 2))
        .build();
    let b1 = env.clients[0].produce_block(1).unwrap().unwrap();
    for i in 0..2 {
        env.process_block(i, b1.clone(), Provenance::NONE);
    }
    // create 100 forks
    for i in 2..102 {
        let block = env.clients[0].produce_block(i).unwrap().unwrap();
        env.process_block(1, block, Provenance::NONE);
    }

    let mut second_epoch_start = None;
    for i in 102..epoch_length * DEFAULT_GC_NUM_EPOCHS_TO_KEEP + 5 {
        let block = env.clients[0].produce_block(i).unwrap().unwrap();
        for j in 0..2 {
            env.process_block(j, block.clone(), Provenance::NONE);
        }
        if second_epoch_start.is_none() && block.header().epoch_id() != &EpochId::default() {
            second_epoch_start = Some(i);
        }
    }
    let head = env.clients[1].chain.head().unwrap();
    assert!(
        env.clients[1].runtime_adapter.get_gc_stop_height(&head.last_block_hash) > epoch_length
    );
    let tail = env.clients[1].chain.store().tail().unwrap();
    let fork_tail = env.clients[1].chain.store().fork_tail().unwrap();
    assert!(tail <= fork_tail && fork_tail < second_epoch_start.unwrap());
}

#[test]
fn test_tx_forwarding() {
    let mut chain_genesis = ChainGenesis::test();
    chain_genesis.epoch_length = 100;
    let mut env = TestEnv::builder(chain_genesis).clients_count(50).validator_seats(50).build();
    let genesis_block = env.clients[0].chain.get_block_by_height(0).unwrap();
    let genesis_hash = *genesis_block.hash();
    // forward to 2 chunk producers
    env.clients[0].process_tx(SignedTransaction::empty(genesis_hash), false, false);
    assert_eq!(env.network_adapters[0].requests.read().unwrap().len(), 4);
}

#[test]
fn test_tx_forwarding_no_double_forwarding() {
    let mut chain_genesis = ChainGenesis::test();
    chain_genesis.epoch_length = 100;
    let mut env = TestEnv::builder(chain_genesis).clients_count(50).validator_seats(50).build();
    let genesis_block = env.clients[0].chain.get_block_by_height(0).unwrap();
    let genesis_hash = *genesis_block.hash();
    env.clients[0].process_tx(SignedTransaction::empty(genesis_hash), true, false);
    assert!(env.network_adapters[0].requests.read().unwrap().is_empty());
}

#[test]
fn test_tx_forward_around_epoch_boundary() {
    let epoch_length = 4;
    let mut genesis = Genesis::test(vec!["test0".parse().unwrap(), "test1".parse().unwrap()], 1);
    genesis.config.num_block_producer_seats = 2;
    genesis.config.num_block_producer_seats_per_shard = vec![2];
    genesis.config.epoch_length = epoch_length;
    let mut chain_genesis = ChainGenesis::test();
    chain_genesis.epoch_length = epoch_length;
    chain_genesis.gas_limit = genesis.config.gas_limit;
    let mut env = TestEnv::builder(chain_genesis)
        .clients_count(3)
        .validator_seats(2)
        .runtime_adapters(create_nightshade_runtimes(&genesis, 3))
        .build();
    let genesis_hash = *env.clients[0].chain.genesis().hash();
    let signer = InMemorySigner::from_seed("test1".parse().unwrap(), KeyType::ED25519, "test1");
    let tx = SignedTransaction::stake(
        1,
        "test1".parse().unwrap(),
        &signer,
        TESTING_INIT_STAKE,
        signer.public_key.clone(),
        genesis_hash,
    );
    env.clients[0].process_tx(tx, false, false);

    for i in 1..epoch_length * 2 {
        let block = env.clients[0].produce_block(i).unwrap().unwrap();
        for j in 0..3 {
            if j != 1 {
                let provenance = if j == 0 { Provenance::PRODUCED } else { Provenance::NONE };
                env.process_block(j, block.clone(), provenance);
            }
        }
    }
    let tx = SignedTransaction::send_money(
        1,
        "test1".parse().unwrap(),
        "test0".parse().unwrap(),
        &signer,
        1,
        genesis_hash,
    );
    env.clients[2].process_tx(tx, false, false);
    let mut accounts_to_forward = HashSet::new();
    for request in env.network_adapters[2].requests.read().unwrap().iter() {
        if let PeerManagerMessageRequest::NetworkRequests(NetworkRequests::ForwardTx(
            account_id,
            _,
        )) = request
        {
            accounts_to_forward.insert(account_id.clone());
        }
    }
    assert_eq!(
        accounts_to_forward,
        HashSet::from_iter(vec!["test0".parse().unwrap(), "test1".parse().unwrap()])
    );
}

/// Blocks that have already been gc'ed should not be accepted again.
#[test]
fn test_not_resync_old_blocks() {
    let mut genesis = Genesis::test(vec!["test0".parse().unwrap(), "test1".parse().unwrap()], 1);
    let epoch_length = 5;
    genesis.config.epoch_length = epoch_length;
    let mut chain_genesis = ChainGenesis::test();
    chain_genesis.epoch_length = epoch_length;
    let mut env = TestEnv::builder(chain_genesis)
        .runtime_adapters(create_nightshade_runtimes(&genesis, 1))
        .build();
    let mut blocks = vec![];
    for i in 1..=epoch_length * (DEFAULT_GC_NUM_EPOCHS_TO_KEEP + 1) {
        let block = env.clients[0].produce_block(i).unwrap().unwrap();
        env.process_block(0, block.clone(), Provenance::PRODUCED);
        blocks.push(block);
    }
    for i in 2..epoch_length {
        let block = blocks[i as usize - 1].clone();
        assert!(env.clients[0].chain.get_block(block.hash()).is_err());
        let res = env.clients[0].process_block_test(block.into(), Provenance::NONE);
        assert_matches!(res, Err(x) if matches!(x, Error::Orphan));
        assert_eq!(env.clients[0].chain.orphans_len(), 0);
    }
}

#[test]
fn test_gc_tail_update() {
    let mut genesis = Genesis::test(vec!["test0".parse().unwrap(), "test1".parse().unwrap()], 1);
    let epoch_length = 2;
    genesis.config.epoch_length = epoch_length;
    let mut chain_genesis = ChainGenesis::test();
    chain_genesis.epoch_length = epoch_length;
    let mut env = TestEnv::builder(chain_genesis)
        .clients_count(2)
        .runtime_adapters(create_nightshade_runtimes(&genesis, 2))
        .build();
    let mut blocks = vec![];
    for i in 1..=epoch_length * (DEFAULT_GC_NUM_EPOCHS_TO_KEEP + 1) {
        let block = env.clients[0].produce_block(i).unwrap().unwrap();
        env.process_block(0, block.clone(), Provenance::PRODUCED);
        blocks.push(block);
    }
    let headers = blocks.iter().map(|b| b.header().clone()).collect::<Vec<_>>();
    env.clients[1].sync_block_headers(headers).unwrap();
    // simulate save sync hash block
    let prev_sync_block = blocks[blocks.len() - 3].clone();
    let prev_sync_hash = *prev_sync_block.hash();
    let prev_sync_height = prev_sync_block.header().height();
    let sync_block = blocks[blocks.len() - 2].clone();
    env.clients[1].chain.reset_data_pre_state_sync(*sync_block.hash()).unwrap();
    env.clients[1].chain.save_block(prev_sync_block.into()).unwrap();
    let mut store_update = env.clients[1].chain.mut_store().store_update();
    store_update.inc_block_refcount(&prev_sync_hash).unwrap();
    store_update.save_block(sync_block.clone());
    store_update.commit().unwrap();
    env.clients[1]
        .chain
        .reset_heads_post_state_sync(
            &None,
            *sync_block.hash(),
            &mut BlockProcessingArtifact::default(),
            Arc::new(|_| {}),
        )
        .unwrap();
    env.process_block(1, blocks.pop().unwrap(), Provenance::NONE);
    assert_eq!(env.clients[1].chain.store().tail().unwrap(), prev_sync_height);
}

/// Test that transaction does not become invalid when there is some gas price change.
#[test]
fn test_gas_price_change() {
    init_test_logger();
    let mut genesis = Genesis::test(vec!["test0".parse().unwrap(), "test1".parse().unwrap()], 1);
    let target_num_tokens_left = NEAR_BASE / 10 + 1;
    let transaction_costs = RuntimeConfig::test().transaction_costs;

    let send_money_total_gas =
        transaction_costs.action_creation_config.transfer_cost.send_fee(false)
            + transaction_costs.action_receipt_creation_config.send_fee(false)
            + transaction_costs.action_creation_config.transfer_cost.exec_fee()
            + transaction_costs.action_receipt_creation_config.exec_fee();
    let min_gas_price = target_num_tokens_left / send_money_total_gas as u128;
    let gas_limit = 1000000000000;
    let gas_price_adjustment_rate = Ratio::new(1, 10);

    genesis.config.min_gas_price = min_gas_price;
    genesis.config.gas_limit = gas_limit;
    genesis.config.gas_price_adjustment_rate = gas_price_adjustment_rate;
    let chain_genesis = ChainGenesis::new(&genesis);
    let mut env = TestEnv::builder(chain_genesis)
        .runtime_adapters(create_nightshade_runtimes(&genesis, 1))
        .build();
    let genesis_block = env.clients[0].chain.get_block_by_height(0).unwrap();
    let genesis_hash = *genesis_block.hash();
    let signer = InMemorySigner::from_seed("test1".parse().unwrap(), KeyType::ED25519, "test1");
    let tx = SignedTransaction::send_money(
        1,
        "test1".parse().unwrap(),
        "test0".parse().unwrap(),
        &signer,
        TESTING_INIT_BALANCE
            - target_num_tokens_left
            - send_money_total_gas as u128 * min_gas_price,
        genesis_hash,
    );
    env.clients[0].process_tx(tx, false, false);
    env.produce_block(0, 1);
    let tx = SignedTransaction::send_money(
        2,
        "test1".parse().unwrap(),
        "test0".parse().unwrap(),
        &signer,
        1,
        genesis_hash,
    );
    env.clients[0].process_tx(tx, false, false);
    for i in 2..=4 {
        env.produce_block(0, i);
    }
}

#[test]
fn test_gas_price_overflow() {
    let mut genesis = Genesis::test(vec!["test0".parse().unwrap(), "test1".parse().unwrap()], 1);
    let min_gas_price = 1000000;
    let max_gas_price = 10_u128.pow(20);
    let gas_limit = 450000000000;
    let gas_price_adjustment_rate = Ratio::from_integer(1);
    genesis.config.min_gas_price = min_gas_price;
    genesis.config.gas_limit = gas_limit;
    genesis.config.gas_price_adjustment_rate = gas_price_adjustment_rate;
    genesis.config.transaction_validity_period = 100000;
    genesis.config.epoch_length = 43200;
    genesis.config.max_gas_price = max_gas_price;

    let chain_genesis = ChainGenesis::new(&genesis);
    let mut env = TestEnv::builder(chain_genesis)
        .runtime_adapters(create_nightshade_runtimes(&genesis, 1))
        .build();
    let genesis_block = env.clients[0].chain.get_block_by_height(0).unwrap();
    let genesis_hash = *genesis_block.hash();
    let signer = InMemorySigner::from_seed("test1".parse().unwrap(), KeyType::ED25519, "test1");
    for i in 1..100 {
        let tx = SignedTransaction::send_money(
            i,
            "test1".parse().unwrap(),
            "test0".parse().unwrap(),
            &signer,
            1,
            genesis_hash,
        );
        env.clients[0].process_tx(tx, false, false);
        let block = env.clients[0].produce_block(i).unwrap().unwrap();
        assert!(block.header().gas_price() <= max_gas_price);
        env.process_block(0, block, Provenance::PRODUCED);
    }
}

#[test]
fn test_invalid_block_root() {
    let mut env = TestEnv::builder(ChainGenesis::test()).build();
    let mut b1 = env.clients[0].produce_block(1).unwrap().unwrap();
    let signer =
        InMemoryValidatorSigner::from_seed("test0".parse().unwrap(), KeyType::ED25519, "test0");
    b1.mut_header().get_mut().inner_lite.block_merkle_root = CryptoHash::default();
    b1.mut_header().resign(&signer);
    let res = env.clients[0].process_block_test(b1.into(), Provenance::NONE);
    assert_matches!(res.unwrap_err(), Error::InvalidBlockMerkleRoot);
}

#[test]
fn test_incorrect_validator_key_produce_block() {
    let genesis = Genesis::test(vec!["test0".parse().unwrap(), "test1".parse().unwrap()], 2);
    let chain_genesis = ChainGenesis::new(&genesis);
    let runtime_adapter: Arc<dyn RuntimeAdapter> = Arc::new(nearcore::NightshadeRuntime::test(
        Path::new("../../../.."),
        create_test_store(),
        &genesis,
    ));
    let signer = Arc::new(InMemoryValidatorSigner::from_seed(
        "test0".parse().unwrap(),
        KeyType::ED25519,
        "seed",
    ));
    let mut config = ClientConfig::test(true, 10, 20, 2, false, true);
    config.epoch_length = chain_genesis.epoch_length;
    let mut client = Client::new(
        config,
        chain_genesis,
        runtime_adapter,
        Arc::new(MockPeerManagerAdapter::default()),
        Some(signer),
        false,
        TEST_SEED,
    )
    .unwrap();
    let res = client.produce_block(1);
    assert_matches!(res, Ok(None));
}

fn test_block_merkle_proof_with_len(n: NumBlocks, rng: &mut StdRng) {
    let mut env = TestEnv::builder(ChainGenesis::test()).build();
    let genesis_block = env.clients[0].chain.get_block_by_height(0).unwrap();
    let mut blocks = vec![genesis_block.clone()];
    let mut cur_height = genesis_block.header().height() + 1;
    while cur_height < n {
        let should_fork = rng.gen_bool(0.5);
        if should_fork {
            let block = env.clients[0].produce_block(cur_height).unwrap().unwrap();
            let fork_block = env.clients[0].produce_block(cur_height + 1).unwrap().unwrap();
            env.process_block(0, block.clone(), Provenance::PRODUCED);
            let next_block = env.clients[0].produce_block(cur_height + 2).unwrap().unwrap();
            assert_eq!(next_block.header().prev_hash(), block.hash());
            // simulate blocks arriving in random order
            if rng.gen_bool(0.5) {
                env.process_block(0, fork_block, Provenance::PRODUCED);
                env.process_block(0, next_block.clone(), Provenance::PRODUCED);
            } else {
                env.process_block(0, next_block.clone(), Provenance::PRODUCED);
                env.process_block(0, fork_block, Provenance::PRODUCED);
            }
            blocks.push(block);
            blocks.push(next_block);
            cur_height += 3;
        } else {
            let block = env.clients[0].produce_block(cur_height).unwrap().unwrap();
            blocks.push(block.clone());
            env.process_block(0, block, Provenance::PRODUCED);
            cur_height += 1;
        }
    }

    let head = blocks.pop().unwrap();
    let root = head.header().block_merkle_root();
    // verify that the mapping from block ordinal to block hash is correct
    for h in 0..head.header().height() {
        if let Ok(block) = env.clients[0].chain.get_block_by_height(h) {
            let block_hash = *block.hash();
            let block_ordinal =
                env.clients[0].chain.mut_store().get_block_merkle_tree(&block_hash).unwrap().size();
            let block_hash1 = env.clients[0]
                .chain
                .mut_store()
                .get_block_hash_from_ordinal(block_ordinal)
                .unwrap();
            assert_eq!(block_hash, block_hash1);
        }
    }
    for block in blocks {
        let proof = env.clients[0].chain.get_block_proof(block.hash(), head.hash()).unwrap();
        assert!(verify_hash(*root, &proof, *block.hash()));
    }
}

#[test]
fn test_block_merkle_proof() {
    let mut rng = StdRng::seed_from_u64(0);
    for i in 0..50 {
        test_block_merkle_proof_with_len(i, &mut rng);
    }
}

#[test]
fn test_block_merkle_proof_same_hash() {
    let env = TestEnv::builder(ChainGenesis::test()).build();
    let genesis_block = env.clients[0].chain.get_block_by_height(0).unwrap();
    let proof =
        env.clients[0].chain.get_block_proof(genesis_block.hash(), genesis_block.hash()).unwrap();
    assert!(proof.is_empty());
}

#[test]
fn test_data_reset_before_state_sync() {
    let mut genesis = Genesis::test(vec!["test0".parse().unwrap()], 1);
    let epoch_length = 5;
    genesis.config.epoch_length = epoch_length;
    let mut env = TestEnv::builder(ChainGenesis::test())
        .runtime_adapters(create_nightshade_runtimes(&genesis, 1))
        .build();
    let signer = InMemorySigner::from_seed("test0".parse().unwrap(), KeyType::ED25519, "test0");
    let genesis_block = env.clients[0].chain.get_block_by_height(0).unwrap();
    let genesis_hash = *genesis_block.hash();
    let tx = SignedTransaction::create_account(
        1,
        "test0".parse().unwrap(),
        "test_account".parse().unwrap(),
        NEAR_BASE,
        signer.public_key(),
        &signer,
        genesis_hash,
    );
    env.clients[0].process_tx(tx, false, false);
    for i in 1..5 {
        env.produce_block(0, i);
    }
    // check that the new account exists
    let head = env.clients[0].chain.head().unwrap();
    let head_block = env.clients[0].chain.get_block(&head.last_block_hash).unwrap();
    let response = env.clients[0]
        .runtime_adapter
        .query(
            ShardUId::single_shard(),
            &head_block.chunks()[0].prev_state_root(),
            head.height,
            0,
            &head.prev_block_hash,
            &head.last_block_hash,
            head_block.header().epoch_id(),
            &QueryRequest::ViewAccount { account_id: "test_account".parse().unwrap() },
        )
        .unwrap();
    assert_matches!(response.kind, QueryResponseKind::ViewAccount(_));
    env.clients[0].chain.reset_data_pre_state_sync(*head_block.hash()).unwrap();
    // account should not exist after clearing state
    let response = env.clients[0].runtime_adapter.query(
        ShardUId::single_shard(),
        &head_block.chunks()[0].prev_state_root(),
        head.height,
        0,
        &head.prev_block_hash,
        &head.last_block_hash,
        head_block.header().epoch_id(),
        &QueryRequest::ViewAccount { account_id: "test_account".parse().unwrap() },
    );
    // TODO(#3742): ViewClient still has data in cache by current design.
    assert!(response.is_ok());
}

#[test]
fn test_sync_hash_validity() {
    let epoch_length = 5;
    let mut genesis = Genesis::test(vec!["test0".parse().unwrap(), "test1".parse().unwrap()], 1);
    genesis.config.epoch_length = epoch_length;
    let mut chain_genesis = ChainGenesis::test();
    chain_genesis.epoch_length = epoch_length;
    let mut env = TestEnv::builder(chain_genesis)
        .runtime_adapters(create_nightshade_runtimes(&genesis, 1))
        .build();
    for i in 1..19 {
        env.produce_block(0, i);
    }
    for i in 0..19 {
        let block_hash = *env.clients[0].chain.get_header_by_height(i).unwrap().hash();
        let res = env.clients[0].chain.check_sync_hash_validity(&block_hash);
        println!("height {:?} -> {:?}", i, res);
        if i == 11 || i == 16 {
            assert!(res.unwrap())
        } else {
            assert!(!res.unwrap())
        }
    }
    let bad_hash = CryptoHash::from_str("7tkzFg8RHBmMw1ncRJZCCZAizgq4rwCftTKYLce8RU8t").unwrap();
    let res = env.clients[0].chain.check_sync_hash_validity(&bad_hash);
    println!("bad hash -> {:?}", res.is_ok());
    match res {
        Ok(_) => assert!(false),
        Err(e) => match e {
            Error::DBNotFoundErr(_) => { /* the only expected error */ }
            _ => assert!(false),
        },
    }
}

/// Only process one block per height
#[test]
fn test_not_process_height_twice() {
    let mut env = TestEnv::builder(ChainGenesis::test()).build();
    let block = env.clients[0].produce_block(1).unwrap().unwrap();
    let mut invalid_block = block.clone();
    env.process_block(0, block, Provenance::PRODUCED);
    let validator_signer =
        InMemoryValidatorSigner::from_seed("test0".parse().unwrap(), KeyType::ED25519, "test0");
    let proposals =
        vec![ValidatorStake::new("test1".parse().unwrap(), PublicKey::empty(KeyType::ED25519), 0)];
    invalid_block.mut_header().get_mut().inner_rest.validator_proposals = proposals;
    invalid_block.mut_header().resign(&validator_signer);
    let accepted_blocks =
        env.clients[0].process_block_test(invalid_block.into(), Provenance::NONE).unwrap();
    assert!(accepted_blocks.is_empty());
}

#[test]
fn test_block_height_processed_orphan() {
    let mut env = TestEnv::builder(ChainGenesis::test()).build();
    let block = env.clients[0].produce_block(1).unwrap().unwrap();
    let mut orphan_block = block;
    let validator_signer =
        InMemoryValidatorSigner::from_seed("test0".parse().unwrap(), KeyType::ED25519, "test0");
    orphan_block.mut_header().get_mut().prev_hash = hash(&[1]);
    orphan_block.mut_header().resign(&validator_signer);
    let block_height = orphan_block.header().height();
    let res = env.clients[0].process_block_test(orphan_block.into(), Provenance::NONE);
    assert_matches!(res.unwrap_err(), Error::Orphan);
    assert!(env.clients[0].chain.mut_store().is_height_processed(block_height).unwrap());
}

#[test]
fn test_validate_chunk_extra() {
    let epoch_length = 5;
    let mut genesis = Genesis::test(vec!["test0".parse().unwrap(), "test1".parse().unwrap()], 1);
    genesis.config.epoch_length = epoch_length;
    let mut env = TestEnv::builder(ChainGenesis::test())
        .runtime_adapters(create_nightshade_runtimes(&genesis, 1))
        .build();
    let genesis_block = env.clients[0].chain.get_block_by_height(0).unwrap();
    let genesis_height = genesis_block.header().height();

    let signer = InMemorySigner::from_seed("test0".parse().unwrap(), KeyType::ED25519, "test0");
    let tx = SignedTransaction::from_actions(
        1,
        "test0".parse().unwrap(),
        "test0".parse().unwrap(),
        &signer,
        vec![Action::DeployContract(DeployContractAction {
            code: near_test_contracts::rs_contract().to_vec(),
        })],
        *genesis_block.hash(),
    );
    env.clients[0].process_tx(tx, false, false);
    let mut last_block = genesis_block;
    for i in 1..3 {
        last_block = env.clients[0].produce_block(i).unwrap().unwrap();
        env.process_block(0, last_block.clone(), Provenance::PRODUCED);
    }

    // Construct a chunk that such when the receipts generated by this chunk are included
    // in blocks of different heights, the state transitions are different.
    let function_call_tx = SignedTransaction::from_actions(
        2,
        "test0".parse().unwrap(),
        "test0".parse().unwrap(),
        &signer,
        vec![Action::FunctionCall(FunctionCallAction {
            method_name: "write_block_height".to_string(),
            args: vec![],
            gas: 100000000000000,
            deposit: 0,
        })],
        *last_block.hash(),
    );
    env.clients[0].process_tx(function_call_tx, false, false);
    for i in 3..5 {
        last_block = env.clients[0].produce_block(i).unwrap().unwrap();
        if i == 3 {
            env.process_block(0, last_block.clone(), Provenance::PRODUCED);
        } else {
            let _ = env.clients[0]
                .process_block_test_no_produce_chunk(last_block.clone().into(), Provenance::NONE)
                .unwrap();
        }
    }

    // Construct two blocks that contain the same chunk and make the chunk unavailable.
    let validator_signer =
        InMemoryValidatorSigner::from_seed("test0".parse().unwrap(), KeyType::ED25519, "test0");
    let next_height = last_block.header().height() + 1;
    let (encoded_chunk, merkle_paths, receipts) =
        create_chunk_on_height(&mut env.clients[0], next_height);
    let mut block1 = env.clients[0].produce_block(next_height).unwrap().unwrap();
    let mut block2 = env.clients[0].produce_block(next_height + 1).unwrap().unwrap();

    // Process two blocks on two different forks that contain the same chunk.
    for (i, block) in vec![&mut block1, &mut block2].into_iter().enumerate() {
        let mut chunk_header = encoded_chunk.cloned_header();
        *chunk_header.height_included_mut() = i as BlockHeight + next_height;
        let chunk_headers = vec![chunk_header];
        block.set_chunks(chunk_headers.clone());
        block.mut_header().get_mut().inner_rest.chunk_headers_root =
            Block::compute_chunk_headers_root(&chunk_headers).0;
        block.mut_header().get_mut().inner_rest.chunk_tx_root =
            Block::compute_chunk_tx_root(&chunk_headers);
        block.mut_header().get_mut().inner_rest.chunk_receipts_root =
            Block::compute_chunk_receipts_root(&chunk_headers);
        block.mut_header().get_mut().inner_lite.prev_state_root =
            Block::compute_state_root(&chunk_headers);
        block.mut_header().get_mut().inner_rest.chunk_mask = vec![true];
        block.mut_header().resign(&validator_signer);
        let res = env.clients[0].process_block_test(block.clone().into(), Provenance::NONE);
        assert_matches!(res.unwrap_err(), near_chain::Error::ChunksMissing(_));
    }

    // Process the previously unavailable chunk. This causes two blocks to be accepted.
    let mut chain_store =
        ChainStore::new(env.clients[0].chain.store().store().clone(), genesis_height, true);
    let chunk_header = encoded_chunk.cloned_header();
    env.clients[0]
        .shards_mgr
        .distribute_encoded_chunk(encoded_chunk, merkle_paths, receipts, &mut chain_store, 0)
        .unwrap();
    env.clients[0].chain.blocks_with_missing_chunks.accept_chunk(&chunk_header.chunk_hash());
    env.clients[0].process_blocks_with_missing_chunks(Arc::new(|_| {}));
    let accepted_blocks = env.clients[0].finish_blocks_in_processing();
    assert_eq!(accepted_blocks.len(), 2);

    // About to produce a block on top of block1. Validate that this chunk is legit.
    let chunks = env.clients[0].shards_mgr.prepare_chunks(block1.hash());
    let chunk_extra =
        env.clients[0].chain.get_chunk_extra(block1.hash(), &ShardUId::single_shard()).unwrap();
    assert!(validate_chunk_with_chunk_extra(
        &mut chain_store,
        &*env.clients[0].runtime_adapter,
        block1.hash(),
        &chunk_extra,
        block1.chunks()[0].height_included(),
        &chunks.get(&0).cloned().unwrap().0,
    )
    .is_ok());
}

/// Change protocol version back and forth and make sure that we do not produce invalid blocks
/// TODO (#3759): re-enable the test when we have the ability to mutate `PROTOCOL_VERSION`
#[test]
#[ignore]
fn test_gas_price_change_no_chunk() {
    let epoch_length = 5;
    let min_gas_price = 5000;
    let mut genesis = Genesis::test(vec!["test0".parse().unwrap(), "test1".parse().unwrap()], 1);
    let genesis_protocol_version = PROTOCOL_VERSION - 1;
    genesis.config.epoch_length = epoch_length;
    genesis.config.protocol_version = genesis_protocol_version;
    genesis.config.min_gas_price = min_gas_price;
    let chain_genesis = ChainGenesis::new(&genesis);
    let mut env = TestEnv::builder(chain_genesis)
        .runtime_adapters(create_nightshade_runtimes(&genesis, 1))
        .build();
    let validator_signer =
        InMemoryValidatorSigner::from_seed("test0".parse().unwrap(), KeyType::ED25519, "test0");
    for i in 1..=20 {
        let mut block = env.clients[0].produce_block(i).unwrap().unwrap();
        if i <= 5 || (i > 10 && i <= 15) {
            block.mut_header().get_mut().inner_rest.latest_protocol_version =
                genesis_protocol_version;
            block.mut_header().resign(&validator_signer);
        }
        env.process_block(0, block, Provenance::NONE);
    }
    env.clients[0].produce_block(21).unwrap().unwrap();
    let block = env.clients[0].produce_block(22).unwrap().unwrap();
    let _ = env.clients[0].process_block_test(block.into(), Provenance::NONE).unwrap();
}

#[test]
fn test_catchup_gas_price_change() {
    init_test_logger();
    let epoch_length = 5;
    let min_gas_price = 10000;
    let mut genesis = Genesis::test(vec!["test0".parse().unwrap(), "test1".parse().unwrap()], 1);
    genesis.config.epoch_length = epoch_length;
    genesis.config.min_gas_price = min_gas_price;
    genesis.config.gas_limit = 1000000000000;
    let chain_genesis = ChainGenesis::new(&genesis);
    let mut env = TestEnv::builder(chain_genesis)
        .clients_count(2)
        .runtime_adapters(create_nightshade_runtimes(&genesis, 2))
        .build();
    let genesis_block = env.clients[0].chain.get_block_by_height(0).unwrap();
    let mut blocks = vec![];
    for i in 1..3 {
        let block = env.clients[0].produce_block(i).unwrap().unwrap();
        blocks.push(block.clone());
        env.process_block(0, block.clone(), Provenance::PRODUCED);
        env.process_block(1, block, Provenance::NONE);
    }
    let signer = InMemorySigner::from_seed("test0".parse().unwrap(), KeyType::ED25519, "test0");
    for i in 0..3 {
        let tx = SignedTransaction::send_money(
            i + 1,
            "test0".parse().unwrap(),
            "test1".parse().unwrap(),
            &signer,
            1,
            *genesis_block.hash(),
        );
        env.clients[0].process_tx(tx, false, false);
    }
    for i in 3..=6 {
        let block = env.clients[0].produce_block(i).unwrap().unwrap();
        blocks.push(block.clone());
        env.process_block(0, block.clone(), Provenance::PRODUCED);
        env.process_block(1, block, Provenance::NONE);
    }

    assert_ne!(blocks[3].header().gas_price(), blocks[4].header().gas_price());
    assert!(env.clients[1]
        .chain
        .get_chunk_extra(blocks[4].hash(), &ShardUId::single_shard())
        .is_err());

    // Simulate state sync
    let sync_hash = *blocks[5].hash();
    assert!(env.clients[0].chain.check_sync_hash_validity(&sync_hash).unwrap());
    let state_sync_header = env.clients[0].chain.get_state_response_header(0, sync_hash).unwrap();
    let state_root = match &state_sync_header {
        ShardStateSyncResponseHeader::V1(header) => header.chunk.header.inner.prev_state_root,
        ShardStateSyncResponseHeader::V2(header) => {
            *header.chunk.cloned_header().take_inner().prev_state_root()
        }
    };
    //let state_root = state_sync_header.chunk.header.inner.prev_state_root;
    let state_root_node =
        env.clients[0].runtime_adapter.get_state_root_node(0, &sync_hash, &state_root).unwrap();
    let num_parts = get_num_state_parts(state_root_node.memory_usage);
    let state_sync_parts = (0..num_parts)
        .map(|i| env.clients[0].chain.get_state_response_part(0, i, sync_hash).unwrap())
        .collect::<Vec<_>>();

    env.clients[1].chain.set_state_header(0, sync_hash, state_sync_header).unwrap();
    for i in 0..num_parts {
        env.clients[1]
            .chain
            .set_state_part(0, sync_hash, PartId::new(i, num_parts), &state_sync_parts[i as usize])
            .unwrap();
    }
    let rt = Arc::clone(&env.clients[1].runtime_adapter);
    let f = move |msg: ApplyStatePartsRequest| {
        use borsh::BorshSerialize;
        let store = rt.get_store();

        for part_id in 0..msg.num_parts {
            let key = StatePartKey(msg.sync_hash, msg.shard_id, part_id).try_to_vec().unwrap();
            let part = store.get(DBCol::StateParts, &key).unwrap().unwrap();

            rt.apply_state_part(
                msg.shard_id,
                &msg.state_root,
                PartId::new(part_id, msg.num_parts),
                &part,
                &msg.epoch_id,
            )
            .unwrap();
        }
    };
    env.clients[1].chain.schedule_apply_state_parts(0, sync_hash, num_parts, &f).unwrap();
    env.clients[1].chain.set_state_finalize(0, sync_hash, Ok(())).unwrap();
    let chunk_extra_after_sync =
        env.clients[1].chain.get_chunk_extra(blocks[4].hash(), &ShardUId::single_shard()).unwrap();
    let expected_chunk_extra =
        env.clients[0].chain.get_chunk_extra(blocks[4].hash(), &ShardUId::single_shard()).unwrap();
    // The chunk extra of the prev block of sync block should be the same as the node that it is syncing from
    assert_eq!(chunk_extra_after_sync, expected_chunk_extra);
}

#[test]
fn test_block_execution_outcomes() {
    let epoch_length = 5;
    let min_gas_price = 10000;
    let mut genesis = Genesis::test(vec!["test0".parse().unwrap(), "test1".parse().unwrap()], 1);
    genesis.config.epoch_length = epoch_length;
    genesis.config.min_gas_price = min_gas_price;
    genesis.config.gas_limit = 1000000000000;
    let chain_genesis = ChainGenesis::new(&genesis);
    let mut env = TestEnv::builder(chain_genesis)
        .runtime_adapters(create_nightshade_runtimes(&genesis, 1))
        .build();
    let genesis_block = env.clients[0].chain.get_block_by_height(0).unwrap();
    let signer = InMemorySigner::from_seed("test0".parse().unwrap(), KeyType::ED25519, "test0");
    let mut tx_hashes = vec![];
    for i in 0..3 {
        // send transaction to the same account to generate local receipts
        let tx = SignedTransaction::send_money(
            i + 1,
            "test0".parse().unwrap(),
            "test0".parse().unwrap(),
            &signer,
            1,
            *genesis_block.hash(),
        );
        tx_hashes.push(tx.get_hash());
        env.clients[0].process_tx(tx, false, false);
    }
    for i in 1..4 {
        env.produce_block(0, i);
    }

    let mut expected_outcome_ids = HashSet::new();
    let mut delayed_receipt_id = vec![];
    // Due to gas limit, the first two transaactions will create local receipts and they get executed
    // in the same block. The last local receipt will become delayed receipt
    for (i, id) in tx_hashes.into_iter().enumerate() {
        let execution_outcome = env.clients[0].chain.get_execution_outcome(&id).unwrap();
        assert_eq!(execution_outcome.outcome_with_id.outcome.receipt_ids.len(), 1);
        expected_outcome_ids.insert(id);
        if i < 2 {
            expected_outcome_ids.insert(execution_outcome.outcome_with_id.outcome.receipt_ids[0]);
        } else {
            delayed_receipt_id.push(execution_outcome.outcome_with_id.outcome.receipt_ids[0])
        }
    }
    let block = env.clients[0].chain.get_block_by_height(2).unwrap();
    let chunk = env.clients[0].chain.get_chunk(&block.chunks()[0].chunk_hash()).unwrap();
    assert_eq!(chunk.transactions().len(), 3);
    let execution_outcomes_from_block = env.clients[0]
        .chain
        .get_block_execution_outcomes(block.hash())
        .unwrap()
        .remove(&0)
        .unwrap();
    assert_eq!(execution_outcomes_from_block.len(), 5);
    assert_eq!(
        execution_outcomes_from_block
            .into_iter()
            .map(|execution_outcome| execution_outcome.outcome_with_id.id)
            .collect::<HashSet<_>>(),
        expected_outcome_ids
    );

    // Make sure the chunk outcomes contain the outcome from the delayed receipt.
    let next_block = env.clients[0].chain.get_block_by_height(3).unwrap();
    let next_chunk = env.clients[0].chain.get_chunk(&next_block.chunks()[0].chunk_hash()).unwrap();
    assert!(next_chunk.transactions().is_empty());
    assert!(next_chunk.receipts().is_empty());
    let execution_outcomes_from_block = env.clients[0]
        .chain
        .get_block_execution_outcomes(next_block.hash())
        .unwrap()
        .remove(&0)
        .unwrap();
    assert_eq!(execution_outcomes_from_block.len(), 1);
    assert!(execution_outcomes_from_block[0].outcome_with_id.id == delayed_receipt_id[0]);
}

#[test]
fn test_refund_receipts_processing() {
    init_test_logger();

    let epoch_length = 5;
    let min_gas_price = 10000;
    let mut genesis = Genesis::test_sharded_new_version(
        vec!["test0".parse().unwrap(), "test1".parse().unwrap()],
        1,
        vec![1],
    );
    genesis.config.epoch_length = epoch_length;
    genesis.config.min_gas_price = min_gas_price;
    // Set gas limit to be small enough to produce some delay receipts, but
    // large enough for transactions to get through.
    genesis.config.gas_limit = 100_000_000;
    let chain_genesis = ChainGenesis::new(&genesis);
    let mut env = TestEnv::builder(chain_genesis)
        .runtime_adapters(create_nightshade_runtimes(&genesis, 1))
        .build();
    let genesis_block = env.clients[0].chain.get_block_by_height(0).unwrap();
    let signer = InMemorySigner::from_seed("test0".parse().unwrap(), KeyType::ED25519, "test0");
    let mut tx_hashes = vec![];
    // send transactions to a non-existing account to generate refund
    for i in 0..3 {
        // send transaction to the same account to generate local receipts
        let tx = SignedTransaction::send_money(
            i + 1,
            "test0".parse().unwrap(),
            "random_account".parse().unwrap(),
            &signer,
            1,
            *genesis_block.hash(),
        );
        tx_hashes.push(tx.get_hash());
        env.clients[0].process_tx(tx, false, false);
    }

    env.produce_block(0, 3);
    env.produce_block(0, 4);
    let mut block_height = 5;
    let test_shard_uid = ShardUId { version: 1, shard_id: 0 };
    loop {
        env.produce_block(0, block_height);
        let block = env.clients[0].chain.get_block_by_height(block_height).unwrap().clone();
        let prev_block =
            env.clients[0].chain.get_block_by_height(block_height - 1).unwrap().clone();
        let chunk_extra = env.clients[0]
            .chain
            .get_chunk_extra(prev_block.hash(), &test_shard_uid)
            .unwrap()
            .clone();
        let state_update = env.clients[0]
            .runtime_adapter
            .get_tries()
            .new_trie_update(test_shard_uid, *chunk_extra.state_root());
        let delayed_indices =
            get::<DelayedReceiptIndices>(&state_update, &TrieKey::DelayedReceiptIndices).unwrap();
        let finished_all_delayed_receipts = match delayed_indices {
            None => false,
            Some(delayed_indices) => {
                delayed_indices.next_available_index > 0
                    && delayed_indices.first_index == delayed_indices.next_available_index
            }
        };
        let chunk =
            env.clients[0].chain.get_chunk(&block.chunks()[0].chunk_hash()).unwrap().clone();
        if chunk.receipts().is_empty()
            && chunk.transactions().is_empty()
            && finished_all_delayed_receipts
        {
            break;
        }
        block_height += 1;
    }

    let mut refund_receipt_ids = HashSet::new();
    for (_, id) in tx_hashes.into_iter().enumerate() {
        let execution_outcome = env.clients[0].chain.get_execution_outcome(&id).unwrap();
        assert_eq!(execution_outcome.outcome_with_id.outcome.receipt_ids.len(), 1);
        match execution_outcome.outcome_with_id.outcome.status {
            ExecutionStatus::SuccessReceiptId(id) => {
                let receipt_outcome = env.clients[0].chain.get_execution_outcome(&id).unwrap();
                assert_matches!(
                    receipt_outcome.outcome_with_id.outcome.status,
                    ExecutionStatus::Failure(TxExecutionError::ActionError(_))
                );
                receipt_outcome.outcome_with_id.outcome.receipt_ids.iter().for_each(|id| {
                    refund_receipt_ids.insert(*id);
                });
            }
            _ => assert!(false),
        };
    }

    let ending_block_height = block_height - 1;
    let begin_block_height = ending_block_height - refund_receipt_ids.len() as u64 + 1;
    let mut processed_refund_receipt_ids = HashSet::new();
    for i in begin_block_height..=ending_block_height {
        let block = env.clients[0].chain.get_block_by_height(i).unwrap().clone();
        let execution_outcomes_from_block = env.clients[0]
            .chain
            .get_block_execution_outcomes(block.hash())
            .unwrap()
            .remove(&0)
            .unwrap();
        execution_outcomes_from_block.iter().for_each(|outcome| {
            processed_refund_receipt_ids.insert(outcome.outcome_with_id.id);
        });
        let chunk_extra =
            env.clients[0].chain.get_chunk_extra(block.hash(), &test_shard_uid).unwrap().clone();
        assert_eq!(execution_outcomes_from_block.len(), 1);
        assert!(chunk_extra.gas_used() >= chunk_extra.gas_limit());
    }
    assert_eq!(processed_refund_receipt_ids, refund_receipt_ids);
}

#[test]
fn test_wasmer2_upgrade() {
    let mut capture = near_logger_utils::TracingCapture::enable();

    let old_protocol_version =
        near_primitives::version::ProtocolFeature::Wasmer2.protocol_version() - 1;
    let new_protocol_version = old_protocol_version + 1;

    // Prepare TestEnv with a contract at the old protocol version.
    let mut env = {
        let epoch_length = 5;
        let mut genesis =
            Genesis::test(vec!["test0".parse().unwrap(), "test1".parse().unwrap()], 1);
        genesis.config.epoch_length = epoch_length;
        genesis.config.protocol_version = old_protocol_version;
        let chain_genesis = ChainGenesis::new(&genesis);
        let mut env = TestEnv::builder(chain_genesis)
            .runtime_adapters(create_nightshade_runtimes(&genesis, 1))
            .build();

        deploy_test_contract(
            &mut env,
            "test0".parse().unwrap(),
            near_test_contracts::rs_contract(),
            epoch_length,
            1,
        );
        env
    };

    let signer = InMemorySigner::from_seed("test0".parse().unwrap(), KeyType::ED25519, "test0");
    let tx = Transaction {
        signer_id: "test0".parse().unwrap(),
        receiver_id: "test0".parse().unwrap(),
        public_key: signer.public_key(),
        actions: vec![Action::FunctionCall(FunctionCallAction {
            method_name: "log_something".to_string(),
            args: Vec::new(),
            gas: 100_000_000_000_000,
            deposit: 0,
        })],

        nonce: 0,
        block_hash: CryptoHash::default(),
    };

    // Run the transaction & collect the logs.
    let logs_at_old_version = {
        let tip = env.clients[0].chain.head().unwrap();
        let signed_transaction =
            Transaction { nonce: 10, block_hash: tip.last_block_hash, ..tx.clone() }.sign(&signer);
        env.clients[0].process_tx(signed_transaction, false, false);
        for i in 0..3 {
            env.produce_block(0, tip.height + i + 1);
        }
        capture.drain()
    };

<<<<<<< HEAD
    // Move to the new protocol version.
    {
        let tip = env.clients[0].chain.head().unwrap();
        let epoch_id = env.clients[0]
            .runtime_adapter
            .get_epoch_id_from_prev_block(&tip.last_block_hash)
            .unwrap();
        let block_producer =
            env.clients[0].runtime_adapter.get_block_producer(&epoch_id, tip.height).unwrap();
        let mut block = env.clients[0].produce_block(tip.height + 1).unwrap().unwrap();
        set_block_protocol_version(&mut block, block_producer, new_protocol_version);
        env.clients[0].process_block_test(block.clone().into(), Provenance::NONE).unwrap();
    }
=======
    env.upgrade_protocol(new_protocol_version);
>>>>>>> 02b83382

    // Re-run the transaction.
    let logs_at_new_version = {
        let tip = env.clients[0].chain.head().unwrap();
        let signed_transaction =
            Transaction { nonce: 11, block_hash: tip.last_block_hash, ..tx }.sign(&signer);
        env.clients[0].process_tx(signed_transaction, false, false);
        for i in 0..3 {
            env.produce_block(0, tip.height + i + 1);
        }
        capture.drain()
    };

    assert!(logs_at_old_version.iter().any(|l| l.contains(&"vm_kind=Wasmer0")));
    assert!(logs_at_new_version.iter().any(|l| l.contains(&"vm_kind=Wasmer2")));
}

#[test]
#[cfg(feature = "protocol_feature_account_id_in_function_call_permission")]
fn test_account_id_in_function_call_permission_upgrade() {
    use near_primitives::{
        account::{AccessKey, AccessKeyPermission, FunctionCallPermission},
        errors::ActionsValidationError,
        transaction::AddKeyAction,
    };

    let old_protocol_version =
        near_primitives::version::ProtocolFeature::AccountIdInFunctionCallPermission
            .protocol_version()
            - 1;
    let new_protocol_version = old_protocol_version + 1;

    // Prepare TestEnv with a contract at the old protocol version.
    let mut env = {
        let epoch_length = 5;
        let mut genesis =
            Genesis::test(vec!["test0".parse().unwrap(), "test1".parse().unwrap()], 1);
        genesis.config.epoch_length = epoch_length;
        genesis.config.protocol_version = old_protocol_version;
        let chain_genesis = ChainGenesis::new(&genesis);
        TestEnv::builder(chain_genesis)
            .runtime_adapters(vec![Arc::new(
                nearcore::NightshadeRuntime::test_with_runtime_config_store(
                    Path::new("../../../.."),
                    create_test_store(),
                    &genesis,
                    TrackedConfig::new_empty(),
                    RuntimeConfigStore::new(None),
                ),
            ) as Arc<dyn RuntimeAdapter>])
            .build()
    };

    let signer = InMemorySigner::from_seed("test0".parse().unwrap(), KeyType::ED25519, "test0");
    let tx = Transaction {
        signer_id: "test0".parse().unwrap(),
        receiver_id: "test0".parse().unwrap(),
        public_key: signer.public_key(),
        actions: vec![Action::AddKey(AddKeyAction {
            public_key: signer.public_key(),
            access_key: AccessKey {
                nonce: 1,
                permission: AccessKeyPermission::FunctionCall(FunctionCallPermission {
                    allowance: None,
                    receiver_id: "#".to_string(),
                    method_names: vec![],
                }),
            },
        })],
        nonce: 0,
        block_hash: CryptoHash::default(),
    };

    // Run the transaction, it should pass as we don't do validation at this protocol version.
    {
        let tip = env.clients[0].chain.head().unwrap();
        let signed_transaction =
            Transaction { nonce: 10, block_hash: tip.last_block_hash, ..tx.clone() }.sign(&signer);
        let res = env.clients[0].process_tx(signed_transaction, false, false);
        assert_eq!(res, NetworkClientResponses::ValidTx);
        for i in 0..3 {
            env.produce_block(0, tip.height + i + 1);
        }
    };

    env.upgrade_protocol(new_protocol_version);

    // Re-run the transaction, now it fails due to invalid account id.
    {
        let tip = env.clients[0].chain.head().unwrap();
        let signed_transaction =
            Transaction { nonce: 11, block_hash: tip.last_block_hash, ..tx }.sign(&signer);
        let res = env.clients[0].process_tx(signed_transaction, false, false);
        assert_eq!(
            res,
            NetworkClientResponses::InvalidTx(InvalidTxError::ActionsValidation(
                ActionsValidationError::InvalidAccountId { account_id: "#".to_string() }
            ))
        )
    };
}

#[test]
fn test_execution_metadata() {
    // Prepare TestEnv with a very simple WASM contract.
    let wasm_code = wat::parse_str(
        r#"
(module
    (import "env" "block_index" (func $block_index (result i64)))
    (func (export "main")
        (call $block_index)
        drop
    )
)"#,
    )
    .unwrap();

    let mut env = {
        let epoch_length = 5;
        let mut genesis =
            Genesis::test(vec!["test0".parse().unwrap(), "test1".parse().unwrap()], 1);
        genesis.config.epoch_length = epoch_length;
        let chain_genesis = ChainGenesis::new(&genesis);
        let mut env = TestEnv::builder(chain_genesis)
            .runtime_adapters(create_nightshade_runtimes(&genesis, 1))
            .build();

        deploy_test_contract(&mut env, "test0".parse().unwrap(), &wasm_code, epoch_length, 1);
        env
    };

    // Call the contract and get the execution outcome.
    let execution_outcome = {
        let tip = env.clients[0].chain.head().unwrap();
        let signer = InMemorySigner::from_seed("test0".parse().unwrap(), KeyType::ED25519, "test0");
        let tx = Transaction {
            signer_id: "test0".parse().unwrap(),
            receiver_id: "test0".parse().unwrap(),
            public_key: signer.public_key(),
            actions: vec![Action::FunctionCall(FunctionCallAction {
                method_name: "main".to_string(),
                args: Vec::new(),
                gas: 100_000_000_000_000,
                deposit: 0,
            })],

            nonce: 10,
            block_hash: tip.last_block_hash,
        }
        .sign(&signer);
        let tx_hash = tx.get_hash();

        env.clients[0].process_tx(tx, false, false);
        for i in 0..3 {
            env.produce_block(0, tip.height + i + 1);
        }
        env.query_transaction_status(&tx_hash)
    };

    // Now, let's assert that we get the cost breakdown we expect.
    let config = RuntimeConfigStore::test().get_config(PROTOCOL_VERSION).clone();

    // Total costs for creating a function call receipt.
    let expected_receipt_cost = config.transaction_costs.action_receipt_creation_config.execution
        + config.transaction_costs.action_creation_config.function_call_cost.exec_fee()
        + config.transaction_costs.action_creation_config.function_call_cost_per_byte.exec_fee()
            * "main".len() as u64;

    // Profile for what's happening *inside* wasm vm during function call.
    let expected_profile = serde_json::json!([
      // Inside the contract, we called one host function.
      {
        "cost_category": "WASM_HOST_COST",
        "cost": "BASE",
        "gas_used": config.wasm_config.ext_costs.base.to_string()
      },
      // We include compilation costs into running the function.
      {
        "cost_category": "WASM_HOST_COST",
        "cost": "CONTRACT_LOADING_BASE",
        "gas_used": config.wasm_config.ext_costs.contract_loading_base.to_string()
      },
      {
        "cost_category": "WASM_HOST_COST",
        "cost": "CONTRACT_LOADING_BYTES",
        "gas_used": "18423750"
      },
      // We spend two wasm instructions (call & drop).
      {
        "cost_category": "WASM_HOST_COST",
        "cost": "WASM_INSTRUCTION",
        "gas_used": (config.wasm_config.regular_op_cost as u64 * 2).to_string()
      }
    ]);
    let outcome = &execution_outcome.receipts_outcome[0].outcome;
    let metadata = &outcome.metadata;

    let actual_profile = serde_json::to_value(&metadata.gas_profile).unwrap();
    assert_eq!(expected_profile, actual_profile);

    let actual_receipt_cost = outcome.gas_burnt
        - metadata
            .gas_profile
            .clone()
            .unwrap_or_default()
            .into_iter()
            .map(|it| it.gas_used)
            .sum::<u64>();

    assert_eq!(expected_receipt_cost, actual_receipt_cost)
}

#[test]
fn test_epoch_protocol_version_change() {
    init_test_logger();
    let epoch_length = 5;
    let mut genesis = Genesis::test(vec!["test0".parse().unwrap(), "test1".parse().unwrap()], 2);
    genesis.config.epoch_length = epoch_length;
    genesis.config.protocol_version = PROTOCOL_VERSION - 1;
    let genesis_height = genesis.config.genesis_height;
    let chain_genesis = ChainGenesis::new(&genesis);
    let mut env = TestEnv::builder(chain_genesis)
        .clients_count(2)
        .validator_seats(2)
        .runtime_adapters(create_nightshade_runtimes(&genesis, 2))
        .build();
    for i in 1..=16 {
        let head = env.clients[0].chain.head().unwrap();
        let epoch_id = env.clients[0]
            .runtime_adapter
            .get_epoch_id_from_prev_block(&head.last_block_hash)
            .unwrap();
        let chunk_producer =
            env.clients[0].runtime_adapter.get_chunk_producer(&epoch_id, i, 0).unwrap();
        let index = if chunk_producer.as_ref() == "test0" { 0 } else { 1 };
        let (encoded_chunk, merkle_paths, receipts) =
            create_chunk_on_height(&mut env.clients[index], i);

        for j in 0..2 {
            let mut chain_store =
                ChainStore::new(env.clients[j].chain.store().store().clone(), genesis_height, true);
            env.clients[j]
                .shards_mgr
                .distribute_encoded_chunk(
                    encoded_chunk.clone(),
                    merkle_paths.clone(),
                    receipts.clone(),
                    &mut chain_store,
                    0,
                )
                .unwrap();
        }

        let epoch_id = env.clients[0]
            .runtime_adapter
            .get_epoch_id_from_prev_block(&head.last_block_hash)
            .unwrap();
        let block_producer =
            env.clients[0].runtime_adapter.get_block_producer(&epoch_id, i).unwrap();
        let index = if block_producer.as_ref() == "test0" { 0 } else { 1 };
        let mut block = env.clients[index].produce_block(i).unwrap().unwrap();
        // upgrade to new protocol version but in the second epoch one node vote for the old version.
        if i != 10 {
            set_block_protocol_version(&mut block, block_producer.clone(), PROTOCOL_VERSION);
        }
        for j in 0..2 {
            env.clients[j].process_block_test(block.clone().into(), Provenance::NONE).unwrap();
        }
    }
    let last_block = env.clients[0].chain.get_block_by_height(16).unwrap();
    let protocol_version = env.clients[0]
        .runtime_adapter
        .get_epoch_protocol_version(last_block.header().epoch_id())
        .unwrap();
    assert_eq!(protocol_version, PROTOCOL_VERSION);
}

/// Final state should be consistent when a node switches between forks in the following scenario
///                      /-----------h+2
/// h-2 ---- h-1 ------ h
///                      \------h+1
/// even though from the perspective of h+2 the last final block is h-2.
#[test]
fn test_query_final_state() {
    let epoch_length = 10;
    let mut genesis = Genesis::test(vec!["test0".parse().unwrap(), "test1".parse().unwrap()], 1);
    genesis.config.epoch_length = epoch_length;

    let chain_genesis = ChainGenesis::new(&genesis);
    let mut env = TestEnv::builder(chain_genesis)
        .runtime_adapters(create_nightshade_runtimes(&genesis, 1))
        .build();
    let genesis_block = env.clients[0].chain.get_block_by_height(0).unwrap();

    let signer = InMemorySigner::from_seed("test0".parse().unwrap(), KeyType::ED25519, "test0");
    let tx = SignedTransaction::send_money(
        1,
        "test0".parse().unwrap(),
        "test1".parse().unwrap(),
        &signer,
        100,
        *genesis_block.hash(),
    );
    env.clients[0].process_tx(tx, false, false);

    let mut blocks = vec![];

    for i in 1..5 {
        let block = env.clients[0].produce_block(i).unwrap().unwrap();
        blocks.push(block.clone());
        env.process_block(0, block.clone(), Provenance::PRODUCED);
    }

    let query_final_state = |chain: &mut near_chain::Chain,
                             runtime_adapter: Arc<dyn RuntimeAdapter>,
                             account_id: AccountId| {
        let final_head = chain.store().final_head().unwrap();
        let last_final_block = chain.get_block(&final_head.last_block_hash).unwrap();
        let response = runtime_adapter
            .query(
                ShardUId::single_shard(),
                &last_final_block.chunks()[0].prev_state_root(),
                last_final_block.header().height(),
                last_final_block.header().raw_timestamp(),
                &final_head.prev_block_hash,
                last_final_block.hash(),
                last_final_block.header().epoch_id(),
                &QueryRequest::ViewAccount { account_id },
            )
            .unwrap();
        match response.kind {
            QueryResponseKind::ViewAccount(account_view) => account_view,
            _ => panic!("Wrong return value"),
        }
    };

    let fork1_block = env.clients[0].produce_block(5).unwrap().unwrap();
    env.clients[0]
        .chain
        .mut_store()
        .save_latest_known(LatestKnown {
            height: blocks.last().unwrap().header().height(),
            seen: blocks.last().unwrap().header().raw_timestamp(),
        })
        .unwrap();
    let fork2_block = env.clients[0].produce_block(6).unwrap().unwrap();
    assert_eq!(fork1_block.header().prev_hash(), fork2_block.header().prev_hash());
    env.process_block(0, fork1_block, Provenance::NONE);
    assert_eq!(env.clients[0].chain.head().unwrap().height, 5);

    let runtime_adapter = env.clients[0].runtime_adapter.clone();
    let account_state1 = query_final_state(
        &mut env.clients[0].chain,
        runtime_adapter.clone(),
        "test0".parse().unwrap(),
    );

    env.process_block(0, fork2_block, Provenance::NONE);
    assert_eq!(env.clients[0].chain.head().unwrap().height, 6);

    let runtime_adapter = env.clients[0].runtime_adapter.clone();
    let account_state2 = query_final_state(
        &mut env.clients[0].chain,
        runtime_adapter.clone(),
        "test0".parse().unwrap(),
    );

    assert_eq!(account_state1, account_state2);
    assert!(account_state1.amount < TESTING_INIT_BALANCE - TESTING_INIT_STAKE);
}

#[test]
fn test_fork_receipt_ids() {
    let (mut env, tx_hash) = prepare_env_with_transaction();

    let produced_block = env.clients[0].produce_block(1).unwrap().unwrap();
    env.process_block(0, produced_block.clone(), Provenance::PRODUCED);

    // Construct two blocks that contain the same chunk and make the chunk unavailable.
    let validator_signer =
        InMemoryValidatorSigner::from_seed("test0".parse().unwrap(), KeyType::ED25519, "test0");
    let next_height = produced_block.header().height() + 1;
    let (encoded_chunk, _, _) = create_chunk_on_height(&mut env.clients[0], next_height);
    let mut block1 = env.clients[0].produce_block(next_height).unwrap().unwrap();
    let mut block2 = env.clients[0].produce_block(next_height + 1).unwrap().unwrap();

    // Process two blocks on two different forks that contain the same chunk.
    for (i, block) in vec![&mut block2, &mut block1].into_iter().enumerate() {
        let mut chunk_header = encoded_chunk.cloned_header();
        *chunk_header.height_included_mut() = next_height - i as BlockHeight + 1;
        let chunk_headers = vec![chunk_header];
        block.set_chunks(chunk_headers.clone());
        block.mut_header().get_mut().inner_rest.chunk_headers_root =
            Block::compute_chunk_headers_root(&chunk_headers).0;
        block.mut_header().get_mut().inner_rest.chunk_tx_root =
            Block::compute_chunk_tx_root(&chunk_headers);
        block.mut_header().get_mut().inner_rest.chunk_receipts_root =
            Block::compute_chunk_receipts_root(&chunk_headers);
        block.mut_header().get_mut().inner_lite.prev_state_root =
            Block::compute_state_root(&chunk_headers);
        block.mut_header().get_mut().inner_rest.chunk_mask = vec![true];
        block.mut_header().resign(&validator_signer);
        env.clients[0].process_block_test(block.clone().into(), Provenance::NONE).unwrap();
    }

    let transaction_execution_outcome =
        env.clients[0].chain.mut_store().get_outcomes_by_id(&tx_hash).unwrap();
    assert_eq!(transaction_execution_outcome.len(), 2);
    let receipt_id0 = transaction_execution_outcome[0].outcome_with_id.outcome.receipt_ids[0];
    let receipt_id1 = transaction_execution_outcome[1].outcome_with_id.outcome.receipt_ids[0];
    assert_ne!(receipt_id0, receipt_id1);
}

#[test]
fn test_fork_execution_outcome() {
    let (mut env, tx_hash) = prepare_env_with_transaction();

    let mut last_height = 0;
    for i in 1..3 {
        let last_block = env.clients[0].produce_block(i).unwrap().unwrap();
        env.process_block(0, last_block.clone(), Provenance::PRODUCED);
        last_height = last_block.header().height();
    }

    // Construct two blocks that contain the same chunk and make the chunk unavailable.
    let validator_signer =
        InMemoryValidatorSigner::from_seed("test0".parse().unwrap(), KeyType::ED25519, "test0");
    let next_height = last_height + 1;
    let (encoded_chunk, _, _) = create_chunk_on_height(&mut env.clients[0], next_height);
    let mut block1 = env.clients[0].produce_block(next_height).unwrap().unwrap();
    let mut block2 = env.clients[0].produce_block(next_height + 1).unwrap().unwrap();

    // Process two blocks on two different forks that contain the same chunk.
    for (i, block) in vec![&mut block2, &mut block1].into_iter().enumerate() {
        let mut chunk_header = encoded_chunk.cloned_header();
        *chunk_header.height_included_mut() = next_height - i as BlockHeight + 1;
        let chunk_headers = vec![chunk_header];
        block.set_chunks(chunk_headers.clone());
        block.mut_header().get_mut().inner_rest.chunk_headers_root =
            Block::compute_chunk_headers_root(&chunk_headers).0;
        block.mut_header().get_mut().inner_rest.chunk_tx_root =
            Block::compute_chunk_tx_root(&chunk_headers);
        block.mut_header().get_mut().inner_rest.chunk_receipts_root =
            Block::compute_chunk_receipts_root(&chunk_headers);
        block.mut_header().get_mut().inner_lite.prev_state_root =
            Block::compute_state_root(&chunk_headers);
        block.mut_header().get_mut().inner_rest.chunk_mask = vec![true];
        block.mut_header().resign(&validator_signer);
        env.clients[0].process_block_test(block.clone().into(), Provenance::NONE).unwrap();
    }

    let transaction_execution_outcome =
        env.clients[0].chain.mut_store().get_outcomes_by_id(&tx_hash).unwrap();
    assert_eq!(transaction_execution_outcome.len(), 1);
    let receipt_id = transaction_execution_outcome[0].outcome_with_id.outcome.receipt_ids[0];
    let receipt_execution_outcomes =
        env.clients[0].chain.mut_store().get_outcomes_by_id(&receipt_id).unwrap();
    assert_eq!(receipt_execution_outcomes.len(), 2);
    let canonical_chain_outcome = env.clients[0].chain.get_execution_outcome(&receipt_id).unwrap();
    assert_eq!(canonical_chain_outcome.block_hash, *block2.hash());

    // make sure gc works properly
    for i in 5..32 {
        env.produce_block(0, i);
    }
    let transaction_execution_outcome =
        env.clients[0].chain.store().get_outcomes_by_id(&tx_hash).unwrap();
    assert!(transaction_execution_outcome.is_empty());
    let receipt_execution_outcomes =
        env.clients[0].chain.store().get_outcomes_by_id(&receipt_id).unwrap();
    assert!(receipt_execution_outcomes.is_empty());
}

fn prepare_env_with_transaction() -> (TestEnv, CryptoHash) {
    let epoch_length = 5;
    let mut genesis = Genesis::test(vec!["test0".parse().unwrap(), "test1".parse().unwrap()], 1);
    genesis.config.epoch_length = epoch_length;
    let mut env = TestEnv::builder(ChainGenesis::test())
        .runtime_adapters(create_nightshade_runtimes(&genesis, 1))
        .build();
    let genesis_block = env.clients[0].chain.get_block_by_height(0).unwrap();

    let signer = InMemorySigner::from_seed("test0".parse().unwrap(), KeyType::ED25519, "test0");
    let tx = SignedTransaction::send_money(
        1,
        "test0".parse().unwrap(),
        "test1".parse().unwrap(),
        &signer,
        100,
        *genesis_block.hash(),
    );
    let tx_hash = tx.get_hash();
    env.clients[0].process_tx(tx, false, false);
    (env, tx_hash)
}

#[test]
fn test_not_broadcast_block_on_accept() {
    let epoch_length = 5;
    let mut genesis = Genesis::test(vec!["test0".parse().unwrap(), "test1".parse().unwrap()], 1);
    genesis.config.epoch_length = epoch_length;
    let network_adapter = Arc::new(MockPeerManagerAdapter::default());
    let mut env = TestEnv::builder(ChainGenesis::test())
        .clients_count(2)
        .runtime_adapters(create_nightshade_runtimes(&genesis, 2))
        .network_adapters(vec![
            Arc::new(MockPeerManagerAdapter::default()),
            network_adapter.clone(),
        ])
        .build();
    let b1 = env.clients[0].produce_block(1).unwrap().unwrap();
    for i in 0..2 {
        env.process_block(i, b1.clone(), Provenance::NONE);
    }
    assert!(network_adapter.requests.read().unwrap().is_empty());
}

#[test]
#[should_panic]
// TODO (#3729): reject header version downgrade
fn test_header_version_downgrade() {
    use borsh::ser::BorshSerialize;
    let mut genesis = Genesis::test(vec!["test0".parse().unwrap(), "test1".parse().unwrap()], 1);
    genesis.config.epoch_length = 5;
    let chain_genesis = ChainGenesis::new(&genesis);
    let mut env = TestEnv::builder(chain_genesis)
        .runtime_adapters(create_nightshade_runtimes(&genesis, 1))
        .build();
    let validator_signer =
        InMemoryValidatorSigner::from_seed("test0".parse().unwrap(), KeyType::ED25519, "test0");
    for i in 1..10 {
        let block = env.clients[0].produce_block(i).unwrap().unwrap();
        env.process_block(0, block, Provenance::NONE);
    }
    let block = {
        let mut block = env.clients[0].produce_block(10).unwrap().unwrap();
        // Convert header to BlockHeaderV1
        let mut header_view: BlockHeaderView = block.header().clone().into();
        header_view.latest_protocol_version = 1;
        let mut header = header_view.into();

        // BlockHeaderV1, but protocol version is newest
        match &mut header {
            BlockHeader::BlockHeaderV1(header) => {
                let header = Arc::make_mut(header);
                header.inner_rest.latest_protocol_version = PROTOCOL_VERSION;
                let (hash, signature) = validator_signer.sign_block_header_parts(
                    header.prev_hash,
                    &header.inner_lite.try_to_vec().expect("Failed to serialize"),
                    &header.inner_rest.try_to_vec().expect("Failed to serialize"),
                );
                header.hash = hash;
                header.signature = signature;
            }
            _ => {
                unreachable!();
            }
        }
        *block.mut_header() = header;
        block
    };
    let res = env.clients[0].process_block_test(block.into(), Provenance::NONE);
    assert!(!res.is_ok());
}

#[test]
#[should_panic(
    expected = "The client protocol version is older than the protocol version of the network"
)]
fn test_node_shutdown_with_old_protocol_version() {
    let epoch_length = 5;
    let mut genesis = Genesis::test(vec!["test0".parse().unwrap(), "test1".parse().unwrap()], 1);
    genesis.config.epoch_length = epoch_length;
    let mut env = TestEnv::builder(ChainGenesis::test())
        .runtime_adapters(create_nightshade_runtimes(&genesis, 1))
        .build();
    let validator_signer =
        InMemoryValidatorSigner::from_seed("test0".parse().unwrap(), KeyType::ED25519, "test0");
    for i in 1..=5 {
        let mut block = env.clients[0].produce_block(i).unwrap().unwrap();
        block.mut_header().get_mut().inner_rest.latest_protocol_version = PROTOCOL_VERSION + 1;
        block.mut_header().resign(&validator_signer);
        env.process_block(0, block, Provenance::NONE);
    }
    for i in 6..=10 {
        env.produce_block(0, i);
    }
    env.produce_block(0, 11);
}

#[test]
fn test_block_ordinal() {
    let mut env = TestEnv::builder(ChainGenesis::test()).build();
    let genesis_block = env.clients[0].chain.get_block_by_height(0).unwrap();
    assert_eq!(genesis_block.header().block_ordinal(), 1);
    let mut ordinal = 1;

    // Test no skips
    for i in 1..=5 {
        let block = env.clients[0].produce_block(i).unwrap().unwrap();
        env.process_block(0, block.clone(), Provenance::PRODUCED);
        ordinal += 1;
        assert_eq!(block.header().block_ordinal(), ordinal);
    }

    // Test skips
    for i in 1..=5 {
        let block = env.clients[0].produce_block(i * 10).unwrap().unwrap();
        env.process_block(0, block.clone(), Provenance::PRODUCED);
        ordinal += 1;
        assert_eq!(block.header().block_ordinal(), ordinal);
    }

    // Test forks
    let last_block = env.clients[0].produce_block(99).unwrap().unwrap();
    env.process_block(0, last_block.clone(), Provenance::PRODUCED);
    ordinal += 1;
    assert_eq!(last_block.header().block_ordinal(), ordinal);
    let fork1_block = env.clients[0].produce_block(100).unwrap().unwrap();
    env.clients[0]
        .chain
        .mut_store()
        .save_latest_known(LatestKnown {
            height: last_block.header().height(),
            seen: last_block.header().raw_timestamp(),
        })
        .unwrap();
    let fork2_block = env.clients[0].produce_block(101).unwrap().unwrap();
    assert_eq!(fork1_block.header().prev_hash(), fork2_block.header().prev_hash());
    env.process_block(0, fork1_block.clone(), Provenance::NONE);
    let next_block = env.clients[0].produce_block(102).unwrap().unwrap();
    assert_eq!(next_block.header().prev_hash(), fork1_block.header().hash());
    env.process_block(0, fork2_block.clone(), Provenance::NONE);
    ordinal += 1;
    let fork_ordinal = ordinal - 1;
    assert_eq!(fork1_block.header().block_ordinal(), ordinal);
    assert_eq!(fork2_block.header().block_ordinal(), ordinal);
    assert_eq!(env.clients[0].chain.head().unwrap().height, fork2_block.header().height());
    // Next block on top of fork
    env.process_block(0, next_block.clone(), Provenance::PRODUCED);
    ordinal += 1;
    assert_eq!(env.clients[0].chain.head().unwrap().height, next_block.header().height());
    assert_eq!(next_block.header().block_ordinal(), ordinal);

    // make sure that the old ordinal maps to what is on the canonical chain
    let fork_ordinal_block_hash =
        env.clients[0].chain.mut_store().get_block_hash_from_ordinal(fork_ordinal).unwrap();
    assert_eq!(fork_ordinal_block_hash, *fork1_block.hash());
}

#[test]
fn test_congestion_receipt_execution() {
    let (mut env, tx_hashes) = prepare_env_with_congestion(PROTOCOL_VERSION, None, 3);

    // Produce block with no new chunk.
    env.produce_block(0, 3);
    let height = 4;
    env.produce_block(0, height);
    let prev_block = env.clients[0].chain.get_block_by_height(height).unwrap();
    let chunk_extra =
        env.clients[0].chain.get_chunk_extra(prev_block.hash(), &ShardUId::single_shard()).unwrap();
    assert!(chunk_extra.gas_used() >= chunk_extra.gas_limit());
    let state_update = env.clients[0]
        .runtime_adapter
        .get_tries()
        .new_trie_update(ShardUId::single_shard(), *chunk_extra.state_root());
    let delayed_indices =
        get::<DelayedReceiptIndices>(&state_update, &TrieKey::DelayedReceiptIndices)
            .unwrap()
            .unwrap();
    assert!(delayed_indices.next_available_index > 0);
    let mut block = env.clients[0].produce_block(height + 1).unwrap().unwrap();
    testlib::process_blocks::set_no_chunk_in_block(&mut block, &prev_block);
    env.process_block(0, block.clone(), Provenance::NONE);

    // let all receipts finish
    for i in height + 2..height + 7 {
        env.produce_block(0, i);
    }

    for tx_hash in &tx_hashes {
        let final_outcome = env.clients[0].chain.get_final_transaction_result(tx_hash).unwrap();
        assert_matches!(final_outcome.status, FinalExecutionStatus::SuccessValue(_));

        // Check that all receipt ids have corresponding execution outcomes. This means that all receipts generated are executed.
        let transaction_outcome = env.clients[0].chain.get_execution_outcome(tx_hash).unwrap();
        let mut receipt_ids: VecDeque<_> =
            transaction_outcome.outcome_with_id.outcome.receipt_ids.into();
        while !receipt_ids.is_empty() {
            let receipt_id = receipt_ids.pop_front().unwrap();
            let receipt_outcome = env.clients[0].chain.get_execution_outcome(&receipt_id).unwrap();
            match receipt_outcome.outcome_with_id.outcome.status {
                ExecutionStatus::SuccessValue(_) | ExecutionStatus::SuccessReceiptId(_) => {}
                ExecutionStatus::Failure(_) | ExecutionStatus::Unknown => {
                    panic!("unexpected receipt execution outcome")
                }
            }
            receipt_ids.extend(receipt_outcome.outcome_with_id.outcome.receipt_ids);
        }
    }
}

#[test]
fn test_validator_stake_host_function() {
    init_test_logger();
    let epoch_length = 5;
    let mut genesis = Genesis::test(vec!["test0".parse().unwrap(), "test1".parse().unwrap()], 1);
    genesis.config.epoch_length = epoch_length;
    let mut env = TestEnv::builder(ChainGenesis::test())
        .runtime_adapters(create_nightshade_runtimes(&genesis, 1))
        .build();
    let genesis_block = env.clients[0].chain.get_block_by_height(0).unwrap();
    let block_height = deploy_test_contract(
        &mut env,
        "test0".parse().unwrap(),
        near_test_contracts::rs_contract(),
        epoch_length,
        1,
    );
    let signer = InMemorySigner::from_seed("test0".parse().unwrap(), KeyType::ED25519, "test0");
    let signed_transaction = SignedTransaction::from_actions(
        10,
        "test0".parse().unwrap(),
        "test0".parse().unwrap(),
        &signer,
        vec![Action::FunctionCall(FunctionCallAction {
            method_name: "ext_validator_stake".to_string(),
            args: b"test0".to_vec(),
            gas: 100_000_000_000_000,
            deposit: 0,
        })],
        *genesis_block.hash(),
    );
    env.clients[0].process_tx(signed_transaction, false, false);
    for i in 0..3 {
        env.produce_block(0, block_height + i);
    }
}

fn verify_contract_limits_upgrade(
    feature: ProtocolFeature,
    function_limit: u32,
    local_limit: u32,
    expected_prepare_err: PrepareError,
) {
    let old_protocol_version = feature.protocol_version() - 1;
    let new_protocol_version = feature.protocol_version();

    let epoch_length = 5;
    // Prepare TestEnv with a contract at the old protocol version.
    let mut env = {
        let mut genesis =
            Genesis::test(vec!["test0".parse().unwrap(), "test1".parse().unwrap()], 1);
        genesis.config.epoch_length = epoch_length;
        genesis.config.protocol_version = old_protocol_version;
        let chain_genesis = ChainGenesis::new(&genesis);
        let runtimes: Vec<Arc<dyn RuntimeAdapter>> =
            vec![Arc::new(nearcore::NightshadeRuntime::test_with_runtime_config_store(
                Path::new("../../../.."),
                create_test_store(),
                &genesis,
                TrackedConfig::new_empty(),
                RuntimeConfigStore::new(None),
            ))];
        let mut env = TestEnv::builder(chain_genesis).runtime_adapters(runtimes).build();

        deploy_test_contract(
            &mut env,
            "test0".parse().unwrap(),
            &near_test_contracts::LargeContract {
                functions: function_limit + 1,
                locals_per_function: local_limit + 1,
                ..Default::default()
            }
            .make(),
            epoch_length,
            1,
        );
        env
    };

    let signer = InMemorySigner::from_seed("test0".parse().unwrap(), KeyType::ED25519, "test0");
    let tx = Transaction {
        signer_id: "test0".parse().unwrap(),
        receiver_id: "test0".parse().unwrap(),
        public_key: signer.public_key(),
        actions: vec![Action::FunctionCall(FunctionCallAction {
            method_name: "main".to_string(),
            args: Vec::new(),
            gas: 100_000_000_000_000,
            deposit: 0,
        })],

        nonce: 0,
        block_hash: CryptoHash::default(),
    };

    // Run the transaction & get tx outcome.
    let old_outcome = {
        let tip = env.clients[0].chain.head().unwrap();
        let signed_transaction =
            Transaction { nonce: 10, block_hash: tip.last_block_hash, ..tx.clone() }.sign(&signer);
        let tx_hash = signed_transaction.get_hash();
        env.clients[0].process_tx(signed_transaction, false, false);
        for i in 0..3 {
            env.produce_block(0, tip.height + i + 1);
        }
        env.clients[0].chain.get_final_transaction_result(&tx_hash).unwrap()
    };

    env.upgrade_protocol(new_protocol_version);

    // Re-run the transaction & get tx outcome.
    let new_outcome = {
        let tip = env.clients[0].chain.head().unwrap();
        let signed_transaction =
            Transaction { nonce: 11, block_hash: tip.last_block_hash, ..tx }.sign(&signer);
        let tx_hash = signed_transaction.get_hash();
        env.clients[0].process_tx(signed_transaction, false, false);
        for i in 0..3 {
            env.produce_block(0, tip.height + i + 1);
        }
        env.clients[0].chain.get_final_transaction_result(&tx_hash).unwrap()
    };

    assert_matches!(old_outcome.status, FinalExecutionStatus::SuccessValue(_));
    let e = match new_outcome.status {
        FinalExecutionStatus::Failure(TxExecutionError::ActionError(e)) => e,
        status => panic!("expected transaction to fail, got {:?}", status),
    };
    match e.kind {
        ActionErrorKind::FunctionCallError(FunctionCallErrorSer::CompilationError(
            CompilationError::PrepareError(e),
        )) if e == expected_prepare_err => (),
        kind => panic!("got unexpected action error kind: {:?}", kind),
    }
}

// Check that we can't call a contract exceeding functions number limit after upgrade.
#[test]
fn test_function_limit_change() {
    verify_contract_limits_upgrade(
        ProtocolFeature::LimitContractFunctionsNumber,
        100_000,
        0,
        PrepareError::TooManyFunctions,
    );
}

// Check that we can't call a contract exceeding functions number limit after upgrade.
#[test]
fn test_local_limit_change() {
    verify_contract_limits_upgrade(
        ProtocolFeature::LimitContractLocals,
        64,
        15625,
        PrepareError::TooManyLocals,
    );
}

#[test]
/// Test that if a node's shard assignment will not change in the next epoch, the node
/// does not need to catch up.
fn test_catchup_no_sharding_change() {
    init_integration_logger();
    let mut genesis = Genesis::test(vec!["test0".parse().unwrap()], 1);
    genesis.config.epoch_length = 5;
    let chain_genesis = ChainGenesis::new(&genesis);
    let mut env = TestEnv::builder(chain_genesis)
        .clients_count(1)
        .validator_seats(1)
        .runtime_adapters(create_nightshade_runtimes(&genesis, 1))
        .build();
    // run the chain to a few epochs and make sure no catch up is triggered and the chain still
    // functions
    for h in 1..20 {
        let block = env.clients[0].produce_block(h).unwrap().unwrap();
<<<<<<< HEAD
        let _ =
            env.clients[0].process_block_test(block.clone().into(), Provenance::PRODUCED).unwrap();
        assert_eq!(env.clients[0].chain.store().iterate_state_sync_infos(), vec![]);
=======
        let (_, res) = env.clients[0].process_block(block.clone().into(), Provenance::PRODUCED);
        res.unwrap();
        assert_eq!(env.clients[0].chain.store().iterate_state_sync_infos().unwrap(), vec![]);
>>>>>>> 02b83382
        assert_eq!(
            env.clients[0].chain.store().get_blocks_to_catchup(block.header().prev_hash()).unwrap(),
            vec![]
        );
    }
}

/// Tests if the cost of deployment is higher after the protocol update 53
#[test]
fn test_deploy_cost_increased() {
    let new_protocol_version = ProtocolFeature::IncreaseDeploymentCost.protocol_version();
    let old_protocol_version = new_protocol_version - 1;

    let contract_size = 1024 * 1024;
    let test_contract = near_test_contracts::sized_contract(contract_size);
    // Run code through preparation for validation. (Deploying will succeed either way).
    near_vm_runner::prepare::prepare_contract(&test_contract, &VMConfig::test()).unwrap();

    // Prepare TestEnv with a contract at the old protocol version.
    let epoch_length = 5;
    let mut env = {
        let mut genesis = Genesis::test(vec!["test0".parse().unwrap()], 1);
        genesis.config.epoch_length = epoch_length;
        genesis.config.protocol_version = old_protocol_version;
        let chain_genesis = ChainGenesis::new(&genesis);
        let runtimes: Vec<Arc<dyn RuntimeAdapter>> =
            vec![Arc::new(nearcore::NightshadeRuntime::test_with_runtime_config_store(
                Path::new("../../../.."),
                create_test_store(),
                &genesis,
                TrackedConfig::new_empty(),
                RuntimeConfigStore::new(None),
            ))];
        TestEnv::builder(chain_genesis).runtime_adapters(runtimes).build()
    };

    let signer = InMemorySigner::from_seed("test0".parse().unwrap(), KeyType::ED25519, "test0");
    let tx = Transaction {
        signer_id: "test0".parse().unwrap(),
        receiver_id: "test0".parse().unwrap(),
        public_key: signer.public_key(),
        actions: vec![Action::DeployContract(DeployContractAction { code: test_contract })],
        nonce: 0,
        block_hash: CryptoHash::default(),
    };

    // Run the transaction & get tx outcome in a closure.
    let deploy_contract = |env: &mut TestEnv, nonce: u64| {
        let tip = env.clients[0].chain.head().unwrap();
        let signed_transaction =
            Transaction { nonce, block_hash: tip.last_block_hash, ..tx.clone() }.sign(&signer);
        let tx_hash = signed_transaction.get_hash();
        env.clients[0].process_tx(signed_transaction, false, false);
        for i in 0..epoch_length {
            env.produce_block(0, tip.height + i + 1);
        }
        env.clients[0].chain.get_final_transaction_result(&tx_hash).unwrap()
    };

    let old_outcome = deploy_contract(&mut env, 10);

    env.upgrade_protocol(new_protocol_version);

    let new_outcome = deploy_contract(&mut env, 11);

    assert_matches!(old_outcome.status, FinalExecutionStatus::SuccessValue(_));
    assert_matches!(new_outcome.status, FinalExecutionStatus::SuccessValue(_));

    let old_deploy_gas = old_outcome.receipts_outcome[0].outcome.gas_burnt;
    let new_deploy_gas = new_outcome.receipts_outcome[0].outcome.gas_burnt;
    assert!(new_deploy_gas > old_deploy_gas);
    assert_eq!(new_deploy_gas - old_deploy_gas, contract_size as u64 * (64_572_944 - 6_812_999));
}

mod access_key_nonce_range_tests {
    use super::*;
    use near_chain::chain::NUM_ORPHAN_ANCESTORS_CHECK;
    use near_client::test_utils::create_chunk_with_transactions;
    use near_network::types::PeerManagerAdapter;
    use near_primitives::account::AccessKey;
    use near_primitives::shard_layout::ShardLayout;
    use rand::seq::SliceRandom;
    use rand::thread_rng;

    /// Test that duplicate transactions are properly rejected.
    #[test]
    fn test_transaction_hash_collision() {
        let epoch_length = 5;
        let mut genesis =
            Genesis::test(vec!["test0".parse().unwrap(), "test1".parse().unwrap()], 1);
        genesis.config.epoch_length = epoch_length;
        let mut env = TestEnv::builder(ChainGenesis::test())
            .runtime_adapters(create_nightshade_runtimes(&genesis, 1))
            .build();
        let genesis_block = env.clients[0].chain.get_block_by_height(0).unwrap();

        let signer0 =
            InMemorySigner::from_seed("test0".parse().unwrap(), KeyType::ED25519, "test0");
        let signer1 =
            InMemorySigner::from_seed("test1".parse().unwrap(), KeyType::ED25519, "test1");
        let send_money_tx = SignedTransaction::send_money(
            1,
            "test1".parse().unwrap(),
            "test0".parse().unwrap(),
            &signer1,
            100,
            *genesis_block.hash(),
        );
        let delete_account_tx = SignedTransaction::delete_account(
            2,
            "test1".parse().unwrap(),
            "test1".parse().unwrap(),
            "test0".parse().unwrap(),
            &signer1,
            *genesis_block.hash(),
        );

        env.clients[0].process_tx(send_money_tx.clone(), false, false);
        env.clients[0].process_tx(delete_account_tx, false, false);

        for i in 1..4 {
            env.produce_block(0, i);
        }

        let create_account_tx = SignedTransaction::create_account(
            1,
            "test0".parse().unwrap(),
            "test1".parse().unwrap(),
            NEAR_BASE,
            signer1.public_key(),
            &signer0,
            *genesis_block.hash(),
        );
        let res = env.clients[0].process_tx(create_account_tx, false, false);
        assert_matches!(res, NetworkClientResponses::ValidTx);
        for i in 4..8 {
            env.produce_block(0, i);
        }

        let res = env.clients[0].process_tx(send_money_tx, false, false);
        assert_matches!(res, NetworkClientResponses::InvalidTx(_));
    }

    /// Helper for checking that duplicate transactions from implicit accounts are properly rejected.
    /// It creates implicit account, deletes it and creates again, so that nonce of the access
    /// key is updated. Then it tries to send tx from implicit account with invalid nonce, which
    /// should fail since the protocol upgrade.
    fn get_status_of_tx_hash_collision_for_implicit_account(
        protocol_version: ProtocolVersion,
    ) -> NetworkClientResponses {
        let epoch_length = 100;
        let mut genesis =
            Genesis::test(vec!["test0".parse().unwrap(), "test1".parse().unwrap()], 1);
        genesis.config.epoch_length = epoch_length;
        genesis.config.protocol_version = protocol_version;
        let mut env = TestEnv::builder(ChainGenesis::test())
            .runtime_adapters(create_nightshade_runtimes(&genesis, 1))
            .build();
        let genesis_block = env.clients[0].chain.get_block_by_height(0).unwrap();

        let signer1 =
            InMemorySigner::from_seed("test1".parse().unwrap(), KeyType::ED25519, "test1");

        let public_key = signer1.public_key.clone();
        let raw_public_key = public_key.unwrap_as_ed25519().0.to_vec();
        let implicit_account_id = AccountId::try_from(hex::encode(&raw_public_key)).unwrap();
        let implicit_account_signer = InMemorySigner::from_secret_key(
            implicit_account_id.clone(),
            signer1.secret_key.clone(),
        );
        let deposit_for_account_creation = 10u128.pow(23);
        let mut height = 1;
        let blocks_number = 5;

        // Send money to implicit account, invoking its creation.
        let send_money_tx = SignedTransaction::send_money(
            1,
            "test1".parse().unwrap(),
            implicit_account_id.clone(),
            &signer1,
            deposit_for_account_creation,
            *genesis_block.hash(),
        );
        height = check_tx_processing(&mut env, send_money_tx, height, blocks_number);
        let block = env.clients[0].chain.get_block_by_height(height - 1).unwrap();

        // Delete implicit account.
        let delete_account_tx = SignedTransaction::delete_account(
            // Because AccessKeyNonceRange is enabled, correctness of this nonce is guaranteed.
            (height - 1) * near_primitives::account::AccessKey::ACCESS_KEY_NONCE_RANGE_MULTIPLIER,
            implicit_account_id.clone(),
            implicit_account_id.clone(),
            "test0".parse().unwrap(),
            &implicit_account_signer,
            *block.hash(),
        );
        height = check_tx_processing(&mut env, delete_account_tx, height, blocks_number);
        let block = env.clients[0].chain.get_block_by_height(height - 1).unwrap();

        // Send money to implicit account again, invoking its second creation.
        let send_money_again_tx = SignedTransaction::send_money(
            2,
            "test1".parse().unwrap(),
            implicit_account_id.clone(),
            &signer1,
            deposit_for_account_creation,
            *block.hash(),
        );
        height = check_tx_processing(&mut env, send_money_again_tx, height, blocks_number);
        let block = env.clients[0].chain.get_block_by_height(height - 1).unwrap();

        // Send money from implicit account with incorrect nonce.
        let send_money_from_implicit_account_tx = SignedTransaction::send_money(
            1,
            implicit_account_id.clone(),
            "test0".parse().unwrap(),
            &implicit_account_signer,
            100,
            *block.hash(),
        );
        let status = env.clients[0].process_tx(send_money_from_implicit_account_tx, false, false);

        // Check that sending money from implicit account with correct nonce is still valid.
        let send_money_from_implicit_account_tx = SignedTransaction::send_money(
            (height - 1) * AccessKey::ACCESS_KEY_NONCE_RANGE_MULTIPLIER,
            implicit_account_id,
            "test0".parse().unwrap(),
            &implicit_account_signer,
            100,
            *block.hash(),
        );
        check_tx_processing(&mut env, send_money_from_implicit_account_tx, height, blocks_number);

        status
    }

    /// Test that duplicate transactions from implicit accounts are properly rejected.
    #[test]
    fn test_transaction_hash_collision_for_implicit_account_fail() {
        let protocol_version =
            ProtocolFeature::AccessKeyNonceForImplicitAccounts.protocol_version();
        assert_matches!(
            get_status_of_tx_hash_collision_for_implicit_account(protocol_version),
            NetworkClientResponses::InvalidTx(InvalidTxError::InvalidNonce { .. })
        );
    }

    /// Test that duplicate transactions from implicit accounts are not rejected until protocol upgrade.
    #[test]
    fn test_transaction_hash_collision_for_implicit_account_ok() {
        let protocol_version =
            ProtocolFeature::AccessKeyNonceForImplicitAccounts.protocol_version() - 1;
        assert_matches!(
            get_status_of_tx_hash_collision_for_implicit_account(protocol_version),
            NetworkClientResponses::ValidTx
        );
    }

    /// Test that chunks with transactions that have expired are considered invalid.
    #[test]
    fn test_chunk_transaction_validity() {
        let epoch_length = 5;
        let mut genesis =
            Genesis::test(vec!["test0".parse().unwrap(), "test1".parse().unwrap()], 1);
        genesis.config.epoch_length = epoch_length;
        let mut env = TestEnv::builder(ChainGenesis::test())
            .runtime_adapters(create_nightshade_runtimes(&genesis, 1))
            .build();
        let genesis_block = env.clients[0].chain.get_block_by_height(0).unwrap();
        let signer = InMemorySigner::from_seed("test0".parse().unwrap(), KeyType::ED25519, "test0");
        let tx = SignedTransaction::send_money(
            1,
            "test1".parse().unwrap(),
            "test0".parse().unwrap(),
            &signer,
            100,
            *genesis_block.hash(),
        );
        for i in 1..200 {
            env.produce_block(0, i);
        }
        let (encoded_shard_chunk, merkle_path, receipts, block) =
            create_chunk_with_transactions(&mut env.clients[0], vec![tx]);
        let mut chain_store = ChainStore::new(
            env.clients[0].chain.store().store().clone(),
            genesis_block.header().height(),
            true,
        );
        env.clients[0]
            .shards_mgr
            .distribute_encoded_chunk(
                encoded_shard_chunk,
                merkle_path,
                receipts,
                &mut chain_store,
                0,
            )
            .unwrap();
        let res = env.clients[0].process_block_test(block.into(), Provenance::NONE);
        assert_matches!(res.unwrap_err(), Error::InvalidTransactions);
    }

    #[test]
    fn test_transaction_nonce_too_large() {
        let epoch_length = 5;
        let mut genesis =
            Genesis::test(vec!["test0".parse().unwrap(), "test1".parse().unwrap()], 1);
        genesis.config.epoch_length = epoch_length;
        let mut env = TestEnv::builder(ChainGenesis::test())
            .runtime_adapters(create_nightshade_runtimes(&genesis, 1))
            .build();
        let genesis_block = env.clients[0].chain.get_block_by_height(0).unwrap();
        let signer = InMemorySigner::from_seed("test0".parse().unwrap(), KeyType::ED25519, "test0");
        let large_nonce = AccessKey::ACCESS_KEY_NONCE_RANGE_MULTIPLIER + 1;
        let tx = SignedTransaction::send_money(
            large_nonce,
            "test1".parse().unwrap(),
            "test0".parse().unwrap(),
            &signer,
            100,
            *genesis_block.hash(),
        );
        let res = env.clients[0].process_tx(tx, false, false);
        assert_matches!(
            res,
            NetworkClientResponses::InvalidTx(InvalidTxError::InvalidAccessKeyError(_))
        );
    }

    #[test]
    /// This test tests the logic regarding requesting chunks for orphan.
    /// The test tests the following scenario, there is one validator(test0) and one non-validator node(test1)
    /// test0 produces and processes 20 blocks and test1 processes these blocks with some delays. We
    /// want to test that test1 requests missing chunks for orphans ahead of time.
    /// Note: this test assumes NUM_ORPHAN_ANCESTORS_CHECK <= 5 and >= 2
    ///
    /// - test1 processes blocks 1, 2 successfully
    /// - test1 processes blocks 3, 4, ..., 20, but it doesn't have chunks for these blocks, so block 3
    ///         will be put to the missing chunks pool while block 4 - 20 will be orphaned
    /// - check that test1 sends missing chunk requests for block 4 - 2 + NUM_ORPHAN_ANCESTORS_CHECK
    /// - test1 processes partial chunk responses for block 4 - 2 + NUM_ORPHAN_ANCESTORS_CHECK
    /// - test1 processes partial chunk responses for block 3
    /// - check that block 3 - 2 + NUM_ORPHAN_ANCESTORS_CHECK are accepted, this confirms that the missing chunk requests are sent
    ///   and processed successfully for block 4 - 2 + NUM_ORPHAN_ANCESTORS_CHECK
    /// - process until block 8 and check that the node sends missing chunk requests for the new orphans
    ///   add unlocked
    /// - check that test1 does not send missing chunk requests for block 10, because it breaks
    ///   the requirement that the block must be in the same epoch as the next block after its accepted ancestor
    /// - test1 processes partial chunk responses for block 8 and 9
    /// - check that test1 sends missing chunk requests for block 11 to 10+NUM_ORPHAN_ANCESTORS+CHECK,
    ///   since now they satisfy the the requirements for requesting chunks for orphans
    /// - process the rest of blocks
    fn test_request_chunks_for_orphan() {
        init_test_logger();

        // Skip the test if NUM_ORPHAN_ANCESTORS_CHECK is 1, which effectively disables
        // fetching chunks for orphan
        if NUM_ORPHAN_ANCESTORS_CHECK == 1 {
            return;
        }

        let num_clients = 2;
        let num_validators = 1;
        let epoch_length = 10;

        let accounts: Vec<AccountId> =
            (0..num_clients).map(|i| format!("test{}", i).parse().unwrap()).collect();
        let mut genesis = Genesis::test(accounts, num_validators);
        genesis.config.epoch_length = epoch_length;
        // make the blockchain to 4 shards
        genesis.config.shard_layout = ShardLayout::v1_test();
        genesis.config.num_block_producer_seats_per_shard =
            vec![num_validators, num_validators, num_validators, num_validators];
        let chain_genesis = ChainGenesis::new(&genesis);
        let runtimes: Vec<Arc<dyn RuntimeAdapter>> = (0..2)
            .map(|_| {
                Arc::new(nearcore::NightshadeRuntime::test_with_runtime_config_store(
                    Path::new("."),
                    create_test_store(),
                    &genesis,
                    TrackedConfig::AllShards,
                    RuntimeConfigStore::test(),
                )) as Arc<dyn RuntimeAdapter>
            })
            .collect();
        let mut env = TestEnv::builder(chain_genesis)
            .clients_count(num_clients)
            .validator_seats(num_validators as usize)
            .runtime_adapters(runtimes)
            .build();

        let mut blocks = vec![];
        // produce 20 blocks
        for i in 1..=20 {
            let block = env.clients[0].produce_block(i).unwrap().unwrap();
            blocks.push(block.clone());
            env.process_block(0, block, Provenance::PRODUCED);
        }

        let _ =
            env.clients[1].process_block_test(blocks[0].clone().into(), Provenance::NONE).unwrap();
        // process blocks 1, 2 successfully
        for i in 1..3 {
            let res = env.clients[1].process_block_test(blocks[i].clone().into(), Provenance::NONE);
            assert_matches!(
                res.unwrap_err(),
                near_chain::Error::ChunksMissing(_) | near_chain::Error::Orphan
            );
            let _ = env.clients[1].finish_blocks_in_processing();
            env.process_partial_encoded_chunks_requests(1);
        }
        env.clients[1].finish_blocks_in_processing();

        // process blocks 3 to 15 without processing missing chunks
        // block 3 will be put into the blocks_with_missing_chunks pool
        let res = env.clients[1].process_block_test(blocks[3].clone().into(), Provenance::NONE);
        assert_matches!(res.unwrap_err(), near_chain::Error::ChunksMissing(_));
        // remove the missing chunk request from the network queue because we want to process it later
        let missing_chunk_request = env.network_adapters[1].pop().unwrap();
        // block 4-20 will be put to the orphan pool
        for i in 4..20 {
            let res = env.clients[1].process_block_test(blocks[i].clone().into(), Provenance::NONE);
            assert_matches!(res.unwrap_err(), near_chain::Error::Orphan);
        }
        // check that block 4-2+NUM_ORPHAN_ANCESTORS_CHECK requested partial encoded chunks already
        for i in 4..3 + NUM_ORPHAN_ANCESTORS_CHECK {
            assert!(
                env.clients[1]
                    .chain
                    .check_orphan_partial_chunks_requested(blocks[i as usize].hash()),
                "{}",
                i
            );
        }
        assert!(!env.clients[1].chain.check_orphan_partial_chunks_requested(
            blocks[3 + NUM_ORPHAN_ANCESTORS_CHECK as usize].hash()
        ));
        assert!(!env.clients[1].chain.check_orphan_partial_chunks_requested(
            blocks[4 + NUM_ORPHAN_ANCESTORS_CHECK as usize].hash()
        ));
        // process all the partial encoded chunk requests for block 4 - 2 + NUM_ORPHAN_ANCESTORS_CHECK
        env.process_partial_encoded_chunks_requests(1);
        env.clients[1].finish_blocks_in_processing();

        // process partial encoded chunk request for block 3, which will unlock block 4 - 2 + NUM_ORPHAN_ANCESTORS_CHECK
        env.process_partial_encoded_chunk_request(1, missing_chunk_request);
        env.clients[1].finish_blocks_in_processing();
        assert_eq!(
            &env.clients[1].chain.head().unwrap().last_block_hash,
            blocks[2 + NUM_ORPHAN_ANCESTORS_CHECK as usize].hash()
        );

        // check that `check_orphans` will request PartialChunks for new orphans as new blocks are processed
        // keep processing the partial encoded chunk requests in the queue, which will process
        // block 3+NUM_ORPHAN_ANCESTORS to 8.
        for i in 4 + NUM_ORPHAN_ANCESTORS_CHECK..10 {
            assert!(env.clients[1]
                .chain
                .check_orphan_partial_chunks_requested(blocks[i as usize].hash()));
            for _ in 0..4 {
                let request = env.network_adapters[1].pop().unwrap();
                env.process_partial_encoded_chunk_request(1, request);
                env.clients[1].finish_blocks_in_processing();
            }
        }
        assert_eq!(&env.clients[1].chain.head().unwrap().last_block_hash, blocks[8].hash());
        // blocks[10] is at the new epoch, so we can't request partial chunks for it yet
        assert!(!env.clients[1].chain.check_orphan_partial_chunks_requested(blocks[10].hash()));

        // process missing chunks for block 9, which has 4 chunks, so there are 4 requests in total
        for _ in 0..4 {
            let request = env.network_adapters[1].pop().unwrap();
            env.process_partial_encoded_chunk_request(1, request);
            env.clients[1].finish_blocks_in_processing();
        }
        assert_eq!(&env.clients[1].chain.head().unwrap().last_block_hash, blocks[9].hash());

        for i in 11..10 + NUM_ORPHAN_ANCESTORS_CHECK {
            assert!(env.clients[1]
                .chain
                .check_orphan_partial_chunks_requested(blocks[i as usize].hash()));
        }

        // process the rest of blocks
        for i in 10..20 {
            // process missing chunk requests for the 4 chunks in each block
            for _ in 0..4 {
                let request = env.network_adapters[1].pop().unwrap();
                env.process_partial_encoded_chunk_request(1, request);
            }
            env.clients[1].finish_blocks_in_processing();
            assert_eq!(&env.clients[1].chain.head().unwrap().last_block_hash, blocks[i].hash());
        }
    }

    /// This test tests that if a node's requests for chunks are eventually answered,
    /// it can process blocks, which also means chunks and parts and processed correctly.
    /// It can be seen as a sanity test for the logic in processing chunks,
    /// while abstracting away the logic for requesting chunks by assuming chunks requests are
    /// always answered (it does test for delayed response).
    ///
    /// This test tests the following scenario: there is one validator(test0) and one non-validator node(test1)
    /// test0 produces and processes 21 blocks and test1 processes these blocks.
    /// test1 processes the blocks in some random order, to simulate in production, a node may not
    /// receive blocks in order. All of test1's requests for chunks are eventually answered, but
    /// with some delays. In the end, we check that test1 processes all 21 blocks, and it only
    /// requests for each chunk once
    #[test]
    fn test_processing_chunks_sanity() {
        init_test_logger();

        let num_clients = 2;
        let num_validators = 1;
        let epoch_length = 10;

        let accounts: Vec<AccountId> =
            (0..num_clients).map(|i| format!("test{}", i).parse().unwrap()).collect();
        let mut genesis = Genesis::test(accounts, num_validators);
        genesis.config.epoch_length = epoch_length;
        // make the blockchain to 4 shards
        genesis.config.shard_layout = ShardLayout::v1_test();
        genesis.config.num_block_producer_seats_per_shard =
            vec![num_validators, num_validators, num_validators, num_validators];
        let chain_genesis = ChainGenesis::new(&genesis);
        let runtimes: Vec<Arc<dyn RuntimeAdapter>> = (0..2)
            .map(|_| {
                Arc::new(nearcore::NightshadeRuntime::test_with_runtime_config_store(
                    Path::new("."),
                    create_test_store(),
                    &genesis,
                    TrackedConfig::AllShards,
                    RuntimeConfigStore::test(),
                )) as Arc<dyn RuntimeAdapter>
            })
            .collect();
        let mut env = TestEnv::builder(chain_genesis)
            .clients_count(num_clients)
            .validator_seats(num_validators as usize)
            .runtime_adapters(runtimes)
            .build();

        let mut blocks = vec![];
        // produce 21 blocks
        for i in 1..=21 {
            let block = env.clients[0].produce_block(i).unwrap().unwrap();
            blocks.push(block.clone());
            env.process_block(0, block, Provenance::PRODUCED);
        }

        // make test1 process these blocks, while grouping blocks to groups of three
        // and process blocks in each group in a random order.
        // Verify that it can process the blocks successfully if all its requests for missing
        // chunks are answered
        let mut rng = thread_rng();
        let mut num_requests = 0;
        for i in 0..=6 {
            let mut next_blocks: Vec<_> = (3 * i..3 * i + 3).collect();
            next_blocks.shuffle(&mut rng);
            for ind in next_blocks {
                let _ = env.clients[1].start_process_block(
                    blocks[ind].clone().into(),
                    Provenance::NONE,
                    Arc::new(|_| {}),
                );
                if rng.gen_bool(0.5) {
                    env.clients[1].finish_block_in_processing(blocks[ind].hash());
                }
                while let Some(request) = env.network_adapters[1].pop() {
                    // process the chunk request some times, otherwise keep it in the queue
                    // this is to simulate delays in the network
                    if rng.gen_bool(0.7) {
                        env.process_partial_encoded_chunk_request(1, request);
                        num_requests += 1;
                    } else {
                        env.network_adapters[1].do_send(request);
                    }
                }
            }
            env.clients[1].finish_blocks_in_processing();
        }
        // process the remaining chunk requests
        while let Some(request) = env.network_adapters[1].pop() {
            env.process_partial_encoded_chunk_request(1, request);
            env.clients[1].finish_blocks_in_processing();
            num_requests += 1;
        }

        assert_eq!(env.clients[1].chain.head().unwrap().height, 21);
        // Check each chunk is only requested once.
        // There are 21 blocks in total, but the first block has no chunks,
        assert_eq!(num_requests, 4 * 20);
    }

    /// Test asynchronous block processing (start_process_block_async).
    /// test0 produces 20 blocks. Shuffle the 20 blocks and make test1 process these blocks.
    /// Verify that test1 can succesfully finish processing the 20 blocks
    #[test]
    fn test_processing_blocks_async() {
        init_test_logger();

        let num_clients = 2;
        let num_validators = 1;
        let epoch_length = 10;

        let accounts: Vec<AccountId> =
            (0..num_clients).map(|i| format!("test{}", i).parse().unwrap()).collect();
        let mut genesis = Genesis::test(accounts, num_validators);
        genesis.config.epoch_length = epoch_length;
        // make the blockchain to 4 shards
        genesis.config.shard_layout = ShardLayout::v1_test();
        genesis.config.num_block_producer_seats_per_shard =
            vec![num_validators, num_validators, num_validators, num_validators];
        let chain_genesis = ChainGenesis::new(&genesis);
        let runtimes: Vec<Arc<dyn RuntimeAdapter>> = (0..2)
            .map(|_| {
                Arc::new(nearcore::NightshadeRuntime::test_with_runtime_config_store(
                    Path::new("."),
                    create_test_store(),
                    &genesis,
                    TrackedConfig::AllShards,
                    RuntimeConfigStore::test(),
                )) as Arc<dyn RuntimeAdapter>
            })
            .collect();
        let mut env = TestEnv::builder(chain_genesis)
            .clients_count(num_clients)
            .validator_seats(num_validators as usize)
            .runtime_adapters(runtimes)
            .build();

        let mut blocks = vec![];
        // produce 20 blocks
        for i in 1..=20 {
            let block = env.clients[0].produce_block(i).unwrap().unwrap();
            blocks.push(block.clone());
            env.process_block(0, block, Provenance::PRODUCED);
        }

        let mut rng = thread_rng();
        blocks.shuffle(&mut rng);
        for ind in 0..blocks.len() {
            let _ = env.clients[1].start_process_block(
                blocks[ind].clone().into(),
                Provenance::NONE,
                Arc::new(|_| {}),
            );
        }

        env.clients[1].finish_blocks_in_processing();

        while let Some(request) = env.network_adapters[1].pop() {
            env.process_partial_encoded_chunk_request(1, request);
            env.clients[1].finish_blocks_in_processing();
        }

        assert_eq!(env.clients[1].chain.head().unwrap().height, 20);
    }
}

mod protocol_feature_restore_receipts_after_fix_tests {
    use super::*;
    use near_primitives::runtime::migration_data::MigrationData;
    use near_primitives::version::ProtocolFeature;
    use nearcore::migrations::load_migration_data;

    const EPOCH_LENGTH: u64 = 5;
    const HEIGHT_TIMEOUT: u64 = 10;

    fn run_test(
        chain_id: &str,
        low_height_with_no_chunk: BlockHeight,
        high_height_with_no_chunk: BlockHeight,
        should_be_restored: bool,
    ) {
        init_test_logger();

        let protocol_version =
            ProtocolFeature::RestoreReceiptsAfterFixApplyChunks.protocol_version() - 1;
        let mut genesis =
            Genesis::test(vec!["test0".parse().unwrap(), "test1".parse().unwrap()], 1);
        genesis.config.chain_id = String::from(chain_id);
        genesis.config.epoch_length = EPOCH_LENGTH;
        genesis.config.protocol_version = protocol_version;
        let chain_genesis = ChainGenesis::new(&genesis);
        let runtime = nearcore::NightshadeRuntime::test(
            Path::new("../../../.."),
            create_test_store(),
            &genesis,
        );
        // TODO #4305: get directly from NightshadeRuntime
        let migration_data = load_migration_data(&genesis.config.chain_id);

        let mut env = TestEnv::builder(chain_genesis)
            .runtime_adapters(vec![Arc::new(runtime) as Arc<dyn RuntimeAdapter>])
            .build();

        let get_restored_receipt_hashes = |migration_data: &MigrationData| -> HashSet<CryptoHash> {
            HashSet::from_iter(
                migration_data
                    .restored_receipts
                    .get(&0u64)
                    .cloned()
                    .unwrap_or_default()
                    .iter()
                    .map(|receipt| receipt.receipt_id),
            )
        };

        let mut receipt_hashes_to_restore = get_restored_receipt_hashes(&migration_data);
        let mut height: BlockHeight = 1;
        let mut last_update_height: BlockHeight = 0;

        // Simulate several blocks to guarantee that they are produced successfully.
        // Stop block production if all receipts were restored. Or, if some receipts are still not
        // applied, upgrade already happened, and no new receipt was applied in some last blocks,
        // consider the process stuck to avoid any possibility of infinite loop.
        while height < 15
            || (!receipt_hashes_to_restore.is_empty()
                && height - last_update_height < HEIGHT_TIMEOUT)
        {
            let mut block = env.clients[0].produce_block(height).unwrap().unwrap();
            if low_height_with_no_chunk <= height && height < high_height_with_no_chunk {
                let prev_block =
                    env.clients[0].chain.get_block_by_height(height - 1).unwrap().clone();
                testlib::process_blocks::set_no_chunk_in_block(&mut block, &prev_block);
            }
            set_block_protocol_version(
                &mut block,
                "test0".parse().unwrap(),
                ProtocolFeature::RestoreReceiptsAfterFixApplyChunks.protocol_version(),
            );

            env.process_block(0, block, Provenance::PRODUCED);

            let last_block = env.clients[0].chain.get_block_by_height(height).unwrap().clone();
            let protocol_version = env.clients[0]
                .runtime_adapter
                .get_epoch_protocol_version(last_block.header().epoch_id())
                .unwrap();

            for receipt_id in receipt_hashes_to_restore.clone().iter() {
                if env.clients[0].chain.get_execution_outcome(receipt_id).is_ok() {
                    assert!(
                        protocol_version
                            >= ProtocolFeature::RestoreReceiptsAfterFixApplyChunks
                                .protocol_version(),
                        "Restored receipt {} was executed before protocol upgrade",
                        receipt_id
                    );
                    receipt_hashes_to_restore.remove(receipt_id);
                    last_update_height = height;
                };
            }

            // Update last updated height anyway if upgrade did not happen
            if protocol_version
                < ProtocolFeature::RestoreReceiptsAfterFixApplyChunks.protocol_version()
            {
                last_update_height = height;
            }
            height += 1;
        }

        if should_be_restored {
            assert!(
                receipt_hashes_to_restore.is_empty(),
                "Some of receipts were not executed, hashes: {:?}",
                receipt_hashes_to_restore
            );
        } else {
            assert_eq!(
            receipt_hashes_to_restore,
            get_restored_receipt_hashes(&migration_data),
            "If accidentally there are no chunks in first epoch with new protocol version, receipts should not be introduced"
        );
        }
    }

    #[test]
    fn test_no_chunks_missing() {
        // If there are no chunks missing, all receipts should be applied
        run_test("mainnet", 1, 0, true);
    }

    #[test]
    fn test_first_chunk_in_epoch_missing() {
        // If the first chunk in the first epoch with needed protocol version is missing,
        // all receipts should still be applied
        run_test("mainnet", 8, 12, true);
    }

    #[test]
    fn test_all_chunks_in_epoch_missing() {
        // If all chunks are missing in the first epoch, no receipts should be applied
        run_test("mainnet", 11, 11 + EPOCH_LENGTH, false);
    }

    #[test]
    fn test_run_for_testnet() {
        // Run the same process for chain other than mainnet to ensure that blocks are produced
        // successfully during the protocol upgrade.
        run_test("testnet", 1, 0, true);
    }
}

mod storage_usage_fix_tests {
    use super::*;
    use borsh::BorshDeserialize;
    use near_primitives::types::AccountId;
    use near_primitives::version::ProtocolFeature;
    use near_store::TrieUpdate;
    use std::rc::Rc;

    fn process_blocks_with_storage_usage_fix(
        chain_id: String,
        check_storage_usage: fn(AccountId, u64, u64),
    ) {
        let epoch_length = 5;
        let mut genesis =
            Genesis::test(vec!["test0".parse().unwrap(), "test1".parse().unwrap()], 1);
        genesis.config.chain_id = chain_id;
        genesis.config.epoch_length = epoch_length;
        genesis.config.protocol_version = ProtocolFeature::FixStorageUsage.protocol_version() - 1;
        let chain_genesis = ChainGenesis::new(&genesis);
        let mut env = TestEnv::builder(chain_genesis)
            .runtime_adapters(create_nightshade_runtimes(&genesis, 1))
            .build();
        for i in 1..=16 {
            // We cannot just use TestEnv::produce_block as we are updating protocol version
            let mut block = env.clients[0].produce_block(i).unwrap().unwrap();
            set_block_protocol_version(
                &mut block,
                "test0".parse().unwrap(),
                ProtocolFeature::FixStorageUsage.protocol_version(),
            );

            let _ =
                env.clients[0].process_block_test(block.clone().into(), Provenance::NONE).unwrap();
            env.clients[0].finish_blocks_in_processing();

            let root = *env.clients[0]
                .chain
                .get_chunk_extra(block.hash(), &ShardUId::single_shard())
                .unwrap()
                .state_root();
            let trie = Rc::new(
                env.clients[0]
                    .runtime_adapter
                    .get_trie_for_shard(0, block.header().prev_hash())
                    .unwrap(),
            );
            let state_update = TrieUpdate::new(trie.clone(), root);
            use near_primitives::account::Account;
            let mut account_test1_raw = state_update
                .get(&TrieKey::Account { account_id: "test1".parse().unwrap() })
                .unwrap()
                .unwrap()
                .clone();
            let account_test1 = Account::try_from_slice(&mut account_test1_raw).unwrap();
            let mut account_test0_raw = state_update
                .get(&TrieKey::Account { account_id: "test0".parse().unwrap() })
                .unwrap()
                .unwrap()
                .clone();
            let account_test0 = Account::try_from_slice(&mut account_test0_raw).unwrap();
            check_storage_usage("test1".parse().unwrap(), i, account_test1.storage_usage());
            check_storage_usage("test0".parse().unwrap(), i, account_test0.storage_usage());
        }
    }

    #[test]
    fn test_fix_storage_usage_migration() {
        init_test_logger();
        process_blocks_with_storage_usage_fix(
            "mainnet".to_string(),
            |account_id: AccountId, block_height: u64, storage_usage: u64| {
                if account_id.as_ref() == "test0" || account_id.as_ref() == "test1" {
                    assert_eq!(storage_usage, 182);
                } else if block_height >= 11 {
                    assert_eq!(storage_usage, 4560);
                } else {
                    assert_eq!(storage_usage, 364);
                }
            },
        );
        process_blocks_with_storage_usage_fix(
            "testnet".to_string(),
            |account_id: AccountId, _: u64, storage_usage: u64| {
                if account_id.as_ref() == "test0" || account_id.as_ref() == "test1" {
                    assert_eq!(storage_usage, 182);
                } else {
                    assert_eq!(storage_usage, 364);
                }
            },
        );
    }
}

#[cfg(test)]
mod cap_max_gas_price_tests {
    use super::*;
    use near_primitives::version::ProtocolFeature;

    fn does_gas_price_exceed_limit(protocol_version: ProtocolVersion) -> bool {
        let mut env =
            prepare_env_with_congestion(protocol_version, Some(Ratio::new_raw(2, 1)), 7).0;
        let mut was_congested = false;
        let mut price_exceeded_limit = false;

        for i in 3..20 {
            env.produce_block(0, i);
            let block = env.clients[0].chain.get_block_by_height(i).unwrap().clone();
            let protocol_version = env.clients[0]
                .runtime_adapter
                .get_epoch_protocol_version(block.header().epoch_id())
                .unwrap();
            let min_gas_price =
                env.clients[0].chain.block_economics_config.min_gas_price(protocol_version);
            was_congested |= block.chunks()[0].gas_used() >= block.chunks()[0].gas_limit();
            price_exceeded_limit |= block.header().gas_price() > 20 * min_gas_price;
        }

        assert!(was_congested);
        price_exceeded_limit
    }

    #[test]
    fn test_not_capped_gas_price() {
        assert!(does_gas_price_exceed_limit(
            ProtocolFeature::CapMaxGasPrice.protocol_version() - 1
        ));
    }

    #[test]
    fn test_capped_gas_price() {
        assert!(!does_gas_price_exceed_limit(ProtocolFeature::CapMaxGasPrice.protocol_version()));
    }
}

mod contract_precompilation_tests {
    use super::*;
    use near_primitives::contract::ContractCode;
    use near_primitives::test_utils::MockEpochInfoProvider;
    use near_primitives::types::CompiledContractCache;
    use near_primitives::views::ViewApplyState;
    use near_store::{Store, StoreCompiledContractCache, TrieUpdate};
    use near_vm_runner::get_contract_cache_key;
    use near_vm_runner::internal::VMKind;
    use node_runtime::state_viewer::TrieViewer;
    use std::rc::Rc;

    const EPOCH_LENGTH: u64 = 5;

    fn state_sync_on_height(env: &mut TestEnv, height: BlockHeight) {
        let sync_block = env.clients[0].chain.get_block_by_height(height).unwrap();
        let sync_hash = *sync_block.hash();
        let chunk_extra =
            env.clients[0].chain.get_chunk_extra(&sync_hash, &ShardUId::single_shard()).unwrap();
        let epoch_id =
            env.clients[0].chain.get_block_header(&sync_hash).unwrap().epoch_id().clone();
        let state_part = env.clients[0]
            .runtime_adapter
            .obtain_state_part(0, &sync_hash, chunk_extra.state_root(), PartId::new(0, 1))
            .unwrap();
        env.clients[1]
            .runtime_adapter
            .apply_state_part(
                0,
                chunk_extra.state_root(),
                PartId::new(0, 1),
                &state_part,
                &epoch_id,
            )
            .unwrap();
    }

    #[test]
    fn test_sync_and_call_cached_contract() {
        let num_clients = 2;
        let stores: Vec<Store> = (0..num_clients).map(|_| create_test_store()).collect();
        let mut genesis =
            Genesis::test(vec!["test0".parse().unwrap(), "test1".parse().unwrap()], 1);
        genesis.config.epoch_length = EPOCH_LENGTH;
        let runtime_adapters = stores
            .iter()
            .map(|store| {
                Arc::new(nearcore::NightshadeRuntime::test(
                    Path::new("../../../.."),
                    store.clone(),
                    &genesis,
                )) as Arc<dyn RuntimeAdapter>
            })
            .collect();

        let mut env = TestEnv::builder(ChainGenesis::test())
            .clients_count(num_clients)
            .runtime_adapters(runtime_adapters)
            .build();
        let start_height = 1;

        // Process test contract deployment on the first client.
        let wasm_code = near_test_contracts::rs_contract().to_vec();
        let height = deploy_test_contract(
            &mut env,
            "test0".parse().unwrap(),
            &wasm_code,
            EPOCH_LENGTH,
            start_height,
        );

        // Perform state sync for the second client.
        state_sync_on_height(&mut env, height - 1);

        // Check existence of contract in both caches.
        let caches: Vec<Arc<StoreCompiledContractCache>> = stores
            .iter()
            .map(|s| Arc::new(StoreCompiledContractCache { store: s.clone() }))
            .collect();
        let contract_code = ContractCode::new(wasm_code.clone(), None);
        let vm_kind = VMKind::for_protocol_version(PROTOCOL_VERSION);
        let epoch_id = env.clients[0]
            .chain
            .get_block_by_height(height - 1)
            .unwrap()
            .header()
            .epoch_id()
            .clone();
        let runtime_config = env.get_runtime_config(0, epoch_id);
        let key = get_contract_cache_key(&contract_code, vm_kind, &runtime_config.wasm_config);
        for i in 0..num_clients {
            caches[i]
                .get(&key.0)
                .unwrap_or_else(|_| panic!("Failed to get cached result for client {}", i))
                .unwrap_or_else(|| {
                    panic!("Compilation result should be non-empty for client {}", i)
                });
        }

        // Check that contract function may be successfully called on the second client.
        // Note that we can't test that behaviour is the same on two clients, because
        // compile_module_cached_wasmer0 is cached by contract key via macro.
        let block = env.clients[0].chain.get_block_by_height(EPOCH_LENGTH).unwrap();
        let chunk_extra =
            env.clients[0].chain.get_chunk_extra(block.hash(), &ShardUId::single_shard()).unwrap();
        let state_root = *chunk_extra.state_root();

        let viewer = TrieViewer::default();
        let trie = Rc::new(
            env.clients[1]
                .runtime_adapter
                .get_trie_for_shard(0, block.header().prev_hash())
                .unwrap(),
        );
        let state_update = TrieUpdate::new(trie, state_root);

        let mut logs = vec![];
        let view_state = ViewApplyState {
            block_height: EPOCH_LENGTH,
            prev_block_hash: *block.header().prev_hash(),
            block_hash: *block.hash(),
            epoch_id: block.header().epoch_id().clone(),
            epoch_height: 1,
            block_timestamp: block.header().raw_timestamp(),
            current_protocol_version: PROTOCOL_VERSION,
            cache: Some(caches[1].clone()),
        };
        viewer
            .call_function(
                state_update,
                view_state,
                &"test0".parse().unwrap(),
                "log_something",
                &[],
                &mut logs,
                &MockEpochInfoProvider::default(),
            )
            .unwrap();
    }

    #[test]
    fn test_two_deployments() {
        let num_clients = 2;
        let stores: Vec<Store> = (0..num_clients).map(|_| create_test_store()).collect();
        let mut genesis =
            Genesis::test(vec!["test0".parse().unwrap(), "test1".parse().unwrap()], 1);
        genesis.config.epoch_length = EPOCH_LENGTH;
        let runtime_adapters = stores
            .iter()
            .map(|store| {
                Arc::new(nearcore::NightshadeRuntime::test(
                    Path::new("../../../.."),
                    store.clone(),
                    &genesis,
                )) as Arc<dyn RuntimeAdapter>
            })
            .collect();

        let mut env = TestEnv::builder(ChainGenesis::test())
            .clients_count(num_clients)
            .runtime_adapters(runtime_adapters)
            .build();
        let mut height = 1;

        // Process tiny contract deployment on the first client.
        let tiny_wasm_code = near_test_contracts::trivial_contract().to_vec();
        height = deploy_test_contract(
            &mut env,
            "test0".parse().unwrap(),
            &tiny_wasm_code,
            EPOCH_LENGTH,
            height,
        );

        // Wait 3 epochs.
        height = produce_blocks_from_height(&mut env, 3 * EPOCH_LENGTH, height);

        // Process test contract deployment on the first client.
        let wasm_code = near_test_contracts::rs_contract().to_vec();
        height = deploy_test_contract(
            &mut env,
            "test0".parse().unwrap(),
            &wasm_code,
            EPOCH_LENGTH,
            height,
        );

        // Perform state sync for the second client on the last produced height.
        state_sync_on_height(&mut env, height - 1);

        let caches: Vec<Arc<StoreCompiledContractCache>> = stores
            .iter()
            .map(|s| Arc::new(StoreCompiledContractCache { store: s.clone() }))
            .collect();
        let vm_kind = VMKind::for_protocol_version(PROTOCOL_VERSION);
        let epoch_id = env.clients[0]
            .chain
            .get_block_by_height(height - 1)
            .unwrap()
            .header()
            .epoch_id()
            .clone();
        let runtime_config = env.get_runtime_config(0, epoch_id);
        let tiny_contract_key = get_contract_cache_key(
            &ContractCode::new(tiny_wasm_code.clone(), None),
            vm_kind,
            &runtime_config.wasm_config,
        );
        let test_contract_key = get_contract_cache_key(
            &ContractCode::new(wasm_code.clone(), None),
            vm_kind,
            &runtime_config.wasm_config,
        );

        // Check that both deployed contracts are presented in cache for client 0.
        assert!(caches[0].get(&tiny_contract_key.0).unwrap().is_some());
        assert!(caches[0].get(&test_contract_key.0).unwrap().is_some());

        // Check that only last contract is presented in cache for client 1.
        assert!(caches[1].get(&tiny_contract_key.0).unwrap().is_none());
        assert!(caches[1].get(&test_contract_key.0).unwrap().is_some());
    }

    #[test]
    fn test_sync_after_delete_account() {
        let num_clients = 3;
        let stores: Vec<Store> = (0..num_clients).map(|_| create_test_store()).collect();
        let mut genesis = Genesis::test(
            vec!["test0".parse().unwrap(), "test1".parse().unwrap(), "test2".parse().unwrap()],
            1,
        );
        genesis.config.epoch_length = EPOCH_LENGTH;
        let runtime_adapters = stores
            .iter()
            .map(|store| {
                Arc::new(nearcore::NightshadeRuntime::test(
                    Path::new("../../../.."),
                    store.clone(),
                    &genesis,
                )) as Arc<dyn RuntimeAdapter>
            })
            .collect();

        let mut env = TestEnv::builder(ChainGenesis::test())
            .clients_count(num_clients)
            .runtime_adapters(runtime_adapters)
            .build();
        let mut height = 1;

        // Process test contract deployment on the first client.
        let wasm_code = near_test_contracts::rs_contract().to_vec();
        height = deploy_test_contract(
            &mut env,
            "test2".parse().unwrap(),
            &wasm_code,
            EPOCH_LENGTH,
            height,
        );

        // Delete account on which test contract is stored.
        let block = env.clients[0].chain.get_block_by_height(height - 1).unwrap();
        let signer = InMemorySigner::from_seed("test2".parse().unwrap(), KeyType::ED25519, "test2");
        let delete_account_tx = SignedTransaction::delete_account(
            2,
            "test2".parse().unwrap(),
            "test2".parse().unwrap(),
            "test0".parse().unwrap(),
            &signer,
            *block.hash(),
        );
        env.clients[0].process_tx(delete_account_tx, false, false);
        height = produce_blocks_from_height(&mut env, EPOCH_LENGTH, height);

        // Perform state sync for the second client.
        state_sync_on_height(&mut env, height - 1);

        let caches: Vec<Arc<StoreCompiledContractCache>> = stores
            .iter()
            .map(|s| Arc::new(StoreCompiledContractCache { store: s.clone() }))
            .collect();

        let epoch_id = env.clients[0]
            .chain
            .get_block_by_height(height - 1)
            .unwrap()
            .header()
            .epoch_id()
            .clone();
        let runtime_config = env.get_runtime_config(0, epoch_id);
        let vm_kind = VMKind::for_protocol_version(PROTOCOL_VERSION);
        let contract_key = get_contract_cache_key(
            &ContractCode::new(wasm_code.clone(), None),
            vm_kind,
            &runtime_config.wasm_config,
        );

        // Check that contract is cached for client 0 despite account deletion.
        assert!(caches[0].get(&contract_key.0).unwrap().is_some());

        // Check that contract is not cached for client 1 because of late state sync.
        assert!(caches[1].get(&contract_key.0).unwrap().is_none());
    }
}

mod chunk_nodes_cache_test {
    use super::*;
    use near_primitives::config::ExtCosts;
    use near_primitives::test_utils::encode;
    use near_primitives::transaction::ExecutionMetadata;
    use near_primitives::types::{BlockHeightDelta, Gas, TrieNodesCount};

    fn process_transaction(
        env: &mut TestEnv,
        signer: &dyn Signer,
        num_blocks: BlockHeightDelta,
        protocol_version: ProtocolVersion,
    ) -> CryptoHash {
        let tip = env.clients[0].chain.head().unwrap();
        let epoch_id = env.clients[0]
            .runtime_adapter
            .get_epoch_id_from_prev_block(&tip.last_block_hash)
            .unwrap();
        let block_producer =
            env.clients[0].runtime_adapter.get_block_producer(&epoch_id, tip.height).unwrap();
        let last_block_hash =
            env.clients[0].chain.get_block_by_height(tip.height).unwrap().hash().clone();
        let next_height = tip.height + 1;
        let gas = 20_000_000_000_000;
        let tx = SignedTransaction::from_actions(
            next_height,
            "test0".parse().unwrap(),
            "test0".parse().unwrap(),
            signer,
            vec![
                Action::FunctionCall(FunctionCallAction {
                    args: encode(&[0u64, 10u64]),
                    method_name: "write_key_value".to_string(),
                    gas,
                    deposit: 0,
                }),
                Action::FunctionCall(FunctionCallAction {
                    args: encode(&[1u64, 20u64]),
                    method_name: "write_key_value".to_string(),
                    gas,
                    deposit: 0,
                }),
            ],
            last_block_hash,
        );
        let tx_hash = tx.get_hash().clone();
        env.clients[0].process_tx(tx, false, false);

        for i in next_height..next_height + num_blocks {
            let mut block = env.clients[0].produce_block(i).unwrap().unwrap();
            set_block_protocol_version(&mut block, block_producer.clone(), protocol_version);
            env.process_block(0, block.clone(), Provenance::PRODUCED);
        }
        tx_hash
    }

    /// Compare charged node accesses before and after protocol upgrade to the protocol version of `ChunkNodesCache`.
    /// This upgrade during chunk processing saves each node for which we charge touching trie node cost to a special
    /// chunk cache, and such cost is charged only once on the first access. This effect doesn't persist across chunks.
    ///
    /// We run the same transaction 4 times and compare resulting costs. This transaction writes two different key-value
    /// pairs to the contract storage.
    /// 1st run establishes the trie structure. For our needs, the structure is:
    ///
    ///                                                    --> (Leaf) -> (Value 1)
    /// (Extension) -> (Branch) -> (Extension) -> (Branch) |
    ///                                                    --> (Leaf) -> (Value 2)
    ///
    /// 2nd run should count 12 regular db reads - for 6 nodes per each value, because protocol is not upgraded yet.
    /// 3nd run follows the upgraded protocol and it should count 8 db and 4 memory reads, which comes from 6 db reads
    /// for `Value 1` and only 2 db reads for `Value 2`, because first 4 nodes were already put into the chunk cache.
    /// 4nd run should give the same results, because caching must not affect different chunks.
    #[test]
    fn compare_node_counts() {
        let mut genesis =
            Genesis::test(vec!["test0".parse().unwrap(), "test1".parse().unwrap()], 1);
        let epoch_length = 10;
        let num_blocks = 5;

        let old_protocol_version = ProtocolFeature::ChunkNodesCache.protocol_version() - 1;
        genesis.config.epoch_length = epoch_length;
        genesis.config.protocol_version = old_protocol_version;
        let chain_genesis = ChainGenesis::new(&genesis);
        let runtimes: Vec<Arc<dyn RuntimeAdapter>> =
            vec![Arc::new(nearcore::NightshadeRuntime::test_with_runtime_config_store(
                Path::new("../../../.."),
                create_test_store(),
                &genesis,
                TrackedConfig::new_empty(),
                RuntimeConfigStore::new(None),
            ))];
        let mut env = TestEnv::builder(chain_genesis).runtime_adapters(runtimes).build();

        deploy_test_contract(
            &mut env,
            "test0".parse().unwrap(),
            near_test_contracts::base_rs_contract(),
            num_blocks,
            1,
        );

        let signer = InMemorySigner::from_seed("test0".parse().unwrap(), KeyType::ED25519, "test0");
        let tx_node_counts: Vec<TrieNodesCount> = (0..4)
            .map(|i| {
                let touching_trie_node_cost: Gas = 16_101_955_926;
                let read_cached_trie_node_cost: Gas = 2_280_000_000;

                let tx_hash = if i < 1 {
                    process_transaction(&mut env, &signer, num_blocks, old_protocol_version)
                } else {
                    process_transaction(
                        &mut env,
                        &signer,
                        2 * epoch_length,
                        old_protocol_version + 1,
                    )
                };

                let final_result =
                    env.clients[0].chain.get_final_transaction_result(&tx_hash).unwrap();
                assert_matches!(final_result.status, FinalExecutionStatus::SuccessValue(_));
                let transaction_outcome =
                    env.clients[0].chain.get_execution_outcome(&tx_hash).unwrap();
                let receipt_ids = transaction_outcome.outcome_with_id.outcome.receipt_ids;
                assert_eq!(receipt_ids.len(), 1);
                let receipt_execution_outcome =
                    env.clients[0].chain.get_execution_outcome(&receipt_ids[0]).unwrap();
                let metadata = receipt_execution_outcome.outcome_with_id.outcome.metadata;
                match metadata {
                    ExecutionMetadata::V1 => panic!("ExecutionMetadata cannot be empty"),
                    ExecutionMetadata::V2(profile_data) => TrieNodesCount {
                        db_reads: {
                            let cost = profile_data.get_ext_cost(ExtCosts::touching_trie_node);
                            assert_eq!(cost % touching_trie_node_cost, 0);
                            cost / touching_trie_node_cost
                        },
                        mem_reads: {
                            let cost = profile_data.get_ext_cost(ExtCosts::read_cached_trie_node);
                            assert_eq!(cost % read_cached_trie_node_cost, 0);
                            cost / read_cached_trie_node_cost
                        },
                    },
                }
            })
            .collect();

        assert_eq!(tx_node_counts[0], TrieNodesCount { db_reads: 4, mem_reads: 0 });
        assert_eq!(tx_node_counts[1], TrieNodesCount { db_reads: 12, mem_reads: 0 });
        assert_eq!(tx_node_counts[2], TrieNodesCount { db_reads: 8, mem_reads: 4 });
        assert_eq!(tx_node_counts[3], TrieNodesCount { db_reads: 8, mem_reads: 4 });
    }
}

mod lower_storage_key_limit_test {
    use super::*;

    /// Check correctness of the protocol upgrade and ability to write 2 KB keys.
    #[test]
    fn protocol_upgrade() {
        let old_protocol_version =
            near_primitives::version::ProtocolFeature::LowerStorageKeyLimit.protocol_version() - 1;
        let new_protocol_version = old_protocol_version + 1;
        let new_storage_key_limit = 2usize.pow(11); // 2 KB
        let args: Vec<u8> = vec![1u8; new_storage_key_limit + 1]
            .into_iter()
            .chain(near_primitives::test_utils::encode(&[10u64]).into_iter())
            .collect();
        let epoch_length: BlockHeight = 5;

        // Prepare TestEnv with a contract at the old protocol version.
        let mut env = {
            let mut genesis =
                Genesis::test(vec!["test0".parse().unwrap(), "test1".parse().unwrap()], 1);
            genesis.config.epoch_length = epoch_length;
            genesis.config.protocol_version = old_protocol_version;
            let chain_genesis = ChainGenesis::new(&genesis);
            let runtimes: Vec<Arc<dyn RuntimeAdapter>> =
                vec![Arc::new(nearcore::NightshadeRuntime::test_with_runtime_config_store(
                    Path::new("."),
                    create_test_store(),
                    &genesis,
                    TrackedConfig::AllShards,
                    RuntimeConfigStore::new(None),
                )) as Arc<dyn RuntimeAdapter>];
            let mut env = TestEnv::builder(chain_genesis).runtime_adapters(runtimes).build();

            deploy_test_contract(
                &mut env,
                "test0".parse().unwrap(),
                near_test_contracts::base_rs_contract(),
                epoch_length.clone(),
                1,
            );
            env
        };

        let signer = InMemorySigner::from_seed("test0".parse().unwrap(), KeyType::ED25519, "test0");
        let tx = Transaction {
            signer_id: "test0".parse().unwrap(),
            receiver_id: "test0".parse().unwrap(),
            public_key: signer.public_key(),
            actions: vec![Action::FunctionCall(FunctionCallAction {
                method_name: "write_key_value".to_string(),
                args,
                gas: 10u64.pow(14),
                deposit: 0,
            })],

            nonce: 0,
            block_hash: CryptoHash::default(),
        };

        // Run transaction writing storage key exceeding the limit. Check that execution succeeds.
        {
            let tip = env.clients[0].chain.head().unwrap();
            let signed_tx = Transaction {
                nonce: tip.height + 1,
                block_hash: tip.last_block_hash,
                ..tx.clone()
            }
            .sign(&signer);
            let tx_hash = signed_tx.get_hash().clone();
            env.clients[0].process_tx(signed_tx, false, false);
            for i in 0..epoch_length {
                let block = env.clients[0].produce_block(tip.height + i + 1).unwrap().unwrap();
                env.process_block(0, block.clone(), Provenance::PRODUCED);
            }
            let final_result = env.clients[0].chain.get_final_transaction_result(&tx_hash).unwrap();
            assert_matches!(final_result.status, FinalExecutionStatus::SuccessValue(_));
        }

        env.upgrade_protocol(new_protocol_version);

        // Re-run the transaction, check that execution fails.
        {
            let tip = env.clients[0].chain.head().unwrap();
            let signed_tx =
                Transaction { nonce: tip.height + 1, block_hash: tip.last_block_hash, ..tx }
                    .sign(&signer);
            let tx_hash = signed_tx.get_hash().clone();
            env.clients[0].process_tx(signed_tx, false, false);
            for i in 0..epoch_length {
                let block = env.clients[0].produce_block(tip.height + i + 1).unwrap().unwrap();
                env.process_block(0, block.clone(), Provenance::PRODUCED);
            }
            let final_result = env.clients[0].chain.get_final_transaction_result(&tx_hash).unwrap();
            assert_matches!(
                final_result.status,
                FinalExecutionStatus::Failure(TxExecutionError::ActionError(_))
            );
        }

        // Run transaction where storage key exactly fits the new limit, check that execution succeeds.
        {
            let args: Vec<u8> = vec![1u8; new_storage_key_limit]
                .into_iter()
                .chain(near_primitives::test_utils::encode(&[20u64]).into_iter())
                .collect();
            let tx = Transaction {
                signer_id: "test0".parse().unwrap(),
                receiver_id: "test0".parse().unwrap(),
                public_key: signer.public_key(),
                actions: vec![Action::FunctionCall(FunctionCallAction {
                    method_name: "write_key_value".to_string(),
                    args,
                    gas: 10u64.pow(14),
                    deposit: 0,
                })],

                nonce: 0,
                block_hash: CryptoHash::default(),
            };
            let tip = env.clients[0].chain.head().unwrap();
            let signed_tx =
                Transaction { nonce: tip.height + 1, block_hash: tip.last_block_hash, ..tx }
                    .sign(&signer);
            let tx_hash = signed_tx.get_hash().clone();
            env.clients[0].process_tx(signed_tx, false, false);
            for i in 0..epoch_length {
                let block = env.clients[0].produce_block(tip.height + i + 1).unwrap().unwrap();
                env.process_block(0, block.clone(), Provenance::PRODUCED);
            }
            let final_result = env.clients[0].chain.get_final_transaction_result(&tx_hash).unwrap();
            assert_matches!(final_result.status, FinalExecutionStatus::SuccessValue(_));
        }
    }
}

#[cfg(feature = "protocol_feature_fix_contract_loading_cost")]
mod new_contract_loading_cost {
    use super::*;
    use near_primitives::views::FinalExecutionOutcomeView;

    /// Check that normal execution has the same gas cost after FixContractLoadingCost.
    #[test]
    fn unchanged_gas_cost() {
        let new_protocol_version =
            near_primitives::version::ProtocolFeature::FixContractLoadingCost.protocol_version();
        let old_protocol_version = new_protocol_version - 1;

        let contract_size = 4096;
        let contract = near_test_contracts::sized_contract(contract_size);

        let epoch_length: BlockHeight = 5;

        let account: AccountId = "test0".parse().unwrap();
        let mut env =
            test_env_with_contract(epoch_length, old_protocol_version, account.clone(), contract);

        let signer = InMemorySigner::from_seed(account.clone(), KeyType::ED25519, account.as_str());

        let old_result = call_main(&mut env, &signer, epoch_length);
        let old_gas = old_result.receipts_outcome[0].outcome.gas_burnt;
        assert_matches!(old_result.status, FinalExecutionStatus::SuccessValue(_));

        env.upgrade_protocol(new_protocol_version);

        let new_result = call_main(&mut env, &signer, epoch_length);
        let new_gas = new_result.receipts_outcome[0].outcome.gas_burnt;
        assert_matches!(new_result.status, FinalExecutionStatus::SuccessValue(_));

        assert_eq!(old_gas, new_gas);
    }

    /// Check that execution that fails during contract preparation has the updated gas cost after the update.
    #[test]
    fn preparation_error_gas_cost() {
        let new_protocol_version =
            near_primitives::version::ProtocolFeature::FixContractLoadingCost.protocol_version();
        let old_protocol_version = new_protocol_version - 1;

        let bad_contract = b"not-a-contract".to_vec();
        let contract_size = bad_contract.len();

        let epoch_length: BlockHeight = 5;

        let account: AccountId = "test0".parse().unwrap();
        let mut env = test_env_with_contract(
            epoch_length,
            old_protocol_version,
            account.clone(),
            bad_contract,
        );

        let signer = InMemorySigner::from_seed(account.clone(), KeyType::ED25519, account.as_str());

        let old_result = call_main(&mut env, &signer, epoch_length);
        let old_gas = old_result.receipts_outcome[0].outcome.gas_burnt;
        assert_matches!(old_result.status, FinalExecutionStatus::Failure(_));

        env.upgrade_protocol(new_protocol_version);

        let new_result = call_main(&mut env, &signer, epoch_length);
        let new_gas = new_result.receipts_outcome[0].outcome.gas_burnt;
        assert_matches!(new_result.status, FinalExecutionStatus::Failure(_));

        // Gas cost should be different because the upgrade pre-charges loading costs.
        assert_ne!(old_gas, new_gas);
        // Runtime parameter values for version of the protocol upgrade
        let loading_base = 35_445_963;
        let loading_byte = 216_750;
        let loading_cost = loading_base + contract_size as u64 * loading_byte;
        assert_eq!(old_gas + loading_cost, new_gas);
    }

    /// Create a `TestEnv` with a contract deployed for an account.
    fn test_env_with_contract(
        epoch_length: u64,
        protocol_version: u32,
        account: AccountId,
        contract: Vec<u8>,
    ) -> TestEnv {
        let mut genesis = Genesis::test(vec![account], 1);
        genesis.config.epoch_length = epoch_length;
        genesis.config.protocol_version = protocol_version;
        let mut env = TestEnv::builder(ChainGenesis::new(&genesis))
            .runtime_adapters(create_nightshade_runtimes(&genesis, 1))
            .build();
        deploy_test_contract(
            &mut env,
            "test0".parse().unwrap(),
            &contract,
            epoch_length.clone(),
            1,
        );
        env
    }

    /// Execute a function call transaction that calls main on the `TestEnv`.
    fn call_main(
        env: &mut TestEnv,
        signer: &InMemorySigner,
        epoch_length: u64,
    ) -> FinalExecutionOutcomeView {
        let tx = Transaction {
            signer_id: "test0".parse().unwrap(),
            receiver_id: "test0".parse().unwrap(),
            public_key: signer.public_key(),
            actions: vec![Action::FunctionCall(FunctionCallAction {
                method_name: "main".to_string(),
                args: vec![],
                gas: 3 * 10u64.pow(14),
                deposit: 0,
            })],

            nonce: 0,
            block_hash: CryptoHash::default(),
        };

        let tip = env.clients[0].chain.head().unwrap();
        let signed_tx =
            Transaction { nonce: tip.height + 1, block_hash: tip.last_block_hash, ..tx.clone() }
                .sign(signer);
        let tx_hash = signed_tx.get_hash().clone();
        env.clients[0].process_tx(signed_tx, false, false);
        for i in 0..epoch_length {
            let block = env.clients[0].produce_block(tip.height + i + 1).unwrap().unwrap();
            env.process_block(0, block.clone(), Provenance::PRODUCED);
        }
        env.clients[0].chain.get_final_transaction_result(&tx_hash).unwrap()
    }
}<|MERGE_RESOLUTION|>--- conflicted
+++ resolved
@@ -2591,23 +2591,7 @@
         capture.drain()
     };
 
-<<<<<<< HEAD
-    // Move to the new protocol version.
-    {
-        let tip = env.clients[0].chain.head().unwrap();
-        let epoch_id = env.clients[0]
-            .runtime_adapter
-            .get_epoch_id_from_prev_block(&tip.last_block_hash)
-            .unwrap();
-        let block_producer =
-            env.clients[0].runtime_adapter.get_block_producer(&epoch_id, tip.height).unwrap();
-        let mut block = env.clients[0].produce_block(tip.height + 1).unwrap().unwrap();
-        set_block_protocol_version(&mut block, block_producer, new_protocol_version);
-        env.clients[0].process_block_test(block.clone().into(), Provenance::NONE).unwrap();
-    }
-=======
     env.upgrade_protocol(new_protocol_version);
->>>>>>> 02b83382
 
     // Re-run the transaction.
     let logs_at_new_version = {
@@ -3485,15 +3469,9 @@
     // functions
     for h in 1..20 {
         let block = env.clients[0].produce_block(h).unwrap().unwrap();
-<<<<<<< HEAD
         let _ =
             env.clients[0].process_block_test(block.clone().into(), Provenance::PRODUCED).unwrap();
-        assert_eq!(env.clients[0].chain.store().iterate_state_sync_infos(), vec![]);
-=======
-        let (_, res) = env.clients[0].process_block(block.clone().into(), Provenance::PRODUCED);
-        res.unwrap();
         assert_eq!(env.clients[0].chain.store().iterate_state_sync_infos().unwrap(), vec![]);
->>>>>>> 02b83382
         assert_eq!(
             env.clients[0].chain.store().get_blocks_to_catchup(block.header().prev_hash()).unwrap(),
             vec![]
