--- conflicted
+++ resolved
@@ -1033,14 +1033,9 @@
         let header = block.header();
         let epoch_id = header.epoch_id();
         let shard_layout = env.clients[0].epoch_manager.get_shard_layout(epoch_id).unwrap();
-<<<<<<< HEAD
         let tracked_shards = shard_layout.shard_uids().collect();
-        let is_last_block_in_epoch =
-            env.clients[0].epoch_manager.is_next_block_epoch_start(header.hash()).unwrap();
-=======
         let is_resharding_boundary =
             env.clients[0].epoch_manager.is_resharding_boundary(header.prev_hash()).unwrap();
->>>>>>> c5d15d9f
 
         blocks.push(block);
 
