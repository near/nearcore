use std::collections::{HashSet, VecDeque};
use std::str::FromStr;
use std::sync::atomic::{AtomicUsize, Ordering};
use std::sync::{Arc, RwLock};

use actix::System;
use assert_matches::assert_matches;
use futures::{future, FutureExt};
use itertools::Itertools;
use near_actix_test_utils::run_actix;
use near_async::messaging::Sender;
use near_async::time::{Clock, Duration};
use near_chain::chain::ApplyStatePartsRequest;
use near_chain::test_utils::ValidatorSchedule;
use near_chain::types::{LatestKnown, RuntimeAdapter};
use near_chain::validate::validate_chunk_with_chunk_extra;
use near_chain::ChainStore;
use near_chain::{Block, BlockProcessingArtifact, ChainStoreAccess, Error, Provenance};
use near_chain_configs::test_utils::{TESTING_INIT_BALANCE, TESTING_INIT_STAKE};
use near_chain_configs::{Genesis, GenesisConfig, DEFAULT_GC_NUM_EPOCHS_TO_KEEP, NEAR_BASE};
use near_client::test_utils::{
    create_chunk_on_height, setup_mock, setup_mock_all_validators, TestEnv,
};
use near_client::{
    BlockApproval, BlockResponse, GetBlockWithMerkleTree, ProcessTxResponse, ProduceChunkResult,
    SetNetworkInfo,
};
use near_crypto::{InMemorySigner, KeyType, PublicKey, Signature};
use near_network::test_utils::{wait_or_panic, MockPeerManagerAdapter};
use near_network::types::{
    BlockInfo, ConnectedPeerInfo, HighestHeightPeerInfo, NetworkInfo, PeerChainInfo,
    PeerManagerMessageRequest, PeerManagerMessageResponse, PeerType,
};
use near_network::types::{FullPeerInfo, NetworkRequests, NetworkResponses};
use near_network::types::{PeerInfo, ReasonForBan};
use near_o11y::testonly::{init_integration_logger, init_test_logger};
use near_o11y::WithSpanContextExt;
use near_parameters::{ActionCosts, ExtCosts};
use near_parameters::{RuntimeConfig, RuntimeConfigStore};
use near_primitives::block::Approval;
use near_primitives::block_header::BlockHeader;
use near_primitives::errors::TxExecutionError;
use near_primitives::errors::{ActionError, ActionErrorKind, InvalidTxError};
use near_primitives::hash::{hash, CryptoHash};
use near_primitives::merkle::{verify_hash, PartialMerkleTree};
use near_primitives::receipt::DelayedReceiptIndices;
use near_primitives::shard_layout::{get_block_shard_uid, ShardUId};
use near_primitives::sharding::{ShardChunkHeader, ShardChunkHeaderInner, ShardChunkHeaderV3};
use near_primitives::state_part::PartId;
use near_primitives::state_sync::StatePartKey;
use near_primitives::stateless_validation::chunk_endorsement::ChunkEndorsementV1;
use near_primitives::test_utils::create_test_signer;
use near_primitives::test_utils::TestBlockBuilder;
use near_primitives::transaction::{
    Action, DeployContractAction, ExecutionStatus, FunctionCallAction, SignedTransaction,
    Transaction, TransactionV0,
};
use near_primitives::trie_key::TrieKey;
use near_primitives::types::validator_stake::ValidatorStake;
use near_primitives::types::{AccountId, BlockHeight, EpochId, NumBlocks, ProtocolVersion};
use near_primitives::version::{ProtocolFeature, PROTOCOL_VERSION};
use near_primitives::views::{
    BlockHeaderView, FinalExecutionStatus, QueryRequest, QueryResponseKind,
};
use near_primitives_core::num_rational::{Ratio, Rational32};
use near_primitives_core::types::ShardId;
use near_store::cold_storage::{update_cold_db, update_cold_head};
use near_store::metadata::DbKind;
use near_store::metadata::DB_VERSION;
use near_store::test_utils::create_test_node_storage_with_cold;
use near_store::NodeStorage;
use near_store::{get, DBCol, TrieChanges};
use nearcore::test_utils::TestEnvNightshadeSetupExt;
use rand::prelude::StdRng;
use rand::{Rng, SeedableRng};

pub fn set_block_protocol_version(
    block: &mut Block,
    block_producer: AccountId,
    protocol_version: ProtocolVersion,
) {
    let validator_signer = create_test_signer(block_producer.as_str());

    block.mut_header().set_latest_protocol_version(protocol_version);
    block.mut_header().resign(&validator_signer);
}

/// Produce `blocks_number` block in the given environment, starting from the given height.
/// Returns the first unoccupied height in the chain after this operation.
pub(crate) fn produce_blocks_from_height_with_protocol_version(
    env: &mut TestEnv,
    blocks_number: u64,
    height: BlockHeight,
    protocol_version: ProtocolVersion,
) -> BlockHeight {
    let next_height = height + blocks_number;
    for i in height..next_height {
        let mut block = env.clients[0].produce_block(i).unwrap().unwrap();
        block.mut_header().set_latest_protocol_version(protocol_version);
        env.process_block(0, block.clone(), Provenance::PRODUCED);
        for j in 1..env.clients.len() {
            env.process_block(j, block.clone(), Provenance::NONE);
        }
    }
    next_height
}

pub(crate) fn produce_blocks_from_height(
    env: &mut TestEnv,
    blocks_number: u64,
    height: BlockHeight,
) -> BlockHeight {
    produce_blocks_from_height_with_protocol_version(env, blocks_number, height, PROTOCOL_VERSION)
}

pub(crate) fn create_account(
    env: &mut TestEnv,
    old_account_id: AccountId,
    new_account_id: AccountId,
    epoch_length: u64,
    height: BlockHeight,
    protocol_version: ProtocolVersion,
) -> CryptoHash {
    let block = env.clients[0].chain.get_block_by_height(height - 1).unwrap();
    let signer = InMemorySigner::from_seed(
        old_account_id.clone(),
        KeyType::ED25519,
        old_account_id.as_ref(),
    );

    let tx = SignedTransaction::create_account(
        height,
        old_account_id,
        new_account_id,
        10u128.pow(24),
        signer.public_key(),
        &signer.into(),
        *block.hash(),
    );
    let tx_hash = tx.get_hash();
    assert_eq!(env.clients[0].process_tx(tx, false, false), ProcessTxResponse::ValidTx);
    produce_blocks_from_height_with_protocol_version(env, epoch_length, height, protocol_version);
    tx_hash
}

pub(crate) fn deploy_test_contract_with_protocol_version(
    env: &mut TestEnv,
    account_id: AccountId,
    wasm_code: &[u8],
    epoch_length: u64,
    height: BlockHeight,
    protocol_version: ProtocolVersion,
) -> BlockHeight {
    let block = env.clients[0].chain.get_block_by_height(height - 1).unwrap();
    let signer =
        InMemorySigner::from_seed(account_id.clone(), KeyType::ED25519, account_id.as_ref());

    let tx = SignedTransaction::from_actions(
        height,
        account_id.clone(),
        account_id,
        &signer.into(),
        vec![Action::DeployContract(DeployContractAction { code: wasm_code.to_vec() })],
        *block.hash(),
        0,
    );
    assert_eq!(env.clients[0].process_tx(tx, false, false), ProcessTxResponse::ValidTx);
    produce_blocks_from_height_with_protocol_version(env, epoch_length, height, protocol_version)
}

pub(crate) fn deploy_test_contract(
    env: &mut TestEnv,
    account_id: AccountId,
    wasm_code: &[u8],
    epoch_length: u64,
    height: BlockHeight,
) -> BlockHeight {
    deploy_test_contract_with_protocol_version(
        env,
        account_id,
        wasm_code,
        epoch_length,
        height,
        PROTOCOL_VERSION,
    )
}

/// Create environment and set of transactions which cause congestion on the chain.
pub(crate) fn prepare_env_with_congestion(
    protocol_version: ProtocolVersion,
    gas_price_adjustment_rate: Option<Rational32>,
    number_of_transactions: u64,
) -> (TestEnv, Vec<CryptoHash>) {
    init_test_logger();
    let epoch_length = 100;
    let mut genesis = Genesis::test(vec!["test0".parse().unwrap(), "test1".parse().unwrap()], 1);
    genesis.config.protocol_version = protocol_version;
    genesis.config.epoch_length = epoch_length;
    genesis.config.gas_limit = 10_000_000_000_000;
    if let Some(gas_price_adjustment_rate) = gas_price_adjustment_rate {
        genesis.config.gas_price_adjustment_rate = gas_price_adjustment_rate;
    }
    let mut env = TestEnv::builder(&genesis.config).nightshade_runtimes(&genesis).build();
    let genesis_block = env.clients[0].chain.get_block_by_height(0).unwrap();
    let signer =
        InMemorySigner::from_seed("test0".parse().unwrap(), KeyType::ED25519, "test0").into();

    // Deploy contract to test0.
    let tx = SignedTransaction::from_actions(
        1,
        "test0".parse().unwrap(),
        "test0".parse().unwrap(),
        &signer,
        vec![Action::DeployContract(DeployContractAction {
            code: near_test_contracts::backwards_compatible_rs_contract().to_vec(),
        })],
        *genesis_block.hash(),
        0,
    );
    assert_eq!(env.clients[0].process_tx(tx, false, false), ProcessTxResponse::ValidTx);
    for i in 1..3 {
        env.produce_block(0, i);
    }

    // Create function call transactions that generate promises.
    let gas_1 = 9_000_000_000_000;
    let gas_2 = gas_1 / 3;
    let mut tx_hashes = vec![];

    for i in 0..number_of_transactions {
        let data = serde_json::json!([
            {"create": {
            "account_id": "test0",
            "method_name": "call_promise",
            "arguments": [],
            "amount": "0",
            "gas": gas_2,
            }, "id": 0 }
        ]);

        let signed_transaction = SignedTransaction::from_actions(
            i + 10,
            "test0".parse().unwrap(),
            "test0".parse().unwrap(),
            &signer,
            vec![Action::FunctionCall(Box::new(FunctionCallAction {
                method_name: "call_promise".to_string(),
                args: serde_json::to_vec(&data).unwrap(),
                gas: gas_1,
                deposit: 0,
            }))],
            *genesis_block.hash(),
            0,
        );
        tx_hashes.push(signed_transaction.get_hash());
        assert_eq!(
            env.clients[0].process_tx(signed_transaction, false, false),
            ProcessTxResponse::ValidTx
        );
    }

    (env, tx_hashes)
}

/// Runs block producing client and stops after network mock received two blocks.
#[test]
fn produce_two_blocks() {
    init_test_logger();
    run_actix(async {
        let count = Arc::new(AtomicUsize::new(0));
        setup_mock(
            Clock::real(),
            vec!["test".parse().unwrap()],
            "test".parse().unwrap(),
            true,
            false,
            Box::new(move |msg, _ctx, _| {
                if let NetworkRequests::Block { .. } = msg.as_network_requests_ref() {
                    count.fetch_add(1, Ordering::Relaxed);
                    if count.load(Ordering::Relaxed) >= 2 {
                        System::current().stop();
                    }
                }
                PeerManagerMessageResponse::NetworkResponses(NetworkResponses::NoResponse)
            }),
        );
        near_network::test_utils::wait_or_panic(5000);
    });
}

/// Runs client that receives a block from network and announces header to the network with approval.
/// Need 3 block producers, to receive approval.
#[test]
fn receive_network_block() {
    init_test_logger();
    run_actix(async {
        // The first header announce will be when the block is received. We don't immediately endorse
        // it. The second header announce will happen with the endorsement a little later.
        let first_header_announce = Arc::new(RwLock::new(true));
        let actor_handles = setup_mock(
            Clock::real(),
            vec!["test2".parse().unwrap(), "test1".parse().unwrap(), "test3".parse().unwrap()],
            "test2".parse().unwrap(),
            true,
            false,
            Box::new(move |msg, _ctx, _| {
                if let NetworkRequests::Approval { .. } = msg.as_network_requests_ref() {
                    let mut first_header_announce = first_header_announce.write().unwrap();
                    if *first_header_announce {
                        *first_header_announce = false;
                    } else {
                        System::current().stop();
                    }
                }
                PeerManagerMessageResponse::NetworkResponses(NetworkResponses::NoResponse)
            }),
        );
        let actor = actor_handles
            .view_client_actor
            .send(GetBlockWithMerkleTree::latest().with_span_context());
        let actor = actor.then(move |res| {
            let (last_block, block_merkle_tree) = res.unwrap().unwrap();
            let mut block_merkle_tree = PartialMerkleTree::clone(&block_merkle_tree);
            block_merkle_tree.insert(last_block.header.hash);
            let signer = create_test_signer("test1");
            let next_block_ordinal = last_block.header.block_ordinal.unwrap() + 1;
            let block = Block::produce(
                PROTOCOL_VERSION,
                PROTOCOL_VERSION,
                &last_block.header.clone().into(),
                last_block.header.height + 1,
                next_block_ordinal,
                last_block.chunks.into_iter().map(Into::into).collect(),
                vec![],
                EpochId::default(),
                if last_block.header.prev_hash == CryptoHash::default() {
                    EpochId(last_block.header.hash)
                } else {
                    EpochId(last_block.header.next_epoch_id)
                },
                None,
                vec![],
                Ratio::from_integer(0),
                0,
                100,
                None,
                vec![],
                vec![],
                &signer,
                last_block.header.next_bp_hash,
                block_merkle_tree.root(),
                Clock::real(),
                None,
            );
            actor_handles.client_actor.do_send(
                BlockResponse { block, peer_id: PeerInfo::random().id, was_requested: false }
                    .with_span_context(),
            );
            future::ready(())
        });
        actix::spawn(actor);
        near_network::test_utils::wait_or_panic(5000);
    });
}

/// Include approvals to the next block in newly produced block.
#[test]
fn produce_block_with_approvals() {
    init_test_logger();
    let validators: Vec<_> =
        (1..=10).map(|i| AccountId::try_from(format!("test{}", i)).unwrap()).collect();
    run_actix(async {
        let actor_handles = setup_mock(
            Clock::real(),
            validators.clone(),
            "test1".parse().unwrap(),
            true,
            false,
            Box::new(move |msg, _ctx, _| {
                if let NetworkRequests::Block { block } = msg.as_network_requests_ref() {
                    // Below we send approvals from all the block producers except for test1 and test2
                    // test1 will only create their approval for height 10 after their doomslug timer
                    // runs 10 iterations, which is way further in the future than them producing the
                    // block
                    if block.header().num_approvals() == validators.len() as u64 - 2 {
                        System::current().stop();
                    } else if block.header().height() == 10 {
                        println!("{}", block.header().height());
                        println!(
                            "{} != {} -2 (height: {})",
                            block.header().num_approvals(),
                            validators.len(),
                            block.header().height()
                        );

                        assert!(false);
                    }
                }
                PeerManagerMessageResponse::NetworkResponses(NetworkResponses::NoResponse)
            }),
        );
        let actor = actor_handles
            .view_client_actor
            .send(GetBlockWithMerkleTree::latest().with_span_context());
        let actor = actor.then(move |res| {
            let (last_block, block_merkle_tree) = res.unwrap().unwrap();
            let mut block_merkle_tree = PartialMerkleTree::clone(&block_merkle_tree);
            block_merkle_tree.insert(last_block.header.hash);
            let signer1 = create_test_signer("test2");
            let next_block_ordinal = last_block.header.block_ordinal.unwrap() + 1;

            let chunks = last_block.chunks.into_iter().map(Into::into).collect_vec();
            let chunk_endorsements = vec![vec![]; chunks.len()];
            let block = Block::produce(
                PROTOCOL_VERSION,
                PROTOCOL_VERSION,
                &last_block.header.clone().into(),
                last_block.header.height + 1,
                next_block_ordinal,
                chunks,
                chunk_endorsements,
                EpochId::default(),
                if last_block.header.prev_hash == CryptoHash::default() {
                    EpochId(last_block.header.hash)
                } else {
                    EpochId(last_block.header.next_epoch_id)
                },
                None,
                vec![],
                Ratio::from_integer(0),
                0,
                100,
                Some(0),
                vec![],
                vec![],
                &signer1,
                last_block.header.next_bp_hash,
                block_merkle_tree.root(),
                Clock::real(),
                None,
            );
            actor_handles.client_actor.do_send(
                BlockResponse {
                    block: block.clone(),
                    peer_id: PeerInfo::random().id,
                    was_requested: false,
                }
                .with_span_context(),
            );

            for i in 3..11 {
                let s = AccountId::try_from(if i > 10 {
                    "test1".to_string()
                } else {
                    format!("test{}", i)
                })
                .unwrap();
                let signer = create_test_signer(s.as_str());
                let approval = Approval::new(
                    *block.hash(),
                    block.header().height(),
                    10, // the height at which "test1" is producing
                    &signer,
                );
                actor_handles
                    .client_actor
                    .do_send(BlockApproval(approval, PeerInfo::random().id).with_span_context());
            }

            future::ready(())
        });
        actix::spawn(actor);
        near_network::test_utils::wait_or_panic(5000);
    });
}

/// When approvals arrive early, they should be properly cached.
#[test]
fn produce_block_with_approvals_arrived_early() {
    init_test_logger();
    let vs = ValidatorSchedule::new().num_shards(4).block_producers_per_epoch(vec![vec![
        "test1".parse().unwrap(),
        "test2".parse().unwrap(),
        "test3".parse().unwrap(),
        "test4".parse().unwrap(),
    ]]);
    let archive = vec![false; vs.all_block_producers().count()];
    let epoch_sync_enabled = vec![true; vs.all_block_producers().count()];
    let key_pairs =
        vec![PeerInfo::random(), PeerInfo::random(), PeerInfo::random(), PeerInfo::random()];
    let block_holder: Arc<RwLock<Option<Block>>> = Arc::new(RwLock::new(None));
    run_actix(async move {
        let mut approval_counter = 0;
        setup_mock_all_validators(
            Clock::real(),
            vs,
            key_pairs,
            true,
            2000,
            false,
            false,
            100,
            true,
            archive,
            epoch_sync_enabled,
            false,
            None,
            Box::new(
                move |conns,
                      _,
                      msg: &PeerManagerMessageRequest|
                      -> (PeerManagerMessageResponse, bool) {
                    let msg = msg.as_network_requests_ref();
                    match msg {
                        NetworkRequests::Block { block } => {
                            if block.header().height() == 3 {
                                for (i, actor_handles) in conns.iter().enumerate() {
                                    if i > 0 {
                                        actor_handles.client_actor.do_send(
                                            BlockResponse {
                                                block: block.clone(),
                                                peer_id: PeerInfo::random().id,
                                                was_requested: false,
                                            }
                                            .with_span_context(),
                                        )
                                    }
                                }
                                *block_holder.write().unwrap() = Some(block.clone());
                                return (NetworkResponses::NoResponse.into(), false);
                            } else if block.header().height() == 4 {
                                System::current().stop();
                            }
                            (NetworkResponses::NoResponse.into(), true)
                        }
                        NetworkRequests::Approval { approval_message } => {
                            if approval_message.target == "test1"
                                && approval_message.approval.target_height == 4
                            {
                                approval_counter += 1;
                            }
                            if approval_counter == 3 {
                                let block = block_holder.read().unwrap().clone().unwrap();
                                conns[0].client_actor.do_send(
                                    BlockResponse {
                                        block,
                                        peer_id: PeerInfo::random().id,
                                        was_requested: false,
                                    }
                                    .with_span_context(),
                                );
                            }
                            (NetworkResponses::NoResponse.into(), true)
                        }
                        _ => (NetworkResponses::NoResponse.into(), true),
                    }
                },
            ),
        );

        near_network::test_utils::wait_or_panic(10000);
    });
}

/// Sends one invalid block followed by one valid block, and checks that client announces only valid block.
/// and that the node bans the peer for invalid block header.
fn invalid_blocks_common(is_requested: bool) {
    init_test_logger();
    run_actix(async move {
        let mut ban_counter = 0;
        let actor_handles = setup_mock(
            Clock::real(),
            vec!["test".parse().unwrap()],
            "other".parse().unwrap(),
            true,
            false,
            Box::new(move |msg, _ctx, _client_actor| {
                match msg.as_network_requests_ref() {
                    NetworkRequests::Block { block } => {
                        if is_requested {
                            panic!("rebroadcasting requested block");
                        } else {
                            assert_eq!(block.header().height(), 1);
                            assert_eq!(block.header().chunk_mask().len(), 1);
                            #[cfg(not(
                                feature = "protocol_feature_reject_blocks_with_outdated_protocol_version"
                            ))]
                            assert_eq!(ban_counter, 2);
                            #[cfg(
                                feature = "protocol_feature_reject_blocks_with_outdated_protocol_version"
                            )]
                            {
                                assert_eq!(
                                    block.header().latest_protocol_version(),
                                    PROTOCOL_VERSION
                                );
                                assert_eq!(ban_counter, 3);
                            }
                            System::current().stop();
                        }
                    }
                    NetworkRequests::BanPeer { ban_reason, .. } => {
                        assert_eq!(ban_reason, &ReasonForBan::BadBlockHeader);
                        ban_counter += 1;
                        #[cfg(
                            feature = "protocol_feature_reject_blocks_with_outdated_protocol_version"
                        )]
                        let expected_ban_counter = 4;
                        #[cfg(not(
                            feature = "protocol_feature_reject_blocks_with_outdated_protocol_version"
                        ))]
                        let expected_ban_counter = 3;
                        if ban_counter == expected_ban_counter && is_requested {
                            System::current().stop();
                        }
                    }
                    _ => {}
                };
                PeerManagerMessageResponse::NetworkResponses(NetworkResponses::NoResponse)
            }),
        );
        let actor = actor_handles
            .view_client_actor
            .send(GetBlockWithMerkleTree::latest().with_span_context());
        let actor = actor.then(move |res| {
            let (last_block, block_merkle_tree) = res.unwrap().unwrap();
            let mut block_merkle_tree = PartialMerkleTree::clone(&block_merkle_tree);
            block_merkle_tree.insert(last_block.header.hash);
            let signer = create_test_signer("test");
            let next_block_ordinal = last_block.header.block_ordinal.unwrap() + 1;
            let valid_block = Block::produce(
                PROTOCOL_VERSION,
                PROTOCOL_VERSION,
                &last_block.header.clone().into(),
                last_block.header.height + 1,
                next_block_ordinal,
                last_block.chunks.iter().cloned().map(Into::into).collect(),
                vec![],
                EpochId::default(),
                if last_block.header.prev_hash == CryptoHash::default() {
                    EpochId(last_block.header.hash)
                } else {
                    EpochId(last_block.header.next_epoch_id)
                },
                None,
                vec![],
                Ratio::from_integer(0),
                0,
                100,
                Some(0),
                vec![],
                vec![],
                &signer,
                last_block.header.next_bp_hash,
                block_merkle_tree.root(),
                Clock::real(),
                None,
            );
            // Send block with invalid chunk mask
            let mut block = valid_block.clone();
            block.mut_header().get_mut().inner_rest.chunk_mask = vec![];
            block.mut_header().get_mut().init();
            actor_handles.client_actor.do_send(
                BlockResponse {
                    block: block.clone(),
                    peer_id: PeerInfo::random().id,
                    was_requested: is_requested,
                }
                .with_span_context(),
            );

            // Send blocks with invalid protocol version
            #[cfg(feature = "protocol_feature_reject_blocks_with_outdated_protocol_version")]
            {
                let mut block = valid_block.clone();
                block.mut_header().get_mut().inner_rest.latest_protocol_version =
                    PROTOCOL_VERSION - 1;
                block.mut_header().get_mut().init();
                actor_handles.client_actor.do_send(
                    BlockResponse {
                        block: block.clone(),
                        peer_id: PeerInfo::random().id,
                        was_requested: is_requested,
                    }
                    .with_span_context(),
                );
            }

            // Send block with invalid chunk signature
            let mut block = valid_block.clone();
            let mut chunks: Vec<_> = block.chunks().iter().cloned().collect();
            let some_signature = Signature::from_parts(KeyType::ED25519, &[1; 64]).unwrap();
            match &mut chunks[0] {
                ShardChunkHeader::V1(chunk) => {
                    chunk.signature = some_signature;
                }
                ShardChunkHeader::V2(chunk) => {
                    chunk.signature = some_signature;
                }
                ShardChunkHeader::V3(chunk) => {
                    chunk.signature = some_signature;
                }
            };
            block.set_chunks(chunks);
            actor_handles.client_actor.do_send(
                BlockResponse {
                    block: block.clone(),
                    peer_id: PeerInfo::random().id,
                    was_requested: is_requested,
                }
                .with_span_context(),
            );

            // Send proper block.
            let block2 = valid_block;
            actor_handles.client_actor.do_send(
                BlockResponse {
                    block: block2.clone(),
                    peer_id: PeerInfo::random().id,
                    was_requested: is_requested,
                }
                .with_span_context(),
            );
            if is_requested {
                let mut block3 = block2;
                block3.mut_header().get_mut().inner_rest.chunk_headers_root = hash(&[1]);
                block3.mut_header().get_mut().init();
                actor_handles.client_actor.do_send(
                    BlockResponse {
                        block: block3.clone(),
                        peer_id: PeerInfo::random().id,
                        was_requested: is_requested,
                    }
                    .with_span_context(),
                );
            }
            future::ready(())
        });
        actix::spawn(actor);
        near_network::test_utils::wait_or_panic(5000);
    });
}

#[test]
fn test_invalid_blocks_not_requested() {
    invalid_blocks_common(false);
}

#[test]
fn test_invalid_blocks_requested() {
    invalid_blocks_common(true);
}

enum InvalidBlockMode {
    /// Header is invalid
    InvalidHeader,
    /// Block is ill-formed (roots check fail)
    IllFormed,
    /// Block is invalid for other reasons
    InvalidBlock,
}

fn ban_peer_for_invalid_block_common(mode: InvalidBlockMode) {
    init_test_logger();
    let vs = ValidatorSchedule::new().block_producers_per_epoch(vec![vec![
        "test1".parse().unwrap(),
        "test2".parse().unwrap(),
        "test3".parse().unwrap(),
        "test4".parse().unwrap(),
    ]]);
    let validators = vs.all_block_producers().cloned().collect::<Vec<_>>();
    let key_pairs =
        vec![PeerInfo::random(), PeerInfo::random(), PeerInfo::random(), PeerInfo::random()];
    run_actix(async move {
        let mut ban_counter = 0;
        let mut sent_bad_blocks = false;
        setup_mock_all_validators(
            Clock::real(),
            vs,
            key_pairs,
            true,
            100,
            false,
            false,
            100,
            true,
            vec![false; validators.len()],
            vec![true; validators.len()],
            false,
            None,
            Box::new(
                move |conns,
                      _,
                      msg: &PeerManagerMessageRequest|
                      -> (PeerManagerMessageResponse, bool) {
                    match msg.as_network_requests_ref() {
                        NetworkRequests::Block { block } => {
                            if block.header().height() >= 4 && !sent_bad_blocks {
                                let block_producer_idx =
                                    block.header().height() as usize % validators.len();
                                let block_producer = &validators[block_producer_idx];
                                let validator_signer1 = create_test_signer(block_producer.as_str());
                                sent_bad_blocks = true;
                                let mut block_mut = block.clone();
                                match mode {
                                    InvalidBlockMode::InvalidHeader => {
                                        // produce an invalid block with invalid header.
                                        block_mut.mut_header().get_mut().inner_rest.chunk_mask =
                                            vec![];
                                        block_mut.mut_header().resign(&validator_signer1);
                                    }
                                    InvalidBlockMode::IllFormed => {
                                        // produce an ill-formed block
                                        block_mut
                                            .mut_header()
                                            .get_mut()
                                            .inner_rest
                                            .chunk_headers_root = hash(&[1]);
                                        block_mut.mut_header().resign(&validator_signer1);
                                    }
                                    InvalidBlockMode::InvalidBlock => {
                                        // produce an invalid block whose invalidity cannot be verified by just
                                        // having its header.
                                        let proposals = vec![ValidatorStake::new(
                                            "test1".parse().unwrap(),
                                            PublicKey::empty(KeyType::ED25519),
                                            0,
                                        )];

                                        block_mut
                                            .mut_header()
                                            .get_mut()
                                            .inner_rest
                                            .prev_validator_proposals = proposals;
                                        block_mut.mut_header().resign(&validator_signer1);
                                    }
                                }

                                for (i, actor_handles) in conns.into_iter().enumerate() {
                                    if i != block_producer_idx {
                                        actor_handles.client_actor.do_send(
                                            BlockResponse {
                                                block: block_mut.clone(),
                                                peer_id: PeerInfo::random().id,
                                                was_requested: false,
                                            }
                                            .with_span_context(),
                                        )
                                    }
                                }

                                return (
                                    PeerManagerMessageResponse::NetworkResponses(
                                        NetworkResponses::NoResponse,
                                    ),
                                    false,
                                );
                            }
                            if block.header().height() > 20 {
                                match mode {
                                    InvalidBlockMode::InvalidHeader
                                    | InvalidBlockMode::IllFormed => {
                                        assert_eq!(ban_counter, 3);
                                    }
                                    _ => {}
                                }
                                System::current().stop();
                            }
                            (
                                PeerManagerMessageResponse::NetworkResponses(
                                    NetworkResponses::NoResponse,
                                ),
                                true,
                            )
                        }
                        NetworkRequests::BanPeer { peer_id, ban_reason } => match mode {
                            InvalidBlockMode::InvalidHeader | InvalidBlockMode::IllFormed => {
                                assert_eq!(ban_reason, &ReasonForBan::BadBlockHeader);
                                ban_counter += 1;
                                if ban_counter > 3 {
                                    panic!("more bans than expected");
                                }
                                (
                                    PeerManagerMessageResponse::NetworkResponses(
                                        NetworkResponses::NoResponse,
                                    ),
                                    true,
                                )
                            }
                            InvalidBlockMode::InvalidBlock => {
                                panic!(
                                    "banning peer {:?} unexpectedly for {:?}",
                                    peer_id, ban_reason
                                );
                            }
                        },
                        _ => (
                            PeerManagerMessageResponse::NetworkResponses(
                                NetworkResponses::NoResponse,
                            ),
                            true,
                        ),
                    }
                },
            ),
        );
        near_network::test_utils::wait_or_panic(20000);
    });
}

/// If a peer sends a block whose header is valid and passes basic validation, the peer is not banned.
#[test]
fn test_not_ban_peer_for_invalid_block() {
    ban_peer_for_invalid_block_common(InvalidBlockMode::InvalidBlock);
}

/// If a peer sends a block whose header is invalid, we should ban them and do not forward the block
#[test]
fn test_ban_peer_for_invalid_block_header() {
    ban_peer_for_invalid_block_common(InvalidBlockMode::InvalidHeader);
}

/// If a peer sends a block that is ill-formed, we should ban them and do not forward the block
#[test]
fn test_ban_peer_for_ill_formed_block() {
    ban_peer_for_invalid_block_common(InvalidBlockMode::IllFormed);
}

/// Runs two validators runtime with only one validator online.
/// Present validator produces blocks on it's height after deadline.
#[test]
fn skip_block_production() {
    init_test_logger();
    run_actix(async {
        setup_mock(
            Clock::real(),
            vec!["test1".parse().unwrap(), "test2".parse().unwrap()],
            "test2".parse().unwrap(),
            true,
            false,
            Box::new(move |msg, _ctx, _client_actor| {
                match msg.as_network_requests_ref() {
                    NetworkRequests::Block { block } => {
                        if block.header().height() > 3 {
                            System::current().stop();
                        }
                    }
                    _ => {}
                };
                PeerManagerMessageResponse::NetworkResponses(NetworkResponses::NoResponse)
            }),
        );
        wait_or_panic(10000);
    });
}

/// Runs client that requests syncing headers from peers.
#[test]
fn client_sync_headers() {
    init_test_logger();
    run_actix(async {
        let peer_info1 = PeerInfo::random();
        let peer_info2 = peer_info1.clone();
        let actor_handles = setup_mock(
            Clock::real(),
            vec!["test".parse().unwrap()],
            "other".parse().unwrap(),
            false,
            false,
            Box::new(move |msg, _ctx, _client_actor| match msg.as_network_requests_ref() {
                NetworkRequests::BlockHeadersRequest { hashes, peer_id } => {
                    assert_eq!(*peer_id, peer_info1.id);
                    assert_eq!(hashes.len(), 1);
                    // TODO: check it requests correct hashes.
                    System::current().stop();

                    PeerManagerMessageResponse::NetworkResponses(NetworkResponses::NoResponse)
                }
                _ => PeerManagerMessageResponse::NetworkResponses(NetworkResponses::NoResponse),
            }),
        );
        actor_handles.client_actor.do_send(
            SetNetworkInfo(NetworkInfo {
                connected_peers: vec![ConnectedPeerInfo {
                    full_peer_info: FullPeerInfo {
                        peer_info: peer_info2.clone(),
                        chain_info: PeerChainInfo {
                            genesis_id: Default::default(),
                            last_block: Some(BlockInfo { height: 5, hash: hash(&[5]) }),
                            tracked_shards: vec![],
                            archival: false,
                        },
                    },
                    received_bytes_per_sec: 0,
                    sent_bytes_per_sec: 0,
                    last_time_peer_requested: near_async::time::Instant::now(),
                    last_time_received_message: near_async::time::Instant::now(),
                    connection_established_time: near_async::time::Instant::now(),
                    peer_type: PeerType::Outbound,
                    nonce: 1,
                }],
                num_connected_peers: 1,
                peer_max_count: 1,
                highest_height_peers: vec![HighestHeightPeerInfo {
                    peer_info: peer_info2,
                    genesis_id: Default::default(),
                    highest_block_height: 5,
                    highest_block_hash: hash(&[5]),
                    tracked_shards: vec![],
                    archival: false,
                }],
                sent_bytes_per_sec: 0,
                received_bytes_per_sec: 0,
                known_producers: vec![],
                tier1_connections: vec![],
                tier1_accounts_keys: vec![],
                tier1_accounts_data: vec![],
            })
            .with_span_context(),
        );
        wait_or_panic(2000);
    });
}

#[test]
fn test_process_invalid_tx() {
    init_test_logger();
    let mut genesis = Genesis::test(vec!["test0".parse().unwrap()], 1);
    genesis.config.transaction_validity_period = 10;
    let mut env = TestEnv::builder(&genesis.config).nightshade_runtimes(&genesis).build();
    let signer = InMemorySigner::from_seed("test1".parse().unwrap(), KeyType::ED25519, "test0");
    let tx = SignedTransaction::new(
        Signature::empty(KeyType::ED25519),
        Transaction::V0(TransactionV0 {
            signer_id: "test".parse().unwrap(),
            public_key: signer.public_key(),
            nonce: 0,
            receiver_id: "test".parse().unwrap(),
            block_hash: *env.clients[0].chain.genesis().hash(),
            actions: vec![],
        }),
    );
    for i in 1..12 {
        env.produce_block(0, i);
    }
    assert_eq!(
        env.clients[0].process_tx(tx, false, false),
        ProcessTxResponse::InvalidTx(InvalidTxError::Expired)
    );
    let tx2 = SignedTransaction::new(
        Signature::empty(KeyType::ED25519),
        Transaction::V0(TransactionV0 {
            signer_id: "test".parse().unwrap(),
            public_key: signer.public_key(),
            nonce: 0,
            receiver_id: "test".parse().unwrap(),
            block_hash: hash(&[1]),
            actions: vec![],
        }),
    );
    assert_eq!(
        env.clients[0].process_tx(tx2, false, false),
        ProcessTxResponse::InvalidTx(InvalidTxError::Expired)
    );
}

/// If someone produce a block with Utc::now() + 1 min, we should produce a block with valid timestamp
#[test]
fn test_time_attack() {
    init_test_logger();
    let mut env = TestEnv::default_builder().clients_count(1).mock_epoch_managers().build();
    let client = &mut env.clients[0];
    let signer = client.validator_signer.get().unwrap();
    let genesis = client.chain.get_block_by_height(0).unwrap();
    let mut b1 = TestBlockBuilder::new(Clock::real(), &genesis, signer.clone()).build();
    b1.mut_header().get_mut().inner_lite.timestamp =
        (b1.header().timestamp() + Duration::seconds(60)).unix_timestamp_nanos() as u64;
    b1.mut_header().resign(signer.as_ref());

    let _ = client.process_block_test(b1.into(), Provenance::NONE).unwrap();

    let b2 = client.produce_block(2).unwrap().unwrap();
    let _ = client.process_block_test(b2.into(), Provenance::PRODUCED).unwrap();
}

#[test]
fn test_no_double_sign() {
    let mut env = TestEnv::default_builder().mock_epoch_managers().build();
    let _ = env.clients[0].produce_block(1).unwrap().unwrap();
    // Second time producing with the same height should fail.
    assert_eq!(env.clients[0].produce_block(1).unwrap(), None);
}

#[test]
fn test_invalid_gas_price() {
    init_test_logger();
    let mut genesis_config = GenesisConfig::test(Clock::real());
    genesis_config.min_gas_price = 100;
    let mut env = TestEnv::builder(&genesis_config).clients_count(1).mock_epoch_managers().build();
    let client = &mut env.clients[0];
    let signer = client.validator_signer.get().unwrap();

    let genesis = client.chain.get_block_by_height(0).unwrap();
    let mut b1 = TestBlockBuilder::new(Clock::real(), &genesis, signer.clone()).build();
    b1.mut_header().get_mut().inner_rest.next_gas_price = 0;
    b1.mut_header().resign(signer.as_ref());

    let res = client.process_block_test(b1.into(), Provenance::NONE);
    assert_matches!(res.unwrap_err(), Error::InvalidGasPrice);
}

#[test]
fn test_invalid_height_too_large() {
    let mut env = TestEnv::default_builder().mock_epoch_managers().build();
    let b1 = env.clients[0].produce_block(1).unwrap().unwrap();
    let _ = env.clients[0].process_block_test(b1.clone().into(), Provenance::PRODUCED).unwrap();
    let signer = Arc::new(create_test_signer("test0"));
    let b2 = TestBlockBuilder::new(Clock::real(), &b1, signer).height(u64::MAX).build();
    let res = env.clients[0].process_block_test(b2.into(), Provenance::NONE);
    assert_matches!(res.unwrap_err(), Error::InvalidBlockHeight(_));
}

/// Check that if block height is 5 epochs behind the head, it is not processed.
#[test]
fn test_invalid_height_too_old() {
    let mut env = TestEnv::default_builder().mock_epoch_managers().build();
    for i in 1..4 {
        env.produce_block(0, i);
    }
    let block = env.clients[0].produce_block(4).unwrap().unwrap();
    for i in 5..30 {
        env.produce_block(0, i);
    }
    let res = env.clients[0].process_block_test(block.into(), Provenance::NONE);
    assert_matches!(res.unwrap_err(), Error::InvalidBlockHeight(_));
}

#[test]
fn test_bad_orphan() {
    let mut env = TestEnv::default_builder().mock_epoch_managers().build();
    for i in 1..4 {
        env.produce_block(0, i);
    }
    let block = env.clients[0].produce_block(5).unwrap().unwrap();
    let signer = env.clients[0].validator_signer.get().unwrap();
    {
        // Orphan block with unknown epoch
        let mut block = env.clients[0].produce_block(6).unwrap().unwrap();
        block.mut_header().get_mut().inner_lite.epoch_id = EpochId(CryptoHash([1; 32]));
        block.mut_header().get_mut().prev_hash = CryptoHash([1; 32]);
        block.mut_header().resign(&*signer);
        let res = env.clients[0].process_block_test(block.clone().into(), Provenance::NONE);
        match res {
            Err(Error::EpochOutOfBounds(epoch_id)) => {
                assert_eq!(&epoch_id, block.header().epoch_id())
            }
            _ => panic!("expected EpochOutOfBounds error, got {res:?}"),
        }
    }
    {
        // Orphan block with invalid signature
        let mut block = env.clients[0].produce_block(7).unwrap().unwrap();
        block.mut_header().get_mut().prev_hash = CryptoHash([1; 32]);
        block.mut_header().get_mut().init();
        let res = env.clients[0].process_block_test(block.into(), Provenance::NONE);
        assert_matches!(res.unwrap_err(), Error::InvalidSignature);
    }
    {
        // Orphan block with a valid header, but garbage in body
        let mut block = env.clients[0].produce_block(8).unwrap().unwrap();
        {
            // Change the chunk in any way, chunk_headers_root won't match
            let chunk = block.mut_chunks()[0].get_mut();

            match &mut chunk.inner {
                ShardChunkHeaderInner::V1(inner) => inner.prev_outcome_root = CryptoHash([1; 32]),
                ShardChunkHeaderInner::V2(inner) => inner.prev_outcome_root = CryptoHash([1; 32]),
                ShardChunkHeaderInner::V3(inner) => inner.prev_outcome_root = CryptoHash([1; 32]),
            }
            chunk.hash = ShardChunkHeaderV3::compute_hash(&chunk.inner);
        }
        block.mut_header().get_mut().prev_hash = CryptoHash([3; 32]);
        block.mut_header().resign(&*signer);
        let res = env.clients[0].process_block_test(block.into(), Provenance::NONE);
        assert_matches!(res.unwrap_err(), Error::InvalidChunkHeadersRoot);
    }
    {
        // Orphan block with invalid approvals. Allowed for now.
        let mut block = env.clients[0].produce_block(9).unwrap().unwrap();
        let some_signature = Signature::from_parts(KeyType::ED25519, &[1; 64]).unwrap();
        block.mut_header().get_mut().inner_rest.approvals = vec![Some(Box::new(some_signature))];
        block.mut_header().get_mut().prev_hash = CryptoHash([3; 32]);
        block.mut_header().resign(&*signer);
        let res = env.clients[0].process_block_test(block.into(), Provenance::NONE);

        assert_matches!(res.unwrap_err(), Error::Orphan);
    }
    {
        // Orphan block with no chunk signatures. Allowed for now.
        let mut block = env.clients[0].produce_block(10).unwrap().unwrap();
        let some_signature = Signature::from_parts(KeyType::ED25519, &[1; 64]).unwrap();
        {
            // Change the chunk in any way, chunk_headers_root won't match
            let chunk = block.mut_chunks()[0].get_mut();
            chunk.signature = some_signature;
            chunk.hash = ShardChunkHeaderV3::compute_hash(&chunk.inner);
        }
        block.mut_header().get_mut().prev_hash = CryptoHash([4; 32]);
        block.mut_header().resign(&*signer);
        let res = env.clients[0].process_block_test(block.into(), Provenance::NONE);
        assert_matches!(res.unwrap_err(), Error::Orphan);
    }
    {
        // Orphan block that's too far ahead: 20 * epoch_length
        let mut block = block.clone();
        block.mut_header().get_mut().prev_hash = CryptoHash([3; 32]);
        block.mut_header().get_mut().inner_lite.height += 2000;
        block.mut_header().resign(&*signer);
        let res = env.clients[0].process_block_test(block.into(), Provenance::NONE);
        assert_matches!(res.unwrap_err(), Error::InvalidBlockHeight(_));
    }
    env.clients[0].process_block_test(block.into(), Provenance::NONE).unwrap();
}

#[test]
fn test_bad_chunk_mask() {
    init_test_logger();

    // Create a TestEnv with two shards and two validators who track both shards
    let accounts = vec!["test0".parse().unwrap(), "test1".parse().unwrap()];
    let num_validators: u64 = accounts.len().try_into().unwrap();
    let genesis = Genesis::test_sharded(
        Clock::real(),
        accounts.clone(),
        num_validators,
        vec![num_validators; 2],
    );
    let mut env = TestEnv::builder(&genesis.config)
        .clients(accounts)
        .nightshade_runtimes(&genesis)
        .track_all_shards()
        .build();

    // The test never goes past the first epoch, so EpochId(11111...) can be used for all calculations
    let first_epoch_id = &EpochId::default();

    // Generate 4 blocks
    for height in 1..5 {
        let chunk_producer =
            env.clients[0].epoch_manager.get_chunk_producer(&first_epoch_id, height, 0).unwrap();
        let block_producer =
            env.clients[0].epoch_manager.get_block_producer(&first_epoch_id, height).unwrap();

        // Manually produce a single chunk on shard 0, chunk for 1 is always missing.
        let shard_chunk = env.client(&chunk_producer).produce_one_chunk(height, 0);
        env.process_partial_encoded_chunks();
        for i in 0..env.clients.len() {
            env.process_shards_manager_responses(i);
        }
        env.propagate_chunk_state_witnesses_and_endorsements(false);

        // Produce a block with a chunk on shard 0. On shard 1 the chunk is missing. chunk_mask should be [true, false]
        let mut block = env.client(&block_producer).produce_block(height).unwrap().unwrap();
        {
            let mut chunk_header = shard_chunk.cloned_header();
            *chunk_header.height_included_mut() = height;
            let mut chunk_headers: Vec<_> = block.chunks().iter().cloned().collect();
            chunk_headers[0] = chunk_header;
            block.set_chunks(chunk_headers.clone());
            block.mut_header().get_mut().inner_rest.chunk_headers_root =
                Block::compute_chunk_headers_root(&chunk_headers).0;
            block.mut_header().get_mut().inner_rest.chunk_tx_root =
                Block::compute_chunk_tx_root(&chunk_headers);
            block.mut_header().get_mut().inner_rest.prev_chunk_outgoing_receipts_root =
                Block::compute_chunk_prev_outgoing_receipts_root(&chunk_headers);
            block.mut_header().get_mut().inner_lite.prev_state_root =
                Block::compute_state_root(&chunk_headers);
            block.mut_header().get_mut().inner_rest.chunk_mask = vec![true, false];
            let mess_with_chunk_mask = height == 4;
            if mess_with_chunk_mask {
                // On height 4 set the chunk_mask to an invalid value.
                block.mut_header().get_mut().inner_rest.chunk_mask = vec![false, true];
                // The original test made sure that block_producer is different from chunk_producer,
                // so let's make sure that this is still the case using an assert.
                assert_ne!(block_producer, chunk_producer);
            }
            block
                .mut_header()
                .resign(&*env.client(&block_producer).validator_signer.get().unwrap().clone());

            for client in env.clients.iter_mut() {
                let res = client
                    .process_block_test_no_produce_chunk(block.clone().into(), Provenance::NONE);
                if !mess_with_chunk_mask {
                    res.unwrap();
                } else {
                    // Processing a block with an invalid chunk_mask should fail.
                    res.unwrap_err();
                }
            }
        }
    }
}

#[test]
fn test_minimum_gas_price() {
    let min_gas_price = 100;
    let mut genesis_config = GenesisConfig::test(Clock::real());
    genesis_config.min_gas_price = min_gas_price;
    genesis_config.gas_price_adjustment_rate = Ratio::new(1, 10);
    let mut env = TestEnv::builder(&genesis_config).mock_epoch_managers().build();
    for i in 1..=100 {
        env.produce_block(0, i);
    }
    let block = env.clients[0].chain.get_block_by_height(100).unwrap();
    assert!(block.header().next_gas_price() >= min_gas_price);
}

fn test_gc_with_epoch_length_common(epoch_length: NumBlocks) {
    let mut genesis = Genesis::test(vec!["test0".parse().unwrap(), "test1".parse().unwrap()], 1);
    genesis.config.epoch_length = epoch_length;
    let mut env = TestEnv::builder(&genesis.config).nightshade_runtimes(&genesis).build();
    let mut blocks = vec![];
    let genesis_block = env.clients[0].chain.get_block_by_height(0).unwrap();
    blocks.push(genesis_block);
    for i in 1..=epoch_length * (DEFAULT_GC_NUM_EPOCHS_TO_KEEP + 1) {
        let block = env.clients[0].produce_block(i).unwrap().unwrap();
        env.process_block(0, block.clone(), Provenance::PRODUCED);
        blocks.push(block);
    }
    for i in 0..=epoch_length * (DEFAULT_GC_NUM_EPOCHS_TO_KEEP + 1) {
        println!("height = {}", i);
        if i < epoch_length {
            let block_hash = *blocks[i as usize].hash();
            assert_matches!(
                env.clients[0].chain.get_block(&block_hash).unwrap_err(),
                Error::DBNotFoundErr(missing_block_hash) if missing_block_hash == format!("BLOCK: {}", block_hash)
            );
            assert_matches!(
                env.clients[0].chain.get_block_by_height(i).unwrap_err(),
                Error::DBNotFoundErr(missing_block_hash) if missing_block_hash == format!("BLOCK: {}", block_hash)
            );
            assert!(env.clients[0]
                .chain
                .mut_chain_store()
                .get_all_block_hashes_by_height(i as BlockHeight)
                .unwrap()
                .is_empty());
        } else {
            assert!(env.clients[0].chain.get_block(blocks[i as usize].hash()).is_ok());
            assert!(env.clients[0].chain.get_block_by_height(i).is_ok());
            assert!(!env.clients[0]
                .chain
                .mut_chain_store()
                .get_all_block_hashes_by_height(i as BlockHeight)
                .unwrap()
                .is_empty());
        }
    }
    assert_eq!(env.clients[0].chain.chain_store().chunk_tail().unwrap(), epoch_length - 1);
}

#[test]
fn test_gc_with_epoch_length() {
    for i in 3..20 {
        test_gc_with_epoch_length_common(i);
    }
}

/// When an epoch is very long there should not be anything garbage collected unexpectedly
#[test]
fn test_gc_long_epoch() {
    test_gc_with_epoch_length_common(200);
}

/// Test that producing blocks works in archival mode with save_trie_changes enabled.
/// In that case garbage collection should not happen but trie changes should be saved to the store.
#[test]
fn test_archival_save_trie_changes() {
    let epoch_length = 10;

    let mut genesis = Genesis::test(vec!["test0".parse().unwrap(), "test1".parse().unwrap()], 1);
    genesis.config.epoch_length = epoch_length;
    genesis.config.total_supply = 1_000_000_000;
    let mut env = TestEnv::builder(&genesis.config)
        .nightshade_runtimes(&genesis)
        .archive(true)
        .save_trie_changes(true)
        .build();

    env.clients[0].chain.chain_store().store().set_db_kind(DbKind::Archive).unwrap();

    let mut blocks = vec![];
    let genesis_block = env.clients[0].chain.get_block_by_height(0).unwrap();
    blocks.push(genesis_block);
    for i in 1..=epoch_length * (DEFAULT_GC_NUM_EPOCHS_TO_KEEP + 1) {
        let block = env.clients[0].produce_block(i).unwrap().unwrap();
        env.process_block(0, block.clone(), Provenance::PRODUCED);
        blocks.push(block);
    }
    // Go through all of the blocks and verify that the block are stored and that the trie changes were stored too.
    for i in 0..=epoch_length * (DEFAULT_GC_NUM_EPOCHS_TO_KEEP + 1) {
        let client = &env.clients[0];
        let chain = &client.chain;
        let store = chain.chain_store();
        let block = &blocks[i as usize];
        let header = block.header();
        let epoch_id = header.epoch_id();
        let shard_layout = client.epoch_manager.get_shard_layout(epoch_id).unwrap();

        assert!(chain.get_block(block.hash()).is_ok());
        assert!(chain.get_block_by_height(i).is_ok());
        assert!(!chain
            .chain_store()
            .get_all_block_hashes_by_height(i as BlockHeight)
            .unwrap()
            .is_empty());

        // The genesis block does not contain trie changes.
        if i == 0 {
            continue;
        }

        // Go through chunks and test that trie changes were correctly saved to the store.
        let chunks = block.chunks();
        for chunk in chunks.iter() {
            let shard_id = chunk.shard_id() as u32;
            let version = shard_layout.version();

            let shard_uid = ShardUId { version, shard_id };
            let key = get_block_shard_uid(&block.hash(), &shard_uid);
            let trie_changes: Option<TrieChanges> =
                store.store().get_ser(DBCol::TrieChanges, &key).unwrap();

            if let Some(trie_changes) = trie_changes {
                // We don't do any transactions in this test so the root should remain unchanged.
                assert_eq!(trie_changes.old_root, trie_changes.new_root);
            }
        }
    }
}

fn test_archival_gc_common(
    storage: NodeStorage,
    epoch_length: u64,
    max_height: BlockHeight,
    max_cold_head_height: BlockHeight,
    legacy: bool,
) {
    let mut genesis = Genesis::test(vec!["test0".parse().unwrap(), "test1".parse().unwrap()], 1);
    genesis.config.epoch_length = epoch_length;

    let hot_store = &storage.get_hot_store();
    let mut env = TestEnv::builder(&genesis.config)
        .stores(vec![hot_store.clone()])
        .nightshade_runtimes(&genesis)
        .archive(true)
        .save_trie_changes(true)
        .build();

    let mut blocks = vec![];
    let genesis_block = env.clients[0].chain.get_block_by_height(0).unwrap();
    blocks.push(genesis_block);

    for i in 1..=max_height {
        let block = env.clients[0].produce_block(i).unwrap().unwrap();
        env.process_block(0, block.clone(), Provenance::PRODUCED);

        let header = block.header();
        let epoch_id = header.epoch_id();
        let shard_layout = env.clients[0].epoch_manager.get_shard_layout(epoch_id).unwrap();

        blocks.push(block);

        if i <= max_cold_head_height {
            update_cold_db(storage.cold_db().unwrap(), hot_store, &shard_layout, &i, 1).unwrap();
            update_cold_head(storage.cold_db().unwrap(), &hot_store, &i).unwrap();
        }
    }

    // All blocks up until max_gc_height, exclusively, should be garbage collected.
    // In the '_current' test this will be max_height - 5 epochs
    // In the '_behind' test this will be the cold head height.
    // In the '_migration' test this will be 0.
    let mut max_gc_height = 0;
    if !legacy {
        max_gc_height = std::cmp::min(
            max_height - epoch_length * DEFAULT_GC_NUM_EPOCHS_TO_KEEP,
            // Nice little way to round down to latest epoch start
            max_cold_head_height / epoch_length * epoch_length,
        );
    };

    for i in 0..=max_height {
        let client = &env.clients[0];
        let chain = &client.chain;
        let block = &blocks[i as usize];

        if i < max_gc_height {
            assert!(chain.get_block(block.hash()).is_err());
            assert!(chain.get_block_by_height(i).is_err());
        } else {
            assert!(chain.get_block(block.hash()).is_ok());
            assert!(chain.get_block_by_height(i).is_ok());
            assert!(!chain
                .chain_store()
                .get_all_block_hashes_by_height(i as BlockHeight)
                .unwrap()
                .is_empty());
        }
    }
}

/// This test verifies that archival node in split storage mode that is up to
/// date on the hot -> cold block copying is correctly garbage collecting
/// blocks older than 5 epochs.
#[test]
fn test_archival_gc_migration() {
    // Split storage in the middle of migration has hot store kind set to archive.
    let (storage, ..) = create_test_node_storage_with_cold(DB_VERSION, DbKind::Archive);

    let epoch_length = 10;
    let max_height = epoch_length * (DEFAULT_GC_NUM_EPOCHS_TO_KEEP + 2);
    let max_cold_head_height = 5;

    test_archival_gc_common(storage, epoch_length, max_height, max_cold_head_height, true);
}

/// This test verifies that archival node in split storage mode that is up to
/// date on the hot -> cold block copying is correctly garbage collecting
/// blocks older than 5 epochs.
#[test]
fn test_archival_gc_split_storage_current() {
    // Fully migrated split storage has each store configured with kind = temperature.
    let (storage, ..) = create_test_node_storage_with_cold(DB_VERSION, DbKind::Hot);

    let epoch_length = 10;
    let max_height = epoch_length * (DEFAULT_GC_NUM_EPOCHS_TO_KEEP + 2);
    let max_cold_head_height = max_height - 2 * epoch_length;

    test_archival_gc_common(storage, epoch_length, max_height, max_cold_head_height, false);
}

/// This test verifies that archival node in split storage mode that is behind
/// on the hot -> cold block copying is correctly garbage collecting blocks
/// older than the cold head.
#[test]
fn test_archival_gc_split_storage_behind() {
    // Fully migrated split storage has each store configured with kind = temperature.
    let (storage, ..) = create_test_node_storage_with_cold(DB_VERSION, DbKind::Hot);

    let epoch_length = 10;
    let max_height = epoch_length * (DEFAULT_GC_NUM_EPOCHS_TO_KEEP + 2);
    let max_cold_head_height = 5;

    test_archival_gc_common(storage, epoch_length, max_height, max_cold_head_height, false);
}

#[test]
fn test_gc_block_skips() {
    let mut genesis_config = GenesisConfig::test(Clock::real());
    genesis_config.epoch_length = 5;
    let mut env = TestEnv::builder(&genesis_config).mock_epoch_managers().build();
    for i in 1..=1000 {
        if i % 2 == 0 {
            env.produce_block(0, i);
        }
    }
    let mut env = TestEnv::builder(&genesis_config).mock_epoch_managers().build();
    for i in 1..=1000 {
        if i % 2 == 1 {
            env.produce_block(0, i);
        }
    }
    // Epoch skips
    let mut env = TestEnv::builder(&genesis_config).mock_epoch_managers().build();
    for i in 1..=1000 {
        if i % 9 == 7 {
            env.produce_block(0, i);
        }
    }
}

#[test]
fn test_gc_chunk_tail() {
    let mut genesis_config = GenesisConfig::test(Clock::real());
    let epoch_length = 100;
    genesis_config.epoch_length = epoch_length;
    let mut env = TestEnv::builder(&genesis_config).mock_epoch_managers().build();
    let mut chunk_tail = 0;
    for i in (1..10).chain(101..epoch_length * 6) {
        env.produce_block(0, i);
        let cur_chunk_tail = env.clients[0].chain.chain_store().chunk_tail().unwrap();
        assert!(cur_chunk_tail >= chunk_tail);
        chunk_tail = cur_chunk_tail;
    }
}

#[test]
fn test_gc_execution_outcome() {
    let epoch_length = 5;
    let mut genesis = Genesis::test(vec!["test0".parse().unwrap(), "test1".parse().unwrap()], 1);
    genesis.config.epoch_length = epoch_length;
    let mut env = TestEnv::builder(&genesis.config).nightshade_runtimes(&genesis).build();
    let genesis_hash = *env.clients[0].chain.genesis().hash();
    let signer =
        InMemorySigner::from_seed("test0".parse().unwrap(), KeyType::ED25519, "test0").into();
    let tx = SignedTransaction::send_money(
        1,
        "test0".parse().unwrap(),
        "test1".parse().unwrap(),
        &signer,
        100,
        genesis_hash,
    );
    let tx_hash = tx.get_hash();

    assert_eq!(env.clients[0].process_tx(tx, false, false), ProcessTxResponse::ValidTx);
    for i in 1..epoch_length {
        env.produce_block(0, i);
    }
    assert!(env.clients[0].chain.get_final_transaction_result(&tx_hash).is_ok());

    for i in epoch_length..=epoch_length * 6 + 1 {
        env.produce_block(0, i);
    }
    assert!(env.clients[0].chain.get_final_transaction_result(&tx_hash).is_err());
}

#[test]
#[cfg_attr(not(feature = "expensive_tests"), ignore)]
fn test_gc_after_state_sync() {
    let epoch_length = 1024;
    let mut genesis = Genesis::test(vec!["test0".parse().unwrap(), "test1".parse().unwrap()], 1);
    genesis.config.epoch_length = epoch_length;
    let mut env =
        TestEnv::builder(&genesis.config).clients_count(2).nightshade_runtimes(&genesis).build();
    for i in 1..epoch_length * 4 + 2 {
        let block = env.clients[0].produce_block(i).unwrap().unwrap();
        env.process_block(0, block.clone(), Provenance::PRODUCED);
        env.process_block(1, block, Provenance::NONE);
    }
    let sync_height = epoch_length * 4 + 1;
    let sync_block = env.clients[0].chain.get_block_by_height(sync_height).unwrap();
    let sync_hash = *sync_block.hash();
    let prev_block_hash = *sync_block.header().prev_hash();
    // reset cache
    for i in epoch_length * 3 - 1..sync_height - 1 {
        let block_hash = *env.clients[0].chain.get_block_by_height(i).unwrap().hash();
        assert!(env.clients[1].chain.epoch_manager.get_epoch_start_height(&block_hash).is_ok());
    }
    env.clients[1].chain.reset_data_pre_state_sync(sync_hash).unwrap();
    assert_eq!(env.clients[1].runtime_adapter.get_gc_stop_height(&sync_hash), 0);
    // mimic what we do in possible_targets
    assert!(env.clients[1].epoch_manager.get_epoch_id_from_prev_block(&prev_block_hash).is_ok());
    env.clients[1].chain.clear_data(&Default::default()).unwrap();
}

#[test]
#[cfg_attr(not(feature = "expensive_tests"), ignore)]
fn test_process_block_after_state_sync() {
    let epoch_length = 1024;
    // test with shard_version > 0
    let mut genesis = Genesis::test_sharded_new_version(
        vec!["test0".parse().unwrap(), "test1".parse().unwrap()],
        1,
        vec![1],
    );
    genesis.config.epoch_length = epoch_length;

    let mut env = TestEnv::builder(&genesis.config)
        .clients_count(1)
        .use_state_snapshots()
        .real_stores()
        .nightshade_runtimes(&genesis)
        .build();

    let sync_height = epoch_length * 4 + 1;
    for i in 1..=sync_height {
        env.produce_block(0, i);
    }
    let sync_block = env.clients[0].chain.get_block_by_height(sync_height).unwrap();
    let sync_hash = *sync_block.hash();

    let header = env.clients[0].chain.compute_state_response_header(0, sync_hash).unwrap();
    let state_root = header.chunk_prev_state_root();
    let sync_prev_header = env.clients[0].chain.get_previous_header(sync_block.header()).unwrap();
    let sync_prev_prev_hash = sync_prev_header.prev_hash();

    let state_part = env.clients[0]
        .runtime_adapter
        .obtain_state_part(0, &sync_prev_prev_hash, &state_root, PartId::new(0, 1))
        .unwrap();
    // reset cache
    for i in epoch_length * 3 - 1..sync_height - 1 {
        let block_hash = *env.clients[0].chain.get_block_by_height(i).unwrap().hash();
        assert!(env.clients[0].chain.epoch_manager.get_epoch_start_height(&block_hash).is_ok());
    }
    env.clients[0].chain.reset_data_pre_state_sync(sync_hash).unwrap();
    let epoch_id = *env.clients[0].chain.get_block_header(&sync_hash).unwrap().epoch_id();
    env.clients[0]
        .runtime_adapter
        .apply_state_part(0, &state_root, PartId::new(0, 1), &state_part, &epoch_id)
        .unwrap();
    let block = env.clients[0].produce_block(sync_height + 1).unwrap().unwrap();
    env.clients[0].process_block_test(block.into(), Provenance::PRODUCED).unwrap();
}

#[test]
fn test_gc_fork_tail() {
    let epoch_length = 101;
    let mut genesis = Genesis::test(vec!["test0".parse().unwrap(), "test1".parse().unwrap()], 1);
    genesis.config.epoch_length = epoch_length;
    let mut env =
        TestEnv::builder(&genesis.config).clients_count(2).nightshade_runtimes(&genesis).build();
    let b1 = env.clients[0].produce_block(1).unwrap().unwrap();
    for i in 0..2 {
        env.process_block(i, b1.clone(), Provenance::NONE);
    }
    // create 100 forks
    for i in 2..102 {
        let block = env.clients[0].produce_block(i).unwrap().unwrap();
        env.process_block(1, block, Provenance::NONE);
    }

    let mut second_epoch_start = None;
    for i in 102..epoch_length * DEFAULT_GC_NUM_EPOCHS_TO_KEEP + 5 {
        let block = env.clients[0].produce_block(i).unwrap().unwrap();
        for j in 0..2 {
            env.process_block(j, block.clone(), Provenance::NONE);
        }
        if second_epoch_start.is_none() && block.header().epoch_id() != &EpochId::default() {
            second_epoch_start = Some(i);
        }
    }
    let head = env.clients[1].chain.head().unwrap();
    assert!(
        env.clients[1].runtime_adapter.get_gc_stop_height(&head.last_block_hash) > epoch_length
    );
    let tail = env.clients[1].chain.chain_store().tail().unwrap();
    let fork_tail = env.clients[1].chain.chain_store().fork_tail().unwrap();
    assert!(tail <= fork_tail && fork_tail < second_epoch_start.unwrap());
}

#[test]
fn test_tx_forwarding() {
    let mut genesis_config = GenesisConfig::test(Clock::real());
    genesis_config.epoch_length = 100;
    let mut env = TestEnv::builder(&genesis_config)
        .clients_count(50)
        .validator_seats(50)
        .mock_epoch_managers()
        .build();
    let genesis_block = env.clients[0].chain.get_block_by_height(0).unwrap();
    let genesis_hash = *genesis_block.hash();
    // forward to 2 chunk producers
    assert_eq!(
        env.clients[0].process_tx(SignedTransaction::empty(genesis_hash), false, false),
        ProcessTxResponse::RequestRouted
    );
    assert_eq!(env.network_adapters[0].requests.read().unwrap().len(), 4);
}

#[test]
fn test_tx_forwarding_no_double_forwarding() {
    let mut genesis_config = GenesisConfig::test(Clock::real());
    genesis_config.epoch_length = 100;
    let mut env = TestEnv::builder(&genesis_config)
        .clients_count(50)
        .validator_seats(50)
        .mock_epoch_managers()
        .build();
    let genesis_block = env.clients[0].chain.get_block_by_height(0).unwrap();
    let genesis_hash = *genesis_block.hash();
    // The transaction has already been forwarded, so it won't be forwarded again.
    assert_eq!(
        env.clients[0].process_tx(SignedTransaction::empty(genesis_hash), true, false),
        ProcessTxResponse::NoResponse
    );
    assert!(env.network_adapters[0].requests.read().unwrap().is_empty());
}

#[test]
fn test_tx_forward_around_epoch_boundary() {
    let epoch_length = 4;
    let mut genesis = Genesis::test(vec!["test0".parse().unwrap(), "test1".parse().unwrap()], 1);
    genesis.config.num_block_producer_seats = 2;
    genesis.config.num_block_producer_seats_per_shard = vec![2];
    genesis.config.epoch_length = epoch_length;
    let mut env = TestEnv::builder(&genesis.config)
        .clients_count(3)
        .validator_seats(2)
        .nightshade_runtimes(&genesis)
        .build();
    let genesis_hash = *env.clients[0].chain.genesis().hash();
    let signer =
        InMemorySigner::from_seed("test1".parse().unwrap(), KeyType::ED25519, "test1").into();
    let tx = SignedTransaction::stake(
        1,
        "test1".parse().unwrap(),
        &signer,
        TESTING_INIT_STAKE,
        signer.public_key(),
        genesis_hash,
    );
    assert_eq!(env.clients[0].process_tx(tx, false, false), ProcessTxResponse::ValidTx);

    for i in 1..epoch_length * 2 {
        let block = env.clients[0].produce_block(i).unwrap().unwrap();
        for j in 0..3 {
            if j != 1 {
                let provenance = if j == 0 { Provenance::PRODUCED } else { Provenance::NONE };
                env.process_block(j, block.clone(), provenance);
            }
        }
    }
    let tx = SignedTransaction::send_money(
        1,
        "test1".parse().unwrap(),
        "test0".parse().unwrap(),
        &signer,
        1,
        genesis_hash,
    );
    assert_eq!(env.clients[2].process_tx(tx, false, false), ProcessTxResponse::RequestRouted);
    let mut accounts_to_forward = HashSet::new();
    for request in env.network_adapters[2].requests.read().unwrap().iter() {
        if let PeerManagerMessageRequest::NetworkRequests(NetworkRequests::ForwardTx(
            account_id,
            _,
        )) = request
        {
            accounts_to_forward.insert(account_id.clone());
        }
    }
    assert_eq!(
        accounts_to_forward,
        HashSet::from_iter(vec!["test0".parse().unwrap(), "test1".parse().unwrap()])
    );
}

/// Blocks that have already been gc'ed should not be accepted again.
#[test]
fn test_not_resync_old_blocks() {
    let mut genesis = Genesis::test(vec!["test0".parse().unwrap(), "test1".parse().unwrap()], 1);
    let epoch_length = 5;
    genesis.config.epoch_length = epoch_length;
    let mut env = TestEnv::builder(&genesis.config).nightshade_runtimes(&genesis).build();
    let mut blocks = vec![];
    for i in 1..=epoch_length * (DEFAULT_GC_NUM_EPOCHS_TO_KEEP + 1) {
        let block = env.clients[0].produce_block(i).unwrap().unwrap();
        env.process_block(0, block.clone(), Provenance::PRODUCED);
        blocks.push(block);
    }
    for i in 2..epoch_length {
        let block = blocks[i as usize - 1].clone();
        assert!(env.clients[0].chain.get_block(block.hash()).is_err());
        let res = env.clients[0].process_block_test(block.into(), Provenance::NONE);
        assert_matches!(res, Err(x) if matches!(x, Error::Orphan));
        assert_eq!(env.clients[0].chain.orphans_len(), 0);
    }
}

#[test]
fn test_gc_tail_update() {
    let mut genesis = Genesis::test(vec!["test0".parse().unwrap(), "test1".parse().unwrap()], 1);
    let epoch_length = 2;
    genesis.config.epoch_length = epoch_length;
    let mut env =
        TestEnv::builder(&genesis.config).clients_count(2).nightshade_runtimes(&genesis).build();
    let mut blocks = vec![];
    for i in 1..=epoch_length * (DEFAULT_GC_NUM_EPOCHS_TO_KEEP + 1) {
        let block = env.clients[0].produce_block(i).unwrap().unwrap();
        env.process_block(0, block.clone(), Provenance::PRODUCED);
        blocks.push(block);
    }
    let headers = blocks.iter().map(|b| b.header().clone()).collect::<Vec<_>>();
    let signer = env.clients[1].validator_signer.get();
    env.clients[1].sync_block_headers(headers, &signer).unwrap();
    // simulate save sync hash block
    let prev_sync_block = blocks[blocks.len() - 3].clone();
    let prev_sync_hash = *prev_sync_block.hash();
    let prev_sync_height = prev_sync_block.header().height();
    let sync_block = blocks[blocks.len() - 2].clone();
    env.clients[1].chain.reset_data_pre_state_sync(*sync_block.hash()).unwrap();
    env.clients[1].chain.save_block(prev_sync_block.into()).unwrap();
    let mut store_update = env.clients[1].chain.mut_chain_store().store_update();
    store_update.inc_block_refcount(&prev_sync_hash).unwrap();
    store_update.save_block(sync_block.clone());
    store_update.commit().unwrap();
    env.clients[1]
        .chain
        .reset_heads_post_state_sync(
            &None,
            *sync_block.hash(),
            &mut BlockProcessingArtifact::default(),
            None,
        )
        .unwrap();
    env.process_block(1, blocks.pop().unwrap(), Provenance::NONE);
    assert_eq!(env.clients[1].chain.chain_store().tail().unwrap(), prev_sync_height);
}

/// Test that transaction does not become invalid when there is some gas price change.
#[test]
fn test_gas_price_change() {
    init_test_logger();
    let mut genesis = Genesis::test(vec!["test0".parse().unwrap(), "test1".parse().unwrap()], 1);
    let target_num_tokens_left = NEAR_BASE / 10 + 1;
    let transaction_costs = RuntimeConfig::test().fees;

    let send_money_total_gas = transaction_costs.fee(ActionCosts::transfer).send_fee(false)
        + transaction_costs.fee(ActionCosts::new_action_receipt).send_fee(false)
        + transaction_costs.fee(ActionCosts::transfer).exec_fee()
        + transaction_costs.fee(ActionCosts::new_action_receipt).exec_fee();
    let min_gas_price = target_num_tokens_left / send_money_total_gas as u128;
    let gas_limit = 1000000000000;
    let gas_price_adjustment_rate = Ratio::new(1, 10);

    genesis.config.min_gas_price = min_gas_price;
    genesis.config.gas_limit = gas_limit;
    genesis.config.gas_price_adjustment_rate = gas_price_adjustment_rate;
    let mut env = TestEnv::builder(&genesis.config).nightshade_runtimes(&genesis).build();

    let genesis_block = env.clients[0].chain.get_block_by_height(0).unwrap();
    let genesis_hash = *genesis_block.hash();
    let signer =
        InMemorySigner::from_seed("test1".parse().unwrap(), KeyType::ED25519, "test1").into();
    let tx = SignedTransaction::send_money(
        1,
        "test1".parse().unwrap(),
        "test0".parse().unwrap(),
        &signer,
        TESTING_INIT_BALANCE
            - target_num_tokens_left
            - send_money_total_gas as u128 * min_gas_price,
        genesis_hash,
    );
    assert_eq!(env.clients[0].process_tx(tx, false, false), ProcessTxResponse::ValidTx);
    env.produce_block(0, 1);
    let tx = SignedTransaction::send_money(
        2,
        "test1".parse().unwrap(),
        "test0".parse().unwrap(),
        &signer,
        1,
        genesis_hash,
    );
    assert_eq!(env.clients[0].process_tx(tx, false, false), ProcessTxResponse::ValidTx);
    for i in 2..=4 {
        env.produce_block(0, i);
    }
}

#[test]
fn test_gas_price_overflow() {
    let mut genesis = Genesis::test(vec!["test0".parse().unwrap(), "test1".parse().unwrap()], 1);
    let min_gas_price = 1000000;
    let max_gas_price = 10_u128.pow(20);
    let gas_limit = 450000000000;
    let gas_price_adjustment_rate = Ratio::from_integer(1);
    genesis.config.min_gas_price = min_gas_price;
    genesis.config.gas_limit = gas_limit;
    genesis.config.gas_price_adjustment_rate = gas_price_adjustment_rate;
    genesis.config.transaction_validity_period = 100000;
    genesis.config.epoch_length = 43200;
    genesis.config.max_gas_price = max_gas_price;

    let mut env = TestEnv::builder(&genesis.config).nightshade_runtimes(&genesis).build();
    let genesis_block = env.clients[0].chain.get_block_by_height(0).unwrap();
    let genesis_hash = *genesis_block.hash();
    let signer =
        InMemorySigner::from_seed("test1".parse().unwrap(), KeyType::ED25519, "test1").into();
    for i in 1..100 {
        let tx = SignedTransaction::send_money(
            i,
            "test1".parse().unwrap(),
            "test0".parse().unwrap(),
            &signer,
            1,
            genesis_hash,
        );
        assert_eq!(env.clients[0].process_tx(tx, false, false), ProcessTxResponse::ValidTx);
        let block = env.clients[0].produce_block(i).unwrap().unwrap();
        assert!(block.header().next_gas_price() <= max_gas_price);
        env.process_block(0, block, Provenance::PRODUCED);
    }
}

#[test]
fn test_invalid_block_root() {
    let mut env = TestEnv::default_builder().mock_epoch_managers().build();
    let mut b1 = env.clients[0].produce_block(1).unwrap().unwrap();
    let signer = create_test_signer("test0");
    b1.mut_header().get_mut().inner_lite.block_merkle_root = CryptoHash::default();
    b1.mut_header().resign(&signer);
    let res = env.clients[0].process_block_test(b1.into(), Provenance::NONE);
    assert_matches!(res.unwrap_err(), Error::InvalidBlockMerkleRoot);
}

#[test]
fn test_incorrect_validator_key_produce_block() {
    let genesis = Genesis::test(vec!["test0".parse().unwrap(), "test1".parse().unwrap()], 2);
    let mut env = TestEnv::builder(&genesis.config)
        .clients_count(1)
        .nightshade_runtimes(&genesis)
        .track_all_shards()
        .build();

    let res = env.clients[0].produce_block(1);
    assert_matches!(res, Ok(None));
}

fn test_block_merkle_proof_with_len(n: NumBlocks, rng: &mut StdRng) {
    let mut env = TestEnv::default_builder().mock_epoch_managers().build();
    let genesis_block = env.clients[0].chain.get_block_by_height(0).unwrap();
    let mut blocks = vec![genesis_block.clone()];
    let mut cur_height = genesis_block.header().height() + 1;
    while cur_height < n {
        let should_fork = rng.gen_bool(0.5);
        if should_fork {
            let block = env.clients[0].produce_block(cur_height).unwrap().unwrap();
            let fork_block = env.clients[0].produce_block(cur_height + 1).unwrap().unwrap();
            env.process_block(0, block.clone(), Provenance::PRODUCED);
            let next_block = env.clients[0].produce_block(cur_height + 2).unwrap().unwrap();
            assert_eq!(next_block.header().prev_hash(), block.hash());
            // simulate blocks arriving in random order
            if rng.gen_bool(0.5) {
                env.process_block(0, fork_block, Provenance::PRODUCED);
                env.process_block(0, next_block.clone(), Provenance::PRODUCED);
            } else {
                env.process_block(0, next_block.clone(), Provenance::PRODUCED);
                env.process_block(0, fork_block, Provenance::PRODUCED);
            }
            blocks.push(block);
            blocks.push(next_block);
            cur_height += 3;
        } else {
            let block = env.clients[0].produce_block(cur_height).unwrap().unwrap();
            blocks.push(block.clone());
            env.process_block(0, block, Provenance::PRODUCED);
            cur_height += 1;
        }
    }

    let head = blocks.pop().unwrap();
    let root = head.header().block_merkle_root();
    // verify that the mapping from block ordinal to block hash is correct
    for h in 0..head.header().height() {
        if let Ok(block) = env.clients[0].chain.get_block_by_height(h) {
            let block_hash = *block.hash();
            let block_ordinal = env.clients[0]
                .chain
                .mut_chain_store()
                .get_block_merkle_tree(&block_hash)
                .unwrap()
                .size();
            let block_hash1 = env.clients[0]
                .chain
                .mut_chain_store()
                .get_block_hash_from_ordinal(block_ordinal)
                .unwrap();
            assert_eq!(block_hash, block_hash1);
        }
    }
    for block in blocks {
        let proof = env.clients[0].chain.get_block_proof(block.hash(), head.hash()).unwrap();
        assert!(verify_hash(*root, &proof, *block.hash()));
    }
}

#[test]
fn test_block_merkle_proof() {
    let mut rng = StdRng::seed_from_u64(0);
    for i in 0..50 {
        test_block_merkle_proof_with_len(i, &mut rng);
    }
}

#[test]
fn test_block_merkle_proof_same_hash() {
    let env = TestEnv::default_builder().mock_epoch_managers().build();
    let genesis_block = env.clients[0].chain.get_block_by_height(0).unwrap();
    let proof =
        env.clients[0].chain.get_block_proof(genesis_block.hash(), genesis_block.hash()).unwrap();
    assert!(proof.is_empty());
}

#[test]
fn test_data_reset_before_state_sync() {
    let mut genesis = Genesis::test(vec!["test0".parse().unwrap()], 1);
    let epoch_length = 5;
    genesis.config.epoch_length = epoch_length;
    let mut env = TestEnv::builder(&genesis.config).nightshade_runtimes(&genesis).build();
    let signer = InMemorySigner::from_seed("test0".parse().unwrap(), KeyType::ED25519, "test0");
    let genesis_block = env.clients[0].chain.get_block_by_height(0).unwrap();
    let genesis_hash = *genesis_block.hash();
    let tx = SignedTransaction::create_account(
        1,
        "test0".parse().unwrap(),
        "test_account".parse().unwrap(),
        NEAR_BASE,
        signer.public_key(),
        &signer.into(),
        genesis_hash,
    );
    assert_eq!(env.clients[0].process_tx(tx, false, false), ProcessTxResponse::ValidTx);
    for i in 1..5 {
        env.produce_block(0, i);
    }
    // check that the new account exists
    let head = env.clients[0].chain.head().unwrap();
    let head_block = env.clients[0].chain.get_block(&head.last_block_hash).unwrap();
    let response = env.clients[0]
        .runtime_adapter
        .query(
            ShardUId::single_shard(),
            &head_block.chunks()[0].prev_state_root(),
            head.height,
            0,
            &head.prev_block_hash,
            &head.last_block_hash,
            head_block.header().epoch_id(),
            &QueryRequest::ViewAccount { account_id: "test_account".parse().unwrap() },
        )
        .unwrap();
    assert_matches!(response.kind, QueryResponseKind::ViewAccount(_));
    env.clients[0].chain.reset_data_pre_state_sync(*head_block.hash()).unwrap();
    // account should not exist after clearing state
    let response = env.clients[0].runtime_adapter.query(
        ShardUId::single_shard(),
        &head_block.chunks()[0].prev_state_root(),
        head.height,
        0,
        &head.prev_block_hash,
        &head.last_block_hash,
        head_block.header().epoch_id(),
        &QueryRequest::ViewAccount { account_id: "test_account".parse().unwrap() },
    );
    // TODO(#3742): ViewClient still has data in cache by current design.
    assert!(response.is_ok());
}

#[test]
fn test_sync_hash_validity() {
    let epoch_length = 5;
    let mut genesis = Genesis::test(vec!["test0".parse().unwrap(), "test1".parse().unwrap()], 1);
    genesis.config.epoch_length = epoch_length;
    let mut env = TestEnv::builder(&genesis.config).nightshade_runtimes(&genesis).build();
    for i in 1..19 {
        env.produce_block(0, i);
    }
    for i in 0..19 {
        let block_hash = *env.clients[0].chain.get_block_header_by_height(i).unwrap().hash();
        let res = env.clients[0].chain.check_sync_hash_validity(&block_hash);
        println!("height {:?} -> {:?}", i, res);
        assert_eq!(res.unwrap(), i == 0 || (i % epoch_length) == 1);
    }
    let bad_hash = CryptoHash::from_str("7tkzFg8RHBmMw1ncRJZCCZAizgq4rwCftTKYLce8RU8t").unwrap();
    let res = env.clients[0].chain.check_sync_hash_validity(&bad_hash);
    println!("bad hash -> {:?}", res.is_ok());
    match res {
        Ok(_) => assert!(false),
        Err(e) => match e {
            Error::DBNotFoundErr(_) => { /* the only expected error */ }
            _ => assert!(false),
        },
    }
}

#[test]
fn test_block_height_processed_orphan() {
    let mut env = TestEnv::default_builder().mock_epoch_managers().build();
    let block = env.clients[0].produce_block(1).unwrap().unwrap();
    let mut orphan_block = block;
    let validator_signer = create_test_signer("test0");
    orphan_block.mut_header().get_mut().prev_hash = hash(&[1]);
    orphan_block.mut_header().resign(&validator_signer);
    let block_height = orphan_block.header().height();
    let res = env.clients[0].process_block_test(orphan_block.into(), Provenance::NONE);
    assert_matches!(res.unwrap_err(), Error::Orphan);
    assert!(env.clients[0].chain.mut_chain_store().is_height_processed(block_height).unwrap());
}

#[test]
fn test_validate_chunk_extra() {
    let mut capture = near_o11y::testonly::TracingCapture::enable();

    let epoch_length = 5;
    let mut genesis = Genesis::test(vec!["test0".parse().unwrap(), "test1".parse().unwrap()], 1);
    genesis.config.epoch_length = epoch_length;
    genesis.config.min_gas_price = 0;
    let mut env = TestEnv::builder(&genesis.config).nightshade_runtimes(&genesis).build();
    let genesis_block = env.clients[0].chain.get_block_by_height(0).unwrap();
    let genesis_height = genesis_block.header().height();

    let signer =
        InMemorySigner::from_seed("test0".parse().unwrap(), KeyType::ED25519, "test0").into();
    let tx = SignedTransaction::from_actions(
        1,
        "test0".parse().unwrap(),
        "test0".parse().unwrap(),
        &signer,
        vec![Action::DeployContract(DeployContractAction {
            code: near_test_contracts::rs_contract().to_vec(),
        })],
        *genesis_block.hash(),
        0,
    );
    assert_eq!(env.clients[0].process_tx(tx, false, false), ProcessTxResponse::ValidTx);
    let mut last_block = genesis_block;
    for i in 1..3 {
        last_block = env.clients[0].produce_block(i).unwrap().unwrap();
        env.process_block(0, last_block.clone(), Provenance::PRODUCED);
    }

    // Construct a chunk that such when the receipts generated by this chunk are included
    // in blocks of different heights, the state transitions are different.
    let function_call_tx = SignedTransaction::from_actions(
        2,
        "test0".parse().unwrap(),
        "test0".parse().unwrap(),
        &signer,
        vec![Action::FunctionCall(Box::new(FunctionCallAction {
            method_name: "write_block_height".to_string(),
            args: vec![],
            gas: 100000000000000,
            deposit: 0,
        }))],
        *last_block.hash(),
        0,
    );
    assert_eq!(
        env.clients[0].process_tx(function_call_tx, false, false),
        ProcessTxResponse::ValidTx
    );
    for i in 3..5 {
        last_block = env.clients[0].produce_block(i).unwrap().unwrap();
        if i == 3 {
            env.process_block(0, last_block.clone(), Provenance::PRODUCED);
        } else {
            let _ = env.clients[0]
                .process_block_test_no_produce_chunk(last_block.clone().into(), Provenance::NONE)
                .unwrap();
        }
    }

    // Construct two blocks that contain the same chunk and make the chunk unavailable.
    let validator_signer = create_test_signer("test0");
    let next_height = last_block.header().height() + 1;
    let ProduceChunkResult {
        chunk: encoded_chunk,
        encoded_chunk_parts_paths: merkle_paths,
        receipts,
        ..
    } = create_chunk_on_height(&mut env.clients[0], next_height);
    let mut block1 = env.clients[0].produce_block(next_height).unwrap().unwrap();
    let mut block2 = env.clients[0].produce_block(next_height + 1).unwrap().unwrap();

    // Process two blocks on two different forks that contain the same chunk.
    for (i, block) in vec![&mut block1, &mut block2].into_iter().enumerate() {
        let mut chunk_header = encoded_chunk.cloned_header();
        *chunk_header.height_included_mut() = i as BlockHeight + next_height;
        let chunk_headers = vec![chunk_header.clone()];
        block.set_chunks(chunk_headers.clone());
        block.mut_header().get_mut().inner_rest.chunk_headers_root =
            Block::compute_chunk_headers_root(&chunk_headers).0;
        block.mut_header().get_mut().inner_rest.chunk_tx_root =
            Block::compute_chunk_tx_root(&chunk_headers);
        block.mut_header().get_mut().inner_rest.prev_chunk_outgoing_receipts_root =
            Block::compute_chunk_prev_outgoing_receipts_root(&chunk_headers);
        block.mut_header().get_mut().inner_lite.prev_state_root =
            Block::compute_state_root(&chunk_headers);
        block.mut_header().get_mut().inner_rest.chunk_mask = vec![true];
        block.mut_header().get_mut().inner_lite.prev_outcome_root =
            Block::compute_outcome_root(block.chunks().iter());
<<<<<<< HEAD
        let endorsement = ChunkEndorsement::new(
            *block.header().epoch_id(),
            &chunk_header,
            &validator_signer,
            PROTOCOL_VERSION,
        );
        block.set_chunk_endorsements(vec![vec![Some(Box::new(endorsement.signature()))]]);
=======
        let endorsement = ChunkEndorsementV1::new(chunk_header.chunk_hash(), &validator_signer);
        block.set_chunk_endorsements(vec![vec![Some(Box::new(endorsement.signature))]]);
>>>>>>> 43c92b63
        block.mut_header().get_mut().inner_rest.block_body_hash =
            block.compute_block_body_hash().unwrap();
        block.mut_header().resign(&validator_signer);
        let res = env.clients[0].process_block_test(block.clone().into(), Provenance::NONE);
        assert_matches!(res.unwrap_err(), near_chain::Error::ChunksMissing(_));
    }

    // Process the previously unavailable chunk. This causes two blocks to be
    // accepted. Technically, the blocks are accepted concurrently, so we can
    // observe either `block1 -> block2` reorg or `block2, block1` fork. We want
    // to try to produce chunks on top of block1, so we force the reorg case
    // using `capture`

    env.pause_block_processing(&mut capture, block2.hash());

    let mut chain_store =
        ChainStore::new(env.clients[0].chain.chain_store().store().clone(), genesis_height, true);
    let chunk_header = encoded_chunk.cloned_header();
    let signer = env.clients[0].validator_signer.get();
    let validator_id = signer.as_ref().unwrap().validator_id().clone();
    env.clients[0]
        .persist_and_distribute_encoded_chunk(encoded_chunk, merkle_paths, receipts, validator_id)
        .unwrap();
    env.clients[0].chain.blocks_with_missing_chunks.accept_chunk(&chunk_header.chunk_hash());
    env.clients[0].process_blocks_with_missing_chunks(None, &signer);
    let accepted_blocks = env.clients[0].finish_block_in_processing(block1.hash());
    assert_eq!(accepted_blocks.len(), 1);
    env.resume_block_processing(block2.hash());
    let accepted_blocks = env.clients[0].finish_block_in_processing(block2.hash());
    assert_eq!(accepted_blocks.len(), 1);

    let client = &mut env.clients[0];

    // Produce a block on top of block1.
    // Validate that result of chunk execution in `block1` is legit.
    client
        .chunk_inclusion_tracker
        .prepare_chunk_headers_ready_for_inclusion(
            block1.hash(),
            client.chunk_endorsement_tracker.as_ref(),
        )
        .unwrap();
    let block = client.produce_block_on(next_height + 2, *block1.hash()).unwrap().unwrap();
    client.process_block_test(block.into(), Provenance::PRODUCED).unwrap();
    let chunks = client
        .chunk_inclusion_tracker
        .get_chunk_headers_ready_for_inclusion(block1.header().epoch_id(), &block1.hash());
    let (chunk_header, _) = client
        .chunk_inclusion_tracker
        .get_chunk_header_and_endorsements(chunks.get(&0).unwrap())
        .unwrap();
    let chunk_extra =
        client.chain.get_chunk_extra(block1.hash(), &ShardUId::single_shard()).unwrap();
    assert!(validate_chunk_with_chunk_extra(
        &mut chain_store,
        client.epoch_manager.as_ref(),
        block1.hash(),
        &chunk_extra,
        block1.chunks()[0].height_included(),
        &chunk_header,
    )
    .is_ok());
}

#[test]
fn test_catchup_gas_price_change() {
    init_test_logger();
    let epoch_length = 5;
    let min_gas_price = 10000;
    let mut genesis = Genesis::test(vec!["test0".parse().unwrap(), "test1".parse().unwrap()], 1);
    genesis.config.epoch_length = epoch_length;
    genesis.config.min_gas_price = min_gas_price;
    genesis.config.gas_limit = 1000000000000;

    let mut env = TestEnv::builder(&genesis.config)
        .clients_count(2)
        .use_state_snapshots()
        .real_stores()
        .nightshade_runtimes(&genesis)
        .build();

    let genesis_block = env.clients[0].chain.get_block_by_height(0).unwrap();
    let mut blocks = vec![];
    for i in 1..3 {
        let block = env.clients[0].produce_block(i).unwrap().unwrap();
        blocks.push(block.clone());
        env.process_block(0, block.clone(), Provenance::PRODUCED);
        env.process_block(1, block, Provenance::NONE);
    }
    let signer =
        InMemorySigner::from_seed("test0".parse().unwrap(), KeyType::ED25519, "test0").into();
    for i in 0..3 {
        let tx = SignedTransaction::send_money(
            i + 1,
            "test0".parse().unwrap(),
            "test1".parse().unwrap(),
            &signer,
            1,
            *genesis_block.hash(),
        );

        assert_eq!(env.clients[0].process_tx(tx, false, false), ProcessTxResponse::ValidTx);
    }
    for i in 3..=6 {
        let block = env.clients[0].produce_block(i).unwrap().unwrap();
        blocks.push(block.clone());
        env.process_block(0, block.clone(), Provenance::PRODUCED);
        tracing::error!("process_block:{i}:0");
        env.process_block(1, block, Provenance::NONE);
        tracing::error!("process_block:{i}:1");
    }

    assert_ne!(blocks[3].header().next_gas_price(), blocks[4].header().next_gas_price());
    assert!(env.clients[1]
        .chain
        .get_chunk_extra(blocks[4].hash(), &ShardUId::single_shard())
        .is_err());

    // Simulate state sync
    let sync_hash = *blocks[5].hash();
    assert_ne!(blocks[4].header().epoch_id(), blocks[5].header().epoch_id());
    assert!(env.clients[0].chain.check_sync_hash_validity(&sync_hash).unwrap());
    let state_sync_header = env.clients[0].chain.get_state_response_header(0, sync_hash).unwrap();
    let num_parts = state_sync_header.num_state_parts();
    let state_sync_parts = (0..num_parts)
        .map(|i| env.clients[0].chain.get_state_response_part(0, i, sync_hash).unwrap())
        .collect::<Vec<_>>();

    env.clients[1].chain.set_state_header(0, sync_hash, state_sync_header).unwrap();
    for i in 0..num_parts {
        env.clients[1]
            .chain
            .set_state_part(0, sync_hash, PartId::new(i, num_parts), &state_sync_parts[i as usize])
            .unwrap();
    }
    let rt = Arc::clone(&env.clients[1].runtime_adapter);
    let f = Sender::from_fn(move |msg: ApplyStatePartsRequest| {
        let store = rt.store();

        let shard_id = msg.shard_uid.shard_id as ShardId;
        let mut store_update = store.store_update();
        assert!(rt
            .get_flat_storage_manager()
            .remove_flat_storage_for_shard(msg.shard_uid, &mut store_update)
            .unwrap());
        store_update.commit().unwrap();
        for part_id in 0..msg.num_parts {
            let key = borsh::to_vec(&StatePartKey(msg.sync_hash, shard_id, part_id)).unwrap();
            let part = store.get(DBCol::StateParts, &key).unwrap().unwrap();

            rt.apply_state_part(
                shard_id,
                &msg.state_root,
                PartId::new(part_id, msg.num_parts),
                &part,
                &msg.epoch_id,
            )
            .unwrap();
        }
    });
    env.clients[1].chain.schedule_apply_state_parts(0, sync_hash, num_parts, &f).unwrap();
    env.clients[1].chain.set_state_finalize(0, sync_hash).unwrap();
    let chunk_extra_after_sync =
        env.clients[1].chain.get_chunk_extra(blocks[4].hash(), &ShardUId::single_shard()).unwrap();
    let expected_chunk_extra =
        env.clients[0].chain.get_chunk_extra(blocks[4].hash(), &ShardUId::single_shard()).unwrap();
    // The chunk extra of the prev block of sync block should be the same as the node that it is syncing from
    assert_eq!(chunk_extra_after_sync, expected_chunk_extra);
}

#[test]
fn test_block_execution_outcomes() {
    init_test_logger();

    let epoch_length = 5;
    let min_gas_price = 10000;
    let mut genesis = Genesis::test(vec!["test0".parse().unwrap(), "test1".parse().unwrap()], 1);
    genesis.config.epoch_length = epoch_length;
    genesis.config.min_gas_price = min_gas_price;
    genesis.config.gas_limit = 1000000000000;
    let mut env = TestEnv::builder(&genesis.config).nightshade_runtimes(&genesis).build();
    let genesis_block = env.clients[0].chain.get_block_by_height(0).unwrap();
    let signer =
        InMemorySigner::from_seed("test0".parse().unwrap(), KeyType::ED25519, "test0").into();
    let mut tx_hashes = vec![];
    for i in 0..3 {
        // send transaction to the same account to generate local receipts
        let tx = SignedTransaction::send_money(
            i + 1,
            "test0".parse().unwrap(),
            "test0".parse().unwrap(),
            &signer,
            1,
            *genesis_block.hash(),
        );
        tx_hashes.push(tx.get_hash());
        assert_eq!(env.clients[0].process_tx(tx, false, false), ProcessTxResponse::ValidTx);
    }
    for i in 1..4 {
        env.produce_block(0, i);
    }

    let mut expected_outcome_ids = HashSet::new();
    let mut delayed_receipt_id = vec![];
    // Due to gas limit, the first two transaactions will create local receipts and they get executed
    // in the same block. The last local receipt will become delayed receipt
    for (i, id) in tx_hashes.into_iter().enumerate() {
        let execution_outcome = env.clients[0].chain.get_execution_outcome(&id).unwrap();
        assert_eq!(execution_outcome.outcome_with_id.outcome.receipt_ids.len(), 1);
        expected_outcome_ids.insert(id);
        if i < 2 {
            expected_outcome_ids.insert(execution_outcome.outcome_with_id.outcome.receipt_ids[0]);
        } else {
            delayed_receipt_id.push(execution_outcome.outcome_with_id.outcome.receipt_ids[0])
        }
    }
    let block = env.clients[0].chain.get_block_by_height(2).unwrap();
    let chunk = env.clients[0].chain.get_chunk(&block.chunks()[0].chunk_hash()).unwrap();
    assert_eq!(chunk.transactions().len(), 3);
    let execution_outcomes_from_block = env.clients[0]
        .chain
        .chain_store()
        .get_block_execution_outcomes(block.hash())
        .unwrap()
        .remove(&0)
        .unwrap();
    assert_eq!(execution_outcomes_from_block.len(), 5);
    assert_eq!(
        execution_outcomes_from_block
            .into_iter()
            .map(|execution_outcome| execution_outcome.outcome_with_id.id)
            .collect::<HashSet<_>>(),
        expected_outcome_ids
    );

    // Make sure the chunk outcomes contain the outcome from the delayed receipt.
    let next_block = env.clients[0].chain.get_block_by_height(3).unwrap();
    let next_chunk = env.clients[0].chain.get_chunk(&next_block.chunks()[0].chunk_hash()).unwrap();
    assert!(next_chunk.transactions().is_empty());
    assert!(next_chunk.prev_outgoing_receipts().is_empty());
    let execution_outcomes_from_block = env.clients[0]
        .chain
        .chain_store()
        .get_block_execution_outcomes(next_block.hash())
        .unwrap()
        .remove(&0)
        .unwrap();
    assert_eq!(execution_outcomes_from_block.len(), 1);
    assert!(execution_outcomes_from_block[0].outcome_with_id.id == delayed_receipt_id[0]);
}

// This test verifies that gas consumed for processing refund receipts is taken into account
// for the purpose of limiting the size of the chunk.
#[test]
fn test_refund_receipts_processing() {
    init_test_logger();

    let epoch_length = 5;
    let min_gas_price = 10000;
    let mut genesis = Genesis::test_sharded_new_version(
        vec!["test0".parse().unwrap(), "test1".parse().unwrap()],
        1,
        vec![1],
    );
    genesis.config.epoch_length = epoch_length;
    genesis.config.min_gas_price = min_gas_price;
    // Set gas limit to be small enough to produce some delayed receipts, but large enough for
    // transactions to get through.
    genesis.config.gas_limit = 100_000_000;
    let mut env = TestEnv::builder(&genesis.config).nightshade_runtimes(&genesis).build();
    let genesis_block = env.clients[0].chain.get_block_by_height(0).unwrap();
    let signer =
        InMemorySigner::from_seed("test0".parse().unwrap(), KeyType::ED25519, "test0").into();
    let mut tx_hashes = vec![];
    // Send transactions to a non-existing account to generate refunds.
    for i in 0..3 {
        // Send transaction from the same account to generate local receipts.
        let tx = SignedTransaction::send_money(
            i + 1,
            "test0".parse().unwrap(),
            "random_account".parse().unwrap(),
            &signer,
            1,
            *genesis_block.hash(),
        );
        tx_hashes.push(tx.get_hash());
        assert_eq!(env.clients[0].process_tx(tx, false, false), ProcessTxResponse::ValidTx);
    }

    // Make sure all transactions are processed.
    for i in 1..16 {
        env.produce_block(0, i);
    }

    let test_shard_uid = ShardUId { version: 1, shard_id: 0 };
    for tx_hash in tx_hashes {
        let tx_outcome = env.clients[0].chain.get_execution_outcome(&tx_hash).unwrap();
        assert_eq!(tx_outcome.outcome_with_id.outcome.receipt_ids.len(), 1);
        if let ExecutionStatus::SuccessReceiptId(id) = tx_outcome.outcome_with_id.outcome.status {
            let receipt_outcome = env.clients[0].chain.get_execution_outcome(&id).unwrap();
            assert_matches!(
                receipt_outcome.outcome_with_id.outcome.status,
                ExecutionStatus::Failure(TxExecutionError::ActionError(ActionError {
                    kind: ActionErrorKind::AccountDoesNotExist { .. },
                    ..
                }))
            );
            let execution_outcomes_from_block = env.clients[0]
                .chain
                .chain_store()
                .get_block_execution_outcomes(&receipt_outcome.block_hash)
                .unwrap()
                .remove(&0)
                .unwrap();
            assert_eq!(execution_outcomes_from_block.len(), 1);
            let chunk_extra = env.clients[0]
                .chain
                .get_chunk_extra(&receipt_outcome.block_hash, &test_shard_uid)
                .unwrap()
                .clone();
            assert!(chunk_extra.gas_used() >= chunk_extra.gas_limit());
        } else {
            unreachable!("Transaction must succeed");
        }
    }
}

// Tests that the number of delayed receipts in each shard is bounded based on the gas limit of
// the chunk and any new receipts are not included if there are too many delayed receipts.
#[test]
fn test_delayed_receipt_count_limit() {
    init_test_logger();

    if ProtocolFeature::CongestionControl.enabled(PROTOCOL_VERSION) {
        // congestion control replaces the delayed receipt count limit, making this test irrelevant
        return;
    }

    let epoch_length = 5;
    let min_gas_price = 10000;
    let mut genesis = Genesis::test_sharded_new_version(vec!["test0".parse().unwrap()], 1, vec![1]);
    genesis.config.epoch_length = epoch_length;
    genesis.config.min_gas_price = min_gas_price;
    // Set gas limit to be small enough to produce some delayed receipts, but large enough for
    // transactions to get through.
    // This will result in delayed receipt count limit of 20.
    let transaction_costs = RuntimeConfig::test().fees;
    let chunk_gas_limit = 10 * transaction_costs.fee(ActionCosts::new_action_receipt).exec_fee();
    genesis.config.gas_limit = chunk_gas_limit;
    let mut env = TestEnv::builder(&genesis.config).nightshade_runtimes(&genesis).build();
    let genesis_block = env.clients[0].chain.get_block_by_height(0).unwrap();

    let signer =
        InMemorySigner::from_seed("test0".parse().unwrap(), KeyType::ED25519, "test0").into();
    // Send enough transactions to saturate delayed receipts capacity.
    let total_tx_count = 200usize;
    for i in 0..total_tx_count {
        let tx = SignedTransaction::from_actions(
            (i + 1) as u64,
            "test0".parse().unwrap(),
            "test0".parse().unwrap(),
            &signer,
            vec![Action::DeployContract(DeployContractAction { code: vec![92; 10000] })],
            *genesis_block.hash(),
            0,
        );
        assert_eq!(env.clients[0].process_tx(tx, false, false), ProcessTxResponse::ValidTx);
    }

    let mut included_tx_count = 0;
    let mut height = 1;
    while included_tx_count < total_tx_count {
        env.produce_block(0, height);
        let block = env.clients[0].chain.get_block_by_height(height).unwrap();
        let chunk = env.clients[0].chain.get_chunk(&block.chunks()[0].chunk_hash()).unwrap();
        // These checks are useful to ensure that we didn't mess up the test setup.
        assert!(chunk.prev_outgoing_receipts().len() <= 1);
        assert!(chunk.transactions().len() <= 5);

        // Because all transactions are in the transactions pool, this means we have not included
        // some transactions due to the delayed receipt count limit.
        if included_tx_count > 0 && chunk.transactions().is_empty() {
            break;
        }
        included_tx_count += chunk.transactions().len();
        height += 1;
    }
    assert!(included_tx_count < total_tx_count);
}

#[test]
fn test_execution_metadata() {
    // Prepare TestEnv with a very simple WASM contract.
    let wasm_code = wat::parse_str(
        r#"
(module
    (import "env" "block_index" (func $block_index (result i64)))
    (func (export "main")
        (call $block_index)
        drop
    )
)"#,
    )
    .unwrap();

    let mut env = {
        let epoch_length = 5;
        let mut genesis =
            Genesis::test(vec!["test0".parse().unwrap(), "test1".parse().unwrap()], 1);
        genesis.config.epoch_length = epoch_length;
        let mut env = TestEnv::builder(&genesis.config).nightshade_runtimes(&genesis).build();

        deploy_test_contract(&mut env, "test0".parse().unwrap(), &wasm_code, epoch_length, 1);
        env
    };

    // Call the contract and get the execution outcome.
    let execution_outcome = env.call_main(&"test0".parse().unwrap());

    // Now, let's assert that we get the cost breakdown we expect.
    let config = RuntimeConfigStore::test().get_config(PROTOCOL_VERSION).clone();

    // Total costs for creating a function call receipt.
    let expected_receipt_cost = config.fees.fee(ActionCosts::new_action_receipt).execution
        + config.fees.fee(ActionCosts::function_call_base).exec_fee()
        + config.fees.fee(ActionCosts::function_call_byte).exec_fee() * "main".len() as u64;

    let expected_wasm_ops = match config.wasm_config.limit_config.contract_prepare_version {
        near_vm_runner::logic::ContractPrepareVersion::V0 => 2,
        near_vm_runner::logic::ContractPrepareVersion::V1 => 2,
        // We spend two wasm instructions (call & drop), plus 8 ops for initializing function
        // operand stack (8 bytes worth to hold the return value.)
        near_vm_runner::logic::ContractPrepareVersion::V2 => 10,
    };

    // Profile for what's happening *inside* wasm vm during function call.
    let expected_profile = serde_json::json!([
      // Inside the contract, we called one host function.
      {
        "cost_category": "WASM_HOST_COST",
        "cost": "BASE",
        "gas_used": config.wasm_config.ext_costs.gas_cost(ExtCosts::base).to_string()
      },
      // We include compilation costs into running the function.
      {
        "cost_category": "WASM_HOST_COST",
        "cost": "CONTRACT_LOADING_BASE",
        "gas_used": config.wasm_config.ext_costs.gas_cost(ExtCosts::contract_loading_base).to_string()
      },
      {
        "cost_category": "WASM_HOST_COST",
        "cost": "CONTRACT_LOADING_BYTES",
        "gas_used": "92590075"
      },
      {
        "cost_category": "WASM_HOST_COST",
        "cost": "WASM_INSTRUCTION",
        "gas_used": (config.wasm_config.regular_op_cost as u64 * expected_wasm_ops).to_string()
      }
    ]);
    let outcome = &execution_outcome.receipts_outcome[0].outcome;
    let metadata = &outcome.metadata;

    let actual_profile = serde_json::to_value(&metadata.gas_profile).unwrap();
    assert_eq!(expected_profile, actual_profile);

    let actual_receipt_cost = outcome.gas_burnt
        - metadata
            .gas_profile
            .clone()
            .unwrap_or_default()
            .into_iter()
            .map(|it| it.gas_used)
            .sum::<u64>();

    assert_eq!(expected_receipt_cost, actual_receipt_cost)
}

#[test]
fn test_epoch_protocol_version_change() {
    init_test_logger();
    let epoch_length = 5;
    let mut genesis = Genesis::test(vec!["test0".parse().unwrap(), "test1".parse().unwrap()], 2);
    genesis.config.epoch_length = epoch_length;
    genesis.config.protocol_version = PROTOCOL_VERSION - 1;
    let mut env = TestEnv::builder(&genesis.config)
        .clients_count(2)
        .validator_seats(2)
        .nightshade_runtimes(&genesis)
        .build();
    for i in 1..=16 {
        let head = env.clients[0].chain.head().unwrap();
        let epoch_id = env.clients[0]
            .epoch_manager
            .get_epoch_id_from_prev_block(&head.last_block_hash)
            .unwrap();

        produce_chunks(&mut env, &epoch_id, i);

        let epoch_id = env.clients[0]
            .epoch_manager
            .get_epoch_id_from_prev_block(&head.last_block_hash)
            .unwrap();
        let block_producer = env.clients[0].epoch_manager.get_block_producer(&epoch_id, i).unwrap();
        let index = if block_producer == "test0" { 0 } else { 1 };
        let mut block = env.clients[index].produce_block(i).unwrap().unwrap();
        // upgrade to new protocol version but in the second epoch one node vote for the old version.
        if i != 10 {
            set_block_protocol_version(&mut block, block_producer.clone(), PROTOCOL_VERSION);
        }
        for j in 0..2 {
            env.clients[j].process_block_test(block.clone().into(), Provenance::NONE).unwrap();
        }
    }
    let last_block = env.clients[0].chain.get_block_by_height(16).unwrap();
    let protocol_version = env.clients[0]
        .epoch_manager
        .get_epoch_protocol_version(last_block.header().epoch_id())
        .unwrap();
    assert_eq!(protocol_version, PROTOCOL_VERSION);
}

#[test]
fn test_epoch_multi_protocol_version_change() {
    init_test_logger();

    let v0 = PROTOCOL_VERSION - 2;
    let v1 = PROTOCOL_VERSION - 1;
    let v2 = PROTOCOL_VERSION;

    // produce blocks roughly every 100ms
    // one epoch is roughly 500ms
    // at least two epochs are needed for one protocol upgrade
    // schedule the first protocol upgrade voting at now +1s
    // schedule the second protocol upgrade voting at now +3s

    let start_time = chrono::Utc::now();
    let end_time = start_time + chrono::Duration::seconds(6);

    let v1_upgrade_time = start_time + chrono::Duration::seconds(1);
    let v2_upgrade_time = start_time + chrono::Duration::seconds(3);

    let v1_upgrade_time = v1_upgrade_time.format("%Y-%m-%d %H:%M:%S").to_string();
    let v2_upgrade_time = v2_upgrade_time.format("%Y-%m-%d %H:%M:%S").to_string();

    let protocol_version_override =
        format!("{}={},{}={}", v1_upgrade_time, v1, v2_upgrade_time, v2);

    tracing::debug!(target: "test", ?protocol_version_override, "setting the protocol_version_override");
    std::env::set_var("NEAR_TESTS_PROTOCOL_UPGRADE_OVERRIDE", protocol_version_override);

    let epoch_length = 5;
    let mut genesis = Genesis::test(vec!["test0".parse().unwrap(), "test1".parse().unwrap()], 2);
    genesis.config.epoch_length = epoch_length;
    genesis.config.protocol_version = v0;
    let mut env = TestEnv::builder(&genesis.config)
        .clients_count(2)
        .validator_seats(2)
        .nightshade_runtimes(&genesis)
        .build();

    let mut seen_v0 = false;
    let mut seen_v1 = false;
    let mut seen_v2 = false;

    let mut height = 1;
    while chrono::Utc::now() < end_time && (!seen_v0 || !seen_v1 || !seen_v2) {
        let (epoch_id, protocol_version) = get_epoch_id_and_protocol_version(&env);

        produce_chunks(&mut env, &epoch_id, height);

        produce_block(&mut env, &epoch_id, height);

        if protocol_version == v0 {
            seen_v0 = true;
        }
        if protocol_version == v1 {
            seen_v1 = true;
        }
        if protocol_version == v2 {
            seen_v2 = true;
        }

        tracing::debug!(target: "test", ?height, ?protocol_version, "loop iter finished");

        height += 1;
        std::thread::sleep(std::time::Duration::from_millis(100));
    }

    assert!(seen_v0);
    assert!(seen_v1);
    assert!(seen_v2);
}

#[test]
fn test_epoch_multi_protocol_version_change_epoch_overlap() {
    init_test_logger();

    let v0 = PROTOCOL_VERSION - 2;
    let v1 = PROTOCOL_VERSION - 1;
    let v2 = PROTOCOL_VERSION;

    // produce blocks roughly every 500ms
    // one epoch is roughly 2500ms
    // at least two epochs are needed for one protocol upgrade
    // schedule the first protocol upgrade voting at now +1s
    // arrange the second protocol upgrade voting so that it falls
    // on the same epoch as the first (now +1s)
    // assert two protocol upgrades should never happen on the same epoch

    let start_time = chrono::Utc::now();
    let end_time = start_time + chrono::Duration::seconds(25);

    let v1_upgrade_time = start_time + chrono::Duration::seconds(1);
    let v2_upgrade_time = start_time + chrono::Duration::seconds(2);

    let v1_upgrade_time = v1_upgrade_time.format("%Y-%m-%d %H:%M:%S").to_string();
    let v2_upgrade_time = v2_upgrade_time.format("%Y-%m-%d %H:%M:%S").to_string();

    let protocol_version_override =
        format!("{}={},{}={}", v1_upgrade_time, v1, v2_upgrade_time, v2);

    tracing::debug!(target: "test", ?protocol_version_override, "setting the protocol_version_override");
    std::env::set_var("NEAR_TESTS_PROTOCOL_UPGRADE_OVERRIDE", protocol_version_override);

    let epoch_length = 5;
    let mut genesis = Genesis::test(vec!["test0".parse().unwrap(), "test1".parse().unwrap()], 2);
    genesis.config.epoch_length = epoch_length;
    genesis.config.protocol_version = v0;
    let mut env = TestEnv::builder(&genesis.config)
        .clients_count(2)
        .validator_seats(2)
        .nightshade_runtimes(&genesis)
        .build();

    let mut seen_v0 = false;
    let mut seen_v1 = false;
    let mut seen_v2 = false;

    let mut height = 1;
    let (mut current_epoch_id, mut current_protocol_version) =
        get_epoch_id_and_protocol_version(&env);
    while chrono::Utc::now() < end_time && (!seen_v0 || !seen_v1 || !seen_v2) {
        let (epoch_id, protocol_version) = get_epoch_id_and_protocol_version(&env);

        produce_chunks(&mut env, &epoch_id, height);

        produce_block(&mut env, &epoch_id, height);

        if protocol_version == v0 {
            seen_v0 = true;
        }
        if protocol_version == v1 {
            seen_v1 = true;
        }
        if protocol_version == v2 {
            seen_v2 = true;
        }

        assert!(
            protocol_version - current_protocol_version <= 1,
            "protocol version should never increase twice in one iteration ({current_protocol_version} -> {protocol_version})"
        );
        if epoch_id == current_epoch_id {
            assert_eq!(
                current_protocol_version, protocol_version,
                "protocol version shouldn't change during the same epoch"
            );
        }

        tracing::debug!(target: "test", ?height, ?protocol_version, "loop iter finished");

        height += 1;
        current_epoch_id = epoch_id;
        current_protocol_version = protocol_version;
        std::thread::sleep(std::time::Duration::from_millis(500));
    }

    assert!(seen_v0);
    assert!(seen_v1);
    assert!(seen_v2);
}

// helper for test_epoch_multi_protocol_version_change* class of tests
fn produce_block(env: &mut TestEnv, epoch_id: &EpochId, height: u64) {
    let block_producer = env.clients[0].epoch_manager.get_block_producer(epoch_id, height).unwrap();
    let index = if block_producer == "test0" { 0 } else { 1 };
    let block = env.clients[index].produce_block(height).unwrap().unwrap();
    for client in &mut env.clients {
        client.process_block_test(block.clone().into(), Provenance::NONE).unwrap();
    }
}

// helper for test_epoch_multi_protocol_version_change* class of tests
fn produce_chunks(env: &mut TestEnv, epoch_id: &EpochId, height: u64) {
    let shard_layout = env.clients[0].epoch_manager.get_shard_layout(epoch_id).unwrap();

    for shard_id in shard_layout.shard_ids() {
        let chunk_producer =
            env.clients[0].epoch_manager.get_chunk_producer(epoch_id, height, shard_id).unwrap();

        let produce_chunk_result = create_chunk_on_height(env.client(&chunk_producer), height);
        let ProduceChunkResult { chunk, encoded_chunk_parts_paths, receipts, .. } =
            produce_chunk_result;

        for client in &mut env.clients {
            let validator_id = client.validator_signer.get().unwrap().validator_id().clone();
            client
                .persist_and_distribute_encoded_chunk(
                    chunk.clone(),
                    encoded_chunk_parts_paths.clone(),
                    receipts.clone(),
                    validator_id,
                )
                .unwrap();
        }
    }
}

// helper for test_epoch_multi_protocol_version_change* class of tests
fn get_epoch_id_and_protocol_version(env: &TestEnv) -> (EpochId, u32) {
    let head = env.clients[0].chain.head().unwrap();
    let epoch_id =
        env.clients[0].epoch_manager.get_epoch_id_from_prev_block(&head.last_block_hash).unwrap();
    let protocol_version =
        env.clients[0].epoch_manager.get_epoch_protocol_version(&epoch_id).unwrap();
    (epoch_id, protocol_version)
}

#[test]
fn test_discard_non_finalizable_block() {
    let genesis = Genesis::test(vec!["test0".parse().unwrap(), "test1".parse().unwrap()], 1);
    let mut env = TestEnv::builder(&genesis.config).nightshade_runtimes(&genesis).build();

    let first_block = env.clients[0].produce_block(1).unwrap().unwrap();
    env.process_block(0, first_block.clone(), Provenance::PRODUCED);
    // Produce, but not process test block on top of block (1).
    let non_finalizable_block = env.clients[0].produce_block(6).unwrap().unwrap();
    env.clients[0]
        .chain
        .mut_chain_store()
        .save_latest_known(LatestKnown {
            height: first_block.header().height(),
            seen: first_block.header().raw_timestamp(),
        })
        .unwrap();

    let second_block = env.clients[0].produce_block(2).unwrap().unwrap();
    env.process_block(0, second_block.clone(), Provenance::PRODUCED);
    // Produce, but not process test block on top of block (2).
    let finalizable_block = env.clients[0].produce_block(7).unwrap().unwrap();
    env.clients[0]
        .chain
        .mut_chain_store()
        .save_latest_known(LatestKnown {
            height: second_block.header().height(),
            seen: second_block.header().raw_timestamp(),
        })
        .unwrap();

    // Produce and process two more blocks.
    for i in 3..5 {
        env.produce_block(0, i);
    }

    assert_eq!(env.clients[0].chain.final_head().unwrap().height, 2);
    // Check that the first test block can't be finalized, because it is produced behind final head.
    assert_matches!(
        env.clients[0]
            .process_block_test(non_finalizable_block.into(), Provenance::NONE)
            .unwrap_err(),
        Error::CannotBeFinalized
    );
    // Check that the second test block still can be finalized.
    assert_matches!(
        env.clients[0].process_block_test(finalizable_block.into(), Provenance::NONE),
        Ok(_)
    );
}

/// Final state should be consistent when a node switches between forks in the following scenario
///                      /-----------h+2
/// h-2 ---- h-1 ------ h
///                      \------h+1
/// even though from the perspective of h+2 the last final block is h-2.
#[test]
fn test_query_final_state() {
    let epoch_length = 10;
    let mut genesis = Genesis::test(vec!["test0".parse().unwrap(), "test1".parse().unwrap()], 1);
    genesis.config.epoch_length = epoch_length;
    let mut env = TestEnv::builder(&genesis.config).nightshade_runtimes(&genesis).build();
    let genesis_block = env.clients[0].chain.get_block_by_height(0).unwrap();

    let signer = InMemorySigner::from_seed("test0".parse().unwrap(), KeyType::ED25519, "test0");
    let tx = SignedTransaction::send_money(
        1,
        "test0".parse().unwrap(),
        "test1".parse().unwrap(),
        &signer.into(),
        100,
        *genesis_block.hash(),
    );
    assert_eq!(env.clients[0].process_tx(tx, false, false), ProcessTxResponse::ValidTx);

    let mut blocks = vec![];

    for i in 1..5 {
        let block = env.clients[0].produce_block(i).unwrap().unwrap();
        blocks.push(block.clone());
        env.process_block(0, block.clone(), Provenance::PRODUCED);
    }

    let query_final_state =
        |chain: &mut near_chain::Chain, runtime: Arc<dyn RuntimeAdapter>, account_id: AccountId| {
            let final_head = chain.chain_store().final_head().unwrap();
            let last_final_block = chain.get_block(&final_head.last_block_hash).unwrap();
            let response = runtime
                .query(
                    ShardUId::single_shard(),
                    &last_final_block.chunks()[0].prev_state_root(),
                    last_final_block.header().height(),
                    last_final_block.header().raw_timestamp(),
                    &final_head.prev_block_hash,
                    last_final_block.hash(),
                    last_final_block.header().epoch_id(),
                    &QueryRequest::ViewAccount { account_id },
                )
                .unwrap();
            match response.kind {
                QueryResponseKind::ViewAccount(account_view) => account_view,
                _ => panic!("Wrong return value"),
            }
        };

    let fork1_block = env.clients[0].produce_block(5).unwrap().unwrap();
    env.clients[0]
        .chain
        .mut_chain_store()
        .save_latest_known(LatestKnown {
            height: blocks.last().unwrap().header().height(),
            seen: blocks.last().unwrap().header().raw_timestamp(),
        })
        .unwrap();
    let fork2_block = env.clients[0].produce_block(6).unwrap().unwrap();
    assert_eq!(fork1_block.header().prev_hash(), fork2_block.header().prev_hash());
    env.process_block(0, fork1_block, Provenance::NONE);
    assert_eq!(env.clients[0].chain.head().unwrap().height, 5);

    let runtime = env.clients[0].runtime_adapter.clone();
    let account_state1 =
        query_final_state(&mut env.clients[0].chain, runtime.clone(), "test0".parse().unwrap());

    env.process_block(0, fork2_block, Provenance::NONE);
    assert_eq!(env.clients[0].chain.head().unwrap().height, 6);

    let runtime = env.clients[0].runtime_adapter.clone();
    let account_state2 =
        query_final_state(&mut env.clients[0].chain, runtime.clone(), "test0".parse().unwrap());

    assert_eq!(account_state1, account_state2);
    assert!(account_state1.amount < TESTING_INIT_BALANCE - TESTING_INIT_STAKE);
}

// Check that if the same receipt is executed twice in forked chain, both outcomes are recorded
// but child receipt ids are different.
#[test]
fn test_fork_receipt_ids() {
    let (mut env, tx_hash) = prepare_env_with_transaction();

    let produced_block = env.clients[0].produce_block(1).unwrap().unwrap();
    env.process_block(0, produced_block.clone(), Provenance::PRODUCED);

    // Construct two blocks that contain the same chunk and make the chunk unavailable.
    let validator_signer = create_test_signer("test0");
    let last_height = produced_block.header().height();
    let ProduceChunkResult { chunk: encoded_chunk, .. } =
        create_chunk_on_height(&mut env.clients[0], last_height + 1);
    let mut block1 = env.clients[0].produce_block(last_height + 1).unwrap().unwrap();
    let mut block2 = env.clients[0].produce_block(last_height + 2).unwrap().unwrap();

    // Process two blocks on two different forks that contain the same chunk.
    for block in vec![&mut block2, &mut block1].into_iter() {
        let mut chunk_header = encoded_chunk.cloned_header();
        *chunk_header.height_included_mut() = block.header().height();
        let chunk_headers = vec![chunk_header];
        block.set_chunks(chunk_headers.clone());
        block.mut_header().get_mut().inner_rest.chunk_headers_root =
            Block::compute_chunk_headers_root(&chunk_headers).0;
        block.mut_header().get_mut().inner_rest.chunk_tx_root =
            Block::compute_chunk_tx_root(&chunk_headers);
        block.mut_header().get_mut().inner_rest.prev_chunk_outgoing_receipts_root =
            Block::compute_chunk_prev_outgoing_receipts_root(&chunk_headers);
        block.mut_header().get_mut().inner_lite.prev_state_root =
            Block::compute_state_root(&chunk_headers);
        block.mut_header().get_mut().inner_rest.chunk_mask = vec![true];
        block.mut_header().resign(&validator_signer);
        env.clients[0].process_block_test(block.clone().into(), Provenance::NONE).unwrap();
    }

    // Ensure that in stateless validation protocol receipts in fork blocks are executed.
    let block3 = env.clients[0].produce_block_on(last_height + 3, *block1.hash()).unwrap().unwrap();
    let block4 = env.clients[0].produce_block_on(last_height + 4, *block2.hash()).unwrap().unwrap();
    env.clients[0].process_block_test(block3.into(), Provenance::NONE).unwrap();
    env.clients[0].process_block_test(block4.into(), Provenance::NONE).unwrap();

    let transaction_execution_outcome =
        env.clients[0].chain.mut_chain_store().get_outcomes_by_id(&tx_hash).unwrap();
    assert_eq!(transaction_execution_outcome.len(), 2);
    let receipt_id0 = transaction_execution_outcome[0].outcome_with_id.outcome.receipt_ids[0];
    let receipt_id1 = transaction_execution_outcome[1].outcome_with_id.outcome.receipt_ids[0];
    assert_ne!(receipt_id0, receipt_id1);
}

// Check that in if receipt is executed twice in different forks, two execution
// outcomes are recorded, canonical chain outcome is correct and GC cleanups
// all outcomes.
#[test]
fn test_fork_execution_outcome() {
    init_test_logger();

    let (mut env, tx_hash) = prepare_env_with_transaction();

    let mut last_height = 0;
    for i in 1..3 {
        let last_block = env.clients[0].produce_block(i).unwrap().unwrap();
        env.process_block(0, last_block.clone(), Provenance::PRODUCED);
        last_height = last_block.header().height();
    }

    // Construct two blocks that contain the same chunk and make the chunk unavailable.
    let validator_signer = create_test_signer("test0");
    let next_height = last_height + 1;
    let ProduceChunkResult { chunk: encoded_chunk, .. } =
        create_chunk_on_height(&mut env.clients[0], next_height);
    let mut block1 = env.clients[0].produce_block(last_height + 1).unwrap().unwrap();
    let mut block2 = env.clients[0].produce_block(last_height + 2).unwrap().unwrap();

    // Process two blocks on two different forks that contain the same chunk.
    for block in vec![&mut block2, &mut block1].into_iter() {
        let mut chunk_header = encoded_chunk.cloned_header();
        *chunk_header.height_included_mut() = block.header().height();
        let chunk_headers = vec![chunk_header];
        block.set_chunks(chunk_headers.clone());
        block.mut_header().get_mut().inner_rest.chunk_headers_root =
            Block::compute_chunk_headers_root(&chunk_headers).0;
        block.mut_header().get_mut().inner_rest.chunk_tx_root =
            Block::compute_chunk_tx_root(&chunk_headers);
        block.mut_header().get_mut().inner_rest.prev_chunk_outgoing_receipts_root =
            Block::compute_chunk_prev_outgoing_receipts_root(&chunk_headers);
        block.mut_header().get_mut().inner_lite.prev_state_root =
            Block::compute_state_root(&chunk_headers);
        block.mut_header().get_mut().inner_rest.chunk_mask = vec![true];
        block.mut_header().resign(&validator_signer);
        env.clients[0].process_block_test(block.clone().into(), Provenance::NONE).unwrap();
    }

    let block3 = env.clients[0].produce_block_on(last_height + 3, *block1.hash()).unwrap().unwrap();
    let block4 = env.clients[0].produce_block_on(last_height + 4, *block2.hash()).unwrap().unwrap();
    env.clients[0].process_block_test(block3.into(), Provenance::NONE).unwrap();
    env.clients[0].process_block_test(block4.into(), Provenance::NONE).unwrap();

    let transaction_execution_outcome =
        env.clients[0].chain.mut_chain_store().get_outcomes_by_id(&tx_hash).unwrap();
    assert_eq!(transaction_execution_outcome.len(), 1);
    let receipt_id = transaction_execution_outcome[0].outcome_with_id.outcome.receipt_ids[0];
    let receipt_execution_outcomes =
        env.clients[0].chain.mut_chain_store().get_outcomes_by_id(&receipt_id).unwrap();
    assert_eq!(receipt_execution_outcomes.len(), 2);
    let canonical_chain_outcome = env.clients[0].chain.get_execution_outcome(&receipt_id).unwrap();
    assert_eq!(canonical_chain_outcome.block_hash, *block2.hash());

    // Make sure that GC cleanups execution outcomes.
    let epoch_length = env.clients[0].config.epoch_length;
    for i in last_height + 5..last_height + 5 + epoch_length * 6 {
        env.produce_block(0, i);
    }
    let transaction_execution_outcome =
        env.clients[0].chain.chain_store().get_outcomes_by_id(&tx_hash).unwrap();
    assert!(transaction_execution_outcome.is_empty());
    let receipt_execution_outcomes =
        env.clients[0].chain.chain_store().get_outcomes_by_id(&receipt_id).unwrap();
    assert!(receipt_execution_outcomes.is_empty());
}

fn prepare_env_with_transaction() -> (TestEnv, CryptoHash) {
    let epoch_length = 5;
    let mut genesis = Genesis::test(vec!["test0".parse().unwrap(), "test1".parse().unwrap()], 1);
    genesis.config.epoch_length = epoch_length;
    let mut env = TestEnv::builder(&genesis.config).nightshade_runtimes(&genesis).build();
    let genesis_block = env.clients[0].chain.get_block_by_height(0).unwrap();

    let signer = InMemorySigner::from_seed("test0".parse().unwrap(), KeyType::ED25519, "test0");
    let tx = SignedTransaction::send_money(
        1,
        "test0".parse().unwrap(),
        "test1".parse().unwrap(),
        &signer.into(),
        100,
        *genesis_block.hash(),
    );
    let tx_hash = tx.get_hash();
    assert_eq!(env.clients[0].process_tx(tx, false, false), ProcessTxResponse::ValidTx);
    (env, tx_hash)
}

#[test]
fn test_not_broadcast_block_on_accept() {
    let epoch_length = 5;
    let mut genesis = Genesis::test(vec!["test0".parse().unwrap(), "test1".parse().unwrap()], 1);
    genesis.config.epoch_length = epoch_length;
    let network_adapter = Arc::new(MockPeerManagerAdapter::default());
    let mut env = TestEnv::builder(&genesis.config)
        .clients_count(2)
        .nightshade_runtimes(&genesis)
        .network_adapters(vec![
            Arc::new(MockPeerManagerAdapter::default()),
            network_adapter.clone(),
        ])
        .build();
    let b1 = env.clients[0].produce_block(1).unwrap().unwrap();
    for i in 0..2 {
        env.process_block(i, b1.clone(), Provenance::NONE);
    }
    assert!(network_adapter.requests.read().unwrap().is_empty());
}

#[test]
fn test_header_version_downgrade() {
    init_test_logger();

    let mut genesis = Genesis::test(vec!["test0".parse().unwrap(), "test1".parse().unwrap()], 1);
    genesis.config.epoch_length = 5;
    let mut env = TestEnv::builder(&genesis.config).nightshade_runtimes(&genesis).build();
    let validator_signer = create_test_signer("test0");
    for i in 1..10 {
        let block = env.clients[0].produce_block(i).unwrap().unwrap();
        env.process_block(0, block, Provenance::NONE);
    }
    let block = {
        let mut block = env.clients[0].produce_block(10).unwrap().unwrap();
        // Convert header to BlockHeaderV1
        let mut header_view: BlockHeaderView = block.header().clone().into();
        header_view.latest_protocol_version = 1;
        let mut header = header_view.into();

        // BlockHeaderV1, but protocol version is newest
        match &mut header {
            BlockHeader::BlockHeaderV1(header) => {
                let header = Arc::make_mut(header);
                header.inner_rest.latest_protocol_version = PROTOCOL_VERSION;
                let (hash, signature) = validator_signer.sign_block_header_parts(
                    header.prev_hash,
                    &borsh::to_vec(&header.inner_lite).expect("Failed to serialize"),
                    &borsh::to_vec(&header.inner_rest).expect("Failed to serialize"),
                );
                header.hash = hash;
                header.signature = signature;
            }
            _ => {
                unreachable!();
            }
        }
        *block.mut_header() = header;
        block
    };
    let res = env.clients[0].process_block_test(block.into(), Provenance::NONE);
    assert!(!res.is_ok());
}

#[test]
#[should_panic(
    expected = "The client protocol version is older than the protocol version of the network"
)]
fn test_node_shutdown_with_old_protocol_version() {
    let epoch_length = 5;
    let mut genesis = Genesis::test(vec!["test0".parse().unwrap(), "test1".parse().unwrap()], 1);
    genesis.config.epoch_length = epoch_length;
    let mut env = TestEnv::builder(&genesis.config).nightshade_runtimes(&genesis).build();
    let validator_signer = create_test_signer("test0");
    for i in 1..=5 {
        let mut block = env.clients[0].produce_block(i).unwrap().unwrap();
        block.mut_header().get_mut().inner_rest.latest_protocol_version = PROTOCOL_VERSION + 1;
        block.mut_header().resign(&validator_signer);
        env.process_block(0, block, Provenance::NONE);
    }
    for i in 6..=10 {
        env.produce_block(0, i);
    }
    env.produce_block(0, 11);
}

#[test]
fn test_block_ordinal() {
    // Ensure that GC will not happen.
    let epoch_length = 200;
    let mut genesis = Genesis::test(vec!["test0".parse().unwrap(), "test1".parse().unwrap()], 1);
    genesis.config.epoch_length = epoch_length;
    let mut env = TestEnv::builder(&genesis.config).mock_epoch_managers().build();
    let genesis_block = env.clients[0].chain.get_block_by_height(0).unwrap();
    assert_eq!(genesis_block.header().block_ordinal(), 1);
    let mut ordinal = 1;

    // Test no skips
    for i in 1..=5 {
        let block = env.clients[0].produce_block(i).unwrap().unwrap();
        env.process_block(0, block.clone(), Provenance::PRODUCED);
        ordinal += 1;
        assert_eq!(block.header().block_ordinal(), ordinal);
    }

    // Test skips
    for i in 1..=5 {
        let block = env.clients[0].produce_block(i * 10).unwrap().unwrap();
        env.process_block(0, block.clone(), Provenance::PRODUCED);
        ordinal += 1;
        assert_eq!(block.header().block_ordinal(), ordinal);
    }

    // Test forks
    let last_block = env.clients[0].produce_block(99).unwrap().unwrap();
    env.process_block(0, last_block.clone(), Provenance::PRODUCED);
    ordinal += 1;
    assert_eq!(last_block.header().block_ordinal(), ordinal);
    let fork1_block = env.clients[0].produce_block(100).unwrap().unwrap();
    env.clients[0]
        .chain
        .mut_chain_store()
        .save_latest_known(LatestKnown {
            height: last_block.header().height(),
            seen: last_block.header().raw_timestamp(),
        })
        .unwrap();
    let fork2_block = env.clients[0].produce_block(101).unwrap().unwrap();
    assert_eq!(fork1_block.header().prev_hash(), fork2_block.header().prev_hash());
    env.process_block(0, fork1_block.clone(), Provenance::NONE);
    let next_block = env.clients[0].produce_block(102).unwrap().unwrap();
    assert_eq!(next_block.header().prev_hash(), fork1_block.header().hash());
    env.process_block(0, fork2_block.clone(), Provenance::NONE);
    ordinal += 1;
    let fork_ordinal = ordinal - 1;
    assert_eq!(fork1_block.header().block_ordinal(), ordinal);
    assert_eq!(fork2_block.header().block_ordinal(), ordinal);
    assert_eq!(env.clients[0].chain.head().unwrap().height, fork2_block.header().height());
    // Next block on top of fork
    env.process_block(0, next_block.clone(), Provenance::PRODUCED);
    ordinal += 1;
    assert_eq!(env.clients[0].chain.head().unwrap().height, next_block.header().height());
    assert_eq!(next_block.header().block_ordinal(), ordinal);

    // make sure that the old ordinal maps to what is on the canonical chain
    let fork_ordinal_block_hash =
        env.clients[0].chain.mut_chain_store().get_block_hash_from_ordinal(fork_ordinal).unwrap();
    assert_eq!(fork_ordinal_block_hash, *fork1_block.hash());
}

#[test]
fn test_congestion_receipt_execution() {
    let (mut env, tx_hashes) = prepare_env_with_congestion(PROTOCOL_VERSION, None, 3);

    // Produce block with no new chunk.
    env.produce_block(0, 3);
    let height = 4;
    env.produce_block(0, height);
    let prev_block = env.clients[0].chain.get_block_by_height(height).unwrap();
    let chunk_extra =
        env.clients[0].chain.get_chunk_extra(prev_block.hash(), &ShardUId::single_shard()).unwrap();
    assert!(chunk_extra.gas_used() >= chunk_extra.gas_limit());
    let state_update = env.clients[0]
        .runtime_adapter
        .get_tries()
        .new_trie_update(ShardUId::single_shard(), *chunk_extra.state_root());
    let delayed_indices: DelayedReceiptIndices =
        get(&state_update, &TrieKey::DelayedReceiptIndices).unwrap().unwrap();
    assert!(delayed_indices.next_available_index > 0);
    let mut block = env.clients[0].produce_block(height + 1).unwrap().unwrap();
    testlib::process_blocks::set_no_chunk_in_block(&mut block, &prev_block);
    env.process_block(0, block.clone(), Provenance::NONE);

    // let all receipts finish
    for i in height + 2..height + 7 {
        env.produce_block(0, i);
    }

    for tx_hash in &tx_hashes {
        let final_outcome = env.clients[0].chain.get_final_transaction_result(tx_hash).unwrap();
        assert_matches!(final_outcome.status, FinalExecutionStatus::SuccessValue(_));

        // Check that all receipt ids have corresponding execution outcomes. This means that all receipts generated are executed.
        let transaction_outcome = env.clients[0].chain.get_execution_outcome(tx_hash).unwrap();
        let mut receipt_ids: VecDeque<_> =
            transaction_outcome.outcome_with_id.outcome.receipt_ids.into();
        while !receipt_ids.is_empty() {
            let receipt_id = receipt_ids.pop_front().unwrap();
            let receipt_outcome = env.clients[0].chain.get_execution_outcome(&receipt_id).unwrap();
            match receipt_outcome.outcome_with_id.outcome.status {
                ExecutionStatus::SuccessValue(_) | ExecutionStatus::SuccessReceiptId(_) => {}
                ExecutionStatus::Failure(_) | ExecutionStatus::Unknown => {
                    panic!("unexpected receipt execution outcome")
                }
            }
            receipt_ids.extend(receipt_outcome.outcome_with_id.outcome.receipt_ids);
        }
    }
}

#[test]
fn test_validator_stake_host_function() {
    init_test_logger();
    let epoch_length = 5;
    let mut genesis = Genesis::test(vec!["test0".parse().unwrap(), "test1".parse().unwrap()], 1);
    genesis.config.epoch_length = epoch_length;
    let mut env = TestEnv::builder(&genesis.config).nightshade_runtimes(&genesis).build();
    let genesis_block = env.clients[0].chain.get_block_by_height(0).unwrap();
    let block_height = deploy_test_contract(
        &mut env,
        "test0".parse().unwrap(),
        near_test_contracts::rs_contract(),
        epoch_length,
        1,
    );
    let signer = InMemorySigner::from_seed("test0".parse().unwrap(), KeyType::ED25519, "test0");
    let signed_transaction = SignedTransaction::from_actions(
        10,
        "test0".parse().unwrap(),
        "test0".parse().unwrap(),
        &signer.into(),
        vec![Action::FunctionCall(Box::new(FunctionCallAction {
            method_name: "ext_validator_stake".to_string(),
            args: b"test0".to_vec(),
            gas: 100_000_000_000_000,
            deposit: 0,
        }))],
        *genesis_block.hash(),
        0,
    );
    assert_eq!(
        env.clients[0].process_tx(signed_transaction, false, false),
        ProcessTxResponse::ValidTx
    );
    for i in 0..3 {
        env.produce_block(0, block_height + i);
    }
}

#[test]
/// Test that if a node's shard assignment will not change in the next epoch, the node
/// does not need to catch up.
fn test_catchup_no_sharding_change() {
    init_integration_logger();
    let mut genesis = Genesis::test(vec!["test0".parse().unwrap()], 1);
    genesis.config.epoch_length = 5;
    let mut env = TestEnv::builder(&genesis.config)
        .clients_count(1)
        .validator_seats(1)
        .nightshade_runtimes(&genesis)
        .build();
    // run the chain to a few epochs and make sure no catch up is triggered and the chain still
    // functions
    for h in 1..20 {
        let block = env.clients[0].produce_block(h).unwrap().unwrap();
        let _ =
            env.clients[0].process_block_test(block.clone().into(), Provenance::PRODUCED).unwrap();
        assert_eq!(env.clients[0].chain.chain_store().iterate_state_sync_infos().unwrap(), vec![]);
        assert_eq!(
            env.clients[0]
                .chain
                .chain_store()
                .get_blocks_to_catchup(block.header().prev_hash())
                .unwrap(),
            vec![]
        );
    }
}

/// Run `gc_num_epochs_to_keep` epochs + several blocks.
/// Start a second env from the "snapshot" of the first.
/// Run one more epoch.
/// "Restart from the snapshot" is to ensure that we can continue producing blocks without relying on caches.
#[test]
fn test_long_chain_with_restart_from_snapshot() {
    init_test_logger();

    let epoch_length = 25;

    let mut genesis = Genesis::test(vec!["test0".parse().unwrap()], 1);

    genesis.config.epoch_length = epoch_length;
    let mut env1 =
        TestEnv::builder(&genesis.config).nightshade_runtimes(&genesis).archive(false).build();

    // In TestEnv `gc_blocks_limit` defaults to 100.
    // That means that whole epoch will be garbage collected in one block.
    // We want this test to have "more realistic" snapshot setup, where last kept epoch is only partially garbage collected.
    //
    // `gc_blocks_limit = 2` is the default setup in production.
    env1.clients[0].config.gc.gc_blocks_limit = 2;

    let max_height = epoch_length * env1.clients[0].config.gc.gc_num_epochs_to_keep + 3;

    for h in 1..max_height {
        let block = env1.clients[0].produce_block(h).unwrap().unwrap();
        env1.process_block(0, block.clone(), Provenance::PRODUCED);
    }

    let mut env2 = TestEnv::builder(&genesis.config)
        .stores(vec![env1.clients[0].chain.chain_store().store().clone()])
        .nightshade_runtimes(&genesis)
        .archive(false)
        .build();

    for h in max_height..(max_height + epoch_length) {
        let block = env2.clients[0].produce_block(h).unwrap().unwrap();
        env2.process_block(0, block.clone(), Provenance::PRODUCED);
    }
}

/// These tests fail on aarch because the WasmtimeVM::precompile method doesn't populate the cache.
mod contract_precompilation_tests {
    use super::*;
    use near_primitives::test_utils::MockEpochInfoProvider;
    use near_store::TrieUpdate;
    use near_vm_runner::{
        get_contract_cache_key, ContractCode, ContractRuntimeCache, FilesystemContractRuntimeCache,
    };
    use node_runtime::state_viewer::TrieViewer;
    use node_runtime::state_viewer::ViewApplyState;

    const EPOCH_LENGTH: u64 = 25;

    fn state_sync_on_height(env: &TestEnv, height: BlockHeight) {
        let sync_block = env.clients[0].chain.get_block_by_height(height).unwrap();
        let sync_hash = *sync_block.hash();
        let state_sync_header =
            env.clients[0].chain.get_state_response_header(0, sync_hash).unwrap();
        let state_root = state_sync_header.chunk_prev_state_root();
        let epoch_id = *env.clients[0].chain.get_block_header(&sync_hash).unwrap().epoch_id();
        let sync_prev_header =
            env.clients[0].chain.get_previous_header(sync_block.header()).unwrap();
        let sync_prev_prev_hash = sync_prev_header.prev_hash();
        let state_part = env.clients[0]
            .runtime_adapter
            .obtain_state_part(0, &sync_prev_prev_hash, &state_root, PartId::new(0, 1))
            .unwrap();
        env.clients[1]
            .runtime_adapter
            .apply_state_part(0, &state_root, PartId::new(0, 1), &state_part, &epoch_id)
            .unwrap();
    }

    #[test]
    #[cfg_attr(all(target_arch = "aarch64", target_vendor = "apple"), ignore)]
    fn test_sync_and_call_cached_contract() {
        init_integration_logger();
        let num_clients = 2;
        let mut genesis =
            Genesis::test(vec!["test0".parse().unwrap(), "test1".parse().unwrap()], 1);
        genesis.config.epoch_length = EPOCH_LENGTH;
        let mut caches: Vec<FilesystemContractRuntimeCache> =
            (0..num_clients).map(|_| FilesystemContractRuntimeCache::test().unwrap()).collect();
        let mut env = TestEnv::builder(&genesis.config)
            .clients_count(num_clients)
            .use_state_snapshots()
            .contract_caches(&caches)
            .real_stores()
            .nightshade_runtimes(&genesis)
            .build();

        let start_height = 1;

        // Process test contract deployment on the first client.
        let wasm_code = near_test_contracts::rs_contract().to_vec();
        let height = deploy_test_contract(
            &mut env,
            "test0".parse().unwrap(),
            &wasm_code,
            EPOCH_LENGTH + 1,
            start_height,
        );

        // Perform state sync for the second client.
        state_sync_on_height(&mut env, height - 1);

        // Check existence of contract in both caches.
        let contract_code = ContractCode::new(wasm_code.clone(), None);
        let epoch_id =
            *env.clients[0].chain.get_block_by_height(height - 1).unwrap().header().epoch_id();
        let runtime_config = env.get_runtime_config(0, epoch_id);
        let key = get_contract_cache_key(*contract_code.hash(), &runtime_config.wasm_config);
        for i in 0..num_clients {
            caches[i]
                .get(&key)
                .unwrap_or_else(|_| panic!("Failed to get cached result for client {}", i))
                .unwrap_or_else(|| {
                    panic!("Compilation result should be non-empty for client {}", i)
                });
        }

        // Check that contract function may be successfully called on the second client.
        // Note that we can't test that behaviour is the same on two clients, because
        // compile_module_cached_wasmer0 is cached by contract key via macro.
        let block = env.clients[0].chain.get_block_by_height(EPOCH_LENGTH).unwrap();
        let chunk_extra =
            env.clients[0].chain.get_chunk_extra(block.hash(), &ShardUId::single_shard()).unwrap();
        let state_root = *chunk_extra.state_root();

        let viewer = TrieViewer::default();
        // TODO (#7327): set use_flat_storage to true when we implement support for state sync for FlatStorage
        let trie = env.clients[1]
            .runtime_adapter
            .get_trie_for_shard(0, block.header().prev_hash(), state_root, false)
            .unwrap();
        let state_update = TrieUpdate::new(trie);

        let mut logs = vec![];
        let view_state = ViewApplyState {
            block_height: EPOCH_LENGTH,
            prev_block_hash: *block.header().prev_hash(),
            block_hash: *block.hash(),
            shard_id: ShardUId::single_shard().shard_id(),
            epoch_id: *block.header().epoch_id(),
            epoch_height: 1,
            block_timestamp: block.header().raw_timestamp(),
            current_protocol_version: PROTOCOL_VERSION,
            cache: Some(Box::new(caches.swap_remove(1))),
        };
        viewer
            .call_function(
                state_update,
                view_state,
                &"test0".parse().unwrap(),
                "log_something",
                &[],
                &mut logs,
                &MockEpochInfoProvider::default(),
            )
            .unwrap();
    }

    #[test]
    #[cfg_attr(all(target_arch = "aarch64", target_vendor = "apple"), ignore)]
    fn test_two_deployments() {
        let num_clients = 2;
        let mut genesis =
            Genesis::test(vec!["test0".parse().unwrap(), "test1".parse().unwrap()], 1);
        genesis.config.epoch_length = EPOCH_LENGTH;

        let caches: Vec<FilesystemContractRuntimeCache> =
            (0..num_clients).map(|_| FilesystemContractRuntimeCache::test().unwrap()).collect();
        let mut env = TestEnv::builder(&genesis.config)
            .clients_count(num_clients)
            .use_state_snapshots()
            .contract_caches(&caches)
            .real_stores()
            .nightshade_runtimes(&genesis)
            .build();

        let mut height = 1;

        // Process tiny contract deployment on the first client.
        let tiny_wasm_code = near_test_contracts::trivial_contract().to_vec();
        height = deploy_test_contract(
            &mut env,
            "test0".parse().unwrap(),
            &tiny_wasm_code,
            EPOCH_LENGTH,
            height,
        );

        // Wait 3 epochs.
        height = produce_blocks_from_height(&mut env, 3 * EPOCH_LENGTH, height);

        // Process test contract deployment on the first client.
        let wasm_code = near_test_contracts::rs_contract().to_vec();
        height = deploy_test_contract(
            &mut env,
            "test0".parse().unwrap(),
            &wasm_code,
            EPOCH_LENGTH + 1,
            height,
        );

        // Perform state sync for the second client on the last produced height.
        state_sync_on_height(&mut env, height - 1);

        let epoch_id =
            *env.clients[0].chain.get_block_by_height(height - 1).unwrap().header().epoch_id();
        let runtime_config = env.get_runtime_config(0, epoch_id);
        let tiny_contract_key = get_contract_cache_key(
            *ContractCode::new(tiny_wasm_code.clone(), None).hash(),
            &runtime_config.wasm_config,
        );
        let test_contract_key = get_contract_cache_key(
            *ContractCode::new(wasm_code.clone(), None).hash(),
            &runtime_config.wasm_config,
        );

        // Check that both deployed contracts are presented in cache for client 0.
        assert!(caches[0].get(&tiny_contract_key).unwrap().is_some());
        assert!(caches[0].get(&test_contract_key).unwrap().is_some());

        // Check that only last contract is presented in cache for client 1.
        assert!(caches[1].get(&tiny_contract_key).unwrap().is_none());
        assert!(caches[1].get(&test_contract_key).unwrap().is_some());
    }

    #[test]
    #[cfg_attr(all(target_arch = "aarch64", target_vendor = "apple"), ignore)]
    fn test_sync_after_delete_account() {
        init_test_logger();
        let num_clients = 3;
        let mut genesis = Genesis::test(
            vec!["test0".parse().unwrap(), "test1".parse().unwrap(), "test2".parse().unwrap()],
            1,
        );
        genesis.config.epoch_length = EPOCH_LENGTH;
        let caches: Vec<FilesystemContractRuntimeCache> =
            (0..num_clients).map(|_| FilesystemContractRuntimeCache::test().unwrap()).collect();
        let mut env = TestEnv::builder(&genesis.config)
            .clients_count(num_clients)
            .use_state_snapshots()
            .contract_caches(&caches)
            .real_stores()
            .nightshade_runtimes(&genesis)
            .build();

        let mut height = 1;

        // Process test contract deployment on the first client.
        let wasm_code = near_test_contracts::rs_contract().to_vec();
        height = deploy_test_contract(
            &mut env,
            "test2".parse().unwrap(),
            &wasm_code,
            EPOCH_LENGTH,
            height,
        );

        // Delete account on which test contract is stored.
        let block = env.clients[0].chain.get_block_by_height(height - 1).unwrap();
        let signer = InMemorySigner::from_seed("test2".parse().unwrap(), KeyType::ED25519, "test2");
        let delete_account_tx = SignedTransaction::delete_account(
            2,
            "test2".parse().unwrap(),
            "test2".parse().unwrap(),
            "test0".parse().unwrap(),
            &signer.into(),
            *block.hash(),
        );
        assert_eq!(
            env.clients[0].process_tx(delete_account_tx, false, false),
            ProcessTxResponse::ValidTx
        );
        height = produce_blocks_from_height(&mut env, EPOCH_LENGTH + 1, height);

        // Perform state sync for the second client.
        state_sync_on_height(&mut env, height - 1);

        let epoch_id =
            *env.clients[0].chain.get_block_by_height(height - 1).unwrap().header().epoch_id();
        let runtime_config = env.get_runtime_config(0, epoch_id);
        let contract_key = get_contract_cache_key(
            *ContractCode::new(wasm_code.clone(), None).hash(),
            &runtime_config.wasm_config,
        );

        // Check that contract is cached for client 0 despite account deletion.
        assert!(caches[0].get(&contract_key).unwrap().is_some());

        // Check that contract is not cached for client 1 because of late state sync.
        assert!(caches[1].get(&contract_key).unwrap().is_none());
    }
}<|MERGE_RESOLUTION|>--- conflicted
+++ resolved
@@ -2274,18 +2274,8 @@
         block.mut_header().get_mut().inner_rest.chunk_mask = vec![true];
         block.mut_header().get_mut().inner_lite.prev_outcome_root =
             Block::compute_outcome_root(block.chunks().iter());
-<<<<<<< HEAD
-        let endorsement = ChunkEndorsement::new(
-            *block.header().epoch_id(),
-            &chunk_header,
-            &validator_signer,
-            PROTOCOL_VERSION,
-        );
-        block.set_chunk_endorsements(vec![vec![Some(Box::new(endorsement.signature()))]]);
-=======
         let endorsement = ChunkEndorsementV1::new(chunk_header.chunk_hash(), &validator_signer);
         block.set_chunk_endorsements(vec![vec![Some(Box::new(endorsement.signature))]]);
->>>>>>> 43c92b63
         block.mut_header().get_mut().inner_rest.block_body_hash =
             block.compute_block_body_hash().unwrap();
         block.mut_header().resign(&validator_signer);
