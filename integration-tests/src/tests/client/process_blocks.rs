--- conflicted
+++ resolved
@@ -2334,18 +2334,12 @@
     // using `capture`
 
     env.pause_block_processing(&mut capture, block2.hash());
-<<<<<<< HEAD
-
-    let mut chain_store =
-        ChainStore::new(env.clients[0].chain.chain_store().store(), genesis_height, true);
-=======
     let mut chain_store = ChainStore::new(
         env.clients[0].chain.chain_store().store().clone(),
         genesis_height,
         true,
         genesis.config.transaction_validity_period,
     );
->>>>>>> cf45cc50
     let chunk_header = encoded_chunk.cloned_header();
     let signer = env.clients[0].validator_signer.get();
     let validator_id = signer.as_ref().unwrap().validator_id().clone();
