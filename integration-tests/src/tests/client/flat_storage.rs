/// Tests which check correctness of background flat storage creation.
use assert_matches::assert_matches;
use near_chain::{ChainGenesis, RuntimeAdapter};
use near_chain_configs::Genesis;
use near_client::test_utils::TestEnv;
use near_o11y::testonly::init_test_logger;
use near_primitives::shard_layout::{ShardLayout, ShardUId};
use near_primitives::types::AccountId;
use near_primitives_core::types::{BlockHeight, NumShards};
use near_store::flat_state::{
    store_helper, FetchingStateStatus, FlatStorageCreationStatus, NUM_PARTS_IN_ONE_STEP,
};
use near_store::test_utils::create_test_store;
#[cfg(feature = "protocol_feature_flat_state")]
use near_store::DBCol;
use near_store::{Store, TrieTraversalItem};
use nearcore::config::GenesisExt;
use std::path::Path;
use std::str::FromStr;
use std::sync::Arc;
use std::thread;
use std::time::Duration;

/// Height on which we start flat storage background creation.
const START_HEIGHT: BlockHeight = 4;

/// Number of steps which should be enough to create flat storage.
const CREATION_TIMEOUT: BlockHeight = 30;

/// Setup environment with one Near client for testing.
fn setup_env(genesis: &Genesis, store: Store) -> TestEnv {
    let chain_genesis = ChainGenesis::new(genesis);
    let runtimes: Vec<Arc<dyn RuntimeAdapter>> =
        vec![Arc::new(nearcore::NightshadeRuntime::test(Path::new("../../../.."), store, genesis))];
    TestEnv::builder(chain_genesis.clone()).runtime_adapters(runtimes).build()
}

/// Waits for flat storage creation on shard 0 for `CREATION_TIMEOUT` blocks.
/// We have a pause after processing each block because state data is being fetched in rayon threads,
/// but we expect it to finish in <30s because state is small and there is only one state part.
/// Returns next block height available to produce.
fn wait_for_flat_storage_creation(env: &mut TestEnv, start_height: BlockHeight) -> BlockHeight {
    let store = env.clients[0].runtime_adapter.store().clone();
    let mut next_height = start_height;
    let mut prev_status = store_helper::get_flat_storage_state_status(&store, 0);
    while next_height < start_height + CREATION_TIMEOUT {
        env.produce_block(0, next_height);
        env.clients[0].run_flat_storage_creation_step().unwrap();

        let status = store_helper::get_flat_storage_state_status(&store, 0);
        // Check validity of state transition for flat storage creation.
        match &prev_status {
            FlatStorageStateStatus::SavingDeltas => assert_matches!(
                status,
                FlatStorageStateStatus::SavingDeltas | FlatStorageStateStatus::FetchingState(_)
            ),
            FlatStorageStateStatus::FetchingState(_) => assert_matches!(
                status,
                FlatStorageStateStatus::FetchingState(_) | FlatStorageStateStatus::CatchingUp
            ),
            FlatStorageStateStatus::CatchingUp => assert_matches!(
                status,
                FlatStorageStateStatus::CatchingUp | FlatStorageStateStatus::Ready
            ),
            _ => {
                panic!("Invalid status {prev_status:?} observed during flat storage creation for height {next_height}");
            }
        }

        prev_status = status;
        next_height += 1;
        if prev_status == FlatStorageStateStatus::Ready {
            break;
        }

        thread::sleep(Duration::from_secs(1));
    }
    let status = store_helper::get_flat_storage_state_status(&store, 0);
    assert_eq!(
        status,
        FlatStorageStateStatus::Ready,
        "Client couldn't create flat storage until block {next_height}, status: {status:?}"
    );
    assert!(env.clients[0].runtime_adapter.get_flat_storage_state_for_shard(0).is_some());
    next_height
}

/// Check correctness of flat storage creation.
#[test]
fn test_flat_storage_creation() {
    init_test_logger();
    let genesis = Genesis::test(vec!["test0".parse().unwrap()], 1);
    let store = create_test_store();

    // Process some blocks with flat storage. Then remove flat storage data from disk.
    {
        let mut env = setup_env(&genesis, store.clone());
        for height in 1..START_HEIGHT {
            env.produce_block(0, height);
        }

        if cfg!(feature = "protocol_feature_flat_state") {
            // If chain was initialized from scratch, flat storage state should be created. During block processing, flat
            // storage head should be moved to block `START_HEIGHT - 3`.
            assert_eq!(
                store_helper::get_flat_storage_creation_status(&store, 0),
                FlatStorageCreationStatus::Ready
            );
            let expected_flat_storage_head =
                env.clients[0].chain.get_block_hash_by_height(START_HEIGHT - 3).unwrap();
            assert_eq!(store_helper::get_flat_head(&store, 0), Some(expected_flat_storage_head));

            // Deltas for blocks until `START_HEIGHT - 2` should not exist.
            for height in 0..START_HEIGHT - 2 {
                let block_hash = env.clients[0].chain.get_block_hash_by_height(height).unwrap();
                assert_eq!(store_helper::get_delta(&store, 0, block_hash), Ok(None));
            }
            // Deltas for blocks until `START_HEIGHT` should still exist,
            // because they come after flat storage head.
            for height in START_HEIGHT - 2..START_HEIGHT {
                let block_hash = env.clients[0].chain.get_block_hash_by_height(height).unwrap();
                assert_matches!(store_helper::get_delta(&store, 0, block_hash), Ok(Some(_)));
            }
        } else {
            assert_eq!(
                store_helper::get_flat_storage_creation_status(&store, 0),
                FlatStorageCreationStatus::DontCreate
            );
            assert_eq!(store_helper::get_flat_head(&store, 0), None);
        }

        let block_hash = env.clients[0].chain.get_block_hash_by_height(START_HEIGHT - 1).unwrap();
        let epoch_id = env.clients[0].chain.runtime_adapter.get_epoch_id(&block_hash).unwrap();
        env.clients[0]
            .chain
            .runtime_adapter
            .remove_flat_storage_state_for_shard(0, &epoch_id)
            .unwrap();
    }

    // Create new chain and runtime using the same store. It should produce next blocks normally, but now it should
    // think that flat storage does not exist and background creation should be initiated.
    let mut env = setup_env(&genesis, store.clone());
    for height in START_HEIGHT..START_HEIGHT + 2 {
        env.produce_block(0, height);
    }
    assert!(env.clients[0].runtime_adapter.get_flat_storage_state_for_shard(0).is_none());

    if !cfg!(feature = "protocol_feature_flat_state") {
        assert_eq!(
            store_helper::get_flat_storage_creation_status(&store, 0),
            FlatStorageCreationStatus::DontCreate
        );
        assert_eq!(store_helper::get_flat_head(&store, 0), None);
        // Stop the test here.
        return;
    }

    // At first, flat storage state should start saving deltas. Deltas for all newly processed blocks should be saved to
    // disk.
    assert_eq!(
        store_helper::get_flat_storage_creation_status(&store, 0),
        FlatStorageCreationStatus::SavingDeltas
    );
    for height in START_HEIGHT..START_HEIGHT + 2 {
        let block_hash = env.clients[0].chain.get_block_hash_by_height(height).unwrap();
        assert_matches!(store_helper::get_delta(&store, 0, block_hash), Ok(Some(_)));
    }

    // Produce new block and run flat storage creation step.
    // We started the node from height `START_HEIGHT - 1`, and now final head should move to height `START_HEIGHT`.
    // Because final head height became greater than height on which node started,
    // we must start fetching the state.
    env.produce_block(0, START_HEIGHT + 2);
    assert!(!env.clients[0].run_flat_storage_creation_step().unwrap());
    let final_block_hash = env.clients[0].chain.get_block_hash_by_height(START_HEIGHT).unwrap();
    assert_eq!(store_helper::get_flat_head(&store, 0), Some(final_block_hash));
    assert_eq!(
        store_helper::get_flat_storage_creation_status(&store, 0),
        FlatStorageCreationStatus::FetchingState(FetchingStateStatus {
            part_id: 0,
            num_parts_in_step: NUM_PARTS_IN_ONE_STEP,
            num_parts: 1,
        })
    );

<<<<<<< HEAD
    wait_for_flat_storage_creation(&mut env, START_HEIGHT + 3);
}

/// Check that client can create flat storage on some shard while it already exists on another shard.
#[test]
fn test_flat_storage_creation_two_shards() {
    init_test_logger();
    let num_shards: NumShards = 2;
    let genesis = Genesis::test_sharded_new_version(
        vec!["test0".parse().unwrap()],
        1,
        vec![1; num_shards as usize],
    );
    let store = create_test_store();

    // Process some blocks with flat storages for two shards. Then remove flat storage data from disk for shard 0.
    {
        let mut env = setup_env(&genesis, store.clone());
        for height in 1..START_HEIGHT {
            env.produce_block(0, height);
        }

        for shard_id in 0..num_shards {
            if cfg!(feature = "protocol_feature_flat_state") {
                assert_eq!(
                    store_helper::get_flat_storage_state_status(&store, shard_id),
                    FlatStorageStateStatus::Ready
=======
    // Run chain for a couple of blocks and check that statuses switch to `CatchingUp` and then to `Ready`.
    // State is being fetched in rayon threads, but we expect it to finish in <30s because state is small and there is
    // only one state part.
    const BLOCKS_TIMEOUT: BlockHeight = 30;
    let start_height = 8;
    let mut next_height = start_height;
    let mut was_catching_up = false;
    while next_height < start_height + BLOCKS_TIMEOUT {
        env.produce_block(0, next_height);
        env.clients[0].run_flat_storage_creation_step().unwrap();
        next_height += 1;
        match store_helper::get_flat_storage_creation_status(&store, 0) {
            FlatStorageCreationStatus::FetchingState(..) => {
                assert!(!was_catching_up, "Flat storage state status inconsistency: it was catching up before fetching state");
            }
            FlatStorageCreationStatus::CatchingUp => {
                was_catching_up = true;
            }
            FlatStorageCreationStatus::Ready => {
                assert!(
                    was_catching_up,
                    "Flat storage state is ready but there was no flat storage catchup observed"
>>>>>>> 4ede14dd
                );
            } else {
                assert_eq!(
                    store_helper::get_flat_storage_state_status(&store, shard_id),
                    FlatStorageStateStatus::DontCreate
                );
            }
        }

        let block_hash = env.clients[0].chain.get_block_hash_by_height(START_HEIGHT - 1).unwrap();
        let epoch_id = env.clients[0].chain.runtime_adapter.get_epoch_id(&block_hash).unwrap();
        env.clients[0]
            .chain
            .runtime_adapter
            .remove_flat_storage_state_for_shard(0, &epoch_id)
            .unwrap();
    }
<<<<<<< HEAD

    if !cfg!(feature = "protocol_feature_flat_state") {
        return;
=======
    if next_height == start_height + BLOCKS_TIMEOUT {
        let status = store_helper::get_flat_storage_creation_status(&store, 0);
        panic!("Apparently, node didn't fetch the whole state in {BLOCKS_TIMEOUT} blocks. Current status: {:?}", status);
>>>>>>> 4ede14dd
    }

    // Check that flat storage is not ready for shard 0 but ready for shard 1.
    let mut env = setup_env(&genesis, store.clone());
    assert!(env.clients[0].runtime_adapter.get_flat_storage_state_for_shard(0).is_none());
    assert_eq!(
        store_helper::get_flat_storage_state_status(&store, 0),
        FlatStorageStateStatus::SavingDeltas
    );
    assert!(env.clients[0].runtime_adapter.get_flat_storage_state_for_shard(1).is_some());
    assert_eq!(
        store_helper::get_flat_storage_state_status(&store, 1),
        FlatStorageStateStatus::Ready
    );

    wait_for_flat_storage_creation(&mut env, START_HEIGHT);
}

/// Check that flat storage creation can be started from intermediate state where one
/// of state parts is already fetched.
#[test]
fn test_flat_storage_creation_start_from_state_part() {
    init_test_logger();
    // Create several accounts to ensure that state is non-trivial.
    let accounts =
        (0..4).map(|i| AccountId::from_str(&format!("test{}", i)).unwrap()).collect::<Vec<_>>();
    let genesis = Genesis::test(accounts, 1);
    let store = create_test_store();
    let shard_layout = ShardLayout::v0_single_shard();

    // Process some blocks with flat storage.
    // Split state into two parts and return trie keys corresponding to each part.
    const NUM_PARTS: u64 = 2;
    let trie_keys: Vec<_> = {
        let mut env = setup_env(&genesis, store.clone());
        for height in 1..START_HEIGHT {
            env.produce_block(0, height);
        }

        if cfg!(feature = "protocol_feature_flat_state") {
            assert_eq!(
                store_helper::get_flat_storage_state_status(&store, 0),
                FlatStorageStateStatus::Ready
            );
        } else {
            assert_eq!(
                store_helper::get_flat_storage_state_status(&store, 0),
                FlatStorageStateStatus::DontCreate
            );
            return;
        }

        let block_hash = env.clients[0].chain.get_block_hash_by_height(START_HEIGHT - 1).unwrap();
        let state_root = *env.clients[0]
            .chain
            .get_chunk_extra(&block_hash, &ShardUId::from_shard_id_and_layout(0, &shard_layout))
            .unwrap()
            .state_root();
        let trie = env.clients[0]
            .chain
            .runtime_adapter
            .get_trie_for_shard(0, &block_hash, state_root, true)
            .unwrap();
        (0..NUM_PARTS)
            .map(|part_id| {
                let path_begin = trie.find_path_for_part_boundary(part_id, NUM_PARTS).unwrap();
                let path_end = trie.find_path_for_part_boundary(part_id + 1, NUM_PARTS).unwrap();
                let mut trie_iter = trie.iter().unwrap();
                let mut keys = vec![];
                for item in trie_iter.visit_nodes_interval(&path_begin, &path_end).unwrap() {
                    if let TrieTraversalItem { key: Some(trie_key), .. } = item {
                        keys.push(trie_key);
                    }
                }
                keys
            })
            .collect()
    };
    assert!(!trie_keys[0].is_empty());
    assert!(!trie_keys[1].is_empty());

    #[cfg(feature = "protocol_feature_flat_state")]
    {
        // Remove keys of part 1 from the flat state.
        // Manually set flat storage creation status to the step when it should start from fetching part 1.
        let mut store_update = store.store_update();
        for key in trie_keys[1].iter() {
            store_update.delete(DBCol::FlatState, key);
        }
        store_helper::set_fetching_state_status(
            &mut store_update,
            0,
            FetchingStateStatus { part_id: 1, num_parts_in_step: 1, num_parts: NUM_PARTS },
        );
        store_update.commit().unwrap();

        // Re-create runtime, check that flat storage is not created yet.
        let mut env = setup_env(&genesis, store.clone());
        assert!(env.clients[0].runtime_adapter.get_flat_storage_state_for_shard(0).is_none());

        // Run chain for a couple of blocks and check that flat storage for shard 0 is eventually created.
        let next_height = wait_for_flat_storage_creation(&mut env, START_HEIGHT);

        // Check that all the keys are present in flat storage.
        let block_hash = env.clients[0].chain.get_block_hash_by_height(next_height - 1).unwrap();
        let state_root = *env.clients[0]
            .chain
            .get_chunk_extra(&block_hash, &ShardUId::from_shard_id_and_layout(0, &shard_layout))
            .unwrap()
            .state_root();
        let trie = env.clients[0]
            .chain
            .runtime_adapter
            .get_trie_for_shard(0, &block_hash, state_root, true)
            .unwrap();
        let flat_state = trie.flat_state.unwrap();
        for part_trie_keys in trie_keys.iter() {
            for trie_key in part_trie_keys.iter() {
                assert_matches!(flat_state.get_ref(trie_key), Ok(Some(_)));
            }
        }
    }
}<|MERGE_RESOLUTION|>--- conflicted
+++ resolved
@@ -184,7 +184,6 @@
         })
     );
 
-<<<<<<< HEAD
     wait_for_flat_storage_creation(&mut env, START_HEIGHT + 3);
 }
 
@@ -212,30 +211,6 @@
                 assert_eq!(
                     store_helper::get_flat_storage_state_status(&store, shard_id),
                     FlatStorageStateStatus::Ready
-=======
-    // Run chain for a couple of blocks and check that statuses switch to `CatchingUp` and then to `Ready`.
-    // State is being fetched in rayon threads, but we expect it to finish in <30s because state is small and there is
-    // only one state part.
-    const BLOCKS_TIMEOUT: BlockHeight = 30;
-    let start_height = 8;
-    let mut next_height = start_height;
-    let mut was_catching_up = false;
-    while next_height < start_height + BLOCKS_TIMEOUT {
-        env.produce_block(0, next_height);
-        env.clients[0].run_flat_storage_creation_step().unwrap();
-        next_height += 1;
-        match store_helper::get_flat_storage_creation_status(&store, 0) {
-            FlatStorageCreationStatus::FetchingState(..) => {
-                assert!(!was_catching_up, "Flat storage state status inconsistency: it was catching up before fetching state");
-            }
-            FlatStorageCreationStatus::CatchingUp => {
-                was_catching_up = true;
-            }
-            FlatStorageCreationStatus::Ready => {
-                assert!(
-                    was_catching_up,
-                    "Flat storage state is ready but there was no flat storage catchup observed"
->>>>>>> 4ede14dd
                 );
             } else {
                 assert_eq!(
@@ -253,15 +228,9 @@
             .remove_flat_storage_state_for_shard(0, &epoch_id)
             .unwrap();
     }
-<<<<<<< HEAD
 
     if !cfg!(feature = "protocol_feature_flat_state") {
         return;
-=======
-    if next_height == start_height + BLOCKS_TIMEOUT {
-        let status = store_helper::get_flat_storage_creation_status(&store, 0);
-        panic!("Apparently, node didn't fetch the whole state in {BLOCKS_TIMEOUT} blocks. Current status: {:?}", status);
->>>>>>> 4ede14dd
     }
 
     // Check that flat storage is not ready for shard 0 but ready for shard 1.
