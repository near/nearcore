/// Tests which check correctness of background flat storage creation.
use assert_matches::assert_matches;
use near_chain::{ChainGenesis, RuntimeWithEpochManagerAdapter};
use near_chain_configs::Genesis;
use near_client::test_utils::TestEnv;
use near_o11y::testonly::init_test_logger;
use near_primitives::shard_layout::{ShardLayout, ShardUId};
#[cfg(feature = "protocol_feature_flat_state")]
use near_primitives::trie_key::TrieKey;
use near_primitives::types::AccountId;
use near_primitives_core::types::{BlockHeight, NumShards};
use near_store::flat_state::{
    store_helper, FetchingStateStatus, FlatStorageCreationStatus, NUM_PARTS_IN_ONE_STEP,
};
use near_store::test_utils::create_test_store;
#[cfg(feature = "protocol_feature_flat_state")]
use near_store::DBCol;
use near_store::{Store, TrieTraversalItem};
use nearcore::config::GenesisExt;
use std::path::Path;
use std::str::FromStr;
use std::sync::Arc;
use std::thread;
use std::time::Duration;

/// Height on which we start flat storage background creation.
const START_HEIGHT: BlockHeight = 4;

/// Number of steps which should be enough to create flat storage.
const CREATION_TIMEOUT: BlockHeight = 30;

/// Setup environment with one Near client for testing.
fn setup_env(genesis: &Genesis, store: Store) -> TestEnv {
    let chain_genesis = ChainGenesis::new(genesis);
    let runtimes: Vec<Arc<dyn RuntimeWithEpochManagerAdapter>> =
        vec![Arc::new(nearcore::NightshadeRuntime::test(Path::new("../../../.."), store, genesis))];
    TestEnv::builder(chain_genesis.clone()).runtime_adapters(runtimes).build()
}

/// Waits for flat storage creation on shard 0 for `CREATION_TIMEOUT` blocks.
/// We have a pause after processing each block because state data is being fetched in rayon threads,
/// but we expect it to finish in <30s because state is small and there is only one state part.
/// Returns next block height available to produce.
fn wait_for_flat_storage_creation(
    env: &mut TestEnv,
    start_height: BlockHeight,
    produce_blocks: bool,
) -> BlockHeight {
    let store = env.clients[0].runtime_adapter.store().clone();
    let mut next_height = start_height;
    let mut prev_status = store_helper::get_flat_storage_creation_status(&store, 0);
    while next_height < start_height + CREATION_TIMEOUT {
        if produce_blocks {
            env.produce_block(0, next_height);
        }
        env.clients[0].run_flat_storage_creation_step().unwrap();

        let status = store_helper::get_flat_storage_creation_status(&store, 0);
        // Check validity of state transition for flat storage creation.
        match &prev_status {
            FlatStorageCreationStatus::SavingDeltas => assert_matches!(
                status,
                FlatStorageCreationStatus::SavingDeltas
                    | FlatStorageCreationStatus::FetchingState(_)
            ),
            FlatStorageCreationStatus::FetchingState(_) => assert_matches!(
                status,
                FlatStorageCreationStatus::FetchingState(_)
                    | FlatStorageCreationStatus::CatchingUp(_)
            ),
            FlatStorageCreationStatus::CatchingUp(_) => assert_matches!(
                status,
                FlatStorageCreationStatus::CatchingUp(_) | FlatStorageCreationStatus::Ready
            ),
            _ => {
                panic!("Invalid status {prev_status:?} observed during flat storage creation for height {next_height}");
            }
        }
        tracing::info!("Flat Creation status: {:?}", status);

        prev_status = status;
        next_height += 1;
        if prev_status == FlatStorageCreationStatus::Ready {
            break;
        }

        thread::sleep(Duration::from_secs(1));
    }
    let status = store_helper::get_flat_storage_creation_status(&store, 0);
    assert_eq!(
        status,
        FlatStorageCreationStatus::Ready,
        "Client couldn't create flat storage until block {next_height}, status: {status:?}"
    );
    assert!(env.clients[0].runtime_adapter.get_flat_storage_state_for_shard(0).is_some());
    next_height
}

/// Check correctness of flat storage creation.
#[test]
fn test_flat_storage_creation() {
    init_test_logger();
    let genesis = Genesis::test(vec!["test0".parse().unwrap()], 1);
    let store = create_test_store();

    // Process some blocks with flat storage. Then remove flat storage data from disk.
    {
        let mut env = setup_env(&genesis, store.clone());
        for height in 1..START_HEIGHT {
            env.produce_block(0, height);
        }

        if cfg!(feature = "protocol_feature_flat_state") {
            // If chain was initialized from scratch, flat storage state should be created. During block processing, flat
            // storage head should be moved to block `START_HEIGHT - 3`.
            assert_eq!(
                store_helper::get_flat_storage_creation_status(&store, 0),
                FlatStorageCreationStatus::Ready
            );
            let expected_flat_storage_head =
                env.clients[0].chain.get_block_hash_by_height(START_HEIGHT - 3).unwrap();
            assert_eq!(store_helper::get_flat_head(&store, 0), Some(expected_flat_storage_head));

            // Deltas for blocks until `START_HEIGHT - 2` should not exist.
            for height in 0..START_HEIGHT - 2 {
                let block_hash = env.clients[0].chain.get_block_hash_by_height(height).unwrap();
                assert_eq!(store_helper::get_delta(&store, 0, block_hash), Ok(None));
            }
            // Deltas for blocks until `START_HEIGHT` should still exist,
            // because they come after flat storage head.
            for height in START_HEIGHT - 2..START_HEIGHT {
                let block_hash = env.clients[0].chain.get_block_hash_by_height(height).unwrap();
                assert_matches!(store_helper::get_delta(&store, 0, block_hash), Ok(Some(_)));
            }
        } else {
            assert_eq!(
                store_helper::get_flat_storage_creation_status(&store, 0),
                FlatStorageCreationStatus::DontCreate
            );
            assert_eq!(store_helper::get_flat_head(&store, 0), None);
        }

        let block_hash = env.clients[0].chain.get_block_hash_by_height(START_HEIGHT - 1).unwrap();
        let epoch_id = env.clients[0].chain.runtime_adapter.get_epoch_id(&block_hash).unwrap();
        env.clients[0]
            .chain
            .runtime_adapter
            .remove_flat_storage_state_for_shard(0, &epoch_id)
            .unwrap();
    }

    // Create new chain and runtime using the same store. It should produce next blocks normally, but now it should
    // think that flat storage does not exist and background creation should be initiated.
    let mut env = setup_env(&genesis, store.clone());
    for height in START_HEIGHT..START_HEIGHT + 2 {
        env.produce_block(0, height);
    }
    assert!(env.clients[0].runtime_adapter.get_flat_storage_state_for_shard(0).is_none());

    if !cfg!(feature = "protocol_feature_flat_state") {
        assert_eq!(
            store_helper::get_flat_storage_creation_status(&store, 0),
            FlatStorageCreationStatus::DontCreate
        );
        assert_eq!(store_helper::get_flat_head(&store, 0), None);
        // Stop the test here.
        return;
    }

    // At first, flat storage state should start saving deltas. Deltas for all newly processed blocks should be saved to
    // disk.
    assert_eq!(
        store_helper::get_flat_storage_creation_status(&store, 0),
        FlatStorageCreationStatus::SavingDeltas
    );
    for height in START_HEIGHT..START_HEIGHT + 2 {
        let block_hash = env.clients[0].chain.get_block_hash_by_height(height).unwrap();
        assert_matches!(store_helper::get_delta(&store, 0, block_hash), Ok(Some(_)));
    }

    // Produce new block and run flat storage creation step.
    // We started the node from height `START_HEIGHT - 1`, and now final head should move to height `START_HEIGHT`.
    // Because final head height became greater than height on which node started,
    // we must start fetching the state.
    env.produce_block(0, START_HEIGHT + 2);
    assert!(!env.clients[0].run_flat_storage_creation_step().unwrap());
    let final_block_hash = env.clients[0].chain.get_block_hash_by_height(START_HEIGHT).unwrap();
    assert_eq!(store_helper::get_flat_head(&store, 0), None);
    assert_eq!(
        store_helper::get_flat_storage_creation_status(&store, 0),
        FlatStorageCreationStatus::FetchingState(FetchingStateStatus {
            block_hash: final_block_hash,
            part_id: 0,
            num_parts_in_step: NUM_PARTS_IN_ONE_STEP,
            num_parts: 1,
        })
    );

    wait_for_flat_storage_creation(&mut env, START_HEIGHT + 3, true);
}

/// Check that client can create flat storage on some shard while it already exists on another shard.
#[test]
fn test_flat_storage_creation_two_shards() {
    init_test_logger();
    let num_shards: NumShards = 2;
    let genesis = Genesis::test_sharded_new_version(
        vec!["test0".parse().unwrap()],
        1,
        vec![1; num_shards as usize],
    );
    let store = create_test_store();

    // Process some blocks with flat storages for two shards. Then remove flat storage data from disk for shard 0.
    {
        let mut env = setup_env(&genesis, store.clone());
        for height in 1..START_HEIGHT {
            env.produce_block(0, height);
        }

        for shard_id in 0..num_shards {
            if cfg!(feature = "protocol_feature_flat_state") {
                assert_eq!(
                    store_helper::get_flat_storage_creation_status(&store, shard_id),
                    FlatStorageCreationStatus::Ready
                );
            } else {
                assert_eq!(
                    store_helper::get_flat_storage_creation_status(&store, shard_id),
                    FlatStorageCreationStatus::DontCreate
                );
            }
        }

        let block_hash = env.clients[0].chain.get_block_hash_by_height(START_HEIGHT - 1).unwrap();
        let epoch_id = env.clients[0].chain.runtime_adapter.get_epoch_id(&block_hash).unwrap();
        env.clients[0]
            .chain
            .runtime_adapter
            .remove_flat_storage_state_for_shard(0, &epoch_id)
            .unwrap();
    }

    if !cfg!(feature = "protocol_feature_flat_state") {
        return;
    }

    // Check that flat storage is not ready for shard 0 but ready for shard 1.
    let mut env = setup_env(&genesis, store.clone());
    assert!(env.clients[0].runtime_adapter.get_flat_storage_state_for_shard(0).is_none());
    assert_eq!(
        store_helper::get_flat_storage_creation_status(&store, 0),
        FlatStorageCreationStatus::SavingDeltas
    );
    assert!(env.clients[0].runtime_adapter.get_flat_storage_state_for_shard(1).is_some());
    assert_eq!(
        store_helper::get_flat_storage_creation_status(&store, 1),
        FlatStorageCreationStatus::Ready
    );

    wait_for_flat_storage_creation(&mut env, START_HEIGHT, true);
}

/// Check that flat storage creation can be started from intermediate state where one
/// of state parts is already fetched.
#[test]
fn test_flat_storage_creation_start_from_state_part() {
    init_test_logger();
    // Create several accounts to ensure that state is non-trivial.
    let accounts =
        (0..4).map(|i| AccountId::from_str(&format!("test{}", i)).unwrap()).collect::<Vec<_>>();
    let genesis = Genesis::test(accounts, 1);
    let store = create_test_store();
    let shard_layout = ShardLayout::v0_single_shard();

    // Process some blocks with flat storage.
    // Split state into two parts and return trie keys corresponding to each part.
    const NUM_PARTS: u64 = 2;
    let trie_keys: Vec<_> = {
        let mut env = setup_env(&genesis, store.clone());
        for height in 1..START_HEIGHT {
            env.produce_block(0, height);
        }

        if cfg!(feature = "protocol_feature_flat_state") {
            assert_eq!(
                store_helper::get_flat_storage_creation_status(&store, 0),
                FlatStorageCreationStatus::Ready
            );
        } else {
            assert_eq!(
                store_helper::get_flat_storage_creation_status(&store, 0),
                FlatStorageCreationStatus::DontCreate
            );
            return;
        }

        let block_hash = env.clients[0].chain.get_block_hash_by_height(START_HEIGHT - 1).unwrap();
        let state_root = *env.clients[0]
            .chain
            .get_chunk_extra(&block_hash, &ShardUId::from_shard_id_and_layout(0, &shard_layout))
            .unwrap()
            .state_root();
        let trie = env.clients[0]
            .chain
            .runtime_adapter
            .get_trie_for_shard(0, &block_hash, state_root, true)
            .unwrap();
        (0..NUM_PARTS)
            .map(|part_id| {
                let path_begin = trie.find_path_for_part_boundary(part_id, NUM_PARTS).unwrap();
                let path_end = trie.find_path_for_part_boundary(part_id + 1, NUM_PARTS).unwrap();
                let mut trie_iter = trie.iter().unwrap();
                let mut keys = vec![];
                for item in trie_iter.visit_nodes_interval(&path_begin, &path_end).unwrap() {
                    if let TrieTraversalItem { key: Some(trie_key), .. } = item {
                        keys.push(trie_key);
                    }
                }
                keys
            })
            .collect()
    };
    assert!(!trie_keys[0].is_empty());
    assert!(!trie_keys[1].is_empty());

    #[cfg(feature = "protocol_feature_flat_state")]
    {
        // Remove keys of part 1 from the flat state.
        // Manually set flat storage creation status to the step when it should start from fetching part 1.
        let flat_head = store_helper::get_flat_head(&store, 0).unwrap();
        let mut store_update = store.store_update();
        for key in trie_keys[1].iter() {
            store_update.delete(DBCol::FlatState, key);
        }
        store_helper::remove_flat_head(&mut store_update, 0);
        store_helper::set_flat_storage_creation_status(
            &mut store_update,
            0,
            FlatStorageCreationStatus::FetchingState(FetchingStateStatus {
                block_hash: flat_head,
                part_id: 1,
                num_parts_in_step: 1,
                num_parts: NUM_PARTS,
            }),
        );
        store_update.commit().unwrap();

        // Re-create runtime, check that flat storage is not created yet.
        let mut env = setup_env(&genesis, store.clone());
        assert!(env.clients[0].runtime_adapter.get_flat_storage_state_for_shard(0).is_none());

        // Run chain for a couple of blocks and check that flat storage for shard 0 is eventually created.
        let next_height = wait_for_flat_storage_creation(&mut env, START_HEIGHT, true);

        // Check that all the keys are present in flat storage.
        let block_hash = env.clients[0].chain.get_block_hash_by_height(next_height - 1).unwrap();
        let state_root = *env.clients[0]
            .chain
            .get_chunk_extra(&block_hash, &ShardUId::from_shard_id_and_layout(0, &shard_layout))
            .unwrap()
            .state_root();
        let trie = env.clients[0]
            .chain
            .runtime_adapter
            .get_trie_for_shard(0, &block_hash, state_root, true)
            .unwrap();
        let flat_state = trie.flat_state.unwrap();
        for part_trie_keys in trie_keys.iter() {
            for trie_key in part_trie_keys.iter() {
                assert_matches!(flat_state.get_ref(trie_key), Ok(Some(_)));
            }
        }
    }
}

/// Tests the scenario where we start flat storage migration, and get just a few new blocks.
/// (in this test we still generate 3 blocks in order to generate deltas).
#[cfg(feature = "protocol_feature_flat_state")]
#[test]
fn test_cachup_succeeds_even_if_no_new_blocks() {
    init_test_logger();
    let genesis = Genesis::test(vec!["test0".parse().unwrap()], 1);
    let store = create_test_store();

    // Process some blocks with flat storage. Then remove flat storage data from disk.
    {
        let mut env = setup_env(&genesis, store.clone());
        for height in 1..START_HEIGHT {
            env.produce_block(0, height);
        }
        // Remove flat storage.
        let block_hash = env.clients[0].chain.get_block_hash_by_height(START_HEIGHT - 1).unwrap();
        let epoch_id = env.clients[0].chain.runtime_adapter.get_epoch_id(&block_hash).unwrap();
        env.clients[0]
            .chain
            .runtime_adapter
            .remove_flat_storage_state_for_shard(0, &epoch_id)
            .unwrap();
    }
    let mut env = setup_env(&genesis, store.clone());
    assert!(env.clients[0].runtime_adapter.get_flat_storage_state_for_shard(0).is_none());
    assert_eq!(
        store_helper::get_flat_storage_creation_status(&store, 0),
        FlatStorageCreationStatus::SavingDeltas
    );
    // Create 3 more blocks (so that the deltas are generated) - and assume that no new blocks are received.
    // In the future, we should also support the scenario where no new blocks are created.

    for block_height in START_HEIGHT + 1..=START_HEIGHT + 3 {
        env.produce_block(0, block_height);
    }

    assert!(!env.clients[0].run_flat_storage_creation_step().unwrap());
    wait_for_flat_storage_creation(&mut env, START_HEIGHT + 3, false);
<<<<<<< HEAD
=======
}

/// Tests the flat storage iterator. Running on a chain with 3 shards, and couple blocks produced.
#[cfg(feature = "protocol_feature_flat_state")]
#[test]
fn test_flat_storage_iter() {
    init_test_logger();
    let num_shards: NumShards = 3;

    let shard_layout =
        ShardLayout::v1(vec!["test0".parse().unwrap(), "test1".parse().unwrap()], vec![], None, 0);

    let genesis = Genesis::test_with_seeds(
        vec!["test0".parse().unwrap()],
        1,
        vec![1; num_shards as usize],
        shard_layout.clone(),
    );

    let store = create_test_store();

    let mut env = setup_env(&genesis, store.clone());
    for height in 1..START_HEIGHT {
        env.produce_block(0, height);
    }

    for shard_id in 0..3 {
        let items: Vec<_> = store_helper::iter_flat_state_entries(
            shard_layout.clone(),
            shard_id,
            &store,
            None,
            None,
        )
        .collect();

        match shard_id {
            0 => {
                // Two entries - one for account, the other for contract.
                assert_eq!(2, items.len());
                assert_eq!(
                    TrieKey::Account { account_id: "test0".parse().unwrap() }.to_vec().as_slice(),
                    items.get(0).unwrap().0.as_ref()
                );
            }
            1 => {
                // Test1 account was not created yet - so no entries.
                assert_eq!(0, items.len());
            }
            2 => {
                assert_eq!(2, items.len());
                // Two entries - one for 'near' system account, the other for the contract.
                assert_eq!(
                    TrieKey::Account { account_id: "near".parse().unwrap() }.to_vec().as_slice(),
                    items.get(0).unwrap().0.as_ref()
                );
            }
            _ => {
                panic!("Unexpected shard_id");
            }
        }
    }
>>>>>>> 626a92d1
}<|MERGE_RESOLUTION|>--- conflicted
+++ resolved
@@ -413,8 +413,6 @@
 
     assert!(!env.clients[0].run_flat_storage_creation_step().unwrap());
     wait_for_flat_storage_creation(&mut env, START_HEIGHT + 3, false);
-<<<<<<< HEAD
-=======
 }
 
 /// Tests the flat storage iterator. Running on a chain with 3 shards, and couple blocks produced.
@@ -477,5 +475,4 @@
             }
         }
     }
->>>>>>> 626a92d1
 }