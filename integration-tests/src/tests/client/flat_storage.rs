/// Tests which check correctness of background flat storage creation.
use assert_matches::assert_matches;
use near_chain::{ChainGenesis, Provenance, RuntimeWithEpochManagerAdapter};
use near_chain_configs::Genesis;
use near_client::test_utils::TestEnv;
use near_o11y::testonly::init_test_logger;
use near_primitives::errors::StorageError;
use near_primitives::shard_layout::{ShardLayout, ShardUId};
use near_primitives::types::AccountId;
use near_primitives_core::types::BlockHeight;
use near_store::flat::{
    store_helper, FetchingStateStatus, FlatStorageCreationStatus, FlatStorageReadyStatus,
    FlatStorageStatus, NUM_PARTS_IN_ONE_STEP,
};
use near_store::test_utils::create_test_store;
use near_store::{KeyLookupMode, Store, TrieTraversalItem};
use nearcore::config::GenesisExt;
use std::path::Path;
use std::str::FromStr;
use std::sync::Arc;
use std::thread;
use std::time::Duration;

/// Height on which we start flat storage background creation.
const START_HEIGHT: BlockHeight = 4;

/// Number of steps which should be enough to create flat storage.
const CREATION_TIMEOUT: BlockHeight = 30;

/// Setup environment with one Near client for testing.
fn setup_env(genesis: &Genesis, store: Store) -> TestEnv {
    let chain_genesis = ChainGenesis::new(genesis);
    let runtimes: Vec<Arc<dyn RuntimeWithEpochManagerAdapter>> =
        vec![Arc::new(nearcore::NightshadeRuntime::test(Path::new("../../../.."), store, genesis))];
    TestEnv::builder(chain_genesis).runtime_adapters(runtimes).build()
}

/// Waits for flat storage creation on given shard for `CREATION_TIMEOUT` blocks.
/// We have a pause after processing each block because state data is being fetched in rayon threads,
/// but we expect it to finish in <30s because state is small and there is only one state part.
/// Returns next block height available to produce.
fn wait_for_flat_storage_creation(
    env: &mut TestEnv,
    start_height: BlockHeight,
    shard_uid: ShardUId,
    produce_blocks: bool,
) -> BlockHeight {
    let store = env.clients[0].runtime_adapter.store().clone();
    let mut next_height = start_height;
    let mut prev_status = store_helper::get_flat_storage_status(&store, shard_uid);
    while next_height < start_height + CREATION_TIMEOUT {
        if produce_blocks {
            env.produce_block(0, next_height);
        }
        env.clients[0].run_flat_storage_creation_step().unwrap();

        let status = store_helper::get_flat_storage_status(&store, shard_uid);
        // Check validity of state transition for flat storage creation.
        match &prev_status {
            FlatStorageStatus::Empty => assert_matches!(
                status,
                FlatStorageStatus::Creation(FlatStorageCreationStatus::SavingDeltas)
            ),
            FlatStorageStatus::Creation(FlatStorageCreationStatus::SavingDeltas) => {
                assert_matches!(
                    status,
                    FlatStorageStatus::Creation(FlatStorageCreationStatus::SavingDeltas)
                        | FlatStorageStatus::Creation(FlatStorageCreationStatus::FetchingState(_))
                )
            }
            FlatStorageStatus::Creation(FlatStorageCreationStatus::FetchingState(_)) => {
                assert_matches!(
                    status,
                    FlatStorageStatus::Creation(FlatStorageCreationStatus::FetchingState(_))
                        | FlatStorageStatus::Creation(FlatStorageCreationStatus::CatchingUp(_))
                )
            }
            FlatStorageStatus::Creation(FlatStorageCreationStatus::CatchingUp(_)) => {
                assert_matches!(
                    status,
                    FlatStorageStatus::Creation(FlatStorageCreationStatus::CatchingUp(_))
                        | FlatStorageStatus::Ready(_)
                )
            }
            _ => {
                panic!("Invalid status {prev_status:?} observed during flat storage creation for height {next_height}");
            }
        }
        tracing::info!("Flat Creation status: {:?}", status);

        prev_status = status;
        next_height += 1;
        if matches!(prev_status, FlatStorageStatus::Ready(_)) {
            break;
        }

        thread::sleep(Duration::from_secs(1));
    }
    let status = store_helper::get_flat_storage_status(&store, shard_uid);
    assert_matches!(
        status,
        FlatStorageStatus::Ready(_),
        "Client couldn't create flat storage until block {next_height}, status: {status:?}"
    );
<<<<<<< HEAD
    assert!(env.clients[0]
        .runtime_adapter
        .get_flat_storage_for_shard(shard_uid.shard_id())
        .is_some());

    // We don't expect any forks in the chain after flat storage head, so the number of
    // deltas stored on DB should be exactly 2, as there are only 2 blocks after
    // the final block.
    let deltas_in_metadata =
        store_helper::get_all_deltas_metadata(&store, shard_uid).unwrap().len() as u64;
    assert_eq!(deltas_in_metadata, 2);

=======
    assert!(env.clients[0].runtime_adapter.get_flat_storage_for_shard(shard_uid).is_some());
>>>>>>> c986e8a1
    next_height
}

/// Check correctness of flat storage creation.
#[test]
fn test_flat_storage_creation_sanity() {
    init_test_logger();
    let genesis = Genesis::test(vec!["test0".parse().unwrap()], 1);
    let shard_uid = genesis.config.shard_layout.get_shard_uids()[0];
    let store = create_test_store();

    // Process some blocks with flat storage. Then remove flat storage data from disk.
    {
        let mut env = setup_env(&genesis, store.clone());
        for height in 1..START_HEIGHT {
            env.produce_block(0, height);
        }

        if cfg!(feature = "protocol_feature_flat_state") {
            // If chain was initialized from scratch, flat storage state should be created. During block processing, flat
            // storage head should be moved to block `START_HEIGHT - 3`.
            let flat_head_height = START_HEIGHT - 3;
            let expected_flat_storage_head =
                env.clients[0].chain.get_block_hash_by_height(flat_head_height).unwrap();
            let status = store_helper::get_flat_storage_status(&store, shard_uid);
            if let FlatStorageStatus::Ready(FlatStorageReadyStatus { flat_head }) = status {
                assert_eq!(flat_head.hash, expected_flat_storage_head);
                assert_eq!(flat_head.height, flat_head_height);
            } else {
                panic!("expected FlatStorageStatus::Ready status, got {status:?}");
            }

            // Deltas for blocks until `START_HEIGHT - 2` should not exist.
            for height in 0..START_HEIGHT - 2 {
                let block_hash = env.clients[0].chain.get_block_hash_by_height(height).unwrap();
                assert_eq!(
                    store_helper::get_delta_changes(&store, shard_uid, block_hash),
                    Ok(None)
                );
            }
            // Deltas for blocks until `START_HEIGHT` should still exist,
            // because they come after flat storage head.
            for height in START_HEIGHT - 2..START_HEIGHT {
                let block_hash = env.clients[0].chain.get_block_hash_by_height(height).unwrap();
                assert_matches!(
                    store_helper::get_delta_changes(&store, shard_uid, block_hash),
                    Ok(Some(_))
                );
            }
        } else {
            assert_matches!(
                store_helper::get_flat_storage_status(&store, shard_uid),
                FlatStorageStatus::Disabled
            );
        }

        let block_hash = env.clients[0].chain.get_block_hash_by_height(START_HEIGHT - 1).unwrap();
        let epoch_id = env.clients[0].chain.runtime_adapter.get_epoch_id(&block_hash).unwrap();
        env.clients[0]
            .chain
            .runtime_adapter
            .remove_flat_storage_for_shard(shard_uid, &epoch_id)
            .unwrap();
    }

    // Create new chain and runtime using the same store. It should produce next blocks normally, but now it should
    // think that flat storage does not exist and background creation should be initiated.
    let mut env = setup_env(&genesis, store.clone());
    for height in START_HEIGHT..START_HEIGHT + 2 {
        env.produce_block(0, height);
    }
    assert!(env.clients[0].runtime_adapter.get_flat_storage_for_shard(shard_uid).is_none());

    if !cfg!(feature = "protocol_feature_flat_state") {
        assert_matches!(
            store_helper::get_flat_storage_status(&store, shard_uid),
            FlatStorageStatus::Disabled
        );
        // Stop the test here.
        return;
    }

    assert_eq!(store_helper::get_flat_storage_status(&store, shard_uid), FlatStorageStatus::Empty);
    assert!(!env.clients[0].run_flat_storage_creation_step().unwrap());
    // At first, flat storage state should start saving deltas. Deltas for all newly processed blocks should be saved to
    // disk.
    assert_eq!(
        store_helper::get_flat_storage_status(&store, shard_uid),
        FlatStorageStatus::Creation(FlatStorageCreationStatus::SavingDeltas)
    );
    // Introduce fork block to check that deltas for it will be GC-d later.
    let fork_block = env.clients[0].produce_block(START_HEIGHT + 2).unwrap().unwrap();
    let fork_block_hash = fork_block.hash().clone();
    let next_block = env.clients[0].produce_block(START_HEIGHT + 3).unwrap().unwrap();
    let next_block_hash = next_block.hash().clone();
    env.process_block(0, fork_block, Provenance::PRODUCED);
    env.process_block(0, next_block, Provenance::PRODUCED);

    assert_matches!(
        store_helper::get_delta_changes(&store, shard_uid, fork_block_hash),
        Ok(Some(_))
    );
    assert_matches!(
        store_helper::get_delta_changes(&store, shard_uid, next_block_hash),
        Ok(Some(_))
    );

    // Produce new block and run flat storage creation step.
    // We started the node from height `START_HEIGHT - 1`, and now final head should move to height `START_HEIGHT`.
    // Because final head height became greater than height on which node started,
    // we must start fetching the state.
    env.produce_block(0, START_HEIGHT + 4);
    assert!(!env.clients[0].run_flat_storage_creation_step().unwrap());
    let final_block_hash = env.clients[0].chain.get_block_hash_by_height(START_HEIGHT).unwrap();
    assert_eq!(
        store_helper::get_flat_storage_status(&store, shard_uid),
        FlatStorageStatus::Creation(FlatStorageCreationStatus::FetchingState(
            FetchingStateStatus {
                block_hash: final_block_hash,
                part_id: 0,
                num_parts_in_step: NUM_PARTS_IN_ONE_STEP,
                num_parts: 1,
            }
        ))
    );

    wait_for_flat_storage_creation(&mut env, START_HEIGHT + 5, shard_uid, true);
}

/// Check that client can create flat storage on some shard while it already exists on another shard.
#[test]
fn test_flat_storage_creation_two_shards() {
    init_test_logger();
    let num_shards = 2;
    let genesis =
        Genesis::test_sharded_new_version(vec!["test0".parse().unwrap()], 1, vec![1; num_shards]);
    let shard_uids = genesis.config.shard_layout.get_shard_uids();
    let store = create_test_store();

    // Process some blocks with flat storages for two shards. Then remove flat storage data from disk for shard 0.
    {
        let mut env = setup_env(&genesis, store.clone());
        for height in 1..START_HEIGHT {
            env.produce_block(0, height);
        }

        for &shard_uid in &shard_uids {
            if cfg!(feature = "protocol_feature_flat_state") {
                assert_matches!(
                    store_helper::get_flat_storage_status(&store, shard_uid),
                    FlatStorageStatus::Ready(_)
                );
            } else {
                assert_matches!(
                    store_helper::get_flat_storage_status(&store, shard_uid),
                    FlatStorageStatus::Disabled
                );
            }
        }

        let block_hash = env.clients[0].chain.get_block_hash_by_height(START_HEIGHT - 1).unwrap();
        let epoch_id = env.clients[0].chain.runtime_adapter.get_epoch_id(&block_hash).unwrap();
        env.clients[0]
            .chain
            .runtime_adapter
            .remove_flat_storage_for_shard(shard_uids[0], &epoch_id)
            .unwrap();
    }

    if !cfg!(feature = "protocol_feature_flat_state") {
        return;
    }

    // Check that flat storage is not ready for shard 0 but ready for shard 1.
    let mut env = setup_env(&genesis, store.clone());
    assert!(env.clients[0].runtime_adapter.get_flat_storage_for_shard(shard_uids[0]).is_none());
    assert_matches!(
        store_helper::get_flat_storage_status(&store, shard_uids[0]),
        FlatStorageStatus::Empty
    );
    assert!(env.clients[0].runtime_adapter.get_flat_storage_for_shard(shard_uids[1]).is_some());
    assert_matches!(
        store_helper::get_flat_storage_status(&store, shard_uids[1]),
        FlatStorageStatus::Ready(_)
    );

    wait_for_flat_storage_creation(&mut env, START_HEIGHT, shard_uids[0], true);
}

/// Check that flat storage creation can be started from intermediate state where one
/// of state parts is already fetched.
#[test]
fn test_flat_storage_creation_start_from_state_part() {
    init_test_logger();
    // Create several accounts to ensure that state is non-trivial.
    let accounts =
        (0..4).map(|i| AccountId::from_str(&format!("test{}", i)).unwrap()).collect::<Vec<_>>();
    let genesis = Genesis::test(accounts, 1);
    let shard_uid = genesis.config.shard_layout.get_shard_uids()[0];
    let store = create_test_store();

    // Process some blocks with flat storage.
    // Split state into two parts and return trie keys corresponding to each part.
    const NUM_PARTS: u64 = 2;
    let trie_keys: Vec<_> = {
        let mut env = setup_env(&genesis, store.clone());
        for height in 1..START_HEIGHT {
            env.produce_block(0, height);
        }

        if cfg!(feature = "protocol_feature_flat_state") {
            assert_matches!(
                store_helper::get_flat_storage_status(&store, shard_uid),
                FlatStorageStatus::Ready(_)
            );
        } else {
            assert_matches!(
                store_helper::get_flat_storage_status(&store, shard_uid),
                FlatStorageStatus::Disabled
            );
            return;
        }

        let block_hash = env.clients[0].chain.get_block_hash_by_height(START_HEIGHT - 1).unwrap();
        let state_root =
            *env.clients[0].chain.get_chunk_extra(&block_hash, &shard_uid).unwrap().state_root();
        let trie = env.clients[0]
            .chain
            .runtime_adapter
            .get_trie_for_shard(0, &block_hash, state_root, true)
            .unwrap();
        (0..NUM_PARTS)
            .map(|part_id| {
                let path_begin = trie.find_path_for_part_boundary(part_id, NUM_PARTS).unwrap();
                let path_end = trie.find_path_for_part_boundary(part_id + 1, NUM_PARTS).unwrap();
                let mut trie_iter = trie.iter().unwrap();
                let mut keys = vec![];
                for item in trie_iter.visit_nodes_interval(&path_begin, &path_end).unwrap() {
                    if let TrieTraversalItem { key: Some(trie_key), .. } = item {
                        keys.push(trie_key);
                    }
                }
                keys
            })
            .collect()
    };
    assert!(!trie_keys[0].is_empty());
    assert!(!trie_keys[1].is_empty());

    if cfg!(feature = "protocol_feature_flat_state") {
        // Remove keys of part 1 from the flat state.
        // Manually set flat storage creation status to the step when it should start from fetching part 1.
        let status = store_helper::get_flat_storage_status(&store, shard_uid);
        let flat_head = if let FlatStorageStatus::Ready(ready_status) = status {
            ready_status.flat_head.hash
        } else {
            panic!("expected FlatStorageStatus::Ready, got: {status:?}");
        };
        let mut store_update = store.store_update();
        for key in trie_keys[1].iter() {
            store_helper::set_ref(&mut store_update, shard_uid, key.clone(), None).unwrap();
        }
        store_helper::set_flat_storage_status(
            &mut store_update,
            shard_uid,
            FlatStorageStatus::Creation(FlatStorageCreationStatus::FetchingState(
                FetchingStateStatus {
                    block_hash: flat_head,
                    part_id: 1,
                    num_parts_in_step: 1,
                    num_parts: NUM_PARTS,
                },
            )),
        );
        store_update.commit().unwrap();

        // Re-create runtime, check that flat storage is not created yet.
        let mut env = setup_env(&genesis, store.clone());
        assert!(env.clients[0].runtime_adapter.get_flat_storage_for_shard(shard_uid).is_none());

        // Run chain for a couple of blocks and check that flat storage for shard 0 is eventually created.
        let next_height = wait_for_flat_storage_creation(&mut env, START_HEIGHT, shard_uid, true);

        // Check that all the keys are present in flat storage.
        let block_hash = env.clients[0].chain.get_block_hash_by_height(next_height - 1).unwrap();
        let state_root =
            *env.clients[0].chain.get_chunk_extra(&block_hash, &shard_uid).unwrap().state_root();
        let trie = env.clients[0]
            .chain
            .runtime_adapter
            .get_trie_for_shard(0, &block_hash, state_root, true)
            .unwrap();
        let chunk_view = trie.flat_storage_chunk_view.unwrap();
        for part_trie_keys in trie_keys.iter() {
            for trie_key in part_trie_keys.iter() {
                assert_matches!(chunk_view.get_ref(trie_key), Ok(Some(_)));
            }
        }
    }
}

/// Tests the scenario where we start flat storage migration, and get just a few new blocks.
/// (in this test we still generate 3 blocks in order to generate deltas).
#[cfg(feature = "protocol_feature_flat_state")]
#[test]
fn test_cachup_succeeds_even_if_no_new_blocks() {
    init_test_logger();
    let genesis = Genesis::test(vec!["test0".parse().unwrap()], 1);
    let store = create_test_store();
    let shard_uid = ShardLayout::v0_single_shard().get_shard_uids()[0];

    // Process some blocks with flat storage. Then remove flat storage data from disk.
    {
        let mut env = setup_env(&genesis, store.clone());
        for height in 1..START_HEIGHT {
            env.produce_block(0, height);
        }
        // Remove flat storage.
        let block_hash = env.clients[0].chain.get_block_hash_by_height(START_HEIGHT - 1).unwrap();
        let epoch_id = env.clients[0].chain.runtime_adapter.get_epoch_id(&block_hash).unwrap();
        env.clients[0]
            .chain
            .runtime_adapter
            .remove_flat_storage_for_shard(shard_uid, &epoch_id)
            .unwrap();
    }
    let mut env = setup_env(&genesis, store.clone());
    assert!(env.clients[0].runtime_adapter.get_flat_storage_for_shard(shard_uid).is_none());
    assert_eq!(store_helper::get_flat_storage_status(&store, shard_uid), FlatStorageStatus::Empty);
    // Create 3 more blocks (so that the deltas are generated) - and assume that no new blocks are received.
    // In the future, we should also support the scenario where no new blocks are created.

    for block_height in START_HEIGHT + 1..=START_HEIGHT + 3 {
        env.produce_block(0, block_height);
    }

    assert!(!env.clients[0].run_flat_storage_creation_step().unwrap());
    wait_for_flat_storage_creation(&mut env, START_HEIGHT + 3, shard_uid, false);
}

/// Tests the flat storage iterator. Running on a chain with 3 shards, and couple blocks produced.
#[cfg(feature = "protocol_feature_flat_state")]
#[test]
fn test_flat_storage_iter() {
    init_test_logger();
    let num_shards = 3;
    let shard_layout =
        ShardLayout::v1(vec!["test0".parse().unwrap(), "test1".parse().unwrap()], vec![], None, 0);

    let genesis = Genesis::test_with_seeds(
        vec!["test0".parse().unwrap()],
        1,
        vec![1; num_shards],
        shard_layout.clone(),
    );

    let store = create_test_store();

    let mut env = setup_env(&genesis, store.clone());
    for height in 1..START_HEIGHT {
        env.produce_block(0, height);
    }

    for shard_id in 0..3 {
        let items: Vec<_> = store_helper::iter_flat_state_entries(
            shard_layout.clone(),
            shard_id,
            &store,
            None,
            None,
        )
        .collect();

        match shard_id {
            0 => {
                // Two entries - one for account, the other for contract.
                assert_eq!(2, items.len());
                assert_eq!(
                    near_primitives::trie_key::TrieKey::Account {
                        account_id: "test0".parse().unwrap()
                    }
                    .to_vec(),
                    items.get(0).unwrap().0
                );
            }
            1 => {
                // Test1 account was not created yet - so no entries.
                assert_eq!(0, items.len());
            }
            2 => {
                assert_eq!(2, items.len());
                // Two entries - one for 'near' system account, the other for the contract.
                assert_eq!(
                    near_primitives::trie_key::TrieKey::Account {
                        account_id: "near".parse().unwrap()
                    }
                    .to_vec(),
                    items.get(0).unwrap().0
                );
            }
            _ => {
                panic!("Unexpected shard_id");
            }
        }
    }
}

#[test]
fn test_not_supported_block() {
    init_test_logger();
    let genesis = Genesis::test(vec!["test0".parse().unwrap()], 1);
    let shard_layout = ShardLayout::v0_single_shard();
    let shard_uid = shard_layout.get_shard_uids()[0];
    let store = create_test_store();

    let mut env = setup_env(&genesis, store.clone());
    // Produce blocks up to `START_HEIGHT`.
    for height in 1..START_HEIGHT {
        env.produce_block(0, height);
    }

    // Trie key which must exist in the storage.
    let trie_key_bytes =
        near_primitives::trie_key::TrieKey::Account { account_id: "test0".parse().unwrap() }
            .to_vec();
    // Create trie, which includes creating chunk view, and get `ValueRef`s
    // for post state roots for blocks `START_HEIGHT - 3` and `START_HEIGHT - 2`.
    // After creating the first trie, produce block `START_HEIGHT` which moves flat storage
    // head 1 block further and invalidates it.
    let mut get_ref_results = vec![];
    for height in START_HEIGHT - 3..START_HEIGHT - 1 {
        let block_hash = env.clients[0].chain.get_block_hash_by_height(height).unwrap();
        let state_root = *env.clients[0]
            .chain
            .get_chunk_extra(&block_hash, &ShardUId::from_shard_id_and_layout(0, &shard_layout))
            .unwrap()
            .state_root();

        let trie = env.clients[0]
            .runtime_adapter
            .get_trie_for_shard(shard_uid.shard_id(), &block_hash, state_root, true)
            .unwrap();
        if height == START_HEIGHT - 3 {
            env.produce_block(0, START_HEIGHT);
        }
        get_ref_results.push(trie.get_ref(&trie_key_bytes, KeyLookupMode::FlatStorage));
    }

    // The first result should be FlatStorageError, because we can't read from first chunk view anymore.
    // But the node must not panic as this is normal behaviour.
    // Ideally it should be tested on chain level, but there is no easy way to
    // postpone applying chunks reliably.
    if cfg!(feature = "protocol_feature_flat_state") {
        assert_matches!(get_ref_results[0], Err(StorageError::FlatStorageBlockNotSupported(_)));
    } else {
        assert_matches!(get_ref_results[0], Ok(Some(_)));
    }
    // For the second result chunk view is valid, so result is Ok.
    assert_matches!(get_ref_results[1], Ok(Some(_)));
}<|MERGE_RESOLUTION|>--- conflicted
+++ resolved
@@ -102,11 +102,7 @@
         FlatStorageStatus::Ready(_),
         "Client couldn't create flat storage until block {next_height}, status: {status:?}"
     );
-<<<<<<< HEAD
-    assert!(env.clients[0]
-        .runtime_adapter
-        .get_flat_storage_for_shard(shard_uid.shard_id())
-        .is_some());
+    assert!(env.clients[0].runtime_adapter.get_flat_storage_for_shard(shard_uid).is_some());
 
     // We don't expect any forks in the chain after flat storage head, so the number of
     // deltas stored on DB should be exactly 2, as there are only 2 blocks after
@@ -115,9 +111,6 @@
         store_helper::get_all_deltas_metadata(&store, shard_uid).unwrap().len() as u64;
     assert_eq!(deltas_in_metadata, 2);
 
-=======
-    assert!(env.clients[0].runtime_adapter.get_flat_storage_for_shard(shard_uid).is_some());
->>>>>>> c986e8a1
     next_height
 }
 
