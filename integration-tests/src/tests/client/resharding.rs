use crate::tests::client::process_blocks::set_block_protocol_version;
use assert_matches::assert_matches;
use near_chain::near_chain_primitives::Error;
use near_chain::test_utils::wait_for_all_blocks_in_processing;
use near_chain::{ChainGenesis, ChainStoreAccess, Provenance};
use near_chain_configs::Genesis;
use near_client::test_utils::{run_catchup, TestEnv};
use near_client::{Client, ProcessTxResponse};
use near_crypto::{InMemorySigner, KeyType, Signer};
use near_o11y::testonly::init_test_logger;
use near_primitives::account::id::AccountId;
use near_primitives::block::{Block, Tip};
use near_primitives::epoch_manager::{AllEpochConfig, AllEpochConfigTestOverrides, EpochConfig};
use near_primitives::hash::CryptoHash;
use near_primitives::serialize::to_base64;
use near_primitives::shard_layout::{account_id_to_shard_id, account_id_to_shard_uid, ShardLayout};
use near_primitives::transaction::{
    Action, DeployContractAction, FunctionCallAction, SignedTransaction,
};
use near_primitives::types::{BlockHeight, NumShards, ProtocolVersion, ShardId};
use near_primitives::utils::MaybeValidated;
use near_primitives::version::ProtocolFeature;
use near_primitives::version::PROTOCOL_VERSION;
use near_primitives::views::{ExecutionStatusView, FinalExecutionStatus, QueryRequest};
use near_primitives_core::num_rational::Rational32;
use near_store::flat::FlatStorageStatus;
use near_store::test_utils::{gen_account, gen_unique_accounts};
use near_store::trie::SnapshotError;
use near_store::{DBCol, ShardUId};
use nearcore::config::GenesisExt;
use nearcore::test_utils::TestEnvNightshadeSetupExt;
use nearcore::NEAR_BASE;
use rand::rngs::StdRng;
use rand::seq::{IteratorRandom, SliceRandom};
use rand::{Rng, SeedableRng};
use std::collections::{BTreeMap, HashMap, HashSet};
use std::sync::Arc;
use tracing::debug;

const SIMPLE_NIGHTSHADE_PROTOCOL_VERSION: ProtocolVersion =
    ProtocolFeature::SimpleNightshade.protocol_version();

const SIMPLE_NIGHTSHADE_V2_PROTOCOL_VERSION: ProtocolVersion =
    ProtocolFeature::SimpleNightshadeV2.protocol_version();

const P_CATCHUP: f64 = 0.2;

#[derive(Clone, Copy)]
enum ReshardingType {
    // In the V0->V1 resharding outgoing receipts are reassigned to receiver.
    V1,
    // In the V1->V2 resharding outgoing receipts are reassigned to lowest index child.
    V2,
}

fn get_target_protocol_version(resharding_type: &ReshardingType) -> ProtocolVersion {
    match resharding_type {
        ReshardingType::V1 => SIMPLE_NIGHTSHADE_PROTOCOL_VERSION,
        ReshardingType::V2 => SIMPLE_NIGHTSHADE_V2_PROTOCOL_VERSION,
    }
}

fn get_genesis_protocol_version(resharding_type: &ReshardingType) -> ProtocolVersion {
    match resharding_type {
        ReshardingType::V1 => SIMPLE_NIGHTSHADE_PROTOCOL_VERSION - 1,
        ReshardingType::V2 => SIMPLE_NIGHTSHADE_V2_PROTOCOL_VERSION - 1,
    }
}

fn get_parent_shard_uids(resharding_type: &ReshardingType) -> Vec<ShardUId> {
    let shard_layout = match resharding_type {
        ReshardingType::V1 => ShardLayout::v0_single_shard(),
        ReshardingType::V2 => ShardLayout::get_simple_nightshade_layout(),
    };
    shard_layout.shard_uids().collect()
}

// Return the expected number of shards.
fn get_expected_shards_num(
    epoch_length: u64,
    height: BlockHeight,
    resharding_type: &ReshardingType,
) -> u64 {
    match resharding_type {
        ReshardingType::V1 => {
            if height <= 2 * epoch_length {
                return 1;
            } else {
                return 4;
            }
        }
        ReshardingType::V2 => {
            if height <= 2 * epoch_length {
                return 4;
            } else {
                return 5;
            }
        }
    };
}

/// The condition that determines if a chunk should be produced of dropped.
/// Can be probabilistic, predefined based on height and shard id or both.
struct DropChunkCondition {
    probability: f64,
    by_height_shard_id: HashSet<(BlockHeight, ShardId)>,
}

impl DropChunkCondition {
    fn should_drop_chunk(
        &self,
        rng: &mut StdRng,
        height: BlockHeight,
        shard_ids: &Vec<ShardId>,
    ) -> bool {
        if rng.gen_bool(self.probability) {
            return true;
        }

        // One chunk producer may be responsible for producing multiple chunks.
        // Ensure that the by_height_shard_id is consistent in that it doesn't
        // try to produce one chunk and drop another chunk, produced by the same
        // chunk producer.
        // It shouldn't happen in setups where num_validators >= num_shards.
        let mut all_true = true;
        let mut all_false = true;
        for shard_id in shard_ids {
            match self.by_height_shard_id.contains(&(height, *shard_id)) {
                true => all_false = false,
                false => all_true = false,
            }
        }
        if all_false {
            return false;
        }
        if all_true {
            return true;
        }

        tracing::warn!("Inconsistent test setup. Chunk producer configured to produce one of its chunks and to skip another. This is not supported, skipping all. height {} shard_ids {:?}", height, shard_ids);
        return true;
    }

    /// Returns a DropChunkCondition that doesn't drop any chunks.
    fn new() -> Self {
        Self { probability: 0.0, by_height_shard_id: HashSet::new() }
    }

    fn with_probability(probability: f64) -> Self {
        Self { probability, by_height_shard_id: HashSet::new() }
    }

    fn with_by_height_shard_id(by_height_shard_id: HashSet<(u64, ShardId)>) -> Self {
        Self { probability: 0.0, by_height_shard_id: by_height_shard_id }
    }
}

/// Test environment prepared for testing the sharding upgrade.
/// Epoch 0, blocks 1-5  : genesis shard layout
/// Epoch 1, blocks 6-10 : genesis shard layout, resharding happens
/// Epoch 2: blocks 10-15: target shard layout, shard layout is upgraded
/// Epoch 3: blocks 16-20: target shard layout,
///
/// Note: if the test is extended to more epochs, garbage collection will
/// kick in and delete data that is checked at the end of the test.
struct TestReshardingEnv {
    env: TestEnv,
    initial_accounts: Vec<AccountId>,
    init_txs: Vec<SignedTransaction>,
    txs_by_height: BTreeMap<u64, Vec<SignedTransaction>>,
    epoch_length: u64,
    num_clients: usize,
    rng: StdRng,
    resharding_type: Option<ReshardingType>,
}

impl TestReshardingEnv {
    fn new(
        epoch_length: u64,
        num_validators: usize,
        num_clients: usize,
        num_init_accounts: usize,
        gas_limit: Option<u64>,
        genesis_protocol_version: ProtocolVersion,
        rng_seed: u64,
        state_snapshot_enabled: bool,
        resharding_type: Option<ReshardingType>,
    ) -> Self {
        let mut rng = SeedableRng::seed_from_u64(rng_seed);
        let validators: Vec<AccountId> =
            (0..num_validators).map(|i| format!("test{}", i).parse().unwrap()).collect();
        let other_accounts = gen_unique_accounts(&mut rng, num_init_accounts, num_init_accounts);
        let initial_accounts = [validators, other_accounts].concat();
        let genesis = setup_genesis(
            epoch_length,
            num_validators as u64,
            initial_accounts.clone(),
            gas_limit,
            genesis_protocol_version,
        );
        let chain_genesis = ChainGenesis::new(&genesis);
        let builder = if state_snapshot_enabled {
            TestEnv::builder(chain_genesis).use_state_snapshots()
        } else {
            TestEnv::builder(chain_genesis)
        };
        // Set the kickout thresholds to zero. In some tests we have chunk
        // producers missing chunks but we don't want any of the clients to get
        // kicked.
        // One of the reasons for not kicking is that the current test infra
        // doesn't support requesting chunks and non-validators wouldn't be able
        // to obtain the chunks at all.
        // Same needs to be set in the genesis.
        let epoch_config_test_overrides = Some(AllEpochConfigTestOverrides {
            block_producer_kickout_threshold: Some(0),
            chunk_producer_kickout_threshold: Some(0),
        });
        let env = builder
            .clients_count(num_clients)
            .validator_seats(num_validators)
            .real_stores()
            .real_epoch_managers_with_test_overrides(&genesis.config, epoch_config_test_overrides)
            .nightshade_runtimes(&genesis)
            .track_all_shards()
            .build();
        assert_eq!(env.validators.len(), num_validators);
        Self {
            env,
            initial_accounts,
            epoch_length,
            num_clients,
            init_txs: vec![],
            txs_by_height: BTreeMap::new(),
            rng,
            resharding_type,
        }
    }

    /// `init_txs` are added before any block is produced
    fn set_init_tx(&mut self, init_txs: Vec<SignedTransaction>) {
        self.init_txs = init_txs;
    }

    /// `txs_by_height` is a hashmap from block height to transactions to be
    /// included at block at that height
    fn set_tx_at_height(&mut self, height: u64, txs: Vec<SignedTransaction>) {
        debug!(target: "test", "setting txs at height {} txs: {:?}", height, txs.iter().map(|x|x.get_hash()).collect::<Vec<_>>());
        self.txs_by_height.insert(height, txs);
    }

    fn step(
        &mut self,
        drop_chunk_condition: &DropChunkCondition,
        protocol_version: ProtocolVersion,
    ) {
        self.step_err(drop_chunk_condition, protocol_version).unwrap();
    }

    /// produces and processes the next block also checks that all accounts in
    /// initial_accounts are intact
    ///
    /// allows for changing the protocol version in the middle of the test the
    /// testing_v2 argument means whether the test should expect the sharding
    /// layout V2 to be used once the appropriate protocol version is reached
    fn step_err(
        &mut self,
        drop_chunk_condition: &DropChunkCondition,
        protocol_version: ProtocolVersion,
    ) -> Result<(), near_client::Error> {
        let env = &mut self.env;
        let head = env.clients[0].chain.head().unwrap();
        let next_height = head.height + 1;
        let expected_num_shards = self
            .resharding_type
            .map(|t| get_expected_shards_num(self.epoch_length, next_height, &t));

        tracing::debug!(target: "test", next_height, expected_num_shards, "step");

        // add transactions for the next block
        if next_height == 1 {
            for tx in self.init_txs.iter() {
                Self::process_tx(env, tx);
            }
        }

        // At every step, chunks for the next block are produced after the current block is processed
        // (inside env.process_block)
        // Therefore, if we want a transaction to be included at the block at `height+1`, we must add
        // it when we are producing the block at `height`
        if let Some(txs) = self.txs_by_height.get(&(next_height + 1)) {
            for tx in txs {
                Self::process_tx(env, tx);
            }
        }

        // produce block
        let block = {
            let block_producer = get_block_producer(env, &head);
            let _span = tracing::debug_span!(target: "test", "", client=?block_producer).entered();
            let block_producer_client = env.client(&block_producer);
            let mut block = block_producer_client.produce_block(next_height).unwrap().unwrap();
            set_block_protocol_version(&mut block, block_producer.clone(), protocol_version);

            block
        };

        // Mapping from the chunk producer account id to the list of chunks that
        // it should produce. When processing block at height `next_height` the
        // chunk producers will produce chunks at height `next_height + 1`.
        let mut chunk_producer_to_shard_id: HashMap<AccountId, Vec<ShardId>> = HashMap::new();
        for shard_id in 0..block.chunks().len() {
            let shard_id = shard_id as ShardId;
            let validator_id = get_chunk_producer(env, &block, shard_id);
            chunk_producer_to_shard_id.entry(validator_id).or_default().push(shard_id);
        }

        let should_catchup = Self::should_catchup(&mut self.rng, self.epoch_length, next_height);

        // process block, this also triggers chunk producers for the next block to produce chunks
        for j in 0..self.num_clients {
            let client = &mut env.clients[j];
            let _span = tracing::debug_span!(target: "test", "process block", client=j).entered();

            let shard_ids = chunk_producer_to_shard_id
                .get(client.validator_signer.as_ref().unwrap().validator_id())
                .cloned()
                .unwrap_or_default();
            let should_produce_chunk =
                !drop_chunk_condition.should_drop_chunk(&mut self.rng, next_height + 1, &shard_ids);
            tracing::info!(target: "test", ?next_height, ?should_produce_chunk, ?shard_ids, "should produce chunk");

            // Here we don't just call self.clients[i].process_block_sync_with_produce_chunk_options
            // because we want to call run_catchup before finish processing this block. This simulates
            // that catchup and block processing run in parallel.
            let block = MaybeValidated::from(block.clone());
            client.start_process_block(block, Provenance::NONE, Arc::new(|_| {})).unwrap();
            if should_catchup {
                run_catchup(client, &[])?;
            }
            while wait_for_all_blocks_in_processing(&mut client.chain) {
                let (_, errors) =
                    client.postprocess_ready_blocks(Arc::new(|_| {}), should_produce_chunk);
                assert!(errors.is_empty(), "unexpected errors: {:?}", errors);
            }
            if should_catchup {
                run_catchup(&mut env.clients[j], &[])?;
            }
        }

        {
            if let Some(expected_num_shards) = expected_num_shards {
                let num_shards = env.clients[0]
                    .epoch_manager
                    .get_shard_layout_from_prev_block(block.header().prev_hash())
                    .unwrap()
                    .shard_ids()
                    .count() as NumShards;
                assert_eq!(num_shards, expected_num_shards);
            }
        }

        env.process_partial_encoded_chunks();
        for j in 0..self.num_clients {
            env.process_shards_manager_responses_and_finish_processing_blocks(j);
        }

        // after resharding, check chunk extra exists and the states are correct
        for account_id in self.initial_accounts.iter() {
            check_account(env, account_id, &block);
        }

        Ok(())
    }

    fn should_catchup(rng: &mut StdRng, epoch_length: u64, next_height: u64) -> bool {
        // Always do catchup before the end of the epoch to ensure it happens at
        // least once. Doing it in the very last block triggers some error conditions.
        if (next_height + 1) % epoch_length == 0 {
            return true;
        }

        // Don't do catchup in the very first block of the epoch. This is
        // primarily for the error handling test where we want to corrupt the
        // databse before catchup happens.
        if next_height % epoch_length == 1 {
            return false;
        }

        rng.gen_bool(P_CATCHUP)
    }

    // Submit the tx to all clients for processing and checks:
    // Clients that track the relevant shard should return ValidTx
    // Clients that do not track the relevenat shard should return RequestRouted
    // At least one client should process it and return ValidTx.
    fn process_tx(env: &mut TestEnv, tx: &SignedTransaction) {
        let mut response_valid_count = 0;
        let mut response_routed_count = 0;
        for j in 0..env.validators.len() {
            let response = env.clients[j].process_tx(tx.clone(), false, false);
            tracing::trace!(target: "test", client=j, tx=?tx.get_hash(), ?response, "process tx");
            match response {
                ProcessTxResponse::ValidTx => response_valid_count += 1,
                ProcessTxResponse::RequestRouted => response_routed_count += 1,
                response => {
                    panic!("invalid tx response {response:?} {tx:?}");
                }
            }
        }
        assert_ne!(response_valid_count, 0);
        assert_eq!(response_valid_count + response_routed_count, env.validators.len());
    }

    /// check that all accounts in `accounts` exist in the current state
    fn check_accounts(&mut self, accounts: Vec<&AccountId>) {
        tracing::debug!(target: "test", "checking accounts");

        let head = self.env.clients[0].chain.head().unwrap();
        let block = self.env.clients[0].chain.get_block(&head.last_block_hash).unwrap();
        for account_id in accounts {
            check_account(&mut self.env, account_id, &block)
        }
    }

    /// Check that chain.get_next_block_hash_with_new_chunk function returns the expected
    /// result with sharding upgrade
    /// Specifically, the function calls `get_next_block_with_new_chunk` for the block at height
    /// `height` for all shards in this block, and verifies that the returned result
    /// 1) If it is not empty (`new_block_hash`, `target_shard_id`),
    ///    - the chunk at `target_shard_id` is a new chunk
    ///    - `target_shard_id` is either the original shard or a split shard of the original shard
    ///    - all blocks before the returned `new_block_hash` do not have new chunk for the corresponding
    ///      shards
    /// 2) If it is empty
    ///    - all blocks after the block at `height` in the current canonical chain do not have
    ///      new chunks for the corresponding shards
    fn check_next_block_with_new_chunk(&mut self, height: BlockHeight) {
        let client = &self.env.clients[0];
        let block = client.chain.get_block_by_height(height).unwrap();
        let block_hash = block.hash();
        let num_shards = block.chunks().len();
        for shard_id in 0..num_shards {
            // get hash of the last block that we need to check that it has empty chunks for the shard
            // if `get_next_block_hash_with_new_chunk` returns None, that would be the lastest block
            // on chain, otherwise, that would be the block before the `block_hash` that the function
            // call returns
            let next_block_hash_with_new_chunk = client
                .chain
                .get_next_block_hash_with_new_chunk(block_hash, shard_id as ShardId)
                .unwrap();

            let mut last_block_hash_with_empty_chunk = match next_block_hash_with_new_chunk {
                Some((new_block_hash, target_shard_id)) => {
                    let new_block = client.chain.get_block(&new_block_hash).unwrap().clone();
                    let chunks = new_block.chunks();
                    // check that the target chunk in the new block is new
                    assert_eq!(
                        chunks.get(target_shard_id as usize).unwrap().height_included(),
                        new_block.header().height(),
                    );
                    if chunks.len() == num_shards {
                        assert_eq!(target_shard_id, shard_id as ShardId);
                    }
                    *new_block.header().prev_hash()
                }
                None => client.chain.head().unwrap().last_block_hash,
            };

            // Check that the target chunks are not new for all blocks between
            // last_block_hash_with_empty_chunk (inclusive) and
            // block_hash (exclusive).
            while &last_block_hash_with_empty_chunk != block_hash {
                let last_block_hash = last_block_hash_with_empty_chunk;
                let last_block = client.chain.get_block(&last_block_hash).unwrap().clone();
                let chunks = last_block.chunks();

                let target_shard_ids = if chunks.len() == num_shards {
                    // same shard layout between block and last_block
                    vec![shard_id as ShardId]
                } else {
                    // different shard layout between block and last_block
                    let shard_layout = client
                        .epoch_manager
                        .get_shard_layout_from_prev_block(&last_block_hash)
                        .unwrap();

                    shard_layout.get_children_shards_ids(shard_id as ShardId).unwrap()
                };

                for target_shard_id in target_shard_ids {
                    let chunk = chunks.get(target_shard_id as usize).unwrap();
                    assert_ne!(chunk.height_included(), last_block.header().height());
                }

                last_block_hash_with_empty_chunk = *last_block.header().prev_hash();
            }
        }
    }

    /// This functions checks that the outcomes of all transactions and associated receipts
    /// have successful status
    /// If `allow_not_started` is true, allow transactions status to be NotStarted
    /// Return successful transaction hashes
    fn check_tx_outcomes(&mut self, allow_not_started: bool) -> Vec<CryptoHash> {
        tracing::debug!(target: "test", "checking tx outcomes");
        let env = &mut self.env;
        let head = env.clients[0].chain.head().unwrap();
        let block = env.clients[0].chain.get_block(&head.last_block_hash).unwrap();
        // check execution outcomes
        let shard_layout = env.clients[0]
            .epoch_manager
            .get_shard_layout_from_prev_block(&head.last_block_hash)
            .unwrap();
        let mut txs_to_check = vec![];
        txs_to_check.extend(&self.init_txs);
        for (_, txs) in self.txs_by_height.iter() {
            txs_to_check.extend(txs);
        }

        let mut successful_txs = Vec::new();
        for tx in txs_to_check {
            let id = &tx.get_hash();

            let signer_account_id = &tx.transaction.signer_id;
            let shard_uid = account_id_to_shard_uid(signer_account_id, &shard_layout);

            tracing::trace!(target: "test", tx=?id, ?signer_account_id, ?shard_uid, "checking tx");

            for (i, validator_account_id) in env.validators.iter().enumerate() {
                let client = &env.clients[i];

                let cares_about_shard = client.shard_tracker.care_about_shard(
                    Some(validator_account_id),
                    block.header().prev_hash(),
                    shard_uid.shard_id(),
                    true,
                );
                if !cares_about_shard {
                    continue;
                }
                let execution_outcomes = client.chain.get_transaction_execution_result(id).unwrap();
                if execution_outcomes.is_empty() {
                    tracing::error!(target: "test", tx=?id, client=i, "tx not processed");
                    assert!(allow_not_started, "tx {:?} not processed", id);
                    continue;
                }
                let final_outcome = client.chain.get_final_transaction_result(id).unwrap();

                let outcome_status = final_outcome.status.clone();
                if matches!(outcome_status, FinalExecutionStatus::SuccessValue(_)) {
                    successful_txs.push(tx.get_hash());
                } else {
                    tracing::error!(target: "test", tx=?id, client=i, "tx failed");
                    panic!("tx failed {:?}", final_outcome);
                }
                for outcome in final_outcome.receipts_outcome {
                    assert_matches!(outcome.outcome.status, ExecutionStatusView::SuccessValue(_));
                }
            }
        }
        successful_txs
    }

    // Check the receipt_id_to_shard_id mappings are correct for all outgoing receipts in the
    // latest block
    fn check_receipt_id_to_shard_id(&mut self) {
        let env = &mut self.env;
        let head = env.clients[0].chain.head().unwrap();
        let shard_layout = env.clients[0]
            .epoch_manager
            .get_shard_layout_from_prev_block(&head.last_block_hash)
            .unwrap();
        let block = env.clients[0].chain.get_block(&head.last_block_hash).unwrap();

        for (shard_id, chunk_header) in block.chunks().iter().enumerate() {
            if chunk_header.height_included() != block.header().height() {
                continue;
            }
            let shard_id = shard_id as ShardId;

            for (i, me) in env.validators.iter().enumerate() {
                let client = &mut env.clients[i];
                let care_about_shard = client.shard_tracker.care_about_shard(
                    Some(me),
                    &head.prev_block_hash,
                    shard_id,
                    true,
                );
                if !care_about_shard {
                    continue;
                }

                let outgoing_receipts = client
                    .chain
                    .mut_chain_store()
                    .get_outgoing_receipts(&head.last_block_hash, shard_id)
                    .unwrap()
                    .clone();
                for receipt in outgoing_receipts.iter() {
                    let target_shard_id =
                        client.chain.get_shard_id_for_receipt_id(&receipt.receipt_id).unwrap();
                    assert_eq!(
                        target_shard_id,
                        account_id_to_shard_id(&receipt.receiver_id, &shard_layout)
                    );
                }
            }
        }
    }

    /// Check that after resharding is finished, the artifacts stored in storage is removed
    fn check_resharding_artifacts(&mut self) {
        tracing::debug!(target: "test", "checking resharding artifacts");

        let env = &mut self.env;
        let head = env.clients[0].chain.head().unwrap();
        for height in 0..head.height {
            let (block_hash, num_shards) = {
                let block = env.clients[0].chain.get_block_by_height(height).unwrap();
                (*block.hash(), block.chunks().len() as NumShards)
            };
            for shard_id in 0..num_shards {
                let res = env.clients[0]
                    .chain
<<<<<<< HEAD
                    .store()
                    .get_state_changes_for_resharding(&block_hash, shard_id);
=======
                    .chain_store()
                    .get_state_changes_for_split_states(&block_hash, shard_id);
>>>>>>> a72ab6cd
                assert_matches!(res, Err(error) => {
                    assert_matches!(error, Error::DBNotFoundErr(_));
                })
            }
        }
    }

    fn check_outgoing_receipts_reassigned(&self, resharding_type: &ReshardingType) {
        tracing::debug!(target: "test", "checking outgoing receipts reassigned");
        let env = &self.env;

        // height 20 is after the resharding is finished
        let num_shards = get_expected_shards_num(self.epoch_length, 20, resharding_type);

        // last height before resharding took place
        let last_height_included = 10;
        for client in &env.clients {
            for shard_id in 0..num_shards {
                check_outgoing_receipts_reassigned_impl(
                    client,
                    shard_id,
                    last_height_included,
                    resharding_type,
                );
            }
        }
    }

    // function to check whether the state snapshot exists or not and whether it exists at the correct
    // hash for both cases when state snapshot is enabled and disabled
    fn check_snapshot(&mut self, state_snapshot_enabled: bool) {
        let env = &mut self.env;
        let head = env.clients[0].chain.head().unwrap();
        let block_header = env.clients[0].chain.get_block_header(&head.prev_block_hash).unwrap();
        let snapshot = env.clients[0]
            .chain
            .runtime_adapter
            .get_tries()
            .get_state_snapshot(&block_header.prev_hash());

        // There are two main cases we would like to check, when state_snapshot is enabled and disabled
        // 1. with state snapshot enabled, we expect to create a new snapshot with every epoch boundry
        // 2. with state snapshot disabled, we should ONLY be creating the snapshot at the first epoch boundry
        //    i.e. when resharding happens, and subsequently, at the next epoch boundry, the state snapshot
        //    must be deleted.
        if head.height <= self.epoch_length {
            // No snapshot for height less than epoch length, i.e. first epoch
            assert!(snapshot
                .is_err_and(|e| e == SnapshotError::SnapshotNotFound(*block_header.prev_hash())));
        } else if head.height == self.epoch_length + 1 {
            // At the epoch boundary, right before resharding, snapshot should exist
            assert!(snapshot.is_ok());
        } else if head.height <= 2 * self.epoch_length {
            // All blocks in the epoch while resharding is going on, snapshot should exist but we should get
            // IncorrectSnapshotRequested as snapshot exists at hash as of the last block of the previous epoch
            let snapshot_block_header =
                env.clients[0].chain.get_block_header_by_height(self.epoch_length).unwrap();
            assert!(snapshot.is_err_and(|e| e
                == SnapshotError::IncorrectSnapshotRequested(
                    *block_header.prev_hash(),
                    *snapshot_block_header.prev_hash(),
                )));
        } else if (head.height - 1) % self.epoch_length == 0 {
            // At other epoch boundries, snapshot should exist only if state_snapshot_enabled is true
            assert_eq!(state_snapshot_enabled, snapshot.is_ok());
        } else {
            // And for the rest of the height which are not at the epoch boundary, snapshot should
            // 1. Either not exist if state_snapshot_enabled is false OR
            // 2. snapshot should exist (but with hash as of last block of prev epoch) if state_snapshot is enabled
            assert!(snapshot.is_err_and(|err| {
                match err {
                    SnapshotError::SnapshotNotFound(_) => !state_snapshot_enabled,
                    SnapshotError::IncorrectSnapshotRequested(_, _) => state_snapshot_enabled,
                    _ => false,
                }
            }));
        }
    }

    fn check_trie_and_flat_state(&self, expect_deleted: bool) {
        let tries = self.env.clients[0].chain.runtime_adapter.get_tries();
        let flat_storage_manager =
            self.env.clients[0].chain.runtime_adapter.get_flat_storage_manager();
        let store = tries.get_store();
        for shard_uid in get_parent_shard_uids(&self.resharding_type.unwrap()) {
            // verify we have no keys in State and FlatState column
            let key_prefix = shard_uid.to_bytes();
            if expect_deleted {
                assert!(store.iter_prefix(DBCol::State, &key_prefix).next().is_none());
                assert!(store.iter_prefix(DBCol::FlatState, &key_prefix).next().is_none());
            }
            // verify that flat storage status says Empty
            let status = flat_storage_manager.get_flat_storage_status(shard_uid);
            match status {
                FlatStorageStatus::Empty => assert!(expect_deleted, "flat storage status Empty"),
                _ => assert!(!expect_deleted, "unexpected flat storage status: {:?}", status),
            }
        }
    }
}

// Returns the block producer for the next block after the current head.
fn get_block_producer(env: &TestEnv, head: &Tip) -> AccountId {
    let client = &env.clients[0];
    let epoch_manager = &client.epoch_manager;
    let parent_hash = &head.last_block_hash;
    let epoch_id = epoch_manager.get_epoch_id_from_prev_block(parent_hash).unwrap();
    let height = head.height + 1;
    let block_producer = epoch_manager.get_block_producer(&epoch_id, height).unwrap();
    block_producer
}

// Returns the chunk producer for the next chunk after the given block.
fn get_chunk_producer(env: &TestEnv, block: &Block, shard_id: ShardId) -> AccountId {
    let client = &env.clients[0];
    let epoch_manager = &client.epoch_manager;
    let parent_hash = block.header().prev_hash();
    let epoch_id = epoch_manager.get_epoch_id_from_prev_block(parent_hash).unwrap();
    let height = block.header().height() + 1;
    let chunk_producer = epoch_manager.get_chunk_producer(&epoch_id, height, shard_id).unwrap();
    chunk_producer
}

fn check_outgoing_receipts_reassigned_impl(
    client: &Client,
    shard_id: ShardId,
    last_height_included: BlockHeight,
    resharding_type: &ReshardingType,
) {
    let chain = &client.chain;
    let prev_block = chain.get_block_by_height(last_height_included).unwrap();
    let prev_block_hash = *prev_block.hash();

    let outgoing_receipts = chain
        .get_outgoing_receipts_for_shard(prev_block_hash, shard_id, last_height_included)
        .unwrap();
    let shard_layout =
        client.epoch_manager.get_shard_layout_from_prev_block(&prev_block_hash).unwrap();

    match resharding_type {
        ReshardingType::V1 => {
            // In V0->V1 resharding the outgoing receipts should be reassigned
            // to the receipt receiver's shard id.
            for receipt in outgoing_receipts {
                let receiver = receipt.receiver_id;
                let receiver_shard_id = account_id_to_shard_id(&receiver, &shard_layout);
                assert_eq!(receiver_shard_id, shard_id);
            }
        }
        ReshardingType::V2 => {
            // In V1->V2 resharding the outgoing receipts should be reassigned
            // to the lowest index child of the parent shard.
            // We can't directly check that here but we can check that the
            // non-lowest-index shards are not assigned any receipts.
            // We check elsewhere that no receipts are lost so this should be sufficient.
            if shard_id == 4 {
                assert!(outgoing_receipts.is_empty());
            }
        }
    }
}

/// Checks that account exists in the state after `block` is processed
/// This function checks both state_root from chunk extra and state root from chunk header, if
/// the corresponding chunk is included in the block
fn check_account(env: &TestEnv, account_id: &AccountId, block: &Block) {
    tracing::trace!(target: "test", ?account_id, block_height=block.header().height(), "checking account");
    let prev_hash = block.header().prev_hash();
    let shard_layout =
        env.clients[0].epoch_manager.get_shard_layout_from_prev_block(prev_hash).unwrap();
    let shard_uid = account_id_to_shard_uid(account_id, &shard_layout);
    let shard_id = shard_uid.shard_id();
    for (i, me) in env.validators.iter().enumerate() {
        let client = &env.clients[i];
        let care_about_shard =
            client.shard_tracker.care_about_shard(Some(me), prev_hash, shard_id, true);
        if !care_about_shard {
            continue;
        }
        let chunk_extra = &client.chain.get_chunk_extra(block.hash(), &shard_uid).unwrap();
        let state_root = *chunk_extra.state_root();
        client
            .runtime_adapter
            .query(
                shard_uid,
                &state_root,
                block.header().height(),
                0,
                prev_hash,
                block.hash(),
                block.header().epoch_id(),
                &QueryRequest::ViewAccount { account_id: account_id.clone() },
            )
            .unwrap();

        let chunk = &block.chunks()[shard_id as usize];
        if chunk.height_included() == block.header().height() {
            client
                .runtime_adapter
                .query(
                    shard_uid,
                    &chunk.prev_state_root(),
                    block.header().height(),
                    0,
                    block.header().prev_hash(),
                    block.hash(),
                    block.header().epoch_id(),
                    &QueryRequest::ViewAccount { account_id: account_id.clone() },
                )
                .unwrap();
        }
    }
}

fn setup_genesis(
    epoch_length: u64,
    num_validators: u64,
    initial_accounts: Vec<AccountId>,
    gas_limit: Option<u64>,
    genesis_protocol_version: ProtocolVersion,
) -> Genesis {
    let mut genesis = Genesis::test(initial_accounts, num_validators);
    // No kickout, since we are going to test missing chunks.
    // Same needs to be set in the AllEpochConfigTestOverrides.
    genesis.config.block_producer_kickout_threshold = 0;
    genesis.config.chunk_producer_kickout_threshold = 0;
    genesis.config.epoch_length = epoch_length;
    genesis.config.protocol_version = genesis_protocol_version;
    genesis.config.use_production_config = true;
    if let Some(gas_limit) = gas_limit {
        genesis.config.gas_limit = gas_limit;
    }

    // The block producer assignment often happens to be unlucky enough to not
    // include one of the validators in the first epoch. When that happens the
    // new protocol version gets only 75% of the votes which is lower that the
    // default 80% threshold for upgrading. Delaying the upgrade also delays
    // resharding and makes it harder to predict. The threshold is set slightly
    // lower here to always ensure that upgrade takes place as soon as possible.
    // This was not fun to debug.
    genesis.config.protocol_upgrade_stake_threshold = Rational32::new(7, 10);

    let default_epoch_config = EpochConfig::from(&genesis.config);
    let all_epoch_config = AllEpochConfig::new(true, default_epoch_config, "test-chain");
    let epoch_config = all_epoch_config.for_protocol_version(genesis_protocol_version);

    genesis.config.shard_layout = epoch_config.shard_layout;
    genesis.config.num_block_producer_seats_per_shard =
        epoch_config.num_block_producer_seats_per_shard;
    genesis.config.avg_hidden_validator_seats_per_shard =
        epoch_config.avg_hidden_validator_seats_per_shard;

    genesis
}

fn generate_create_accounts_txs(
    mut rng: &mut StdRng,
    genesis_hash: CryptoHash,
    initial_accounts: &Vec<AccountId>,
    accounts_to_check: &mut Vec<AccountId>,
    all_accounts: &mut HashSet<AccountId>,
    nonce: &mut u64,
    max_size: usize,
    check_accounts: bool,
) -> Vec<SignedTransaction> {
    let size = rng.gen_range(0..max_size) + 1;
    std::iter::repeat_with(|| loop {
        let signer_account = initial_accounts.choose(&mut rng).unwrap();
        let signer0 = InMemorySigner::from_seed(
            signer_account.clone(),
            KeyType::ED25519,
            &signer_account.to_string(),
        );
        let account_id = gen_account(&mut rng);
        if all_accounts.insert(account_id.clone()) {
            let signer = InMemorySigner::from_seed(
                account_id.clone(),
                KeyType::ED25519,
                account_id.as_ref(),
            );
            let tx = SignedTransaction::create_account(
                *nonce,
                signer_account.clone(),
                account_id.clone(),
                NEAR_BASE,
                signer.public_key(),
                &signer0,
                genesis_hash,
            );
            if check_accounts {
                accounts_to_check.push(account_id.clone());
            }
            *nonce += 1;
            tracing::trace!(target: "test", ?account_id, tx=?tx.get_hash(), "adding create account tx");
            return tx;
        }
    })
    .take(size)
    .collect()
}

fn test_shard_layout_upgrade_simple_impl(
    resharding_type: ReshardingType,
    rng_seed: u64,
    state_snapshot_enabled: bool,
) {
    init_test_logger();
    tracing::info!(target: "test", "test_shard_layout_upgrade_simple_impl starting");

    let genesis_protocol_version = get_genesis_protocol_version(&resharding_type);
    let target_protocol_version = get_target_protocol_version(&resharding_type);

    // setup
    let epoch_length = 5;
    let mut test_env = TestReshardingEnv::new(
        epoch_length,
        2,
        2,
        100,
        None,
        genesis_protocol_version,
        rng_seed,
        state_snapshot_enabled,
        Some(resharding_type),
    );
    test_env.set_init_tx(vec![]);

    let mut nonce = 100;
    let genesis_hash = *test_env.env.clients[0].chain.genesis_block().hash();
    let mut all_accounts: HashSet<_> = test_env.initial_accounts.clone().into_iter().collect();
    let mut accounts_to_check: Vec<_> = vec![];
    let initial_accounts = test_env.initial_accounts.clone();

    // add transactions until after sharding upgrade finishes
    for height in 2..3 * epoch_length {
        let txs = generate_create_accounts_txs(
            &mut test_env.rng,
            genesis_hash,
            &initial_accounts,
            &mut accounts_to_check,
            &mut all_accounts,
            &mut nonce,
            10,
            true,
        );

        test_env.set_tx_at_height(height, txs);
    }

    let drop_chunk_condition = DropChunkCondition::new();
    for _ in 1..4 * epoch_length {
        test_env.step(&drop_chunk_condition, target_protocol_version);
        test_env.check_receipt_id_to_shard_id();
        test_env.check_snapshot(state_snapshot_enabled);
    }

    test_env.check_tx_outcomes(false);
    test_env.check_accounts(accounts_to_check.iter().collect());
    test_env.check_resharding_artifacts();
    test_env.check_outgoing_receipts_reassigned(&resharding_type);
    tracing::info!(target: "test", "test_shard_layout_upgrade_simple_impl finished");
}

#[test]
fn test_shard_layout_upgrade_simple_v1() {
    test_shard_layout_upgrade_simple_impl(ReshardingType::V1, 42, false);
}

#[test]
fn test_shard_layout_upgrade_simple_v1_with_snapshot_enabled() {
    test_shard_layout_upgrade_simple_impl(ReshardingType::V1, 42, true);
}

#[test]
fn test_shard_layout_upgrade_simple_v2_seed_42() {
    test_shard_layout_upgrade_simple_impl(ReshardingType::V2, 42, false);
}

#[test]
fn test_shard_layout_upgrade_simple_v2_seed_43() {
    test_shard_layout_upgrade_simple_impl(ReshardingType::V2, 43, false);
}

#[test]
fn test_shard_layout_upgrade_simple_v2_seed_44() {
    test_shard_layout_upgrade_simple_impl(ReshardingType::V2, 44, false);
}

/// In this test we are checking whether we are properly deleting trie state and flat state
/// from the old shard layout after resharding. This is handled as a part of Garbage Collection (GC)
fn test_shard_layout_upgrade_gc_impl(resharding_type: ReshardingType, rng_seed: u64) {
    init_test_logger();
    tracing::info!(target: "test", "test_shard_layout_upgrade_gc_impl starting");

    let genesis_protocol_version = get_genesis_protocol_version(&resharding_type);
    let target_protocol_version = get_target_protocol_version(&resharding_type);

    let epoch_length = 5;
    let mut test_env: TestReshardingEnv = TestReshardingEnv::new(
        epoch_length,
        2,
        2,
        100,
        None,
        genesis_protocol_version,
        rng_seed,
        false,
        Some(resharding_type),
    );

    // GC period is about 5 epochs. We should expect to see state deleted at the end of the 7th epoch
    // Epoch 0, blocks 1-5  : genesis shard layout
    // Epoch 1, blocks 6-10 : genesis shard layout, resharding happens
    // Epoch 2: blocks 10-15: target shard layout, shard layout is upgraded
    // Epoch 3-7: target shard layout, waiting for GC to happen
    // Epoch 8: block 37: GC happens, state is deleted
    let drop_chunk_condition = DropChunkCondition::new();
    for _ in 0..7 * epoch_length + 1 {
        // we expect the trie state and flat state to NOT be deleted before GC
        test_env.check_trie_and_flat_state(false);
        test_env.step(&drop_chunk_condition, target_protocol_version);
    }
    // Once GC is done, we expect the trie state and flat state to be deleted
    test_env.check_trie_and_flat_state(true);
}

#[test]
fn test_shard_layout_upgrade_gc() {
    test_shard_layout_upgrade_gc_impl(ReshardingType::V1, 44);
}

#[test]
fn test_shard_layout_upgrade_gc_v2() {
    test_shard_layout_upgrade_gc_impl(ReshardingType::V2, 44);
}

const GAS_1: u64 = 300_000_000_000_000;
const GAS_2: u64 = GAS_1 / 3;

fn create_test_env_for_cross_contract_test(
    genesis_protocol_version: ProtocolVersion,
    epoch_length: u64,
    rng_seed: u64,
    resharding_type: Option<ReshardingType>,
) -> TestReshardingEnv {
    TestReshardingEnv::new(
        epoch_length,
        4,
        4,
        100,
        Some(100_000_000_000_000),
        genesis_protocol_version,
        rng_seed,
        false,
        resharding_type,
    )
}

/// Return test_env and a map from tx hash to the new account that will be added by this transaction
fn setup_test_env_with_cross_contract_txs(
    test_env: &mut TestReshardingEnv,
    epoch_length: u64,
) -> HashMap<CryptoHash, AccountId> {
    let genesis_hash = *test_env.env.clients[0].chain.genesis_block().hash();
    // Use test0, test1 and two random accounts to deploy contracts because we want accounts on
    // different shards.
    let indices = (4..test_env.initial_accounts.len()).choose_multiple(&mut test_env.rng, 2);
    let contract_accounts = vec![
        test_env.initial_accounts[0].clone(),
        test_env.initial_accounts[1].clone(),
        test_env.initial_accounts[indices[0]].clone(),
        test_env.initial_accounts[indices[1]].clone(),
    ];
    let init_txs = contract_accounts
        .iter()
        .map(|account_id| {
            let signer = InMemorySigner::from_seed(
                account_id.clone(),
                KeyType::ED25519,
                &account_id.to_string(),
            );
            SignedTransaction::from_actions(
                1,
                account_id.clone(),
                account_id.clone(),
                &signer,
                vec![Action::DeployContract(DeployContractAction {
                    code: near_test_contracts::backwards_compatible_rs_contract().to_vec(),
                })],
                genesis_hash,
            )
        })
        .collect();
    test_env.set_init_tx(init_txs);

    let mut nonce = 100;
    let mut all_accounts: HashSet<_> = test_env.initial_accounts.clone().into_iter().collect();
    let mut new_accounts = HashMap::new();

    // add a bunch of transactions before the two epoch boundaries
    for height in vec![
        epoch_length - 2,
        epoch_length - 1,
        epoch_length,
        2 * epoch_length - 2,
        2 * epoch_length - 1,
        2 * epoch_length,
    ] {
        let txs = generate_cross_contract_txs(
            &mut test_env.rng,
            genesis_hash,
            &contract_accounts,
            &mut all_accounts,
            &mut new_accounts,
            &mut nonce,
            5,
            8,
        );

        test_env.set_tx_at_height(height, txs);
    }

    // adds some transactions after sharding change finishes
    // but do not add too many because I want all transactions to
    // finish processing before epoch 5
    for height in 2 * epoch_length + 1..3 * epoch_length {
        if test_env.rng.gen_bool(0.3) {
            let txs = generate_cross_contract_txs(
                &mut test_env.rng,
                genesis_hash,
                &contract_accounts,
                &mut all_accounts,
                &mut new_accounts,
                &mut nonce,
                5,
                8,
            );
            test_env.set_tx_at_height(height, txs);
        }
    }

    new_accounts
}

fn generate_cross_contract_txs(
    rng: &mut StdRng,
    genesis_hash: CryptoHash,
    contract_accounts: &Vec<AccountId>,
    all_accounts: &mut HashSet<AccountId>,
    new_accounts: &mut HashMap<CryptoHash, AccountId>,
    nonce: &mut u64,
    min_size: usize,
    max_size: usize,
) -> Vec<SignedTransaction> {
    let size = rng.gen_range(min_size..max_size + 1);
    let mut transactions = vec![];
    for _ in 0..size {
        if let Some(tx) = generate_cross_contract_tx(
            rng,
            genesis_hash,
            contract_accounts,
            all_accounts,
            new_accounts,
            nonce,
        ) {
            transactions.push(tx);
        }
    }
    transactions
}

fn generate_cross_contract_tx(
    rng: &mut StdRng,
    genesis_hash: CryptoHash,
    contract_accounts: &Vec<AccountId>,
    all_accounts: &mut HashSet<AccountId>,
    new_accounts: &mut HashMap<CryptoHash, AccountId>,
    nonce: &mut u64,
) -> Option<SignedTransaction> {
    let account_id = gen_account(rng);
    if !all_accounts.insert(account_id.clone()) {
        return None;
    }
    *nonce += 1;
    // randomly shuffle contract accounts
    // so that transactions are send to different shards
    let mut contract_accounts = contract_accounts.clone();
    contract_accounts.shuffle(rng);
    let tx = gen_cross_contract_tx_impl(
        &contract_accounts[0],
        &contract_accounts[1],
        &contract_accounts[2],
        &contract_accounts[3],
        &account_id,
        *nonce,
        &genesis_hash,
    );
    new_accounts.insert(tx.get_hash(), account_id);
    tracing::trace!(target: "test", tx=?tx.get_hash(), "generated tx");
    Some(tx)
}

// create a transaction signed by `account0` and calls a contract on `account1`
// the contract creates a promise that executes a cross contract call on "account2"
// then executes another contract call on "account3" that creates a new account
fn gen_cross_contract_tx_impl(
    account0: &AccountId,
    account1: &AccountId,
    account2: &AccountId,
    account3: &AccountId,
    new_account: &AccountId,
    nonce: u64,
    block_hash: &CryptoHash,
) -> SignedTransaction {
    let signer0 =
        InMemorySigner::from_seed(account0.clone(), KeyType::ED25519, &account0.to_string());
    let signer_new_account =
        InMemorySigner::from_seed(new_account.clone(), KeyType::ED25519, new_account.as_ref());
    let data = serde_json::json!([
        {"create": {
        "account_id": account2.to_string(),
        "method_name": "call_promise",
        "arguments": [],
        "amount": "0",
        "gas": GAS_2,
        }, "id": 0 },
        {"then": {
        "promise_index": 0,
        "account_id": account3.to_string(),
        "method_name": "call_promise",
        "arguments": [
                {"batch_create": { "account_id": new_account.to_string() }, "id": 0 },
                {"action_create_account": {
                    "promise_index": 0, },
                    "id": 0 },
                {"action_transfer": {
                    "promise_index": 0,
                    "amount": NEAR_BASE.to_string(),
                }, "id": 0 },
                {"action_add_key_with_full_access": {
                    "promise_index": 0,
                    "public_key": to_base64(&borsh::to_vec(&signer_new_account.public_key).unwrap()),
                    "nonce": 0,
                }, "id": 0 }
            ],
        "amount": NEAR_BASE.to_string(),
        "gas": GAS_2,
        }, "id": 1}
    ]);

    SignedTransaction::from_actions(
        nonce,
        account0.clone(),
        account1.clone(),
        &signer0,
        vec![Action::FunctionCall(Box::new(FunctionCallAction {
            method_name: "call_promise".to_string(),
            args: serde_json::to_vec(&data).unwrap(),
            gas: GAS_1,
            deposit: 0,
        }))],
        *block_hash,
    )
}

// Test cross contract calls
// This test case tests postponed receipts and delayed receipts
fn test_shard_layout_upgrade_cross_contract_calls_impl(
    resharding_type: ReshardingType,
    rng_seed: u64,
) {
    init_test_logger();

    // setup
    let epoch_length = 5;
    let genesis_protocol_version = get_genesis_protocol_version(&resharding_type);
    let target_protocol_version = get_target_protocol_version(&resharding_type);

    let mut test_env = create_test_env_for_cross_contract_test(
        genesis_protocol_version,
        epoch_length,
        rng_seed,
        Some(resharding_type),
    );

    let new_accounts = setup_test_env_with_cross_contract_txs(&mut test_env, epoch_length);

    let drop_chunk_condition = DropChunkCondition::new();
    for _ in 1..5 * epoch_length {
        test_env.step(&drop_chunk_condition, target_protocol_version);
        test_env.check_receipt_id_to_shard_id();
    }

    let successful_txs = test_env.check_tx_outcomes(false);
    let new_accounts =
        successful_txs.iter().flat_map(|tx_hash| new_accounts.get(tx_hash)).collect();

    test_env.check_accounts(new_accounts);

    test_env.check_resharding_artifacts();
}

// Test cross contract calls
// This test case tests postponed receipts and delayed receipts
#[test]
fn test_shard_layout_upgrade_cross_contract_calls_v1() {
    test_shard_layout_upgrade_cross_contract_calls_impl(ReshardingType::V1, 42);
}

// Test cross contract calls
// This test case tests postponed receipts and delayed receipts
#[test]
fn test_shard_layout_upgrade_cross_contract_calls_v2_seed_42() {
    test_shard_layout_upgrade_cross_contract_calls_impl(ReshardingType::V2, 42);
}

// Test cross contract calls
// This test case tests postponed receipts and delayed receipts
#[test]
fn test_shard_layout_upgrade_cross_contract_calls_v2_seed_43() {
    test_shard_layout_upgrade_cross_contract_calls_impl(ReshardingType::V2, 43);
}

// Test cross contract calls
// This test case tests postponed receipts and delayed receipts
#[test]
fn test_shard_layout_upgrade_cross_contract_calls_v2_seed_44() {
    test_shard_layout_upgrade_cross_contract_calls_impl(ReshardingType::V2, 44);
}

fn test_shard_layout_upgrade_incoming_receipts_impl(
    resharding_type: ReshardingType,
    rng_seed: u64,
) {
    init_test_logger();

    // setup
    let epoch_length = 5;
    let genesis_protocol_version = get_genesis_protocol_version(&resharding_type);
    let target_protocol_version = get_target_protocol_version(&resharding_type);

    let mut test_env = create_test_env_for_cross_contract_test(
        genesis_protocol_version,
        epoch_length,
        rng_seed,
        Some(resharding_type),
    );

    let new_accounts = setup_test_env_with_cross_contract_txs(&mut test_env, epoch_length);

    // Drop one of the chunks in the last block before switching to the new
    // shard layout.
    let drop_height = 2 * epoch_length;
    let old_shard_num = get_expected_shards_num(epoch_length, drop_height, &resharding_type);
    let new_shard_num = get_expected_shards_num(epoch_length, drop_height + 1, &resharding_type);
    assert_ne!(old_shard_num, new_shard_num);

    // Drop the chunk from the shard with the highest shard id since it's the
    // one that is split in both V1 and V2 reshardings.
    let drop_shard_id = old_shard_num - 1;

    let by_height_shard_id = HashSet::from([(drop_height, drop_shard_id)]);
    let drop_chunk_condition = DropChunkCondition::with_by_height_shard_id(by_height_shard_id);
    for _ in 1..5 * epoch_length {
        test_env.step(&drop_chunk_condition, target_protocol_version);
        test_env.check_receipt_id_to_shard_id();
    }

    let successful_txs = test_env.check_tx_outcomes(false);
    let new_accounts =
        successful_txs.iter().flat_map(|tx_hash| new_accounts.get(tx_hash)).collect();

    test_env.check_accounts(new_accounts);
    test_env.check_resharding_artifacts();
}

// This test doesn't make much sense for the V1 resharding. That is because in
// V1 resharding there is only one shard before resharding. Even if that chunk
// is missing there aren't any other chunks so there aren't any incoming
// receipts at all.
#[test]
fn test_shard_layout_upgrade_incoming_receipts_v1() {
    test_shard_layout_upgrade_incoming_receipts_impl(ReshardingType::V1, 42);
}

#[test]
fn test_shard_layout_upgrade_incoming_receipts_v2_seed_42() {
    test_shard_layout_upgrade_incoming_receipts_impl(ReshardingType::V2, 42);
}

#[test]
fn test_shard_layout_upgrade_incoming_receipts_v2_seed_43() {
    test_shard_layout_upgrade_incoming_receipts_impl(ReshardingType::V2, 43);
}

#[test]
fn test_shard_layout_upgrade_incoming_receipts_v2_seed_44() {
    test_shard_layout_upgrade_incoming_receipts_impl(ReshardingType::V2, 44);
}

// Test cross contract calls
// This test case tests when there are missing chunks in the produced blocks
// This is to test that all the chunk management logic is correct, e.g. inclusion of outgoing
// receipts into next chunks
fn test_missing_chunks(
    test_env: &mut TestReshardingEnv,
    p_missing: f64,
    target_protocol_version: ProtocolVersion,
    epoch_length: u64,
) {
    // setup
    let new_accounts = setup_test_env_with_cross_contract_txs(test_env, epoch_length);

    // randomly dropping chunks at the first few epochs when sharding splits happens
    // make sure initial txs (deploy smart contracts) are processed succesfully
    let drop_chunk_condition = DropChunkCondition::new();
    for _ in 1..3 {
        test_env.step(&drop_chunk_condition, target_protocol_version);
    }

    let drop_chunk_condition = DropChunkCondition::with_probability(p_missing);
    for _ in 3..3 * epoch_length {
        test_env.step(&drop_chunk_condition, target_protocol_version);
        let last_height = test_env.env.clients[0].chain.head().unwrap().height;
        for height in last_height - 3..=last_height {
            test_env.check_next_block_with_new_chunk(height);
        }
        test_env.check_receipt_id_to_shard_id();
    }

    // make sure all included transactions finished processing
    let drop_chunk_condition = DropChunkCondition::new();
    for _ in 3 * epoch_length..5 * epoch_length {
        test_env.step(&drop_chunk_condition, target_protocol_version);
        let last_height = test_env.env.clients[0].chain.head().unwrap().height;
        for height in last_height - 3..=last_height {
            test_env.check_next_block_with_new_chunk(height);
        }
        test_env.check_receipt_id_to_shard_id();
    }

    let successful_txs = test_env.check_tx_outcomes(true);
    let new_accounts: Vec<_> =
        successful_txs.iter().flat_map(|tx_hash| new_accounts.get(tx_hash)).collect();
    test_env.check_accounts(new_accounts);

    test_env.check_resharding_artifacts();
}

fn test_shard_layout_upgrade_missing_chunks(
    resharding_type: ReshardingType,
    p_missing: f64,
    rng_seed: u64,
) {
    init_test_logger();

    let genesis_protocol_version = get_genesis_protocol_version(&resharding_type);
    let target_protocol_version = get_target_protocol_version(&resharding_type);
    let epoch_length = 10;

    let mut test_env = create_test_env_for_cross_contract_test(
        genesis_protocol_version,
        epoch_length,
        rng_seed,
        Some(resharding_type),
    );
    test_missing_chunks(&mut test_env, p_missing, target_protocol_version, epoch_length)
}

// Use resharding setup to run protocol for couple epochs with given probability
// of missing chunk. In particular, checks that all txs generated in env have
// final outcome in the end.
// TODO: remove logical dependency on resharding.
fn test_latest_protocol_missing_chunks(p_missing: f64, rng_seed: u64) {
    init_test_logger();
    let epoch_length = 10;
    let mut test_env =
        create_test_env_for_cross_contract_test(PROTOCOL_VERSION, epoch_length, rng_seed, None);
    test_missing_chunks(&mut test_env, p_missing, PROTOCOL_VERSION, epoch_length)
}

#[test]
fn test_shard_layout_upgrade_missing_chunks_low_missing_prob_v1() {
    test_shard_layout_upgrade_missing_chunks(ReshardingType::V1, 0.1, 42);
}

#[test]
fn test_shard_layout_upgrade_missing_chunks_mid_missing_prob_v1() {
    test_shard_layout_upgrade_missing_chunks(ReshardingType::V1, 0.5, 42);
}

#[test]
fn test_shard_layout_upgrade_missing_chunks_high_missing_prob_v1() {
    test_shard_layout_upgrade_missing_chunks(ReshardingType::V1, 0.9, 42);
}

// V2, low missing prob

#[test]
fn test_shard_layout_upgrade_missing_chunks_low_missing_prob_v2_seed_42() {
    test_shard_layout_upgrade_missing_chunks(ReshardingType::V2, 0.1, 42);
}

#[test]
fn test_shard_layout_upgrade_missing_chunks_low_missing_prob_v2_seed_43() {
    test_shard_layout_upgrade_missing_chunks(ReshardingType::V2, 0.1, 43);
}

#[test]
fn test_shard_layout_upgrade_missing_chunks_low_missing_prob_v2_seed_44() {
    test_shard_layout_upgrade_missing_chunks(ReshardingType::V2, 0.1, 44);
}

// V2, mid missing prob

#[test]
fn test_shard_layout_upgrade_missing_chunks_mid_missing_prob_v2_seed_42() {
    test_shard_layout_upgrade_missing_chunks(ReshardingType::V2, 0.5, 42);
}

#[test]
fn test_shard_layout_upgrade_missing_chunks_mid_missing_prob_v2_seed_43() {
    test_shard_layout_upgrade_missing_chunks(ReshardingType::V2, 0.5, 43);
}

#[test]
fn test_shard_layout_upgrade_missing_chunks_mid_missing_prob_v2_seed_44() {
    test_shard_layout_upgrade_missing_chunks(ReshardingType::V2, 0.5, 44);
}

// V2, high missing prob

#[test]
fn test_shard_layout_upgrade_missing_chunks_high_missing_prob_v2_seed_42() {
    test_shard_layout_upgrade_missing_chunks(ReshardingType::V2, 0.9, 42);
}

#[test]
fn test_shard_layout_upgrade_missing_chunks_high_missing_prob_v2_seed_43() {
    test_shard_layout_upgrade_missing_chunks(ReshardingType::V2, 0.9, 43);
}

#[test]
fn test_shard_layout_upgrade_missing_chunks_high_missing_prob_v2_seed_44() {
    test_shard_layout_upgrade_missing_chunks(ReshardingType::V2, 0.9, 44);
}

#[test]
fn test_latest_protocol_missing_chunks_low_missing_prob() {
    test_latest_protocol_missing_chunks(0.1, 25);
}

#[test]
fn test_latest_protocol_missing_chunks_mid_missing_prob() {
    test_latest_protocol_missing_chunks(0.5, 26);
}

#[test]
fn test_latest_protocol_missing_chunks_high_missing_prob() {
    test_latest_protocol_missing_chunks(0.9, 27);
}

fn test_shard_layout_upgrade_error_handling_impl(
    resharding_type: ReshardingType,
    rng_seed: u64,
    state_snapshot_enabled: bool,
) {
    init_test_logger();
    tracing::info!(target: "test", "test_shard_layout_upgrade_simple_impl starting");

    let genesis_protocol_version = get_genesis_protocol_version(&resharding_type);
    let target_protocol_version = get_target_protocol_version(&resharding_type);

    // setup
    let epoch_length = 5;
    let mut test_env = TestReshardingEnv::new(
        epoch_length,
        2,
        2,
        100,
        None,
        genesis_protocol_version,
        rng_seed,
        state_snapshot_enabled,
        Some(resharding_type),
    );
    test_env.set_init_tx(vec![]);

    let mut nonce = 100;
    let genesis_hash = *test_env.env.clients[0].chain.genesis_block().hash();
    let mut all_accounts: HashSet<_> = test_env.initial_accounts.clone().into_iter().collect();
    let mut accounts_to_check: Vec<_> = vec![];
    let initial_accounts = test_env.initial_accounts.clone();

    // add transactions until after sharding upgrade finishes
    for height in 2..3 * epoch_length {
        let txs = generate_create_accounts_txs(
            &mut test_env.rng,
            genesis_hash,
            &initial_accounts,
            &mut accounts_to_check,
            &mut all_accounts,
            &mut nonce,
            10,
            true,
        );

        test_env.set_tx_at_height(height, txs);
    }

    let drop_chunk_condition = DropChunkCondition::new();
    for _ in 1..4 * epoch_length {
        let result = test_env.step_err(&drop_chunk_condition, target_protocol_version);
        if let Err(err) = result {
            tracing::info!(target: "test", ?err, "step failed, as expected");
            return;
        }

        // corrupt the state snapshot if available to make resharding fail
        currupt_state_snapshot(&test_env);
    }

    assert!(false, "no error was recorded, something is wrong in error handling");
}

fn currupt_state_snapshot(test_env: &TestReshardingEnv) {
    let tries = test_env.env.clients[0].runtime_adapter.get_tries();
    let Ok(snapshot_hash) = tries.get_state_snapshot_hash() else { return };
    let (store, flat_storage_manager) = tries.get_state_snapshot(&snapshot_hash).unwrap();
    let shard_uids = flat_storage_manager.get_shard_uids();
    let mut store_update = store.store_update();
    for shard_uid in shard_uids {
        flat_storage_manager.remove_flat_storage_for_shard(shard_uid, &mut store_update).unwrap();
    }
    store_update.commit().unwrap();
}

#[test]
fn test_shard_layout_upgrade_error_handling_v1() {
    test_shard_layout_upgrade_error_handling_impl(ReshardingType::V1, 42, false);
}

#[test]
fn test_shard_layout_upgrade_error_handling_v2() {
    test_shard_layout_upgrade_error_handling_impl(ReshardingType::V2, 42, false);
}

// TODO(resharding) add a test with missing blocks
// TODO(resharding) add a test with deleting accounts and delayed receipts check<|MERGE_RESOLUTION|>--- conflicted
+++ resolved
@@ -622,13 +622,8 @@
             for shard_id in 0..num_shards {
                 let res = env.clients[0]
                     .chain
-<<<<<<< HEAD
-                    .store()
+                    .chain_store()
                     .get_state_changes_for_resharding(&block_hash, shard_id);
-=======
-                    .chain_store()
-                    .get_state_changes_for_split_states(&block_hash, shard_id);
->>>>>>> a72ab6cd
                 assert_matches!(res, Err(error) => {
                     assert_matches!(error, Error::DBNotFoundErr(_));
                 })
