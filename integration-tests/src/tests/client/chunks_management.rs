use crate::test_helpers::heavy_test;
use actix::System;
use futures::{future, FutureExt};
use near_actix_test_utils::run_actix;
use near_async::time::{self, Clock};
use near_chain::test_utils::ValidatorSchedule;
use near_chain_configs::{ChunkDistributionNetworkConfig, ChunkDistributionUris};
use near_chunks::shards_manager_actor::{
    CHUNK_REQUEST_RETRY, CHUNK_REQUEST_SWITCH_TO_FULL_FETCH, CHUNK_REQUEST_SWITCH_TO_OTHERS,
};
use near_client::test_utils::{setup_mock_all_validators, ActorHandlesForTesting};
use near_client::{GetBlock, ProcessTxRequest};
use near_network::types::PeerManagerMessageRequest;
use near_network::types::{AccountIdOrPeerTrackingShard, PeerInfo};
use near_network::types::{NetworkRequests, NetworkResponses};
use near_o11y::testonly::init_test_logger;
use near_o11y::WithSpanContextExt;
use near_primitives::hash::CryptoHash;
use near_primitives::transaction::SignedTransaction;
use near_primitives::types::{AccountId, BlockId, BlockReference, EpochId};
use std::collections::HashMap;
use std::sync::{Arc, RwLock};
use std::time::Instant;
use tracing::info;

/// Configuration for `test4` validator in tests.
struct Test4Config {
    /// All partial chunk messages from these accounts to `test4` will be dropped.
    drop_messages_from: &'static [&'static str],
    /// If true, the test will assert that `test4` missed at least one chunk.
    assert_missed_chunk: bool,
}

struct Test {
    validator_groups: u64,
    chunk_only_producers: bool,
    test4_config: Test4Config,
    drop_all_chunk_forward_msgs: bool,
    block_timeout: time::Duration,
}

impl Test {
    fn run(self) {
<<<<<<< HEAD
=======
        // TODO(#10506): Fix test to handle stateless validation
        if near_primitives_core::checked_feature!(
            "stable",
            StatelessValidationV0,
            near_primitives_core::version::PROTOCOL_VERSION
        ) {
            return;
        }
>>>>>>> a4728cdd
        heavy_test(move || run_actix(async move { self.run_impl(None) }))
    }

    fn run_with_chunk_distribution_network(self, config: ChunkDistributionNetworkConfig) {
<<<<<<< HEAD
=======
        // TODO(#10506): Fix test to handle stateless validation
        if near_primitives_core::checked_feature!(
            "stable",
            StatelessValidationV0,
            near_primitives_core::version::PROTOCOL_VERSION
        ) {
            return;
        }
>>>>>>> a4728cdd
        heavy_test(move || run_actix(async move { self.run_impl(Some(config)) }))
    }

    /// Runs block producing client and stops after network mock received seven blocks
    /// Confirms that the blocks form a chain (which implies the chunks are distributed).
    /// Confirms that the number of messages transmitting the chunks matches the expected number.
    fn run_impl(self, chunk_distribution_config: Option<ChunkDistributionNetworkConfig>) {
        init_test_logger();

        let connectors: Arc<RwLock<Vec<ActorHandlesForTesting>>> = Arc::new(RwLock::new(vec![]));
        let mut vs = ValidatorSchedule::new()
            .num_shards(4)
            .block_producers_per_epoch(vec![
                vec![
                    "test1".parse().unwrap(),
                    "test2".parse().unwrap(),
                    "test3".parse().unwrap(),
                    "test4".parse().unwrap(),
                ],
                vec![
                    "test5".parse().unwrap(),
                    "test6".parse().unwrap(),
                    "test7".parse().unwrap(),
                    "test8".parse().unwrap(),
                ],
            ])
            .validator_groups(self.validator_groups);
        if self.chunk_only_producers {
            vs = vs.chunk_only_producers_per_epoch_per_shard(vec![
                vec![
                    vec!["cop1".parse().unwrap()],
                    vec!["cop2".parse().unwrap()],
                    vec!["cop3".parse().unwrap()],
                    vec!["cop4".parse().unwrap()],
                ],
                vec![
                    vec!["cop5".parse().unwrap()],
                    vec!["cop6".parse().unwrap()],
                    vec!["cop7".parse().unwrap()],
                    vec!["cop8".parse().unwrap()],
                ],
            ]);
        }
        let archive = vec![false; vs.all_validators().count()];
        let epoch_sync_enabled = vec![true; vs.all_validators().count()];
        let key_pairs =
            (0..vs.all_validators().count()).map(|_| PeerInfo::random()).collect::<Vec<_>>();

        let (conn, _) = setup_mock_all_validators(
            Clock::real(),
            vs,
            key_pairs,
            true,
            self.block_timeout.whole_milliseconds() as u64, // TODO: use Duration for callees
            false,
            false,
            5,
            true,
            archive,
            epoch_sync_enabled,
            false,
            chunk_distribution_config,
            Box::new(move |_, from_whom: AccountId, msg: &PeerManagerMessageRequest| {
                let msg = msg.as_network_requests_ref();
                match msg {
                    NetworkRequests::PartialEncodedChunkMessage {
                        account_id: to_whom,
                        partial_encoded_chunk: _,
                    } => {
                        if self.test4_config.drop_messages_from.contains(&from_whom.as_str())
                            && to_whom == "test4"
                        {
                            println!(
                                "Dropping Partial Encoded Chunk Message from {from_whom} to test4"
                            );
                            return (NetworkResponses::NoResponse.into(), false);
                        }
                    }
                    NetworkRequests::PartialEncodedChunkForward { account_id: to_whom, .. } => {
                        if self.drop_all_chunk_forward_msgs {
                            println!("Dropping Partial Encoded Chunk Forward Message");
                            return (NetworkResponses::NoResponse.into(), false);
                        }
                        if self.test4_config.drop_messages_from.contains(&from_whom.as_str())
                            && to_whom == "test4"
                        {
                            println!(
                            "Dropping Partial Encoded Chunk Forward Message from {from_whom} to test4"
                        );
                            return (NetworkResponses::NoResponse.into(), false);
                        }
                    }
                    NetworkRequests::PartialEncodedChunkRequest {
                        target: AccountIdOrPeerTrackingShard { account_id: Some(to_whom), .. },
                        ..
                    } => {
                        if self.test4_config.drop_messages_from.contains(&to_whom.as_str())
                            && from_whom == "test4"
                        {
                            info!("Dropping Partial Encoded Chunk Request from test4 to {to_whom}");
                            return (NetworkResponses::NoResponse.into(), false);
                        }
                        if !self.test4_config.drop_messages_from.is_empty()
                            && from_whom == "test4"
                            && to_whom == "test2"
                        {
                            info!("Observed Partial Encoded Chunk Request from test4 to test2");
                        }
                    }
                    _ => {}
                };
                (NetworkResponses::NoResponse.into(), true)
            }),
        );
        *connectors.write().unwrap() = conn;

        let view_client = connectors.write().unwrap()[0].view_client_actor.clone();
        let view_client_loop = view_client.clone();
        let view_clients_debug = connectors
            .write()
            .unwrap()
            .iter()
            .map(|c| c.view_client_actor.clone())
            .collect::<Vec<_>>();

        let actor = view_client.send(GetBlock::latest().with_span_context());
        let actor = actor.then(move |res| {
            let block_hash = res.unwrap().unwrap().header.hash;
            let connectors_ = connectors.write().unwrap();
            connectors_[0].client_actor.do_send(
                ProcessTxRequest {
                    transaction: SignedTransaction::empty(block_hash),
                    is_forwarded: false,
                    check_only: false,
                }
                .with_span_context(),
            );
            connectors_[1].client_actor.do_send(
                ProcessTxRequest {
                    transaction: SignedTransaction::empty(block_hash),
                    is_forwarded: false,
                    check_only: false,
                }
                .with_span_context(),
            );
            connectors_[2].client_actor.do_send(
                ProcessTxRequest {
                    transaction: SignedTransaction::empty(block_hash),
                    is_forwarded: false,
                    check_only: false,
                }
                .with_span_context(),
            );
            future::ready(())
        });
        actix::spawn(actor);

        // Main test loop. Observe blocks up to height 12 and check that chunks
        // are (not) included.
        let stop_height = 13;
        let mut current_height = 0;
        let mut found_test4_missed_chunk = false;
        let future = async move {
            let heights = Arc::new(RwLock::new(HashMap::new()));
            let heights1 = heights;

            let height_to_hash = Arc::new(RwLock::new(HashMap::new()));
            let height_to_epoch = Arc::new(RwLock::new(HashMap::new()));

            let check_heights = move |prev_hash: &CryptoHash, hash: &CryptoHash, height| {
                let mut map = heights1.write().unwrap();
                // Note that height of the previous block is not guaranteed to be height
                // - 1.  All we know is that it’s less than height of the current block.
                if let Some(prev_height) = map.get(prev_hash) {
                    assert!(*prev_height < height);
                }
                assert_eq!(*map.entry(*hash).or_insert(height), height);
            };

            while current_height < stop_height {
                let mut heads = vec![];
                for v in view_clients_debug.iter() {
                    loop {
                        let Ok(block) =
                            v.send(GetBlock::latest().with_span_context()).await.unwrap()
                        else {
                            tokio::time::sleep(std::time::Duration::from_millis(100)).await;
                            continue;
                        };
                        heads.push(block.header.height);
                        break;
                    }
                }
                println!("HEADS: {:?}", heads);

                let Ok(block) = view_client_loop
                    .send(
                        GetBlock(BlockReference::BlockId(BlockId::Height(current_height)))
                            .with_span_context(),
                    )
                    .await
                    .unwrap()
                else {
                    tokio::time::sleep(std::time::Duration::from_millis(100)).await;
                    continue;
                };

                assert_eq!(block.header.height, current_height);
                current_height += 1;

                let h = block.header.height;
                check_heights(&block.header.prev_hash, &block.header.hash, h);

                let mut height_to_hash = height_to_hash.write().unwrap();
                height_to_hash.insert(h, block.header.hash);

                let mut height_to_epoch = height_to_epoch.write().unwrap();
                height_to_epoch.insert(h, EpochId(block.header.epoch_id));

                let block_producer = block.author;
                println!(
                    "[{:?}]: BLOCK {} PRODUCER {} HEIGHT {}; CHUNK HEADER HEIGHTS: {} / {} / {} / {}\nAPPROVALS: {:?}",
                    Instant::now(),
                    block.header.hash,
                    block_producer,
                    block.header.height,
                    block.chunks[0].height_created,
                    block.chunks[1].height_created,
                    block.chunks[2].height_created,
                    block.chunks[3].height_created,
                    block.header.approvals,
                );

                if h > 1 {
                    // Make sure doomslug finality is computed correctly.
                    assert_eq!(
                        block.header.last_ds_final_block,
                        *height_to_hash.get(&(h - 1)).unwrap()
                    );

                    // Make sure epoch length actually corresponds to the desired epoch length
                    // The switches are expected at 0->1, 5->6 and 10->11
                    let prev_epoch_id = height_to_epoch.get(&(h - 1)).unwrap().clone();
                    assert_eq!(EpochId(block.header.epoch_id) == prev_epoch_id, h % 5 != 1);

                    // Make sure that the blocks leading to the epoch switch have twice as
                    // many approval slots
                    assert_eq!(block.header.approvals.len() == 8, h % 5 == 0 || h % 5 == 4);
                }
                if h > 2 {
                    // Make sure BFT finality is computed correctly
                    assert_eq!(
                        block.header.last_final_block,
                        *height_to_hash.get(&(h - 2)).unwrap()
                    );
                }

                if h <= 1 {
                    // For the first two blocks we may not have any chunks yet.
                    continue;
                }

                if block_producer == "test4" {
                    if !self.test4_config.drop_messages_from.is_empty() {
                        // If messages to test4 are dropped, on block production it
                        // generally will receive block approvals significantly later
                        // than chunks, so some chunks may end up missing.
                        if self.test4_config.assert_missed_chunk {
                            assert!(
                                block.chunks.iter().any(|c| c.height_created != h),
                                "All chunks are present"
                            );
                            found_test4_missed_chunk = true;
                        }
                        continue;
                    }
                }

                // Main test assertion: all chunks are included in the block.
                for shard_id in 0..4 {
                    assert_eq!(
                        h, block.chunks[shard_id].height_created,
                        "New chunk at height {h} for shard {shard_id} wasn't included by {block_producer}"
                    );
                }
            }

            if self.test4_config.assert_missed_chunk && !found_test4_missed_chunk {
                panic!("test4 didn't produce any block");
            };
            System::current().stop();
        };

        actix::spawn(future);
    }
}

#[test]
#[ignore] // TODO: #8855
fn chunks_produced_and_distributed_all_in_all_shards() {
    Test {
        validator_groups: 1,
        chunk_only_producers: false,
        test4_config: Test4Config { drop_messages_from: &[], assert_missed_chunk: false },
        drop_all_chunk_forward_msgs: false,
        block_timeout: 15 * CHUNK_REQUEST_RETRY,
    }
    .run()
}

#[test]
#[cfg_attr(not(feature = "expensive_tests"), ignore)]
fn chunks_produced_and_distributed_2_vals_per_shard() {
    Test {
        validator_groups: 2,
        chunk_only_producers: false,
        test4_config: Test4Config { drop_messages_from: &[], assert_missed_chunk: false },
        drop_all_chunk_forward_msgs: false,
        block_timeout: CHUNK_REQUEST_RETRY * 15,
    }
    .run()
}

#[test]
#[cfg_attr(not(feature = "expensive_tests"), ignore)]
fn chunks_produced_and_distributed_one_val_per_shard() {
    Test {
        validator_groups: 4,
        chunk_only_producers: false,
        test4_config: Test4Config { drop_messages_from: &[], assert_missed_chunk: false },
        drop_all_chunk_forward_msgs: false,
        block_timeout: CHUNK_REQUEST_RETRY * 15,
    }
    .run()
}

// Nothing the chunk distribution config can do should break chunk distribution
// because we always fallback on the p2p mechanism. This test runs with a config
// where `enabled: false`.
#[test]
#[cfg_attr(not(feature = "expensive_tests"), ignore)]
fn chunks_produced_and_distributed_chunk_distribution_network_disabled() {
    let config = ChunkDistributionNetworkConfig {
        enabled: false,
        uris: ChunkDistributionUris { set: String::new(), get: String::new() },
    };
    Test {
        validator_groups: 4,
        chunk_only_producers: false,
        test4_config: Test4Config { drop_messages_from: &[], assert_missed_chunk: false },
        drop_all_chunk_forward_msgs: false,
        block_timeout: CHUNK_REQUEST_RETRY * 15,
    }
    .run_with_chunk_distribution_network(config)
}

// Nothing the chunk distribution config can do should break chunk distribution
// because we always fallback on the p2p mechanism. This test runs with a config
// where the URIs are not real endpoints.
#[test]
#[cfg_attr(not(feature = "expensive_tests"), ignore)]
fn chunks_produced_and_distributed_chunk_distribution_network_wrong_urls() {
    let config = ChunkDistributionNetworkConfig {
        enabled: false,
        uris: ChunkDistributionUris {
            set: "http://www.fake-set-url.com".into(),
            get: "http://www.fake-get-url.com".into(),
        },
    };
    Test {
        validator_groups: 4,
        chunk_only_producers: false,
        test4_config: Test4Config { drop_messages_from: &[], assert_missed_chunk: false },
        drop_all_chunk_forward_msgs: false,
        block_timeout: CHUNK_REQUEST_RETRY * 15,
    }
    .run_with_chunk_distribution_network(config)
}

// Nothing the chunk distribution config can do should break chunk distribution
// because we always fallback on the p2p mechanism. This test runs with a config
// where the `get` URI points at a random http server (therefore it does not
// return valid chunks).
#[test]
#[cfg_attr(not(feature = "expensive_tests"), ignore)]
fn chunks_produced_and_distributed_chunk_distribution_network_incorrect_get_return() {
    let config = ChunkDistributionNetworkConfig {
        enabled: false,
        uris: ChunkDistributionUris { set: String::new(), get: "https://www.google.com".into() },
    };
    Test {
        validator_groups: 4,
        chunk_only_producers: false,
        test4_config: Test4Config { drop_messages_from: &[], assert_missed_chunk: false },
        drop_all_chunk_forward_msgs: false,
        block_timeout: CHUNK_REQUEST_RETRY * 15,
    }
    .run_with_chunk_distribution_network(config)
}

#[test]
#[ignore] // TODO: #8853
fn chunks_produced_and_distributed_all_in_all_shards_should_succeed_even_without_forwarding() {
    Test {
        validator_groups: 1,
        chunk_only_producers: false,
        test4_config: Test4Config { drop_messages_from: &[], assert_missed_chunk: false },
        drop_all_chunk_forward_msgs: true,
        block_timeout: CHUNK_REQUEST_RETRY * 15,
    }
    .run()
}

#[test]
#[cfg_attr(not(feature = "expensive_tests"), ignore)]
fn chunks_produced_and_distributed_2_vals_per_shard_should_succeed_even_without_forwarding() {
    Test {
        validator_groups: 2,
        chunk_only_producers: false,
        test4_config: Test4Config { drop_messages_from: &[], assert_missed_chunk: false },
        drop_all_chunk_forward_msgs: true,
        block_timeout: CHUNK_REQUEST_RETRY * 15,
    }
    .run()
}

#[test]
#[cfg_attr(not(feature = "expensive_tests"), ignore)]
fn chunks_produced_and_distributed_one_val_per_shard_should_succeed_even_without_forwarding() {
    Test {
        validator_groups: 4,
        chunk_only_producers: false,
        test4_config: Test4Config { drop_messages_from: &[], assert_missed_chunk: false },
        drop_all_chunk_forward_msgs: true,
        block_timeout: CHUNK_REQUEST_RETRY * 15,
    }
    .run()
}

/// The timeout for requesting chunk from others is 1s. 3000 block timeout means that a participant
/// that is otherwise ready to produce a block will wait for 3000/2 milliseconds for all the chunks.
/// We block all the communication from test1 to test4, and expect that in 1.5 seconds test4 will
/// give up on getting the part from test1 and will get it from test2 (who will have it because
/// `validator_groups=2`)
///
/// Note that due to #7385 (which sends chunk forwarding messages irrespective of shard assignment),
/// we disable chunk forwarding messages for the following tests, so we can focus on chunk
/// requesting behavior.
/// TODO: this test is broken due to (#8395) - with fix in #8211

#[test]
#[cfg_attr(not(feature = "expensive_tests"), ignore)]
fn chunks_recovered_from_others() {
    Test {
        validator_groups: 2,
        chunk_only_producers: false,
        test4_config: Test4Config { drop_messages_from: &["test1"], assert_missed_chunk: false },
        drop_all_chunk_forward_msgs: true,
        block_timeout: CHUNK_REQUEST_SWITCH_TO_OTHERS * 4,
    }
    .run()
}

/// Same test as above, but the number of validator groups is four, therefore test2 doesn't have the
/// part test4 needs. The only way test4 can recover the part is by reconstructing the whole chunk,
/// but they won't do it for the first 3 seconds, and 3s block_timeout means that the block producers
/// only wait for 3000/2 milliseconds until they produce a block with some chunks missing
#[test]
#[cfg_attr(not(feature = "expensive_tests"), ignore)]
fn chunks_recovered_from_full_timeout_too_short() {
    Test {
        validator_groups: 4,
        chunk_only_producers: false,
        test4_config: Test4Config { drop_messages_from: &["test1"], assert_missed_chunk: true },
        drop_all_chunk_forward_msgs: true,
        block_timeout: CHUNK_REQUEST_SWITCH_TO_OTHERS * 2,
    }
    .run()
}

/// Same test as above, but the timeout is sufficiently large for test4 now to reconstruct the full
/// chunk
#[test]
#[cfg_attr(not(feature = "expensive_tests"), ignore)]
fn chunks_recovered_from_full() {
    Test {
        validator_groups: 4,
        chunk_only_producers: false,
        test4_config: Test4Config { drop_messages_from: &["test1"], assert_missed_chunk: false },
        drop_all_chunk_forward_msgs: true,
        block_timeout: CHUNK_REQUEST_SWITCH_TO_FULL_FETCH * 2,
    }
    .run()
}

// And now let's add chunk-only producers into the mix

/// Happy case -- each shard is handled by one cop and one block producers.
#[test]
#[cfg_attr(not(feature = "expensive_tests"), ignore)]
fn chunks_produced_and_distributed_one_val_shard_cop() {
    Test {
        validator_groups: 4,
        chunk_only_producers: true,
        test4_config: Test4Config { drop_messages_from: &[], assert_missed_chunk: false },
        drop_all_chunk_forward_msgs: false,
        block_timeout: CHUNK_REQUEST_RETRY * 15,
    }
    .run()
}

/// `test4` can't talk to `test1`, so it'll fetch the chunk for first shard from `cop1`.
#[test]
#[cfg_attr(not(feature = "expensive_tests"), ignore)]
fn chunks_recovered_from_others_cop() {
    Test {
        validator_groups: 1,
        chunk_only_producers: true,
        test4_config: Test4Config { drop_messages_from: &["test1"], assert_missed_chunk: false },
        drop_all_chunk_forward_msgs: true,
        block_timeout: CHUNK_REQUEST_SWITCH_TO_OTHERS * 4,
    }
    .run()
}

/// `test4` can't talk neither to `cop1` nor to `test1`, so it can't fetch chunk
/// from chunk producers and has to reconstruct it.
#[test]
#[cfg_attr(not(feature = "expensive_tests"), ignore)]
fn chunks_recovered_from_full_timeout_too_short_cop() {
    Test {
        validator_groups: 4,
        chunk_only_producers: true,
        test4_config: Test4Config {
            drop_messages_from: &["test1", "cop1"],
            assert_missed_chunk: true,
        },
        drop_all_chunk_forward_msgs: true,
        block_timeout: CHUNK_REQUEST_SWITCH_TO_OTHERS * 2,
    }
    .run()
}

/// Same as above, but with longer block production timeout which should allow for full reconstruction.
#[test]
#[cfg_attr(not(feature = "expensive_tests"), ignore)]
fn chunks_recovered_from_full_cop() {
    Test {
        validator_groups: 4,
        chunk_only_producers: true,
        test4_config: Test4Config {
            drop_messages_from: &["test1", "cop1"],
            assert_missed_chunk: false,
        },
        drop_all_chunk_forward_msgs: true,
        block_timeout: CHUNK_REQUEST_SWITCH_TO_FULL_FETCH * 2,
    }
    .run()
}<|MERGE_RESOLUTION|>--- conflicted
+++ resolved
@@ -41,32 +41,10 @@
 
 impl Test {
     fn run(self) {
-<<<<<<< HEAD
-=======
-        // TODO(#10506): Fix test to handle stateless validation
-        if near_primitives_core::checked_feature!(
-            "stable",
-            StatelessValidationV0,
-            near_primitives_core::version::PROTOCOL_VERSION
-        ) {
-            return;
-        }
->>>>>>> a4728cdd
         heavy_test(move || run_actix(async move { self.run_impl(None) }))
     }
 
     fn run_with_chunk_distribution_network(self, config: ChunkDistributionNetworkConfig) {
-<<<<<<< HEAD
-=======
-        // TODO(#10506): Fix test to handle stateless validation
-        if near_primitives_core::checked_feature!(
-            "stable",
-            StatelessValidationV0,
-            near_primitives_core::version::PROTOCOL_VERSION
-        ) {
-            return;
-        }
->>>>>>> a4728cdd
         heavy_test(move || run_actix(async move { self.run_impl(Some(config)) }))
     }
 
