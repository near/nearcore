use actix::{Actor, System};
use futures::{future, FutureExt};
use itertools::Itertools;
use near_actix_test_utils::run_actix;
use near_async::time::Duration;
use near_chain::Provenance;
use near_chain_configs::ExternalStorageLocation::Filesystem;
use near_chain_configs::{DumpConfig, ExternalStorageConfig, Genesis, SyncConfig};
use near_client::test_utils::TestEnv;
use near_client::{GetBlock, ProcessTxResponse};
use near_client_primitives::types::GetValidatorInfo;
use near_crypto::{InMemorySigner, KeyType};
use near_network::client::{StateRequestHeader, StateRequestPart, StateResponse};
use near_network::tcp;
use near_network::test_utils::{convert_boot_nodes, wait_or_timeout, WaitOrTimeoutActor};
use near_o11y::testonly::{init_integration_logger, init_test_logger};
use near_o11y::WithSpanContextExt;
use near_primitives::shard_layout::ShardUId;
use near_primitives::state_part::PartId;
use near_primitives::state_sync::StatePartKey;
use near_primitives::transaction::SignedTransaction;
use near_primitives::types::{
    new_shard_id_tmp, new_shard_id_vec_tmp, BlockId, BlockReference, EpochId, EpochReference,
};
use near_primitives::utils::MaybeValidated;
use near_store::adapter::StoreUpdateAdapter;
use near_store::DBCol;
use nearcore::test_utils::TestEnvNightshadeSetupExt;
use nearcore::{load_test_config, start_with_config};
use std::ops::ControlFlow;
use std::sync::{Arc, RwLock};

use crate::tests::test_helpers::heavy_test;

/// One client is in front, another must sync to it using state (fast) sync.
#[test]
#[cfg_attr(not(feature = "expensive_tests"), ignore)]
fn sync_state_nodes() {
    heavy_test(|| {
        init_integration_logger();

        let genesis = Genesis::test(vec!["test1".parse().unwrap()], 1);

        let (port1, port2) =
            (tcp::ListenerAddr::reserve_for_test(), tcp::ListenerAddr::reserve_for_test());
        let mut near1 = load_test_config("test1", port1, genesis.clone());
        near1.network_config.peer_store.boot_nodes = convert_boot_nodes(vec![]);
        near1.client_config.min_num_peers = 0;

        // In this test and the ones below, we have an Arc<TempDir>, that we make sure to keep alive by cloning it
        // and keeping the original one around after we pass the clone to run_actix(). Otherwise it will be dropped early
        // and the directories will actually be removed while the nodes are running.
        let _dir1 = Arc::new(tempfile::Builder::new().prefix("sync_nodes_1").tempdir().unwrap());
        let dir1 = _dir1.clone();
        let _dir2 = Arc::new(tempfile::Builder::new().prefix("sync_nodes_2").tempdir().unwrap());
        let dir2 = _dir2.clone();

        run_actix(async move {
            let nearcore::NearNode { view_client: view_client1, .. } =
                start_with_config(dir1.path(), near1).expect("start_with_config");

            let view_client2_holder = Arc::new(RwLock::new(None));
            let arbiters_holder = Arc::new(RwLock::new(vec![]));
            let arbiters_holder2 = arbiters_holder;

            WaitOrTimeoutActor::new(
                Box::new(move |_ctx| {
                    if view_client2_holder.read().unwrap().is_none() {
                        let view_client2_holder2 = view_client2_holder.clone();
                        let arbiters_holder2 = arbiters_holder2.clone();
                        let genesis2 = genesis.clone();
                        let dir2 = dir2.clone();

                        let actor = view_client1.send(GetBlock::latest().with_span_context());
                        let actor = actor.then(move |res| {
                            match &res {
                                Ok(Ok(b)) if b.header.height >= 101 => {
                                    let mut view_client2_holder2 =
                                        view_client2_holder2.write().unwrap();
                                    let mut arbiters_holder2 = arbiters_holder2.write().unwrap();

                                    if view_client2_holder2.is_none() {
                                        let mut near2 =
                                            load_test_config("test2", port2, genesis2.clone());
                                        near2.client_config.skip_sync_wait = false;
                                        near2.client_config.min_num_peers = 1;
                                        near2.network_config.peer_store.boot_nodes =
                                            convert_boot_nodes(vec![("test1", *port1)]);

                                        let nearcore::NearNode {
                                            view_client: view_client2,
                                            arbiters,
                                            ..
                                        } = start_with_config(dir2.path(), near2)
                                            .expect("start_with_config");
                                        *view_client2_holder2 = Some(view_client2);
                                        *arbiters_holder2 = arbiters;
                                    }
                                }
                                Ok(Ok(b)) if b.header.height < 101 => {
                                    println!("FIRST STAGE {}", b.header.height)
                                }
                                Err(_) => return future::ready(()),
                                _ => {}
                            };
                            future::ready(())
                        });
                        actix::spawn(actor);
                    }

                    if let Some(view_client2) = &*view_client2_holder.write().unwrap() {
                        let actor = view_client2.send(GetBlock::latest().with_span_context());
                        let actor = actor.then(|res| {
                            match &res {
                                Ok(Ok(b)) if b.header.height >= 101 => System::current().stop(),
                                Ok(Ok(b)) if b.header.height < 101 => {
                                    println!("SECOND STAGE {}", b.header.height)
                                }
                                Err(_) => return future::ready(()),
                                _ => {}
                            };
                            future::ready(())
                        });
                        actix::spawn(actor);
                    } else {
                    }
                }),
                100,
                60000,
            )
            .start();
        });
        drop(_dir1);
        drop(_dir2);
    });
}

/// One client is in front, another must sync to it using state (fast) sync.
#[cfg(feature = "expensive_tests")]
#[test]
#[cfg_attr(not(feature = "expensive_tests"), ignore)]
fn sync_state_nodes_multishard() {
    heavy_test(|| {
        init_integration_logger();

        let mut genesis = Genesis::test_sharded_new_version(
            vec![
                "test1".parse().unwrap(),
                "test2".parse().unwrap(),
                "test3".parse().unwrap(),
                "test4".parse().unwrap(),
            ],
            4,
            vec![2, 2],
        );
        genesis.config.epoch_length = 150; // so that by the time test2 joins it is not kicked out yet

        let _dir1 = Arc::new(tempfile::Builder::new().prefix("sync_nodes_1").tempdir().unwrap());
        let dir1 = _dir1.clone();
        let _dir2 = Arc::new(tempfile::Builder::new().prefix("sync_nodes_2").tempdir().unwrap());
        let dir2 = _dir2.clone();
        let _dir3 = Arc::new(tempfile::Builder::new().prefix("sync_nodes_3").tempdir().unwrap());
        let dir3 = _dir3.clone();
        let _dir4 = Arc::new(tempfile::Builder::new().prefix("sync_nodes_4").tempdir().unwrap());
        let dir4 = _dir4.clone();

        run_actix(async move {
            let (port1, port2, port3, port4) = (
                tcp::ListenerAddr::reserve_for_test(),
                tcp::ListenerAddr::reserve_for_test(),
                tcp::ListenerAddr::reserve_for_test(),
                tcp::ListenerAddr::reserve_for_test(),
            );

            let mut near1 = load_test_config("test1", port1, genesis.clone());
            near1.network_config.peer_store.boot_nodes =
                convert_boot_nodes(vec![("test3", *port3), ("test4", *port4)]);
            near1.client_config.min_num_peers = 2;
            near1.client_config.min_block_production_delay = Duration::milliseconds(200);
            near1.client_config.max_block_production_delay = Duration::milliseconds(400);

            let mut near3 = load_test_config("test3", port3, genesis.clone());
            near3.network_config.peer_store.boot_nodes =
                convert_boot_nodes(vec![("test1", *port1), ("test4", *port4)]);
            near3.client_config.min_num_peers = 2;
            near3.client_config.min_block_production_delay =
                near1.client_config.min_block_production_delay;
            near3.client_config.max_block_production_delay =
                near1.client_config.max_block_production_delay;

            let mut near4 = load_test_config("test4", port4, genesis.clone());
            near4.network_config.peer_store.boot_nodes =
                convert_boot_nodes(vec![("test1", *port1), ("test3", *port3)]);
            near4.client_config.min_num_peers = 2;
            near4.client_config.min_block_production_delay =
                near1.client_config.min_block_production_delay;
            near4.client_config.max_block_production_delay =
                near1.client_config.max_block_production_delay;

            let nearcore::NearNode { view_client: view_client1, .. } =
                start_with_config(dir1.path(), near1).expect("start_with_config");

            start_with_config(dir3.path(), near3).expect("start_with_config");
            start_with_config(dir4.path(), near4).expect("start_with_config");

            let view_client2_holder = Arc::new(RwLock::new(None));
            let arbiter_holder = Arc::new(RwLock::new(vec![]));
            let arbiter_holder2 = arbiter_holder;

            WaitOrTimeoutActor::new(
                Box::new(move |_ctx| {
                    if view_client2_holder.read().unwrap().is_none() {
                        let view_client2_holder2 = view_client2_holder.clone();
                        let arbiter_holder2 = arbiter_holder2.clone();
                        let genesis2 = genesis.clone();
                        let dir2 = dir2.clone();

                        let actor = view_client1.send(GetBlock::latest().with_span_context());
                        let actor = actor.then(move |res| {
                            match &res {
                                Ok(Ok(b)) if b.header.height >= 101 => {
                                    let mut view_client2_holder2 =
                                        view_client2_holder2.write().unwrap();
                                    let mut arbiter_holder2 = arbiter_holder2.write().unwrap();

                                    if view_client2_holder2.is_none() {
                                        let mut near2 = load_test_config("test2", port2, genesis2);
                                        near2.client_config.skip_sync_wait = false;
                                        near2.client_config.min_num_peers = 3;
                                        near2.client_config.min_block_production_delay =
                                            Duration::milliseconds(200);
                                        near2.client_config.max_block_production_delay =
                                            Duration::milliseconds(400);
                                        near2.network_config.peer_store.boot_nodes =
                                            convert_boot_nodes(vec![
                                                ("test1", *port1),
                                                ("test3", *port3),
                                                ("test4", *port4),
                                            ]);

                                        let nearcore::NearNode {
                                            view_client: view_client2,
                                            arbiters,
                                            ..
                                        } = start_with_config(dir2.path(), near2)
                                            .expect("start_with_config");
                                        *view_client2_holder2 = Some(view_client2);
                                        *arbiter_holder2 = arbiters;
                                    }
                                }
                                Ok(Ok(b)) if b.header.height < 101 => {
                                    println!("FIRST STAGE {}", b.header.height)
                                }
                                Err(_) => return future::ready(()),
                                _ => {}
                            };
                            future::ready(())
                        });
                        actix::spawn(actor);
                    }

                    if let Some(view_client2) = &*view_client2_holder.write().unwrap() {
                        let actor = view_client2.send(GetBlock::latest().with_span_context());
                        let actor = actor.then(|res| {
                            match &res {
                                Ok(Ok(b)) if b.header.height >= 101 => System::current().stop(),
                                Ok(Ok(b)) if b.header.height < 101 => {
                                    println!("SECOND STAGE {}", b.header.height)
                                }
                                Ok(Err(e)) => {
                                    println!("SECOND STAGE ERROR1: {:?}", e);
                                    return future::ready(());
                                }
                                Err(e) => {
                                    println!("SECOND STAGE ERROR2: {:?}", e);
                                    return future::ready(());
                                }
                                _ => {
                                    assert!(false);
                                }
                            };
                            future::ready(())
                        });
                        actix::spawn(actor);
                    }
                }),
                100,
                600000,
            )
            .start();
        });
        drop(_dir1);
        drop(_dir2);
        drop(_dir3);
        drop(_dir4);
    });
}

/// Start a validator that validators four shards. Since we only have 3 accounts one shard must have
/// empty state. Start another node that does state sync. Check state sync on empty state works.
#[test]
#[cfg_attr(not(feature = "expensive_tests"), ignore)]
fn sync_empty_state() {
    heavy_test(|| {
        init_integration_logger();

        let mut genesis = Genesis::test_sharded_new_version(
            vec!["test1".parse().unwrap(), "test2".parse().unwrap()],
            1,
            vec![1, 1, 1, 1],
        );
        genesis.config.epoch_length = 20;

        let _dir1 = Arc::new(tempfile::Builder::new().prefix("sync_nodes_1").tempdir().unwrap());
        let dir1 = _dir1.clone();
        let _dir2 = Arc::new(tempfile::Builder::new().prefix("sync_nodes_2").tempdir().unwrap());
        let dir2 = _dir2.clone();

        run_actix(async move {
            let (port1, port2) =
                (tcp::ListenerAddr::reserve_for_test(), tcp::ListenerAddr::reserve_for_test());

            // State sync triggers when header head is two epochs in the future.
            // Produce more blocks to make sure that state sync gets triggered when the second node starts.
            let state_sync_horizon = 10;
            let block_header_fetch_horizon = 1;
            let block_fetch_horizon = 1;

            let mut near1 = load_test_config("test1", port1, genesis.clone());
            near1.client_config.min_num_peers = 0;
            near1.client_config.min_block_production_delay = Duration::milliseconds(200);
            near1.client_config.max_block_production_delay = Duration::milliseconds(400);

            let nearcore::NearNode { view_client: view_client1, .. } =
                start_with_config(dir1.path(), near1).expect("start_with_config");

            let view_client2_holder = Arc::new(RwLock::new(None));
            let arbiters_holder = Arc::new(RwLock::new(vec![]));
            let arbiters_holder2 = arbiters_holder;

            WaitOrTimeoutActor::new(
                Box::new(move |_ctx| {
                    if view_client2_holder.read().unwrap().is_none() {
                        let view_client2_holder2 = view_client2_holder.clone();
                        let arbiters_holder2 = arbiters_holder2.clone();
                        let genesis2 = genesis.clone();
                        let dir2 = dir2.clone();

                        let actor = view_client1.send(GetBlock::latest().with_span_context());
                        let actor = actor.then(move |res| {
                            match &res {
                                Ok(Ok(b)) if b.header.height >= state_sync_horizon + 1 => {
                                    let mut view_client2_holder2 =
                                        view_client2_holder2.write().unwrap();
                                    let mut arbiters_holder2 = arbiters_holder2.write().unwrap();

                                    if view_client2_holder2.is_none() {
                                        let mut near2 = load_test_config("test2", port2, genesis2);
                                        near2.network_config.peer_store.boot_nodes =
                                            convert_boot_nodes(vec![("test1", *port1)]);
                                        near2.client_config.min_num_peers = 1;
                                        near2.client_config.min_block_production_delay =
                                            Duration::milliseconds(200);
                                        near2.client_config.max_block_production_delay =
                                            Duration::milliseconds(400);
                                        near2.client_config.block_header_fetch_horizon =
                                            block_header_fetch_horizon;
                                        near2.client_config.block_fetch_horizon =
                                            block_fetch_horizon;
                                        near2.client_config.tracked_shards =
                                            new_shard_id_vec_tmp(&[0, 1, 2, 3]);

                                        let nearcore::NearNode {
                                            view_client: view_client2,
                                            arbiters,
                                            ..
                                        } = start_with_config(dir2.path(), near2)
                                            .expect("start_with_config");
                                        *view_client2_holder2 = Some(view_client2);
                                        *arbiters_holder2 = arbiters;
                                    }
                                }
                                Ok(Ok(b)) if b.header.height <= state_sync_horizon => {
                                    println!("FIRST STAGE {}", b.header.height)
                                }
                                Err(_) => return future::ready(()),
                                _ => {}
                            };
                            future::ready(())
                        });
                        actix::spawn(actor);
                    }

                    if let Some(view_client2) = &*view_client2_holder.write().unwrap() {
                        let actor = view_client2.send(GetBlock::latest().with_span_context());
                        let actor = actor.then(|res| {
                            match &res {
                                Ok(Ok(b)) if b.header.height >= 40 => System::current().stop(),
                                Ok(Ok(b)) if b.header.height < 40 => {
                                    println!("SECOND STAGE {}", b.header.height)
                                }
                                Ok(Err(e)) => {
                                    println!("SECOND STAGE ERROR1: {:?}", e);
                                    return future::ready(());
                                }
                                Err(e) => {
                                    println!("SECOND STAGE ERROR2: {:?}", e);
                                    return future::ready(());
                                }
                                _ => {
                                    assert!(false);
                                }
                            };
                            future::ready(())
                        });
                        actix::spawn(actor);
                    }
                }),
                100,
                600000,
            )
            .start();
        });
        drop(_dir1);
        drop(_dir2);
    });
}

#[test]
#[cfg_attr(not(feature = "expensive_tests"), ignore)]
// FIXME(#9650): locks should not be held across await points, allowed currently only because the
// lint started triggering during a toolchain bump.
#[allow(clippy::await_holding_lock)]
/// Runs one node for some time, which dumps state to a temp directory.
/// Start the second node which gets state parts from that temp directory.
fn sync_state_dump() {
    heavy_test(|| {
        init_integration_logger();

        let mut genesis = Genesis::test_sharded_new_version(
            vec!["test1".parse().unwrap(), "test2".parse().unwrap()],
            1,
            vec![1],
        );
        // Needs to be long enough to give enough time to the second node to
        // start, sync headers and find a dump of state.
        genesis.config.epoch_length = 30;

        let _dump_dir =
            Arc::new(tempfile::Builder::new().prefix("state_dump_1").tempdir().unwrap());
        let dump_dir = _dump_dir.clone();
        let _dir1 = Arc::new(tempfile::Builder::new().prefix("sync_nodes_1").tempdir().unwrap());
        let dir1 = _dir1.clone();
        let _dir2 = Arc::new(tempfile::Builder::new().prefix("sync_nodes_2").tempdir().unwrap());
        let dir2 = _dir2.clone();

        run_actix(async move {
            let (port1, port2) =
                (tcp::ListenerAddr::reserve_for_test(), tcp::ListenerAddr::reserve_for_test());
            // Produce more blocks to make sure that state sync gets triggered when the second node starts.
            let state_sync_horizon = 50;
            let block_header_fetch_horizon = 1;
            let block_fetch_horizon = 1;

            let mut near1 = load_test_config("test1", port1, genesis.clone());
            near1.client_config.min_num_peers = 0;
            // An epoch passes in about 9 seconds.
            near1.client_config.min_block_production_delay = Duration::milliseconds(300);
            near1.client_config.max_block_production_delay = Duration::milliseconds(600);
            near1.client_config.tracked_shards = vec![new_shard_id_tmp(0)]; // Track all shards.

            near1.client_config.state_sync.dump = Some(DumpConfig {
                location: Filesystem { root_dir: dump_dir.path().to_path_buf() },
                restart_dump_for_shards: None,
                iteration_delay: Some(Duration::milliseconds(500)),
                credentials_file: None,
            });
            near1.config.store.state_snapshot_enabled = true;

            let nearcore::NearNode {
                view_client: view_client1,
                // State sync dumper should be kept in the scope to avoid dropping it, which stops the state dumper loop.
                state_sync_dumper: _dumper,
                ..
            } = start_with_config(dir1.path(), near1).expect("start_with_config");

            let view_client2_holder = Arc::new(RwLock::new(None));
            let arbiters_holder = Arc::new(RwLock::new(vec![]));
            let arbiters_holder2 = arbiters_holder;

            wait_or_timeout(1000, 60000, || async {
                if view_client2_holder.read().unwrap().is_none() {
                    let view_client2_holder2 = view_client2_holder.clone();
                    let arbiters_holder2 = arbiters_holder2.clone();
                    let genesis2 = genesis.clone();

                    match view_client1.send(GetBlock::latest().with_span_context()).await {
                        Ok(Ok(b)) if b.header.height >= genesis.config.epoch_length + 2 => {
                            let mut view_client2_holder2 = view_client2_holder2.write().unwrap();
                            let mut arbiters_holder2 = arbiters_holder2.write().unwrap();

                            if view_client2_holder2.is_none() {
                                let mut near2 = load_test_config("test2", port2, genesis2);
                                near2.network_config.peer_store.boot_nodes =
                                    convert_boot_nodes(vec![("test1", *port1)]);
                                near2.client_config.min_num_peers = 1;
                                near2.client_config.min_block_production_delay =
                                    Duration::milliseconds(300);
                                near2.client_config.max_block_production_delay =
                                    Duration::milliseconds(600);
                                near2.client_config.block_header_fetch_horizon =
                                    block_header_fetch_horizon;
                                near2.client_config.block_fetch_horizon = block_fetch_horizon;
                                near2.client_config.tracked_shards = vec![new_shard_id_tmp(0)]; // Track all shards.
                                near2.client_config.state_sync_enabled = true;
                                near2.client_config.state_sync_timeout = Duration::seconds(2);
                                near2.client_config.state_sync.sync =
                                    SyncConfig::ExternalStorage(ExternalStorageConfig {
                                        location: Filesystem {
                                            root_dir: dump_dir.path().to_path_buf(),
                                        },
                                        num_concurrent_requests: 1,
                                        num_concurrent_requests_during_catchup: 1,
                                        external_storage_fallback_threshold: 0,
                                    });

                                let nearcore::NearNode {
                                    view_client: view_client2, arbiters, ..
                                } = start_with_config(dir2.path(), near2)
                                    .expect("start_with_config");
                                *view_client2_holder2 = Some(view_client2);
                                *arbiters_holder2 = arbiters;
                            }
                        }
                        Ok(Ok(b)) if b.header.height <= state_sync_horizon => {
                            tracing::info!("FIRST STAGE {}", b.header.height);
                        }
                        Err(_) => {}
                        _ => {}
                    };
                    return ControlFlow::Continue(());
                }

                if let Some(view_client2) = &*view_client2_holder.write().unwrap() {
                    match view_client2.send(GetBlock::latest().with_span_context()).await {
                        Ok(Ok(b)) if b.header.height >= 40 => {
                            return ControlFlow::Break(());
                        }
                        Ok(Ok(b)) if b.header.height < 40 => {
                            tracing::info!("SECOND STAGE {}", b.header.height)
                        }
                        Ok(Err(e)) => {
                            tracing::info!("SECOND STAGE ERROR1: {:?}", e);
                        }
                        Err(e) => {
                            tracing::info!("SECOND STAGE ERROR2: {:?}", e);
                        }
                        _ => {
                            assert!(false);
                        }
                    };
                    return ControlFlow::Continue(());
                }

                panic!("Unexpected");
            })
            .await
            .unwrap();
            System::current().stop();
        });
        drop(_dump_dir);
        drop(_dir1);
        drop(_dir2);
    });
}

#[test]
// Test that state sync behaves well when the chunks are absent at the end of the epoch.
fn test_dump_epoch_missing_chunk_in_last_block() {
    heavy_test(|| {
        init_test_logger();
        let epoch_length = 10;
        let shard_id = new_shard_id_tmp(0);

        for num_last_chunks_missing in 0..6 {
            assert!(num_last_chunks_missing < epoch_length);

            tracing::info!(
                target: "test",
                ?num_last_chunks_missing,
                "starting test_dump_epoch_missing_chunk_in_last_block"
            );
            let mut genesis =
                Genesis::test(vec!["test0".parse().unwrap(), "test1".parse().unwrap()], 1);
            genesis.config.epoch_length = epoch_length;
            let mut env = TestEnv::builder(&genesis.config)
                .clients_count(2)
                .use_state_snapshots()
                .real_stores()
                .nightshade_runtimes_congestion_control_disabled(&genesis)
                .build();

            let genesis_block = env.clients[0].chain.get_block_by_height(0).unwrap();
            let mut blocks = vec![genesis_block.clone()];
            let signer =
                InMemorySigner::from_seed("test0".parse().unwrap(), KeyType::ED25519, "test0")
                    .into();
            let target_height = epoch_length + 1;
            for i in 1..=target_height {
                tracing::info!(
                    target: "test",
                    height=i,
                    "producing block"
                );

                let block = env.clients[0].produce_block(i).unwrap().unwrap();
                blocks.push(block.clone());
                if (i % epoch_length) != 0
                    && epoch_length - (i % epoch_length) <= num_last_chunks_missing
                {
                    // Don't produce chunks for the last blocks of an epoch.
                    env.clients[0]
                        .process_block_test_no_produce_chunk(
                            MaybeValidated::from(block.clone()),
                            Provenance::PRODUCED,
                        )
                        .unwrap();
                    tracing::info!(
                        "Block {i}: {:?} -- produced no chunk",
                        block.header().epoch_id()
                    );
                } else {
                    env.process_block(0, block.clone(), Provenance::PRODUCED);
                    tracing::info!(
                        "Block {i}: {:?} -- also produced a chunk",
                        block.header().epoch_id()
                    );
                }
                env.process_block(1, block, Provenance::NONE);

                let tx = SignedTransaction::send_money(
                    i + 1,
                    "test0".parse().unwrap(),
                    "test1".parse().unwrap(),
                    &signer,
                    1,
                    *genesis_block.hash(),
                );
                assert_eq!(env.clients[0].process_tx(tx, false, false), ProcessTxResponse::ValidTx);
            }

            // Simulate state sync

            tracing::info!(target: "test", "state sync - get parts");
            // No blocks were skipped, therefore we can compute the block height of the first block of the current epoch.
            let sync_hash_height = ((target_height / epoch_length) * epoch_length + 1) as usize;
            let sync_hash = *blocks[sync_hash_height].hash();
            assert_ne!(
                blocks[sync_hash_height].header().epoch_id(),
                blocks[sync_hash_height - 1].header().epoch_id()
            );

            let state_sync_header =
                env.clients[0].chain.get_state_response_header(shard_id, sync_hash).unwrap();
            let num_parts = state_sync_header.num_state_parts();
            let state_root = state_sync_header.chunk_prev_state_root();
            // Check that state parts can be obtained.
            let state_sync_parts: Vec<_> = (0..num_parts)
                .map(|i| {
                    // This should obviously not fail, aka succeed.
                    env.clients[0].chain.get_state_response_part(shard_id, i, sync_hash).unwrap()
                })
                .collect();

            tracing::info!(target: "test", "state sync - apply parts");
            env.clients[1].chain.reset_data_pre_state_sync(sync_hash).unwrap();
            let epoch_id = blocks.last().unwrap().header().epoch_id();
            for i in 0..num_parts {
                env.clients[1]
                    .runtime_adapter
                    .apply_state_part(
                        shard_id,
                        &state_root,
                        PartId::new(i, num_parts),
                        &state_sync_parts[i as usize],
                        &epoch_id,
                    )
                    .unwrap();
            }

            tracing::info!(target: "test", "state sync - set parts");
<<<<<<< HEAD
            env.clients[1].chain.set_state_header(shard_id, sync_hash, state_sync_header).unwrap();
=======
            env.clients[1].chain.set_state_header(0, sync_hash, state_sync_header.clone()).unwrap();
>>>>>>> f528b98c
            for i in 0..num_parts {
                env.clients[1]
                    .chain
                    .set_state_part(
                        shard_id,
                        sync_hash,
                        PartId::new(i, num_parts),
                        &state_sync_parts[i as usize],
                    )
                    .unwrap();
            }
<<<<<<< HEAD
            let rt = Arc::clone(&env.clients[1].runtime_adapter);
            let f = Sender::from_fn(move |msg: ApplyStatePartsRequest| {
                let store = rt.store();

                let shard_id = msg.shard_uid.shard_id();
=======
            {
                let store = env.clients[1].runtime_adapter.store();
>>>>>>> f528b98c
                let mut store_update = store.store_update();
                assert!(env.clients[1]
                    .runtime_adapter
                    .get_flat_storage_manager()
                    .remove_flat_storage_for_shard(
                        ShardUId::single_shard(),
                        &mut store_update.flat_store_update()
                    )
                    .unwrap());
                store_update.commit().unwrap();
                for part_id in 0..num_parts {
                    let key = borsh::to_vec(&StatePartKey(sync_hash, 0, part_id)).unwrap();
                    let part = store.get(DBCol::StateParts, &key).unwrap().unwrap();
                    env.clients[1]
                        .runtime_adapter
                        .apply_state_part(
                            0,
                            &state_sync_header.chunk_prev_state_root(),
                            PartId::new(part_id, num_parts),
                            &part,
                            blocks[sync_hash_height].header().epoch_id(),
                        )
                        .unwrap();
                }
<<<<<<< HEAD
            });

            tracing::info!(target: "test", "state sync - schedule");
            env.clients[1]
                .chain
                .schedule_apply_state_parts(shard_id, sync_hash, num_parts, &f)
                .unwrap();
=======
            }
>>>>>>> f528b98c

            tracing::info!(target: "test", "state sync - set state finalize");
            env.clients[1].chain.set_state_finalize(shard_id, sync_hash).unwrap();

            let last_chunk_height = epoch_length - num_last_chunks_missing;
            for height in 1..epoch_length {
                if height < last_chunk_height {
                    assert!(env.clients[1]
                        .chain
                        .get_chunk_extra(blocks[height as usize].hash(), &ShardUId::single_shard())
                        .is_err());
                } else {
                    let chunk_extra = env.clients[1]
                        .chain
                        .get_chunk_extra(blocks[height as usize].hash(), &ShardUId::single_shard())
                        .unwrap();
                    let expected_chunk_extra = env.clients[0]
                        .chain
                        .get_chunk_extra(
                            blocks[last_chunk_height as usize].hash(),
                            &ShardUId::single_shard(),
                        )
                        .unwrap();
                    // The chunk extra of the prev block of sync block should be the same as the node that it is syncing from
                    assert_eq!(chunk_extra, expected_chunk_extra);
                }
            }
        }
    });
}

#[test]
// Tests StateRequestHeader and StateRequestPart.
fn test_state_sync_headers() {
    heavy_test(|| {
        init_test_logger();

        let _dir1 =
            Arc::new(tempfile::Builder::new().prefix("test_state_sync_headers").tempdir().unwrap());
        let dir1 = _dir1.clone();

        run_actix(async {
            let mut genesis = Genesis::test(vec!["test1".parse().unwrap()], 1);
            // Increase epoch_length if the test is flaky.
            genesis.config.epoch_length = 50;

            let mut near1 =
                load_test_config("test1", tcp::ListenerAddr::reserve_for_test(), genesis.clone());
            near1.client_config.min_num_peers = 0;
            near1.client_config.tracked_shards = vec![new_shard_id_tmp(0)]; // Track all shards.
            near1.config.store.state_snapshot_enabled = true;

            let nearcore::NearNode { view_client: view_client1, .. } =
                start_with_config(dir1.path(), near1).expect("start_with_config");

            // First we need to find sync_hash. That is done in 3 steps:
            // 1. Get the latest block
            // 2. Query validators for the epoch_id of that block.
            // 3. Get a block at 'epoch_start_height' that is found in the response of the validators method.
            //
            // Second, we request state sync header.
            // Third, we request state sync part with part_id = 0.
            wait_or_timeout(1000, 110000, || async {
                let epoch_id = match view_client1.send(GetBlock::latest().with_span_context()).await
                {
                    Ok(Ok(b)) => Some(b.header.epoch_id),
                    _ => None,
                };
                // async is hard, will use this construct to reduce nestedness.
                let epoch_id = match epoch_id {
                    Some(x) => x,
                    None => return ControlFlow::Continue(()),
                };
                tracing::info!(?epoch_id, "got epoch_id");

                let epoch_start_height = match view_client1
                    .send(
                        GetValidatorInfo {
                            epoch_reference: EpochReference::EpochId(EpochId(epoch_id)),
                        }
                        .with_span_context(),
                    )
                    .await
                {
                    Ok(Ok(v)) => Some(v.epoch_start_height),
                    _ => None,
                };
                let epoch_start_height = match epoch_start_height {
                    Some(x) => x,
                    None => return ControlFlow::Continue(()),
                };
                tracing::info!(epoch_start_height, "got epoch_start_height");

                let block_id = BlockReference::BlockId(BlockId::Height(epoch_start_height));
                let block_view = view_client1.send(GetBlock(block_id).with_span_context()).await;
                let Ok(Ok(block_view)) = block_view else {
                    return ControlFlow::Continue(());
                };
                let sync_hash = block_view.header.hash;
                let shard_ids = block_view.chunks.iter().map(|c| c.shard_id).collect_vec();
                tracing::info!(?sync_hash, ?shard_ids, "got sync_hash");

                for shard_id in shard_ids {
                    // Make StateRequestHeader and expect that the response contains a header and `can_generate` is true.
                    let state_response_info = match view_client1
                        .send(StateRequestHeader { shard_id, sync_hash }.with_span_context())
                        .await
                    {
                        Ok(Some(StateResponse(state_response_info))) => Some(state_response_info),
                        _ => None,
                    };
                    let state_response_info = match state_response_info {
                        Some(x) => x,
                        None => return ControlFlow::Continue(()),
                    };
                    let state_response = state_response_info.take_state_response();
                    let can_generate = state_response.can_generate();
                    assert!(state_response.part().is_none());
                    if let Some(_header) = state_response.take_header() {
                        if !can_generate {
                            tracing::info!(
                                ?sync_hash,
                                ?shard_id,
                                can_generate,
                                "got header but cannot generate"
                            );
                            return ControlFlow::Continue(());
                        }
                        tracing::info!(?sync_hash, ?shard_id, can_generate, "got header");
                    } else {
                        tracing::info!(?sync_hash, ?shard_id, can_generate, "got no header");
                        return ControlFlow::Continue(());
                    }

                    // Make StateRequestPart and expect that the response contains a part and `can_generate` is true and part_id = 0 and the node has all parts cached.
                    let state_response_info = match view_client1
                        .send(
                            StateRequestPart { shard_id, sync_hash, part_id: 0 }
                                .with_span_context(),
                        )
                        .await
                    {
                        Ok(Some(StateResponse(state_response_info))) => Some(state_response_info),
                        _ => None,
                    };
                    let state_response_info = match state_response_info {
                        Some(x) => x,
                        None => return ControlFlow::Continue(()),
                    };
                    let state_response = state_response_info.take_state_response();
                    let cached_parts = state_response.cached_parts().clone();
                    let can_generate = state_response.can_generate();
                    let part = state_response.part().clone();
                    assert!(state_response.take_header().is_none());
                    if let Some((part_id, _part)) = part {
                        if !can_generate || cached_parts != None || part_id != 0 {
                            tracing::info!(
                                ?sync_hash,
                                ?shard_id,
                                can_generate,
                                part_id,
                                "got part but shard info is unexpected"
                            );
                            return ControlFlow::Continue(());
                        }
                        tracing::info!(?sync_hash, ?shard_id, can_generate, part_id, "got part");
                    } else {
                        tracing::info!(?sync_hash, ?shard_id, can_generate, "got no part");
                        return ControlFlow::Continue(());
                    }
                }
                return ControlFlow::Break(());
            })
            .await
            .unwrap();
            System::current().stop();
        });
        drop(_dir1);
    });
}

#[test]
// Tests StateRequestHeader and StateRequestPart.
fn test_state_sync_headers_no_tracked_shards() {
    heavy_test(|| {
        init_test_logger();

        let _dir1 = Arc::new(
            tempfile::Builder::new()
                .prefix("test_state_sync_headers_no_tracked_shards_1")
                .tempdir()
                .unwrap(),
        );
        let dir1 = _dir1.clone();
        let _dir2 = Arc::new(
            tempfile::Builder::new()
                .prefix("test_state_sync_headers_no_tracked_shards_2")
                .tempdir()
                .unwrap(),
        );
        let dir2 = _dir2.clone();
        run_actix(async {
            let mut genesis = Genesis::test(vec!["test1".parse().unwrap()], 1);
            // Increase epoch_length if the test is flaky.
            let epoch_length = 50;
            genesis.config.epoch_length = epoch_length;

            let port1 = tcp::ListenerAddr::reserve_for_test();
            let mut near1 = load_test_config("test1", port1, genesis.clone());
            near1.client_config.min_num_peers = 0;
            near1.client_config.tracked_shards = vec![new_shard_id_tmp(0)]; // Track all shards, it is a validator.
            near1.config.store.state_snapshot_enabled = false;
            near1.config.state_sync_enabled = false;
            near1.client_config.state_sync_enabled = false;

            let _node1 = start_with_config(dir1.path(), near1).expect("start_with_config");

            let mut near2 =
                load_test_config("test2", tcp::ListenerAddr::reserve_for_test(), genesis.clone());
            near2.network_config.peer_store.boot_nodes =
                convert_boot_nodes(vec![("test1", *port1)]);
            near2.client_config.min_num_peers = 0;
            near2.client_config.tracked_shards = vec![]; // Track no shards.
            near2.config.store.state_snapshot_enabled = true;
            near2.config.state_sync_enabled = false;
            near2.client_config.state_sync_enabled = false;

            let nearcore::NearNode { view_client: view_client2, .. } =
                start_with_config(dir2.path(), near2).expect("start_with_config");

            // First we need to find sync_hash. That is done in 3 steps:
            // 1. Get the latest block
            // 2. Query validators for the epoch_id of that block.
            // 3. Get a block at 'epoch_start_height' that is found in the response of the validators method.
            //
            // Second, we request state sync header.
            // Third, we request state sync part with part_id = 0.
            wait_or_timeout(1000, 110000, || async {
                let epoch_id = match view_client2.send(GetBlock::latest().with_span_context()).await
                {
                    Ok(Ok(b)) => Some(b.header.epoch_id),
                    _ => None,
                };
                // async is hard, will use this construct to reduce nestedness.
                let epoch_id = match epoch_id {
                    Some(x) => x,
                    None => return ControlFlow::Continue(()),
                };
                tracing::info!(?epoch_id, "got epoch_id");

                let epoch_start_height = match view_client2
                    .send(
                        GetValidatorInfo {
                            epoch_reference: EpochReference::EpochId(EpochId(epoch_id)),
                        }
                        .with_span_context(),
                    )
                    .await
                {
                    Ok(Ok(v)) => Some(v.epoch_start_height),
                    _ => None,
                };
                let epoch_start_height = match epoch_start_height {
                    Some(x) => x,
                    None => return ControlFlow::Continue(()),
                };
                tracing::info!(epoch_start_height, "got epoch_start_height");
                if epoch_start_height < 2 * epoch_length {
                    return ControlFlow::Continue(());
                }

                let block_id = BlockReference::BlockId(BlockId::Height(epoch_start_height));
                let block_view = view_client2.send(GetBlock(block_id).with_span_context()).await;
                let Ok(Ok(block_view)) = block_view else {
                    return ControlFlow::Continue(());
                };
                let sync_hash = block_view.header.hash;
                let shard_ids = block_view.chunks.iter().map(|c| c.shard_id).collect_vec();
                tracing::info!(?sync_hash, ?shard_ids, "got sync_hash");

                for shard_id in shard_ids {
                    // Make StateRequestHeader and expect that the response contains a header and `can_generate` is true.
                    let state_response_info = match view_client2
                        .send(StateRequestHeader { shard_id, sync_hash }.with_span_context())
                        .await
                    {
                        Ok(Some(StateResponse(state_response_info))) => Some(state_response_info),
                        _ => None,
                    };
                    let state_response_info = match state_response_info {
                        Some(x) => x,
                        None => return ControlFlow::Continue(()),
                    };
                    tracing::info!(?state_response_info, "got header state response");
                    let state_response = state_response_info.take_state_response();
                    assert_eq!(state_response.cached_parts(), &None);
                    assert!(!state_response.can_generate());
                    assert!(state_response.part().is_none());
                    assert_eq!(state_response.take_header(), None);

                    // Make StateRequestPart and expect that the response contains a part and `can_generate` is true and part_id = 0 and the node has all parts cached.
                    let state_response_info = match view_client2
                        .send(
                            StateRequestPart { shard_id, sync_hash, part_id: 0 }
                                .with_span_context(),
                        )
                        .await
                    {
                        Ok(Some(StateResponse(state_response_info))) => Some(state_response_info),
                        _ => None,
                    };
                    let state_response_info = match state_response_info {
                        Some(x) => x,
                        None => return ControlFlow::Continue(()),
                    };
                    tracing::info!(?state_response_info, "got state part response");
                    let state_response = state_response_info.take_state_response();
                    assert_eq!(state_response.cached_parts(), &None);
                    assert!(!state_response.can_generate());
                    assert!(state_response.part().is_none());
                    assert_eq!(state_response.take_header(), None);
                }
                return ControlFlow::Break(());
            })
            .await
            .unwrap();
            System::current().stop();
        });
        drop(_dir1);
        drop(_dir2);
    });
}<|MERGE_RESOLUTION|>--- conflicted
+++ resolved
@@ -689,11 +689,7 @@
             }
 
             tracing::info!(target: "test", "state sync - set parts");
-<<<<<<< HEAD
-            env.clients[1].chain.set_state_header(shard_id, sync_hash, state_sync_header).unwrap();
-=======
-            env.clients[1].chain.set_state_header(0, sync_hash, state_sync_header.clone()).unwrap();
->>>>>>> f528b98c
+            env.clients[1].chain.set_state_header(shard_id, sync_hash, state_sync_header.clone()).unwrap();
             for i in 0..num_parts {
                 env.clients[1]
                     .chain
@@ -705,16 +701,9 @@
                     )
                     .unwrap();
             }
-<<<<<<< HEAD
-            let rt = Arc::clone(&env.clients[1].runtime_adapter);
-            let f = Sender::from_fn(move |msg: ApplyStatePartsRequest| {
-                let store = rt.store();
-
-                let shard_id = msg.shard_uid.shard_id();
-=======
             {
                 let store = env.clients[1].runtime_adapter.store();
->>>>>>> f528b98c
+                let shard_id = msg.shard_uid.shard_id();
                 let mut store_update = store.store_update();
                 assert!(env.clients[1]
                     .runtime_adapter
@@ -739,17 +728,7 @@
                         )
                         .unwrap();
                 }
-<<<<<<< HEAD
-            });
-
-            tracing::info!(target: "test", "state sync - schedule");
-            env.clients[1]
-                .chain
-                .schedule_apply_state_parts(shard_id, sync_hash, num_parts, &f)
-                .unwrap();
-=======
             }
->>>>>>> f528b98c
 
             tracing::info!(target: "test", "state sync - set state finalize");
             env.clients[1].chain.set_state_finalize(shard_id, sync_hash).unwrap();
