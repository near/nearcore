--- conflicted
+++ resolved
@@ -704,13 +704,8 @@
             let mut near1 =
                 load_test_config("test1", tcp::ListenerAddr::reserve_for_test(), genesis.clone());
             near1.client_config.min_num_peers = 0;
-<<<<<<< HEAD
             near1.client_config.tracked_config = TrackedConfig::AllShards;
-            near1.config.store.state_snapshot_enabled = true;
-=======
-            near1.client_config.tracked_shards = vec![ShardId::new(0)]; // Track all shards.
             near1.config.store.enable_state_snapshot();
->>>>>>> 5b7ed35c
 
             let nearcore::NearNode { view_client: view_client1, .. } =
                 start_with_config(dir1.path(), near1).expect("start_with_config");
@@ -877,15 +872,10 @@
             let port1 = tcp::ListenerAddr::reserve_for_test();
             let mut near1 = load_test_config("test1", port1, genesis.clone());
             near1.client_config.min_num_peers = 0;
-<<<<<<< HEAD
             // TODO(archival_v2): Since stateless validation, validators do not need to track all shards.
             // That should likely be changed to `TrackedConfig::NoShards`.
             near1.client_config.tracked_config = TrackedConfig::AllShards; // Track all shards, it is a validator.
-            near1.config.store.state_snapshot_enabled = false;
-=======
-            near1.client_config.tracked_shards = vec![ShardId::new(0)]; // Track all shards, it is a validator.
             near1.config.store.disable_state_snapshot();
->>>>>>> 5b7ed35c
             near1.config.state_sync_enabled = false;
             near1.client_config.state_sync_enabled = false;
 
@@ -896,13 +886,8 @@
             near2.network_config.peer_store.boot_nodes =
                 convert_boot_nodes(vec![("test1", *port1)]);
             near2.client_config.min_num_peers = 0;
-<<<<<<< HEAD
             near2.client_config.tracked_config = TrackedConfig::NoShards;
-            near2.config.store.state_snapshot_enabled = true;
-=======
-            near2.client_config.tracked_shards = vec![]; // Track no shards.
             near2.config.store.enable_state_snapshot();
->>>>>>> 5b7ed35c
             near2.config.state_sync_enabled = false;
             near2.client_config.state_sync_enabled = false;
 
