use actix::{Actor, System};
use futures::{future, FutureExt};
use itertools::Itertools;
use near_actix_test_utils::run_actix;
use near_async::time::Duration;
use near_chain::Provenance;
use near_chain_configs::ExternalStorageLocation::Filesystem;
use near_chain_configs::{DumpConfig, ExternalStorageConfig, Genesis, SyncConfig};
use near_client::test_utils::TestEnv;
use near_client::{GetBlock, ProcessTxResponse};
use near_client_primitives::types::GetValidatorInfo;
use near_crypto::{InMemorySigner, KeyType};
use near_network::client::{StateRequestHeader, StateRequestPart, StateResponse};
use near_network::tcp;
use near_network::test_utils::{convert_boot_nodes, wait_or_timeout, WaitOrTimeoutActor};
use near_o11y::testonly::{init_integration_logger, init_test_logger};
use near_o11y::WithSpanContextExt;
use near_primitives::shard_layout::ShardUId;
use near_primitives::state_part::PartId;
use near_primitives::state_sync::StatePartKey;
use near_primitives::transaction::SignedTransaction;
use near_primitives::types::{BlockId, BlockReference, EpochId, EpochReference, ShardId};
use near_primitives::utils::MaybeValidated;
use near_primitives::version::{ProtocolFeature, PROTOCOL_VERSION};
use near_store::adapter::StoreUpdateAdapter;
use near_store::DBCol;
use nearcore::test_utils::TestEnvNightshadeSetupExt;
use nearcore::{load_test_config, start_with_config};
use std::ops::ControlFlow;
use std::sync::{Arc, RwLock};

use crate::tests::test_helpers::heavy_test;

/// One client is in front, another must sync to it using state (fast) sync.
#[test]
fn ultra_slow_test_sync_state_nodes() {
    heavy_test(|| {
        init_integration_logger();

        let genesis = Genesis::test(vec!["test1".parse().unwrap()], 1);

        let (port1, port2) =
            (tcp::ListenerAddr::reserve_for_test(), tcp::ListenerAddr::reserve_for_test());
        let mut near1 = load_test_config("test1", port1, genesis.clone());
        near1.network_config.peer_store.boot_nodes = convert_boot_nodes(vec![]);
        near1.client_config.min_num_peers = 0;

        // In this test and the ones below, we have an Arc<TempDir>, that we make sure to keep alive by cloning it
        // and keeping the original one around after we pass the clone to run_actix(). Otherwise it will be dropped early
        // and the directories will actually be removed while the nodes are running.
        let _dir1 = Arc::new(tempfile::Builder::new().prefix("sync_nodes_1").tempdir().unwrap());
        let dir1 = _dir1.clone();
        let _dir2 = Arc::new(tempfile::Builder::new().prefix("sync_nodes_2").tempdir().unwrap());
        let dir2 = _dir2.clone();

        run_actix(async move {
            let nearcore::NearNode { view_client: view_client1, .. } =
                start_with_config(dir1.path(), near1).expect("start_with_config");

            let view_client2_holder = Arc::new(RwLock::new(None));
            let arbiters_holder = Arc::new(RwLock::new(vec![]));
            let arbiters_holder2 = arbiters_holder;

            WaitOrTimeoutActor::new(
                Box::new(move |_ctx| {
                    if view_client2_holder.read().unwrap().is_none() {
                        let view_client2_holder2 = view_client2_holder.clone();
                        let arbiters_holder2 = arbiters_holder2.clone();
                        let genesis2 = genesis.clone();
                        let dir2 = dir2.clone();

                        let actor = view_client1.send(GetBlock::latest().with_span_context());
                        let actor = actor.then(move |res| {
                            match &res {
                                Ok(Ok(b)) if b.header.height >= 101 => {
                                    let mut view_client2_holder2 =
                                        view_client2_holder2.write().unwrap();
                                    let mut arbiters_holder2 = arbiters_holder2.write().unwrap();

                                    if view_client2_holder2.is_none() {
                                        let mut near2 =
                                            load_test_config("test2", port2, genesis2.clone());
                                        near2.client_config.skip_sync_wait = false;
                                        near2.client_config.min_num_peers = 1;
                                        near2.network_config.peer_store.boot_nodes =
                                            convert_boot_nodes(vec![("test1", *port1)]);

                                        let nearcore::NearNode {
                                            view_client: view_client2,
                                            arbiters,
                                            ..
                                        } = start_with_config(dir2.path(), near2)
                                            .expect("start_with_config");
                                        *view_client2_holder2 = Some(view_client2);
                                        *arbiters_holder2 = arbiters;
                                    }
                                }
                                Ok(Ok(b)) if b.header.height < 101 => {
                                    println!("FIRST STAGE {}", b.header.height)
                                }
                                Err(_) => return future::ready(()),
                                _ => {}
                            };
                            future::ready(())
                        });
                        actix::spawn(actor);
                    }

                    if let Some(view_client2) = &*view_client2_holder.write().unwrap() {
                        let actor = view_client2.send(GetBlock::latest().with_span_context());
                        let actor = actor.then(|res| {
                            match &res {
                                Ok(Ok(b)) if b.header.height >= 101 => System::current().stop(),
                                Ok(Ok(b)) if b.header.height < 101 => {
                                    println!("SECOND STAGE {}", b.header.height)
                                }
                                Err(_) => return future::ready(()),
                                _ => {}
                            };
                            future::ready(())
                        });
                        actix::spawn(actor);
                    } else {
                    }
                }),
                100,
                60000,
            )
            .start();
        });
        drop(_dir1);
        drop(_dir2);
    });
}

/// One client is in front, another must sync to it using state (fast) sync.
#[test]
fn ultra_slow_test_sync_state_nodes_multishard() {
    heavy_test(|| {
        init_integration_logger();

        let mut genesis = Genesis::test_sharded_new_version(
            vec![
                "test1".parse().unwrap(),
                "test2".parse().unwrap(),
                "test3".parse().unwrap(),
                "test4".parse().unwrap(),
            ],
            4,
            vec![2, 2],
        );
        genesis.config.epoch_length = 150; // so that by the time test2 joins it is not kicked out yet

        let _dir1 = Arc::new(tempfile::Builder::new().prefix("sync_nodes_1").tempdir().unwrap());
        let dir1 = _dir1.clone();
        let _dir2 = Arc::new(tempfile::Builder::new().prefix("sync_nodes_2").tempdir().unwrap());
        let dir2 = _dir2.clone();
        let _dir3 = Arc::new(tempfile::Builder::new().prefix("sync_nodes_3").tempdir().unwrap());
        let dir3 = _dir3.clone();
        let _dir4 = Arc::new(tempfile::Builder::new().prefix("sync_nodes_4").tempdir().unwrap());
        let dir4 = _dir4.clone();

        run_actix(async move {
            let (port1, port2, port3, port4) = (
                tcp::ListenerAddr::reserve_for_test(),
                tcp::ListenerAddr::reserve_for_test(),
                tcp::ListenerAddr::reserve_for_test(),
                tcp::ListenerAddr::reserve_for_test(),
            );

            let mut near1 = load_test_config("test1", port1, genesis.clone());
            near1.network_config.peer_store.boot_nodes =
                convert_boot_nodes(vec![("test3", *port3), ("test4", *port4)]);
            near1.client_config.min_num_peers = 2;
            near1.client_config.min_block_production_delay = Duration::milliseconds(200);
            near1.client_config.max_block_production_delay = Duration::milliseconds(400);

            let mut near3 = load_test_config("test3", port3, genesis.clone());
            near3.network_config.peer_store.boot_nodes =
                convert_boot_nodes(vec![("test1", *port1), ("test4", *port4)]);
            near3.client_config.min_num_peers = 2;
            near3.client_config.min_block_production_delay =
                near1.client_config.min_block_production_delay;
            near3.client_config.max_block_production_delay =
                near1.client_config.max_block_production_delay;

            let mut near4 = load_test_config("test4", port4, genesis.clone());
            near4.network_config.peer_store.boot_nodes =
                convert_boot_nodes(vec![("test1", *port1), ("test3", *port3)]);
            near4.client_config.min_num_peers = 2;
            near4.client_config.min_block_production_delay =
                near1.client_config.min_block_production_delay;
            near4.client_config.max_block_production_delay =
                near1.client_config.max_block_production_delay;

            let nearcore::NearNode { view_client: view_client1, .. } =
                start_with_config(dir1.path(), near1).expect("start_with_config");

            start_with_config(dir3.path(), near3).expect("start_with_config");
            start_with_config(dir4.path(), near4).expect("start_with_config");

            let view_client2_holder = Arc::new(RwLock::new(None));
            let arbiter_holder = Arc::new(RwLock::new(vec![]));
            let arbiter_holder2 = arbiter_holder;

            WaitOrTimeoutActor::new(
                Box::new(move |_ctx| {
                    if view_client2_holder.read().unwrap().is_none() {
                        let view_client2_holder2 = view_client2_holder.clone();
                        let arbiter_holder2 = arbiter_holder2.clone();
                        let genesis2 = genesis.clone();
                        let dir2 = dir2.clone();

                        let actor = view_client1.send(GetBlock::latest().with_span_context());
                        let actor = actor.then(move |res| {
                            match &res {
                                Ok(Ok(b)) if b.header.height >= 101 => {
                                    let mut view_client2_holder2 =
                                        view_client2_holder2.write().unwrap();
                                    let mut arbiter_holder2 = arbiter_holder2.write().unwrap();

                                    if view_client2_holder2.is_none() {
                                        let mut near2 = load_test_config("test2", port2, genesis2);
                                        near2.client_config.skip_sync_wait = false;
                                        near2.client_config.min_num_peers = 3;
                                        near2.client_config.min_block_production_delay =
                                            Duration::milliseconds(200);
                                        near2.client_config.max_block_production_delay =
                                            Duration::milliseconds(400);
                                        near2.network_config.peer_store.boot_nodes =
                                            convert_boot_nodes(vec![
                                                ("test1", *port1),
                                                ("test3", *port3),
                                                ("test4", *port4),
                                            ]);

                                        let nearcore::NearNode {
                                            view_client: view_client2,
                                            arbiters,
                                            ..
                                        } = start_with_config(dir2.path(), near2)
                                            .expect("start_with_config");
                                        *view_client2_holder2 = Some(view_client2);
                                        *arbiter_holder2 = arbiters;
                                    }
                                }
                                Ok(Ok(b)) if b.header.height < 101 => {
                                    println!("FIRST STAGE {}", b.header.height)
                                }
                                Err(_) => return future::ready(()),
                                _ => {}
                            };
                            future::ready(())
                        });
                        actix::spawn(actor);
                    }

                    if let Some(view_client2) = &*view_client2_holder.write().unwrap() {
                        let actor = view_client2.send(GetBlock::latest().with_span_context());
                        let actor = actor.then(|res| {
                            match &res {
                                Ok(Ok(b)) if b.header.height >= 101 => System::current().stop(),
                                Ok(Ok(b)) if b.header.height < 101 => {
                                    println!("SECOND STAGE {}", b.header.height)
                                }
                                Ok(Err(e)) => {
                                    println!("SECOND STAGE ERROR1: {:?}", e);
                                    return future::ready(());
                                }
                                Err(e) => {
                                    println!("SECOND STAGE ERROR2: {:?}", e);
                                    return future::ready(());
                                }
                                _ => {
                                    assert!(false);
                                }
                            };
                            future::ready(())
                        });
                        actix::spawn(actor);
                    }
                }),
                100,
                600000,
            )
            .start();
        });
        drop(_dir1);
        drop(_dir2);
        drop(_dir3);
        drop(_dir4);
    });
}

<<<<<<< HEAD
=======
/// Start a validator that validators four shards. Since we only have 3 accounts one shard must have
/// empty state. Start another node that does state sync. Check state sync on empty state works.
#[test]
fn ultra_slow_test_sync_empty_state() {
    heavy_test(|| {
        init_integration_logger();

        let mut genesis = Genesis::test_sharded_new_version(
            vec!["test1".parse().unwrap(), "test2".parse().unwrap()],
            1,
            vec![1, 1, 1, 1],
        );
        genesis.config.epoch_length = 20;

        let _dir1 = Arc::new(tempfile::Builder::new().prefix("sync_nodes_1").tempdir().unwrap());
        let dir1 = _dir1.clone();
        let _dir2 = Arc::new(tempfile::Builder::new().prefix("sync_nodes_2").tempdir().unwrap());
        let dir2 = _dir2.clone();

        run_actix(async move {
            let (port1, port2) =
                (tcp::ListenerAddr::reserve_for_test(), tcp::ListenerAddr::reserve_for_test());

            // State sync triggers when header head is two epochs in the future.
            // Produce more blocks to make sure that state sync gets triggered when the second node starts.
            let state_sync_horizon = 10;
            let block_header_fetch_horizon = 1;
            let block_fetch_horizon = 1;

            let mut near1 = load_test_config("test1", port1, genesis.clone());
            near1.client_config.min_num_peers = 0;
            near1.client_config.min_block_production_delay = Duration::milliseconds(200);
            near1.client_config.max_block_production_delay = Duration::milliseconds(400);

            let nearcore::NearNode { view_client: view_client1, .. } =
                start_with_config(dir1.path(), near1).expect("start_with_config");

            let view_client2_holder = Arc::new(RwLock::new(None));
            let arbiters_holder = Arc::new(RwLock::new(vec![]));
            let arbiters_holder2 = arbiters_holder;

            WaitOrTimeoutActor::new(
                Box::new(move |_ctx| {
                    if view_client2_holder.read().unwrap().is_none() {
                        let view_client2_holder2 = view_client2_holder.clone();
                        let arbiters_holder2 = arbiters_holder2.clone();
                        let genesis2 = genesis.clone();
                        let dir2 = dir2.clone();

                        let actor = view_client1.send(GetBlock::latest().with_span_context());
                        let actor = actor.then(move |res| {
                            match &res {
                                Ok(Ok(b)) if b.header.height >= state_sync_horizon + 1 => {
                                    let mut view_client2_holder2 =
                                        view_client2_holder2.write().unwrap();
                                    let mut arbiters_holder2 = arbiters_holder2.write().unwrap();

                                    if view_client2_holder2.is_none() {
                                        let mut near2 = load_test_config("test2", port2, genesis2);
                                        near2.network_config.peer_store.boot_nodes =
                                            convert_boot_nodes(vec![("test1", *port1)]);
                                        near2.client_config.min_num_peers = 1;
                                        near2.client_config.min_block_production_delay =
                                            Duration::milliseconds(200);
                                        near2.client_config.max_block_production_delay =
                                            Duration::milliseconds(400);
                                        near2.client_config.block_header_fetch_horizon =
                                            block_header_fetch_horizon;
                                        near2.client_config.block_fetch_horizon =
                                            block_fetch_horizon;
                                        near2.client_config.tracked_shards = vec![ShardId::new(0)]; // Track all shards.

                                        let nearcore::NearNode {
                                            view_client: view_client2,
                                            arbiters,
                                            ..
                                        } = start_with_config(dir2.path(), near2)
                                            .expect("start_with_config");
                                        *view_client2_holder2 = Some(view_client2);
                                        *arbiters_holder2 = arbiters;
                                    }
                                }
                                Ok(Ok(b)) if b.header.height <= state_sync_horizon => {
                                    println!("FIRST STAGE {}", b.header.height)
                                }
                                Err(_) => return future::ready(()),
                                _ => {}
                            };
                            future::ready(())
                        });
                        actix::spawn(actor);
                    }

                    if let Some(view_client2) = &*view_client2_holder.write().unwrap() {
                        let actor = view_client2.send(GetBlock::latest().with_span_context());
                        let actor = actor.then(|res| {
                            match &res {
                                Ok(Ok(b)) if b.header.height >= 40 => System::current().stop(),
                                Ok(Ok(b)) if b.header.height < 40 => {
                                    println!("SECOND STAGE {}", b.header.height)
                                }
                                Ok(Err(e)) => {
                                    println!("SECOND STAGE ERROR1: {:?}", e);
                                    return future::ready(());
                                }
                                Err(e) => {
                                    println!("SECOND STAGE ERROR2: {:?}", e);
                                    return future::ready(());
                                }
                                _ => {
                                    assert!(false);
                                }
                            };
                            future::ready(())
                        });
                        actix::spawn(actor);
                    }
                }),
                100,
                600000,
            )
            .start();
        });
        drop(_dir1);
        drop(_dir2);
    });
}

>>>>>>> 1a3382c7
#[test]
// FIXME(#9650): locks should not be held across await points, allowed currently only because the
// lint started triggering during a toolchain bump.
#[allow(clippy::await_holding_lock)]
/// Runs one node for some time, which dumps state to a temp directory.
/// Start the second node which gets state parts from that temp directory.
fn ultra_slow_test_sync_state_dump() {
    heavy_test(|| {
        init_integration_logger();

        let mut genesis = Genesis::test_sharded_new_version(
            vec!["test1".parse().unwrap(), "test2".parse().unwrap()],
            1,
            vec![1],
        );
        // Needs to be long enough to give enough time to the second node to
        // start, sync headers and find a dump of state.
        genesis.config.epoch_length = 30;

        let _dump_dir =
            Arc::new(tempfile::Builder::new().prefix("state_dump_1").tempdir().unwrap());
        let dump_dir = _dump_dir.clone();
        let _dir1 = Arc::new(tempfile::Builder::new().prefix("sync_nodes_1").tempdir().unwrap());
        let dir1 = _dir1.clone();
        let _dir2 = Arc::new(tempfile::Builder::new().prefix("sync_nodes_2").tempdir().unwrap());
        let dir2 = _dir2.clone();

        run_actix(async move {
            let (port1, port2) =
                (tcp::ListenerAddr::reserve_for_test(), tcp::ListenerAddr::reserve_for_test());
            // Produce more blocks to make sure that state sync gets triggered when the second node starts.
            let state_sync_horizon = 50;
            let block_header_fetch_horizon = 1;
            let block_fetch_horizon = 1;

            let mut near1 = load_test_config("test1", port1, genesis.clone());
            near1.client_config.min_num_peers = 0;
            // An epoch passes in about 9 seconds.
            near1.client_config.min_block_production_delay = Duration::milliseconds(300);
            near1.client_config.max_block_production_delay = Duration::milliseconds(600);
            near1.client_config.tracked_shards = vec![ShardId::new(0)]; // Track all shards.

            near1.client_config.state_sync.dump = Some(DumpConfig {
                location: Filesystem { root_dir: dump_dir.path().to_path_buf() },
                restart_dump_for_shards: None,
                iteration_delay: Some(Duration::milliseconds(500)),
                credentials_file: None,
            });
            near1.config.store.state_snapshot_enabled = true;

            let nearcore::NearNode {
                view_client: view_client1,
                // State sync dumper should be kept in the scope to avoid dropping it, which stops the state dumper loop.
                state_sync_dumper: _dumper,
                ..
            } = start_with_config(dir1.path(), near1).expect("start_with_config");

            let view_client2_holder = Arc::new(RwLock::new(None));
            let arbiters_holder = Arc::new(RwLock::new(vec![]));
            let arbiters_holder2 = arbiters_holder;

            wait_or_timeout(1000, 60000, || async {
                if view_client2_holder.read().unwrap().is_none() {
                    let view_client2_holder2 = view_client2_holder.clone();
                    let arbiters_holder2 = arbiters_holder2.clone();
                    let genesis2 = genesis.clone();

                    match view_client1.send(GetBlock::latest().with_span_context()).await {
                        Ok(Ok(b)) if b.header.height >= genesis.config.epoch_length + 2 => {
                            let mut view_client2_holder2 = view_client2_holder2.write().unwrap();
                            let mut arbiters_holder2 = arbiters_holder2.write().unwrap();

                            if view_client2_holder2.is_none() {
                                let mut near2 = load_test_config("test2", port2, genesis2);
                                near2.network_config.peer_store.boot_nodes =
                                    convert_boot_nodes(vec![("test1", *port1)]);
                                near2.client_config.min_num_peers = 1;
                                near2.client_config.min_block_production_delay =
                                    Duration::milliseconds(300);
                                near2.client_config.max_block_production_delay =
                                    Duration::milliseconds(600);
                                near2.client_config.block_header_fetch_horizon =
                                    block_header_fetch_horizon;
                                near2.client_config.block_fetch_horizon = block_fetch_horizon;
                                near2.client_config.tracked_shards = vec![ShardId::new(0)]; // Track all shards.
                                near2.client_config.state_sync_enabled = true;
                                near2.client_config.state_sync_external_timeout =
                                    Duration::seconds(2);
                                near2.client_config.state_sync_p2p_timeout = Duration::seconds(2);
                                near2.client_config.state_sync.sync =
                                    SyncConfig::ExternalStorage(ExternalStorageConfig {
                                        location: Filesystem {
                                            root_dir: dump_dir.path().to_path_buf(),
                                        },
                                        num_concurrent_requests: 1,
                                        num_concurrent_requests_during_catchup: 1,
                                        external_storage_fallback_threshold: 0,
                                    });

                                let nearcore::NearNode {
                                    view_client: view_client2, arbiters, ..
                                } = start_with_config(dir2.path(), near2)
                                    .expect("start_with_config");
                                *view_client2_holder2 = Some(view_client2);
                                *arbiters_holder2 = arbiters;
                            }
                        }
                        Ok(Ok(b)) if b.header.height <= state_sync_horizon => {
                            tracing::info!("FIRST STAGE {}", b.header.height);
                        }
                        Err(_) => {}
                        _ => {}
                    };
                    return ControlFlow::Continue(());
                }

                if let Some(view_client2) = &*view_client2_holder.write().unwrap() {
                    match view_client2.send(GetBlock::latest().with_span_context()).await {
                        Ok(Ok(b)) if b.header.height >= 40 => {
                            return ControlFlow::Break(());
                        }
                        Ok(Ok(b)) if b.header.height < 40 => {
                            tracing::info!("SECOND STAGE {}", b.header.height)
                        }
                        Ok(Err(e)) => {
                            tracing::info!("SECOND STAGE ERROR1: {:?}", e);
                        }
                        Err(e) => {
                            tracing::info!("SECOND STAGE ERROR2: {:?}", e);
                        }
                        _ => {
                            assert!(false);
                        }
                    };
                    return ControlFlow::Continue(());
                }

                panic!("Unexpected");
            })
            .await
            .unwrap();
            System::current().stop();
        });
        drop(_dump_dir);
        drop(_dir1);
        drop(_dir2);
    });
}

#[test]
// Test that state sync behaves well when the chunks are absent at the end of the epoch.
fn slow_test_dump_epoch_missing_chunk_in_last_block() {
    heavy_test(|| {
        init_test_logger();
        let epoch_length = 10;
        let shard_id = ShardId::new(0);

        for num_chunks_missing in 0..6 {
            assert!(num_chunks_missing < epoch_length);

            tracing::info!(
                target: "test",
                ?num_chunks_missing,
                "starting test_dump_epoch_missing_chunk_in_last_block"
            );
            let mut genesis =
                Genesis::test(vec!["test0".parse().unwrap(), "test1".parse().unwrap()], 1);
            genesis.config.epoch_length = epoch_length;
            let mut env = TestEnv::builder(&genesis.config)
                .clients_count(2)
                .use_state_snapshots()
                .real_stores()
                .nightshade_runtimes_congestion_control_disabled(&genesis)
                .build();

            let genesis_block = env.clients[0].chain.get_block_by_height(0).unwrap();
            let mut blocks = vec![genesis_block.clone()];
            let signer =
                InMemorySigner::from_seed("test0".parse().unwrap(), KeyType::ED25519, "test0")
                    .into();

            let next_epoch_start = epoch_length + 1;
            let protocol_version = env.clients[0]
                .epoch_manager
                .get_epoch_protocol_version(&EpochId::default())
                .unwrap();
            // Note that the height to skip here refers to the height at which not to produce chunks for the next block, so really
            // one before the block height that will have no chunks. The sync_height is the height of the sync_hash block.
            let (start_skipping_chunks, sync_height) =
                if ProtocolFeature::CurrentEpochStateSync.enabled(protocol_version) {
                    // At the beginning of the epoch, produce one block with chunks and then start skipping chunks.
                    let start_skipping_chunks = next_epoch_start + 1;
                    // Then we will skip `num_chunks_missing` chunks, and produce one more with chunks, which will be the sync height.
                    let sync_height = start_skipping_chunks + num_chunks_missing + 1;
                    (start_skipping_chunks, sync_height)
                } else {
                    // here the sync hash is the first hash of the epoch
                    let sync_height = next_epoch_start;
                    // skip chunks before the epoch start, but not including the one right before the epochs start.
                    let start_skipping_chunks = sync_height - num_chunks_missing - 1;
                    (start_skipping_chunks, sync_height)
                };

            // produce chunks right before the sync hash block, so that the sync hash block itself will have new chunks.
            let stop_skipping_chunks = sync_height - 1;

            assert!(sync_height < 2 * epoch_length + 1);

            // Produce blocks up to sync_height + 1 to give nodes a chance to create the necessary state snapshot
            for i in 1..=sync_height + 1 {
                tracing::info!(
                    target: "test",
                    height=i,
                    "producing block"
                );

                let block = env.clients[0].produce_block(i).unwrap().unwrap();
                blocks.push(block.clone());
                if i >= start_skipping_chunks && i < stop_skipping_chunks {
                    // Don't produce chunks for the last blocks of an epoch.
                    env.clients[0]
                        .process_block_test_no_produce_chunk(
                            MaybeValidated::from(block.clone()),
                            Provenance::PRODUCED,
                        )
                        .unwrap();
                    tracing::info!(
                        "Block {i}: {:?} -- produced no chunk",
                        block.header().epoch_id()
                    );
                } else {
                    env.process_block(0, block.clone(), Provenance::PRODUCED);
                    tracing::info!(
                        "Block {i}: {:?} -- also produced a chunk",
                        block.header().epoch_id()
                    );
                }
                env.process_block(1, block, Provenance::NONE);

                let tx = SignedTransaction::send_money(
                    i + 1,
                    "test0".parse().unwrap(),
                    "test1".parse().unwrap(),
                    &signer,
                    1,
                    *genesis_block.hash(),
                );
                assert_eq!(env.clients[0].process_tx(tx, false, false), ProcessTxResponse::ValidTx);
            }

            // Simulate state sync

            tracing::info!(target: "test", "state sync - get parts");
            let sync_hash =
                env.clients[0].chain.get_sync_hash(blocks.last().unwrap().hash()).unwrap().unwrap();
            let sync_block_idx = blocks
                .iter()
                .position(|b| *b.hash() == sync_hash)
                .expect("block with hash matching sync hash not found");
            let sync_block = &blocks[sync_block_idx];
            if sync_block_idx == 0 {
                panic!("sync block should not be the first block produced");
            }
            let sync_prev_block = &blocks[sync_block_idx - 1];
            let sync_prev_height_included = sync_prev_block.chunks()[0].height_included();

            let state_sync_header =
                env.clients[0].chain.get_state_response_header(shard_id, sync_hash).unwrap();
            let num_parts = state_sync_header.num_state_parts();
            let state_root = state_sync_header.chunk_prev_state_root();
            // Check that state parts can be obtained.
            let state_sync_parts: Vec<_> = (0..num_parts)
                .map(|i| {
                    // This should obviously not fail, aka succeed.
                    env.clients[0].chain.get_state_response_part(shard_id, i, sync_hash).unwrap()
                })
                .collect();

            tracing::info!(target: "test", "state sync - apply parts");
            env.clients[1].chain.reset_data_pre_state_sync(sync_hash).unwrap();
            let epoch_id = sync_block.header().epoch_id();
            for i in 0..num_parts {
                env.clients[1]
                    .runtime_adapter
                    .apply_state_part(
                        shard_id,
                        &state_root,
                        PartId::new(i, num_parts),
                        &state_sync_parts[i as usize],
                        &epoch_id,
                    )
                    .unwrap();
            }

            tracing::info!(target: "test", "state sync - set parts");
            env.clients[1]
                .chain
                .set_state_header(shard_id, sync_hash, state_sync_header.clone())
                .unwrap();
            for i in 0..num_parts {
                env.clients[1]
                    .chain
                    .set_state_part(
                        shard_id,
                        sync_hash,
                        PartId::new(i, num_parts),
                        &state_sync_parts[i as usize],
                    )
                    .unwrap();
            }
            {
                let store = env.clients[1].runtime_adapter.store();
                let mut store_update = store.store_update();
                assert!(env.clients[1]
                    .runtime_adapter
                    .get_flat_storage_manager()
                    .remove_flat_storage_for_shard(
                        ShardUId::single_shard(),
                        &mut store_update.flat_store_update()
                    )
                    .unwrap());
                store_update.commit().unwrap();
                for part_id in 0..num_parts {
                    let key = borsh::to_vec(&StatePartKey(sync_hash, shard_id, part_id)).unwrap();
                    let part = store.get(DBCol::StateParts, &key).unwrap().unwrap();
                    env.clients[1]
                        .runtime_adapter
                        .apply_state_part(
                            shard_id,
                            &state_sync_header.chunk_prev_state_root(),
                            PartId::new(part_id, num_parts),
                            &part,
                            epoch_id,
                        )
                        .unwrap();
                }
            }

            tracing::info!(target: "test", "state sync - set state finalize");
            env.clients[1].chain.set_state_finalize(shard_id, sync_hash).unwrap();

            // We apply chunks from the block with height `sync_prev_height_included` up to `sync_prev`. So there should
            // be chunk extras for those all equal to the chunk extra for `sync_prev_height_included`, and no chunk extras
            // for any other height.
            for height in 1..sync_height {
                if height < sync_prev_height_included || height >= sync_height {
                    assert!(env.clients[1]
                        .chain
                        .get_chunk_extra(blocks[height as usize].hash(), &ShardUId::single_shard())
                        .is_err());
                } else {
                    let chunk_extra = env.clients[1]
                        .chain
                        .get_chunk_extra(blocks[height as usize].hash(), &ShardUId::single_shard())
                        .unwrap();
                    let expected_height = if ProtocolFeature::BandwidthScheduler
                        .enabled(genesis.config.protocol_version)
                    {
                        height
                    } else {
                        sync_prev_height_included
                    };
                    let expected_chunk_extra = env.clients[0]
                        .chain
                        .get_chunk_extra(
                            blocks[expected_height as usize].hash(),
                            &ShardUId::single_shard(),
                        )
                        .unwrap();
                    // The chunk extra of the prev block of sync block should be the same as the node that it is syncing from
                    assert_eq!(chunk_extra, expected_chunk_extra);
                }
            }
        }
    });
}

#[test]
// Tests StateRequestHeader and StateRequestPart.
fn slow_test_state_sync_headers() {
    heavy_test(|| {
        init_test_logger();

        let _dir1 =
            Arc::new(tempfile::Builder::new().prefix("test_state_sync_headers").tempdir().unwrap());
        let dir1 = _dir1.clone();

        run_actix(async {
            let mut genesis = Genesis::test(vec!["test1".parse().unwrap()], 1);
            // Increase epoch_length if the test is flaky.
            genesis.config.epoch_length = 50;

            let mut near1 =
                load_test_config("test1", tcp::ListenerAddr::reserve_for_test(), genesis.clone());
            near1.client_config.min_num_peers = 0;
            near1.client_config.tracked_shards = vec![ShardId::new(0)]; // Track all shards.
            near1.config.store.state_snapshot_enabled = true;

            let nearcore::NearNode { view_client: view_client1, .. } =
                start_with_config(dir1.path(), near1).expect("start_with_config");

            // First we need to find sync_hash. That is done in 3 steps:
            // 1. Get the latest block
            // 2. Query validators for the epoch_id of that block.
            // 3. Get a block at 'epoch_start_height' that is found in the response of the validators method.
            //
            // Second, we request state sync header.
            // Third, we request state sync part with part_id = 0.
            wait_or_timeout(1000, 110000, || async {
                let epoch_id = match view_client1.send(GetBlock::latest().with_span_context()).await
                {
                    Ok(Ok(b)) => Some(b.header.epoch_id),
                    _ => None,
                };
                // async is hard, will use this construct to reduce nestedness.
                let epoch_id = match epoch_id {
                    Some(x) => x,
                    None => return ControlFlow::Continue(()),
                };
                tracing::info!(?epoch_id, "got epoch_id");

                let epoch_start_height = match view_client1
                    .send(
                        GetValidatorInfo {
                            epoch_reference: EpochReference::EpochId(EpochId(epoch_id)),
                        }
                        .with_span_context(),
                    )
                    .await
                {
                    Ok(Ok(v)) => Some(v.epoch_start_height),
                    _ => None,
                };
                let epoch_start_height = match epoch_start_height {
                    Some(x) => x,
                    None => return ControlFlow::Continue(()),
                };
                tracing::info!(epoch_start_height, "got epoch_start_height");

                let sync_height =
                    if ProtocolFeature::CurrentEpochStateSync.enabled(PROTOCOL_VERSION) {
                        // here since there's only one block/chunk producer, we assume that no blocks will be missing chunks.
                        epoch_start_height + 2
                    } else {
                        epoch_start_height
                    };
                let block_id = BlockReference::BlockId(BlockId::Height(sync_height));
                let block_view = view_client1.send(GetBlock(block_id).with_span_context()).await;
                let Ok(Ok(block_view)) = block_view else {
                    return ControlFlow::Continue(());
                };
                let sync_hash = block_view.header.hash;
                let shard_ids = block_view.chunks.iter().map(|c| c.shard_id).collect_vec();
                tracing::info!(?sync_hash, ?shard_ids, "got sync_hash");

                for shard_id in shard_ids {
                    // Make StateRequestHeader and expect that the response contains a header and `can_generate` is true.
                    let state_response_info = match view_client1
                        .send(StateRequestHeader { shard_id, sync_hash }.with_span_context())
                        .await
                    {
                        Ok(Some(StateResponse(state_response_info))) => Some(state_response_info),
                        _ => None,
                    };
                    let state_response_info = match state_response_info {
                        Some(x) => x,
                        None => return ControlFlow::Continue(()),
                    };
                    let state_response = state_response_info.take_state_response();
                    let can_generate = state_response.can_generate();
                    assert!(state_response.part().is_none());
                    if let Some(_header) = state_response.take_header() {
                        if !can_generate {
                            tracing::info!(
                                ?sync_hash,
                                ?shard_id,
                                can_generate,
                                "got header but cannot generate"
                            );
                            return ControlFlow::Continue(());
                        }
                        tracing::info!(?sync_hash, ?shard_id, can_generate, "got header");
                    } else {
                        tracing::info!(?sync_hash, ?shard_id, can_generate, "got no header");
                        return ControlFlow::Continue(());
                    }

                    // Make StateRequestPart and expect that the response contains a part and `can_generate` is true and part_id = 0 and the node has all parts cached.
                    let state_response_info = match view_client1
                        .send(
                            StateRequestPart { shard_id, sync_hash, part_id: 0 }
                                .with_span_context(),
                        )
                        .await
                    {
                        Ok(Some(StateResponse(state_response_info))) => Some(state_response_info),
                        _ => None,
                    };
                    let state_response_info = match state_response_info {
                        Some(x) => x,
                        None => return ControlFlow::Continue(()),
                    };
                    let state_response = state_response_info.take_state_response();
                    let cached_parts = state_response.cached_parts().clone();
                    let can_generate = state_response.can_generate();
                    let part = state_response.part().clone();
                    assert!(state_response.take_header().is_none());
                    if let Some((part_id, _part)) = part {
                        if !can_generate || cached_parts != None || part_id != 0 {
                            tracing::info!(
                                ?sync_hash,
                                ?shard_id,
                                can_generate,
                                part_id,
                                "got part but shard info is unexpected"
                            );
                            return ControlFlow::Continue(());
                        }
                        tracing::info!(?sync_hash, ?shard_id, can_generate, part_id, "got part");
                    } else {
                        tracing::info!(?sync_hash, ?shard_id, can_generate, "got no part");
                        return ControlFlow::Continue(());
                    }
                }
                return ControlFlow::Break(());
            })
            .await
            .unwrap();
            System::current().stop();
        });
        drop(_dir1);
    });
}

#[test]
// Tests StateRequestHeader and StateRequestPart.
fn slow_test_state_sync_headers_no_tracked_shards() {
    heavy_test(|| {
        init_test_logger();

        let _dir1 = Arc::new(
            tempfile::Builder::new()
                .prefix("test_state_sync_headers_no_tracked_shards_1")
                .tempdir()
                .unwrap(),
        );
        let dir1 = _dir1.clone();
        let _dir2 = Arc::new(
            tempfile::Builder::new()
                .prefix("test_state_sync_headers_no_tracked_shards_2")
                .tempdir()
                .unwrap(),
        );
        let dir2 = _dir2.clone();
        run_actix(async {
            let mut genesis = Genesis::test(vec!["test1".parse().unwrap()], 1);
            // Increase epoch_length if the test is flaky.
            let epoch_length = 50;
            genesis.config.epoch_length = epoch_length;

            let port1 = tcp::ListenerAddr::reserve_for_test();
            let mut near1 = load_test_config("test1", port1, genesis.clone());
            near1.client_config.min_num_peers = 0;
            near1.client_config.tracked_shards = vec![ShardId::new(0)]; // Track all shards, it is a validator.
            near1.config.store.state_snapshot_enabled = false;
            near1.config.state_sync_enabled = false;
            near1.client_config.state_sync_enabled = false;

            let _node1 = start_with_config(dir1.path(), near1).expect("start_with_config");

            let mut near2 =
                load_test_config("test2", tcp::ListenerAddr::reserve_for_test(), genesis.clone());
            near2.network_config.peer_store.boot_nodes =
                convert_boot_nodes(vec![("test1", *port1)]);
            near2.client_config.min_num_peers = 0;
            near2.client_config.tracked_shards = vec![]; // Track no shards.
            near2.config.store.state_snapshot_enabled = true;
            near2.config.state_sync_enabled = false;
            near2.client_config.state_sync_enabled = false;

            let nearcore::NearNode { view_client: view_client2, .. } =
                start_with_config(dir2.path(), near2).expect("start_with_config");

            // First we need to find sync_hash. That is done in 3 steps:
            // 1. Get the latest block
            // 2. Query validators for the epoch_id of that block.
            // 3. Get a block at 'epoch_start_height' that is found in the response of the validators method.
            //
            // Second, we request state sync header.
            // Third, we request state sync part with part_id = 0.
            wait_or_timeout(1000, 110000, || async {
                let epoch_id = match view_client2.send(GetBlock::latest().with_span_context()).await
                {
                    Ok(Ok(b)) => Some(b.header.epoch_id),
                    _ => None,
                };
                // async is hard, will use this construct to reduce nestedness.
                let epoch_id = match epoch_id {
                    Some(x) => x,
                    None => return ControlFlow::Continue(()),
                };
                tracing::info!(?epoch_id, "got epoch_id");

                let epoch_start_height = match view_client2
                    .send(
                        GetValidatorInfo {
                            epoch_reference: EpochReference::EpochId(EpochId(epoch_id)),
                        }
                        .with_span_context(),
                    )
                    .await
                {
                    Ok(Ok(v)) => Some(v.epoch_start_height),
                    _ => None,
                };
                let epoch_start_height = match epoch_start_height {
                    Some(x) => x,
                    None => return ControlFlow::Continue(()),
                };
                tracing::info!(epoch_start_height, "got epoch_start_height");
                if epoch_start_height < 2 * epoch_length {
                    return ControlFlow::Continue(());
                }

                let sync_height =
                    if ProtocolFeature::CurrentEpochStateSync.enabled(PROTOCOL_VERSION) {
                        // here since there's only one block/chunk producer, we assume that no blocks will be missing chunks.
                        epoch_start_height + 2
                    } else {
                        epoch_start_height
                    };
                let block_id = BlockReference::BlockId(BlockId::Height(sync_height));
                let block_view = view_client2.send(GetBlock(block_id).with_span_context()).await;
                let Ok(Ok(block_view)) = block_view else {
                    return ControlFlow::Continue(());
                };
                let sync_hash = block_view.header.hash;
                let shard_ids = block_view.chunks.iter().map(|c| c.shard_id).collect_vec();
                tracing::info!(?sync_hash, ?shard_ids, "got sync_hash");

                for shard_id in shard_ids {
                    // Make StateRequestHeader and expect that the response contains a header and `can_generate` is true.
                    let state_response_info = match view_client2
                        .send(StateRequestHeader { shard_id, sync_hash }.with_span_context())
                        .await
                    {
                        Ok(Some(StateResponse(state_response_info))) => Some(state_response_info),
                        _ => None,
                    };
                    let state_response_info = match state_response_info {
                        Some(x) => x,
                        None => return ControlFlow::Continue(()),
                    };
                    tracing::info!(?state_response_info, "got header state response");
                    let state_response = state_response_info.take_state_response();
                    assert_eq!(state_response.cached_parts(), &None);
                    assert!(!state_response.can_generate());
                    assert!(state_response.part().is_none());
                    assert_eq!(state_response.take_header(), None);

                    // Make StateRequestPart and expect that the response contains a part and `can_generate` is true and part_id = 0 and the node has all parts cached.
                    let state_response_info = match view_client2
                        .send(
                            StateRequestPart { shard_id, sync_hash, part_id: 0 }
                                .with_span_context(),
                        )
                        .await
                    {
                        Ok(Some(StateResponse(state_response_info))) => Some(state_response_info),
                        _ => None,
                    };
                    let state_response_info = match state_response_info {
                        Some(x) => x,
                        None => return ControlFlow::Continue(()),
                    };
                    tracing::info!(?state_response_info, "got state part response");
                    let state_response = state_response_info.take_state_response();
                    assert_eq!(state_response.cached_parts(), &None);
                    assert!(!state_response.can_generate());
                    assert!(state_response.part().is_none());
                    assert_eq!(state_response.take_header(), None);
                }
                return ControlFlow::Break(());
            })
            .await
            .unwrap();
            System::current().stop();
        });
        drop(_dir1);
        drop(_dir2);
    });
}<|MERGE_RESOLUTION|>--- conflicted
+++ resolved
@@ -292,137 +292,6 @@
     });
 }
 
-<<<<<<< HEAD
-=======
-/// Start a validator that validators four shards. Since we only have 3 accounts one shard must have
-/// empty state. Start another node that does state sync. Check state sync on empty state works.
-#[test]
-fn ultra_slow_test_sync_empty_state() {
-    heavy_test(|| {
-        init_integration_logger();
-
-        let mut genesis = Genesis::test_sharded_new_version(
-            vec!["test1".parse().unwrap(), "test2".parse().unwrap()],
-            1,
-            vec![1, 1, 1, 1],
-        );
-        genesis.config.epoch_length = 20;
-
-        let _dir1 = Arc::new(tempfile::Builder::new().prefix("sync_nodes_1").tempdir().unwrap());
-        let dir1 = _dir1.clone();
-        let _dir2 = Arc::new(tempfile::Builder::new().prefix("sync_nodes_2").tempdir().unwrap());
-        let dir2 = _dir2.clone();
-
-        run_actix(async move {
-            let (port1, port2) =
-                (tcp::ListenerAddr::reserve_for_test(), tcp::ListenerAddr::reserve_for_test());
-
-            // State sync triggers when header head is two epochs in the future.
-            // Produce more blocks to make sure that state sync gets triggered when the second node starts.
-            let state_sync_horizon = 10;
-            let block_header_fetch_horizon = 1;
-            let block_fetch_horizon = 1;
-
-            let mut near1 = load_test_config("test1", port1, genesis.clone());
-            near1.client_config.min_num_peers = 0;
-            near1.client_config.min_block_production_delay = Duration::milliseconds(200);
-            near1.client_config.max_block_production_delay = Duration::milliseconds(400);
-
-            let nearcore::NearNode { view_client: view_client1, .. } =
-                start_with_config(dir1.path(), near1).expect("start_with_config");
-
-            let view_client2_holder = Arc::new(RwLock::new(None));
-            let arbiters_holder = Arc::new(RwLock::new(vec![]));
-            let arbiters_holder2 = arbiters_holder;
-
-            WaitOrTimeoutActor::new(
-                Box::new(move |_ctx| {
-                    if view_client2_holder.read().unwrap().is_none() {
-                        let view_client2_holder2 = view_client2_holder.clone();
-                        let arbiters_holder2 = arbiters_holder2.clone();
-                        let genesis2 = genesis.clone();
-                        let dir2 = dir2.clone();
-
-                        let actor = view_client1.send(GetBlock::latest().with_span_context());
-                        let actor = actor.then(move |res| {
-                            match &res {
-                                Ok(Ok(b)) if b.header.height >= state_sync_horizon + 1 => {
-                                    let mut view_client2_holder2 =
-                                        view_client2_holder2.write().unwrap();
-                                    let mut arbiters_holder2 = arbiters_holder2.write().unwrap();
-
-                                    if view_client2_holder2.is_none() {
-                                        let mut near2 = load_test_config("test2", port2, genesis2);
-                                        near2.network_config.peer_store.boot_nodes =
-                                            convert_boot_nodes(vec![("test1", *port1)]);
-                                        near2.client_config.min_num_peers = 1;
-                                        near2.client_config.min_block_production_delay =
-                                            Duration::milliseconds(200);
-                                        near2.client_config.max_block_production_delay =
-                                            Duration::milliseconds(400);
-                                        near2.client_config.block_header_fetch_horizon =
-                                            block_header_fetch_horizon;
-                                        near2.client_config.block_fetch_horizon =
-                                            block_fetch_horizon;
-                                        near2.client_config.tracked_shards = vec![ShardId::new(0)]; // Track all shards.
-
-                                        let nearcore::NearNode {
-                                            view_client: view_client2,
-                                            arbiters,
-                                            ..
-                                        } = start_with_config(dir2.path(), near2)
-                                            .expect("start_with_config");
-                                        *view_client2_holder2 = Some(view_client2);
-                                        *arbiters_holder2 = arbiters;
-                                    }
-                                }
-                                Ok(Ok(b)) if b.header.height <= state_sync_horizon => {
-                                    println!("FIRST STAGE {}", b.header.height)
-                                }
-                                Err(_) => return future::ready(()),
-                                _ => {}
-                            };
-                            future::ready(())
-                        });
-                        actix::spawn(actor);
-                    }
-
-                    if let Some(view_client2) = &*view_client2_holder.write().unwrap() {
-                        let actor = view_client2.send(GetBlock::latest().with_span_context());
-                        let actor = actor.then(|res| {
-                            match &res {
-                                Ok(Ok(b)) if b.header.height >= 40 => System::current().stop(),
-                                Ok(Ok(b)) if b.header.height < 40 => {
-                                    println!("SECOND STAGE {}", b.header.height)
-                                }
-                                Ok(Err(e)) => {
-                                    println!("SECOND STAGE ERROR1: {:?}", e);
-                                    return future::ready(());
-                                }
-                                Err(e) => {
-                                    println!("SECOND STAGE ERROR2: {:?}", e);
-                                    return future::ready(());
-                                }
-                                _ => {
-                                    assert!(false);
-                                }
-                            };
-                            future::ready(())
-                        });
-                        actix::spawn(actor);
-                    }
-                }),
-                100,
-                600000,
-            )
-            .start();
-        });
-        drop(_dir1);
-        drop(_dir2);
-    });
-}
-
->>>>>>> 1a3382c7
 #[test]
 // FIXME(#9650): locks should not be held across await points, allowed currently only because the
 // lint started triggering during a toolchain bump.
