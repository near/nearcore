--- conflicted
+++ resolved
@@ -1,12 +1,8 @@
 use std::collections::{HashMap, HashSet};
 
-<<<<<<< HEAD
 use near_async::messaging::CanSend;
 use near_async::time::{FakeClock, Utc};
-use near_chain::{Block, ChainGenesis, Provenance};
-=======
-use near_chain::Provenance;
->>>>>>> 61cec49e
+use near_chain::{Block, Provenance};
 use near_chain_configs::{Genesis, GenesisConfig, GenesisRecords};
 use near_chunks::test_loop::ShardsManagerResendChunkRequests;
 use near_chunks::CHUNK_REQUEST_SWITCH_TO_FULL_FETCH;
@@ -126,12 +122,8 @@
     // Create two stores, one for each node. We'll be reusing the stores later
     // to emulate node restarts.
     let stores = vec![create_test_store(), create_test_store()];
-<<<<<<< HEAD
-    let mut env = TestEnv::builder(chain_genesis.clone())
+    let mut env = TestEnv::builder(&genesis.config)
         .clock(clock.clock())
-=======
-    let mut env = TestEnv::builder(&genesis.config)
->>>>>>> 61cec49e
         .clients(vec!["account0".parse().unwrap(), "account1".parse().unwrap()])
         .stores(stores.clone())
         .track_all_shards()
@@ -196,12 +188,8 @@
 
     // Restart nodes, and change some configs.
     drop(env);
-<<<<<<< HEAD
-    let mut env = TestEnv::builder(chain_genesis.clone())
+    let mut env = TestEnv::builder(&genesis.config)
         .clock(clock.clock())
-=======
-    let mut env = TestEnv::builder(&genesis.config)
->>>>>>> 61cec49e
         .clients(vec!["account0".parse().unwrap(), "account1".parse().unwrap()])
         .stores(stores.clone())
         .track_all_shards()
@@ -238,12 +226,8 @@
 
     // Restart again, but this time flip the nodes.
     drop(env);
-<<<<<<< HEAD
-    let mut env = TestEnv::builder(chain_genesis)
+    let mut env = TestEnv::builder(&genesis.config)
         .clock(clock.clock())
-=======
-    let mut env = TestEnv::builder(&genesis.config)
->>>>>>> 61cec49e
         .clients(vec!["account0".parse().unwrap(), "account1".parse().unwrap()])
         .stores(stores)
         .track_all_shards()
