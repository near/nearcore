--- conflicted
+++ resolved
@@ -11,7 +11,6 @@
 use near_chain::state_snapshot_actor::{
     get_delete_snapshot_callback, get_make_snapshot_callback, SnapshotCallbacks, StateSnapshotActor,
 };
-
 use near_chain::types::RuntimeAdapter;
 use near_chain::ChainGenesis;
 use near_chain_configs::test_genesis::TestGenesisBuilder;
@@ -22,13 +21,7 @@
 use near_chunks::shards_manager_actor::ShardsManagerActor;
 use near_client::client_actor::ClientActorInner;
 use near_client::sync_jobs_actor::SyncJobsActor;
-<<<<<<< HEAD
-use near_client::test_utils::test_loop::test_loop_sync_actor_maker;
-
-=======
-use near_client::test_utils::test_loop::sync_actor::test_loop_sync_actor_maker;
->>>>>>> a9ca94b2
-use near_client::test_utils::test_loop::ClientQueries;
+use near_client::test_utils::test_loop::{test_loop_sync_actor_maker, ClientQueries};
 use near_client::{Client, PartialWitnessActor, SyncAdapter};
 use near_epoch_manager::shard_tracker::{ShardTracker, TrackedConfig};
 use near_epoch_manager::EpochManager;
@@ -357,11 +350,7 @@
         );
         *balances.get_mut(&accounts[i]).unwrap() -= amount;
         *balances.get_mut(&accounts[(i + 1) % accounts.len()]).unwrap() += amount;
-<<<<<<< HEAD
-        let _ = node_datas[i % NUM_CLIENTS]
-=======
         let future = node_datas[i % NUM_CLIENTS]
->>>>>>> a9ca94b2
             .client_sender
             .clone()
             .with_delay(Duration::milliseconds(300 * i as i64))
@@ -370,10 +359,7 @@
                 is_forwarded: false,
                 check_only: false,
             });
-<<<<<<< HEAD
-=======
         drop(future);
->>>>>>> a9ca94b2
     }
 
     // Give plenty of time for these transactions to complete.
