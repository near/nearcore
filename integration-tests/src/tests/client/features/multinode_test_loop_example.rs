use derive_enum_from_into::{EnumFrom, EnumTryInto};
use near_async::futures::FutureSpawner;
use near_async::messaging::{noop, IntoMultiSender, IntoSender, MessageWithCallback, SendAsync};
use near_async::test_loop::adhoc::{handle_adhoc_events, AdhocEvent, AdhocEventSender};
use near_async::test_loop::event_handler::ignore_events;
use near_async::test_loop::futures::{
    drive_async_computations, drive_futures, TestLoopAsyncComputationEvent,
    TestLoopDelayedActionEvent, TestLoopTask,
};
use near_async::test_loop::TestLoopBuilder;
use near_async::time::Duration;
use near_chain::chunks_store::ReadOnlyChunksStore;
use near_chain::state_snapshot_actor::{
    get_delete_snapshot_callback, get_make_snapshot_callback, SnapshotCallbacks,
    StateSnapshotActions, StateSnapshotSenderForClient, StateSnapshotSenderForClientMessage,
    StateSnapshotSenderForStateSnapshot, StateSnapshotSenderForStateSnapshotMessage,
};
use near_chain::test_utils::test_loop::{
    forward_state_snapshot_messages_from_client,
    forward_state_snapshot_messages_from_state_snapshot,
};
use near_chain::types::RuntimeAdapter;
use near_chain::ChainGenesis;
use near_chain_configs::{
    ClientConfig, DumpConfig, ExternalStorageConfig, ExternalStorageLocation, Genesis,
    GenesisConfig, GenesisRecords, StateSyncConfig, SyncConfig,
};
use near_chunks::adapter::ShardsManagerRequestFromClient;
use near_chunks::client::ShardsManagerResponse;
use near_chunks::test_loop::{
    forward_client_request_to_shards_manager, forward_network_request_to_shards_manager,
    route_shards_manager_network_messages,
};
use near_chunks::ShardsManager;
use near_client::client_actions::{
    ClientActions, ClientSenderForClientMessage, ClientSenderForStateWitnessMessage,
    SyncJobsSenderForClientMessage,
};
use near_client::sync::sync_actor::SyncActor;
use near_client::sync_jobs_actions::{
    ClientSenderForSyncJobsMessage, SyncJobsActions, SyncJobsSenderForSyncJobsMessage,
};
use near_client::test_utils::test_loop::client_actions::{
    forward_client_messages_from_client_to_client_actions,
    forward_client_messages_from_network_to_client_actions,
    forward_client_messages_from_shards_manager, forward_client_messages_from_sync_adapter,
    forward_client_messages_from_sync_jobs_to_client_actions,
};
use near_client::test_utils::test_loop::print_basic_client_info_before_each_event;
use near_client::test_utils::test_loop::state_witness_actions::{
    forward_messages_from_client_to_state_witness_actor,
    forward_messages_from_network_to_state_witness_actor,
<<<<<<< HEAD
    forward_messages_from_state_witness_actor_to_client,
=======
};
use near_client::test_utils::test_loop::sync_actor::{
    forward_sync_actor_messages_from_client, forward_sync_actor_messages_from_network,
    test_loop_sync_actor_maker, TestSyncActors,
};
use near_client::test_utils::test_loop::sync_jobs_actions::{
>>>>>>> 297334b9
    forward_sync_jobs_messages_from_client_to_sync_jobs_actions,
    forward_sync_jobs_messages_from_sync_jobs_to_sync_jobs_actions,
};
use near_client::test_utils::test_loop::{route_network_messages_to_client, ClientQueries};
use near_client::{
    Client, StateWitnessActions, StateWitnessSenderForClientMessage, SyncAdapter, SyncMessage,
};
use near_epoch_manager::shard_tracker::{ShardTracker, TrackedConfig};
use near_epoch_manager::EpochManager;
use near_network::client::{
    ClientSenderForNetwork, ClientSenderForNetworkMessage, ProcessTxRequest,
};
use near_network::shards_manager::ShardsManagerRequestFromNetwork;
use near_network::state_sync::StateSyncResponse;
use near_network::state_witness::StateWitnessSenderForNetworkMessage;
use near_network::types::{PeerManagerMessageRequest, PeerManagerMessageResponse, SetChainInfo};
use near_primitives::network::PeerId;
use near_primitives::shard_layout::{ShardLayout, ShardUId};
use near_primitives::state_record::StateRecord;
use near_primitives::test_utils::{create_test_signer, create_user_test_signer};
use near_primitives::transaction::SignedTransaction;
use near_primitives::types::{AccountId, AccountInfo};
use near_primitives::utils::from_timestamp;
use near_primitives::version::PROTOCOL_VERSION;
use near_primitives_core::account::{AccessKey, Account};
use near_primitives_core::hash::CryptoHash;
use near_store::config::StateSnapshotType;
use near_store::genesis::initialize_genesis_state;
use near_store::{NodeStorage, StoreConfig, TrieConfig};
use near_vm_runner::ContractRuntimeCache;
use near_vm_runner::FilesystemContractRuntimeCache;
use nearcore::state_sync::StateSyncDumper;
use nearcore::NightshadeRuntime;
use std::collections::HashMap;
use std::sync::{Arc, Mutex, RwLock};

#[derive(derive_more::AsMut, derive_more::AsRef)]
struct TestData {
    pub dummy: (),
    pub account: AccountId,
    pub client: ClientActions,
    pub sync_jobs: SyncJobsActions,
    pub shards_manager: ShardsManager,
    pub state_witness: StateWitnessActions,
    pub sync_actors: TestSyncActors,
    pub state_sync_dumper: StateSyncDumper,
    pub state_snapshot: StateSnapshotActions,
}

impl AsMut<TestData> for TestData {
    fn as_mut(&mut self) -> &mut Self {
        self
    }
}

impl AsRef<Client> for TestData {
    fn as_ref(&self) -> &Client {
        &self.client.client
    }
}

#[derive(EnumTryInto, Debug, EnumFrom)]
#[allow(clippy::large_enum_variant)]
enum TestEvent {
    /// Allows futures to be spawn and executed.
    Task(Arc<TestLoopTask>),
    /// Allows adhoc events to be used for the test (only used inside this file).
    Adhoc(AdhocEvent<TestData>),
    /// Allows asynchronous computation (chunk application, stateless validation, etc.).
    AsyncComputation(TestLoopAsyncComputationEvent),

    /// Allows delayed actions to be posted, as if ClientActor scheduled them, e.g. timers.
    ClientDelayedActions(TestLoopDelayedActionEvent<ClientActions>),
    /// Allows delayed actions to be posted, as if ShardsManagerActor scheduled them, e.g. timers.
    ShardsManagerDelayedActions(TestLoopDelayedActionEvent<ShardsManager>),

    /// Message that the network layer sends to the client.
    ClientEventFromNetwork(ClientSenderForNetworkMessage),
    /// Message that the client sends to the client itself.
    ClientEventFromClient(ClientSenderForClientMessage),
    /// Message that the SyncJobs component sends to the client.
    ClientEventFromSyncJobs(ClientSenderForSyncJobsMessage),
    /// Message that the ShardsManager component sends to the client.
    ClientEventFromShardsManager(ShardsManagerResponse),
    /// Message that the state sync adapter sends to the client.
    ClientEventFromStateSyncAdapter(SyncMessage),

    /// Message that the client sends to the SyncJobs component.
    SyncJobsEventFromClient(SyncJobsSenderForClientMessage),
    /// Message that the SyncJobs component sends to itself.
    SyncJobsEventFromSyncJobs(SyncJobsSenderForSyncJobsMessage),

    /// Message that the client sends to the SyncActor component.
    SyncActorEventFromClient((ShardUId, SyncMessage)),
    /// Message that the network sends to the SyncActor component.
    SyncActorEventFromNetwork((ShardUId, StateSyncResponse)),

    /// Message that the client sends to the ShardsManager component.
    ShardsManagerRequestFromClient(ShardsManagerRequestFromClient),
    /// Message that the network layer sends to the ShardsManager component.
    ShardsManagerRequestFromNetwork(ShardsManagerRequestFromNetwork),

    /// Message that the client sends to StateSnapshotActor.
    StateSnapshotRequestFromClient(StateSnapshotSenderForClientMessage),
    /// Message that the StateSnapshotActor sends to itself.
    StateSnapshotRequestFromStateSnapshot(StateSnapshotSenderForStateSnapshotMessage),

    /// Outgoing network message that is sent by any of the components of this node.
    OutgoingNetworkMessage(PeerManagerMessageRequest),
    /// Same as OutgoingNetworkMessage, but of the variant that requests a response.
    OutgoingNetworkMessageForResult(
        MessageWithCallback<PeerManagerMessageRequest, PeerManagerMessageResponse>,
    ),
    /// Calls to the network component to set chain info.
    SetChainInfo(SetChainInfo),
    /// Message from Client to StateWitnessActor.
    StateWitnessSenderForClient(StateWitnessSenderForClientMessage),
    /// Message from Network to StateWitnessActor.
    StateWitnessSenderForNetwork(StateWitnessSenderForNetworkMessage),
    /// Message from StateWitnessActor to Client.
    ClientSenderForStateWitness(ClientSenderForStateWitnessMessage),
}

const ONE_NEAR: u128 = 1_000_000_000_000_000_000_000_000;

#[test]
fn test_client_with_multi_test_loop() {
    const NUM_CLIENTS: usize = 4;
    const NETWORK_DELAY: Duration = Duration::milliseconds(10);
    let builder = TestLoopBuilder::<(usize, TestEvent)>::new();

    let validator_stake = 1000000 * ONE_NEAR;
    let initial_balance = 10000 * ONE_NEAR;
    let accounts =
        (0..100).map(|i| format!("account{}", i).parse().unwrap()).collect::<Vec<AccountId>>();

    // TODO: Make some builder for genesis.
    let mut genesis_config = GenesisConfig {
        genesis_time: from_timestamp(builder.clock().now_utc().unix_timestamp_nanos() as u64),
        protocol_version: PROTOCOL_VERSION,
        genesis_height: 10000,
        shard_layout: ShardLayout::v1(
            vec!["account3", "account5", "account7"]
                .into_iter()
                .map(|a| a.parse().unwrap())
                .collect(),
            None,
            1,
        ),
        min_gas_price: 0,
        max_gas_price: 0,
        gas_limit: 100000000000000,
        transaction_validity_period: 1000,
        validators: (0..NUM_CLIENTS)
            .map(|idx| AccountInfo {
                account_id: accounts[idx].clone(),
                amount: validator_stake,
                public_key: create_test_signer(accounts[idx].as_str()).public_key(),
            })
            .collect(),
        epoch_length: 10,
        protocol_treasury_account: accounts[NUM_CLIENTS].clone(),
        num_block_producer_seats: 4,
        minimum_validators_per_shard: 1,
        num_block_producer_seats_per_shard: vec![0, 0, 0, 0], // ignored
        shuffle_shard_assignment_for_chunk_producers: true,
        ..Default::default()
    };
    let mut records = Vec::new();
    for (i, account) in accounts.iter().enumerate() {
        // The staked amount must be consistent with validators from genesis.
        let staked = if i < NUM_CLIENTS { validator_stake } else { 0 };
        records.push(StateRecord::Account {
            account_id: account.clone(),
            account: Account::new(
                initial_balance,
                staked,
                0,
                CryptoHash::default(),
                0,
                PROTOCOL_VERSION,
            ),
        });
        records.push(StateRecord::AccessKey {
            account_id: account.clone(),
            public_key: create_user_test_signer(&account).public_key,
            access_key: AccessKey::full_access(),
        });
        // The total supply must be correct to pass validation.
        genesis_config.total_supply += initial_balance + staked;
    }
    let genesis = Genesis::new(genesis_config, GenesisRecords(records)).unwrap();

    let tempdir = tempfile::tempdir().unwrap();
    let mut datas = Vec::new();
    for idx in 0..NUM_CLIENTS {
        let mut client_config = ClientConfig::test(true, 600, 2000, 4, false, true, false, false);
        client_config.max_block_wait_delay = Duration::seconds(6);
        client_config.state_sync_enabled = true;
        client_config.state_sync_timeout = Duration::milliseconds(100);
        let external_storage_location =
            ExternalStorageLocation::Filesystem { root_dir: tempdir.path().join("state_sync") };
        client_config.state_sync = StateSyncConfig {
            dump: Some(DumpConfig {
                iteration_delay: Some(Duration::seconds(1)),
                location: external_storage_location.clone(),
                credentials_file: None,
                restart_dump_for_shards: None,
            }),
            sync: SyncConfig::ExternalStorage(ExternalStorageConfig {
                location: external_storage_location,
                num_concurrent_requests: 1,
                num_concurrent_requests_during_catchup: 1,
            }),
        };
        client_config.tracked_shards = Vec::new();

        let homedir = tempdir.path().join(format!("{}", idx));
        std::fs::create_dir_all(&homedir).expect("Unable to create homedir");

        let store_config = StoreConfig {
            path: Some(homedir.clone()),
            load_mem_tries_for_tracked_shards: true,
            max_open_files: 1000,
            ..Default::default()
        };
        let opener = NodeStorage::opener(&homedir, false, &store_config, None);
        let store = opener.open().unwrap().get_hot_store();
        initialize_genesis_state(store.clone(), &genesis, None);

        let sync_jobs_actions = SyncJobsActions::new(
            builder
                .sender()
                .for_index(idx)
                .into_wrapped_multi_sender::<ClientSenderForSyncJobsMessage, _>(),
            builder
                .sender()
                .for_index(idx)
                .into_wrapped_multi_sender::<SyncJobsSenderForSyncJobsMessage, _>(),
        );
        let chain_genesis = ChainGenesis::new(&genesis.config);
        let epoch_manager = EpochManager::new_arc_handle(store.clone(), &genesis.config);
        let shard_tracker =
            ShardTracker::new(TrackedConfig::from_config(&client_config), epoch_manager.clone());

        let sync_actors = Arc::new(Mutex::new(HashMap::<ShardUId, SyncActor>::new()));
        let state_sync_adapter = Arc::new(RwLock::new(SyncAdapter::new(
            builder.sender().for_index(idx).into_sender(),
            builder.sender().for_index(idx).into_sender(),
            test_loop_sync_actor_maker(builder.sender().for_index(idx), sync_actors.clone()),
        )));
        let contract_cache = FilesystemContractRuntimeCache::new(&homedir, None::<&str>)
            .expect("filesystem contract cache")
            .handle();
        let runtime_adapter = NightshadeRuntime::test_with_trie_config(
            &homedir,
            store.clone(),
            contract_cache,
            &genesis.config,
            epoch_manager.clone(),
            TrieConfig::from_store_config(&store_config),
            StateSnapshotType::EveryEpoch,
        );

        let state_snapshot = StateSnapshotActions::new(
            runtime_adapter.get_flat_storage_manager(),
            builder.sender().for_index(idx).into_multi_sender(),
            runtime_adapter.get_tries(),
            builder.sender().for_index(idx).into_wrapped_multi_sender::<StateSnapshotSenderForStateSnapshotMessage, StateSnapshotSenderForStateSnapshot>(),
        );

        let delete_snapshot_callback = get_delete_snapshot_callback(
            builder.sender().for_index(idx).into_wrapped_multi_sender::<StateSnapshotSenderForClientMessage, StateSnapshotSenderForClient>(),
        );
        let make_snapshot_callback = get_make_snapshot_callback(
            builder.sender().for_index(idx).into_wrapped_multi_sender::<StateSnapshotSenderForClientMessage, StateSnapshotSenderForClient>(),
            runtime_adapter.get_flat_storage_manager(),
        );
        let snapshot_callbacks =
            SnapshotCallbacks { make_snapshot_callback, delete_snapshot_callback };

        let validator_signer = Arc::new(create_test_signer(accounts[idx].as_str()));
        let client = Client::new(
            builder.clock(),
            client_config.clone(),
            chain_genesis.clone(),
            epoch_manager.clone(),
            shard_tracker.clone(),
            state_sync_adapter,
            runtime_adapter.clone(),
            builder.sender().for_index(idx).into_multi_sender(),
            builder.sender().for_index(idx).into_sender(),
            Some(validator_signer.clone()),
            true,
            [0; 32],
            Some(snapshot_callbacks),
            Arc::new(
                builder
                    .sender()
                    .for_index(idx)
                    .into_async_computation_spawner(|_| Duration::milliseconds(80)),
            ),
            builder
                .sender()
                .for_index(idx)
                .into_wrapped_multi_sender::<StateWitnessSenderForClientMessage, _>(),
        )
        .unwrap();

        let shards_manager = ShardsManager::new(
            builder.clock(),
            Some(accounts[idx].clone()),
            epoch_manager.clone(),
            shard_tracker.clone(),
            builder.sender().for_index(idx).into_sender(),
            builder.sender().for_index(idx).into_sender(),
            ReadOnlyChunksStore::new(store),
            client.chain.head().unwrap(),
            client.chain.header_head().unwrap(),
        );

        let client_actions = ClientActions::new(
            builder.clock(),
            client,
            builder
                .sender()
                .for_index(idx)
                .into_wrapped_multi_sender::<ClientSenderForClientMessage, _>(),
            client_config.clone(),
            PeerId::random(),
            builder.sender().for_index(idx).into_multi_sender(),
            None,
            noop().into_sender(),
            None,
            Default::default(),
            None,
            builder
                .sender()
                .for_index(idx)
                .into_wrapped_multi_sender::<SyncJobsSenderForClientMessage, _>(),
            Box::new(builder.sender().for_index(idx).into_future_spawner()),
        )
        .unwrap();

        let state_witness_actions = StateWitnessActions::new(
            builder.clock(),
            builder.sender().for_index(idx).into_multi_sender(),
            builder
                .sender()
                .for_index(idx)
                .into_wrapped_multi_sender::<ClientSenderForStateWitnessMessage, _>(),
            validator_signer,
            epoch_manager.clone(),
        );

        let future_spawner = builder.sender().for_index(idx).into_future_spawner();
        let state_sync_dumper = StateSyncDumper {
            clock: builder.clock(),
            client_config,
            chain_genesis,
            epoch_manager,
            shard_tracker,
            runtime: runtime_adapter,
            account_id: Some(accounts[idx].clone()),
            dump_future_runner: Box::new(move |future| {
                future_spawner.spawn_boxed("state_sync_dumper", future);
                Box::new(|| {})
            }),
            handle: None,
        };

        let data = TestData {
            dummy: (),
            account: accounts[idx].clone(),
            client: client_actions,
            sync_jobs: sync_jobs_actions,
            shards_manager,
            state_witness: state_witness_actions,
            sync_actors,
            state_sync_dumper,
            state_snapshot,
        };
        datas.push(data);
    }

    let mut test = builder.build(datas);
    for idx in 0..NUM_CLIENTS {
        // Handlers that do nothing but print some information.
        test.register_handler(print_basic_client_info_before_each_event(Some(idx)).for_index(idx));

        // Futures, adhoc events, async computations.
        test.register_handler(drive_futures().widen().for_index(idx));
        test.register_handler(handle_adhoc_events::<TestData>().widen().for_index(idx));
        test.register_handler(drive_async_computations().widen().for_index(idx));

        // Delayed actions.
        test.register_delayed_action_handler_for_index::<ClientActions>(idx);
        test.register_delayed_action_handler_for_index::<ShardsManager>(idx);

        // Messages to the client.
        test.register_handler(
            forward_client_messages_from_network_to_client_actions().widen().for_index(idx),
        );
        test.register_handler(
            forward_client_messages_from_client_to_client_actions().widen().for_index(idx),
        );
        test.register_handler(
            forward_client_messages_from_sync_jobs_to_client_actions().widen().for_index(idx),
        );
        test.register_handler(forward_client_messages_from_shards_manager().widen().for_index(idx));
<<<<<<< HEAD
        test.register_handler(
            forward_messages_from_state_witness_actor_to_client().widen().for_index(idx),
        );
        // TODO: handle state sync adapter -> client.
=======
        test.register_handler(forward_client_messages_from_sync_adapter().widen().for_index(idx));
>>>>>>> 297334b9

        // Messages to the SyncJobs component.
        test.register_handler(
            forward_sync_jobs_messages_from_client_to_sync_jobs_actions(
                test.sender().for_index(idx).into_future_spawner(),
            )
            .widen()
            .for_index(idx),
        );
        test.register_handler(
            forward_sync_jobs_messages_from_sync_jobs_to_sync_jobs_actions(
                test.sender().for_index(idx).into_future_spawner(),
            )
            .widen()
            .for_index(idx),
        );

        // Messages to the SyncActor component.
        test.register_handler(forward_sync_actor_messages_from_client().widen().for_index(idx));
        test.register_handler(forward_sync_actor_messages_from_network().widen().for_index(idx));

        // Messages to the ShardsManager component.
        test.register_handler(forward_client_request_to_shards_manager().widen().for_index(idx));
        test.register_handler(forward_network_request_to_shards_manager().widen().for_index(idx));

        // Messages to the StateSnapshotActor component.
        test.register_handler(
            forward_state_snapshot_messages_from_state_snapshot().widen().for_index(idx),
        );
        test.register_handler(forward_state_snapshot_messages_from_client().widen().for_index(idx));

        // Messages to the network layer; multi-node messages are handled below.
        test.register_handler(ignore_events::<SetChainInfo>().widen().for_index(idx));

        // Messages to StateWitnessActor.
        test.register_handler(
            forward_messages_from_client_to_state_witness_actor().widen().for_index(idx),
        );
        test.register_handler(
            forward_messages_from_network_to_state_witness_actor().widen().for_index(idx),
        );
    }
    // Handles network routing. Outgoing messages are handled by emitting incoming messages to the
    // appropriate component of the appropriate node index.
    test.register_handler(route_network_messages_to_client(test.sender(), NETWORK_DELAY));
    test.register_handler(route_shards_manager_network_messages(
        test.sender(),
        test.clock(),
        NETWORK_DELAY,
    ));

    // Bootstrap the test by starting the components.
    // We use adhoc events for these, just so that the visualizer can see these as events rather
    // than happening outside of the TestLoop framework. Other than that, we could also just remove
    // the send_adhoc_event part and the test would still work.
    for idx in 0..NUM_CLIENTS {
        let sender = test.sender().for_index(idx);
        let shutting_down = test.shutting_down();
        test.sender().for_index(idx).send_adhoc_event("start_client", move |data| {
            data.client.start(&mut sender.into_delayed_action_runner(shutting_down));
        });

        let sender = test.sender().for_index(idx);
        let shutting_down = test.shutting_down();
        test.sender().for_index(idx).send_adhoc_event("start_shards_manager", move |data| {
            data.shards_manager.periodically_resend_chunk_requests(
                &mut sender.into_delayed_action_runner(shutting_down),
                Duration::milliseconds(100),
            );
        });

        test.sender().for_index(idx).send_adhoc_event("start_state_sync_dumper", move |data| {
            data.state_sync_dumper.start().unwrap();
        });
    }

    // Give it some condition to stop running at. Here we run the test until the first client
    // reaches height 10003, with a timeout of 5sec (failing if it doesn't reach 10003 in time).
    test.run_until(
        |data| data[0].client.client.chain.head().unwrap().height == 10003,
        Duration::seconds(5),
    );
    for idx in 0..NUM_CLIENTS {
        test.sender().for_index(idx).send_adhoc_event("assertions", |data| {
            let chain = &data.client.client.chain;
            let block = chain.get_block_by_height(10002).unwrap();
            assert_eq!(
                block.header().chunk_mask(),
                &(0..NUM_CLIENTS).map(|_| true).collect::<Vec<_>>()
            );
        })
    }
    test.run_instant();

    let first_epoch_tracked_shards = test.data.tracked_shards_for_each_client();
    tracing::info!("First epoch tracked shards: {:?}", first_epoch_tracked_shards);

    let mut balances = accounts
        .iter()
        .cloned()
        .map(|account| (account, initial_balance))
        .collect::<HashMap<_, _>>();

    let anchor_hash = *test.data[0].client.client.chain.get_block_by_height(10002).unwrap().hash();
    for i in 0..accounts.len() {
        let amount = ONE_NEAR * (i as u128 + 1);
        let tx = SignedTransaction::send_money(
            1,
            accounts[i].clone(),
            accounts[(i + 1) % accounts.len()].clone(),
            &create_user_test_signer(&accounts[i]),
            amount,
            anchor_hash,
        );
        *balances.get_mut(&accounts[i]).unwrap() -= amount;
        *balances.get_mut(&accounts[(i + 1) % accounts.len()]).unwrap() += amount;
        drop(
            test.sender()
                .for_index(i % NUM_CLIENTS)
                .with_additional_delay(Duration::milliseconds(300 * i as i64))
                .into_wrapped_multi_sender::<ClientSenderForNetworkMessage, ClientSenderForNetwork>(
                )
                .send_async(ProcessTxRequest {
                    transaction: tx,
                    is_forwarded: false,
                    check_only: false,
                }),
        );
    }

    // Give plenty of time for these transactions to complete.
    test.run_for(Duration::seconds(40));

    // Make sure the chain progresses for several epochs.
    test.run_until(
        |data| data[0].client.client.chain.head().unwrap().height > 10050,
        Duration::seconds(10),
    );

    for account in &accounts {
        assert_eq!(
            test.data.query_balance(account),
            *balances.get(account).unwrap(),
            "Account balance mismatch for account {}",
            account
        );
    }

    let later_epoch_tracked_shards = test.data.tracked_shards_for_each_client();
    tracing::info!("Later epoch tracked shards: {:?}", later_epoch_tracked_shards);
    assert_ne!(first_epoch_tracked_shards, later_epoch_tracked_shards);

    for idx in 0..NUM_CLIENTS {
        test.data[idx].state_sync_dumper.stop();
    }

    // Give the test a chance to finish off remaining events in the event loop, which can
    // be important for properly shutting down the nodes.
    test.shutdown_and_drain_remaining_events(Duration::seconds(20));
}<|MERGE_RESOLUTION|>--- conflicted
+++ resolved
@@ -46,22 +46,20 @@
     forward_client_messages_from_shards_manager, forward_client_messages_from_sync_adapter,
     forward_client_messages_from_sync_jobs_to_client_actions,
 };
-use near_client::test_utils::test_loop::print_basic_client_info_before_each_event;
 use near_client::test_utils::test_loop::state_witness_actions::{
     forward_messages_from_client_to_state_witness_actor,
     forward_messages_from_network_to_state_witness_actor,
-<<<<<<< HEAD
-    forward_messages_from_state_witness_actor_to_client,
-=======
 };
 use near_client::test_utils::test_loop::sync_actor::{
     forward_sync_actor_messages_from_client, forward_sync_actor_messages_from_network,
     test_loop_sync_actor_maker, TestSyncActors,
 };
 use near_client::test_utils::test_loop::sync_jobs_actions::{
->>>>>>> 297334b9
     forward_sync_jobs_messages_from_client_to_sync_jobs_actions,
     forward_sync_jobs_messages_from_sync_jobs_to_sync_jobs_actions,
+};
+use near_client::test_utils::test_loop::{
+    forward_messages_from_state_witness_actor_to_client, print_basic_client_info_before_each_event,
 };
 use near_client::test_utils::test_loop::{route_network_messages_to_client, ClientQueries};
 use near_client::{
@@ -470,14 +468,10 @@
             forward_client_messages_from_sync_jobs_to_client_actions().widen().for_index(idx),
         );
         test.register_handler(forward_client_messages_from_shards_manager().widen().for_index(idx));
-<<<<<<< HEAD
         test.register_handler(
             forward_messages_from_state_witness_actor_to_client().widen().for_index(idx),
         );
-        // TODO: handle state sync adapter -> client.
-=======
         test.register_handler(forward_client_messages_from_sync_adapter().widen().for_index(idx));
->>>>>>> 297334b9
 
         // Messages to the SyncJobs component.
         test.register_handler(
