use itertools::Itertools;
use near_async::futures::FutureSpawner;
use near_async::messaging::{
    noop, IntoMultiSender, IntoSender, LateBoundSender, SendAsync, Sender,
};
use near_async::test_loop::data::{TestLoopData, TestLoopDataHandle};
use near_async::test_loop::sender::TestLoopSender;
use near_async::test_loop::TestLoopV2;
use near_async::time::Duration;
use near_chain::chunks_store::ReadOnlyChunksStore;
use near_chain::state_snapshot_actor::{
    get_delete_snapshot_callback, get_make_snapshot_callback, SnapshotCallbacks, StateSnapshotActor,
};

use near_chain::types::RuntimeAdapter;
use near_chain::ChainGenesis;
use near_chain_configs::test_genesis::TestGenesisBuilder;
use near_chain_configs::{
    ClientConfig, DumpConfig, ExternalStorageConfig, ExternalStorageLocation, StateSyncConfig,
    SyncConfig,
};
use near_chunks::shards_manager_actor::ShardsManagerActor;
use near_client::client_actor::ClientActorInner;
use near_client::sync_jobs_actor::SyncJobsActor;
<<<<<<< HEAD
use near_client::test_utils::test_loop::test_loop_sync_actor_maker;

use near_client::test_utils::test_loop::ClientQueries;
=======
use near_client::test_utils::test_loop::{test_loop_sync_actor_maker, ClientQueries};
>>>>>>> 80f8df64
use near_client::{Client, PartialWitnessActor, SyncAdapter};
use near_epoch_manager::shard_tracker::{ShardTracker, TrackedConfig};
use near_epoch_manager::EpochManager;
use near_network::client::ProcessTxRequest;
use near_network::shards_manager::ShardsManagerRequestFromNetwork;
use near_network::state_witness::PartialWitnessSenderForNetwork;
use near_network::test_loop::{ClientSenderForTestLoopNetwork, TestLoopPeerManagerActor};
use near_o11y::testonly::init_test_logger;
use near_primitives::network::PeerId;
use near_primitives::test_utils::{create_test_signer, create_user_test_signer};
use near_primitives::transaction::SignedTransaction;
use near_primitives::types::AccountId;
use near_store::config::StateSnapshotType;
use near_store::genesis::initialize_genesis_state;
use near_store::test_utils::create_test_store;
use near_store::{StoreConfig, TrieConfig};
use near_vm_runner::ContractRuntimeCache;
use near_vm_runner::FilesystemContractRuntimeCache;
use nearcore::state_sync::StateSyncDumper;
use nearcore::NightshadeRuntime;
use std::collections::HashMap;
use std::sync::{Arc, RwLock};

const ONE_NEAR: u128 = 1_000_000_000_000_000_000_000_000;
const NUM_CLIENTS: usize = 4;
const NETWORK_DELAY: Duration = Duration::milliseconds(10);

struct TestData {
    pub account_id: AccountId,
    pub client_sender: TestLoopSender<ClientActorInner>,
    pub shards_manager_sender: TestLoopSender<ShardsManagerActor>,
    pub partial_witness_sender: TestLoopSender<PartialWitnessActor>,
    pub state_sync_dumper_handle: TestLoopDataHandle<StateSyncDumper>,
    pub network_adapter: Arc<LateBoundSender<TestLoopSender<TestLoopPeerManagerActor>>>,
}

impl From<&TestData> for AccountId {
    fn from(data: &TestData) -> AccountId {
        data.account_id.clone()
    }
}

impl From<&TestData> for ClientSenderForTestLoopNetwork {
    fn from(data: &TestData) -> ClientSenderForTestLoopNetwork {
        data.client_sender.clone().with_delay(NETWORK_DELAY).into_multi_sender()
    }
}

impl From<&TestData> for PartialWitnessSenderForNetwork {
    fn from(data: &TestData) -> PartialWitnessSenderForNetwork {
        data.partial_witness_sender.clone().with_delay(NETWORK_DELAY).into_multi_sender()
    }
}

impl From<&TestData> for Sender<ShardsManagerRequestFromNetwork> {
    fn from(data: &TestData) -> Sender<ShardsManagerRequestFromNetwork> {
        data.shards_manager_sender.clone().with_delay(NETWORK_DELAY).into_sender()
    }
}

#[test]
fn test_client_with_multi_test_loop() {
    init_test_logger();
    let mut test_loop = TestLoopV2::new();

    let initial_balance = 10000 * ONE_NEAR;
    let accounts =
        (0..100).map(|i| format!("account{}", i).parse().unwrap()).collect::<Vec<AccountId>>();

    let mut genesis_builder = TestGenesisBuilder::new();
    genesis_builder
        .genesis_time_from_clock(&test_loop.clock())
        .protocol_version_latest()
        .genesis_height(10000)
        .gas_prices_free()
        .gas_limit_one_petagas()
        .shard_layout_simple_v1(&["account3", "account5", "account7"])
        .transaction_validity_period(1000)
        .epoch_length(10)
        .validators_desired_roles(
            &(0..NUM_CLIENTS).map(|idx| accounts[idx].as_str()).collect::<Vec<_>>(),
            &[],
        )
        .shuffle_shard_assignment_for_chunk_producers(true);
    for account in &accounts {
        genesis_builder.add_user_account_simple(account.clone(), initial_balance);
    }
    let genesis = genesis_builder.build();

    let tempdir = tempfile::tempdir().unwrap();
    let mut node_datas = Vec::new();
    for idx in 0..NUM_CLIENTS {
        let client_adapter = LateBoundSender::new();
        let network_adapter = LateBoundSender::new();
        let state_snapshot_adapter = LateBoundSender::new();
        let shards_manager_adapter = LateBoundSender::new();
        let partial_witness_adapter = LateBoundSender::new();
        let sync_jobs_adapter = LateBoundSender::new();

        let mut client_config = ClientConfig::test(true, 600, 2000, 4, false, true, false, false);
        client_config.max_block_wait_delay = Duration::seconds(6);
        client_config.state_sync_enabled = true;
        client_config.state_sync_timeout = Duration::milliseconds(100);
        let external_storage_location =
            ExternalStorageLocation::Filesystem { root_dir: tempdir.path().join("state_sync") };
        client_config.state_sync = StateSyncConfig {
            dump: Some(DumpConfig {
                iteration_delay: Some(Duration::seconds(1)),
                location: external_storage_location.clone(),
                credentials_file: None,
                restart_dump_for_shards: None,
            }),
            sync: SyncConfig::ExternalStorage(ExternalStorageConfig {
                location: external_storage_location,
                num_concurrent_requests: 1,
                num_concurrent_requests_during_catchup: 1,
            }),
        };
        client_config.tracked_shards = Vec::new();

        let homedir = tempdir.path().join(format!("{}", idx));
        std::fs::create_dir_all(&homedir).expect("Unable to create homedir");

        let store_config = StoreConfig {
            path: Some(homedir.clone()),
            load_mem_tries_for_tracked_shards: true,
            ..Default::default()
        };
        let store = create_test_store();
        initialize_genesis_state(store.clone(), &genesis, None);

        let sync_jobs_actor = SyncJobsActor::new(client_adapter.as_multi_sender());
        let chain_genesis = ChainGenesis::new(&genesis.config);
        let epoch_manager = EpochManager::new_arc_handle(store.clone(), &genesis.config);
        let shard_tracker =
            ShardTracker::new(TrackedConfig::from_config(&client_config), epoch_manager.clone());

        let state_sync_adapter = Arc::new(RwLock::new(SyncAdapter::new(
            client_adapter.as_sender(),
            network_adapter.as_sender(),
<<<<<<< HEAD
            test_loop_sync_actor_maker(idx, test_loop.sender().for_index(idx)),
=======
            test_loop_sync_actor_maker(test_loop.sender()),
>>>>>>> 80f8df64
        )));
        let contract_cache = FilesystemContractRuntimeCache::new(&homedir, None::<&str>)
            .expect("filesystem contract cache")
            .handle();
        let runtime_adapter = NightshadeRuntime::test_with_trie_config(
            &homedir,
            store.clone(),
            contract_cache,
            &genesis.config,
            epoch_manager.clone(),
            None,
            TrieConfig::from_store_config(&store_config),
            StateSnapshotType::EveryEpoch,
        );

        let state_snapshot = StateSnapshotActor::new(
            runtime_adapter.get_flat_storage_manager(),
            network_adapter.as_multi_sender(),
            runtime_adapter.get_tries(),
            state_snapshot_adapter.as_multi_sender(),
        );

        let delete_snapshot_callback =
            get_delete_snapshot_callback(state_snapshot_adapter.as_multi_sender());
        let make_snapshot_callback = get_make_snapshot_callback(
            state_snapshot_adapter.as_multi_sender(),
            runtime_adapter.get_flat_storage_manager(),
        );
        let snapshot_callbacks =
            SnapshotCallbacks { make_snapshot_callback, delete_snapshot_callback };

        let validator_signer = Arc::new(create_test_signer(accounts[idx].as_str()));
        let client = Client::new(
            test_loop.clock(),
            client_config.clone(),
            chain_genesis.clone(),
            epoch_manager.clone(),
            shard_tracker.clone(),
            state_sync_adapter,
            runtime_adapter.clone(),
            network_adapter.as_multi_sender(),
            shards_manager_adapter.as_sender(),
            Some(validator_signer.clone()),
            true,
            [0; 32],
            Some(snapshot_callbacks),
            Arc::new(test_loop.async_computation_spawner(|_| Duration::milliseconds(80))),
            partial_witness_adapter.as_multi_sender(),
        )
        .unwrap();

        let shards_manager = ShardsManagerActor::new(
            test_loop.clock(),
            Some(accounts[idx].clone()),
            epoch_manager.clone(),
            shard_tracker.clone(),
            network_adapter.as_sender(),
            client_adapter.as_sender(),
            ReadOnlyChunksStore::new(store.clone()),
            client.chain.head().unwrap(),
            client.chain.header_head().unwrap(),
            Duration::milliseconds(100),
        );

        let client_actor = ClientActorInner::new(
            test_loop.clock(),
            client,
            client_adapter.as_multi_sender(),
            client_config.clone(),
            PeerId::random(),
            network_adapter.as_multi_sender(),
            None,
            noop().into_sender(),
            None,
            Default::default(),
            None,
            sync_jobs_adapter.as_multi_sender(),
            Box::new(test_loop.future_spawner()),
        )
        .unwrap();

        let partial_witness_actions = PartialWitnessActor::new(
            test_loop.clock(),
            network_adapter.as_multi_sender(),
            client_adapter.as_multi_sender(),
            validator_signer,
            epoch_manager.clone(),
            store,
        );

        let future_spawner = test_loop.future_spawner();
        let state_sync_dumper = StateSyncDumper {
            clock: test_loop.clock(),
            client_config,
            chain_genesis,
            epoch_manager,
            shard_tracker,
            runtime: runtime_adapter,
            account_id: Some(accounts[idx].clone()),
            dump_future_runner: Box::new(move |future| {
                future_spawner.spawn_boxed("state_sync_dumper", future);
                Box::new(|| {})
            }),
            handle: None,
        };
        let state_sync_dumper_handle = test_loop.data.register_data(state_sync_dumper);

<<<<<<< HEAD
        let client_sender =
            test_loop.register_actor_for_index(idx, client_actor, Some(client_adapter));
        let shards_manager_sender =
            test_loop.register_actor_for_index(idx, shards_manager, Some(shards_manager_adapter));
        let partial_witness_sender = test_loop.register_actor_for_index(
            idx,
            partial_witness_actions,
            Some(partial_witness_adapter),
        );
        test_loop.register_actor_for_index(idx, sync_jobs_actor, Some(sync_jobs_adapter));
        test_loop.register_actor_for_index(idx, state_snapshot, Some(state_snapshot_adapter));
=======
        let client_sender = test_loop.register_actor(client_actor, Some(client_adapter));
        let shards_manager_sender =
            test_loop.register_actor(shards_manager, Some(shards_manager_adapter));
        let partial_witness_sender =
            test_loop.register_actor(partial_witness_actions, Some(partial_witness_adapter));
        test_loop.register_actor(sync_jobs_actor, Some(sync_jobs_adapter));
        test_loop.register_actor(state_snapshot, Some(state_snapshot_adapter));
>>>>>>> 80f8df64

        let data = TestData {
            account_id: accounts[idx].clone(),
            client_sender,
            shards_manager_sender,
            partial_witness_sender,
            state_sync_dumper_handle,
            network_adapter,
        };
        node_datas.push(data);
    }

    // Bootstrap the test by starting the components.
    for idx in 0..NUM_CLIENTS {
        let state_sync_dumper_handle = node_datas[idx].state_sync_dumper_handle.clone();
        test_loop.send_adhoc_event("start_state_sync_dumper".to_owned(), move |test_loop_data| {
            test_loop_data.get_mut(&state_sync_dumper_handle).start().unwrap();
        });
    }

    for idx in 0..NUM_CLIENTS {
        let peer_manager_actor =
            TestLoopPeerManagerActor::new(test_loop.clock(), &accounts[idx], &node_datas);
<<<<<<< HEAD
        test_loop.register_actor_for_index(
            idx,
            peer_manager_actor,
            Some(node_datas[idx].network_adapter.clone()),
        );
=======
        test_loop.register_actor(peer_manager_actor, Some(node_datas[idx].network_adapter.clone()));
>>>>>>> 80f8df64
    }

    // Give it some condition to stop running at. Here we run the test until the first client
    // reaches height 10003, with a timeout of 5sec (failing if it doesn't reach 10003 in time).
    let client_handle = node_datas[0].client_sender.actor_handle();
    test_loop.run_until(
        |test_loop_data| {
            let client_actor = test_loop_data.get(&client_handle);
            client_actor.client.chain.head().unwrap().height == 10003
        },
        Duration::seconds(5),
    );
    for idx in 0..NUM_CLIENTS {
        let client_handle = node_datas[idx].client_sender.actor_handle();
        let event = move |test_loop_data: &mut TestLoopData| {
            let client_actor = test_loop_data.get(&client_handle);
            let block = client_actor.client.chain.get_block_by_height(10002).unwrap();
            assert_eq!(block.header().chunk_mask(), &(0..NUM_CLIENTS).map(|_| true).collect_vec());
        };
        test_loop.send_adhoc_event("assertions".to_owned(), Box::new(event));
    }
    test_loop.run_instant();

    let clients = node_datas
        .iter()
        .map(|data| &test_loop.data.get(&data.client_sender.actor_handle()).client)
        .collect_vec();
    let first_epoch_tracked_shards = clients.tracked_shards_for_each_client();
    tracing::info!("First epoch tracked shards: {:?}", first_epoch_tracked_shards);

    let mut balances = accounts
        .iter()
        .cloned()
        .map(|account| (account, initial_balance))
        .collect::<HashMap<_, _>>();

    let anchor_hash = *clients[0].chain.get_block_by_height(10002).unwrap().hash();
    for i in 0..accounts.len() {
        let amount = ONE_NEAR * (i as u128 + 1);
        let tx = SignedTransaction::send_money(
            1,
            accounts[i].clone(),
            accounts[(i + 1) % accounts.len()].clone(),
            &create_user_test_signer(&accounts[i]).into(),
            amount,
            anchor_hash,
        );
        *balances.get_mut(&accounts[i]).unwrap() -= amount;
        *balances.get_mut(&accounts[(i + 1) % accounts.len()]).unwrap() += amount;
<<<<<<< HEAD
        let _ = node_datas[i % NUM_CLIENTS]
=======
        let future = node_datas[i % NUM_CLIENTS]
>>>>>>> 80f8df64
            .client_sender
            .clone()
            .with_delay(Duration::milliseconds(300 * i as i64))
            .send_async(ProcessTxRequest {
                transaction: tx,
                is_forwarded: false,
                check_only: false,
            });
<<<<<<< HEAD
=======
        drop(future);
>>>>>>> 80f8df64
    }

    // Give plenty of time for these transactions to complete.
    test_loop.run_for(Duration::seconds(40));

    // Make sure the chain progresses for several epochs.
    let client_handle = node_datas[0].client_sender.actor_handle();
    test_loop.run_until(
        |test_loop_data| {
            test_loop_data.get(&client_handle).client.chain.head().unwrap().height > 10050
        },
        Duration::seconds(10),
    );

    let clients = node_datas
        .iter()
        .map(|data| &test_loop.data.get(&data.client_sender.actor_handle()).client)
        .collect_vec();
    for account in &accounts {
        assert_eq!(
            clients.query_balance(account),
            *balances.get(account).unwrap(),
            "Account balance mismatch for account {}",
            account
        );
    }

    let later_epoch_tracked_shards = clients.tracked_shards_for_each_client();
    tracing::info!("Later epoch tracked shards: {:?}", later_epoch_tracked_shards);
    assert_ne!(first_epoch_tracked_shards, later_epoch_tracked_shards);

    for idx in 0..NUM_CLIENTS {
        test_loop.data.get_mut(&node_datas[idx].state_sync_dumper_handle).stop();
    }

    // Give the test a chance to finish off remaining events in the event loop, which can
    // be important for properly shutting down the nodes.
    test_loop.shutdown_and_drain_remaining_events(Duration::seconds(20));
}<|MERGE_RESOLUTION|>--- conflicted
+++ resolved
@@ -22,13 +22,9 @@
 use near_chunks::shards_manager_actor::ShardsManagerActor;
 use near_client::client_actor::ClientActorInner;
 use near_client::sync_jobs_actor::SyncJobsActor;
-<<<<<<< HEAD
 use near_client::test_utils::test_loop::test_loop_sync_actor_maker;
 
 use near_client::test_utils::test_loop::ClientQueries;
-=======
-use near_client::test_utils::test_loop::{test_loop_sync_actor_maker, ClientQueries};
->>>>>>> 80f8df64
 use near_client::{Client, PartialWitnessActor, SyncAdapter};
 use near_epoch_manager::shard_tracker::{ShardTracker, TrackedConfig};
 use near_epoch_manager::EpochManager;
@@ -169,11 +165,7 @@
         let state_sync_adapter = Arc::new(RwLock::new(SyncAdapter::new(
             client_adapter.as_sender(),
             network_adapter.as_sender(),
-<<<<<<< HEAD
             test_loop_sync_actor_maker(idx, test_loop.sender().for_index(idx)),
-=======
-            test_loop_sync_actor_maker(test_loop.sender()),
->>>>>>> 80f8df64
         )));
         let contract_cache = FilesystemContractRuntimeCache::new(&homedir, None::<&str>)
             .expect("filesystem contract cache")
@@ -281,7 +273,6 @@
         };
         let state_sync_dumper_handle = test_loop.data.register_data(state_sync_dumper);
 
-<<<<<<< HEAD
         let client_sender =
             test_loop.register_actor_for_index(idx, client_actor, Some(client_adapter));
         let shards_manager_sender =
@@ -293,15 +284,6 @@
         );
         test_loop.register_actor_for_index(idx, sync_jobs_actor, Some(sync_jobs_adapter));
         test_loop.register_actor_for_index(idx, state_snapshot, Some(state_snapshot_adapter));
-=======
-        let client_sender = test_loop.register_actor(client_actor, Some(client_adapter));
-        let shards_manager_sender =
-            test_loop.register_actor(shards_manager, Some(shards_manager_adapter));
-        let partial_witness_sender =
-            test_loop.register_actor(partial_witness_actions, Some(partial_witness_adapter));
-        test_loop.register_actor(sync_jobs_actor, Some(sync_jobs_adapter));
-        test_loop.register_actor(state_snapshot, Some(state_snapshot_adapter));
->>>>>>> 80f8df64
 
         let data = TestData {
             account_id: accounts[idx].clone(),
@@ -325,15 +307,11 @@
     for idx in 0..NUM_CLIENTS {
         let peer_manager_actor =
             TestLoopPeerManagerActor::new(test_loop.clock(), &accounts[idx], &node_datas);
-<<<<<<< HEAD
         test_loop.register_actor_for_index(
             idx,
             peer_manager_actor,
             Some(node_datas[idx].network_adapter.clone()),
         );
-=======
-        test_loop.register_actor(peer_manager_actor, Some(node_datas[idx].network_adapter.clone()));
->>>>>>> 80f8df64
     }
 
     // Give it some condition to stop running at. Here we run the test until the first client
@@ -383,11 +361,7 @@
         );
         *balances.get_mut(&accounts[i]).unwrap() -= amount;
         *balances.get_mut(&accounts[(i + 1) % accounts.len()]).unwrap() += amount;
-<<<<<<< HEAD
-        let _ = node_datas[i % NUM_CLIENTS]
-=======
         let future = node_datas[i % NUM_CLIENTS]
->>>>>>> 80f8df64
             .client_sender
             .clone()
             .with_delay(Duration::milliseconds(300 * i as i64))
@@ -396,10 +370,7 @@
                 is_forwarded: false,
                 check_only: false,
             });
-<<<<<<< HEAD
-=======
         drop(future);
->>>>>>> 80f8df64
     }
 
     // Give plenty of time for these transactions to complete.
