use derive_enum_from_into::{EnumFrom, EnumTryInto};
use near_async::futures::FutureSpawner;
use near_async::messaging::{noop, IntoMultiSender, IntoSender, MessageWithCallback, SendAsync};
use near_async::test_loop::adhoc::{handle_adhoc_events, AdhocEvent, AdhocEventSender};
use near_async::test_loop::event_handler::ignore_events;
use near_async::test_loop::futures::{
    drive_async_computations, drive_futures, TestLoopAsyncComputationEvent,
    TestLoopDelayedActionEvent, TestLoopTask,
};
use near_async::test_loop::TestLoopBuilder;
use near_async::time::Duration;
use near_chain::chunks_store::ReadOnlyChunksStore;
use near_chain::state_snapshot_actor::{
    get_delete_snapshot_callback, get_make_snapshot_callback, SnapshotCallbacks,
    StateSnapshotActions, StateSnapshotSenderForClient, StateSnapshotSenderForClientMessage,
    StateSnapshotSenderForStateSnapshot, StateSnapshotSenderForStateSnapshotMessage,
};
use near_chain::test_utils::test_loop::{
    forward_state_snapshot_messages_from_client,
    forward_state_snapshot_messages_from_state_snapshot,
};
use near_chain::types::RuntimeAdapter;
use near_chain::ChainGenesis;
use near_chain_configs::{
    ClientConfig, DumpConfig, ExternalStorageConfig, ExternalStorageLocation, Genesis,
    GenesisConfig, GenesisRecords, StateSyncConfig, SyncConfig,
};
use near_chunks::adapter::ShardsManagerRequestFromClient;
use near_chunks::client::ShardsManagerResponse;
use near_chunks::test_loop::{
    forward_client_request_to_shards_manager, forward_network_request_to_shards_manager,
    route_shards_manager_network_messages,
};
use near_chunks::ShardsManager;
use near_client::client_actions::{
    ClientActions, ClientSenderForClientMessage, ClientSenderForStateWitnessMessage,
    SyncJobsSenderForClientMessage,
};
use near_client::sync::sync_actor::SyncActor;
use near_client::sync_jobs_actions::{
    ClientSenderForSyncJobsMessage, SyncJobsActions, SyncJobsSenderForSyncJobsMessage,
};
use near_client::test_utils::test_loop::client_actions::{
    forward_client_messages_from_client_to_client_actions,
    forward_client_messages_from_network_to_client_actions,
    forward_client_messages_from_shards_manager, forward_client_messages_from_sync_adapter,
    forward_client_messages_from_sync_jobs_to_client_actions,
};
use near_client::test_utils::test_loop::state_witness_actions::{
    forward_messages_from_client_to_state_witness_actor,
    forward_messages_from_network_to_state_witness_actor,
<<<<<<< HEAD
    forward_messages_from_state_witness_actor_to_client,
=======
};
use near_client::test_utils::test_loop::sync_actor::{
    forward_sync_actor_messages_from_client, forward_sync_actor_messages_from_network,
    test_loop_sync_actor_maker, TestSyncActors,
};
use near_client::test_utils::test_loop::sync_jobs_actions::{
>>>>>>> b60aafa2
    forward_sync_jobs_messages_from_client_to_sync_jobs_actions,
    forward_sync_jobs_messages_from_sync_jobs_to_sync_jobs_actions,
};
use near_client::test_utils::test_loop::{
    forward_messages_from_state_witness_actor_to_client, print_basic_client_info_before_each_event,
};
use near_client::test_utils::test_loop::{route_network_messages_to_client, ClientQueries};
use near_client::{
    Client, StateWitnessActions, StateWitnessSenderForClientMessage, SyncAdapter, SyncMessage,
};
use near_epoch_manager::shard_tracker::{ShardTracker, TrackedConfig};
use near_epoch_manager::EpochManager;
use near_network::client::{
    ClientSenderForNetwork, ClientSenderForNetworkMessage, ProcessTxRequest,
};
use near_network::shards_manager::ShardsManagerRequestFromNetwork;
use near_network::state_sync::StateSyncResponse;
use near_network::state_witness::StateWitnessSenderForNetworkMessage;
use near_network::types::{PeerManagerMessageRequest, PeerManagerMessageResponse, SetChainInfo};
use near_primitives::network::PeerId;
use near_primitives::shard_layout::{ShardLayout, ShardUId};
use near_primitives::state_record::StateRecord;
use near_primitives::test_utils::{create_test_signer, create_user_test_signer};
use near_primitives::transaction::SignedTransaction;
use near_primitives::types::{AccountId, AccountInfo};
use near_primitives::utils::from_timestamp;
use near_primitives::version::PROTOCOL_VERSION;
use near_primitives_core::account::{AccessKey, Account};
use near_primitives_core::hash::CryptoHash;
use near_store::config::StateSnapshotType;
use near_store::genesis::initialize_genesis_state;
use near_store::{NodeStorage, StoreConfig, TrieConfig};
use near_vm_runner::ContractRuntimeCache;
use near_vm_runner::FilesystemContractRuntimeCache;
use nearcore::state_sync::StateSyncDumper;
use nearcore::NightshadeRuntime;
use std::collections::HashMap;
use std::sync::{Arc, Mutex, RwLock};

#[derive(derive_more::AsMut, derive_more::AsRef)]
struct TestData {
    pub dummy: (),
    pub account: AccountId,
    pub client: ClientActions,
    pub sync_jobs: SyncJobsActions,
    pub shards_manager: ShardsManager,
    pub state_witness: StateWitnessActions,
    pub sync_actors: TestSyncActors,
    pub state_sync_dumper: StateSyncDumper,
    pub state_snapshot: StateSnapshotActions,
}

impl AsMut<TestData> for TestData {
    fn as_mut(&mut self) -> &mut Self {
        self
    }
}

impl AsRef<Client> for TestData {
    fn as_ref(&self) -> &Client {
        &self.client.client
    }
}

#[derive(EnumTryInto, Debug, EnumFrom)]
#[allow(clippy::large_enum_variant)]
enum TestEvent {
    /// Allows futures to be spawn and executed.
    Task(Arc<TestLoopTask>),
    /// Allows adhoc events to be used for the test (only used inside this file).
    Adhoc(AdhocEvent<TestData>),
    /// Allows asynchronous computation (chunk application, stateless validation, etc.).
    AsyncComputation(TestLoopAsyncComputationEvent),

    /// Allows delayed actions to be posted, as if ClientActor scheduled them, e.g. timers.
    ClientDelayedActions(TestLoopDelayedActionEvent<ClientActions>),
    /// Allows delayed actions to be posted, as if ShardsManagerActor scheduled them, e.g. timers.
    ShardsManagerDelayedActions(TestLoopDelayedActionEvent<ShardsManager>),

    /// Message that the network layer sends to the client.
    ClientEventFromNetwork(ClientSenderForNetworkMessage),
    /// Message that the client sends to the client itself.
    ClientEventFromClient(ClientSenderForClientMessage),
    /// Message that the SyncJobs component sends to the client.
    ClientEventFromSyncJobs(ClientSenderForSyncJobsMessage),
    /// Message that the ShardsManager component sends to the client.
    ClientEventFromShardsManager(ShardsManagerResponse),
    /// Message that the state sync adapter sends to the client.
    ClientEventFromStateSyncAdapter(SyncMessage),

    /// Message that the client sends to the SyncJobs component.
    SyncJobsEventFromClient(SyncJobsSenderForClientMessage),
    /// Message that the SyncJobs component sends to itself.
    SyncJobsEventFromSyncJobs(SyncJobsSenderForSyncJobsMessage),

    /// Message that the client sends to the SyncActor component.
    SyncActorEventFromClient((ShardUId, SyncMessage)),
    /// Message that the network sends to the SyncActor component.
    SyncActorEventFromNetwork((ShardUId, StateSyncResponse)),

    /// Message that the client sends to the ShardsManager component.
    ShardsManagerRequestFromClient(ShardsManagerRequestFromClient),
    /// Message that the network layer sends to the ShardsManager component.
    ShardsManagerRequestFromNetwork(ShardsManagerRequestFromNetwork),

    /// Message that the client sends to StateSnapshotActor.
    StateSnapshotRequestFromClient(StateSnapshotSenderForClientMessage),
    /// Message that the StateSnapshotActor sends to itself.
    StateSnapshotRequestFromStateSnapshot(StateSnapshotSenderForStateSnapshotMessage),

    /// Outgoing network message that is sent by any of the components of this node.
    OutgoingNetworkMessage(PeerManagerMessageRequest),
    /// Same as OutgoingNetworkMessage, but of the variant that requests a response.
    OutgoingNetworkMessageForResult(
        MessageWithCallback<PeerManagerMessageRequest, PeerManagerMessageResponse>,
    ),
    /// Calls to the network component to set chain info.
    SetChainInfo(SetChainInfo),
    /// Message from Client to StateWitnessActor.
    StateWitnessSenderForClient(StateWitnessSenderForClientMessage),
    /// Message from Network to StateWitnessActor.
    StateWitnessSenderForNetwork(StateWitnessSenderForNetworkMessage),
    /// Message from StateWitnessActor to Client.
    ClientSenderForStateWitness(ClientSenderForStateWitnessMessage),
}

const ONE_NEAR: u128 = 1_000_000_000_000_000_000_000_000;

#[test]
fn test_client_with_multi_test_loop() {
    const NUM_CLIENTS: usize = 4;
    const NETWORK_DELAY: Duration = Duration::milliseconds(10);
    let builder = TestLoopBuilder::<(usize, TestEvent)>::new();

    let validator_stake = 1000000 * ONE_NEAR;
    let initial_balance = 10000 * ONE_NEAR;
    let accounts =
        (0..100).map(|i| format!("account{}", i).parse().unwrap()).collect::<Vec<AccountId>>();

    // TODO: Make some builder for genesis.
    let mut genesis_config = GenesisConfig {
        genesis_time: from_timestamp(builder.clock().now_utc().unix_timestamp_nanos() as u64),
        protocol_version: PROTOCOL_VERSION,
        genesis_height: 10000,
        shard_layout: ShardLayout::v1(
            vec!["account3", "account5", "account7"]
                .into_iter()
                .map(|a| a.parse().unwrap())
                .collect(),
            None,
            1,
        ),
        min_gas_price: 0,
        max_gas_price: 0,
        gas_limit: 100000000000000,
        transaction_validity_period: 1000,
        validators: (0..NUM_CLIENTS)
            .map(|idx| AccountInfo {
                account_id: accounts[idx].clone(),
                amount: validator_stake,
                public_key: create_test_signer(accounts[idx].as_str()).public_key(),
            })
            .collect(),
        epoch_length: 10,
        protocol_treasury_account: accounts[NUM_CLIENTS].clone(),
        num_block_producer_seats: 4,
        minimum_validators_per_shard: 1,
        num_block_producer_seats_per_shard: vec![0, 0, 0, 0], // ignored
        shuffle_shard_assignment_for_chunk_producers: true,
        ..Default::default()
    };
    let mut records = Vec::new();
    for (i, account) in accounts.iter().enumerate() {
        // The staked amount must be consistent with validators from genesis.
        let staked = if i < NUM_CLIENTS { validator_stake } else { 0 };
        records.push(StateRecord::Account {
            account_id: account.clone(),
            account: Account::new(
                initial_balance,
                staked,
                0,
                CryptoHash::default(),
                0,
                PROTOCOL_VERSION,
            ),
        });
        records.push(StateRecord::AccessKey {
            account_id: account.clone(),
            public_key: create_user_test_signer(&account).public_key,
            access_key: AccessKey::full_access(),
        });
        // The total supply must be correct to pass validation.
        genesis_config.total_supply += initial_balance + staked;
    }
    let genesis = Genesis::new(genesis_config, GenesisRecords(records)).unwrap();

    let tempdir = tempfile::tempdir().unwrap();
    let mut datas = Vec::new();
    for idx in 0..NUM_CLIENTS {
        let mut client_config = ClientConfig::test(true, 600, 2000, 4, false, true, false, false);
        client_config.max_block_wait_delay = Duration::seconds(6);
        client_config.state_sync_enabled = true;
        client_config.state_sync_timeout = Duration::milliseconds(100);
        let external_storage_location =
            ExternalStorageLocation::Filesystem { root_dir: tempdir.path().join("state_sync") };
        client_config.state_sync = StateSyncConfig {
            dump: Some(DumpConfig {
                iteration_delay: Some(Duration::seconds(1)),
                location: external_storage_location.clone(),
                credentials_file: None,
                restart_dump_for_shards: None,
            }),
            sync: SyncConfig::ExternalStorage(ExternalStorageConfig {
                location: external_storage_location,
                num_concurrent_requests: 1,
                num_concurrent_requests_during_catchup: 1,
            }),
        };
        client_config.tracked_shards = Vec::new();

        let homedir = tempdir.path().join(format!("{}", idx));
        std::fs::create_dir_all(&homedir).expect("Unable to create homedir");

        let store_config = StoreConfig {
            path: Some(homedir.clone()),
            load_mem_tries_for_tracked_shards: true,
            max_open_files: 1000,
            ..Default::default()
        };
        let opener = NodeStorage::opener(&homedir, false, &store_config, None);
        let store = opener.open().unwrap().get_hot_store();
        initialize_genesis_state(store.clone(), &genesis, None);

        let sync_jobs_actions = SyncJobsActions::new(
            builder
                .sender()
                .for_index(idx)
                .into_wrapped_multi_sender::<ClientSenderForSyncJobsMessage, _>(),
            builder
                .sender()
                .for_index(idx)
                .into_wrapped_multi_sender::<SyncJobsSenderForSyncJobsMessage, _>(),
        );
        let chain_genesis = ChainGenesis::new(&genesis.config);
        let epoch_manager = EpochManager::new_arc_handle(store.clone(), &genesis.config);
        let shard_tracker =
            ShardTracker::new(TrackedConfig::from_config(&client_config), epoch_manager.clone());

        let sync_actors = Arc::new(Mutex::new(HashMap::<ShardUId, SyncActor>::new()));
        let state_sync_adapter = Arc::new(RwLock::new(SyncAdapter::new(
            builder.sender().for_index(idx).into_sender(),
            builder.sender().for_index(idx).into_sender(),
            test_loop_sync_actor_maker(builder.sender().for_index(idx), sync_actors.clone()),
        )));
        let contract_cache = FilesystemContractRuntimeCache::new(&homedir, None::<&str>)
            .expect("filesystem contract cache")
            .handle();
        let runtime_adapter = NightshadeRuntime::test_with_trie_config(
            &homedir,
            store.clone(),
            contract_cache,
            &genesis.config,
            epoch_manager.clone(),
            TrieConfig::from_store_config(&store_config),
            StateSnapshotType::EveryEpoch,
        );

        let state_snapshot = StateSnapshotActions::new(
            runtime_adapter.get_flat_storage_manager(),
            builder.sender().for_index(idx).into_multi_sender(),
            runtime_adapter.get_tries(),
            builder.sender().for_index(idx).into_wrapped_multi_sender::<StateSnapshotSenderForStateSnapshotMessage, StateSnapshotSenderForStateSnapshot>(),
        );

        let delete_snapshot_callback = get_delete_snapshot_callback(
            builder.sender().for_index(idx).into_wrapped_multi_sender::<StateSnapshotSenderForClientMessage, StateSnapshotSenderForClient>(),
        );
        let make_snapshot_callback = get_make_snapshot_callback(
            builder.sender().for_index(idx).into_wrapped_multi_sender::<StateSnapshotSenderForClientMessage, StateSnapshotSenderForClient>(),
            runtime_adapter.get_flat_storage_manager(),
        );
        let snapshot_callbacks =
            SnapshotCallbacks { make_snapshot_callback, delete_snapshot_callback };

        let validator_signer = Arc::new(create_test_signer(accounts[idx].as_str()));
        let client = Client::new(
            builder.clock(),
            client_config.clone(),
            chain_genesis.clone(),
            epoch_manager.clone(),
            shard_tracker.clone(),
            state_sync_adapter,
            runtime_adapter.clone(),
            builder.sender().for_index(idx).into_multi_sender(),
            builder.sender().for_index(idx).into_sender(),
            Some(validator_signer.clone()),
            true,
            [0; 32],
            Some(snapshot_callbacks),
            Arc::new(
                builder
                    .sender()
                    .for_index(idx)
                    .into_async_computation_spawner(|_| Duration::milliseconds(80)),
            ),
            builder
                .sender()
                .for_index(idx)
                .into_wrapped_multi_sender::<StateWitnessSenderForClientMessage, _>(),
        )
        .unwrap();

        let shards_manager = ShardsManager::new(
            builder.clock(),
            Some(accounts[idx].clone()),
            epoch_manager.clone(),
            shard_tracker.clone(),
            builder.sender().for_index(idx).into_sender(),
            builder.sender().for_index(idx).into_sender(),
            ReadOnlyChunksStore::new(store),
            client.chain.head().unwrap(),
            client.chain.header_head().unwrap(),
        );

        let client_actions = ClientActions::new(
            builder.clock(),
            client,
            builder
                .sender()
                .for_index(idx)
                .into_wrapped_multi_sender::<ClientSenderForClientMessage, _>(),
            client_config.clone(),
            PeerId::random(),
            builder.sender().for_index(idx).into_multi_sender(),
            None,
            noop().into_sender(),
            None,
            Default::default(),
            None,
            builder
                .sender()
                .for_index(idx)
                .into_wrapped_multi_sender::<SyncJobsSenderForClientMessage, _>(),
            Box::new(builder.sender().for_index(idx).into_future_spawner()),
        )
        .unwrap();

        let state_witness_actions = StateWitnessActions::new(
            builder.clock(),
            builder.sender().for_index(idx).into_multi_sender(),
            builder
                .sender()
                .for_index(idx)
                .into_wrapped_multi_sender::<ClientSenderForStateWitnessMessage, _>(),
            validator_signer,
            epoch_manager.clone(),
        );

        let future_spawner = builder.sender().for_index(idx).into_future_spawner();
        let state_sync_dumper = StateSyncDumper {
            clock: builder.clock(),
            client_config,
            chain_genesis,
            epoch_manager,
            shard_tracker,
            runtime: runtime_adapter,
            account_id: Some(accounts[idx].clone()),
            dump_future_runner: Box::new(move |future| {
                future_spawner.spawn_boxed("state_sync_dumper", future);
                Box::new(|| {})
            }),
            handle: None,
        };

        let data = TestData {
            dummy: (),
            account: accounts[idx].clone(),
            client: client_actions,
            sync_jobs: sync_jobs_actions,
            shards_manager,
            state_witness: state_witness_actions,
            sync_actors,
            state_sync_dumper,
            state_snapshot,
        };
        datas.push(data);
    }

    let mut test = builder.build(datas);
    for idx in 0..NUM_CLIENTS {
        // Handlers that do nothing but print some information.
        test.register_handler(print_basic_client_info_before_each_event(Some(idx)).for_index(idx));

        // Futures, adhoc events, async computations.
        test.register_handler(drive_futures().widen().for_index(idx));
        test.register_handler(handle_adhoc_events::<TestData>().widen().for_index(idx));
        test.register_handler(drive_async_computations().widen().for_index(idx));

        // Delayed actions.
        test.register_delayed_action_handler_for_index::<ClientActions>(idx);
        test.register_delayed_action_handler_for_index::<ShardsManager>(idx);

        // Messages to the client.
        test.register_handler(
            forward_client_messages_from_network_to_client_actions().widen().for_index(idx),
        );
        test.register_handler(
            forward_client_messages_from_client_to_client_actions().widen().for_index(idx),
        );
        test.register_handler(
            forward_client_messages_from_sync_jobs_to_client_actions().widen().for_index(idx),
        );
        test.register_handler(forward_client_messages_from_shards_manager().widen().for_index(idx));
        test.register_handler(
            forward_messages_from_state_witness_actor_to_client().widen().for_index(idx),
        );
<<<<<<< HEAD
        // TODO: handle state sync adapter -> client.
=======
        test.register_handler(forward_client_messages_from_sync_adapter().widen().for_index(idx));
>>>>>>> b60aafa2

        // Messages to the SyncJobs component.
        test.register_handler(
            forward_sync_jobs_messages_from_client_to_sync_jobs_actions(
                test.sender().for_index(idx).into_future_spawner(),
            )
            .widen()
            .for_index(idx),
        );
        test.register_handler(
            forward_sync_jobs_messages_from_sync_jobs_to_sync_jobs_actions(
                test.sender().for_index(idx).into_future_spawner(),
            )
            .widen()
            .for_index(idx),
        );

        // Messages to the SyncActor component.
        test.register_handler(forward_sync_actor_messages_from_client().widen().for_index(idx));
        test.register_handler(forward_sync_actor_messages_from_network().widen().for_index(idx));

        // Messages to the ShardsManager component.
        test.register_handler(forward_client_request_to_shards_manager().widen().for_index(idx));
        test.register_handler(forward_network_request_to_shards_manager().widen().for_index(idx));

        // Messages to the StateSnapshotActor component.
        test.register_handler(
            forward_state_snapshot_messages_from_state_snapshot().widen().for_index(idx),
        );
        test.register_handler(forward_state_snapshot_messages_from_client().widen().for_index(idx));

        // Messages to the network layer; multi-node messages are handled below.
        test.register_handler(ignore_events::<SetChainInfo>().widen().for_index(idx));

        // Messages to StateWitnessActor.
        test.register_handler(
            forward_messages_from_client_to_state_witness_actor().widen().for_index(idx),
        );
        test.register_handler(
            forward_messages_from_network_to_state_witness_actor().widen().for_index(idx),
        );
    }
    // Handles network routing. Outgoing messages are handled by emitting incoming messages to the
    // appropriate component of the appropriate node index.
    test.register_handler(route_network_messages_to_client(test.sender(), NETWORK_DELAY));
    test.register_handler(route_shards_manager_network_messages(
        test.sender(),
        test.clock(),
        NETWORK_DELAY,
    ));

    // Bootstrap the test by starting the components.
    // We use adhoc events for these, just so that the visualizer can see these as events rather
    // than happening outside of the TestLoop framework. Other than that, we could also just remove
    // the send_adhoc_event part and the test would still work.
    for idx in 0..NUM_CLIENTS {
        let sender = test.sender().for_index(idx);
        let shutting_down = test.shutting_down();
        test.sender().for_index(idx).send_adhoc_event("start_client", move |data| {
            data.client.start(&mut sender.into_delayed_action_runner(shutting_down));
        });

        let sender = test.sender().for_index(idx);
        let shutting_down = test.shutting_down();
        test.sender().for_index(idx).send_adhoc_event("start_shards_manager", move |data| {
            data.shards_manager.periodically_resend_chunk_requests(
                &mut sender.into_delayed_action_runner(shutting_down),
                Duration::milliseconds(100),
            );
        });

        test.sender().for_index(idx).send_adhoc_event("start_state_sync_dumper", move |data| {
            data.state_sync_dumper.start().unwrap();
        });
    }

    // Give it some condition to stop running at. Here we run the test until the first client
    // reaches height 10003, with a timeout of 5sec (failing if it doesn't reach 10003 in time).
    test.run_until(
        |data| data[0].client.client.chain.head().unwrap().height == 10003,
        Duration::seconds(5),
    );
    for idx in 0..NUM_CLIENTS {
        test.sender().for_index(idx).send_adhoc_event("assertions", |data| {
            let chain = &data.client.client.chain;
            let block = chain.get_block_by_height(10002).unwrap();
            assert_eq!(
                block.header().chunk_mask(),
                &(0..NUM_CLIENTS).map(|_| true).collect::<Vec<_>>()
            );
        })
    }
    test.run_instant();

    let first_epoch_tracked_shards = test.data.tracked_shards_for_each_client();
    tracing::info!("First epoch tracked shards: {:?}", first_epoch_tracked_shards);

    let mut balances = accounts
        .iter()
        .cloned()
        .map(|account| (account, initial_balance))
        .collect::<HashMap<_, _>>();

    let anchor_hash = *test.data[0].client.client.chain.get_block_by_height(10002).unwrap().hash();
    for i in 0..accounts.len() {
        let amount = ONE_NEAR * (i as u128 + 1);
        let tx = SignedTransaction::send_money(
            1,
            accounts[i].clone(),
            accounts[(i + 1) % accounts.len()].clone(),
            &create_user_test_signer(&accounts[i]),
            amount,
            anchor_hash,
        );
        *balances.get_mut(&accounts[i]).unwrap() -= amount;
        *balances.get_mut(&accounts[(i + 1) % accounts.len()]).unwrap() += amount;
        drop(
            test.sender()
                .for_index(i % NUM_CLIENTS)
                .with_additional_delay(Duration::milliseconds(300 * i as i64))
                .into_wrapped_multi_sender::<ClientSenderForNetworkMessage, ClientSenderForNetwork>(
                )
                .send_async(ProcessTxRequest {
                    transaction: tx,
                    is_forwarded: false,
                    check_only: false,
                }),
        );
    }

    // Give plenty of time for these transactions to complete.
    test.run_for(Duration::seconds(40));

    // Make sure the chain progresses for several epochs.
    test.run_until(
        |data| data[0].client.client.chain.head().unwrap().height > 10050,
        Duration::seconds(10),
    );

    for account in &accounts {
        assert_eq!(
            test.data.query_balance(account),
            *balances.get(account).unwrap(),
            "Account balance mismatch for account {}",
            account
        );
    }

    let later_epoch_tracked_shards = test.data.tracked_shards_for_each_client();
    tracing::info!("Later epoch tracked shards: {:?}", later_epoch_tracked_shards);
    assert_ne!(first_epoch_tracked_shards, later_epoch_tracked_shards);

    for idx in 0..NUM_CLIENTS {
        test.data[idx].state_sync_dumper.stop();
    }

    // Give the test a chance to finish off remaining events in the event loop, which can
    // be important for properly shutting down the nodes.
    test.shutdown_and_drain_remaining_events(Duration::seconds(20));
}<|MERGE_RESOLUTION|>--- conflicted
+++ resolved
@@ -49,16 +49,12 @@
 use near_client::test_utils::test_loop::state_witness_actions::{
     forward_messages_from_client_to_state_witness_actor,
     forward_messages_from_network_to_state_witness_actor,
-<<<<<<< HEAD
-    forward_messages_from_state_witness_actor_to_client,
-=======
 };
 use near_client::test_utils::test_loop::sync_actor::{
     forward_sync_actor_messages_from_client, forward_sync_actor_messages_from_network,
     test_loop_sync_actor_maker, TestSyncActors,
 };
 use near_client::test_utils::test_loop::sync_jobs_actions::{
->>>>>>> b60aafa2
     forward_sync_jobs_messages_from_client_to_sync_jobs_actions,
     forward_sync_jobs_messages_from_sync_jobs_to_sync_jobs_actions,
 };
@@ -475,11 +471,7 @@
         test.register_handler(
             forward_messages_from_state_witness_actor_to_client().widen().for_index(idx),
         );
-<<<<<<< HEAD
-        // TODO: handle state sync adapter -> client.
-=======
         test.register_handler(forward_client_messages_from_sync_adapter().widen().for_index(idx));
->>>>>>> b60aafa2
 
         // Messages to the SyncJobs component.
         test.register_handler(
