use itertools::Itertools;
use near_async::futures::FutureSpawner;
<<<<<<< HEAD
use near_async::messaging::{
    noop, IntoMultiSender, IntoSender, LateBoundSender, SendAsync, Sender,
};
use near_async::test_loop::data::{TestLoopData, TestLoopDataHandle};
use near_async::test_loop::sender::TestLoopSender;
use near_async::test_loop::TestLoopV2;
=======
use near_async::messaging::{noop, IntoMultiSender, IntoSender, MessageWithCallback, SendAsync};
use near_async::test_loop::adhoc::{handle_adhoc_events, AdhocEvent, AdhocEventSender};
use near_async::test_loop::event_handler::ignore_events;
use near_async::test_loop::futures_old::{
    drive_async_computations, drive_futures, TestLoopAsyncComputationEvent,
    TestLoopDelayedActionEvent, TestLoopTask,
};
use near_async::test_loop::test_loop_old::TestLoopBuilder;
>>>>>>> c77948dd
use near_async::time::Duration;
use near_chain::chunks_store::ReadOnlyChunksStore;
use near_chain::state_snapshot_actor::{
    get_delete_snapshot_callback, get_make_snapshot_callback, SnapshotCallbacks, StateSnapshotActor,
};
use near_chain::types::RuntimeAdapter;
use near_chain::ChainGenesis;
use near_chain_configs::test_genesis::TestGenesisBuilder;
use near_chain_configs::{
    ClientConfig, DumpConfig, ExternalStorageConfig, ExternalStorageLocation, StateSyncConfig,
    SyncConfig,
};
use near_chunks::shards_manager_actor::ShardsManagerActor;
<<<<<<< HEAD
use near_client::client_actor::ClientActorInner;
use near_client::sync_jobs_actor::SyncJobsActor;
use near_client::test_utils::test_loop::sync_actor::test_loop_sync_actor_maker;
use near_client::test_utils::test_loop::ClientQueries;
use near_client::{Client, PartialWitnessActor, SyncAdapter};
=======
use near_chunks::test_loop::{
    forward_client_request_to_shards_manager, forward_network_request_to_shards_manager,
    route_shards_manager_network_messages,
};
use near_client::client_actor::{
    ClientActorInner, ClientSenderForClientMessage, ClientSenderForPartialWitnessMessage,
    SyncJobsSenderForClientMessage,
};
use near_client::sync::sync_actor::SyncActor;
use near_client::sync_jobs_actor::{ClientSenderForSyncJobsMessage, SyncJobsActor};
use near_client::test_utils::test_loop::client_actor::{
    forward_client_messages_from_client_to_client_actor,
    forward_client_messages_from_network_to_client_actor,
    forward_client_messages_from_shards_manager, forward_client_messages_from_sync_adapter,
    forward_client_messages_from_sync_jobs_to_client_actor,
};
use near_client::test_utils::test_loop::partial_witness_actor::{
    forward_messages_from_client_to_partial_witness_actor,
    forward_messages_from_network_to_partial_witness_actor,
};
use near_client::test_utils::test_loop::sync_actor::{
    forward_sync_actor_messages_from_client, forward_sync_actor_messages_from_network,
    test_loop_sync_actor_maker_old, TestSyncActors,
};
use near_client::test_utils::test_loop::sync_jobs_actor::forward_messages_from_client_to_sync_jobs_actor;
use near_client::test_utils::test_loop::{
    forward_messages_from_partial_witness_actor_to_client,
    print_basic_client_info_before_each_event,
};
use near_client::test_utils::test_loop::{route_network_messages_to_client, ClientQueries};
use near_client::{
    Client, PartialWitnessActor, PartialWitnessSenderForClientMessage, SyncAdapter, SyncMessage,
};
>>>>>>> c77948dd
use near_epoch_manager::shard_tracker::{ShardTracker, TrackedConfig};
use near_epoch_manager::EpochManager;
use near_network::client::ProcessTxRequest;
use near_network::shards_manager::ShardsManagerRequestFromNetwork;
use near_network::state_witness::PartialWitnessSenderForNetwork;
use near_network::test_loop::{ClientSenderForTestLoopNetwork, TestLoopPeerManagerActor};
use near_o11y::testonly::init_test_logger;
use near_primitives::network::PeerId;
use near_primitives::test_utils::{create_test_signer, create_user_test_signer};
use near_primitives::transaction::SignedTransaction;
use near_primitives::types::{AccountId, EpochId, ValidatorInfoIdentifier};
use near_primitives::version::ProtocolFeature::StatelessValidationV0;
use near_primitives::version::PROTOCOL_VERSION;
use near_primitives::views::CurrentEpochValidatorInfo;
use near_store::config::StateSnapshotType;
use near_store::genesis::initialize_genesis_state;
use near_store::test_utils::create_test_store;
use near_store::{StoreConfig, TrieConfig};
use near_vm_runner::ContractRuntimeCache;
use near_vm_runner::FilesystemContractRuntimeCache;
use nearcore::state_sync::StateSyncDumper;
use nearcore::NightshadeRuntime;
use std::collections::HashMap;
use std::sync::{Arc, RwLock};

const ONE_NEAR: u128 = 1_000_000_000_000_000_000_000_000;

const NUM_ACCOUNTS: usize = 20;
const NUM_SHARDS: u64 = 4;
const EPOCH_LENGTH: u64 = 12;
const NETWORK_DELAY: Duration = Duration::milliseconds(10);

const NUM_BLOCK_AND_CHUNK_PRODUCERS: usize = 4;
const NUM_CHUNK_VALIDATORS_ONLY: usize = 4;
const NUM_VALIDATORS: usize = NUM_BLOCK_AND_CHUNK_PRODUCERS + NUM_CHUNK_VALIDATORS_ONLY;

struct TestData {
    pub account_id: AccountId,
    pub client_sender: TestLoopSender<ClientActorInner>,
    pub shards_manager_sender: TestLoopSender<ShardsManagerActor>,
    pub partial_witness_sender: TestLoopSender<PartialWitnessActor>,
    pub state_sync_dumper_handle: TestLoopDataHandle<StateSyncDumper>,
    pub network_adapter: Arc<LateBoundSender<TestLoopSender<TestLoopPeerManagerActor>>>,
}

impl From<&TestData> for AccountId {
    fn from(data: &TestData) -> AccountId {
        data.account_id.clone()
    }
}

impl From<&TestData> for ClientSenderForTestLoopNetwork {
    fn from(data: &TestData) -> ClientSenderForTestLoopNetwork {
        data.client_sender.clone().with_delay(NETWORK_DELAY).into_multi_sender()
    }
}

impl From<&TestData> for PartialWitnessSenderForNetwork {
    fn from(data: &TestData) -> PartialWitnessSenderForNetwork {
        data.partial_witness_sender.clone().with_delay(NETWORK_DELAY).into_multi_sender()
    }
}

impl From<&TestData> for Sender<ShardsManagerRequestFromNetwork> {
    fn from(data: &TestData) -> Sender<ShardsManagerRequestFromNetwork> {
        data.shards_manager_sender.clone().with_delay(NETWORK_DELAY).into_sender()
    }
}

#[test]
fn test_stateless_validators_with_multi_test_loop() {
    if !StatelessValidationV0.enabled(PROTOCOL_VERSION) {
        println!("Test not applicable without StatelessValidation enabled");
        return;
    }

    init_test_logger();
    let mut test_loop = TestLoopV2::new();

    let initial_balance = 10000 * ONE_NEAR;
    let accounts = (0..NUM_ACCOUNTS)
        .map(|i| format!("account{}", i).parse().unwrap())
        .collect::<Vec<AccountId>>();

    // All block_and_chunk_producers will be both block and chunk validators.
    let block_and_chunk_producers =
        (0..NUM_BLOCK_AND_CHUNK_PRODUCERS).map(|idx| accounts[idx].as_str()).collect::<Vec<_>>();
    // These are the accounts that are only chunk validators, but not block/chunk producers.
    let chunk_validators_only = (NUM_BLOCK_AND_CHUNK_PRODUCERS..NUM_VALIDATORS)
        .map(|idx| accounts[idx].as_str())
        .collect::<Vec<_>>();

    let mut genesis_builder = TestGenesisBuilder::new();
    genesis_builder
        .genesis_time_from_clock(&test_loop.clock())
        .protocol_version_latest()
        .genesis_height(10000)
        .gas_prices_free()
        .gas_limit_one_petagas()
        .shard_layout_simple_v1(&["account3", "account5", "account7"])
        .transaction_validity_period(1000)
        .epoch_length(EPOCH_LENGTH)
        .validators_desired_roles(&block_and_chunk_producers, &chunk_validators_only)
        .shuffle_shard_assignment_for_chunk_producers(true);
    for account in &accounts {
        genesis_builder.add_user_account_simple(account.clone(), initial_balance);
    }
    let genesis = genesis_builder.build();

    let tempdir = tempfile::tempdir().unwrap();
    let mut node_datas = Vec::new();
    for idx in 0..NUM_VALIDATORS {
        let client_adapter = LateBoundSender::new();
        let network_adapter = LateBoundSender::new();
        let state_snapshot_adapter = LateBoundSender::new();
        let shards_manager_adapter = LateBoundSender::new();
        let partial_witness_adapter = LateBoundSender::new();
        let sync_jobs_adapter = LateBoundSender::new();

        let mut client_config = ClientConfig::test(true, 600, 2000, 4, false, true, false, false);
        client_config.max_block_wait_delay = Duration::seconds(6);
        client_config.state_sync_enabled = true;
        client_config.state_sync_timeout = Duration::milliseconds(100);
        let external_storage_location =
            ExternalStorageLocation::Filesystem { root_dir: tempdir.path().join("state_sync") };
        client_config.state_sync = StateSyncConfig {
            dump: Some(DumpConfig {
                iteration_delay: Some(Duration::seconds(1)),
                location: external_storage_location.clone(),
                credentials_file: None,
                restart_dump_for_shards: None,
            }),
            sync: SyncConfig::ExternalStorage(ExternalStorageConfig {
                location: external_storage_location,
                num_concurrent_requests: 1,
                num_concurrent_requests_during_catchup: 1,
            }),
        };
        client_config.tracked_shards = Vec::new();

        let homedir = tempdir.path().join(format!("{}", idx));
        std::fs::create_dir_all(&homedir).expect("Unable to create homedir");

        let store_config = StoreConfig {
            path: Some(homedir.clone()),
            load_mem_tries_for_tracked_shards: true,
            ..Default::default()
        };
        let store = create_test_store();
        initialize_genesis_state(store.clone(), &genesis, None);

        let sync_jobs_actor = SyncJobsActor::new(client_adapter.as_multi_sender());
        let chain_genesis = ChainGenesis::new(&genesis.config);
        let epoch_manager = EpochManager::new_arc_handle(store.clone(), &genesis.config);
        let shard_tracker =
            ShardTracker::new(TrackedConfig::from_config(&client_config), epoch_manager.clone());

        let state_sync_adapter = Arc::new(RwLock::new(SyncAdapter::new(
<<<<<<< HEAD
            client_adapter.as_sender(),
            network_adapter.as_sender(),
            test_loop_sync_actor_maker(test_loop.sender()),
=======
            builder.sender().for_index(idx).into_sender(),
            builder.sender().for_index(idx).into_sender(),
            test_loop_sync_actor_maker_old(builder.sender().for_index(idx), sync_actors.clone()),
>>>>>>> c77948dd
        )));
        let contract_cache = FilesystemContractRuntimeCache::new(&homedir, None::<&str>)
            .expect("filesystem contract cache")
            .handle();
        let runtime_adapter = NightshadeRuntime::test_with_trie_config(
            &homedir,
            store.clone(),
            contract_cache,
            &genesis.config,
            epoch_manager.clone(),
            None,
            TrieConfig::from_store_config(&store_config),
            StateSnapshotType::EveryEpoch,
        );

        let state_snapshot = StateSnapshotActor::new(
            runtime_adapter.get_flat_storage_manager(),
            network_adapter.as_multi_sender(),
            runtime_adapter.get_tries(),
            state_snapshot_adapter.as_multi_sender(),
        );

        let delete_snapshot_callback =
            get_delete_snapshot_callback(state_snapshot_adapter.as_multi_sender());
        let make_snapshot_callback = get_make_snapshot_callback(
            state_snapshot_adapter.as_multi_sender(),
            runtime_adapter.get_flat_storage_manager(),
        );
        let snapshot_callbacks =
            SnapshotCallbacks { make_snapshot_callback, delete_snapshot_callback };

        let validator_signer = Arc::new(create_test_signer(accounts[idx].as_str()));
        let client = Client::new(
            test_loop.clock(),
            client_config.clone(),
            chain_genesis.clone(),
            epoch_manager.clone(),
            shard_tracker.clone(),
            state_sync_adapter,
            runtime_adapter.clone(),
            network_adapter.as_multi_sender(),
            shards_manager_adapter.as_sender(),
            Some(validator_signer.clone()),
            true,
            [0; 32],
            Some(snapshot_callbacks),
            Arc::new(test_loop.async_computation_spawner(|_| Duration::milliseconds(80))),
            partial_witness_adapter.as_multi_sender(),
        )
        .unwrap();

        let shards_manager = ShardsManagerActor::new(
            test_loop.clock(),
            Some(accounts[idx].clone()),
            epoch_manager.clone(),
            shard_tracker.clone(),
            network_adapter.as_sender(),
            client_adapter.as_sender(),
            ReadOnlyChunksStore::new(store.clone()),
            client.chain.head().unwrap(),
            client.chain.header_head().unwrap(),
            Duration::milliseconds(100),
        );

        let client_actor = ClientActorInner::new(
            test_loop.clock(),
            client,
            client_adapter.as_multi_sender(),
            client_config.clone(),
            PeerId::random(),
            network_adapter.as_multi_sender(),
            None,
            noop().into_sender(),
            None,
            Default::default(),
            None,
            sync_jobs_adapter.as_multi_sender(),
            Box::new(test_loop.future_spawner()),
        )
        .unwrap();

        let partial_witness_actions = PartialWitnessActor::new(
            test_loop.clock(),
            network_adapter.as_multi_sender(),
            client_adapter.as_multi_sender(),
            validator_signer,
            epoch_manager.clone(),
            store,
        );

        let future_spawner = test_loop.future_spawner();
        let state_sync_dumper = StateSyncDumper {
            clock: test_loop.clock(),
            client_config,
            chain_genesis,
            epoch_manager,
            shard_tracker,
            runtime: runtime_adapter,
            account_id: Some(accounts[idx].clone()),
            dump_future_runner: Box::new(move |future| {
                future_spawner.spawn_boxed("state_sync_dumper", future);
                Box::new(|| {})
            }),
            handle: None,
        };
        let state_sync_dumper_handle = test_loop.data.register_data(state_sync_dumper);

        let client_sender = test_loop.register_actor(client_actor, Some(client_adapter));
        let shards_manager_sender =
            test_loop.register_actor(shards_manager, Some(shards_manager_adapter));
        let partial_witness_sender =
            test_loop.register_actor(partial_witness_actions, Some(partial_witness_adapter));
        test_loop.register_actor(sync_jobs_actor, Some(sync_jobs_adapter));
        test_loop.register_actor(state_snapshot, Some(state_snapshot_adapter));

        let data = TestData {
            account_id: accounts[idx].clone(),
            client_sender,
            shards_manager_sender,
            partial_witness_sender,
            state_sync_dumper_handle,
            network_adapter,
        };
        node_datas.push(data);
    }

    // Bootstrap the test by starting the components.
    for idx in 0..NUM_VALIDATORS {
        let state_sync_dumper_handle = node_datas[idx].state_sync_dumper_handle.clone();
        test_loop.send_adhoc_event("start_state_sync_dumper".to_owned(), move |test_loop_data| {
            test_loop_data.get_mut(&state_sync_dumper_handle).start().unwrap();
        });
    }

    for idx in 0..NUM_VALIDATORS {
        let peer_manager_actor =
            TestLoopPeerManagerActor::new(test_loop.clock(), &accounts[idx], &node_datas);
        test_loop.register_actor(peer_manager_actor, Some(node_datas[idx].network_adapter.clone()));
    }

    // Give it some condition to stop running at. Here we run the test until the first client
    // reaches height 10003, with a timeout of 5sec (failing if it doesn't reach 10003 in time).
    let client_handle = node_datas[0].client_sender.actor_handle();
    test_loop.run_until(
        |test_loop_data| {
            let client_actor = test_loop_data.get(&client_handle);
            client_actor.client.chain.head().unwrap().height == 10003
        },
        Duration::seconds(5),
    );
    for idx in 0..NUM_VALIDATORS {
        let client_handle = node_datas[idx].client_sender.actor_handle();
        let event = move |test_loop_data: &mut TestLoopData| {
            let client_actor = test_loop_data.get(&client_handle);
            let block = client_actor.client.chain.get_block_by_height(10002).unwrap();
            assert_eq!(block.header().chunk_mask(), &(0..NUM_SHARDS).map(|_| true).collect_vec());
        };
        test_loop.send_adhoc_event("assertions".to_owned(), Box::new(event));
    }
    test_loop.run_instant();

    // Capture the initial validator info in the first epoch.
    let chain = &test_loop.data.get(&client_handle).client.chain;
    let initial_epoch_id = chain.head().unwrap().epoch_id;
    let mut balances = accounts
        .iter()
        .cloned()
        .map(|account| (account, initial_balance))
        .collect::<HashMap<_, _>>();
    let anchor_hash = *chain.get_block_by_height(10002).unwrap().hash();

    // Run send-money transactions between "non-validator" accounts.
    for i in NUM_VALIDATORS..NUM_ACCOUNTS {
        let amount = ONE_NEAR * (i as u128 + 1);
        let tx = SignedTransaction::send_money(
            1,
            accounts[i].clone(),
            accounts[(i + 1) % NUM_ACCOUNTS].clone(),
            &create_user_test_signer(&accounts[i]).into(),
            amount,
            anchor_hash,
        );
        *balances.get_mut(&accounts[i]).unwrap() -= amount;
        *balances.get_mut(&accounts[(i + 1) % NUM_ACCOUNTS]).unwrap() += amount;
        let _ = node_datas[i % NUM_VALIDATORS]
            .client_sender
            .clone()
            .with_delay(Duration::milliseconds(300 * i as i64))
            .send_async(ProcessTxRequest {
                transaction: tx,
                is_forwarded: false,
                check_only: false,
            });
    }

    // Run the chain some time to allow transactions be processed.
    test_loop.run_for(Duration::seconds(20));

    // Capture the id of the epoch we will check for the correct validator information in assert_validator_info.
    let prev_epoch_id = test_loop.data.get(&client_handle).client.chain.head().unwrap().epoch_id;
    assert_ne!(prev_epoch_id, initial_epoch_id);

    // Run the chain until it transitions to a different epoch then prev_epoch_id.
    test_loop.run_until(
        |test_loop_data| {
            test_loop_data.get(&client_handle).client.chain.head().unwrap().epoch_id
                != prev_epoch_id
        },
        Duration::seconds(EPOCH_LENGTH as i64),
    );

    // Check that the balances are correct.
    let clients = node_datas
        .iter()
        .map(|data| &test_loop.data.get(&data.client_sender.actor_handle()).client)
        .collect_vec();
    for i in NUM_VALIDATORS..NUM_ACCOUNTS {
        let account = &accounts[i];
        assert_eq!(
            clients.query_balance(account),
            *balances.get(account).unwrap(),
            "Account balance mismatch for account {}",
            account
        );
    }

    for idx in 0..NUM_VALIDATORS {
        test_loop.data.get_mut(&node_datas[idx].state_sync_dumper_handle).stop();
    }

    // Check the validator information for the epoch with the prev_epoch_id.
    assert_validator_info(
        &test_loop.data.get(&client_handle).client,
        prev_epoch_id,
        initial_epoch_id,
        &accounts,
    );

    // Give the test a chance to finish off remaining events in the event loop, which can
    // be important for properly shutting down the nodes.
    test_loop.shutdown_and_drain_remaining_events(Duration::seconds(20));
}

/// Returns the CurrentEpochValidatorInfo for each validator account for the given epoch id.
fn get_current_validators(
    client: &Client,
    epoch_id: EpochId,
) -> HashMap<AccountId, CurrentEpochValidatorInfo> {
    client
        .epoch_manager
        .get_validator_info(ValidatorInfoIdentifier::EpochId(epoch_id))
        .unwrap()
        .current_validators
        .iter()
        .map(|v| (v.account_id.clone(), v.clone()))
        .collect()
}

/// Asserts the following:
/// 1. Block and chunk producers produce block and chunks and also validate chunk witnesses.
/// 2. Chunk validators only validate chunk witnesses.
/// 3. Stake of both the block/chunk producers and chunk validators increase (due to rewards).
/// TODO: Assert on the specific reward amount, currently it only checks that some amount is rewarded.
fn assert_validator_info(
    client: &Client,
    epoch_id: EpochId,
    initial_epoch_id: EpochId,
    accounts: &Vec<AccountId>,
) {
    let validator_to_info = get_current_validators(client, epoch_id);
    let initial_validator_to_info = get_current_validators(client, initial_epoch_id);

    // Check that block/chunk producers generate blocks/chunks and also endorse chunk witnesses.
    for idx in 0..NUM_BLOCK_AND_CHUNK_PRODUCERS {
        let account = &accounts[idx];
        let validator_info = validator_to_info.get(account).unwrap();
        assert!(validator_info.num_produced_blocks > 0);
        assert!(validator_info.num_produced_blocks <= validator_info.num_expected_blocks);
        assert!(validator_info.num_expected_blocks < EPOCH_LENGTH);

        assert!(0 < validator_info.num_produced_chunks);
        assert!(validator_info.num_produced_chunks <= validator_info.num_expected_chunks);
        assert!(validator_info.num_expected_chunks < EPOCH_LENGTH * NUM_SHARDS);

        assert!(validator_info.num_produced_endorsements > 0);
        assert!(
            validator_info.num_produced_endorsements <= validator_info.num_expected_endorsements
        );
        assert!(validator_info.num_expected_endorsements <= EPOCH_LENGTH * NUM_SHARDS);

        let initial_validator_info = initial_validator_to_info.get(account).unwrap();
        assert!(initial_validator_info.stake < validator_info.stake);
    }
    // Check chunk validators only endorse chunk witnesses.
    for idx in NUM_BLOCK_AND_CHUNK_PRODUCERS..NUM_VALIDATORS {
        let account = &accounts[idx];
        let validator_info = validator_to_info.get(account).unwrap();
        assert_eq!(validator_info.num_expected_blocks, 0);
        assert_eq!(validator_info.num_expected_chunks, 0);
        assert_eq!(validator_info.num_produced_blocks, 0);
        assert_eq!(validator_info.num_produced_chunks, 0);

        assert!(validator_info.num_produced_endorsements > 0);
        assert!(
            validator_info.num_produced_endorsements <= validator_info.num_expected_endorsements
        );
        assert!(validator_info.num_expected_endorsements <= EPOCH_LENGTH * NUM_SHARDS);

        let initial_validator_info = initial_validator_to_info.get(account).unwrap();
        assert!(initial_validator_info.stake < validator_info.stake);
    }
}<|MERGE_RESOLUTION|>--- conflicted
+++ resolved
@@ -1,13 +1,5 @@
 use itertools::Itertools;
 use near_async::futures::FutureSpawner;
-<<<<<<< HEAD
-use near_async::messaging::{
-    noop, IntoMultiSender, IntoSender, LateBoundSender, SendAsync, Sender,
-};
-use near_async::test_loop::data::{TestLoopData, TestLoopDataHandle};
-use near_async::test_loop::sender::TestLoopSender;
-use near_async::test_loop::TestLoopV2;
-=======
 use near_async::messaging::{noop, IntoMultiSender, IntoSender, MessageWithCallback, SendAsync};
 use near_async::test_loop::adhoc::{handle_adhoc_events, AdhocEvent, AdhocEventSender};
 use near_async::test_loop::event_handler::ignore_events;
@@ -16,7 +8,6 @@
     TestLoopDelayedActionEvent, TestLoopTask,
 };
 use near_async::test_loop::test_loop_old::TestLoopBuilder;
->>>>>>> c77948dd
 use near_async::time::Duration;
 use near_chain::chunks_store::ReadOnlyChunksStore;
 use near_chain::state_snapshot_actor::{
@@ -30,13 +21,6 @@
     SyncConfig,
 };
 use near_chunks::shards_manager_actor::ShardsManagerActor;
-<<<<<<< HEAD
-use near_client::client_actor::ClientActorInner;
-use near_client::sync_jobs_actor::SyncJobsActor;
-use near_client::test_utils::test_loop::sync_actor::test_loop_sync_actor_maker;
-use near_client::test_utils::test_loop::ClientQueries;
-use near_client::{Client, PartialWitnessActor, SyncAdapter};
-=======
 use near_chunks::test_loop::{
     forward_client_request_to_shards_manager, forward_network_request_to_shards_manager,
     route_shards_manager_network_messages,
@@ -70,7 +54,6 @@
 use near_client::{
     Client, PartialWitnessActor, PartialWitnessSenderForClientMessage, SyncAdapter, SyncMessage,
 };
->>>>>>> c77948dd
 use near_epoch_manager::shard_tracker::{ShardTracker, TrackedConfig};
 use near_epoch_manager::EpochManager;
 use near_network::client::ProcessTxRequest;
@@ -229,15 +212,9 @@
             ShardTracker::new(TrackedConfig::from_config(&client_config), epoch_manager.clone());
 
         let state_sync_adapter = Arc::new(RwLock::new(SyncAdapter::new(
-<<<<<<< HEAD
-            client_adapter.as_sender(),
-            network_adapter.as_sender(),
-            test_loop_sync_actor_maker(test_loop.sender()),
-=======
             builder.sender().for_index(idx).into_sender(),
             builder.sender().for_index(idx).into_sender(),
             test_loop_sync_actor_maker_old(builder.sender().for_index(idx), sync_actors.clone()),
->>>>>>> c77948dd
         )));
         let contract_cache = FilesystemContractRuntimeCache::new(&homedir, None::<&str>)
             .expect("filesystem contract cache")
