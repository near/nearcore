//! DelegateAction is a type of action to support meta transactions.
//!
//! NEP: https://github.com/near/NEPs/pull/366
//! This is the module for its integration tests.

use crate::node::{Node, RuntimeNode};
use crate::tests::client::process_blocks::create_nightshade_runtimes;
use crate::tests::standard_cases::fee_helper;
use near_chain::ChainGenesis;
use near_chain_configs::Genesis;
use near_client::test_utils::TestEnv;
use near_crypto::{KeyType, PublicKey, Signer};
use near_primitives::account::{AccessKey, AccessKeyPermission, FunctionCallPermission};
use near_primitives::config::ActionCosts;
use near_primitives::errors::{
<<<<<<< HEAD
    ActionError, ActionErrorKind, ActionsValidationError, InvalidAccessKeyError, InvalidTxError,
    TxExecutionError,
};
use near_primitives::test_utils::create_user_test_signer;
=======
    ActionError, ActionErrorKind, ActionsValidationError, InvalidTxError, TxExecutionError,
};
use near_primitives::test_utils::{create_user_test_signer, implicit_test_account};
>>>>>>> 091a7277
use near_primitives::transaction::{
    Action, AddKeyAction, CreateAccountAction, DeleteAccountAction, DeleteKeyAction,
    DeployContractAction, FunctionCallAction, StakeAction, TransferAction,
};
use near_primitives::types::{AccountId, Balance};
use near_primitives::version::{ProtocolFeature, ProtocolVersion};
use near_primitives::views::{
    AccessKeyPermissionView, ExecutionStatusView, FinalExecutionOutcomeView, FinalExecutionStatus,
};
use near_test_contracts::{ft_contract, smallest_rs_contract};
use nearcore::config::GenesisExt;
use nearcore::NEAR_BASE;
use testlib::runtime_utils::{
    add_account_with_access_key, add_contract, add_test_contract, alice_account, bob_account,
    carol_account, eve_dot_alice_account,
};

/// For test adding a function access key with allowance.
const INITIAL_ALLOWANCE: Balance = NEAR_BASE;
/// Commonly used method in the test contract.
const TEST_METHOD: &str = "log_something";
const TEST_METHOD_LEN: u64 = TEST_METHOD.len() as u64;

fn exec_meta_transaction(
    actions: Vec<Action>,
    protocol_version: ProtocolVersion,
) -> FinalExecutionStatus {
    near_o11y::testonly::init_test_logger();
    let validator: AccountId = "test0".parse().unwrap();
    let user: AccountId = "alice.near".parse().unwrap();
    let receiver: AccountId = "bob.near".parse().unwrap();
    let relayer: AccountId = "relayer.near".parse().unwrap();
    let mut genesis =
        Genesis::test(vec![validator, user.clone(), receiver.clone(), relayer.clone()], 1);
    genesis.config.epoch_length = 1000;
    genesis.config.protocol_version = protocol_version;
    let mut env = TestEnv::builder(ChainGenesis::test())
        .runtime_adapters(create_nightshade_runtimes(&genesis, 1))
        .build();

    let tx = env.meta_tx_from_actions(actions, user, relayer, receiver);

    match env.execute_tx(tx) {
        Ok(outcome) => outcome.status,
        Err(status) => FinalExecutionStatus::Failure(TxExecutionError::InvalidTxError(status)),
    }
}

/// Basic test to ensure the happy path works.
#[test]
fn accept_valid_meta_tx() {
    let protocol_version = ProtocolFeature::DelegateAction.protocol_version();
    let status = exec_meta_transaction(vec![], protocol_version);
    assert!(matches!(status, FinalExecutionStatus::SuccessValue(_)), "{status:?}",);
}

/// During the protocol upgrade phase, before the voting completes, we must not
/// include meta transaction on the chain.
///
/// Imagine a validator with an updated binary. A malicious node sends it a meta
/// transaction to execute before the upgrade has finished. We must ensure the
/// validator will not attempt adding it to the change unless the protocol
/// upgrade has completed.
///
/// Note: This does not prevent problems on the network layer that might arise
/// by having different interpretation of what a valid `SignedTransaction` might
/// be. We must catch that earlier.
#[test]
fn reject_valid_meta_tx_in_older_versions() {
    let protocol_version = ProtocolFeature::DelegateAction.protocol_version() - 1;

    let status = exec_meta_transaction(vec![], protocol_version);
    assert!(
        matches!(
                &status,
                FinalExecutionStatus::Failure(
                    TxExecutionError::InvalidTxError(
                        InvalidTxError::ActionsValidation(
                            ActionsValidationError::UnsupportedProtocolFeature{ protocol_feature, version }
                        )
                    )
                )
                if protocol_feature == "DelegateAction" && *version == ProtocolFeature::DelegateAction.protocol_version()
        ),
        "{status:?}",
    );
}

/// Take a list of actions and execute them as a meta transaction, check
/// everything executes successfully, return balance differences for the sender,
/// relayer, and receiver.
///
/// This is a common checker function used by the tests below.
fn check_meta_tx_execution(
    node: &impl Node,
    actions: Vec<Action>,
    sender: AccountId,
    relayer: AccountId,
    receiver: AccountId,
) -> (FinalExecutionOutcomeView, i128, i128, i128) {
    let node_user = node.user();

    assert_eq!(
        relayer,
        node.account_id().unwrap(),
        "the relayer must be the signer in meta transactions"
    );

    let sender_before = node_user.view_balance(&sender).unwrap();
    let relayer_before = node_user.view_balance(&relayer).unwrap();
    let receiver_before = node_user.view_balance(&receiver).unwrap_or(0);
    let relayer_nonce_before = node_user
        .get_access_key(&relayer, &PublicKey::from_seed(KeyType::ED25519, &relayer))
        .unwrap()
        .nonce;
    let user_pubk = if sender.is_implicit() {
        PublicKey::from_implicit_account(&sender)
    } else {
        PublicKey::from_seed(KeyType::ED25519, &sender)
    };
    let user_nonce_before = node_user.get_access_key(&sender, &user_pubk).unwrap().nonce;

    let tx_result = node_user
        .meta_tx(sender.clone(), receiver.clone(), relayer.clone(), actions.clone())
        .unwrap();

    // Execution of the transaction and all receipts should succeed
    tx_result.assert_success();

    // both nonces should be increased by 1
    let relayer_nonce = node_user
        .get_access_key(&relayer, &PublicKey::from_seed(KeyType::ED25519, &relayer))
        .unwrap()
        .nonce;
    assert_eq!(relayer_nonce, relayer_nonce_before + 1);
    // user key must be checked for existence (to test DeleteKey action)
    if let Ok(user_nonce) = node_user
        .get_access_key(&sender, &PublicKey::from_seed(KeyType::ED25519, &sender))
        .map(|key| key.nonce)
    {
        assert_eq!(user_nonce, user_nonce_before + 1);
    }

    let sender_after = node_user.view_balance(&sender).unwrap_or(0);
    let relayer_after = node_user.view_balance(&relayer).unwrap_or(0);
    let receiver_after = node_user.view_balance(&receiver).unwrap_or(0);

    let sender_diff = sender_after as i128 - sender_before as i128;
    let relayer_diff = relayer_after as i128 - relayer_before as i128;
    let receiver_diff = receiver_after as i128 - receiver_before as i128;
    (tx_result, sender_diff, relayer_diff, receiver_diff)
}

/// Call `check_meta_tx_execution` and perform gas checks for non function call actions.
///
/// This is a common checker function used by the tests below.
fn check_meta_tx_no_fn_call(
    node: &impl Node,
    actions: Vec<Action>,
    normal_tx_cost: Balance,
    tokens_transferred: Balance,
    sender: AccountId,
    relayer: AccountId,
    receiver: AccountId,
) -> FinalExecutionOutcomeView {
    let fee_helper = fee_helper(node);
    let gas_cost = normal_tx_cost + fee_helper.meta_tx_overhead_cost(&actions, &receiver);

    let (tx_result, sender_diff, relayer_diff, receiver_diff) =
        check_meta_tx_execution(node, actions, sender, relayer, receiver);

    assert_eq!(sender_diff, 0, "sender should not pay for anything");
    assert_eq!(receiver_diff, tokens_transferred as i128, "unexpected receiver balance");
    assert_eq!(
        relayer_diff,
        -((gas_cost + tokens_transferred) as i128),
        "unexpected relayer balance"
    );

    tx_result
}

/// Call `check_meta_tx_execution` and perform gas checks specific to function calls.
///
/// This is a common checker function used by the tests below.
/// It works for action lists that consists multiple function calls but adding
/// other action will mess up the gas checks.
fn check_meta_tx_fn_call(
    node: &impl Node,
    actions: Vec<Action>,
    msg_len: u64,
    tokens_transferred: Balance,
    sender: AccountId,
    relayer: AccountId,
    receiver: AccountId,
) -> FinalExecutionOutcomeView {
    let fee_helper = fee_helper(node);
    let num_fn_calls = actions.len();
    let meta_tx_overhead_cost = fee_helper.meta_tx_overhead_cost(&actions, &receiver);

    let (tx_result, sender_diff, relayer_diff, receiver_diff) =
        check_meta_tx_execution(node, actions, sender, relayer, receiver);

    assert_eq!(sender_diff, 0, "sender should not pay for anything");

    // Assertions on receiver and relayer are tricky because of dynamic gas
    // costs and contract reward. We need to check in the function call receipt
    // how much gas was spent and subtract the base cost that is not part of the
    // dynamic cost. The contract reward can be inferred from that.

    // static send gas is paid and burnt upfront
    let static_send_gas = fee_helper.cfg.fee(ActionCosts::new_action_receipt).send_fee(false)
        + num_fn_calls as u64 * fee_helper.cfg.fee(ActionCosts::function_call_base).send_fee(false)
        + msg_len * fee_helper.cfg.fee(ActionCosts::function_call_byte).send_fee(false);
    // static execution gas burnt in the same receipt as the function calls but
    // it doesn't contribute to the contract reward
    let static_exec_gas = fee_helper.cfg.fee(ActionCosts::new_action_receipt).exec_fee()
        + num_fn_calls as u64 * fee_helper.cfg.fee(ActionCosts::function_call_base).exec_fee()
        + msg_len * fee_helper.cfg.fee(ActionCosts::function_call_byte).exec_fee();

    // calculate contract rewards as reward("gas burnt in fn call receipt" - "static exec costs")
    let gas_burnt_for_function_call =
        tx_result.receipts_outcome[1].outcome.gas_burnt - static_send_gas;
    let dyn_cost = fee_helper.gas_to_balance(gas_burnt_for_function_call);
    let contract_reward = fee_helper.gas_burnt_to_reward(gas_burnt_for_function_call);

    // the relayer pays all gas and tokens
    let gas_cost =
        meta_tx_overhead_cost + fee_helper.gas_to_balance(static_exec_gas + static_send_gas);
    let expected_relayer_cost = (gas_cost + tokens_transferred + dyn_cost) as i128;
    assert_eq!(relayer_diff, -expected_relayer_cost, "unexpected relayer balance");

    // the receiver gains transferred tokens and the contract reward
    let expected_receiver_gain = (tokens_transferred + contract_reward) as i128;
    assert_eq!(receiver_diff, expected_receiver_gain, "unexpected receiver balance");

    tx_result
}

/// The simplest non-empty meta transaction: Transferring some NEAR tokens.
///
/// Note: The expectation is that the relayer pays for the tokens sent, as
/// specified in NEP-366.
#[test]
fn meta_tx_near_transfer() {
    let sender = bob_account();
    let relayer = alice_account();
    let receiver = carol_account();
    let node = RuntimeNode::new(&relayer);
    let fee_helper = fee_helper(&node);

    let amount = nearcore::NEAR_BASE;
    let actions = vec![Action::Transfer(TransferAction { deposit: amount })];
    let tx_cost = fee_helper.transfer_cost();
    check_meta_tx_no_fn_call(&node, actions, tx_cost, amount, sender, relayer, receiver);
}

/// Call a function on the test contract provided by default in the test environment.
#[test]
fn meta_tx_fn_call() {
    let sender = bob_account();
    let relayer = alice_account();
    let receiver = carol_account();
    let node = RuntimeNode::new(&relayer);

    let actions = vec![log_something_fn_call()];
    let outcome =
        check_meta_tx_fn_call(&node, actions, TEST_METHOD_LEN, 0, sender, relayer, receiver);

    // Check that the function call was executed as expected
    let fn_call_logs = &outcome.receipts_outcome[1].outcome.logs;
    assert_eq!(fn_call_logs, &vec!["hello".to_owned()]);
}

/// Call a function in a meta tx where the user only has access through a
/// function call access key.
#[test]
fn meta_tx_fn_call_access_key() {
    let sender = bob_account();
    let relayer = alice_account();
    let receiver = carol_account();
    let signer = create_user_test_signer(&sender);
    let public_key = signer.public_key();

    let node = setup_with_access_key(
        &relayer,
        &receiver,
        &sender,
        public_key.clone(),
        INITIAL_ALLOWANCE,
        TEST_METHOD,
    );

    // Check previous allowance is set as expected
    let key =
        node.user().get_access_key(&sender, &public_key).expect("failed looking up fn access key");
    let AccessKeyPermissionView::FunctionCall { allowance, ..} = key.permission else {
        panic!("should be function access key")
    };
    assert_eq!(allowance.unwrap(), INITIAL_ALLOWANCE);

    let actions = vec![log_something_fn_call()];
    let outcome = check_meta_tx_fn_call(
        &node,
        actions,
        TEST_METHOD_LEN,
        0,
        sender.clone(),
        relayer,
        receiver,
    );

    // Check that the function call was executed as expected
    let fn_call_logs = &outcome.receipts_outcome[1].outcome.logs;
    assert_eq!(fn_call_logs, &vec!["hello".to_owned()]);

    // Check allowance was not updated
    let key = node
        .user()
        .get_access_key(&sender, &signer.public_key())
        .expect("failed looking up fn access key");
    let AccessKeyPermissionView::FunctionCall { allowance, ..} = key.permission else {
        panic!("should be function access key")
    };
    assert_eq!(
        allowance.unwrap(),
        INITIAL_ALLOWANCE,
        "allowance should not change, we used the relayer's fund not the sender's"
    );
}

/// Call a function in a meta tx where the user only has access through a
/// function call access that has too little allowance left.
#[test]
fn meta_tx_fn_call_access_key_insufficient_allowance() {
    let sender = bob_account();
    let relayer = alice_account();
    let receiver = carol_account();

    // 1 yocto near, that's less than 1 gas unit
    let initial_allowance = 1;
    let signer = create_user_test_signer(&sender);

    let node = setup_with_access_key(
        &relayer,
        &receiver,
        &sender,
        signer.public_key(),
        initial_allowance,
        TEST_METHOD,
    );

    let actions = vec![log_something_fn_call()];
    // this should still succeed because we use the gas of the relayer, not of the access key
    let outcome =
        check_meta_tx_fn_call(&node, actions, TEST_METHOD_LEN, 0, sender, relayer, receiver);

    // Check that the function call was executed as expected
    let fn_call_logs = &outcome.receipts_outcome[1].outcome.logs;
    assert_eq!(fn_call_logs, &vec!["hello".to_owned()]);
}

/// Call a function in a meta tx where the user doesn't have the appropriate
/// access key, which must fail.
///
/// This is quite to fail, method restricted access keys can give restricted
/// access to a contract. If meta transactions can be used to circumvent this
/// check, then someone with an access key could impersonate the account in
/// unintended ways.
#[test]
fn meta_tx_fn_call_access_wrong_method() {
    let sender = bob_account();
    let relayer = alice_account();
    let receiver = carol_account();
    let signer = create_user_test_signer(&sender);

    let access_key_method_name = "log_something_else";
    let node = setup_with_access_key(
        &relayer,
        &receiver,
        &sender,
        signer.public_key(),
        INITIAL_ALLOWANCE,
        access_key_method_name,
    );

    let actions = vec![log_something_fn_call()];
    let tx_result = node.user().meta_tx(sender, receiver, relayer, actions).unwrap();
    // actual check has to be done in the receipt on the sender shard, not the
    // relayer, so let's check the receipt is present with the appropriate error
    let inner_status = &tx_result.receipts_outcome[0].outcome.status;
    assert!(
        matches!(
            inner_status,
            ExecutionStatusView::Failure(TxExecutionError::ActionError(ActionError {
                kind: ActionErrorKind::DelegateActionAccessKeyError(
                    InvalidAccessKeyError::MethodNameMismatch { .. }
                ),
                ..
            })),
        ),
        "expected MethodNameMismatch but found {inner_status:?}"
    );
}

#[test]
fn meta_tx_deploy() {
    let sender = bob_account();
    let relayer = alice_account();
    // Can only deploy on own account
    let receiver = sender.clone();
    let node = RuntimeNode::new(&relayer);
    let fee_helper = fee_helper(&node);

    let code = smallest_rs_contract().to_vec();
    let tx_cost = fee_helper.deploy_contract_cost(code.len() as u64);
    let actions = vec![Action::DeployContract(DeployContractAction { code })];
    check_meta_tx_no_fn_call(&node, actions, tx_cost, 0, sender, relayer, receiver);
}

#[test]
fn meta_tx_stake() {
    let sender = bob_account();
    let relayer = alice_account();
    // Can only stake on own account
    let receiver = sender.clone();
    let node = RuntimeNode::new(&relayer);
    let fee_helper = fee_helper(&node);

    let tx_cost = fee_helper.stake_cost();
    let public_key = create_user_test_signer(&sender).public_key;
    let actions = vec![Action::Stake(StakeAction { public_key, stake: 0 })];
    check_meta_tx_no_fn_call(
        &node,
        actions,
        tx_cost,
        0,
        sender.clone(),
        relayer.clone(),
        receiver.clone(),
    );
}

#[test]
fn meta_tx_add_key() {
    let sender = bob_account();
    let relayer = alice_account();
    // Can only add key on own account
    let receiver = sender.clone();
    let node = RuntimeNode::new(&relayer);
    let fee_helper = fee_helper(&node);

    let tx_cost = fee_helper.add_key_full_cost();
    // any public key works as long as it doesn't exists on the receiver, the
    // relayer public key is just handy
    let public_key = node.signer().public_key();
    let actions = vec![Action::AddKey(AddKeyAction {
        public_key: public_key.clone(),
        access_key: AccessKey::full_access(),
    })];
    check_meta_tx_no_fn_call(&node, actions, tx_cost, 0, sender, relayer, receiver.clone());

    let key_view = node
        .user()
        .get_access_key(&receiver, &public_key)
        .expect("looking up key that was just added failed");
    assert_eq!(
        key_view.permission,
        AccessKeyPermissionView::FullAccess,
        "wrong permissions for new key"
    );
}

#[test]
fn meta_tx_delete_key() {
    let sender = bob_account();
    let relayer = alice_account();
    // Can only delete keys on own account
    let receiver = sender.clone();
    let node = RuntimeNode::new(&relayer);
    let fee_helper = fee_helper(&node);

    let tx_cost = fee_helper.delete_key_cost();
    let public_key = PublicKey::from_seed(KeyType::ED25519, &receiver);
    let actions = vec![Action::DeleteKey(DeleteKeyAction { public_key: public_key.clone() })];
    check_meta_tx_no_fn_call(&node, actions, tx_cost, 0, sender, relayer, receiver.clone());

    let err = node
        .user()
        .get_access_key(&receiver, &public_key)
        .expect_err("key should have been deleted");
    assert_eq!(err, "Access key for public key #ed25519:4mhK4txd8Z5r71iCZ41UguSHuHFKUeCXPHv646DbQPYi does not exist");
}

#[test]
fn meta_tx_delete_account() {
    let relayer = alice_account();
    let sender = eve_dot_alice_account();
    let receiver = sender.clone();
    let node = RuntimeNode::new(&relayer);

    // setup: create new account because the standard accounts are validators (can't be deleted)
    let balance = NEAR_BASE;
    node.user()
        .create_account(
            relayer.clone(),
            sender.clone(),
            PublicKey::from_seed(KeyType::ED25519, &sender),
            balance,
        )
        .expect("account setup failed")
        .assert_success();

    let fee_helper = fee_helper(&node);

    let actions =
        vec![Action::DeleteAccount(DeleteAccountAction { beneficiary_id: relayer.clone() })];

    // special case balance check for deleting account
    let gas_cost = fee_helper.prepaid_delete_account_cost()
        + fee_helper.meta_tx_overhead_cost(&actions, &receiver);
    let (_tx_result, sender_diff, relayer_diff, receiver_diff) =
        check_meta_tx_execution(&node, actions, sender, relayer, receiver.clone());

    assert_eq!(
        sender_diff,
        -(balance as i128),
        "sender should be deleted and thus have zero balance"
    );
    assert_eq!(sender_diff, receiver_diff);
    assert_eq!(relayer_diff, balance as i128 - (gas_cost as i128), "unexpected relayer balance");
    let err = node.view_account(&receiver).expect_err("account should have been deleted");
    assert_eq!(err, "Account ID #eve.alice.near does not exist");
}

/// Test the canonical example for meta transactions: A fungible token transfer.
///
/// Scenario: Bob sends some Carol-FT to David without requiring any NEAR tokens
/// to purchase gas. Alice acts as a relayer.
#[test]
fn meta_tx_ft_transfer() {
    let relayer = alice_account();
    let sender = bob_account();
    let ft_contract = carol_account();
    let receiver = "david.near";

    let mut genesis = Genesis::test(vec![alice_account(), bob_account(), carol_account()], 3);
    add_contract(&mut genesis, &ft_contract, near_test_contracts::ft_contract().to_vec());
    let node = RuntimeNode::new_from_genesis(&relayer, genesis);

    // A BUNCH OF TEST SETUP
    // initialize the contract
    node.user()
        .function_call(
            relayer.clone(),
            ft_contract.clone(),
            "new_default_meta",
            // make the relayer (alice) owner, makes initialization easier
            br#"{"owner_id": "alice.near", "total_supply": "1000000"}"#.to_vec(),
            30_000_000_000_000,
            0,
        )
        .expect("FT contract initialization failed")
        .assert_success();

    // register sender & receiver FT accounts
    let actions = vec![ft_register_action(&sender), ft_register_action(&receiver)];
    node.user()
        .sign_and_commit_actions(relayer.clone(), ft_contract.clone(), actions)
        .expect("registering FT accounts")
        .assert_success();
    // initialize sender balance
    let actions = vec![ft_transfer_action(&sender, 10_000).0];
    node.user()
        .sign_and_commit_actions(relayer.clone(), ft_contract.clone(), actions)
        .expect("initializing sender balance failed")
        .assert_success();

    // START OF META TRANSACTION
    // 1% fee to the relayer
    let (action0, bytes0) = ft_transfer_action(&relayer, 10);
    // the actual transfer
    let (action1, bytes1) = ft_transfer_action(receiver, 1000);
    let actions = vec![action0, action1];

    let outcome = check_meta_tx_fn_call(
        &node,
        actions,
        bytes0 + bytes1,
        2,
        sender.clone(),
        relayer.clone(),
        ft_contract.clone(),
    );

    // Check that the function call was executed as expected, according to NEP-141 events.
    let fn_call_logs = &outcome.receipts_outcome[1].outcome.logs;

    assert_eq!(2, fn_call_logs.len(), "expected 2 JSON events but found {fn_call_logs:?}");
    assert_eq!(
        fn_call_logs[0],
        ft_transfer_event(&sender, &relayer, 10),
        "relayer event looks wrong"
    );
    assert_eq!(
        fn_call_logs[1],
        ft_transfer_event(&sender, &receiver, 1000),
        "receiver event looks wrong"
    );

    // Also check FT balances
    assert_ft_balance(&node, &ft_contract, &receiver, 1000);
    assert_ft_balance(&node, &ft_contract, &sender, 10_000 - 1000 - 10);
    assert_ft_balance(&node, &ft_contract, &relayer, 1_000_000 - 10_000 + 10);
}

/// Call the function "log_something" in the test contract.
fn log_something_fn_call() -> Action {
    Action::FunctionCall(FunctionCallAction {
        method_name: TEST_METHOD.to_owned(),
        args: vec![],
        gas: 30_000_000_000_000,
        deposit: 0,
    })
}

/// Construct an function call action with a FT transfer.
///
/// Returns the action and the number of bytes for gas charges.
fn ft_transfer_action(receiver: &str, amount: u128) -> (Action, u64) {
    let args: Vec<u8> = format!(
        r#"{{
        "receiver_id": "{receiver}",
        "amount": "{amount}"
    }}"#
    )
    .bytes()
    .collect();
    let method_name = "ft_transfer".to_owned();
    let num_bytes = method_name.len() + args.len();
    let action = Action::FunctionCall(FunctionCallAction {
        method_name,
        args,
        gas: 20_000_000_000_000,
        deposit: 1,
    });

    (action, num_bytes as u64)
}

/// Add NEAR token balance to maintain the storage of an account, which
/// registers the user in the fungible contract account.
fn ft_register_action(receiver: &str) -> Action {
    let args: Vec<u8> = format!(
        r#"{{
        "account_id": "{receiver}"
    }}"#
    )
    .bytes()
    .collect();
    Action::FunctionCall(FunctionCallAction {
        method_name: "storage_deposit".to_owned(),
        args,
        gas: 20_000_000_000_000,
        deposit: NEAR_BASE,
    })
}

/// Format a NEP-141 event for an ft transfer
fn ft_transfer_event(sender: &str, receiver: &str, amount: u128) -> String {
    // This part is valid JSON, I would like to use the json!() macro but it
    // produces the fields out of order. This is valid for JSON but it will fail
    // the string comparison.
    // (Note: parsing the logs as JSON and comparing serde_json::Value instead
    // of string is not possible because the logs are only partially valid
    // JOSN...)
    let data_json = format!(
        r#"[{{"old_owner_id":"{sender}","new_owner_id":"{receiver}","amount":"{amount}"}}]"#
    );
    let json = format!(
        r#"{{"standard":"nep141","version":"1.0.0","event":"ft_transfer","data":{data_json}}}"#
    );
    // this part isn't even valid JSON
    format!("EVENT_JSON:{json}")
}

/// Asserts an FT balance for an account.
fn assert_ft_balance(
    node: &RuntimeNode,
    ft_contract: &AccountId,
    user: &str,
    expected_balance: Balance,
) {
    let response = node
        .user()
        .view_call(ft_contract, "ft_balance_of", format!(r#"{{"account_id":"{user}"}}"#).as_bytes())
        .expect("view call failed");
    let balance = std::str::from_utf8(&response.result).expect("invalid UTF8");
    assert_eq!(format!("\"{expected_balance}\""), balance);
}

<<<<<<< HEAD
/// Create a test setup where a receiver has the general test contract
/// deployed and the sender has an access key for it's test method.
fn setup_with_access_key(
    user: &AccountId,
    receiver: &AccountId,
    sender: &AccountId,
    public_key: PublicKey,
    allowance: Balance,
    method: &str,
) -> RuntimeNode {
    let access_key = fn_access_key(allowance, receiver.to_string(), vec![method.to_owned()]);
    let mut genesis = Genesis::test(vec![user.clone(), receiver.clone()], 3);
    add_test_contract(&mut genesis, &receiver);
    add_account_with_access_key(&mut genesis, sender.clone(), NEAR_BASE, public_key, access_key);
    RuntimeNode::new_from_genesis(user, genesis)
}

fn fn_access_key(
    initial_allowance: u128,
    receiver_id: String,
    method_names: Vec<String>,
) -> AccessKey {
    AccessKey {
        nonce: 0,
        permission: AccessKeyPermission::FunctionCall(FunctionCallPermission {
            allowance: Some(initial_allowance),
            receiver_id,
            method_names,
        }),
    }
=======
/// Test account creation scenarios with meta transactions.
///
/// Named accounts aren't the primary use case for meta transactions but still
/// worth a test case.
#[test]
fn meta_tx_create_named_account() {
    let relayer = bob_account();
    let sender = alice_account();
    let new_account = eve_dot_alice_account();
    let node = RuntimeNode::new(&relayer);

    let fee_helper = fee_helper(&node);
    let amount = NEAR_BASE;

    let public_key = PublicKey::from_seed(KeyType::ED25519, &new_account);

    // That's the minimum to create a (useful) account.
    let actions = vec![
        Action::CreateAccount(CreateAccountAction {}),
        Action::Transfer(TransferAction { deposit: amount }),
        Action::AddKey(AddKeyAction { public_key, access_key: AccessKey::full_access() }),
    ];

    // Check the account doesn't exist, yet. We want to create it.
    node.view_account(&new_account).expect_err("account already exists");

    let tx_cost = fee_helper.create_account_transfer_full_key_cost();
    check_meta_tx_no_fn_call(&node, actions, tx_cost, amount, sender, relayer, new_account.clone());

    // Check the account exists after we created it.
    node.view_account(&new_account).expect("failed looking up account");
}

/// Try creating an implicit account with `CreateAction` which is not allowed in
/// or outside meta transactions and must fail with `OnlyImplicitAccountCreationAllowed`.
#[test]
fn meta_tx_create_implicit_account_fails() {
    let relayer = bob_account();
    let sender = alice_account();
    let new_account: AccountId = implicit_test_account();
    let node = RuntimeNode::new(&relayer);

    let actions = vec![Action::CreateAccount(CreateAccountAction {})];
    let tx_result = node
        .user()
        .meta_tx(sender.clone(), new_account.clone(), relayer.clone(), actions.clone())
        .unwrap();

    let account_creation_result = &tx_result.receipts_outcome[1].outcome.status;
    assert!(matches!(
        account_creation_result,
        near_primitives::views::ExecutionStatusView::Failure(TxExecutionError::ActionError(
            ActionError { kind: ActionErrorKind::OnlyImplicitAccountCreationAllowed { .. }, .. }
        )),
    ));
}

/// Try creating an implicit account with a meta tx transfer and use the account
/// in the same meta transaction.
///
/// This is expected to fail with `AccountDoesNotExist`, known limitation of NEP-366.
/// It only works with accounts that already exists because it needs to do a
/// nonce check against the access key, which can only exist if the account exists.
#[test]
fn meta_tx_create_and_use_implicit_account() {
    let relayer = bob_account();
    let sender = alice_account();
    let new_account: AccountId = implicit_test_account();
    let node = RuntimeNode::new(&relayer);

    // Check the account doesn't exist, yet. We will attempt creating it.
    node.view_account(&new_account).expect_err("account already exists");

    let initial_amount = nearcore::NEAR_BASE;
    let actions = vec![
        Action::Transfer(TransferAction { deposit: initial_amount }),
        Action::DeployContract(DeployContractAction { code: ft_contract().to_vec() }),
    ];

    // Execute and expect `AccountDoesNotExist`, as we try to call a meta
    // transaction on a user that doesn't exist yet.
    let tx_result =
        node.user().meta_tx(sender.clone(), new_account.clone(), relayer.clone(), actions).unwrap();
    let status = &tx_result.receipts_outcome[1].outcome.status;
    assert!(matches!(
        status,
        near_primitives::views::ExecutionStatusView::Failure(TxExecutionError::ActionError(
            ActionError { kind: ActionErrorKind::AccountDoesNotExist { account_id }, .. }
        )) if *account_id == new_account,
    ));
}

/// Creating an implicit account with a meta tx transfer and use the account in
/// a second meta transaction.
///
/// Creation through a meta tx should work as normal, it's just that the relayer
/// pays for the storage and the user could delete the account and cash in,
/// hence this workflow is not ideal from all circumstances.
#[test]
fn meta_tx_create_implicit_account() {
    let relayer = bob_account();
    let sender = alice_account();
    let new_account: AccountId = implicit_test_account();
    let node = RuntimeNode::new(&relayer);

    // Check account doesn't exist, yet
    node.view_account(&new_account).expect_err("account already exists");

    let fee_helper = fee_helper(&node);
    let initial_amount = nearcore::NEAR_BASE;
    let actions = vec![Action::Transfer(TransferAction { deposit: initial_amount })];
    let tx_cost = fee_helper.create_account_transfer_full_key_cost();
    check_meta_tx_no_fn_call(
        &node,
        actions,
        tx_cost,
        initial_amount,
        sender.clone(),
        relayer.clone(),
        new_account.clone(),
    );

    // Check account exists with expected balance
    node.view_account(&new_account).expect("failed looking up account");
    let balance = node.view_balance(&new_account).expect("failed looking up balance");
    assert_eq!(balance, initial_amount);

    // Now test we can use this account in a meta transaction that sends back half the tokens to alice.
    let transfer_amount = initial_amount / 2;
    let actions = vec![Action::Transfer(TransferAction { deposit: transfer_amount })];
    let tx_cost = fee_helper.transfer_cost();
    check_meta_tx_no_fn_call(
        &node,
        actions,
        tx_cost,
        transfer_amount,
        new_account.clone(),
        relayer,
        sender,
    )
    .assert_success();

    // balance of the new account should NOT change, the relayer pays for it!
    // (note: relayer balance checks etc are done in the shared checker function)
    let balance = node.view_balance(&new_account).expect("failed looking up balance");
    assert_eq!(balance, initial_amount);
>>>>>>> 091a7277
}<|MERGE_RESOLUTION|>--- conflicted
+++ resolved
@@ -13,16 +13,10 @@
 use near_primitives::account::{AccessKey, AccessKeyPermission, FunctionCallPermission};
 use near_primitives::config::ActionCosts;
 use near_primitives::errors::{
-<<<<<<< HEAD
     ActionError, ActionErrorKind, ActionsValidationError, InvalidAccessKeyError, InvalidTxError,
     TxExecutionError,
 };
-use near_primitives::test_utils::create_user_test_signer;
-=======
-    ActionError, ActionErrorKind, ActionsValidationError, InvalidTxError, TxExecutionError,
-};
 use near_primitives::test_utils::{create_user_test_signer, implicit_test_account};
->>>>>>> 091a7277
 use near_primitives::transaction::{
     Action, AddKeyAction, CreateAccountAction, DeleteAccountAction, DeleteKeyAction,
     DeployContractAction, FunctionCallAction, StakeAction, TransferAction,
@@ -724,7 +718,6 @@
     assert_eq!(format!("\"{expected_balance}\""), balance);
 }
 
-<<<<<<< HEAD
 /// Create a test setup where a receiver has the general test contract
 /// deployed and the sender has an access key for it's test method.
 fn setup_with_access_key(
@@ -755,7 +748,8 @@
             method_names,
         }),
     }
-=======
+}
+
 /// Test account creation scenarios with meta transactions.
 ///
 /// Named accounts aren't the primary use case for meta transactions but still
@@ -902,5 +896,4 @@
     // (note: relayer balance checks etc are done in the shared checker function)
     let balance = node.view_balance(&new_account).expect("failed looking up balance");
     assert_eq!(balance, initial_amount);
->>>>>>> 091a7277
 }