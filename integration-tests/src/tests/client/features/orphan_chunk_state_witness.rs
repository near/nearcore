use std::collections::HashSet;

use near_chain::{Block, Provenance};
use near_chain_configs::default_orphan_state_witness_max_size;
use near_chain_configs::Genesis;
use near_client::test_utils::TestEnv;
use near_client::DistributeStateWitnessRequest;
use near_client::HandleOrphanWitnessOutcome;
use near_client::{ProcessingDoneTracker, ProcessingDoneWaiter};
use near_o11y::testonly::init_integration_logger;
use near_primitives::sharding::ShardChunkHeaderV3;
use near_primitives::sharding::{
    ChunkHash, ReceiptProof, ShardChunkHeader, ShardChunkHeaderInner, ShardProof,
};
use near_primitives::stateless_validation::EncodedChunkStateWitness;
use near_primitives::types::AccountId;
use near_primitives_core::checked_feature;
use near_primitives_core::version::PROTOCOL_VERSION;
use nearcore::test_utils::TestEnvNightshadeSetupExt;

struct OrphanWitnessTestEnv {
    env: TestEnv,
    block1: Block,
    block2: Block,
    encoded_witness: EncodedChunkStateWitness,
    excluded_validator: AccountId,
    excluded_validator_idx: usize,
}

/// This function prepares a scenario in which an orphaned chunk witness will occur.
/// It creates two blocks (`block1` and `block2`), but doesn't pass them to `excluded_validator`.
/// When `excluded_validator` receives a witness for the chunk belonging to `block2`, it doesn't
/// have `block1` which is required to process the witness, so it becomes an orphaned state witness.
fn setup_orphan_witness_test() -> OrphanWitnessTestEnv {
    let accounts: Vec<AccountId> = (0..4).map(|i| format!("test{i}").parse().unwrap()).collect();
    let genesis = Genesis::test(accounts.clone(), accounts.len().try_into().unwrap());
    let mut env = TestEnv::builder(&genesis.config)
        .clients(accounts.clone())
        .validators(accounts.clone())
        .nightshade_runtimes(&genesis)
        .build();

    // Run the blockchain for a few blocks
    for height in 1..4 {
        // Produce the next block
        let tip = env.clients[0].chain.head().unwrap();
        let block_producer = env.get_block_producer_at_offset(&tip, 1);
        tracing::info!(target: "test", "Producing block at height: {height} by {block_producer}");
        let block = env.client(&block_producer).produce_block(tip.height + 1).unwrap().unwrap();
        tracing::info!(target: "test", "Block produced at height {} has chunk {:?}", height, block.chunks()[0].chunk_hash());

        // The first block after genesis doesn't have any chunks, but all other blocks should have a new chunk inside.
        if height > 1 {
            assert_eq!(
                block.chunks()[0].height_created(),
                block.header().height(),
                "There should be no missing chunks."
            );
        }

        // Pass network messages around
        for i in 0..env.clients.len() {
            let blocks_processed =
                env.clients[i].process_block_test(block.clone().into(), Provenance::NONE).unwrap();
            assert_eq!(blocks_processed, vec![*block.hash()]);
        }

        env.process_partial_encoded_chunks();
        for client_idx in 0..env.clients.len() {
            env.process_shards_manager_responses_and_finish_processing_blocks(client_idx);
        }
        env.propagate_chunk_state_witnesses_and_endorsements(false);

        // Verify heads
        let heads = env
            .clients
            .iter()
            .map(|client| client.chain.head().unwrap().last_block_hash)
            .collect::<HashSet<_>>();
        assert_eq!(heads.len(), 1, "All clients should have the same head");
    }

    // Produce two more blocks (`block1` and `block2`), but don't send them to the `excluded_validator`.
    // The `excluded_validator` will receive a chunk witness for the chunk in `block2`, but it won't
    // have `block1`, so it will become an orphaned chunk state witness.
    let tip = env.clients[0].chain.head().unwrap();

    let block1_producer = env.get_block_producer_at_offset(&tip, 1);
    let block2_producer = env.get_block_producer_at_offset(&tip, 2);
    let block2_chunk_producer = env.get_chunk_producer_at_offset(&tip, 2, 0);

    // The excluded validator shouldn't produce any blocks or chunks in the next two blocks.
    // There's 4 validators and at most 3 aren't a good candidate, so there's always at least
    // one that fits all the criteria, the `unwrap()` won't fail.
    let excluded_validator = accounts
        .into_iter()
        .filter(|acc| {
            acc != &block1_producer && acc != &block2_producer && acc != &block2_chunk_producer
        })
        .next()
        .unwrap();
    let excluded_validator_idx = env.get_client_index(&excluded_validator);
    let clients_without_excluded =
        (0..env.clients.len()).filter(|idx| *idx != excluded_validator_idx);

    tracing::info!(target:"test", "Producing block1 at height {}", tip.height + 1);
    let block1 = env.client(&block1_producer).produce_block(tip.height + 1).unwrap().unwrap();
    assert_eq!(
        block1.chunks()[0].height_created(),
        block1.header().height(),
        "There should be no missing chunks."
    );

    for client_idx in clients_without_excluded.clone() {
        let blocks_processed = env.clients[client_idx]
            .process_block_test(block1.clone().into(), Provenance::NONE)
            .unwrap();
        assert_eq!(blocks_processed, vec![*block1.hash()]);
    }
    env.process_partial_encoded_chunks();
    for client_idx in 0..env.clients.len() {
        env.process_shards_manager_responses(client_idx);
    }

    // At this point chunk producer for the chunk belonging to block2 produces
    // the chunk and sends out a witness for it. Let's intercept the witness
    // and process it on all validators except for `excluded_validator`.
    // The witness isn't processed on `excluded_validator` to give users of
    // `setup_orphan_witness_test()` full control over the events.
    let mut encoded_witness_opt = None;
    let state_witness_adapter =
        env.state_witness_adapters[env.get_client_index(&block2_chunk_producer)].clone();
    while let Some(request) = state_witness_adapter.pop_distribution_request() {
        let DistributeStateWitnessRequest { epoch_id, chunk_header, state_witness } = request;
        let (encoded_witness, _) = EncodedChunkStateWitness::encode(&state_witness).unwrap();
        let chunk_validators = env
            .client(&block2_chunk_producer)
            .epoch_manager
            .get_chunk_validator_assignments(
                &epoch_id,
                chunk_header.shard_id(),
                chunk_header.height_created(),
            )
            .unwrap()
            .ordered_chunk_validators();

        let mut witness_processing_done_waiters: Vec<ProcessingDoneWaiter> = Vec::new();
        for account_id in chunk_validators.into_iter().filter(|acc| *acc != excluded_validator) {
            let processing_done_tracker = ProcessingDoneTracker::new();
            witness_processing_done_waiters.push(processing_done_tracker.make_waiter());
            env.client(&account_id)
                .process_chunk_state_witness(encoded_witness.clone(), Some(processing_done_tracker))
                .unwrap();
        }
        for waiter in witness_processing_done_waiters {
            waiter.wait();
        }
        encoded_witness_opt = Some(encoded_witness);
    }

    env.propagate_chunk_endorsements(false);

    tracing::info!(target:"test", "Producing block2 at height {}", tip.height + 2);
    let block2 = env.client(&block2_producer).produce_block(tip.height + 2).unwrap().unwrap();
    assert_eq!(
        block2.chunks()[0].height_created(),
        block2.header().height(),
        "There should be no missing chunks."
    );
    let encoded_witness = encoded_witness_opt.unwrap();
    assert_eq!(
        encoded_witness.decode().unwrap().0.chunk_header.chunk_hash(),
        block2.chunks()[0].chunk_hash()
    );

    for client_idx in clients_without_excluded {
        let blocks_processed = env.clients[client_idx]
            .process_block_test(block2.clone().into(), Provenance::NONE)
            .unwrap();
        assert_eq!(blocks_processed, vec![*block2.hash()]);
    }

    env.process_partial_encoded_chunks();
    for client_idx in 0..env.clients.len() {
        env.process_shards_manager_responses_and_finish_processing_blocks(client_idx);
    }

    OrphanWitnessTestEnv {
        env,
        block1,
        block2,
        encoded_witness,
        excluded_validator,
        excluded_validator_idx,
    }
}

/// Test that a valid orphan witness is correctly processed once the required block arrives.
#[test]
fn test_orphan_witness_valid() {
    init_integration_logger();

    if !checked_feature!("stable", StatelessValidationV0, PROTOCOL_VERSION) {
        println!("Test not applicable without StatelessValidation enabled");
        return;
    }

    let OrphanWitnessTestEnv {
        mut env,
        block1,
        block2,
        encoded_witness,
        excluded_validator,
        excluded_validator_idx,
        ..
    } = setup_orphan_witness_test();

    // `excluded_validator` receives witness for chunk belonging to `block2`, but it doesn't have `block1`.
    // The witness should become an orphaned witness and it should be saved to the orphan pool.
    env.client(&excluded_validator).process_chunk_state_witness(encoded_witness, None).unwrap();

    let block_processed = env
        .client(&excluded_validator)
        .process_block_test(block1.clone().into(), Provenance::NONE)
        .unwrap();
    assert_eq!(block_processed, vec![*block1.hash()]);

    // After processing `block1`, `excluded_validator` should process the orphaned witness for the chunk belonging to `block2`
    // and it should send out an endorsement for this chunk. This happens asynchronously, so we have to wait for it.
    env.wait_for_chunk_endorsement(excluded_validator_idx, &block2.chunks()[0].chunk_hash())
        .unwrap();
}

#[test]
fn test_orphan_witness_invalid_shard_id() {
    init_integration_logger();

    if !checked_feature!("stable", StatelessValidationV0, PROTOCOL_VERSION) {
        println!("Test not applicable without StatelessValidation enabled");
        return;
    }

    let OrphanWitnessTestEnv { mut env, mut encoded_witness, excluded_validator, .. } =
        setup_orphan_witness_test();

    // Set invalid shard_id in the witness header
<<<<<<< HEAD
    modify_witness_header_inner(&mut encoded_witness, |header| header.shard_id = 10000000);
=======
    modify_witness_header_inner(&mut signed_witness, |header| match &mut header.inner {
        ShardChunkHeaderInner::V1(inner) => inner.shard_id = 10000000,
        ShardChunkHeaderInner::V2(inner) => inner.shard_id = 10000000,
        ShardChunkHeaderInner::V3(inner) => inner.shard_id = 10000000,
    });

    resign_witness(&mut signed_witness, env.client(&chunk_producer));
>>>>>>> e83060c1

    // The witness should be rejected
    let error = env
        .client(&excluded_validator)
        .process_chunk_state_witness(encoded_witness, None)
        .unwrap_err();
    let error_message = format!("{error}").to_lowercase();
    tracing::info!(target:"test", "Error message: {}", error_message);
    assert!(error_message.contains("shard"));
}

#[test]
fn test_orphan_witness_too_large() {
    init_integration_logger();

    if !checked_feature!("stable", StatelessValidationV0, PROTOCOL_VERSION) {
        println!("Test not applicable without StatelessValidation enabled");
        return;
    }

    let OrphanWitnessTestEnv { mut env, encoded_witness, excluded_validator, .. } =
        setup_orphan_witness_test();

    let witness = encoded_witness.decode().unwrap().0;
    // The witness should not be saved too the pool, as it's too big
    let outcome = env
        .client(&excluded_validator)
        .handle_orphan_state_witness(
            witness,
            default_orphan_state_witness_max_size().as_u64() as usize + 1,
        )
        .unwrap();
    assert!(matches!(outcome, HandleOrphanWitnessOutcome::TooBig(_)))
}

/// Witnesses which are too far from the chain head should not be saved to the orphan pool
#[test]
fn test_orphan_witness_far_from_head() {
    init_integration_logger();

    if !checked_feature!("stable", StatelessValidationV0, PROTOCOL_VERSION) {
        println!("Test not applicable without StatelessValidation enabled");
        return;
    }

    let OrphanWitnessTestEnv { mut env, mut encoded_witness, block1, excluded_validator, .. } =
        setup_orphan_witness_test();

    let bad_height = 10000;
<<<<<<< HEAD
    modify_witness_header_inner(&mut encoded_witness, |header| header.height_created = bad_height);
=======
    modify_witness_header_inner(&mut signed_witness, |header| match &mut header.inner {
        ShardChunkHeaderInner::V1(inner) => inner.height_created = bad_height,
        ShardChunkHeaderInner::V2(inner) => inner.height_created = bad_height,
        ShardChunkHeaderInner::V3(inner) => inner.height_created = bad_height,
    });
    resign_witness(&mut signed_witness, env.client(&chunk_producer));
>>>>>>> e83060c1

    let witness = encoded_witness.decode().unwrap().0;
    let outcome =
        env.client(&excluded_validator).handle_orphan_state_witness(witness, 2000).unwrap();
    assert_eq!(
        outcome,
        HandleOrphanWitnessOutcome::TooFarFromHead {
            witness_height: bad_height,
            head_height: block1.header().height() - 1
        }
    );
}

// Test that orphan witnesses are only partially validated - an orphan witness with invalid
// `source_receipt_proofs` will be accepted and saved into the pool, as there's no way to validate
// this field without the previous block.
#[test]
fn test_orphan_witness_not_fully_validated() {
    init_integration_logger();

    if !checked_feature!("stable", StatelessValidationV0, PROTOCOL_VERSION) {
        println!("Test not applicable without StatelessValidation enabled");
        return;
    }

    let OrphanWitnessTestEnv { mut env, mut encoded_witness, excluded_validator, .. } =
        setup_orphan_witness_test();

    let mut witness = encoded_witness.decode().unwrap().0;
    // Make the witness invalid in a way that won't be detected during orphan witness validation
    witness.source_receipt_proofs.insert(
        ChunkHash::default(),
        ReceiptProof(
            vec![],
            ShardProof { from_shard_id: 100230230, to_shard_id: 383939, proof: vec![] },
        ),
    );
    encoded_witness = EncodedChunkStateWitness::encode(&witness).unwrap().0;

    // The witness should be accepted and saved into the pool, even though it's invalid.
    // There is no way to fully validate an orphan witness, so this is the correct behavior.
    // The witness will later be fully validated when the required block arrives.
    env.client(&excluded_validator).process_chunk_state_witness(encoded_witness, None).unwrap();
}

fn modify_witness_header_inner(
<<<<<<< HEAD
    encoded_witness: &mut EncodedChunkStateWitness,
    f: impl FnOnce(&mut ShardChunkHeaderInnerV2),
) {
    let mut witness = encoded_witness.decode().unwrap().0;
=======
    signed_witness: &mut SignedEncodedChunkStateWitness,
    f: impl FnOnce(&mut ShardChunkHeaderV3),
) {
    let mut witness = signed_witness.witness_bytes.decode().unwrap().0;

>>>>>>> e83060c1
    match &mut witness.chunk_header {
        ShardChunkHeader::V3(header) => {
            f(header);
        }
        _ => panic!(),
    };
    *encoded_witness = EncodedChunkStateWitness::encode(&witness).unwrap().0;
}<|MERGE_RESOLUTION|>--- conflicted
+++ resolved
@@ -244,17 +244,11 @@
         setup_orphan_witness_test();
 
     // Set invalid shard_id in the witness header
-<<<<<<< HEAD
-    modify_witness_header_inner(&mut encoded_witness, |header| header.shard_id = 10000000);
-=======
-    modify_witness_header_inner(&mut signed_witness, |header| match &mut header.inner {
+    modify_witness_header_inner(&mut encoded_witness, |header| match &mut header.inner {
         ShardChunkHeaderInner::V1(inner) => inner.shard_id = 10000000,
         ShardChunkHeaderInner::V2(inner) => inner.shard_id = 10000000,
         ShardChunkHeaderInner::V3(inner) => inner.shard_id = 10000000,
     });
-
-    resign_witness(&mut signed_witness, env.client(&chunk_producer));
->>>>>>> e83060c1
 
     // The witness should be rejected
     let error = env
@@ -304,16 +298,11 @@
         setup_orphan_witness_test();
 
     let bad_height = 10000;
-<<<<<<< HEAD
-    modify_witness_header_inner(&mut encoded_witness, |header| header.height_created = bad_height);
-=======
-    modify_witness_header_inner(&mut signed_witness, |header| match &mut header.inner {
+    modify_witness_header_inner(&mut encoded_witness, |header| match &mut header.inner {
         ShardChunkHeaderInner::V1(inner) => inner.height_created = bad_height,
         ShardChunkHeaderInner::V2(inner) => inner.height_created = bad_height,
         ShardChunkHeaderInner::V3(inner) => inner.height_created = bad_height,
     });
-    resign_witness(&mut signed_witness, env.client(&chunk_producer));
->>>>>>> e83060c1
 
     let witness = encoded_witness.decode().unwrap().0;
     let outcome =
@@ -360,18 +349,11 @@
 }
 
 fn modify_witness_header_inner(
-<<<<<<< HEAD
-    encoded_witness: &mut EncodedChunkStateWitness,
-    f: impl FnOnce(&mut ShardChunkHeaderInnerV2),
-) {
-    let mut witness = encoded_witness.decode().unwrap().0;
-=======
     signed_witness: &mut SignedEncodedChunkStateWitness,
     f: impl FnOnce(&mut ShardChunkHeaderV3),
 ) {
-    let mut witness = signed_witness.witness_bytes.decode().unwrap().0;
-
->>>>>>> e83060c1
+    let mut witness = encoded_witness.decode().unwrap().0;
+
     match &mut witness.chunk_header {
         ShardChunkHeader::V3(header) => {
             f(header);
