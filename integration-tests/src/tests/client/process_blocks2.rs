use crate::env::test_env::TestEnv;
use crate::env::test_env_builder::TestEnvBuilder;
use assert_matches::assert_matches;
use near_chain::test_utils::is_optimistic_block_in_processing;
use near_chain::validate::validate_chunk_with_chunk_extra;
use near_chain::{Provenance, test_utils};
use near_chain_configs::Genesis;
use near_crypto::vrf::Value;
use near_crypto::{KeyType, PublicKey, Signature};
use near_network::types::{NetworkRequests, PeerManagerMessageRequest};
use near_primitives::bandwidth_scheduler::BandwidthRequests;
use near_primitives::block::Block;
use near_primitives::congestion_info::CongestionInfo;
use near_primitives::network::PeerId;
use near_primitives::optimistic_block::OptimisticBlock;
use near_primitives::sharding::ShardChunkHeader;
use near_primitives::sharding::ShardChunkHeaderV3;
use near_primitives::test_utils::create_test_signer;
use near_primitives::types::ShardId;
use near_primitives::types::validator_stake::ValidatorStake;
use near_primitives::utils::MaybeValidated;
use near_store::ShardUId;
use std::sync::Arc;

/// Only process one block per height
/// Test that if a node receives two blocks at the same height, it doesn't process the second one
/// if the second block is not requested
#[test]
fn test_not_process_height_twice() {
    let mut env = TestEnv::default_builder().build();
    let block = env.clients[0].produce_block(1).unwrap().unwrap();
    // modify the block and resign it
    let mut duplicate_block = block.clone();
    env.process_block(0, block, Provenance::PRODUCED);
    let validator_signer = create_test_signer("test0");

    let proposals =
        vec![ValidatorStake::new("test1".parse().unwrap(), PublicKey::empty(KeyType::ED25519), 0)];
<<<<<<< HEAD
    duplicate_block.mut_header().set_prev_validator_proposals(proposals);
    duplicate_block.mut_header().resign(&validator_signer);
    let dup_block_hash = *duplicate_block.hash();
=======
    let mut_block = Arc::make_mut(&mut duplicate_block);
    mut_block.mut_header().set_prev_validator_proposals(proposals);
    mut_block.mut_header().resign(&validator_signer);
    let dup_block_hash = *mut_block.hash();
    let signer = env.clients[0].validator_signer.get();
>>>>>>> 9a11e2aa
    // we should have dropped the block before we even tried to process it, so the result should be ok
    env.clients[0]
        .receive_block_impl(
            duplicate_block,
            PeerId::new(PublicKey::empty(KeyType::ED25519)),
            false,
            None,
        )
        .unwrap();
    // check that the second block is not being processed
    assert!(!test_utils::is_block_in_processing(&env.clients[0].chain, &dup_block_hash));
    // check that we didn't rebroadcast the second block
    while let Some(msg) = env.network_adapters[0].pop() {
        assert!(!matches!(
            msg,
            PeerManagerMessageRequest::NetworkRequests(NetworkRequests::Block { .. })
        ));
    }
}

/// Check that if block is received twice, it is processed only once.
/// Runs for the case when we are processing optimistic block, so the full
/// block can't be put in processing.
#[cfg(feature = "test_features")]
#[test]
fn test_not_process_same_block_twice() {
    let mut env = TestEnv::default_builder().build();

    // Produce block 1
    let prev_block = env.clients[0].produce_block(1).unwrap().unwrap();
    env.process_block(0, prev_block.clone(), Provenance::PRODUCED);

    // Produce block and optimistic block at height 2. Process optimistic block.
    let signer = env.clients[0].validator_signer.get().unwrap();
    let block = env.clients[0].produce_block(2).unwrap().unwrap();
    let optimistic_block = OptimisticBlock::adv_produce(
        &prev_block.header(),
        2,
        signer.as_ref(),
        block.header().raw_timestamp(),
        None,
        near_primitives::optimistic_block::OptimisticBlockAdvType::Normal,
    );
    env.clients[0]
        .chain
        .process_optimistic_block(
            optimistic_block,
            block.chunks().iter_raw().cloned().collect(),
            None,
        )
        .unwrap();

    // First attempt to process block 2 should return error due to
    // optimistic block in processing.
    let res = env.clients[0].receive_block_impl(
        block.clone(),
        PeerId::new(PublicKey::empty(KeyType::ED25519)),
        false,
        None,
    );
    assert_matches!(res, Err(near_chain::Error::BlockPendingOptimisticExecution));

    // Second attempt should return Ok because block is silently dropped
    // as already processed.
    let res = env.clients[0].receive_block_impl(
        block,
        PeerId::new(PublicKey::empty(KeyType::ED25519)),
        false,
        None,
    );
    assert_matches!(res, Ok(_));
}

/// Test that if a block contains chunks with invalid shard_ids, the client will return error.
#[test]
fn test_bad_shard_id() {
    let accounts = TestEnvBuilder::make_accounts(1);
    let genesis = Genesis::test_sharded_new_version(accounts, 1, vec![1, 1, 1, 1]);
    let mut env = TestEnv::builder_from_genesis(&genesis).build();

    let prev_block = env.clients[0].produce_block(1).unwrap().unwrap();
    env.process_block(0, prev_block, Provenance::PRODUCED);
    let mut block = env.clients[0].produce_block(2).unwrap().unwrap(); // modify the block and resign it
    let validator_signer = create_test_signer("test0");
    let mut chunks: Vec<_> = block.chunks().iter_deprecated().cloned().collect();
    // modify chunk 0 to have shard_id 1
    let chunk = chunks.get(0).unwrap();
    let outgoing_receipts_root = chunks.get(1).unwrap().prev_outgoing_receipts_root();
    let congestion_info = CongestionInfo::default();
    let mut modified_chunk = ShardChunkHeaderV3::new(
        *chunk.prev_block_hash(),
        chunk.prev_state_root(),
        *chunk.prev_outcome_root(),
        *chunk.encoded_merkle_root(),
        chunk.encoded_length(),
        2,
        ShardId::new(1),
        chunk.prev_gas_used(),
        chunk.gas_limit(),
        chunk.prev_balance_burnt(),
        *outgoing_receipts_root,
        *chunk.tx_root(),
        chunk.prev_validator_proposals().collect(),
        congestion_info,
        chunk.bandwidth_requests().cloned().unwrap_or_else(BandwidthRequests::empty),
        &validator_signer,
    );
    modified_chunk.height_included = 2;
    chunks[0] = ShardChunkHeader::V3(modified_chunk);
    let mut_block = Arc::make_mut(&mut block);
    mut_block.mut_header().set_chunk_headers_root(Block::compute_chunk_headers_root(&chunks).0);
    mut_block.mut_header().set_prev_chunk_outgoing_receipts_root(
        Block::compute_chunk_prev_outgoing_receipts_root(&chunks),
    );
    mut_block.set_chunks(chunks);
    let body_hash = mut_block.compute_block_body_hash().unwrap();
    mut_block.mut_header().set_block_body_hash(body_hash);
    mut_block.mut_header().resign(&validator_signer);

    let err = env.clients[0]
        .process_block_test(MaybeValidated::from(block), Provenance::NONE)
        .unwrap_err();
    if let near_chain::Error::InvalidShardId(shard_id) = err {
        assert!(shard_id == ShardId::new(1));
    } else {
        panic!("Expected InvalidShardId error, got {:?}", err);
    }
}

/// Test that if a block's content (vrf_value) is corrupted, the invalid block will not affect the node's block processing
#[test]
fn test_bad_block_content_vrf() {
    let accounts = TestEnvBuilder::make_accounts(1);
    let genesis = Genesis::test_sharded_new_version(accounts, 1, vec![1, 1, 1, 1]);
    let mut env = TestEnv::builder_from_genesis(&genesis).build();

    let prev_block = env.clients[0].produce_block(1).unwrap().unwrap();
    env.process_block(0, prev_block, Provenance::PRODUCED);
    let block = env.clients[0].produce_block(2).unwrap().unwrap();
    let mut bad_block = block.clone();
<<<<<<< HEAD
    bad_block.set_vrf_value(Value([0u8; 32]));
=======
    Arc::make_mut(&mut bad_block).set_vrf_value(Value([0u8; 32]));
    let signer = env.clients[0].validator_signer.get();
>>>>>>> 9a11e2aa

    let err = env.clients[0]
        .receive_block_impl(bad_block, PeerId::new(PublicKey::empty(KeyType::ED25519)), false, None)
        .unwrap_err();
    assert_matches!(err, near_chain::Error::InvalidSignature);

    let _ =
        env.clients[0].process_block_test(MaybeValidated::from(block), Provenance::NONE).unwrap();
}

/// Test that if a block's signature is corrupted, the invalid block will not affect the node's block processing
#[test]
fn test_bad_block_signature() {
    let accounts = TestEnvBuilder::make_accounts(1);
    let genesis = Genesis::test_sharded_new_version(accounts, 1, vec![1, 1, 1, 1]);
    let mut env = TestEnv::builder_from_genesis(&genesis).build();

    let prev_block = env.clients[0].produce_block(1).unwrap().unwrap();
    env.process_block(0, prev_block, Provenance::PRODUCED);
    let block = env.clients[0].produce_block(2).unwrap().unwrap();
    let mut bad_block = block.clone();
<<<<<<< HEAD
    bad_block.mut_header().set_signature(Signature::default());
=======
    Arc::make_mut(&mut bad_block).mut_header().set_signature(Signature::default());
    let signer = env.clients[0].validator_signer.get();
>>>>>>> 9a11e2aa

    let err = env.clients[0]
        .receive_block_impl(bad_block, PeerId::new(PublicKey::empty(KeyType::ED25519)), false, None)
        .unwrap_err();
    assert_matches!(err, near_chain::Error::InvalidSignature);

    let _ =
        env.clients[0].process_block_test(MaybeValidated::from(block), Provenance::NONE).unwrap();
}

enum BadCongestionInfoMode {
    CorruptReceiptBytes,
    CorruptDelayedReceiptsBytes,
    CorruptBufferedReceiptsBytes,
    CorruptAllowedShard,
    None,
}

impl BadCongestionInfoMode {
    fn corrupt(&self, congestion_info: &mut CongestionInfo) {
        match self {
            BadCongestionInfoMode::CorruptReceiptBytes => {
                congestion_info.add_receipt_bytes(1).unwrap();
            }
            BadCongestionInfoMode::CorruptDelayedReceiptsBytes => {
                congestion_info.add_delayed_receipt_gas(1).unwrap();
            }
            BadCongestionInfoMode::CorruptBufferedReceiptsBytes => {
                congestion_info.add_buffered_receipt_gas(1).unwrap();
            }
            BadCongestionInfoMode::CorruptAllowedShard => {
                congestion_info.set_allowed_shard(u16::MAX);
            }
            BadCongestionInfoMode::None => {}
        }
    }

    fn is_ok(&self) -> bool {
        match self {
            BadCongestionInfoMode::CorruptReceiptBytes
            | BadCongestionInfoMode::CorruptDelayedReceiptsBytes
            | BadCongestionInfoMode::CorruptBufferedReceiptsBytes
            | BadCongestionInfoMode::CorruptAllowedShard => false,
            BadCongestionInfoMode::None => true,
        }
    }
}

fn test_bad_congestion_info_impl(mode: BadCongestionInfoMode) {
    let accounts = TestEnvBuilder::make_accounts(1);
    let genesis = Genesis::test_sharded_new_version(accounts, 1, vec![1, 1, 1, 1]);
    let mut env = TestEnv::builder_from_genesis(&genesis).build();

    let prev_block = env.clients[0].produce_block(1).unwrap().unwrap();
    env.process_block(0, prev_block, Provenance::PRODUCED);
    let block = env.clients[0].produce_block(2).unwrap().unwrap();

    let validator_signer = create_test_signer("test0");

    let chunks: Vec<_> = block.chunks().iter_deprecated().cloned().collect();
    let chunk = chunks.get(0).unwrap();

    let mut congestion_info = chunk.congestion_info();
    mode.corrupt(&mut congestion_info);

    let mut modified_chunk_header = ShardChunkHeaderV3::new(
        *chunk.prev_block_hash(),
        chunk.prev_state_root(),
        *chunk.prev_outcome_root(),
        *chunk.encoded_merkle_root(),
        chunk.encoded_length(),
        chunk.height_created(),
        chunk.shard_id(),
        chunk.prev_gas_used(),
        chunk.gas_limit(),
        chunk.prev_balance_burnt(),
        *chunk.prev_outgoing_receipts_root(),
        *chunk.tx_root(),
        chunk.prev_validator_proposals().collect(),
        congestion_info,
        chunk.bandwidth_requests().cloned().unwrap_or_else(BandwidthRequests::empty),
        &validator_signer,
    );
    modified_chunk_header.height_included = 2;

    let modified_chunk = ShardChunkHeader::V3(modified_chunk_header);

    let shard_uid = ShardUId { shard_id: chunk.shard_id().into(), version: 1 };
    let prev_block_hash = block.header().prev_hash();
    let client = &env.clients[0];
    let prev_chunk_extra = client.chain.get_chunk_extra(prev_block_hash, &shard_uid).unwrap();
    let result: Result<(), near_chain::Error> = validate_chunk_with_chunk_extra(
        &client.chain.chain_store,
        client.epoch_manager.as_ref(),
        prev_block_hash,
        &prev_chunk_extra,
        1,
        &modified_chunk,
    );

    let expected_is_ok = mode.is_ok();
    if expected_is_ok {
        result.unwrap();
    } else {
        assert!(result.is_err());
    }
}

#[test]
fn test_bad_congestion_info_receipt_bytes() {
    test_bad_congestion_info_impl(BadCongestionInfoMode::CorruptReceiptBytes);
}

#[test]
fn test_bad_congestion_info_corrupt_delayed_receipts_bytes() {
    test_bad_congestion_info_impl(BadCongestionInfoMode::CorruptDelayedReceiptsBytes);
}

#[test]
fn test_bad_congestion_info_corrupt_buffered_receipts_bytes() {
    test_bad_congestion_info_impl(BadCongestionInfoMode::CorruptBufferedReceiptsBytes);
}

#[test]
fn test_bad_congestion_info_corrupt_allowed_shard() {
    test_bad_congestion_info_impl(BadCongestionInfoMode::CorruptAllowedShard);
}

#[test]
fn test_bad_congestion_info_none() {
    test_bad_congestion_info_impl(BadCongestionInfoMode::None);
}

// Helper function to check that a block was produced from an optimistic block
fn check_block_produced_from_optimistic_block(block: &Block, optimistic_block: &OptimisticBlock) {
    assert_eq!(block.header().height(), optimistic_block.inner.block_height, "height");
    assert_eq!(
        block.header().prev_hash(),
        &optimistic_block.inner.prev_block_hash,
        "previous hash"
    );
    assert_eq!(block.header().raw_timestamp(), optimistic_block.inner.block_timestamp, "timestamp");
    assert_eq!(block.header().random_value(), &optimistic_block.inner.random_value, "random value");
}

// Testing the production and application of optimistic blocks
#[test]
fn test_process_optimistic_block() {
    let accounts = TestEnvBuilder::make_accounts(1);
    let genesis = Genesis::test_sharded_new_version(accounts, 1, vec![1, 1, 1, 1]);
    let mut env = TestEnv::builder_from_genesis(&genesis).build();

    let prev_block = env.clients[0].produce_block(1).unwrap().unwrap();
    env.process_block(0, prev_block, Provenance::PRODUCED);
    assert!(!env.clients[0].is_optimistic_block_done(2), "Optimistic block should not be ready");

    // Produce and save optimistic block to be used at block production.
    let optimistic_block = env.clients[0].produce_optimistic_block_on_head(2).unwrap().unwrap();
    env.clients[0].save_optimistic_block(&optimistic_block);
    assert!(env.clients[0].is_optimistic_block_done(2), "Optimistic block should be ready");

    // Check that block data matches optimistic block data.
    let block = env.clients[0].produce_block(2).unwrap().unwrap();
    check_block_produced_from_optimistic_block(&block, &optimistic_block);

    // Start processing block and then optimistic block.
    // Check that optimistic block is not in processing.
    env.clients[0].start_process_block(block.into(), Provenance::NONE, None).unwrap();
    let optimistic_block_height = optimistic_block.inner.block_height;
    env.clients[0].chain.preprocess_optimistic_block(optimistic_block, None);
    assert!(
        !is_optimistic_block_in_processing(&env.clients[0].chain, optimistic_block_height),
        "Optimistic block should not be in processing because block processing already started"
    );
    // TODO(#10584): Process chunks with optimistic block
}<|MERGE_RESOLUTION|>--- conflicted
+++ resolved
@@ -36,17 +36,10 @@
 
     let proposals =
         vec![ValidatorStake::new("test1".parse().unwrap(), PublicKey::empty(KeyType::ED25519), 0)];
-<<<<<<< HEAD
-    duplicate_block.mut_header().set_prev_validator_proposals(proposals);
-    duplicate_block.mut_header().resign(&validator_signer);
-    let dup_block_hash = *duplicate_block.hash();
-=======
     let mut_block = Arc::make_mut(&mut duplicate_block);
     mut_block.mut_header().set_prev_validator_proposals(proposals);
     mut_block.mut_header().resign(&validator_signer);
     let dup_block_hash = *mut_block.hash();
-    let signer = env.clients[0].validator_signer.get();
->>>>>>> 9a11e2aa
     // we should have dropped the block before we even tried to process it, so the result should be ok
     env.clients[0]
         .receive_block_impl(
@@ -187,12 +180,7 @@
     env.process_block(0, prev_block, Provenance::PRODUCED);
     let block = env.clients[0].produce_block(2).unwrap().unwrap();
     let mut bad_block = block.clone();
-<<<<<<< HEAD
-    bad_block.set_vrf_value(Value([0u8; 32]));
-=======
     Arc::make_mut(&mut bad_block).set_vrf_value(Value([0u8; 32]));
-    let signer = env.clients[0].validator_signer.get();
->>>>>>> 9a11e2aa
 
     let err = env.clients[0]
         .receive_block_impl(bad_block, PeerId::new(PublicKey::empty(KeyType::ED25519)), false, None)
@@ -214,12 +202,7 @@
     env.process_block(0, prev_block, Provenance::PRODUCED);
     let block = env.clients[0].produce_block(2).unwrap().unwrap();
     let mut bad_block = block.clone();
-<<<<<<< HEAD
-    bad_block.mut_header().set_signature(Signature::default());
-=======
     Arc::make_mut(&mut bad_block).mut_header().set_signature(Signature::default());
-    let signer = env.clients[0].validator_signer.get();
->>>>>>> 9a11e2aa
 
     let err = env.clients[0]
         .receive_block_impl(bad_block, PeerId::new(PublicKey::empty(KeyType::ED25519)), false, None)
