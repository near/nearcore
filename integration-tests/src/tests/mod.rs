mod client;
mod features;
mod nearcore;
mod network;
mod other_tests;
mod runtime;
<<<<<<< HEAD
mod standard_cases;
=======
mod standard_cases;
mod test_catchup;
mod test_errors;
mod test_helpers;
mod test_overflows;
mod test_simple;
mod test_tps_regression;
mod tools;
>>>>>>> eea4659b
<|MERGE_RESOLUTION|>--- conflicted
+++ resolved
@@ -4,15 +4,5 @@
 mod network;
 mod other_tests;
 mod runtime;
-<<<<<<< HEAD
 mod standard_cases;
-=======
-mod standard_cases;
-mod test_catchup;
-mod test_errors;
-mod test_helpers;
-mod test_overflows;
-mod test_simple;
-mod test_tps_regression;
-mod tools;
->>>>>>> eea4659b
+mod tools;