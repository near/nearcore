use std::sync::Arc;

use tempfile::tempdir;

use near_chain::{Chain, ChainGenesis, DoomslugThresholdMode};
use near_chain_configs::Genesis;
use near_primitives::block::{Block, BlockHeader};
use near_primitives::hash::CryptoHash;
use near_store::test_utils::create_test_store;
use nearcore::NightshadeRuntime;

/// Compute genesis hash from genesis.
pub fn genesis_hash(genesis: &Genesis) -> CryptoHash {
    *genesis_header(genesis).hash()
}

/// Utility to generate genesis header from config for testing purposes.
pub fn genesis_header(genesis: &Genesis) -> BlockHeader {
    let dir = tempdir().unwrap();
    let store = create_test_store();
    let chain_genesis = ChainGenesis::from(genesis);
<<<<<<< HEAD
    let runtime = Arc::new(NightshadeRuntime::test(dir.path(), store, genesis));
=======
    let runtime =
        Arc::new(NightshadeRuntime::new(dir.path(), store, genesis, vec![], vec![], None, None));
>>>>>>> 22a11831
    let chain = Chain::new(runtime, &chain_genesis, DoomslugThresholdMode::TwoThirds).unwrap();
    chain.genesis().clone()
}

/// Utility to generate genesis header from config for testing purposes.
pub fn genesis_block(genesis: &Genesis) -> Block {
    let dir = tempdir().unwrap();
    let store = create_test_store();
    let chain_genesis = ChainGenesis::from(genesis);
<<<<<<< HEAD
    let runtime = Arc::new(NightshadeRuntime::test(dir.path(), store, genesis));
=======
    let runtime =
        Arc::new(NightshadeRuntime::new(dir.path(), store, genesis, vec![], vec![], None, None));
>>>>>>> 22a11831
    let mut chain = Chain::new(runtime, &chain_genesis, DoomslugThresholdMode::TwoThirds).unwrap();
    chain.get_block(&chain.genesis().hash().clone()).unwrap().clone()
}<|MERGE_RESOLUTION|>--- conflicted
+++ resolved
@@ -6,6 +6,7 @@
 use near_chain_configs::Genesis;
 use near_primitives::block::{Block, BlockHeader};
 use near_primitives::hash::CryptoHash;
+use near_primitives::runtime::config_store::RuntimeConfigStore;
 use near_store::test_utils::create_test_store;
 use nearcore::NightshadeRuntime;
 
@@ -19,12 +20,7 @@
     let dir = tempdir().unwrap();
     let store = create_test_store();
     let chain_genesis = ChainGenesis::from(genesis);
-<<<<<<< HEAD
     let runtime = Arc::new(NightshadeRuntime::test(dir.path(), store, genesis));
-=======
-    let runtime =
-        Arc::new(NightshadeRuntime::new(dir.path(), store, genesis, vec![], vec![], None, None));
->>>>>>> 22a11831
     let chain = Chain::new(runtime, &chain_genesis, DoomslugThresholdMode::TwoThirds).unwrap();
     chain.genesis().clone()
 }
@@ -34,12 +30,7 @@
     let dir = tempdir().unwrap();
     let store = create_test_store();
     let chain_genesis = ChainGenesis::from(genesis);
-<<<<<<< HEAD
     let runtime = Arc::new(NightshadeRuntime::test(dir.path(), store, genesis));
-=======
-    let runtime =
-        Arc::new(NightshadeRuntime::new(dir.path(), store, genesis, vec![], vec![], None, None));
->>>>>>> 22a11831
     let mut chain = Chain::new(runtime, &chain_genesis, DoomslugThresholdMode::TwoThirds).unwrap();
     chain.get_block(&chain.genesis().hash().clone()).unwrap().clone()
 }