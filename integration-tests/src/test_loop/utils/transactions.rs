--- conflicted
+++ resolved
@@ -20,21 +20,6 @@
 use super::{ONE_NEAR, TGAS};
 use near_async::futures::FutureSpawnerExt;
 
-<<<<<<< HEAD
-// Transactions have to be built on top of some block in chain. To make
-// sure all clients accept them, we select the head of the client with
-// the smallest height.
-pub(crate) fn get_anchor_hash(clients: &[&Client]) -> CryptoHash {
-    let (_, anchor_hash) = clients
-        .iter()
-        .map(|client| {
-            let head = client.chain.head().unwrap();
-            (head.height, head.last_block_hash)
-        })
-        .min_by_key(|&(height, _)| height)
-        .unwrap();
-    anchor_hash
-=======
 /// See `execute_money_transfers`. Debug is implemented so .unwrap() can print
 /// the error.
 #[derive(Debug)]
@@ -45,7 +30,21 @@
     pub expected: u128,
     #[allow(unused)]
     pub actual: u128,
->>>>>>> bf28607a
+}
+
+// Transactions have to be built on top of some block in chain. To make
+// sure all clients accept them, we select the head of the client with
+// the smallest height.
+pub(crate) fn get_anchor_hash(clients: &[&Client]) -> CryptoHash {
+    let (_, anchor_hash) = clients
+        .iter()
+        .map(|client| {
+            let head = client.chain.head().unwrap();
+            (head.height, head.last_block_hash)
+        })
+        .min_by_key(|&(height, _)| height)
+        .unwrap();
+    anchor_hash
 }
 
 /// Execute money transfers within given `TestLoop` between given accounts.
@@ -71,12 +70,6 @@
         .map(|account| (account.clone(), clients.query_balance(&account)))
         .collect::<HashMap<_, _>>();
     let num_clients = clients.len();
-<<<<<<< HEAD
-
-    let anchor_hash = get_anchor_hash(&clients);
-
-=======
->>>>>>> bf28607a
     drop(clients);
 
     let node_data = Arc::new(node_data.to_vec());
@@ -97,17 +90,7 @@
                     .map(|test_data| &data.get(&test_data.client_sender.actor_handle()).client)
                     .collect_vec();
 
-                // Transactions have to be built on top of some block in chain. To make
-                // sure all clients accept them, we select the head of the client with
-                // the smallest height.
-                let (_, anchor_hash) = clients
-                    .iter()
-                    .map(|client| {
-                        let head = client.chain.head().unwrap();
-                        (head.height, head.last_block_hash)
-                    })
-                    .min_by_key(|&(height, _)| height)
-                    .unwrap();
+                let anchor_hash = get_anchor_hash(&clients);
 
                 let tx = SignedTransaction::send_money(
                     // TODO: set correct nonce.
