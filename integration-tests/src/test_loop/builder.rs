use std::collections::HashSet;
use std::sync::{Arc, Mutex, RwLock};

use near_async::futures::FutureSpawner;
use near_async::messaging::{noop, IntoMultiSender, IntoSender, LateBoundSender};
use near_async::test_loop::sender::TestLoopSender;
use near_async::test_loop::TestLoopV2;
use near_async::time::{Clock, Duration};
use near_chain::runtime::NightshadeRuntime;
use near_chain::state_snapshot_actor::{
    get_delete_snapshot_callback, get_make_snapshot_callback, SnapshotCallbacks, StateSnapshotActor,
};
use near_chain::types::RuntimeAdapter;
use near_chain::ChainGenesis;
use near_chain_configs::{
    ClientConfig, DumpConfig, ExternalStorageConfig, ExternalStorageLocation, Genesis,
    MutableConfigValue, StateSyncConfig, SyncConfig,
};
use near_chunks::shards_manager_actor::ShardsManagerActor;
use near_client::client_actor::ClientActorInner;
use near_client::gc_actor::GCActor;
use near_client::sync_jobs_actor::SyncJobsActor;
use near_client::test_utils::test_loop::test_loop_sync_actor_maker;
use near_client::{Client, PartialWitnessActor, SyncAdapter, ViewClientActorInner};
use near_epoch_manager::shard_tracker::{ShardTracker, TrackedConfig};
use near_epoch_manager::{EpochManager, EpochManagerAdapter};
use near_network::test_loop::{TestLoopNetworkSharedState, TestLoopPeerManagerActor};
use near_parameters::RuntimeConfigStore;
use near_primitives::epoch_manager::EpochConfigStore;
use near_primitives::network::PeerId;
use near_primitives::test_utils::create_test_signer;
use near_primitives::types::{new_shard_id_tmp, AccountId};
use near_store::adapter::StoreAdapter;
use near_store::config::StateSnapshotType;
use near_store::genesis::initialize_genesis_state;
use near_store::test_utils::{create_test_split_store, create_test_store};
use near_store::{Store, StoreConfig, TrieConfig};
use near_vm_runner::{ContractRuntimeCache, FilesystemContractRuntimeCache};
use nearcore::state_sync::StateSyncDumper;
use tempfile::TempDir;

use super::env::{ClientToShardsManagerSender, TestData, TestLoopChunksStorage, TestLoopEnv};
use super::utils::network::{chunk_endorsement_dropper, partial_encoded_chunks_dropper};
use near_chain::resharding::resharding_actor::ReshardingActor;

pub(crate) struct TestLoopBuilder {
    test_loop: TestLoopV2,
    genesis: Option<Genesis>,
    epoch_config_store: Option<EpochConfigStore>,
    clients: Vec<AccountId>,
    /// Overrides the stores; rather than constructing fresh new stores, use
    /// the provided ones (to test with existing data).
    /// Each element in the vector is (hot_store, split_store).
    stores_override: Option<Vec<(Store, Option<Store>)>>,
    /// Overrides the directory used for test loop shared data; rather than
    /// constructing fresh new tempdir, use the provided one (to test with
    /// existing data from a previous test loop run).
    test_loop_data_dir: Option<TempDir>,
    /// Accounts whose clients should be configured as an archival node.
    /// This should be a subset of the accounts in the `clients` list.
    archival_clients: HashSet<AccountId>,
    /// Will store all chunks produced within the test loop.
    chunks_storage: Arc<Mutex<TestLoopChunksStorage>>,
    /// Whether test loop should drop all chunks validated by the given account.
    drop_chunks_validated_by: Option<AccountId>,
    /// Whether test loop should drop all endorsements from the given account.
    drop_endorsements_from: Option<AccountId>,
    /// Number of latest epochs to keep before garbage collecting associated data.
    gc_num_epochs_to_keep: Option<u64>,
    /// The store of runtime configurations to be passed into runtime adapters.
    runtime_config_store: Option<RuntimeConfigStore>,
    /// Custom function to change the configs before constructing each client.
    config_modifier: Option<Box<dyn Fn(&mut ClientConfig, usize)>>,
    /// Whether to do the warmup or not. See `skip_warmup` for more details.
    warmup: bool,
    /// Whether all nodes must track all shards.
    track_all_shards: bool,
}

impl TestLoopBuilder {
    pub(crate) fn new() -> Self {
        Self {
            test_loop: TestLoopV2::new(),
            genesis: None,
            epoch_config_store: None,
            clients: vec![],
            stores_override: None,
            test_loop_data_dir: None,
            archival_clients: HashSet::new(),
            chunks_storage: Default::default(),
            drop_chunks_validated_by: None,
            drop_endorsements_from: None,
            gc_num_epochs_to_keep: None,
            runtime_config_store: None,
            config_modifier: None,
            warmup: true,
            track_all_shards: false,
        }
    }

    /// Get the clock for the test loop.
    pub(crate) fn clock(&self) -> Clock {
        self.test_loop.clock()
    }

    /// Set the genesis configuration for the test loop.
    pub(crate) fn genesis(mut self, genesis: Genesis) -> Self {
        self.genesis = Some(genesis);
        self
    }

    pub(crate) fn epoch_config_store(mut self, epoch_config_store: EpochConfigStore) -> Self {
        self.epoch_config_store = Some(epoch_config_store);
        self
    }

    /// Set the clients for the test loop.
    pub(crate) fn clients(mut self, clients: Vec<AccountId>) -> Self {
        self.clients = clients;
        self
    }

    /// Uses the provided stores instead of generating new ones.
    /// Each element in the vector is (hot_store, split_store).
    pub fn stores_override(mut self, stores: Vec<(Store, Option<Store>)>) -> Self {
        self.stores_override = Some(stores);
        self
    }

    /// Like stores_override, but all cold stores are None.
    pub fn stores_override_hot_only(mut self, stores: Vec<Store>) -> Self {
        self.stores_override = Some(stores.into_iter().map(|store| (store, None)).collect());
        self
    }

    /// Set the accounts whose clients should be configured as archival nodes in the test loop.
    /// These accounts should be a subset of the accounts provided to the `clients` method.
    pub(crate) fn archival_clients(mut self, clients: HashSet<AccountId>) -> Self {
        self.archival_clients = clients;
        self
    }

    pub(crate) fn drop_chunks_validated_by(mut self, account_id: &str) -> Self {
        self.drop_chunks_validated_by = Some(account_id.parse().unwrap());
        self
    }

    pub(crate) fn drop_endorsements_from(mut self, account_id: &str) -> Self {
        self.drop_endorsements_from = Some(account_id.parse().unwrap());
        self
    }

    pub(crate) fn gc_num_epochs_to_keep(mut self, num_epochs: u64) -> Self {
        self.gc_num_epochs_to_keep = Some(num_epochs);
        self
    }

    /// Custom function to change the configs before constructing each client.
    #[allow(dead_code)]
    pub fn config_modifier(
        mut self,
        modifier: impl Fn(&mut ClientConfig, usize) + 'static,
    ) -> Self {
        self.config_modifier = Some(Box::new(modifier));
        self
    }

    /// Do not automatically warmup the chain. Start from genesis instead.
    /// Note that this can cause unexpected issues, as the chain behaves
    /// somewhat differently (and correctly so) at genesis. So only skip
    /// warmup if you are interested in the behavior of starting from genesis.
    pub fn skip_warmup(mut self) -> Self {
        self.warmup = false;
        self
    }

    pub fn track_all_shards(mut self) -> Self {
        self.track_all_shards = true;
        self
    }

    /// Overrides the tempdir (which contains state dump, etc.) instead
    /// of creating a new one.
    pub fn test_loop_data_dir(mut self, dir: TempDir) -> Self {
        self.test_loop_data_dir = Some(dir);
        self
    }

    /// Build the test loop environment.
    pub(crate) fn build(self) -> TestLoopEnv {
        self.ensure_genesis().ensure_clients().build_impl()
    }

    fn ensure_genesis(self) -> Self {
        assert!(self.genesis.is_some(), "Genesis must be provided to the test loop");
        self
    }

    fn ensure_clients(self) -> Self {
        assert!(!self.clients.is_empty(), "Clients must be provided to the test loop");
        assert!(
            self.archival_clients.is_subset(&HashSet::from_iter(self.clients.iter().cloned())),
            "Archival accounts must be subset of the clients"
        );
        self
    }

    fn build_impl(mut self) -> TestLoopEnv {
        let mut datas = Vec::new();
        let mut network_adapters = Vec::new();
        let mut epoch_manager_adapters = Vec::new();
        let tempdir =
            self.test_loop_data_dir.take().unwrap_or_else(|| tempfile::tempdir().unwrap());
        for idx in 0..self.clients.len() {
            let account = &self.clients[idx];
            let is_archival = self.archival_clients.contains(account);
            let (data, network_adapter, epoch_manager_adapter) =
                self.setup_client(idx, &tempdir, is_archival);
            datas.push(data);
            network_adapters.push(network_adapter);
            epoch_manager_adapters.push(epoch_manager_adapter);
        }
        self.setup_network(&datas, &network_adapters, &epoch_manager_adapters);

        let env = TestLoopEnv { test_loop: self.test_loop, datas, tempdir };
        if self.warmup {
            env.warmup()
        } else {
            env
        }
    }

    fn setup_client(
        &mut self,
        idx: usize,
        tempdir: &TempDir,
        is_archival: bool,
    ) -> (
        TestData,
        Arc<LateBoundSender<TestLoopSender<TestLoopPeerManagerActor>>>,
        Arc<dyn EpochManagerAdapter>,
    ) {
        let client_adapter = LateBoundSender::new();
        let network_adapter = LateBoundSender::new();
        let state_snapshot_adapter = LateBoundSender::new();
        let partial_witness_adapter = LateBoundSender::new();
        let sync_jobs_adapter = LateBoundSender::new();
        let resharding_sender = LateBoundSender::new();

        let genesis = self.genesis.as_ref().unwrap();
        let epoch_config_store = self.epoch_config_store.as_ref().unwrap();
        let mut client_config = ClientConfig::test(true, 600, 2000, 4, is_archival, true, false);
        client_config.max_block_wait_delay = Duration::seconds(6);
        client_config.state_sync_enabled = true;
        client_config.state_sync_timeout = Duration::milliseconds(100);
        if let Some(num_epochs) = self.gc_num_epochs_to_keep {
            client_config.gc.gc_num_epochs_to_keep = num_epochs;
        }
        let external_storage_location =
            ExternalStorageLocation::Filesystem { root_dir: tempdir.path().join("state_sync") };
        client_config.state_sync = StateSyncConfig {
            dump: Some(DumpConfig {
                iteration_delay: Some(Duration::seconds(1)),
                location: external_storage_location.clone(),
                credentials_file: None,
                restart_dump_for_shards: None,
            }),
            sync: SyncConfig::ExternalStorage(ExternalStorageConfig {
                location: external_storage_location,
                num_concurrent_requests: 1,
                num_concurrent_requests_during_catchup: 1,
                // We go straight to storage here because the network layer basically
                // doesn't exist in testloop. We could mock a bunch of stuff to make
                // the clients transfer state parts "peer to peer" but we wouldn't really
                // gain anything over having them dump parts to a tempdir.
                external_storage_fallback_threshold: 0,
            }),
        };

        // Configure tracked shards.
        // * single shard tracking for validators
        // * all shard tracking for non-validators (RPCs and archival)
        let is_validator = {
            let epoch_config = epoch_config_store.get_config(genesis.config.protocol_version);
            idx < epoch_config.num_validators() as usize
        };
        if is_validator && !self.track_all_shards {
            client_config.tracked_shards = Vec::new();
        } else {
            client_config.tracked_shards = vec![new_shard_id_tmp(666)];
        }

        if let Some(config_modifier) = &self.config_modifier {
            config_modifier(&mut client_config, idx);
        }

        let homedir = tempdir.path().join(format!("{}", idx));
        std::fs::create_dir_all(&homedir).expect("Unable to create homedir");

        let store_config = StoreConfig {
            path: Some(homedir.clone()),
            load_mem_tries_for_tracked_shards: true,
            ..Default::default()
        };

        let (store, split_store): (Store, Option<Store>) =
            if let Some(stores_override) = &self.stores_override {
                stores_override[idx].clone()
            } else if is_archival {
                let (hot_store, split_store) = create_test_split_store();
                (hot_store, Some(split_store))
            } else {
                let hot_store = create_test_store();
                (hot_store, None)
            };
        initialize_genesis_state(store.clone(), &genesis, None);

        let sync_jobs_actor = SyncJobsActor::new(client_adapter.as_multi_sender());
        let chain_genesis = ChainGenesis::new(&genesis.config);
        let epoch_manager = EpochManager::new_arc_handle_from_epoch_config_store(
            store.clone(),
            &genesis.config,
            epoch_config_store.clone(),
        );
        let shard_tracker =
            ShardTracker::new(TrackedConfig::from_config(&client_config), epoch_manager.clone());

        let state_sync_adapter = Arc::new(RwLock::new(SyncAdapter::new(
            client_adapter.as_sender(),
            network_adapter.as_sender(),
            test_loop_sync_actor_maker(idx, self.test_loop.sender().for_index(idx)),
        )));
        let contract_cache = FilesystemContractRuntimeCache::new(&homedir, None::<&str>)
            .expect("filesystem contract cache");
        let runtime_adapter = NightshadeRuntime::test_with_trie_config(
            &homedir,
            store.clone(),
            ContractRuntimeCache::handle(&contract_cache),
            &genesis.config,
            epoch_manager.clone(),
            self.runtime_config_store.clone(),
            TrieConfig::from_store_config(&store_config),
            StateSnapshotType::EveryEpoch,
        );

        let state_snapshot = StateSnapshotActor::new(
            runtime_adapter.get_flat_storage_manager(),
            network_adapter.as_multi_sender(),
            runtime_adapter.get_tries(),
            state_snapshot_adapter.as_multi_sender(),
        );

        let delete_snapshot_callback =
            get_delete_snapshot_callback(state_snapshot_adapter.as_multi_sender());
        let make_snapshot_callback = get_make_snapshot_callback(
            state_snapshot_adapter.as_multi_sender(),
            runtime_adapter.get_flat_storage_manager(),
        );
        let snapshot_callbacks =
            SnapshotCallbacks { make_snapshot_callback, delete_snapshot_callback };

        let validator_signer = MutableConfigValue::new(
            Some(Arc::new(create_test_signer(self.clients[idx].as_str()))),
            "validator_signer",
        );

        let shards_manager_adapter = LateBoundSender::new();
        let client_to_shards_manager_sender = Arc::new(ClientToShardsManagerSender {
            sender: shards_manager_adapter.clone(),
            chunks_storage: self.chunks_storage.clone(),
        });

        // Generate a PeerId. It doesn't matter what this is. We're just making it based on
        // the account ID, so that it is stable across multiple runs in the same test.
        let peer_id = PeerId::new(create_test_signer(self.clients[idx].as_str()).public_key());

        let client = Client::new(
            self.test_loop.clock(),
            client_config.clone(),
            chain_genesis.clone(),
            epoch_manager.clone(),
            shard_tracker.clone(),
            state_sync_adapter,
            runtime_adapter.clone(),
            network_adapter.as_multi_sender(),
            client_to_shards_manager_sender.as_sender(),
            validator_signer.clone(),
            true,
            [0; 32],
            Some(snapshot_callbacks),
            Arc::new(self.test_loop.async_computation_spawner(|_| Duration::milliseconds(80))),
            partial_witness_adapter.as_multi_sender(),
<<<<<<< HEAD
            resharding_sender.as_multi_sender(),
=======
            Arc::new(self.test_loop.future_spawner()),
            client_adapter.as_multi_sender(),
>>>>>>> 85247ff1
        )
        .unwrap();

        // If this is an archival node and split storage is initialized, then create view-specific
        // versions of EpochManager, ShardTracker and RuntimeAdapter and use them to initiaze the
        // ViewClientActorInner. Otherwise, we use the regular versions created above.
        let (view_epoch_manager, view_shard_tracker, view_runtime_adapter) =
            if let Some(split_store) = &split_store {
                let view_epoch_manager = EpochManager::new_arc_handle_from_epoch_config_store(
                    split_store.clone(),
                    &genesis.config,
                    epoch_config_store.clone(),
                );
                let view_shard_tracker = ShardTracker::new(
                    TrackedConfig::from_config(&client_config),
                    epoch_manager.clone(),
                );
                let view_runtime_adapter = NightshadeRuntime::test_with_trie_config(
                    &homedir,
                    split_store.clone(),
                    ContractRuntimeCache::handle(&contract_cache),
                    &genesis.config,
                    view_epoch_manager.clone(),
                    self.runtime_config_store.clone(),
                    TrieConfig::from_store_config(&store_config),
                    StateSnapshotType::EveryEpoch,
                );
                (view_epoch_manager, view_shard_tracker, view_runtime_adapter)
            } else {
                (epoch_manager.clone(), shard_tracker.clone(), runtime_adapter.clone())
            };
        let view_client_actor = ViewClientActorInner::new(
            self.test_loop.clock(),
            validator_signer.clone(),
            chain_genesis.clone(),
            view_epoch_manager.clone(),
            view_shard_tracker,
            view_runtime_adapter,
            network_adapter.as_multi_sender(),
            client_config.clone(),
            near_client::adversarial::Controls::default(),
        )
        .unwrap();

        let shards_manager = ShardsManagerActor::new(
            self.test_loop.clock(),
            validator_signer.clone(),
            epoch_manager.clone(),
            view_epoch_manager,
            shard_tracker.clone(),
            network_adapter.as_sender(),
            client_adapter.as_sender(),
            store.chunk_store(),
            client.chain.head().unwrap(),
            client.chain.header_head().unwrap(),
            Duration::milliseconds(100),
        );

        let client_actor = ClientActorInner::new(
            self.test_loop.clock(),
            client,
            client_adapter.as_multi_sender(),
            peer_id.clone(),
            network_adapter.as_multi_sender(),
            noop().into_sender(),
            None,
            Default::default(),
            None,
            sync_jobs_adapter.as_multi_sender(),
        )
        .unwrap();

        let partial_witness_actor = PartialWitnessActor::new(
            self.test_loop.clock(),
            network_adapter.as_multi_sender(),
            client_adapter.as_multi_sender(),
            validator_signer.clone(),
            epoch_manager.clone(),
            store,
        );

        let gc_actor = GCActor::new(
            runtime_adapter.store().clone(),
            chain_genesis.height,
            runtime_adapter.clone(),
            epoch_manager.clone(),
            client_config.gc.clone(),
            client_config.archive,
        );
        // We don't send messages to `GCActor` so adapter is not needed.
        self.test_loop.register_actor_for_index(idx, gc_actor, None);

        let resharding_actor = ReshardingActor::new();

        let future_spawner = self.test_loop.future_spawner();
        let state_sync_dumper = StateSyncDumper {
            clock: self.test_loop.clock(),
            client_config,
            chain_genesis,
            epoch_manager: epoch_manager.clone(),
            shard_tracker,
            runtime: runtime_adapter,
            validator: validator_signer,
            dump_future_runner: Box::new(move |future| {
                future_spawner.spawn_boxed("state_sync_dumper", future);
                Box::new(|| {})
            }),
            handle: None,
        };
        let state_sync_dumper_handle = self.test_loop.data.register_data(state_sync_dumper);

        let client_sender =
            self.test_loop.register_actor_for_index(idx, client_actor, Some(client_adapter));
        let view_client_sender =
            self.test_loop.register_actor_for_index(idx, view_client_actor, None);
        let shards_manager_sender = self.test_loop.register_actor_for_index(
            idx,
            shards_manager,
            Some(shards_manager_adapter),
        );
        let partial_witness_sender = self.test_loop.register_actor_for_index(
            idx,
            partial_witness_actor,
            Some(partial_witness_adapter),
        );
        self.test_loop.register_actor_for_index(idx, sync_jobs_actor, Some(sync_jobs_adapter));
        self.test_loop.register_actor_for_index(idx, state_snapshot, Some(state_snapshot_adapter));
        self.test_loop.register_actor_for_index(idx, resharding_actor, Some(resharding_sender));

        // State sync dumper is not an Actor, handle starting separately.
        let state_sync_dumper_handle_clone = state_sync_dumper_handle.clone();
        self.test_loop.send_adhoc_event(
            "start_state_sync_dumper".to_owned(),
            move |test_loop_data| {
                test_loop_data.get_mut(&state_sync_dumper_handle_clone).start().unwrap();
            },
        );

        let data = TestData {
            account_id: self.clients[idx].clone(),
            peer_id,
            client_sender,
            view_client_sender,
            shards_manager_sender,
            partial_witness_sender,
            state_sync_dumper_handle,
        };
        (data, network_adapter, epoch_manager)
    }

    // TODO: we assume that all `Vec`s have the same length, consider
    // joining them into one structure.
    fn setup_network(
        &mut self,
        datas: &Vec<TestData>,
        network_adapters: &Vec<Arc<LateBoundSender<TestLoopSender<TestLoopPeerManagerActor>>>>,
        epoch_manager_adapters: &Vec<Arc<dyn EpochManagerAdapter>>,
    ) {
        let shared_state = Arc::new(TestLoopNetworkSharedState::new(&datas));
        for (idx, data) in datas.iter().enumerate() {
            let mut peer_manager_actor = TestLoopPeerManagerActor::new(
                self.test_loop.clock(),
                &data.account_id,
                shared_state.clone(),
                Arc::new(self.test_loop.future_spawner()),
            );

            if let Some(account_id) = &self.drop_chunks_validated_by {
                peer_manager_actor.register_override_handler(partial_encoded_chunks_dropper(
                    self.chunks_storage.clone(),
                    epoch_manager_adapters[idx].clone(),
                    account_id.clone(),
                ));
            }

            if let Some(account_id) = &self.drop_endorsements_from {
                peer_manager_actor
                    .register_override_handler(chunk_endorsement_dropper(account_id.clone()));
            }

            self.test_loop.register_actor_for_index(
                idx,
                peer_manager_actor,
                Some(network_adapters[idx].clone()),
            );
        }
    }
}<|MERGE_RESOLUTION|>--- conflicted
+++ resolved
@@ -390,12 +390,9 @@
             Some(snapshot_callbacks),
             Arc::new(self.test_loop.async_computation_spawner(|_| Duration::milliseconds(80))),
             partial_witness_adapter.as_multi_sender(),
-<<<<<<< HEAD
             resharding_sender.as_multi_sender(),
-=======
             Arc::new(self.test_loop.future_spawner()),
             client_adapter.as_multi_sender(),
->>>>>>> 85247ff1
         )
         .unwrap();
 
