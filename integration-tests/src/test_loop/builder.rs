use std::collections::HashSet;
use std::sync::{Arc, Mutex, RwLock};

use near_async::futures::FutureSpawner;
use near_async::messaging::{noop, IntoMultiSender, IntoSender, LateBoundSender};
use near_async::test_loop::sender::TestLoopSender;
use near_async::test_loop::TestLoopV2;
use near_async::time::{Clock, Duration};
use near_chain::chunks_store::ReadOnlyChunksStore;
use near_chain::runtime::NightshadeRuntime;
use near_chain::state_snapshot_actor::{
    get_delete_snapshot_callback, get_make_snapshot_callback, SnapshotCallbacks, StateSnapshotActor,
};
use near_chain::types::RuntimeAdapter;
use near_chain::ChainGenesis;
use near_chain_configs::{
    ClientConfig, DumpConfig, ExternalStorageConfig, ExternalStorageLocation, Genesis,
    MutableConfigValue, StateSyncConfig, SyncConfig,
};
use near_chunks::shards_manager_actor::ShardsManagerActor;
use near_client::client_actor::ClientActorInner;
use near_client::gc_actor::GCActor;
use near_client::sync_jobs_actor::SyncJobsActor;
use near_client::test_utils::test_loop::test_loop_sync_actor_maker;
use near_client::{Client, PartialWitnessActor, SyncAdapter, ViewClientActorInner};
use near_epoch_manager::shard_tracker::{ShardTracker, TrackedConfig};
use near_epoch_manager::{EpochManager, EpochManagerAdapter};
<<<<<<< HEAD
use near_network::test_loop::{TestLoopNetworkSharedState, TestLoopPeerManagerActor};
=======
use near_network::test_loop::TestLoopPeerManagerActor;
use near_parameters::RuntimeConfigStore;
>>>>>>> 309cbb70
use near_primitives::network::PeerId;
use near_primitives::test_utils::create_test_signer;
use near_primitives::types::AccountId;
use near_store::config::StateSnapshotType;
use near_store::genesis::initialize_genesis_state;
use near_store::test_utils::{create_test_split_store, create_test_store};
use near_store::{Store, StoreConfig, TrieConfig};
use near_vm_runner::{ContractRuntimeCache, FilesystemContractRuntimeCache};
use nearcore::state_sync::StateSyncDumper;
use tempfile::TempDir;

use super::env::{ClientToShardsManagerSender, TestData, TestLoopChunksStorage, TestLoopEnv};
use super::utils::network::partial_encoded_chunks_dropper;

pub(crate) struct TestLoopBuilder {
    test_loop: TestLoopV2,
    genesis: Option<Genesis>,
    clients: Vec<AccountId>,
    /// Overrides the stores; rather than constructing fresh new stores, use
    /// the provided ones (to test with existing data).
    stores_override: Option<Vec<(Store, Option<Store>)>>,
    /// Overrides the tempdir; rather than constructing fresh new tempdir, use
    /// the provided one (to test with existing data).
    tempdir_override: Option<TempDir>,
    /// Accounts whose clients should be configured as an archival node.
    /// This should be a subset of the accounts in the `clients` list.
    archival_clients: HashSet<AccountId>,
    /// Will store all chunks produced within the test loop.
    chunks_storage: Arc<Mutex<TestLoopChunksStorage>>,
    /// Whether test loop should drop all chunks validated by the given account.
    drop_chunks_validated_by: Option<AccountId>,
    /// Number of latest epochs to keep before garbage collecting associated data.
    gc_num_epochs_to_keep: Option<u64>,
<<<<<<< HEAD
    /// Custom function to change the configs before constructing each client.
    config_modifier: Option<Box<dyn Fn(&mut ClientConfig, usize)>>,
    /// Whether to do the warmup or not. See `skip_warmup` for more details.
    warmup: bool,
=======
    /// The store of runtime configurations to be passed into runtime adapters.
    runtime_config_store: Option<RuntimeConfigStore>,
>>>>>>> 309cbb70
}

impl TestLoopBuilder {
    pub(crate) fn new() -> Self {
        Self {
            test_loop: TestLoopV2::new(),
            genesis: None,
            clients: vec![],
            stores_override: None,
            tempdir_override: None,
            archival_clients: HashSet::new(),
            chunks_storage: Default::default(),
            drop_chunks_validated_by: None,
            gc_num_epochs_to_keep: None,
<<<<<<< HEAD
            config_modifier: None,
            warmup: true,
=======
            runtime_config_store: None,
>>>>>>> 309cbb70
        }
    }

    /// Get the clock for the test loop.
    pub(crate) fn clock(&self) -> Clock {
        self.test_loop.clock()
    }

    /// Set the genesis configuration for the test loop.
    pub(crate) fn genesis(mut self, genesis: Genesis) -> Self {
        self.genesis = Some(genesis);
        self
    }

    /// Set the clients for the test loop.
    pub(crate) fn clients(mut self, clients: Vec<AccountId>) -> Self {
        self.clients = clients;
        self
    }

    /// Uses the provided stores instead of generating new ones.
    pub fn stores_override(mut self, stores: Vec<(Store, Option<Store>)>) -> Self {
        self.stores_override = Some(stores);
        self
    }

    /// Set the accounts whose clients should be configured as archival nodes in the test loop.
    /// These accounts should be a subset of the accounts provided to the `clients` method.
    pub(crate) fn archival_clients(mut self, clients: HashSet<AccountId>) -> Self {
        self.archival_clients = clients;
        self
    }

    pub(crate) fn drop_chunks_validated_by(mut self, account_id: &str) -> Self {
        self.drop_chunks_validated_by = Some(account_id.parse().unwrap());
        self
    }

    pub(crate) fn gc_num_epochs_to_keep(mut self, num_epochs: u64) -> Self {
        self.gc_num_epochs_to_keep = Some(num_epochs);
        self
    }

    /// Custom function to change the configs before constructing each client.
    pub fn config_modifier(
        mut self,
        modifier: impl Fn(&mut ClientConfig, usize) + 'static,
    ) -> Self {
        self.config_modifier = Some(Box::new(modifier));
        self
    }

    /// Do not automatically warmup the chain. Start from genesis instead.
    /// Note that this can cause unexpected issues, as the chain behaves
    /// somewhat differently (and correctly so) at genesis. So unless you
    /// are interested in the behavior of starting from genesis, it's best
    /// not to skip warmup.
    pub fn skip_warmup(mut self) -> Self {
        self.warmup = false;
        self
    }

    /// Overrides the tempdir (which contains state dump, etc.) instead
    /// of creating a new one.
    pub fn tempdir_override(mut self, tempdir: TempDir) -> Self {
        self.tempdir_override = Some(tempdir);
        self
    }

    /// Build the test loop environment.
    pub(crate) fn build(self) -> TestLoopEnv {
        self.ensure_genesis().ensure_clients().build_impl()
    }

    fn ensure_genesis(self) -> Self {
        assert!(self.genesis.is_some(), "Genesis must be provided to the test loop");
        self
    }

    fn ensure_clients(self) -> Self {
        assert!(!self.clients.is_empty(), "Clients must be provided to the test loop");
        assert!(
            self.archival_clients.is_subset(&HashSet::from_iter(self.clients.iter().cloned())),
            "Archival accounts must be subset of the clients"
        );
        self
    }

    fn build_impl(mut self) -> TestLoopEnv {
        let mut datas = Vec::new();
        let mut network_adapters = Vec::new();
        let mut epoch_manager_adapters = Vec::new();
        let tempdir = self.tempdir_override.take().unwrap_or_else(|| tempfile::tempdir().unwrap());
        for idx in 0..self.clients.len() {
            let account = &self.clients[idx];
            let is_archival = self.archival_clients.contains(account);
            let (data, network_adapter, epoch_manager_adapter) =
                self.setup_client(idx, &tempdir, is_archival);
            datas.push(data);
            network_adapters.push(network_adapter);
            epoch_manager_adapters.push(epoch_manager_adapter);
        }
        self.setup_network(&datas, &network_adapters, &epoch_manager_adapters);

        let env = TestLoopEnv { test_loop: self.test_loop, datas, tempdir };
        if self.warmup {
            env.warmup()
        } else {
            env
        }
    }

    fn setup_client(
        &mut self,
        idx: usize,
        tempdir: &TempDir,
        is_archival: bool,
    ) -> (
        TestData,
        Arc<LateBoundSender<TestLoopSender<TestLoopPeerManagerActor>>>,
        Arc<dyn EpochManagerAdapter>,
    ) {
        let client_adapter = LateBoundSender::new();
        let network_adapter = LateBoundSender::new();
        let state_snapshot_adapter = LateBoundSender::new();
        let partial_witness_adapter = LateBoundSender::new();
        let sync_jobs_adapter = LateBoundSender::new();

        let genesis = self.genesis.clone().unwrap();
        let mut client_config =
            ClientConfig::test(true, 600, 2000, 4, is_archival, true, false, false);
        client_config.max_block_wait_delay = Duration::seconds(6);
        client_config.state_sync_enabled = true;
        client_config.state_sync_timeout = Duration::milliseconds(100);
        if let Some(num_epochs) = self.gc_num_epochs_to_keep {
            client_config.gc.gc_num_epochs_to_keep = num_epochs;
        }
        let external_storage_location =
            ExternalStorageLocation::Filesystem { root_dir: tempdir.path().join("state_sync") };
        client_config.state_sync = StateSyncConfig {
            dump: Some(DumpConfig {
                iteration_delay: Some(Duration::seconds(1)),
                location: external_storage_location.clone(),
                credentials_file: None,
                restart_dump_for_shards: None,
            }),
            sync: SyncConfig::ExternalStorage(ExternalStorageConfig {
                location: external_storage_location,
                num_concurrent_requests: 1,
                num_concurrent_requests_during_catchup: 1,
            }),
        };

        // Configure tracked shards.
        // * single shard tracking for validators
        // * all shard tracking for non-validators (RPCs and archival)
        let num_block_producer = genesis.config.num_block_producer_seats;
        let num_chunk_producer = genesis.config.num_chunk_producer_seats;
        let num_chunk_validator = genesis.config.num_chunk_validator_seats;
        let validator_num =
            num_block_producer.max(num_chunk_producer).max(num_chunk_validator) as usize;
        if idx < validator_num {
            client_config.tracked_shards = Vec::new();
        } else {
            client_config.tracked_shards = vec![666];
        }

        if let Some(config_modifier) = &self.config_modifier {
            config_modifier(&mut client_config, idx);
        }

        let homedir = tempdir.path().join(format!("{}", idx));
        std::fs::create_dir_all(&homedir).expect("Unable to create homedir");

        let store_config = StoreConfig {
            path: Some(homedir.clone()),
            load_mem_tries_for_tracked_shards: true,
            ..Default::default()
        };

        let (store, split_store): (Store, Option<Store>) =
            if let Some(stores_override) = &self.stores_override {
                stores_override[idx].clone()
            } else if is_archival {
                let (hot_store, split_store) = create_test_split_store();
                (hot_store, Some(split_store))
            } else {
                let hot_store = create_test_store();
                (hot_store, None)
            };
        initialize_genesis_state(store.clone(), &genesis, None);

        let sync_jobs_actor = SyncJobsActor::new(client_adapter.as_multi_sender());
        let chain_genesis = ChainGenesis::new(&genesis.config);
        let epoch_manager = EpochManager::new_arc_handle(store.clone(), &genesis.config);
        let shard_tracker =
            ShardTracker::new(TrackedConfig::from_config(&client_config), epoch_manager.clone());

        let state_sync_adapter = Arc::new(RwLock::new(SyncAdapter::new(
            client_adapter.as_sender(),
            network_adapter.as_sender(),
            test_loop_sync_actor_maker(idx, self.test_loop.sender().for_index(idx)),
        )));
        let contract_cache = FilesystemContractRuntimeCache::new(&homedir, None::<&str>)
            .expect("filesystem contract cache");
        let runtime_adapter = NightshadeRuntime::test_with_trie_config(
            &homedir,
            store.clone(),
            ContractRuntimeCache::handle(&contract_cache),
            &genesis.config,
            epoch_manager.clone(),
            self.runtime_config_store.clone(),
            TrieConfig::from_store_config(&store_config),
            StateSnapshotType::EveryEpoch,
        );

        let state_snapshot = StateSnapshotActor::new(
            runtime_adapter.get_flat_storage_manager(),
            network_adapter.as_multi_sender(),
            runtime_adapter.get_tries(),
            state_snapshot_adapter.as_multi_sender(),
        );

        let delete_snapshot_callback =
            get_delete_snapshot_callback(state_snapshot_adapter.as_multi_sender());
        let make_snapshot_callback = get_make_snapshot_callback(
            state_snapshot_adapter.as_multi_sender(),
            runtime_adapter.get_flat_storage_manager(),
        );
        let snapshot_callbacks =
            SnapshotCallbacks { make_snapshot_callback, delete_snapshot_callback };

        let validator_signer = MutableConfigValue::new(
            Some(Arc::new(create_test_signer(self.clients[idx].as_str()))),
            "validator_signer",
        );

        let shards_manager_adapter = LateBoundSender::new();
        let client_to_shards_manager_sender = Arc::new(ClientToShardsManagerSender {
            sender: shards_manager_adapter.clone(),
            chunks_storage: self.chunks_storage.clone(),
        });

        // Generate a PeerId. It doesn't matter what this is. We're just making it based on
        // the account ID, so that it is stable across multiple runs in the same test.
        let peer_id = PeerId::new(create_test_signer(self.clients[idx].as_str()).public_key());

        let client = Client::new(
            self.test_loop.clock(),
            client_config.clone(),
            chain_genesis.clone(),
            epoch_manager.clone(),
            shard_tracker.clone(),
            state_sync_adapter,
            runtime_adapter.clone(),
            network_adapter.as_multi_sender(),
            client_to_shards_manager_sender.as_sender(),
            validator_signer.clone(),
            true,
            [0; 32],
            Some(snapshot_callbacks),
            Arc::new(self.test_loop.async_computation_spawner(|_| Duration::milliseconds(80))),
            partial_witness_adapter.as_multi_sender(),
        )
        .unwrap();

        let shards_manager = ShardsManagerActor::new(
            self.test_loop.clock(),
            validator_signer.clone(),
            epoch_manager.clone(),
            shard_tracker.clone(),
            network_adapter.as_sender(),
            client_adapter.as_sender(),
            ReadOnlyChunksStore::new(store.clone()),
            client.chain.head().unwrap(),
            client.chain.header_head().unwrap(),
            Duration::milliseconds(100),
        );

        let client_actor = ClientActorInner::new(
            self.test_loop.clock(),
            client,
            client_adapter.as_multi_sender(),
            peer_id.clone(),
            network_adapter.as_multi_sender(),
            noop().into_sender(),
            None,
            Default::default(),
            None,
            sync_jobs_adapter.as_multi_sender(),
            Box::new(self.test_loop.future_spawner()),
        )
        .unwrap();

        // If this is an archival node and split storage is initialized, then create view-specific
        // versions of EpochManager, ShardTracker and RuntimeAdapter and use them to initiaze the
        // ViewClientActorInner. Otherwise, we use the regular versions created above.
        let (view_epoch_manager, view_shard_tracker, view_runtime_adapter) =
            if let Some(split_store) = &split_store {
                let view_epoch_manager =
                    EpochManager::new_arc_handle(split_store.clone(), &genesis.config);
                let view_shard_tracker = ShardTracker::new(
                    TrackedConfig::from_config(&client_config),
                    epoch_manager.clone(),
                );
                let view_runtime_adapter = NightshadeRuntime::test_with_trie_config(
                    &homedir,
                    split_store.clone(),
                    ContractRuntimeCache::handle(&contract_cache),
                    &genesis.config,
                    view_epoch_manager.clone(),
                    self.runtime_config_store.clone(),
                    TrieConfig::from_store_config(&store_config),
                    StateSnapshotType::EveryEpoch,
                );
                (view_epoch_manager, view_shard_tracker, view_runtime_adapter)
            } else {
                (epoch_manager.clone(), shard_tracker.clone(), runtime_adapter.clone())
            };
        let view_client_actor = ViewClientActorInner::new(
            self.test_loop.clock(),
            validator_signer.clone(),
            chain_genesis.clone(),
            view_epoch_manager,
            view_shard_tracker,
            view_runtime_adapter,
            network_adapter.as_multi_sender(),
            client_config.clone(),
            near_client::adversarial::Controls::default(),
        )
        .unwrap();

        let partial_witness_actor = PartialWitnessActor::new(
            self.test_loop.clock(),
            network_adapter.as_multi_sender(),
            client_adapter.as_multi_sender(),
            validator_signer.clone(),
            epoch_manager.clone(),
            store,
        );

        let gc_actor = GCActor::new(
            runtime_adapter.store().clone(),
            chain_genesis.height,
            runtime_adapter.clone(),
            epoch_manager.clone(),
            client_config.gc.clone(),
            client_config.archive,
        );
        // We don't send messages to `GCActor` so adapter is not needed.
        self.test_loop.register_actor_for_index(idx, gc_actor, None);

        let future_spawner = self.test_loop.future_spawner();
        let state_sync_dumper = StateSyncDumper {
            clock: self.test_loop.clock(),
            client_config,
            chain_genesis,
            epoch_manager: epoch_manager.clone(),
            shard_tracker,
            runtime: runtime_adapter,
            validator: validator_signer,
            dump_future_runner: Box::new(move |future| {
                future_spawner.spawn_boxed("state_sync_dumper", future);
                Box::new(|| {})
            }),
            handle: None,
        };
        let state_sync_dumper_handle = self.test_loop.data.register_data(state_sync_dumper);

        let client_sender =
            self.test_loop.register_actor_for_index(idx, client_actor, Some(client_adapter));
        let view_client_sender =
            self.test_loop.register_actor_for_index(idx, view_client_actor, None);
        let shards_manager_sender = self.test_loop.register_actor_for_index(
            idx,
            shards_manager,
            Some(shards_manager_adapter),
        );
        let partial_witness_sender = self.test_loop.register_actor_for_index(
            idx,
            partial_witness_actor,
            Some(partial_witness_adapter),
        );
        self.test_loop.register_actor_for_index(idx, sync_jobs_actor, Some(sync_jobs_adapter));
        self.test_loop.register_actor_for_index(idx, state_snapshot, Some(state_snapshot_adapter));

        // State sync dumper is not an Actor, handle starting separately.
        let state_sync_dumper_handle_clone = state_sync_dumper_handle.clone();
        self.test_loop.send_adhoc_event(
            "start_state_sync_dumper".to_owned(),
            move |test_loop_data| {
                test_loop_data.get_mut(&state_sync_dumper_handle_clone).start().unwrap();
            },
        );

        let data = TestData {
            account_id: self.clients[idx].clone(),
            peer_id,
            client_sender,
            view_client_sender,
            shards_manager_sender,
            partial_witness_sender,
            state_sync_dumper_handle,
        };
        (data, network_adapter, epoch_manager)
    }

    // TODO: we assume that all `Vec`s have the same length, consider
    // joining them into one structure.
    fn setup_network(
        &mut self,
        datas: &Vec<TestData>,
        network_adapters: &Vec<Arc<LateBoundSender<TestLoopSender<TestLoopPeerManagerActor>>>>,
        epoch_manager_adapters: &Vec<Arc<dyn EpochManagerAdapter>>,
    ) {
        let shared_state = Arc::new(TestLoopNetworkSharedState::new(&datas));
        for (idx, data) in datas.iter().enumerate() {
            let mut peer_manager_actor = TestLoopPeerManagerActor::new(
                self.test_loop.clock(),
                &data.account_id,
                shared_state.clone(),
                Arc::new(self.test_loop.future_spawner()),
            );

            if let Some(account_id) = &self.drop_chunks_validated_by {
                peer_manager_actor.register_override_handler(partial_encoded_chunks_dropper(
                    self.chunks_storage.clone(),
                    epoch_manager_adapters[idx].clone(),
                    account_id.clone(),
                ));
            }

            self.test_loop.register_actor_for_index(
                idx,
                peer_manager_actor,
                Some(network_adapters[idx].clone()),
            );
        }
    }
}<|MERGE_RESOLUTION|>--- conflicted
+++ resolved
@@ -25,12 +25,8 @@
 use near_client::{Client, PartialWitnessActor, SyncAdapter, ViewClientActorInner};
 use near_epoch_manager::shard_tracker::{ShardTracker, TrackedConfig};
 use near_epoch_manager::{EpochManager, EpochManagerAdapter};
-<<<<<<< HEAD
 use near_network::test_loop::{TestLoopNetworkSharedState, TestLoopPeerManagerActor};
-=======
-use near_network::test_loop::TestLoopPeerManagerActor;
 use near_parameters::RuntimeConfigStore;
->>>>>>> 309cbb70
 use near_primitives::network::PeerId;
 use near_primitives::test_utils::create_test_signer;
 use near_primitives::types::AccountId;
@@ -64,15 +60,12 @@
     drop_chunks_validated_by: Option<AccountId>,
     /// Number of latest epochs to keep before garbage collecting associated data.
     gc_num_epochs_to_keep: Option<u64>,
-<<<<<<< HEAD
+    /// The store of runtime configurations to be passed into runtime adapters.
+    runtime_config_store: Option<RuntimeConfigStore>,
     /// Custom function to change the configs before constructing each client.
     config_modifier: Option<Box<dyn Fn(&mut ClientConfig, usize)>>,
     /// Whether to do the warmup or not. See `skip_warmup` for more details.
     warmup: bool,
-=======
-    /// The store of runtime configurations to be passed into runtime adapters.
-    runtime_config_store: Option<RuntimeConfigStore>,
->>>>>>> 309cbb70
 }
 
 impl TestLoopBuilder {
@@ -87,12 +80,9 @@
             chunks_storage: Default::default(),
             drop_chunks_validated_by: None,
             gc_num_epochs_to_keep: None,
-<<<<<<< HEAD
+            runtime_config_store: None,
             config_modifier: None,
             warmup: true,
-=======
-            runtime_config_store: None,
->>>>>>> 309cbb70
         }
     }
 
