--- conflicted
+++ resolved
@@ -144,7 +144,6 @@
     all_accounts.extend(workload_accounts);
     all_accounts.push(node_account.clone());
 
-<<<<<<< HEAD
     // Choose which chunks should be missing based on `scenario.missing_chunk_probability`
     let epoch_length = 10_000;
     let mut missing_chunks_map: HashMap<ShardId, Vec<bool>> = HashMap::new();
@@ -162,26 +161,7 @@
     // TODO(bandwidth_scheduler) - add support for missing block probability?
 
     // Build TestLoop
-    let builder = TestLoopBuilder::new();
-    let mut genesis_builder = TestGenesisBuilder::new();
-    genesis_builder
-        .genesis_time_from_clock(&builder.clock())
-        .protocol_version_latest()
-        .gas_limit_one_petagas()
-        .shard_layout(shard_layout)
-        .epoch_length(epoch_length)
-        .validators_desired_roles(&[node_account.as_str()], &[]);
-    for account in all_accounts {
-        genesis_builder.add_user_account_simple(account.clone(), 100_000_0000 * ONE_NEAR);
-    }
-
-    let (genesis, epoch_config_store) = genesis_builder.build();
-
-    let TestLoopEnv { mut test_loop, datas: node_datas, tempdir } = builder
-=======
-    let epoch_length = 10000;
     let validators_spec = ValidatorsSpec::desired_roles(&[node_account.as_str()], &[]);
-
     let (genesis, epoch_config_store) = build_genesis_and_epoch_config_store(
         GenesisAndEpochConfigParams {
             epoch_length,
@@ -195,7 +175,6 @@
     );
 
     let TestLoopEnv { mut test_loop, datas: node_datas, tempdir } = TestLoopBuilder::new()
->>>>>>> 2251c766
         .genesis(genesis)
         .epoch_config_store(epoch_config_store)
         .clients(vec![node_account])
@@ -576,15 +555,9 @@
         tracing::info!(target: "scheduler_test", "Adding access keys...");
 
         // Signers with access keys that were already added to the accounts
-<<<<<<< HEAD
-        let mut available_signers: BTreeMap<AccountId, Vec<InMemorySigner>> = self
+        let mut available_signers: BTreeMap<AccountId, Vec<Signer>> = self
             .shard_accounts
             .values()
-=======
-        let mut available_signers: BTreeMap<AccountId, Vec<Signer>> = self
-            .workload_accounts
-            .iter()
->>>>>>> 2251c766
             .map(|a| (a.clone(), vec![create_user_test_signer(&a)]))
             .collect();
 
