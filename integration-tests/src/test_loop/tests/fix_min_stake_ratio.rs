--- conflicted
+++ resolved
@@ -68,16 +68,9 @@
         },
     ];
 
-<<<<<<< HEAD
-    // Take epoch configuration before the protocol upgrade, where minimum
-    // stake ratio was 1/6250.
-    let epoch_config_store = EpochConfigStore::for_chain_id("mainnet", None).unwrap();
-    let protocol_version = ProtocolFeature::FixMinStakeRatio.protocol_version() - 1;
-    let validators_spec = ValidatorsSpec::raw(validators, 1, 1, 2);
-=======
     let shard_layout =
         epoch_config_store.get_config(genesis_protocol_version).as_ref().shard_layout.clone();
->>>>>>> 0287e07e
+    let validators_spec = ValidatorsSpec::raw(validators, 1, 1, 2);
 
     // Create chain with version before FixMinStakeRatio was enabled.
     // Check that the small validator is not included in the validator set.
