use itertools::Itertools;
use near_async::test_loop::data::TestLoopData;
use near_async::time::Duration;
use near_chain_configs::test_genesis::{TestGenesisBuilder, ValidatorsSpec};
use near_chain_configs::DEFAULT_GC_NUM_EPOCHS_TO_KEEP;
use near_client::Query;
use near_o11y::testonly::init_test_logger;
use near_primitives::epoch_manager::EpochConfigStore;
use near_primitives::shard_layout::ShardLayout;
use near_primitives::types::{
    AccountId, BlockHeightDelta, BlockId, BlockReference, Gas, ShardId, ShardIndex,
};
use near_primitives::version::{ProtocolFeature, PROTOCOL_VERSION};
use rand::seq::SliceRandom;
use rand::Rng;
use rand::SeedableRng;
use rand_chacha::ChaCha20Rng;
use std::cell::Cell;
use std::collections::{BTreeMap, HashMap, HashSet};
use std::sync::Arc;

use crate::test_loop::builder::TestLoopBuilder;
use crate::test_loop::env::{TestData, TestLoopEnv};
use crate::test_loop::utils::receipts::{
    check_receipts_presence_after_resharding_block, check_receipts_presence_at_resharding_block,
    ReceiptKind,
};
use crate::test_loop::utils::sharding::{
    next_block_has_new_shard_layout, print_and_assert_shard_accounts,
};
use crate::test_loop::utils::transactions::{
    check_txs, create_account, delete_account, deploy_contract, get_anchor_hash, get_next_nonce,
    get_node_data, get_smallest_height_head, store_and_submit_tx, submit_tx,
};
use crate::test_loop::utils::trie_sanity::{
    check_state_shard_uid_mapping_after_resharding, TrieSanityCheck,
};
use crate::test_loop::utils::{retrieve_client_actor, LoopActionFn, ONE_NEAR, TGAS};
use assert_matches::assert_matches;
use near_crypto::Signer;
use near_parameters::{vm, RuntimeConfig, RuntimeConfigStore};
use near_primitives::test_utils::create_user_test_signer;
use near_primitives::transaction::SignedTransaction;
use near_primitives::views::{FinalExecutionStatus, QueryRequest};

#[derive(derive_builder::Builder)]
#[builder(pattern = "owned", build_fn(skip))]
#[allow(unused)]
struct TestReshardingParameters {
    base_shard_layout_version: u64,
    num_accounts: u64,
<<<<<<< HEAD
    num_clients: u64,
    num_producers: u64,
    num_validators: u64,
    num_rpcs: u64,
=======
    num_validators: u64,
>>>>>>> 164dc489
    #[builder(setter(skip))]
    accounts: Vec<AccountId>,
    #[builder(setter(skip))]
    clients: Vec<AccountId>,
    #[builder(setter(skip))]
<<<<<<< HEAD
    producers: Vec<AccountId>,
    #[builder(setter(skip))]
    validators: Vec<AccountId>,
    #[builder(setter(skip))]
    rpcs: Vec<AccountId>,
    #[builder(setter(skip))]
    rpc_client_index: Option<usize>,
=======
    block_and_chunk_producers: Vec<AccountId>,
    rpc_clients: Vec<AccountId>,
    archival_clients: HashSet<AccountId>,
>>>>>>> 164dc489
    initial_balance: u128,
    epoch_length: BlockHeightDelta,
    chunk_ranges_to_drop: HashMap<ShardIndex, std::ops::Range<i64>>,
    shuffle_shard_assignment_for_chunk_producers: bool,
    track_all_shards: bool,
    load_mem_tries_for_tracked_shards: bool,
    /// Custom behavior executed at every iteration of test loop.
    #[builder(setter(custom))]
    loop_actions: Vec<LoopActionFn>,
    // When enabling shard shuffling with a short epoch length, sometimes a node might not finish
    // catching up by the end of the epoch, and then misses a chunk. This can be fixed by using a longer
    // epoch length, but it's good to also check what happens with shorter ones.
    all_chunks_expected: bool,
    /// Optionally deploy the test contract
    /// (see nearcore/runtime/near-test-contracts/test-contract-rs/src/lib.rs) on the provided accounts.
    #[builder(setter(custom))]
    deploy_test_contract: Vec<AccountId>,
    /// Enable a stricter limit on outgoing gas to easily trigger congestion control.
    limit_outgoing_gas: bool,
    /// If non zero, split parent shard for flat state resharding will be delayed by an additional
    /// `BlockHeightDelta` number of blocks. Useful to simulate slower task completion.
    delay_flat_state_resharding: BlockHeightDelta,
    /// Make promise yield timeout much shorter than normal.
    short_yield_timeout: bool,
    // TODO(resharding) Remove this when negative refcounts are properly handled.
    /// Whether to allow negative refcount being a result of the database update.
    allow_negative_refcount: bool,
}

impl TestReshardingParametersBuilder {
    fn build(self) -> TestReshardingParameters {
<<<<<<< HEAD
        let epoch_length = self.epoch_length.unwrap_or(6);

        let num_accounts = self.num_accounts.unwrap_or(8);
        let num_clients = self.num_clients.unwrap_or(6);
        let num_producers = self.num_producers.unwrap_or(3);
        let num_validators = self.num_validators.unwrap_or(2);
        let num_rpcs = self.num_rpcs.unwrap_or(1);

        // #12195 prevents number of BPs bigger than `epoch_length`.
        assert!(num_producers > 0 && num_producers <= epoch_length);
=======
        // TODO(resharding) Test chunk validators, and maybe more RPC / archival nodes.
        let num_accounts = self.num_accounts.unwrap_or(8);
        let num_validators = self.num_validators.unwrap_or(3);
        // When there's a resharding task delay and single-shard tracking, the delay might be pushed out
        // even further because the resharding task might have to wait for the state snapshot to be made
        // before it can proceed, which might mean that flat storage won't be ready for the child shard for a whole epoch.
        // So we extend the epoch length a bit in this case.
        let epoch_length = self
            .epoch_length
            .unwrap_or_else(|| self.delay_flat_state_resharding.map_or(6, |delay| delay + 7));

        // #12195 prevents number of BPs bigger than `epoch_length`.
        assert!(num_validators > 0 && num_validators <= epoch_length);
>>>>>>> 164dc489

        let accounts: Vec<AccountId> = Self::compute_initial_accounts(num_accounts);

        // This piece of code creates `num_validators` from `accounts`. First validator is at index 0 and
        // other validator are spaced in the accounts' space as evenly as possible.
        let validators_per_account = num_validators as f64 / num_accounts as f64;
        let mut client_parts = 1.0 - validators_per_account;
        let block_and_chunk_producers: Vec<_> = accounts
            .iter()
            .filter(|_| {
                client_parts += validators_per_account;
                if client_parts >= 1.0 {
                    client_parts -= 1.0;
                    true
                } else {
                    false
                }
            })
            .cloned()
            .collect();

<<<<<<< HEAD
        // Split the clients into producers, validators, and rpc nodes.
        let tmp = clients.clone();
        let (producers, tmp) = tmp.split_at(num_producers as usize);
        let producers = producers.to_vec();
        let (validators, tmp) = if num_validators > 0 {
            let (validators, tmp) = tmp.split_at(num_validators as usize);
            (validators.to_vec(), tmp)
        } else {
            (vec![], tmp)
        };
        let (rpcs, rpc_client_index) = if num_rpcs > 0 {
            let (rpcs, _) = tmp.split_at(num_rpcs as usize);
            (rpcs.to_vec(), Some(num_producers as usize + num_validators as usize))
        } else {
            (vec![], None)
        };

        println!("Clients setup:");
        println!("Producers: {producers:?}");
        println!("Validators: {validators:?}");
        println!("Rpcs: {rpcs:?}, first RPC node uses client at index: {rpc_client_index:?}");
=======
        let non_validator_accounts: Vec<_> = accounts
            .iter()
            .filter(|account| !block_and_chunk_producers.contains(account))
            .collect();
        assert!(non_validator_accounts.len() >= 2);
        let archival_clients = vec![non_validator_accounts[0].clone()];
        let rpc_clients = vec![non_validator_accounts[1].clone()];
        let clients =
            vec![block_and_chunk_producers.clone(), archival_clients.clone(), rpc_clients.clone()]
                .into_iter()
                .flatten()
                .collect();
>>>>>>> 164dc489

        TestReshardingParameters {
            base_shard_layout_version: self.base_shard_layout_version.unwrap_or(2),
            num_accounts,
<<<<<<< HEAD
            num_clients,
            num_producers,
            num_validators,
            num_rpcs,
            accounts,
            clients,
            producers,
            validators,
            rpcs,
            rpc_client_index,
=======
            num_validators,
            accounts,
            clients,
            base_shard_layout_version: self.base_shard_layout_version.unwrap_or(2),
            block_and_chunk_producers,
            archival_clients: HashSet::from_iter(archival_clients.into_iter()),
            rpc_clients,
>>>>>>> 164dc489
            initial_balance: self.initial_balance.unwrap_or(1_000_000 * ONE_NEAR),
            epoch_length,
            chunk_ranges_to_drop: self.chunk_ranges_to_drop.unwrap_or_default(),
            shuffle_shard_assignment_for_chunk_producers: self
                .shuffle_shard_assignment_for_chunk_producers
                .unwrap_or(false),
            track_all_shards: self.track_all_shards.unwrap_or(false),
            load_mem_tries_for_tracked_shards: self
                .load_mem_tries_for_tracked_shards
                .unwrap_or(true),
            loop_actions: self.loop_actions.unwrap_or_default(),
            all_chunks_expected: self.all_chunks_expected.unwrap_or(false),
            deploy_test_contract: self.deploy_test_contract.unwrap_or_default(),
            limit_outgoing_gas: self.limit_outgoing_gas.unwrap_or(false),
            delay_flat_state_resharding: self.delay_flat_state_resharding.unwrap_or(0),
            short_yield_timeout: self.short_yield_timeout.unwrap_or(false),
            allow_negative_refcount: self.allow_negative_refcount.unwrap_or(false),
        }
    }

    fn add_loop_action(mut self, loop_action: LoopActionFn) -> Self {
        self.loop_actions.get_or_insert_default().push(loop_action);
        self
    }

    fn deploy_test_contract(mut self, account_id: AccountId) -> Self {
        self.deploy_test_contract.get_or_insert_default().push(account_id);
        self
    }

    fn compute_initial_accounts(num_accounts: u64) -> Vec<AccountId> {
        (0..num_accounts)
            .map(|i| format!("account{}", i).parse().unwrap())
            .collect::<Vec<AccountId>>()
    }
}

// Returns a callable function that, when invoked inside a test loop iteration, can force the creation of a chain fork.
#[cfg(feature = "test_features")]
fn fork_before_resharding_block(double_signing: bool) -> LoopActionFn {
    use crate::test_loop::utils::retrieve_client_actor;
    use near_client::client_actor::AdvProduceBlockHeightSelection;

    let done = Cell::new(false);
    Box::new(
        move |node_datas: &[TestData],
              test_loop_data: &mut TestLoopData,
              client_account_id: AccountId| {
            // It must happen only for the first resharding block encountered.
            if done.get() {
                return;
            }
            let client_actor =
                retrieve_client_actor(node_datas, test_loop_data, &client_account_id);
            let tip = client_actor.client.chain.head().unwrap();

            // If there's a new shard layout force a chain fork.
            if next_block_has_new_shard_layout(client_actor.client.epoch_manager.as_ref(), &tip) {
                println!("creating chain fork at height {}", tip.height);
                let height_selection = if double_signing {
                    // In the double signing scenario we want a new block on top of prev block, with consecutive height.
                    AdvProduceBlockHeightSelection::NextHeightOnSelectedBlock {
                        base_block_height: tip.height - 1,
                    }
                } else {
                    // To avoid double signing skip already produced height.
                    AdvProduceBlockHeightSelection::SelectedHeightOnSelectedBlock {
                        produced_block_height: tip.height + 1,
                        base_block_height: tip.height - 1,
                    }
                };
                client_actor.adv_produce_blocks_on(3, true, height_selection);
                done.set(true);
            }
        },
    )
}

fn execute_money_transfers(account_ids: Vec<AccountId>) -> LoopActionFn {
    const NUM_TRANSFERS_PER_BLOCK: usize = 20;

    let latest_height = Cell::new(0);
<<<<<<< HEAD
=======
    // TODO(resharding) Make it work with the RPC from TestReshardingParameters.
    let rpc_id: AccountId = "account0".parse().unwrap();
>>>>>>> 164dc489
    let seed = rand::thread_rng().gen::<u64>();
    println!("Random seed: {}", seed);

    Box::new(
        move |node_datas: &[TestData],
              test_loop_data: &mut TestLoopData,
              client_account_id: AccountId| {
            let client_actor =
                retrieve_client_actor(node_datas, test_loop_data, &client_account_id);
            let tip = client_actor.client.chain.head().unwrap();

            // Run this action only once at every block height.
            if latest_height.get() == tip.height {
                return;
            }
            latest_height.set(tip.height);

            let mut slice = [0u8; 32];
            slice[0..8].copy_from_slice(&seed.to_le_bytes());
            slice[8..16].copy_from_slice(&tip.height.to_le_bytes());
            let mut rng: ChaCha20Rng = SeedableRng::from_seed(slice);

            for _ in 0..NUM_TRANSFERS_PER_BLOCK {
                let sender = account_ids.choose(&mut rng).unwrap().clone();
                let receiver = account_ids.choose(&mut rng).unwrap().clone();

                let clients = node_datas
                    .iter()
                    .map(|test_data| {
                        &test_loop_data.get(&test_data.client_sender.actor_handle()).client
                    })
                    .collect_vec();

                let anchor_hash = get_anchor_hash(&clients);
                let nonce = get_next_nonce(&test_loop_data, &node_datas, &sender);
                let amount = ONE_NEAR * rng.gen_range(1..=10);
                let tx = SignedTransaction::send_money(
                    nonce,
                    sender.clone(),
                    receiver.clone(),
                    &create_user_test_signer(&sender).into(),
                    amount,
                    anchor_hash,
                );
                submit_tx(&node_datas, &client_account_id, tx);
            }
        },
    )
}

/// Returns a loop action that invokes a costly method from a contract
/// `CALLS_PER_BLOCK_HEIGHT` times per block height.
///
/// The account invoking the contract is taken in sequential order from `signed_ids`.
///
/// The account receiving the contract call is taken in sequential order from `receiver_ids`.
fn call_burn_gas_contract(
    signer_ids: Vec<AccountId>,
    receiver_ids: Vec<AccountId>,
    gas_burnt_per_call: Gas,
) -> LoopActionFn {
    const TX_CHECK_BLOCKS_AFTER_RESHARDING: u64 = 5;
    const CALLS_PER_BLOCK_HEIGHT: usize = 5;

    let resharding_height = Cell::new(None);
    let nonce = Cell::new(102);
    let txs = Cell::new(vec![]);
    let latest_height = Cell::new(0);
<<<<<<< HEAD
=======
    // TODO(resharding) Make it work with the RPC from TestReshardingParameters.
    let rpc_id = "account0".parse().unwrap();
>>>>>>> 164dc489

    Box::new(
        move |node_datas: &[TestData],
              test_loop_data: &mut TestLoopData,
              client_account_id: AccountId| {
            let client_actor =
                retrieve_client_actor(node_datas, test_loop_data, &client_account_id);
            let tip = client_actor.client.chain.head().unwrap();

            // Run this action only once at every block height.
            if latest_height.get() == tip.height {
                return;
            }
            latest_height.set(tip.height);

            // After resharding: wait some blocks and check that all txs have been executed correctly.
            if let Some(height) = resharding_height.get() {
                if tip.height > height + TX_CHECK_BLOCKS_AFTER_RESHARDING {
                    for (tx, tx_height) in txs.take() {
                        let tx_outcome =
                            client_actor.client.chain.get_partial_transaction_result(&tx);
                        let status = tx_outcome.as_ref().map(|o| o.status.clone());
                        let status = status.unwrap();
                        tracing::debug!(target: "test", ?tx_height, ?tx, ?status, "transaction status");
                        assert_matches!(status, FinalExecutionStatus::SuccessValue(_));
                    }
                }
            } else {
                if next_block_has_new_shard_layout(client_actor.client.epoch_manager.as_ref(), &tip)
                {
                    tracing::debug!(target: "test", height=tip.height, "resharding height set");
                    resharding_height.set(Some(tip.height));
                }
            }
            // Before resharding and one block after: call the test contract a few times per block.
            // The objective is to pile up receipts (e.g. delayed).
            if tip.height <= resharding_height.get().unwrap_or(1000) + 1 {
                for i in 0..CALLS_PER_BLOCK_HEIGHT {
                    // Note that if the number of signers and receivers is the
                    // same then the traffic will always flow the same way. It
                    // would be nice to randomize it a bit.
                    let signer_id = &signer_ids[i % signer_ids.len()];
                    let receiver_id = &receiver_ids[i % receiver_ids.len()];
                    let signer: Signer = create_user_test_signer(signer_id).into();
                    nonce.set(nonce.get() + 1);
                    let method_name = "burn_gas_raw".to_owned();
                    let burn_gas: u64 = gas_burnt_per_call;
                    let args = burn_gas.to_le_bytes().to_vec();
                    let tx = SignedTransaction::call(
                        nonce.get(),
                        signer_id.clone(),
                        receiver_id.clone(),
                        &signer,
                        1,
                        method_name,
                        args,
                        gas_burnt_per_call + 10 * TGAS,
                        tip.last_block_hash,
                    );
                    store_and_submit_tx(
                        &node_datas,
                        &client_account_id,
                        &txs,
                        &signer_id,
                        &receiver_id,
                        tip.height,
                        tx,
                    );
                }
            }
        },
    )
}

/// Sends a promise-yield transaction before resharding. Then, if `call_resume` is `true` also sends
/// a yield-resume transaction after resharding, otherwise it lets the promise-yield go into timeout.
///
/// Each `signer_id` sends transaction to the corresponding `receiver_id`.
///
/// A few blocks after resharding all transactions outcomes are checked for successful execution.
fn call_promise_yield(
    call_resume: bool,
    signer_ids: Vec<AccountId>,
    receiver_ids: Vec<AccountId>,
) -> LoopActionFn {
    let resharding_height: Cell<Option<u64>> = Cell::new(None);
    let txs = Cell::new(vec![]);
    let latest_height = Cell::new(0);
<<<<<<< HEAD
=======
    // TODO(resharding) Make it work with the RPC from TestReshardingParameters.
    let rpc_id: AccountId = "account0".parse().unwrap();
>>>>>>> 164dc489
    let promise_txs_sent = Cell::new(false);
    let nonce = Cell::new(102);
    let yield_payload = vec![];

    Box::new(
        move |node_datas: &[TestData],
              test_loop_data: &mut TestLoopData,
              client_account_id: AccountId| {
            let client_actor =
                retrieve_client_actor(node_datas, test_loop_data, &client_account_id);
            let tip = client_actor.client.chain.head().unwrap();

            // Run this action only once at every block height.
            if latest_height.get() == tip.height {
                return;
            }
            latest_height.set(tip.height);

            // The operation to be done depends on the current block height in relation to the
            // resharding height.
            match (resharding_height.get(), latest_height.get()) {
                // Resharding happened in the previous block.
                // Maybe send the resume transaction.
                (Some(resharding), latest) if latest == resharding + 1 && call_resume => {
                    for (signer_id, receiver_id) in
                        signer_ids.clone().into_iter().zip(receiver_ids.clone().into_iter())
                    {
                        let signer: Signer = create_user_test_signer(&signer_id).into();
                        nonce.set(nonce.get() + 1);
                        let tx = SignedTransaction::call(
                            nonce.get(),
                            signer_id.clone(),
                            receiver_id.clone(),
                            &signer,
                            1,
                            "call_yield_resume_read_data_id_from_storage".to_string(),
                            yield_payload.clone(),
                            300 * TGAS,
                            tip.last_block_hash,
                        );
                        store_and_submit_tx(
                            &node_datas,
                            &client_account_id,
                            &txs,
                            &signer_id,
                            &receiver_id,
                            tip.height,
                            tx,
                        );
                    }
                }
                // Resharding happened a few blocks in the past.
                // Check transactions' outcomes.
                (Some(resharding), latest) if latest == resharding + 4 => {
                    let txs = txs.take();
                    assert_ne!(txs.len(), 0);
                    for (tx, tx_height) in txs {
                        let tx_outcome =
                            client_actor.client.chain.get_partial_transaction_result(&tx);
                        let status = tx_outcome.as_ref().map(|o| o.status.clone());
                        let status = status.unwrap();
                        tracing::debug!(target: "test", ?tx_height, ?tx, ?status, "transaction status");
                        assert_matches!(status, FinalExecutionStatus::SuccessValue(_));
                    }
                }
                (Some(_resharding), _latest) => {}
                // Resharding didn't happen in the past.
                (None, _) => {
                    // Check if resharding will happen in this block.
                    if next_block_has_new_shard_layout(
                        client_actor.client.epoch_manager.as_ref(),
                        &tip,
                    ) {
                        tracing::debug!(target: "test", height=tip.height, "resharding height set");
                        resharding_height.set(Some(tip.height));
                        return;
                    }
                    // Before resharding, send a set of promise transactions, just once.
                    if promise_txs_sent.get() {
                        return;
                    }
                    for (signer_id, receiver_id) in
                        signer_ids.clone().into_iter().zip(receiver_ids.clone().into_iter())
                    {
                        let signer: Signer = create_user_test_signer(&signer_id).into();
                        nonce.set(nonce.get() + 1);
                        let tx = SignedTransaction::call(
                            nonce.get(),
                            signer_id.clone(),
                            receiver_id.clone(),
                            &signer,
                            0,
                            "call_yield_create_return_promise".to_string(),
                            yield_payload.clone(),
                            300 * TGAS,
                            tip.last_block_hash,
                        );
                        store_and_submit_tx(
                            &node_datas,
                            &client_account_id,
                            &txs,
                            &signer_id,
                            &receiver_id,
                            tip.height,
                            tx,
                        );
                    }
                    promise_txs_sent.set(true);
                }
            }
        },
    )
}

fn get_base_shard_layout(version: u64) -> ShardLayout {
    let boundary_accounts = vec!["account1".parse().unwrap(), "account3".parse().unwrap()];
    match version {
        1 => {
            let shards_split_map = vec![vec![ShardId::new(0), ShardId::new(1), ShardId::new(2)]];
            #[allow(deprecated)]
            ShardLayout::v1(boundary_accounts, Some(shards_split_map), 3)
        }
        2 => {
            let shard_ids = vec![ShardId::new(5), ShardId::new(3), ShardId::new(6)];
            let shards_split_map = [(ShardId::new(0), shard_ids.clone())].into_iter().collect();
            let shards_split_map = Some(shards_split_map);
            ShardLayout::v2(boundary_accounts, shard_ids, shards_split_map)
        }
        _ => panic!("Unsupported shard layout version {}", version),
    }
}

// After resharding and gc-period, assert the deleted `account_id`
// is still accessible through archival node view client,
// and it is not accessible through a regular, RPC node.
fn check_deleted_account_availability(
    env: &mut TestLoopEnv,
    archival_id: &AccountId,
    rpc_id: &AccountId,
    account_id: AccountId,
    height: u64,
) {
    let archival_node_data = get_node_data(&env.datas, &archival_id);
    let rpc_node_data = get_node_data(&env.datas, &rpc_id);
    let archival_view_client_handle = archival_node_data.view_client_sender.actor_handle();
    let rpc_view_client_handle = rpc_node_data.view_client_sender.actor_handle();

    let block_reference = BlockReference::BlockId(BlockId::Height(height));
    let request = QueryRequest::ViewAccount { account_id };
    let msg = Query::new(block_reference, request);

    let archival_node_result = {
        let view_client = env.test_loop.data.get_mut(&archival_view_client_handle);
        near_async::messaging::Handler::handle(view_client, msg.clone())
    };
    let rpc_node_result = {
        let view_client = env.test_loop.data.get_mut(&rpc_view_client_handle);
        near_async::messaging::Handler::handle(view_client, msg)
    };
    assert!(archival_node_result.is_ok());
    assert!(!rpc_node_result.is_ok());
}

/// Base setup to check sanity of Resharding V3.
fn test_resharding_v3_base(params: TestReshardingParameters) {
    if !ProtocolFeature::SimpleNightshadeV4.enabled(PROTOCOL_VERSION) {
        return;
    }

    init_test_logger();
    let mut builder = TestLoopBuilder::new();

    // Adjust the resharding configuration to make the tests faster.
    builder = builder.config_modifier(|config, _| {
        let mut resharding_config = config.resharding_config.get();
        resharding_config.batch_delay = Duration::milliseconds(1);
        config.resharding_config.update(resharding_config);
    });

    // Prepare shard split configuration.
    let base_epoch_config_store = EpochConfigStore::for_chain_id("mainnet", None).unwrap();
    let base_protocol_version = ProtocolFeature::SimpleNightshadeV4.protocol_version() - 1;
    let mut base_epoch_config =
        base_epoch_config_store.get_config(base_protocol_version).as_ref().clone();
    base_epoch_config.num_block_producer_seats = params.num_producers;
    base_epoch_config.num_chunk_producer_seats = params.num_producers;
    base_epoch_config.num_chunk_validator_seats = params.num_producers + params.num_validators;
    base_epoch_config.shuffle_shard_assignment_for_chunk_producers =
        params.shuffle_shard_assignment_for_chunk_producers;
    // TODO(resharding) Test chunk validators too (would need to change the lines below).
    base_epoch_config.num_block_producer_seats = params.num_validators;
    base_epoch_config.num_chunk_producer_seats = params.num_validators;
    base_epoch_config.num_chunk_validator_seats = params.num_validators;
    if !params.chunk_ranges_to_drop.is_empty() {
        base_epoch_config.block_producer_kickout_threshold = 0;
        base_epoch_config.chunk_producer_kickout_threshold = 0;
        base_epoch_config.chunk_validator_only_kickout_threshold = 0;
    }

    let base_shard_layout = get_base_shard_layout(params.base_shard_layout_version);
    base_epoch_config.shard_layout = base_shard_layout.clone();

    let new_boundary_account = "account6".parse().unwrap();
    let parent_shard_uid = base_shard_layout.account_id_to_shard_uid(&new_boundary_account);
    let mut epoch_config = base_epoch_config.clone();
    epoch_config.shard_layout =
        ShardLayout::derive_shard_layout(&base_shard_layout, new_boundary_account.clone());
    tracing::info!(target: "test", ?base_shard_layout, new_shard_layout=?epoch_config.shard_layout, "shard layout");

    let expected_num_shards = epoch_config.shard_layout.num_shards();
    let epoch_config_store = EpochConfigStore::test(BTreeMap::from_iter(vec![
        (base_protocol_version, Arc::new(base_epoch_config)),
        (base_protocol_version + 1, Arc::new(epoch_config)),
    ]));

    let genesis = TestGenesisBuilder::new()
        .genesis_time_from_clock(&builder.clock())
        .shard_layout(base_shard_layout)
        .protocol_version(base_protocol_version)
        .epoch_length(params.epoch_length)
        .validators_spec(ValidatorsSpec::desired_roles(
            &params.producers.iter().map(|account_id| account_id.as_str()).collect_vec(),
            &params.validators.iter().map(|account_id| account_id.as_str()).collect_vec(),
        ))
        .add_user_accounts_simple(&params.accounts, params.initial_balance)
        .build();

    if params.track_all_shards {
        builder = builder.track_all_shards();
    }

    if params.allow_negative_refcount {
        builder = builder.allow_negative_refcount();
    }

    if params.limit_outgoing_gas || params.short_yield_timeout {
        let mut runtime_config = RuntimeConfig::test();
        if params.limit_outgoing_gas {
            runtime_config.congestion_control_config.max_outgoing_gas = 100 * TGAS;
            runtime_config.congestion_control_config.min_outgoing_gas = 100 * TGAS;
        }
        if params.short_yield_timeout {
            let mut wasm_config = vm::Config::clone(&runtime_config.wasm_config);
            // Assuming the promise yield is sent at h=9 and resharding happens at h=13, let's set
            // the timeout to trigger at h=14.
            wasm_config.limit_config.yield_timeout_length_in_blocks = 5;
            runtime_config.wasm_config = Arc::new(wasm_config);
        }
        let runtime_config_store = RuntimeConfigStore::with_one_config(runtime_config);
        builder = builder.runtime_config_store(runtime_config_store);
    }

    let archival_id = params.archival_clients.iter().next().unwrap().clone();
    let rpc_id = params.rpc_clients[0].clone();

    let mut env = builder
        .genesis(genesis)
        .epoch_config_store(epoch_config_store)
<<<<<<< HEAD
        .clients(params.clients.clone())
=======
        .clients(params.clients)
        .archival_clients(params.archival_clients)
>>>>>>> 164dc489
        .load_mem_tries_for_tracked_shards(params.load_mem_tries_for_tracked_shards)
        .drop_protocol_upgrade_chunks(
            base_protocol_version + 1,
            params.chunk_ranges_to_drop.clone(),
        )
        .build();

    let mut test_setup_transactions = vec![];
    for contract_id in &params.deploy_test_contract {
        let deploy_contract_tx = deploy_contract(
            &mut env.test_loop,
            &env.datas,
            &rpc_id,
            contract_id,
            near_test_contracts::rs_contract().into(),
            1,
        );
        test_setup_transactions.push(deploy_contract_tx);
    }

    // Create an account that is:
    // 1) Subaccount of a future resharding boundary account.
    // 2) Temporary, because we will remove it after resharding.
    // The goal is to test removing some state and see if it is kept on archival node.
    // The secondary goal is to catch potential bugs due to the above two conditions making it a special case.
    let temporary_account =
        format!("{}.{}", new_boundary_account, new_boundary_account).parse().unwrap();
    let create_account_tx = create_account(
        &mut env,
        &rpc_id,
        &new_boundary_account,
        &temporary_account,
        10 * ONE_NEAR,
        2,
    );
    test_setup_transactions.push(create_account_tx);

    // Wait for the test setup transactions to settle and ensure they all succeeded.
    env.test_loop.run_for(Duration::seconds(2));
    check_txs(&env.test_loop, &env.datas, &rpc_id, &test_setup_transactions);

    let client_handles =
        env.datas.iter().map(|data| data.client_sender.actor_handle()).collect_vec();

    #[cfg(feature = "test_features")]
    {
        if params.delay_flat_state_resharding > 0 {
            client_handles.iter().for_each(|handle| {
                let client = &mut env.test_loop.data.get_mut(handle).client;
                client.chain.resharding_manager.flat_storage_resharder.adv_task_delay_by_blocks =
                    params.delay_flat_state_resharding;
            });
        }
    }

    let clients =
        client_handles.iter().map(|handle| &env.test_loop.data.get(handle).client).collect_vec();
    let mut trie_sanity_check =
        TrieSanityCheck::new(&clients, params.load_mem_tries_for_tracked_shards);
    // Try to use an RPC client, if available. Otherwise fallback to the client with the lowest index.
    let client_index = params.rpc_client_index.unwrap_or(0);
    let client_account_id = params.rpcs.get(0).unwrap_or_else(|| &params.clients[0]).clone();

    let latest_block_height = std::cell::Cell::new(0u64);
    let success_condition = |test_loop_data: &mut TestLoopData| -> bool {
        params
            .loop_actions
            .iter()
<<<<<<< HEAD
            .for_each(|action| action(&node_datas, test_loop_data, client_account_id.clone()));
=======
            .for_each(|action| action(&env.datas, test_loop_data, client_handles[0].clone()));
>>>>>>> 164dc489

        let clients =
            client_handles.iter().map(|handle| &test_loop_data.get(handle).client).collect_vec();
        let client: &&near_client::Client = &clients[client_index];

        let tip = get_smallest_height_head(&clients);

        // Check that all chunks are included.
        let block_header = client.chain.get_block_header(&tip.last_block_hash).unwrap();
        if latest_block_height.get() < tip.height {
            if latest_block_height.get() == 0 {
                println!("State before resharding:");
                print_and_assert_shard_accounts(&clients, &tip);
            }
            trie_sanity_check.assert_state_sanity(&clients, expected_num_shards);
            latest_block_height.set(tip.height);
            if params.all_chunks_expected && params.chunk_ranges_to_drop.is_empty() {
                assert!(block_header.chunk_mask().iter().all(|chunk_bit| *chunk_bit));
            }
        }

        // Return true if we passed an epoch with increased number of shards.
        let epoch_height =
            client.epoch_manager.get_epoch_height_from_prev_block(&tip.prev_block_hash).unwrap();
        assert!(epoch_height < 6);
        let prev_epoch_id =
            client.epoch_manager.get_prev_epoch_id_from_prev_block(&tip.prev_block_hash).unwrap();
        let epoch_config = client.epoch_manager.get_epoch_config(&prev_epoch_id).unwrap();
        if epoch_config.shard_layout.num_shards() != expected_num_shards {
            return false;
        }

        println!("State after resharding:");
        print_and_assert_shard_accounts(&clients, &tip);
        check_state_shard_uid_mapping_after_resharding(&client, parent_shard_uid);
        return true;
    };

    env.test_loop.run_until(
        success_condition,
        // Give enough time to produce ~7 epochs.
        Duration::seconds((7 * params.epoch_length) as i64),
    );
<<<<<<< HEAD
    let client = &test_loop.data.get(&client_handles[client_index]).client;
=======
    let client = &env.test_loop.data.get(&client_handles[0]).client;
>>>>>>> 164dc489
    trie_sanity_check.check_epochs(client);
    let height_after_resharding = latest_block_height.get();

    // Delete `temporary_account`.
    delete_account(&mut env, &rpc_id, &temporary_account, &rpc_id);
    // Wait for garbage collection to kick in.
    env.test_loop
        .run_for(Duration::seconds((DEFAULT_GC_NUM_EPOCHS_TO_KEEP * params.epoch_length) as i64));
    // Check that the deleted account is still accessible at archival node, but not at a regular node.
    check_deleted_account_availability(
        &mut env,
        &archival_id,
        &rpc_id,
        temporary_account,
        height_after_resharding,
    );

    env.shutdown_and_drain_remaining_events(Duration::seconds(20));
}

#[test]
fn test_resharding_v3() {
    test_resharding_v3_base(TestReshardingParametersBuilder::default().build());
}

#[test]
fn test_resharding_v3_track_all_shards() {
    test_resharding_v3_base(
        TestReshardingParametersBuilder::default()
            .track_all_shards(true)
            .all_chunks_expected(true)
            .build(),
    );
}

#[test]
fn test_resharding_v3_drop_chunks_before() {
    let chunk_ranges_to_drop = HashMap::from([(1, -2..0)]);
    test_resharding_v3_base(
        TestReshardingParametersBuilder::default()
            .chunk_ranges_to_drop(chunk_ranges_to_drop)
            .build(),
    );
}

#[test]
fn test_resharding_v3_drop_chunks_after() {
    let chunk_ranges_to_drop = HashMap::from([(2, 0..2)]);
    test_resharding_v3_base(
        TestReshardingParametersBuilder::default()
            .chunk_ranges_to_drop(chunk_ranges_to_drop)
            .build(),
    );
}

#[test]
fn test_resharding_v3_drop_chunks_before_and_after() {
    let chunk_ranges_to_drop = HashMap::from([(0, -2..2)]);
    test_resharding_v3_base(
        TestReshardingParametersBuilder::default()
            .chunk_ranges_to_drop(chunk_ranges_to_drop)
            .build(),
    );
}

#[test]
fn test_resharding_v3_drop_chunks_all() {
    let chunk_ranges_to_drop = HashMap::from([(0, -1..2), (1, -3..0), (2, 0..3), (3, 0..1)]);
    test_resharding_v3_base(
        TestReshardingParametersBuilder::default()
            .chunk_ranges_to_drop(chunk_ranges_to_drop)
            .build(),
    );
}

#[test]
// TODO(resharding): fix nearcore and un-ignore this test
#[ignore]
#[cfg(feature = "test_features")]
fn test_resharding_v3_resharding_block_in_fork() {
    test_resharding_v3_base(
        TestReshardingParametersBuilder::default()
<<<<<<< HEAD
            .num_clients(1)
            .num_producers(1)
            .num_validators(0)
            .num_rpcs(0)
=======
            .num_validators(1)
>>>>>>> 164dc489
            .add_loop_action(fork_before_resharding_block(false))
            .build(),
    );
}

#[test]
// TODO(resharding): fix nearcore and un-ignore this test
// TODO(resharding): duplicate this test so that in one case resharding is performed on block
//                   B(height=13) and in another case resharding is performed on block B'(height=13)
#[ignore]
#[cfg(feature = "test_features")]
fn test_resharding_v3_double_sign_resharding_block() {
    test_resharding_v3_base(
        TestReshardingParametersBuilder::default()
<<<<<<< HEAD
            .num_clients(1)
            .num_producers(1)
            .num_validators(0)
            .num_rpcs(0)
=======
            .num_validators(1)
>>>>>>> 164dc489
            .add_loop_action(fork_before_resharding_block(true))
            .build(),
    );
}

#[test]
fn test_resharding_v3_shard_shuffling() {
    let params = TestReshardingParametersBuilder::default()
        .shuffle_shard_assignment_for_chunk_producers(true)
        .build();
    test_resharding_v3_base(params);
}

#[test]
fn test_resharding_v3_shard_shuffling_intense() {
    let chunk_ranges_to_drop = HashMap::from([(0, -1..2), (1, -3..0), (2, -3..3), (3, 0..1)]);
    let params = TestReshardingParametersBuilder::default()
        .num_accounts(8)
        .epoch_length(8)
        .shuffle_shard_assignment_for_chunk_producers(true)
        .chunk_ranges_to_drop(chunk_ranges_to_drop)
        .add_loop_action(execute_money_transfers(
            TestReshardingParametersBuilder::compute_initial_accounts(8),
        ))
        .build();
    test_resharding_v3_base(params);
}

#[test]
#[cfg_attr(not(feature = "test_features"), ignore)]
fn test_resharding_v3_delayed_receipts_left_child() {
    let account: AccountId = "account4".parse().unwrap();
    let params = TestReshardingParametersBuilder::default()
        .deploy_test_contract(account.clone())
        .add_loop_action(call_burn_gas_contract(
            vec![account.clone()],
            vec![account.clone()],
            275 * TGAS,
        ))
        .add_loop_action(check_receipts_presence_at_resharding_block(
            vec![account],
            ReceiptKind::Delayed,
        ))
        .allow_negative_refcount(true)
        // TODO(resharding): test should work without changes to num_rpcs and track_all_shards
        .num_rpcs(0)
        .track_all_shards(true)
        .build();
    test_resharding_v3_base(params);
}

#[test]
#[cfg_attr(not(feature = "test_features"), ignore)]
fn test_resharding_v3_delayed_receipts_right_child() {
    let account: AccountId = "account6".parse().unwrap();
    let params = TestReshardingParametersBuilder::default()
        .deploy_test_contract(account.clone())
        .add_loop_action(call_burn_gas_contract(
            vec![account.clone()],
            vec![account.clone()],
            275 * TGAS,
        ))
        .add_loop_action(check_receipts_presence_at_resharding_block(
            vec![account],
            ReceiptKind::Delayed,
        ))
        .allow_negative_refcount(true)
        // TODO(resharding): test should work without changes to num_rpcs and track_all_shards
        .num_rpcs(0)
        .track_all_shards(true)
        .build();
    test_resharding_v3_base(params);
}

fn test_resharding_v3_split_parent_buffered_receipts_base(base_shard_layout_version: u64) {
    let receiver_account: AccountId = "account0".parse().unwrap();
    let account_in_parent: AccountId = "account4".parse().unwrap();
    let account_in_left_child: AccountId = "account4".parse().unwrap();
    let account_in_right_child: AccountId = "account6".parse().unwrap();
    let params = TestReshardingParametersBuilder::default()
        .base_shard_layout_version(base_shard_layout_version)
        .deploy_test_contract(receiver_account.clone())
        .limit_outgoing_gas(true)
        .add_loop_action(call_burn_gas_contract(
            vec![account_in_left_child.clone(), account_in_right_child],
            vec![receiver_account],
            10 * TGAS,
        ))
        .add_loop_action(check_receipts_presence_at_resharding_block(
            vec![account_in_parent],
            ReceiptKind::Buffered,
        ))
        .add_loop_action(check_receipts_presence_after_resharding_block(
            vec![account_in_left_child],
            ReceiptKind::Buffered,
        ))
        // TODO(resharding): test should work without changes to num_rpcs and track_all_shards
        .num_rpcs(0)
        .track_all_shards(true)
        .build();
    test_resharding_v3_base(params);
}

#[test]
#[cfg_attr(not(feature = "test_features"), ignore)]
fn test_resharding_v3_split_parent_buffered_receipts_v1() {
    test_resharding_v3_split_parent_buffered_receipts_base(1);
}

#[test]
#[cfg_attr(not(feature = "test_features"), ignore)]
fn test_resharding_v3_split_parent_buffered_receipts_v2() {
    test_resharding_v3_split_parent_buffered_receipts_base(2);
}

fn test_resharding_v3_buffered_receipts_towards_splitted_shard_base(
    base_shard_layout_version: u64,
) {
    let account_in_left_child: AccountId = "account4".parse().unwrap();
    let account_in_right_child: AccountId = "account6".parse().unwrap();
    let account_in_stable_shard: AccountId = "account1".parse().unwrap();

    let params = TestReshardingParametersBuilder::default()
        .base_shard_layout_version(base_shard_layout_version)
        .deploy_test_contract(account_in_left_child.clone())
        .deploy_test_contract(account_in_right_child.clone())
        .limit_outgoing_gas(true)
        .add_loop_action(call_burn_gas_contract(
            vec![account_in_stable_shard.clone()],
            vec![account_in_left_child, account_in_right_child],
            10 * TGAS,
        ))
        .add_loop_action(check_receipts_presence_at_resharding_block(
            vec![account_in_stable_shard.clone()],
            ReceiptKind::Buffered,
        ))
        .add_loop_action(check_receipts_presence_after_resharding_block(
            vec![account_in_stable_shard],
            ReceiptKind::Buffered,
        ))
        .build();
    test_resharding_v3_base(params);
}

#[test]
#[cfg_attr(not(feature = "test_features"), ignore)]
fn test_resharding_v3_buffered_receipts_towards_splitted_shard_v1() {
    test_resharding_v3_buffered_receipts_towards_splitted_shard_base(1);
}

#[test]
#[cfg_attr(not(feature = "test_features"), ignore)]
fn test_resharding_v3_buffered_receipts_towards_splitted_shard_v2() {
    test_resharding_v3_buffered_receipts_towards_splitted_shard_base(2);
}

#[test]
#[cfg_attr(not(feature = "test_features"), ignore)]
fn test_resharding_v3_outgoing_receipts_towards_splitted_shard() {
    let receiver_account: AccountId = "account4".parse().unwrap();
    let account_1_in_stable_shard: AccountId = "account1".parse().unwrap();
    let account_2_in_stable_shard: AccountId = "account2".parse().unwrap();
    let params = TestReshardingParametersBuilder::default()
        .deploy_test_contract(receiver_account.clone())
        .add_loop_action(call_burn_gas_contract(
            vec![account_1_in_stable_shard, account_2_in_stable_shard],
            vec![receiver_account],
            5 * TGAS,
        ))
        .build();
    test_resharding_v3_base(params);
}

#[test]
#[cfg_attr(not(feature = "test_features"), ignore)]
fn test_resharding_v3_outgoing_receipts_from_splitted_shard() {
    let receiver_account: AccountId = "account0".parse().unwrap();
    let account_in_left_child: AccountId = "account4".parse().unwrap();
    let account_in_right_child: AccountId = "account6".parse().unwrap();
    let params = TestReshardingParametersBuilder::default()
        .deploy_test_contract(receiver_account.clone())
        .add_loop_action(call_burn_gas_contract(
            vec![account_in_left_child, account_in_right_child],
            vec![receiver_account],
            5 * TGAS,
        ))
        // TODO(resharding): test should work without changes to num_rpcs and track_all_shards
        .num_rpcs(0)
        .track_all_shards(true)
        .build();
    test_resharding_v3_base(params);
}

#[test]
fn test_resharding_v3_load_mem_trie_v1() {
    let params = TestReshardingParametersBuilder::default()
        .base_shard_layout_version(1)
        .load_mem_tries_for_tracked_shards(false)
        // TODO(resharding): should it work without tracking all shards?
        .track_all_shards(true)
        .build();
    test_resharding_v3_base(params);
}

#[test]
fn test_resharding_v3_load_mem_trie_v2() {
    let params = TestReshardingParametersBuilder::default()
        .base_shard_layout_version(2)
        .load_mem_tries_for_tracked_shards(false)
        // TODO(resharding): should it work without tracking all shards?
        .track_all_shards(true)
        .build();
    test_resharding_v3_base(params);
}

#[test]
#[cfg_attr(not(feature = "test_features"), ignore)]
fn test_resharding_v3_slower_post_processing_tasks() {
    // When there's a resharding task delay and single-shard tracking, the delay might be pushed out
    // even further because the resharding task might have to wait for the state snapshot to be made
    // before it can proceed, which might mean that flat storage won't be ready for the child shard for a whole epoch.
    // So we extend the epoch length a bit in this case.
    test_resharding_v3_base(
        TestReshardingParametersBuilder::default()
            .delay_flat_state_resharding(2)
            .epoch_length(13)
            .build(),
    );
}

#[test]
#[cfg_attr(not(feature = "test_features"), ignore)]
fn test_resharding_v3_shard_shuffling_slower_post_processing_tasks() {
    let params = TestReshardingParametersBuilder::default()
        .shuffle_shard_assignment_for_chunk_producers(true)
        .delay_flat_state_resharding(2)
        .epoch_length(13)
        .build();
    test_resharding_v3_base(params);
}

#[test]
fn test_resharding_v3_yield_resume() {
    let account_in_left_child: AccountId = "account4".parse().unwrap();
    let account_in_right_child: AccountId = "account6".parse().unwrap();
    let params = TestReshardingParametersBuilder::default()
        .deploy_test_contract(account_in_left_child.clone())
        .deploy_test_contract(account_in_right_child.clone())
        .add_loop_action(call_promise_yield(
            true,
            vec![account_in_left_child.clone(), account_in_right_child.clone()],
            vec![account_in_left_child.clone(), account_in_right_child.clone()],
        ))
        .add_loop_action(check_receipts_presence_at_resharding_block(
            vec![account_in_left_child.clone(), account_in_right_child.clone()],
            ReceiptKind::PromiseYield,
        ))
        .add_loop_action(check_receipts_presence_after_resharding_block(
            vec![account_in_left_child, account_in_right_child],
            ReceiptKind::PromiseYield,
        ))
        // TODO(resharding): test should work without changes to num_rpcs and track_all_shards
        .num_rpcs(0)
        .track_all_shards(true)
        .build();
    test_resharding_v3_base(params);
}

#[test]
fn test_resharding_v3_yield_timeout() {
    let account_in_left_child: AccountId = "account4".parse().unwrap();
    let account_in_right_child: AccountId = "account6".parse().unwrap();
    let params = TestReshardingParametersBuilder::default()
        .deploy_test_contract(account_in_left_child.clone())
        .deploy_test_contract(account_in_right_child.clone())
        .short_yield_timeout(true)
        .add_loop_action(call_promise_yield(
            false,
            vec![account_in_left_child.clone(), account_in_right_child.clone()],
            vec![account_in_left_child.clone(), account_in_right_child.clone()],
        ))
        .add_loop_action(check_receipts_presence_at_resharding_block(
            vec![account_in_left_child.clone(), account_in_right_child.clone()],
            ReceiptKind::PromiseYield,
        ))
        .add_loop_action(check_receipts_presence_after_resharding_block(
            vec![account_in_left_child, account_in_right_child],
            ReceiptKind::PromiseYield,
        ))
        // TODO(resharding): test should work without changes to num_rpcs and track_all_shards
        .num_rpcs(0)
        .track_all_shards(true)
        .allow_negative_refcount(true)
        .build();
    test_resharding_v3_base(params);
}<|MERGE_RESOLUTION|>--- conflicted
+++ resolved
@@ -16,7 +16,7 @@
 use rand::SeedableRng;
 use rand_chacha::ChaCha20Rng;
 use std::cell::Cell;
-use std::collections::{BTreeMap, HashMap, HashSet};
+use std::collections::{BTreeMap, HashMap};
 use std::sync::Arc;
 
 use crate::test_loop::builder::TestLoopBuilder;
@@ -49,20 +49,16 @@
 struct TestReshardingParameters {
     base_shard_layout_version: u64,
     num_accounts: u64,
-<<<<<<< HEAD
     num_clients: u64,
     num_producers: u64,
     num_validators: u64,
     num_rpcs: u64,
-=======
-    num_validators: u64,
->>>>>>> 164dc489
+    num_archivals: u64,
     #[builder(setter(skip))]
     accounts: Vec<AccountId>,
     #[builder(setter(skip))]
     clients: Vec<AccountId>,
     #[builder(setter(skip))]
-<<<<<<< HEAD
     producers: Vec<AccountId>,
     #[builder(setter(skip))]
     validators: Vec<AccountId>,
@@ -70,11 +66,8 @@
     rpcs: Vec<AccountId>,
     #[builder(setter(skip))]
     rpc_client_index: Option<usize>,
-=======
-    block_and_chunk_producers: Vec<AccountId>,
-    rpc_clients: Vec<AccountId>,
-    archival_clients: HashSet<AccountId>,
->>>>>>> 164dc489
+    #[builder(setter(skip))]
+    archivals: Vec<AccountId>,
     initial_balance: u128,
     epoch_length: BlockHeightDelta,
     chunk_ranges_to_drop: HashMap<ShardIndex, std::ops::Range<i64>>,
@@ -106,43 +99,30 @@
 
 impl TestReshardingParametersBuilder {
     fn build(self) -> TestReshardingParameters {
-<<<<<<< HEAD
         let epoch_length = self.epoch_length.unwrap_or(6);
 
         let num_accounts = self.num_accounts.unwrap_or(8);
-        let num_clients = self.num_clients.unwrap_or(6);
+        let num_clients = self.num_clients.unwrap_or(7);
         let num_producers = self.num_producers.unwrap_or(3);
         let num_validators = self.num_validators.unwrap_or(2);
         let num_rpcs = self.num_rpcs.unwrap_or(1);
+        let num_archivals = self.num_archivals.unwrap_or(1);
+
+        assert!(num_clients >= num_producers + num_validators + num_rpcs + num_archivals);
 
         // #12195 prevents number of BPs bigger than `epoch_length`.
         assert!(num_producers > 0 && num_producers <= epoch_length);
-=======
-        // TODO(resharding) Test chunk validators, and maybe more RPC / archival nodes.
-        let num_accounts = self.num_accounts.unwrap_or(8);
-        let num_validators = self.num_validators.unwrap_or(3);
-        // When there's a resharding task delay and single-shard tracking, the delay might be pushed out
-        // even further because the resharding task might have to wait for the state snapshot to be made
-        // before it can proceed, which might mean that flat storage won't be ready for the child shard for a whole epoch.
-        // So we extend the epoch length a bit in this case.
-        let epoch_length = self
-            .epoch_length
-            .unwrap_or_else(|| self.delay_flat_state_resharding.map_or(6, |delay| delay + 7));
-
-        // #12195 prevents number of BPs bigger than `epoch_length`.
-        assert!(num_validators > 0 && num_validators <= epoch_length);
->>>>>>> 164dc489
 
         let accounts: Vec<AccountId> = Self::compute_initial_accounts(num_accounts);
 
-        // This piece of code creates `num_validators` from `accounts`. First validator is at index 0 and
-        // other validator are spaced in the accounts' space as evenly as possible.
-        let validators_per_account = num_validators as f64 / num_accounts as f64;
-        let mut client_parts = 1.0 - validators_per_account;
-        let block_and_chunk_producers: Vec<_> = accounts
+        // This piece of code creates `num_clients` from `accounts`. First client is at index 0 and
+        // other clients are spaced in the accounts' space as evenly as possible.
+        let clients_per_account = num_clients as f64 / accounts.len() as f64;
+        let mut client_parts = 1.0 - clients_per_account;
+        let clients: Vec<_> = accounts
             .iter()
             .filter(|_| {
-                client_parts += validators_per_account;
+                client_parts += clients_per_account;
                 if client_parts >= 1.0 {
                     client_parts -= 1.0;
                     true
@@ -153,8 +133,7 @@
             .cloned()
             .collect();
 
-<<<<<<< HEAD
-        // Split the clients into producers, validators, and rpc nodes.
+        // Split the clients into producers, validators, rpc and archivals node.
         let tmp = clients.clone();
         let (producers, tmp) = tmp.split_at(num_producers as usize);
         let producers = producers.to_vec();
@@ -164,55 +143,40 @@
         } else {
             (vec![], tmp)
         };
-        let (rpcs, rpc_client_index) = if num_rpcs > 0 {
-            let (rpcs, _) = tmp.split_at(num_rpcs as usize);
-            (rpcs.to_vec(), Some(num_producers as usize + num_validators as usize))
+        let (rpcs, tmp, rpc_client_index) = if num_rpcs > 0 {
+            let (rpcs, tmp) = tmp.split_at(num_rpcs as usize);
+            (rpcs.to_vec(), tmp, Some(num_producers as usize + num_validators as usize))
         } else {
-            (vec![], None)
+            (vec![], tmp, None)
+        };
+        let archivals = if num_archivals > 0 {
+            let (archivals, _) = tmp.split_at(num_archivals as usize);
+            archivals.to_vec()
+        } else {
+            vec![]
         };
 
         println!("Clients setup:");
         println!("Producers: {producers:?}");
         println!("Validators: {validators:?}");
         println!("Rpcs: {rpcs:?}, first RPC node uses client at index: {rpc_client_index:?}");
-=======
-        let non_validator_accounts: Vec<_> = accounts
-            .iter()
-            .filter(|account| !block_and_chunk_producers.contains(account))
-            .collect();
-        assert!(non_validator_accounts.len() >= 2);
-        let archival_clients = vec![non_validator_accounts[0].clone()];
-        let rpc_clients = vec![non_validator_accounts[1].clone()];
-        let clients =
-            vec![block_and_chunk_producers.clone(), archival_clients.clone(), rpc_clients.clone()]
-                .into_iter()
-                .flatten()
-                .collect();
->>>>>>> 164dc489
+        println!("Archivals: {archivals:?}");
 
         TestReshardingParameters {
             base_shard_layout_version: self.base_shard_layout_version.unwrap_or(2),
             num_accounts,
-<<<<<<< HEAD
             num_clients,
             num_producers,
             num_validators,
             num_rpcs,
+            num_archivals,
             accounts,
             clients,
             producers,
             validators,
             rpcs,
             rpc_client_index,
-=======
-            num_validators,
-            accounts,
-            clients,
-            base_shard_layout_version: self.base_shard_layout_version.unwrap_or(2),
-            block_and_chunk_producers,
-            archival_clients: HashSet::from_iter(archival_clients.into_iter()),
-            rpc_clients,
->>>>>>> 164dc489
+            archivals,
             initial_balance: self.initial_balance.unwrap_or(1_000_000 * ONE_NEAR),
             epoch_length,
             chunk_ranges_to_drop: self.chunk_ranges_to_drop.unwrap_or_default(),
@@ -295,11 +259,6 @@
     const NUM_TRANSFERS_PER_BLOCK: usize = 20;
 
     let latest_height = Cell::new(0);
-<<<<<<< HEAD
-=======
-    // TODO(resharding) Make it work with the RPC from TestReshardingParameters.
-    let rpc_id: AccountId = "account0".parse().unwrap();
->>>>>>> 164dc489
     let seed = rand::thread_rng().gen::<u64>();
     println!("Random seed: {}", seed);
 
@@ -368,11 +327,6 @@
     let nonce = Cell::new(102);
     let txs = Cell::new(vec![]);
     let latest_height = Cell::new(0);
-<<<<<<< HEAD
-=======
-    // TODO(resharding) Make it work with the RPC from TestReshardingParameters.
-    let rpc_id = "account0".parse().unwrap();
->>>>>>> 164dc489
 
     Box::new(
         move |node_datas: &[TestData],
@@ -461,11 +415,6 @@
     let resharding_height: Cell<Option<u64>> = Cell::new(None);
     let txs = Cell::new(vec![]);
     let latest_height = Cell::new(0);
-<<<<<<< HEAD
-=======
-    // TODO(resharding) Make it work with the RPC from TestReshardingParameters.
-    let rpc_id: AccountId = "account0".parse().unwrap();
->>>>>>> 164dc489
     let promise_txs_sent = Cell::new(false);
     let nonce = Cell::new(102);
     let yield_payload = vec![];
@@ -655,10 +604,6 @@
     base_epoch_config.num_chunk_validator_seats = params.num_producers + params.num_validators;
     base_epoch_config.shuffle_shard_assignment_for_chunk_producers =
         params.shuffle_shard_assignment_for_chunk_producers;
-    // TODO(resharding) Test chunk validators too (would need to change the lines below).
-    base_epoch_config.num_block_producer_seats = params.num_validators;
-    base_epoch_config.num_chunk_producer_seats = params.num_validators;
-    base_epoch_config.num_chunk_validator_seats = params.num_validators;
     if !params.chunk_ranges_to_drop.is_empty() {
         base_epoch_config.block_producer_kickout_threshold = 0;
         base_epoch_config.chunk_producer_kickout_threshold = 0;
@@ -718,18 +663,16 @@
         builder = builder.runtime_config_store(runtime_config_store);
     }
 
-    let archival_id = params.archival_clients.iter().next().unwrap().clone();
-    let rpc_id = params.rpc_clients[0].clone();
+    let archival_id = params.archivals.iter().next();
+    // Try to use an RPC client, if available. Otherwise fallback to the client with the lowest index.
+    let client_index = params.rpc_client_index.unwrap_or(0);
+    let client_account_id = params.rpcs.get(0).unwrap_or_else(|| &params.clients[0]).clone();
 
     let mut env = builder
         .genesis(genesis)
         .epoch_config_store(epoch_config_store)
-<<<<<<< HEAD
-        .clients(params.clients.clone())
-=======
         .clients(params.clients)
-        .archival_clients(params.archival_clients)
->>>>>>> 164dc489
+        .archival_clients(params.archivals.iter().cloned().collect())
         .load_mem_tries_for_tracked_shards(params.load_mem_tries_for_tracked_shards)
         .drop_protocol_upgrade_chunks(
             base_protocol_version + 1,
@@ -742,7 +685,7 @@
         let deploy_contract_tx = deploy_contract(
             &mut env.test_loop,
             &env.datas,
-            &rpc_id,
+            &client_account_id,
             contract_id,
             near_test_contracts::rs_contract().into(),
             1,
@@ -759,7 +702,7 @@
         format!("{}.{}", new_boundary_account, new_boundary_account).parse().unwrap();
     let create_account_tx = create_account(
         &mut env,
-        &rpc_id,
+        &client_account_id,
         &new_boundary_account,
         &temporary_account,
         10 * ONE_NEAR,
@@ -769,7 +712,7 @@
 
     // Wait for the test setup transactions to settle and ensure they all succeeded.
     env.test_loop.run_for(Duration::seconds(2));
-    check_txs(&env.test_loop, &env.datas, &rpc_id, &test_setup_transactions);
+    check_txs(&env.test_loop, &env.datas, &client_account_id, &test_setup_transactions);
 
     let client_handles =
         env.datas.iter().map(|data| data.client_sender.actor_handle()).collect_vec();
@@ -789,20 +732,13 @@
         client_handles.iter().map(|handle| &env.test_loop.data.get(handle).client).collect_vec();
     let mut trie_sanity_check =
         TrieSanityCheck::new(&clients, params.load_mem_tries_for_tracked_shards);
-    // Try to use an RPC client, if available. Otherwise fallback to the client with the lowest index.
-    let client_index = params.rpc_client_index.unwrap_or(0);
-    let client_account_id = params.rpcs.get(0).unwrap_or_else(|| &params.clients[0]).clone();
 
     let latest_block_height = std::cell::Cell::new(0u64);
     let success_condition = |test_loop_data: &mut TestLoopData| -> bool {
         params
             .loop_actions
             .iter()
-<<<<<<< HEAD
-            .for_each(|action| action(&node_datas, test_loop_data, client_account_id.clone()));
-=======
-            .for_each(|action| action(&env.datas, test_loop_data, client_handles[0].clone()));
->>>>>>> 164dc489
+            .for_each(|action| action(&env.datas, test_loop_data, client_account_id.clone()));
 
         let clients =
             client_handles.iter().map(|handle| &test_loop_data.get(handle).client).collect_vec();
@@ -846,27 +782,26 @@
         // Give enough time to produce ~7 epochs.
         Duration::seconds((7 * params.epoch_length) as i64),
     );
-<<<<<<< HEAD
-    let client = &test_loop.data.get(&client_handles[client_index]).client;
-=======
-    let client = &env.test_loop.data.get(&client_handles[0]).client;
->>>>>>> 164dc489
+    let client = &env.test_loop.data.get(&client_handles[client_index]).client;
     trie_sanity_check.check_epochs(client);
     let height_after_resharding = latest_block_height.get();
 
-    // Delete `temporary_account`.
-    delete_account(&mut env, &rpc_id, &temporary_account, &rpc_id);
-    // Wait for garbage collection to kick in.
-    env.test_loop
-        .run_for(Duration::seconds((DEFAULT_GC_NUM_EPOCHS_TO_KEEP * params.epoch_length) as i64));
-    // Check that the deleted account is still accessible at archival node, but not at a regular node.
-    check_deleted_account_availability(
-        &mut env,
-        &archival_id,
-        &rpc_id,
-        temporary_account,
-        height_after_resharding,
-    );
+    if let Some(archival_id) = archival_id {
+        // Delete `temporary_account`.
+        delete_account(&mut env, &client_account_id, &temporary_account, &client_account_id);
+        // Wait for garbage collection to kick in.
+        env.test_loop.run_for(Duration::seconds(
+            (DEFAULT_GC_NUM_EPOCHS_TO_KEEP * params.epoch_length) as i64,
+        ));
+        // Check that the deleted account is still accessible at archival node, but not at a regular node.
+        check_deleted_account_availability(
+            &mut env,
+            &archival_id,
+            &client_account_id,
+            temporary_account,
+            height_after_resharding,
+        );
+    }
 
     env.shutdown_and_drain_remaining_events(Duration::seconds(20));
 }
@@ -933,14 +868,11 @@
 fn test_resharding_v3_resharding_block_in_fork() {
     test_resharding_v3_base(
         TestReshardingParametersBuilder::default()
-<<<<<<< HEAD
             .num_clients(1)
             .num_producers(1)
             .num_validators(0)
             .num_rpcs(0)
-=======
-            .num_validators(1)
->>>>>>> 164dc489
+            .num_archivals(0)
             .add_loop_action(fork_before_resharding_block(false))
             .build(),
     );
@@ -955,14 +887,11 @@
 fn test_resharding_v3_double_sign_resharding_block() {
     test_resharding_v3_base(
         TestReshardingParametersBuilder::default()
-<<<<<<< HEAD
             .num_clients(1)
             .num_producers(1)
             .num_validators(0)
             .num_rpcs(0)
-=======
-            .num_validators(1)
->>>>>>> 164dc489
+            .num_archivals(0)
             .add_loop_action(fork_before_resharding_block(true))
             .build(),
     );
