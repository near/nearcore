--- conflicted
+++ resolved
@@ -901,7 +901,6 @@
     let client_handles =
         node_datas.iter().map(|data| data.client_sender.actor_handle()).collect_vec();
 
-<<<<<<< HEAD
     #[cfg(feature = "test_features")]
     {
         if params.delay_flat_state_resharding > 0 {
@@ -912,12 +911,11 @@
             });
         }
     }
-=======
+    
     let clients =
         client_handles.iter().map(|handle| &test_loop.data.get(handle).client).collect_vec();
     let mut trie_sanity_check =
         TrieSanityCheck::new(&clients, params.load_mem_tries_for_tracked_shards);
->>>>>>> 4b309ed0
 
     let latest_block_height = std::cell::Cell::new(0u64);
     let success_condition = |test_loop_data: &mut TestLoopData| -> bool {
