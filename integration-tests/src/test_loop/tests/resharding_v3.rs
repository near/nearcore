use itertools::Itertools;
use near_async::test_loop::data::{TestLoopData, TestLoopDataHandle};
use near_async::time::Duration;
use near_chain_configs::test_genesis::{TestGenesisBuilder, ValidatorsSpec};
use near_chain_configs::DEFAULT_GC_NUM_EPOCHS_TO_KEEP;
use near_o11y::testonly::init_test_logger;
use near_primitives::epoch_manager::EpochConfigStore;
use near_primitives::shard_layout::{account_id_to_shard_uid, ShardLayout};
use near_primitives::types::{AccountId, BlockHeightDelta, Gas, ShardId};
use near_primitives::version::{ProtocolFeature, PROTOCOL_VERSION};
use near_store::ShardUId;
use std::collections::{BTreeMap, HashMap};
use std::sync::Arc;

use crate::test_loop::builder::TestLoopBuilder;
use crate::test_loop::env::{TestData, TestLoopEnv};
use crate::test_loop::utils::receipts::{
    check_receipts_presence_after_resharding_block, check_receipts_presence_at_resharding_block,
    ReceiptKind,
};
use crate::test_loop::utils::sharding::{
    next_block_has_new_shard_layout, print_and_assert_shard_accounts,
};
use crate::test_loop::utils::transactions::{
    get_shared_block_hash, get_smallest_height_head, run_tx, store_and_submit_tx,
};
use crate::test_loop::utils::trie_sanity::{
    check_state_shard_uid_mapping_after_resharding, TrieSanityCheck,
};
use crate::test_loop::utils::{LoopActionFn, ONE_NEAR, TGAS};
use assert_matches::assert_matches;
use near_client::client_actor::ClientActorInner;
use near_crypto::Signer;
use near_parameters::{vm, RuntimeConfig, RuntimeConfigStore};
use near_primitives::test_utils::create_user_test_signer;
use near_primitives::transaction::SignedTransaction;
use near_primitives::views::FinalExecutionStatus;
use std::cell::Cell;
use std::u64;

#[derive(derive_builder::Builder)]
#[builder(pattern = "owned", build_fn(skip))]
#[allow(unused)]
struct TestReshardingParameters {
    chunk_ranges_to_drop: HashMap<ShardUId, std::ops::Range<i64>>,
    num_accounts: u64,
    num_clients: u64,
    #[builder(setter(skip))]
    accounts: Vec<AccountId>,
    #[builder(setter(skip))]
    clients: Vec<AccountId>,
    base_shard_layout_version: u64,
    #[builder(setter(skip))]
    block_and_chunk_producers: Vec<AccountId>,
    initial_balance: u128,
    epoch_length: BlockHeightDelta,
    shuffle_shard_assignment_for_chunk_producers: bool,
    track_all_shards: bool,
    load_mem_tries_for_tracked_shards: bool,
    /// Custom behavior executed at every iteration of test loop.
    #[builder(setter(custom))]
    loop_actions: Vec<LoopActionFn>,
    // When enabling shard shuffling with a short epoch length, sometimes a node might not finish
    // catching up by the end of the epoch, and then misses a chunk. This can be fixed by using a longer
    // epoch length, but it's good to also check what happens with shorter ones.
    all_chunks_expected: bool,
    /// Optionally deploy the test contract
    /// (see nearcore/runtime/near-test-contracts/test-contract-rs/src/lib.rs) on the provided accounts.
    #[builder(setter(custom))]
    deploy_test_contract: Vec<AccountId>,
    /// Enable a stricter limit on outgoing gas to easily trigger congestion control.
    limit_outgoing_gas: bool,
    /// If non zero, split parent shard for flat state resharding will be delayed by an additional
    /// `BlockHeightDelta` number of blocks. Useful to simulate slower task completion.
    delay_flat_state_resharding: BlockHeightDelta,
    /// Make promise yield timeout much shorter than normal.
    short_yield_timeout: bool,
    // TODO(resharding) Remove this when negative refcounts are properly handled.
    /// Whether to allow negative refcount being a result of the database update.
    allow_negative_refcount: bool,
}

impl TestReshardingParametersBuilder {
    fn build(self) -> TestReshardingParameters {
        let num_accounts = self.num_accounts.unwrap_or(8);
        let num_clients = self.num_clients.unwrap_or(3);
        let epoch_length = self.epoch_length.unwrap_or(6);

        // #12195 prevents number of BPs bigger than `epoch_length`.
        assert!(num_clients > 0 && num_clients <= epoch_length);

        let accounts = (0..num_accounts)
            .map(|i| format!("account{}", i).parse().unwrap())
            .collect::<Vec<AccountId>>();

        // This piece of code creates `num_clients` from `accounts`. First client is at index 0 and
        // other clients are spaced in the accounts' space as evenly as possible.
        let clients_per_account = num_clients as f64 / accounts.len() as f64;
        let mut client_parts = 1.0 - clients_per_account;
        let clients: Vec<_> = accounts
            .iter()
            .filter(|_| {
                client_parts += clients_per_account;
                if client_parts >= 1.0 {
                    client_parts -= 1.0;
                    true
                } else {
                    false
                }
            })
            .cloned()
            .collect();

        let block_and_chunk_producers = clients.clone();

        TestReshardingParameters {
            chunk_ranges_to_drop: self.chunk_ranges_to_drop.unwrap_or_default(),
            num_accounts,
            num_clients,
            accounts,
            clients,
            base_shard_layout_version: self.base_shard_layout_version.unwrap_or(2),
            block_and_chunk_producers,
            initial_balance: self.initial_balance.unwrap_or(1_000_000 * ONE_NEAR),
            epoch_length,
            shuffle_shard_assignment_for_chunk_producers: self
                .shuffle_shard_assignment_for_chunk_producers
                .unwrap_or(false),
            track_all_shards: self.track_all_shards.unwrap_or(true),
            load_mem_tries_for_tracked_shards: self
                .load_mem_tries_for_tracked_shards
                .unwrap_or(true),
            loop_actions: self.loop_actions.unwrap_or_default(),
            all_chunks_expected: self.all_chunks_expected.unwrap_or(true),
            deploy_test_contract: self.deploy_test_contract.unwrap_or_default(),
            limit_outgoing_gas: self.limit_outgoing_gas.unwrap_or(false),
            delay_flat_state_resharding: self.delay_flat_state_resharding.unwrap_or(0),
            short_yield_timeout: self.short_yield_timeout.unwrap_or(false),
        }
    }

    fn add_loop_action(mut self, loop_action: LoopActionFn) -> Self {
        self.loop_actions.get_or_insert_default().push(loop_action);
        self
    }

    fn deploy_test_contract(mut self, account_id: AccountId) -> Self {
<<<<<<< HEAD
        self.deploy_test_contract.get_or_insert_default().push(account_id);
=======
        self.deploy_test_contract.push(account_id);
        self
    }

    fn allow_negative_refcount(mut self) -> Self {
        self.allow_negative_refcount = true;
        self
    }

    fn limit_outgoing_gas(mut self) -> Self {
        self.limit_outgoing_gas = true;
        self
    }

    fn load_mem_tries_for_tracked_shards(
        mut self,
        load_mem_tries_for_tracked_shards: bool,
    ) -> Self {
        self.load_mem_tries_for_tracked_shards = load_mem_tries_for_tracked_shards;
        self
    }

    #[allow(unused)]
    fn delay_flat_state_resharding(mut self, num_blocks: BlockHeightDelta) -> Self {
        self.delay_flat_state_resharding = num_blocks;
        self
    }

    fn short_yield_timeout(mut self) -> Self {
        self.short_yield_timeout = true;
>>>>>>> 544fa1fb
        self
    }
}

// Returns a callable function that, when invoked inside a test loop iteration, can force the creation of a chain fork.
#[cfg(feature = "test_features")]
fn fork_before_resharding_block(double_signing: bool) -> LoopActionFn {
    use near_client::client_actor::AdvProduceBlockHeightSelection;

    let done = Cell::new(false);
    Box::new(
        move |_: &[TestData],
              test_loop_data: &mut TestLoopData,
              client_handle: TestLoopDataHandle<ClientActorInner>| {
            // It must happen only for the first resharding block encountered.
            if done.get() {
                return;
            }

            let client_actor = &mut test_loop_data.get_mut(&client_handle);
            let tip = client_actor.client.chain.head().unwrap();

            // If there's a new shard layout force a chain fork.
            if next_block_has_new_shard_layout(client_actor.client.epoch_manager.as_ref(), &tip) {
                println!("creating chain fork at height {}", tip.height);
                let height_selection = if double_signing {
                    // In the double signing scenario we want a new block on top of prev block, with consecutive height.
                    AdvProduceBlockHeightSelection::NextHeightOnSelectedBlock {
                        base_block_height: tip.height - 1,
                    }
                } else {
                    // To avoid double signing skip already produced height.
                    AdvProduceBlockHeightSelection::SelectedHeightOnSelectedBlock {
                        produced_block_height: tip.height + 1,
                        base_block_height: tip.height - 1,
                    }
                };
                client_actor.adv_produce_blocks_on(3, true, height_selection);
                done.set(true);
            }
        },
    )
}

/// Returns a loop action that invokes a costly method from a contract
/// `CALLS_PER_BLOCK_HEIGHT` times per block height.
///
/// The account invoking the contract is taken in sequential order from `signed_ids`.
///
/// The account receiving the contract call is taken in sequential order from `receiver_ids`.
fn call_burn_gas_contract(
    signer_ids: Vec<AccountId>,
    receiver_ids: Vec<AccountId>,
    gas_burnt_per_call: Gas,
) -> LoopActionFn {
    const TX_CHECK_BLOCKS_AFTER_RESHARDING: u64 = 5;
    const CALLS_PER_BLOCK_HEIGHT: usize = 5;

    let resharding_height = Cell::new(None);
    let nonce = Cell::new(102);
    let txs = Cell::new(vec![]);
    let latest_height = Cell::new(0);
    // TODO: to be fixed when all shard tracking gets disabled.
    let rpc_id: AccountId = "account0".parse().unwrap();

    Box::new(
        move |node_datas: &[TestData],
              test_loop_data: &mut TestLoopData,
              client_handle: TestLoopDataHandle<ClientActorInner>| {
            let client_actor = &mut test_loop_data.get_mut(&client_handle);
            let tip = client_actor.client.chain.head().unwrap();

            // Run this action only once at every block height.
            if latest_height.get() == tip.height {
                return;
            }
            latest_height.set(tip.height);

            // After resharding: wait some blocks and check that all txs have been executed correctly.
            if let Some(height) = resharding_height.get() {
                if tip.height > height + TX_CHECK_BLOCKS_AFTER_RESHARDING {
                    for (tx, tx_height) in txs.take() {
                        let tx_outcome =
                            client_actor.client.chain.get_partial_transaction_result(&tx);
                        let status = tx_outcome.as_ref().map(|o| o.status.clone());
                        let status = status.unwrap();
                        tracing::debug!(target: "test", ?tx_height, ?tx, ?status, "transaction status");
                        assert_matches!(status, FinalExecutionStatus::SuccessValue(_));
                    }
                }
            } else {
                if next_block_has_new_shard_layout(client_actor.client.epoch_manager.as_ref(), &tip)
                {
                    tracing::debug!(target: "test", height=tip.height, "resharding height set");
                    resharding_height.set(Some(tip.height));
                }
            }
            // Before resharding and one block after: call the test contract a few times per block.
            // The objective is to pile up receipts (e.g. delayed).
            if tip.height <= resharding_height.get().unwrap_or(1000) + 1 {
                for i in 0..CALLS_PER_BLOCK_HEIGHT {
                    // Note that if the number of signers and receivers is the
                    // same then the traffic will always flow the same way. It
                    // would be nice to randomize it a bit.
                    let signer_id = &signer_ids[i % signer_ids.len()];
                    let receiver_id = &receiver_ids[i % receiver_ids.len()];
                    let signer: Signer = create_user_test_signer(signer_id).into();
                    nonce.set(nonce.get() + 1);
                    let method_name = "burn_gas_raw".to_owned();
                    let burn_gas: u64 = gas_burnt_per_call;
                    let args = burn_gas.to_le_bytes().to_vec();
                    let tx = SignedTransaction::call(
                        nonce.get(),
                        signer_id.clone(),
                        receiver_id.clone(),
                        &signer,
                        0,
                        method_name,
                        args,
                        gas_burnt_per_call + 10 * TGAS,
                        tip.last_block_hash,
                    );
                    store_and_submit_tx(
                        &node_datas,
                        &rpc_id,
                        &txs,
                        &signer_id,
                        &receiver_id,
                        tip.height,
                        tx,
                    );
                }
            }
        },
    )
}

/// Sends a promise-yield transaction before resharding. Then, if `call_resume` is `true` also sends
/// a yield-resume transaction after resharding, otherwise it lets the promise-yield go into timeout.
///
/// Each `signer_id` sends transaction to the corresponding `receiver_id`.
///
/// A few blocks after resharding all transactions outcomes are checked for successful execution.
fn call_promise_yield(
    call_resume: bool,
    signer_ids: Vec<AccountId>,
    receiver_ids: Vec<AccountId>,
) -> LoopActionFn {
    let resharding_height: Cell<Option<u64>> = Cell::new(None);
    let txs = Cell::new(vec![]);
    let latest_height = Cell::new(0);
    // TODO: to be fixed when all shard tracking gets disabled.
    let rpc_id: AccountId = "account0".parse().unwrap();
    let promise_txs_sent = Cell::new(false);
    let nonce = Cell::new(102);
    let yield_payload = vec![];

    Box::new(
        move |node_datas: &[TestData],
              test_loop_data: &mut TestLoopData,
              client_handle: TestLoopDataHandle<ClientActorInner>| {
            let client_actor = &mut test_loop_data.get_mut(&client_handle);
            let tip = client_actor.client.chain.head().unwrap();

            // Run this action only once at every block height.
            if latest_height.get() == tip.height {
                return;
            }
            latest_height.set(tip.height);

            // The operation to be done depends on the current block height in relation to the
            // resharding height.
            match (resharding_height.get(), latest_height.get()) {
                // Resharding happened in the previous block.
                // Maybe send the resume transaction.
                (Some(resharding), latest) if latest == resharding + 1 && call_resume => {
                    for (signer_id, receiver_id) in
                        signer_ids.clone().into_iter().zip(receiver_ids.clone().into_iter())
                    {
                        let signer: Signer = create_user_test_signer(&signer_id).into();
                        nonce.set(nonce.get() + 1);
                        let tx = SignedTransaction::call(
                            nonce.get(),
                            signer_id.clone(),
                            receiver_id.clone(),
                            &signer,
                            0,
                            "call_yield_resume_read_data_id_from_storage".to_string(),
                            yield_payload.clone(),
                            300 * TGAS,
                            tip.last_block_hash,
                        );
                        store_and_submit_tx(
                            &node_datas,
                            &rpc_id,
                            &txs,
                            &signer_id,
                            &receiver_id,
                            tip.height,
                            tx,
                        );
                    }
                }
                // Resharding happened a few blocks in the past.
                // Check transactions' outcomes.
                (Some(resharding), latest) if latest == resharding + 4 => {
                    let txs = txs.take();
                    assert_ne!(txs.len(), 0);
                    for (tx, tx_height) in txs {
                        let tx_outcome =
                            client_actor.client.chain.get_partial_transaction_result(&tx);
                        let status = tx_outcome.as_ref().map(|o| o.status.clone());
                        let status = status.unwrap();
                        tracing::debug!(target: "test", ?tx_height, ?tx, ?status, "transaction status");
                        assert_matches!(status, FinalExecutionStatus::SuccessValue(_));
                    }
                }
                (Some(_resharding), _latest) => {}
                // Resharding didn't happen in the past.
                (None, _) => {
                    // Check if resharding will happen in this block.
                    if next_block_has_new_shard_layout(
                        client_actor.client.epoch_manager.as_ref(),
                        &tip,
                    ) {
                        tracing::debug!(target: "test", height=tip.height, "resharding height set");
                        resharding_height.set(Some(tip.height));
                        return;
                    }
                    // Before resharding, send a set of promise transactions, just once.
                    if promise_txs_sent.get() {
                        return;
                    }
                    for (signer_id, receiver_id) in
                        signer_ids.clone().into_iter().zip(receiver_ids.clone().into_iter())
                    {
                        let signer: Signer = create_user_test_signer(&signer_id).into();
                        nonce.set(nonce.get() + 1);
                        let tx = SignedTransaction::call(
                            nonce.get(),
                            signer_id.clone(),
                            receiver_id.clone(),
                            &signer,
                            0,
                            "call_yield_create_return_promise".to_string(),
                            yield_payload.clone(),
                            300 * TGAS,
                            tip.last_block_hash,
                        );
                        store_and_submit_tx(
                            &node_datas,
                            &rpc_id,
                            &txs,
                            &signer_id,
                            &receiver_id,
                            tip.height,
                            tx,
                        );
                    }
                    promise_txs_sent.set(true);
                }
            }
        },
    )
}

fn get_base_shard_layout(version: u64) -> ShardLayout {
    let boundary_accounts = vec!["account1".parse().unwrap(), "account3".parse().unwrap()];
    match version {
        1 => {
            let shards_split_map = vec![vec![ShardId::new(0), ShardId::new(1), ShardId::new(2)]];
            #[allow(deprecated)]
            ShardLayout::v1(boundary_accounts, Some(shards_split_map), 3)
        }
        2 => {
            let shard_ids = vec![ShardId::new(5), ShardId::new(3), ShardId::new(6)];
            let shards_split_map = [(ShardId::new(0), shard_ids.clone())].into_iter().collect();
            let shards_split_map = Some(shards_split_map);
            ShardLayout::v2(boundary_accounts, shard_ids, shards_split_map)
        }
        _ => panic!("Unsupported shard layout version {}", version),
    }
}

/// Base setup to check sanity of Resharding V3.
/// TODO(#11881): add the following scenarios:
/// - Nodes must not track all shards. State sync must succeed.
/// - Set up chunk validator-only nodes. State witness must pass validation.
/// - Consistent tx load. All txs must succeed.
/// - Delayed receipts, congestion control computation.
/// - Cross-shard receipts of all kinds, crossing resharding boundary.
/// - Shard layout v2 -> v2 transition.
/// - Shard layout can be taken from mainnet.
fn test_resharding_v3_base(params: TestReshardingParameters) {
    if !ProtocolFeature::SimpleNightshadeV4.enabled(PROTOCOL_VERSION) {
        return;
    }

    init_test_logger();
    let mut builder = TestLoopBuilder::new();

    // Adjust the resharding configuration to make the tests faster.
    builder = builder.config_modifier(|config, _| {
        let mut resharding_config = config.resharding_config.get();
        resharding_config.batch_delay = Duration::milliseconds(1);
        config.resharding_config.update(resharding_config);
    });

    // Prepare shard split configuration.
    let base_epoch_config_store = EpochConfigStore::for_chain_id("mainnet", None).unwrap();
    let base_protocol_version = ProtocolFeature::SimpleNightshadeV4.protocol_version() - 1;
    let mut base_epoch_config =
        base_epoch_config_store.get_config(base_protocol_version).as_ref().clone();
    base_epoch_config.shuffle_shard_assignment_for_chunk_producers =
        params.shuffle_shard_assignment_for_chunk_producers;
    if !params.chunk_ranges_to_drop.is_empty() {
        base_epoch_config.block_producer_kickout_threshold = 0;
        base_epoch_config.chunk_producer_kickout_threshold = 0;
        base_epoch_config.chunk_validator_only_kickout_threshold = 0;
    }

    let base_shard_layout = get_base_shard_layout(params.base_shard_layout_version);
    base_epoch_config.shard_layout = base_shard_layout.clone();

    let new_boundary_account = "account6".parse().unwrap();
    let parent_shard_uid = account_id_to_shard_uid(&new_boundary_account, &base_shard_layout);
    let mut epoch_config = base_epoch_config.clone();
    epoch_config.shard_layout =
        ShardLayout::derive_shard_layout(&base_shard_layout, new_boundary_account);
    tracing::info!(target: "test", ?base_shard_layout, new_shard_layout=?epoch_config.shard_layout, "shard layout");

    let expected_num_shards = epoch_config.shard_layout.num_shards();
    let epoch_config_store = EpochConfigStore::test(BTreeMap::from_iter(vec![
        (base_protocol_version, Arc::new(base_epoch_config)),
        (base_protocol_version + 1, Arc::new(epoch_config)),
    ]));

    let genesis = TestGenesisBuilder::new()
        .genesis_time_from_clock(&builder.clock())
        .shard_layout(base_shard_layout)
        .protocol_version(base_protocol_version)
        .epoch_length(params.epoch_length)
        .validators_spec(ValidatorsSpec::desired_roles(
            &params
                .block_and_chunk_producers
                .iter()
                .map(|account_id| account_id.as_str())
                .collect_vec(),
            &[],
        ))
        .add_user_accounts_simple(&params.accounts, params.initial_balance)
        .build();

    if params.track_all_shards {
        builder = builder.track_all_shards();
    }

    if params.allow_negative_refcount {
        builder = builder.allow_negative_refcount();
    }

    if params.limit_outgoing_gas || params.short_yield_timeout {
        let mut runtime_config = RuntimeConfig::test();
        if params.limit_outgoing_gas {
            runtime_config.congestion_control_config.max_outgoing_gas = 100 * TGAS;
            runtime_config.congestion_control_config.min_outgoing_gas = 100 * TGAS;
        }
        if params.short_yield_timeout {
            let mut wasm_config = vm::Config::clone(&runtime_config.wasm_config);
            // Assuming the promise yield is sent at h=9 and resharding happens at h=13, let's set
            // the timeout to trigger at h=14.
            wasm_config.limit_config.yield_timeout_length_in_blocks = 5;
            runtime_config.wasm_config = Arc::new(wasm_config);
        }
        let runtime_config_store = RuntimeConfigStore::with_one_config(runtime_config);
        builder = builder.runtime_config_store(runtime_config_store);
    }

    let TestLoopEnv { mut test_loop, datas: node_datas, tempdir } = builder
        .genesis(genesis)
        .epoch_config_store(epoch_config_store)
        .clients(params.clients)
        .load_mem_tries_for_tracked_shards(params.load_mem_tries_for_tracked_shards)
        .drop_protocol_upgrade_chunks(
            base_protocol_version + 1,
            params.chunk_ranges_to_drop.clone(),
        )
        .build();

    for contract_id in &params.deploy_test_contract {
        let signer = &create_user_test_signer(&contract_id).into();
        let deploy_contract_tx = SignedTransaction::deploy_contract(
            101,
            &contract_id,
            near_test_contracts::rs_contract().into(),
            &signer,
            get_shared_block_hash(&node_datas, &test_loop),
        );
        run_tx(&mut test_loop, deploy_contract_tx, &node_datas, Duration::seconds(5));
    }

    let client_handles =
        node_datas.iter().map(|data| data.client_sender.actor_handle()).collect_vec();

    #[cfg(feature = "test_features")]
    {
        if params.delay_flat_state_resharding > 0 {
            client_handles.iter().for_each(|handle| {
                let client = &mut test_loop.data.get_mut(handle).client;
                client.chain.resharding_manager.flat_storage_resharder.adv_task_delay_by_blocks =
                    params.delay_flat_state_resharding;
            });
        }
    }

    let clients =
        client_handles.iter().map(|handle| &test_loop.data.get(handle).client).collect_vec();
    let mut trie_sanity_check =
        TrieSanityCheck::new(&clients, params.load_mem_tries_for_tracked_shards);

    let latest_block_height = std::cell::Cell::new(0u64);
    let success_condition = |test_loop_data: &mut TestLoopData| -> bool {
        params
            .loop_actions
            .iter()
            .for_each(|action| action(&node_datas, test_loop_data, client_handles[0].clone()));

        let clients =
            client_handles.iter().map(|handle| &test_loop_data.get(handle).client).collect_vec();
        let client = &clients[0];

        let tip = get_smallest_height_head(&clients);

        // Check that all chunks are included.
        let block_header = client.chain.get_block_header(&tip.last_block_hash).unwrap();
        if latest_block_height.get() < tip.height {
            if latest_block_height.get() == 0 {
                println!("State before resharding:");
                print_and_assert_shard_accounts(&clients, &tip);
            }
            trie_sanity_check.assert_state_sanity(&clients, expected_num_shards);
            latest_block_height.set(tip.height);
            if params.all_chunks_expected && params.chunk_ranges_to_drop.is_empty() {
                assert!(block_header.chunk_mask().iter().all(|chunk_bit| *chunk_bit));
            }
        }

        // Return true if we passed an epoch with increased number of shards.
        let epoch_height =
            client.epoch_manager.get_epoch_height_from_prev_block(&tip.prev_block_hash).unwrap();
        assert!(epoch_height < 6);
        let prev_epoch_id =
            client.epoch_manager.get_prev_epoch_id_from_prev_block(&tip.prev_block_hash).unwrap();
        let epoch_config = client.epoch_manager.get_epoch_config(&prev_epoch_id).unwrap();
        if epoch_config.shard_layout.num_shards() != expected_num_shards {
            return false;
        }

        println!("State after resharding:");
        print_and_assert_shard_accounts(&clients, &tip);
        check_state_shard_uid_mapping_after_resharding(&client, parent_shard_uid);
        return true;
    };

    test_loop.run_until(
        success_condition,
        // Give enough time to produce ~7 epochs.
        Duration::seconds((7 * params.epoch_length) as i64),
    );
    let client = &test_loop.data.get(&client_handles[0]).client;
    trie_sanity_check.check_epochs(client);
    // Wait for garbage collection to kick in, so that it is tested as well.
    test_loop
        .run_for(Duration::seconds((DEFAULT_GC_NUM_EPOCHS_TO_KEEP * params.epoch_length) as i64));

    TestLoopEnv { test_loop, datas: node_datas, tempdir }
        .shutdown_and_drain_remaining_events(Duration::seconds(20));
}

#[test]
fn test_resharding_v3() {
    test_resharding_v3_base(TestReshardingParametersBuilder::default().build());
}

#[test]
fn test_resharding_v3_drop_chunks_before() {
    let chunk_ranges_to_drop = HashMap::from([(ShardUId { shard_id: 1, version: 3 }, -2..0)]);
    test_resharding_v3_base(
        TestReshardingParametersBuilder::default()
            .chunk_ranges_to_drop(chunk_ranges_to_drop)
            .build(),
    );
}

#[test]
fn test_resharding_v3_drop_chunks_after() {
    let chunk_ranges_to_drop = HashMap::from([(ShardUId { shard_id: 2, version: 3 }, 0..2)]);
    test_resharding_v3_base(
        TestReshardingParametersBuilder::default()
            .chunk_ranges_to_drop(chunk_ranges_to_drop)
            .build(),
    );
}

#[test]
fn test_resharding_v3_drop_chunks_before_and_after() {
    let chunk_ranges_to_drop = HashMap::from([(ShardUId { shard_id: 0, version: 3 }, -2..2)]);
    test_resharding_v3_base(
        TestReshardingParametersBuilder::default()
            .chunk_ranges_to_drop(chunk_ranges_to_drop)
            .build(),
    );
}

#[test]
fn test_resharding_v3_drop_chunks_all() {
    let chunk_ranges_to_drop = HashMap::from([
        (ShardUId { shard_id: 0, version: 3 }, -1..2),
        (ShardUId { shard_id: 1, version: 3 }, -3..0),
        (ShardUId { shard_id: 2, version: 3 }, 0..3),
        (ShardUId { shard_id: 3, version: 3 }, 0..1),
    ]);
    test_resharding_v3_base(
        TestReshardingParametersBuilder::default()
            .chunk_ranges_to_drop(chunk_ranges_to_drop)
            .build(),
    );
}

#[test]
// TODO(resharding): fix nearcore and un-ignore this test
#[ignore]
#[cfg(feature = "test_features")]
fn test_resharding_v3_resharding_block_in_fork() {
    test_resharding_v3_base(
        TestReshardingParametersBuilder::default()
            .num_clients(1)
            .add_loop_action(fork_before_resharding_block(false))
            .build(),
    );
}

#[test]
// TODO(resharding): fix nearcore and un-ignore this test
// TODO(resharding): duplicate this test so that in one case resharding is performed on block
//                   B(height=13) and in another case resharding is performed on block B'(height=13)
#[ignore]
#[cfg(feature = "test_features")]
fn test_resharding_v3_double_sign_resharding_block() {
    test_resharding_v3_base(
        TestReshardingParametersBuilder::default()
            .num_clients(1)
            .add_loop_action(fork_before_resharding_block(true))
            .build(),
    );
}

#[test]
fn test_resharding_v3_shard_shuffling() {
    let params = TestReshardingParametersBuilder::default()
        .shuffle_shard_assignment_for_chunk_producers(true)
        .track_all_shards(false)
        .all_chunks_expected(false)
        .build();
    test_resharding_v3_base(params);
}

#[test]
#[cfg_attr(not(feature = "test_features"), ignore)]
fn test_resharding_v3_delayed_receipts_left_child() {
    let account: AccountId = "account4".parse().unwrap();
    let params = TestReshardingParametersBuilder::default()
        .deploy_test_contract(account.clone())
        .add_loop_action(call_burn_gas_contract(
            vec![account.clone()],
            vec![account.clone()],
            275 * TGAS,
        ))
        .add_loop_action(check_receipts_presence_at_resharding_block(
            vec![account],
            ReceiptKind::Delayed,
        ))
<<<<<<< HEAD
        .build();
=======
        .allow_negative_refcount();
>>>>>>> 544fa1fb
    test_resharding_v3_base(params);
}

#[test]
#[cfg_attr(not(feature = "test_features"), ignore)]
fn test_resharding_v3_delayed_receipts_right_child() {
    let account: AccountId = "account6".parse().unwrap();
    let params = TestReshardingParametersBuilder::default()
        .deploy_test_contract(account.clone())
        .add_loop_action(call_burn_gas_contract(
            vec![account.clone()],
            vec![account.clone()],
            275 * TGAS,
        ))
        .add_loop_action(check_receipts_presence_at_resharding_block(
            vec![account],
            ReceiptKind::Delayed,
        ))
<<<<<<< HEAD
        .build();
=======
        .allow_negative_refcount();
>>>>>>> 544fa1fb
    test_resharding_v3_base(params);
}

fn test_resharding_v3_split_parent_buffered_receipts_base(base_shard_layout_version: u64) {
    let receiver_account: AccountId = "account0".parse().unwrap();
    let account_in_parent: AccountId = "account4".parse().unwrap();
    let account_in_left_child: AccountId = "account4".parse().unwrap();
    let account_in_right_child: AccountId = "account6".parse().unwrap();
    let params = TestReshardingParametersBuilder::default()
        .base_shard_layout_version(base_shard_layout_version)
        .deploy_test_contract(receiver_account.clone())
        .limit_outgoing_gas(true)
        .add_loop_action(call_burn_gas_contract(
            vec![account_in_left_child.clone(), account_in_right_child],
            vec![receiver_account],
            10 * TGAS,
        ))
        .add_loop_action(check_receipts_presence_at_resharding_block(
            vec![account_in_parent],
            ReceiptKind::Buffered,
        ))
        .add_loop_action(check_receipts_presence_after_resharding_block(
            vec![account_in_left_child],
            ReceiptKind::Buffered,
        ))
        .build();
    test_resharding_v3_base(params);
}

#[test]
#[cfg_attr(not(feature = "test_features"), ignore)]
fn test_resharding_v3_split_parent_buffered_receipts_v1() {
    test_resharding_v3_split_parent_buffered_receipts_base(1);
}

#[test]
#[cfg_attr(not(feature = "test_features"), ignore)]
fn test_resharding_v3_split_parent_buffered_receipts_v2() {
    test_resharding_v3_split_parent_buffered_receipts_base(2);
}

fn test_resharding_v3_buffered_receipts_towards_splitted_shard_base(
    base_shard_layout_version: u64,
) {
    let account_in_left_child: AccountId = "account4".parse().unwrap();
    let account_in_right_child: AccountId = "account6".parse().unwrap();
    let account_in_stable_shard: AccountId = "account1".parse().unwrap();

    let params = TestReshardingParametersBuilder::default()
        .base_shard_layout_version(base_shard_layout_version)
        .deploy_test_contract(account_in_left_child.clone())
        .deploy_test_contract(account_in_right_child.clone())
        .limit_outgoing_gas(true)
        .add_loop_action(call_burn_gas_contract(
            vec![account_in_stable_shard.clone()],
            vec![account_in_left_child, account_in_right_child],
            10 * TGAS,
        ))
        .add_loop_action(check_receipts_presence_at_resharding_block(
            vec![account_in_stable_shard.clone()],
            ReceiptKind::Buffered,
        ))
        .add_loop_action(check_receipts_presence_after_resharding_block(
            vec![account_in_stable_shard],
            ReceiptKind::Buffered,
        ))
        .build();
    test_resharding_v3_base(params);
}

#[test]
#[cfg_attr(not(feature = "test_features"), ignore)]
fn test_resharding_v3_buffered_receipts_towards_splitted_shard_v1() {
    test_resharding_v3_buffered_receipts_towards_splitted_shard_base(1);
}

#[test]
#[cfg_attr(not(feature = "test_features"), ignore)]
fn test_resharding_v3_buffered_receipts_towards_splitted_shard_v2() {
    test_resharding_v3_buffered_receipts_towards_splitted_shard_base(2);
}

#[test]
#[cfg_attr(not(feature = "test_features"), ignore)]
fn test_resharding_v3_outgoing_receipts_towards_splitted_shard() {
    let receiver_account: AccountId = "account4".parse().unwrap();
    let account_1_in_stable_shard: AccountId = "account1".parse().unwrap();
    let account_2_in_stable_shard: AccountId = "account2".parse().unwrap();
    let params = TestReshardingParametersBuilder::default()
        .deploy_test_contract(receiver_account.clone())
        .add_loop_action(call_burn_gas_contract(
            vec![account_1_in_stable_shard, account_2_in_stable_shard],
            vec![receiver_account],
            5 * TGAS,
        ))
        .build();
    test_resharding_v3_base(params);
}

#[test]
#[cfg_attr(not(feature = "test_features"), ignore)]
fn test_resharding_v3_outgoing_receipts_from_splitted_shard() {
    let receiver_account: AccountId = "account0".parse().unwrap();
    let account_in_left_child: AccountId = "account4".parse().unwrap();
    let account_in_right_child: AccountId = "account6".parse().unwrap();
    let params = TestReshardingParametersBuilder::default()
        .deploy_test_contract(receiver_account.clone())
        .add_loop_action(call_burn_gas_contract(
            vec![account_in_left_child, account_in_right_child],
            vec![receiver_account],
            5 * TGAS,
        ))
        .build();
    test_resharding_v3_base(params);
}

#[test]
fn test_resharding_v3_load_mem_trie_v1() {
    let params = TestReshardingParametersBuilder::default()
        .base_shard_layout_version(1)
        .load_mem_tries_for_tracked_shards(false)
        .build();
    test_resharding_v3_base(params);
}

#[test]
fn test_resharding_v3_load_mem_trie_v2() {
    let params = TestReshardingParametersBuilder::default()
        .base_shard_layout_version(2)
        .load_mem_tries_for_tracked_shards(false)
        .build();
    test_resharding_v3_base(params);
}

#[test]
#[cfg_attr(not(feature = "test_features"), ignore)]
fn test_resharding_v3_slower_post_processing_tasks() {
    test_resharding_v3_base(
        TestReshardingParametersBuilder::default().delay_flat_state_resharding(2).build(),
    );
}

#[test]
// TODO(resharding): fix nearcore and change the ignore condition
// #[cfg_attr(not(feature = "test_features"), ignore)]
#[ignore]
fn test_resharding_v3_shard_shuffling_slower_post_processing_tasks() {
    let params = TestReshardingParametersBuilder::default()
        .shuffle_shard_assignment_for_chunk_producers(true)
        .track_all_shards(false)
        .all_chunks_expected(false)
        .delay_flat_state_resharding(2)
        .build();
    test_resharding_v3_base(params);
}

#[test]
fn test_resharding_v3_yield_resume() {
    let account_in_left_child: AccountId = "account4".parse().unwrap();
    let account_in_right_child: AccountId = "account6".parse().unwrap();
    let params = TestReshardingParametersBuilder::default()
        .deploy_test_contract(account_in_left_child.clone())
        .deploy_test_contract(account_in_right_child.clone())
        .add_loop_action(call_promise_yield(
            true,
            vec![account_in_left_child.clone(), account_in_right_child.clone()],
            vec![account_in_left_child.clone(), account_in_right_child.clone()],
        ))
        .add_loop_action(check_receipts_presence_at_resharding_block(
            vec![account_in_left_child.clone(), account_in_right_child.clone()],
            ReceiptKind::PromiseYield,
        ))
        .add_loop_action(check_receipts_presence_after_resharding_block(
            vec![account_in_left_child, account_in_right_child],
            ReceiptKind::PromiseYield,
        ))
        .build();
    test_resharding_v3_base(params);
}

#[test]
// TODO(resharding): fix nearcore and unignore this test.
#[ignore]
fn test_resharding_v3_yield_timeout() {
    let account_in_left_child: AccountId = "account4".parse().unwrap();
    let account_in_right_child: AccountId = "account6".parse().unwrap();
    let params = TestReshardingParametersBuilder::default()
        .deploy_test_contract(account_in_left_child.clone())
        .deploy_test_contract(account_in_right_child.clone())
        .short_yield_timeout(true)
        .add_loop_action(call_promise_yield(
            false,
            vec![account_in_left_child.clone(), account_in_right_child.clone()],
            vec![account_in_left_child.clone(), account_in_right_child.clone()],
        ))
        .add_loop_action(check_receipts_presence_at_resharding_block(
            vec![account_in_left_child.clone(), account_in_right_child.clone()],
            ReceiptKind::PromiseYield,
        ))
        .add_loop_action(check_receipts_presence_after_resharding_block(
            vec![account_in_left_child, account_in_right_child],
            ReceiptKind::PromiseYield,
        ))
        .build();
    test_resharding_v3_base(params);
}<|MERGE_RESOLUTION|>--- conflicted
+++ resolved
@@ -136,6 +136,7 @@
             limit_outgoing_gas: self.limit_outgoing_gas.unwrap_or(false),
             delay_flat_state_resharding: self.delay_flat_state_resharding.unwrap_or(0),
             short_yield_timeout: self.short_yield_timeout.unwrap_or(false),
+            allow_negative_refcount: self.allow_negative_refcount.unwrap_or(false),
         }
     }
 
@@ -145,40 +146,7 @@
     }
 
     fn deploy_test_contract(mut self, account_id: AccountId) -> Self {
-<<<<<<< HEAD
         self.deploy_test_contract.get_or_insert_default().push(account_id);
-=======
-        self.deploy_test_contract.push(account_id);
-        self
-    }
-
-    fn allow_negative_refcount(mut self) -> Self {
-        self.allow_negative_refcount = true;
-        self
-    }
-
-    fn limit_outgoing_gas(mut self) -> Self {
-        self.limit_outgoing_gas = true;
-        self
-    }
-
-    fn load_mem_tries_for_tracked_shards(
-        mut self,
-        load_mem_tries_for_tracked_shards: bool,
-    ) -> Self {
-        self.load_mem_tries_for_tracked_shards = load_mem_tries_for_tracked_shards;
-        self
-    }
-
-    #[allow(unused)]
-    fn delay_flat_state_resharding(mut self, num_blocks: BlockHeightDelta) -> Self {
-        self.delay_flat_state_resharding = num_blocks;
-        self
-    }
-
-    fn short_yield_timeout(mut self) -> Self {
-        self.short_yield_timeout = true;
->>>>>>> 544fa1fb
         self
     }
 }
@@ -761,11 +729,8 @@
             vec![account],
             ReceiptKind::Delayed,
         ))
-<<<<<<< HEAD
-        .build();
-=======
-        .allow_negative_refcount();
->>>>>>> 544fa1fb
+        .allow_negative_refcount(true)
+        .build();
     test_resharding_v3_base(params);
 }
 
@@ -784,11 +749,8 @@
             vec![account],
             ReceiptKind::Delayed,
         ))
-<<<<<<< HEAD
-        .build();
-=======
-        .allow_negative_refcount();
->>>>>>> 544fa1fb
+        .allow_negative_refcount(true)
+        .build();
     test_resharding_v3_base(params);
 }
 
