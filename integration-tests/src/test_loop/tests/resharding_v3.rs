use itertools::Itertools;
use near_async::test_loop::data::{TestLoopData, TestLoopDataHandle};
use near_async::time::Duration;
use near_chain_configs::test_genesis::{TestGenesisBuilder, ValidatorsSpec};
use near_chain_configs::DEFAULT_GC_NUM_EPOCHS_TO_KEEP;
use near_o11y::testonly::init_test_logger;
use near_primitives::epoch_manager::EpochConfigStore;
use near_primitives::shard_layout::{account_id_to_shard_uid, ShardLayout};
use near_primitives::types::{AccountId, BlockHeightDelta, Gas, ShardId, ShardIndex};
use near_primitives::version::{ProtocolFeature, PROTOCOL_VERSION};
use rand::seq::SliceRandom;
use rand::Rng;
use rand::SeedableRng;
use rand_chacha::ChaCha20Rng;
use std::cell::Cell;
use std::collections::{BTreeMap, HashMap};
use std::sync::Arc;

use crate::test_loop::builder::TestLoopBuilder;
use crate::test_loop::env::{TestData, TestLoopEnv};
use crate::test_loop::utils::receipts::{
    check_receipts_presence_after_resharding_block, check_receipts_presence_at_resharding_block,
    ReceiptKind,
};
use crate::test_loop::utils::sharding::{
    next_block_has_new_shard_layout, print_and_assert_shard_accounts,
};
use crate::test_loop::utils::transactions::{
    get_anchor_hash, get_next_nonce, get_shared_block_hash, get_smallest_height_head, run_tx,
    store_and_submit_tx, submit_tx,
};
use crate::test_loop::utils::trie_sanity::{
    check_state_shard_uid_mapping_after_resharding, TrieSanityCheck,
};
use crate::test_loop::utils::{LoopActionFn, ONE_NEAR, TGAS};
use assert_matches::assert_matches;
use near_client::client_actor::ClientActorInner;
use near_crypto::Signer;
use near_parameters::{vm, RuntimeConfig, RuntimeConfigStore};
use near_primitives::test_utils::create_user_test_signer;
use near_primitives::transaction::SignedTransaction;
use near_primitives::views::FinalExecutionStatus;

#[derive(derive_builder::Builder)]
#[builder(pattern = "owned", build_fn(skip))]
#[allow(unused)]
struct TestReshardingParameters {
<<<<<<< HEAD
    chunk_ranges_to_drop: HashMap<ShardUId, std::ops::Range<i64>>,
    num_accounts: u64,
    num_clients: u64,
    #[builder(setter(skip))]
=======
    chunk_ranges_to_drop: HashMap<ShardIndex, std::ops::Range<i64>>,
>>>>>>> 9d3a7dc8
    accounts: Vec<AccountId>,
    #[builder(setter(skip))]
    clients: Vec<AccountId>,
    base_shard_layout_version: u64,
    #[builder(setter(skip))]
    block_and_chunk_producers: Vec<AccountId>,
    initial_balance: u128,
    epoch_length: BlockHeightDelta,
    shuffle_shard_assignment_for_chunk_producers: bool,
    track_all_shards: bool,
    load_mem_tries_for_tracked_shards: bool,
    /// Custom behavior executed at every iteration of test loop.
    #[builder(setter(custom))]
    loop_actions: Vec<LoopActionFn>,
    // When enabling shard shuffling with a short epoch length, sometimes a node might not finish
    // catching up by the end of the epoch, and then misses a chunk. This can be fixed by using a longer
    // epoch length, but it's good to also check what happens with shorter ones.
    all_chunks_expected: bool,
    /// Optionally deploy the test contract
    /// (see nearcore/runtime/near-test-contracts/test-contract-rs/src/lib.rs) on the provided accounts.
    #[builder(setter(custom))]
    deploy_test_contract: Vec<AccountId>,
    /// Enable a stricter limit on outgoing gas to easily trigger congestion control.
    limit_outgoing_gas: bool,
    /// If non zero, split parent shard for flat state resharding will be delayed by an additional
    /// `BlockHeightDelta` number of blocks. Useful to simulate slower task completion.
    delay_flat_state_resharding: BlockHeightDelta,
    /// Make promise yield timeout much shorter than normal.
    short_yield_timeout: bool,
    // TODO(resharding) Remove this when negative refcounts are properly handled.
    /// Whether to allow negative refcount being a result of the database update.
    allow_negative_refcount: bool,
}

impl TestReshardingParametersBuilder {
    fn build(self) -> TestReshardingParameters {
        let num_accounts = self.num_accounts.unwrap_or(8);
        let num_clients = self.num_clients.unwrap_or(3);
        let epoch_length = self.epoch_length.unwrap_or(6);

        // #12195 prevents number of BPs bigger than `epoch_length`.
        assert!(num_clients > 0 && num_clients <= epoch_length);

        let accounts = (0..num_accounts)
            .map(|i| format!("account{}", i).parse().unwrap())
            .collect::<Vec<AccountId>>();

        // This piece of code creates `num_clients` from `accounts`. First client is at index 0 and
        // other clients are spaced in the accounts' space as evenly as possible.
        let clients_per_account = num_clients as f64 / accounts.len() as f64;
        let mut client_parts = 1.0 - clients_per_account;
        let clients: Vec<_> = accounts
            .iter()
            .filter(|_| {
                client_parts += clients_per_account;
                if client_parts >= 1.0 {
                    client_parts -= 1.0;
                    true
                } else {
                    false
                }
            })
            .cloned()
            .collect();

        let block_and_chunk_producers = clients.clone();

        TestReshardingParameters {
            chunk_ranges_to_drop: self.chunk_ranges_to_drop.unwrap_or_default(),
            num_accounts,
            num_clients,
            accounts,
            clients,
            base_shard_layout_version: self.base_shard_layout_version.unwrap_or(2),
            block_and_chunk_producers,
            initial_balance: self.initial_balance.unwrap_or(1_000_000 * ONE_NEAR),
            epoch_length,
            shuffle_shard_assignment_for_chunk_producers: self
                .shuffle_shard_assignment_for_chunk_producers
                .unwrap_or(false),
            track_all_shards: self.track_all_shards.unwrap_or(true),
            load_mem_tries_for_tracked_shards: self
                .load_mem_tries_for_tracked_shards
                .unwrap_or(true),
            loop_actions: self.loop_actions.unwrap_or_default(),
            all_chunks_expected: self.all_chunks_expected.unwrap_or(true),
            deploy_test_contract: self.deploy_test_contract.unwrap_or_default(),
            limit_outgoing_gas: self.limit_outgoing_gas.unwrap_or(false),
            delay_flat_state_resharding: self.delay_flat_state_resharding.unwrap_or(0),
            short_yield_timeout: self.short_yield_timeout.unwrap_or(false),
            allow_negative_refcount: self.allow_negative_refcount.unwrap_or(false),
        }
    }

<<<<<<< HEAD
=======
    fn epoch_length(mut self, epoch_length: BlockHeightDelta) -> Self {
        self.epoch_length = epoch_length;
        self
    }

    fn chunk_ranges_to_drop(
        mut self,
        chunk_ranges_to_drop: HashMap<ShardIndex, std::ops::Range<i64>>,
    ) -> Self {
        self.chunk_ranges_to_drop = chunk_ranges_to_drop;
        self
    }

    #[allow(unused)]
    fn clients(mut self, clients: Vec<AccountId>) -> Self {
        self.clients = clients;
        self
    }

    fn base_shard_layout_version(mut self, base_shard_layout_version: u64) -> Self {
        self.base_shard_layout_version = base_shard_layout_version;
        self
    }

    #[allow(unused)]
    fn block_and_chunk_producers(mut self, block_and_chunk_producers: Vec<AccountId>) -> Self {
        self.block_and_chunk_producers = block_and_chunk_producers;
        self
    }

>>>>>>> 9d3a7dc8
    fn add_loop_action(mut self, loop_action: LoopActionFn) -> Self {
        self.loop_actions.get_or_insert_default().push(loop_action);
        self
    }

    fn deploy_test_contract(mut self, account_id: AccountId) -> Self {
        self.deploy_test_contract.get_or_insert_default().push(account_id);
        self
    }
}

// Returns a callable function that, when invoked inside a test loop iteration, can force the creation of a chain fork.
#[cfg(feature = "test_features")]
fn fork_before_resharding_block(double_signing: bool) -> LoopActionFn {
    use near_client::client_actor::AdvProduceBlockHeightSelection;

    let done = Cell::new(false);
    Box::new(
        move |_: &[TestData],
              test_loop_data: &mut TestLoopData,
              client_handle: TestLoopDataHandle<ClientActorInner>| {
            // It must happen only for the first resharding block encountered.
            if done.get() {
                return;
            }

            let client_actor = &mut test_loop_data.get_mut(&client_handle);
            let tip = client_actor.client.chain.head().unwrap();

            // If there's a new shard layout force a chain fork.
            if next_block_has_new_shard_layout(client_actor.client.epoch_manager.as_ref(), &tip) {
                println!("creating chain fork at height {}", tip.height);
                let height_selection = if double_signing {
                    // In the double signing scenario we want a new block on top of prev block, with consecutive height.
                    AdvProduceBlockHeightSelection::NextHeightOnSelectedBlock {
                        base_block_height: tip.height - 1,
                    }
                } else {
                    // To avoid double signing skip already produced height.
                    AdvProduceBlockHeightSelection::SelectedHeightOnSelectedBlock {
                        produced_block_height: tip.height + 1,
                        base_block_height: tip.height - 1,
                    }
                };
                client_actor.adv_produce_blocks_on(3, true, height_selection);
                done.set(true);
            }
        },
    )
}

fn execute_money_transfers(account_ids: Vec<AccountId>) -> LoopActionFn {
    const NUM_TRANSFERS_PER_BLOCK: usize = 20;

    let latest_height = Cell::new(0);
    // TODO: to be fixed when all shard tracking gets disabled.
    let rpc_id: AccountId = "account0".parse().unwrap();
    let seed = rand::thread_rng().gen::<u64>();
    println!("Random seed: {}", seed);

    Box::new(
        move |node_datas: &[TestData],
              test_loop_data: &mut TestLoopData,
              client_handle: TestLoopDataHandle<ClientActorInner>| {
            let client_actor = &mut test_loop_data.get_mut(&client_handle);
            let tip = client_actor.client.chain.head().unwrap();

            // Run this action only once at every block height.
            if latest_height.get() == tip.height {
                return;
            }
            latest_height.set(tip.height);

            let mut slice = [0u8; 32];
            slice[0..8].copy_from_slice(&seed.to_le_bytes());
            slice[8..16].copy_from_slice(&tip.height.to_le_bytes());
            let mut rng: ChaCha20Rng = SeedableRng::from_seed(slice);

            for _ in 0..NUM_TRANSFERS_PER_BLOCK {
                let sender = account_ids.choose(&mut rng).unwrap().clone();
                let receiver = account_ids.choose(&mut rng).unwrap().clone();

                let clients = node_datas
                    .iter()
                    .map(|test_data| {
                        &test_loop_data.get(&test_data.client_sender.actor_handle()).client
                    })
                    .collect_vec();

                let anchor_hash = get_anchor_hash(&clients);
                let nonce = get_next_nonce(&test_loop_data, &node_datas, &sender);
                let amount = ONE_NEAR * rng.gen_range(1..=10);
                let tx = SignedTransaction::send_money(
                    nonce,
                    sender.clone(),
                    receiver.clone(),
                    &create_user_test_signer(&sender).into(),
                    amount,
                    anchor_hash,
                );
                submit_tx(&node_datas, &rpc_id, tx);
            }
        },
    )
}

/// Returns a loop action that invokes a costly method from a contract
/// `CALLS_PER_BLOCK_HEIGHT` times per block height.
///
/// The account invoking the contract is taken in sequential order from `signed_ids`.
///
/// The account receiving the contract call is taken in sequential order from `receiver_ids`.
fn call_burn_gas_contract(
    signer_ids: Vec<AccountId>,
    receiver_ids: Vec<AccountId>,
    gas_burnt_per_call: Gas,
) -> LoopActionFn {
    const TX_CHECK_BLOCKS_AFTER_RESHARDING: u64 = 5;
    const CALLS_PER_BLOCK_HEIGHT: usize = 5;

    let resharding_height = Cell::new(None);
    let nonce = Cell::new(102);
    let txs = Cell::new(vec![]);
    let latest_height = Cell::new(0);
    // TODO: to be fixed when all shard tracking gets disabled.
    let rpc_id: AccountId = "account0".parse().unwrap();

    Box::new(
        move |node_datas: &[TestData],
              test_loop_data: &mut TestLoopData,
              client_handle: TestLoopDataHandle<ClientActorInner>| {
            let client_actor = &mut test_loop_data.get_mut(&client_handle);
            let tip = client_actor.client.chain.head().unwrap();

            // Run this action only once at every block height.
            if latest_height.get() == tip.height {
                return;
            }
            latest_height.set(tip.height);

            // After resharding: wait some blocks and check that all txs have been executed correctly.
            if let Some(height) = resharding_height.get() {
                if tip.height > height + TX_CHECK_BLOCKS_AFTER_RESHARDING {
                    for (tx, tx_height) in txs.take() {
                        let tx_outcome =
                            client_actor.client.chain.get_partial_transaction_result(&tx);
                        let status = tx_outcome.as_ref().map(|o| o.status.clone());
                        let status = status.unwrap();
                        tracing::debug!(target: "test", ?tx_height, ?tx, ?status, "transaction status");
                        assert_matches!(status, FinalExecutionStatus::SuccessValue(_));
                    }
                }
            } else {
                if next_block_has_new_shard_layout(client_actor.client.epoch_manager.as_ref(), &tip)
                {
                    tracing::debug!(target: "test", height=tip.height, "resharding height set");
                    resharding_height.set(Some(tip.height));
                }
            }
            // Before resharding and one block after: call the test contract a few times per block.
            // The objective is to pile up receipts (e.g. delayed).
            if tip.height <= resharding_height.get().unwrap_or(1000) + 1 {
                for i in 0..CALLS_PER_BLOCK_HEIGHT {
                    // Note that if the number of signers and receivers is the
                    // same then the traffic will always flow the same way. It
                    // would be nice to randomize it a bit.
                    let signer_id = &signer_ids[i % signer_ids.len()];
                    let receiver_id = &receiver_ids[i % receiver_ids.len()];
                    let signer: Signer = create_user_test_signer(signer_id).into();
                    nonce.set(nonce.get() + 1);
                    let method_name = "burn_gas_raw".to_owned();
                    let burn_gas: u64 = gas_burnt_per_call;
                    let args = burn_gas.to_le_bytes().to_vec();
                    let tx = SignedTransaction::call(
                        nonce.get(),
                        signer_id.clone(),
                        receiver_id.clone(),
                        &signer,
                        0,
                        method_name,
                        args,
                        gas_burnt_per_call + 10 * TGAS,
                        tip.last_block_hash,
                    );
                    store_and_submit_tx(
                        &node_datas,
                        &rpc_id,
                        &txs,
                        &signer_id,
                        &receiver_id,
                        tip.height,
                        tx,
                    );
                }
            }
        },
    )
}

/// Sends a promise-yield transaction before resharding. Then, if `call_resume` is `true` also sends
/// a yield-resume transaction after resharding, otherwise it lets the promise-yield go into timeout.
///
/// Each `signer_id` sends transaction to the corresponding `receiver_id`.
///
/// A few blocks after resharding all transactions outcomes are checked for successful execution.
fn call_promise_yield(
    call_resume: bool,
    signer_ids: Vec<AccountId>,
    receiver_ids: Vec<AccountId>,
) -> LoopActionFn {
    let resharding_height: Cell<Option<u64>> = Cell::new(None);
    let txs = Cell::new(vec![]);
    let latest_height = Cell::new(0);
    // TODO: to be fixed when all shard tracking gets disabled.
    let rpc_id: AccountId = "account0".parse().unwrap();
    let promise_txs_sent = Cell::new(false);
    let nonce = Cell::new(102);
    let yield_payload = vec![];

    Box::new(
        move |node_datas: &[TestData],
              test_loop_data: &mut TestLoopData,
              client_handle: TestLoopDataHandle<ClientActorInner>| {
            let client_actor = &mut test_loop_data.get_mut(&client_handle);
            let tip = client_actor.client.chain.head().unwrap();

            // Run this action only once at every block height.
            if latest_height.get() == tip.height {
                return;
            }
            latest_height.set(tip.height);

            // The operation to be done depends on the current block height in relation to the
            // resharding height.
            match (resharding_height.get(), latest_height.get()) {
                // Resharding happened in the previous block.
                // Maybe send the resume transaction.
                (Some(resharding), latest) if latest == resharding + 1 && call_resume => {
                    for (signer_id, receiver_id) in
                        signer_ids.clone().into_iter().zip(receiver_ids.clone().into_iter())
                    {
                        let signer: Signer = create_user_test_signer(&signer_id).into();
                        nonce.set(nonce.get() + 1);
                        let tx = SignedTransaction::call(
                            nonce.get(),
                            signer_id.clone(),
                            receiver_id.clone(),
                            &signer,
                            0,
                            "call_yield_resume_read_data_id_from_storage".to_string(),
                            yield_payload.clone(),
                            300 * TGAS,
                            tip.last_block_hash,
                        );
                        store_and_submit_tx(
                            &node_datas,
                            &rpc_id,
                            &txs,
                            &signer_id,
                            &receiver_id,
                            tip.height,
                            tx,
                        );
                    }
                }
                // Resharding happened a few blocks in the past.
                // Check transactions' outcomes.
                (Some(resharding), latest) if latest == resharding + 4 => {
                    let txs = txs.take();
                    assert_ne!(txs.len(), 0);
                    for (tx, tx_height) in txs {
                        let tx_outcome =
                            client_actor.client.chain.get_partial_transaction_result(&tx);
                        let status = tx_outcome.as_ref().map(|o| o.status.clone());
                        let status = status.unwrap();
                        tracing::debug!(target: "test", ?tx_height, ?tx, ?status, "transaction status");
                        assert_matches!(status, FinalExecutionStatus::SuccessValue(_));
                    }
                }
                (Some(_resharding), _latest) => {}
                // Resharding didn't happen in the past.
                (None, _) => {
                    // Check if resharding will happen in this block.
                    if next_block_has_new_shard_layout(
                        client_actor.client.epoch_manager.as_ref(),
                        &tip,
                    ) {
                        tracing::debug!(target: "test", height=tip.height, "resharding height set");
                        resharding_height.set(Some(tip.height));
                        return;
                    }
                    // Before resharding, send a set of promise transactions, just once.
                    if promise_txs_sent.get() {
                        return;
                    }
                    for (signer_id, receiver_id) in
                        signer_ids.clone().into_iter().zip(receiver_ids.clone().into_iter())
                    {
                        let signer: Signer = create_user_test_signer(&signer_id).into();
                        nonce.set(nonce.get() + 1);
                        let tx = SignedTransaction::call(
                            nonce.get(),
                            signer_id.clone(),
                            receiver_id.clone(),
                            &signer,
                            0,
                            "call_yield_create_return_promise".to_string(),
                            yield_payload.clone(),
                            300 * TGAS,
                            tip.last_block_hash,
                        );
                        store_and_submit_tx(
                            &node_datas,
                            &rpc_id,
                            &txs,
                            &signer_id,
                            &receiver_id,
                            tip.height,
                            tx,
                        );
                    }
                    promise_txs_sent.set(true);
                }
            }
        },
    )
}

fn get_base_shard_layout(version: u64) -> ShardLayout {
    let boundary_accounts = vec!["account1".parse().unwrap(), "account3".parse().unwrap()];
    match version {
        1 => {
            let shards_split_map = vec![vec![ShardId::new(0), ShardId::new(1), ShardId::new(2)]];
            #[allow(deprecated)]
            ShardLayout::v1(boundary_accounts, Some(shards_split_map), 3)
        }
        2 => {
            let shard_ids = vec![ShardId::new(5), ShardId::new(3), ShardId::new(6)];
            let shards_split_map = [(ShardId::new(0), shard_ids.clone())].into_iter().collect();
            let shards_split_map = Some(shards_split_map);
            ShardLayout::v2(boundary_accounts, shard_ids, shards_split_map)
        }
        _ => panic!("Unsupported shard layout version {}", version),
    }
}

/// Base setup to check sanity of Resharding V3.
/// TODO(#11881): add the following scenarios:
/// - Nodes must not track all shards. State sync must succeed.
/// - Set up chunk validator-only nodes. State witness must pass validation.
/// - Consistent tx load. All txs must succeed.
/// - Delayed receipts, congestion control computation.
/// - Cross-shard receipts of all kinds, crossing resharding boundary.
/// - Shard layout v2 -> v2 transition.
/// - Shard layout can be taken from mainnet.
fn test_resharding_v3_base(params: TestReshardingParameters) {
    if !ProtocolFeature::SimpleNightshadeV4.enabled(PROTOCOL_VERSION) {
        return;
    }

    init_test_logger();
    let mut builder = TestLoopBuilder::new();

    // Adjust the resharding configuration to make the tests faster.
    builder = builder.config_modifier(|config, _| {
        let mut resharding_config = config.resharding_config.get();
        resharding_config.batch_delay = Duration::milliseconds(1);
        config.resharding_config.update(resharding_config);
    });

    // Prepare shard split configuration.
    let base_epoch_config_store = EpochConfigStore::for_chain_id("mainnet", None).unwrap();
    let base_protocol_version = ProtocolFeature::SimpleNightshadeV4.protocol_version() - 1;
    let mut base_epoch_config =
        base_epoch_config_store.get_config(base_protocol_version).as_ref().clone();
    base_epoch_config.shuffle_shard_assignment_for_chunk_producers =
        params.shuffle_shard_assignment_for_chunk_producers;
    if !params.chunk_ranges_to_drop.is_empty() {
        base_epoch_config.block_producer_kickout_threshold = 0;
        base_epoch_config.chunk_producer_kickout_threshold = 0;
        base_epoch_config.chunk_validator_only_kickout_threshold = 0;
    }

    let base_shard_layout = get_base_shard_layout(params.base_shard_layout_version);
    base_epoch_config.shard_layout = base_shard_layout.clone();

    let new_boundary_account = "account6".parse().unwrap();
    let parent_shard_uid = account_id_to_shard_uid(&new_boundary_account, &base_shard_layout);
    let mut epoch_config = base_epoch_config.clone();
    epoch_config.shard_layout =
        ShardLayout::derive_shard_layout(&base_shard_layout, new_boundary_account);
    tracing::info!(target: "test", ?base_shard_layout, new_shard_layout=?epoch_config.shard_layout, "shard layout");

    let expected_num_shards = epoch_config.shard_layout.num_shards();
    let epoch_config_store = EpochConfigStore::test(BTreeMap::from_iter(vec![
        (base_protocol_version, Arc::new(base_epoch_config)),
        (base_protocol_version + 1, Arc::new(epoch_config)),
    ]));

    let genesis = TestGenesisBuilder::new()
        .genesis_time_from_clock(&builder.clock())
        .shard_layout(base_shard_layout)
        .protocol_version(base_protocol_version)
        .epoch_length(params.epoch_length)
        .validators_spec(ValidatorsSpec::desired_roles(
            &params
                .block_and_chunk_producers
                .iter()
                .map(|account_id| account_id.as_str())
                .collect_vec(),
            &[],
        ))
        .add_user_accounts_simple(&params.accounts, params.initial_balance)
        .build();

    if params.track_all_shards {
        builder = builder.track_all_shards();
    }

    if params.allow_negative_refcount {
        builder = builder.allow_negative_refcount();
    }

    if params.limit_outgoing_gas || params.short_yield_timeout {
        let mut runtime_config = RuntimeConfig::test();
        if params.limit_outgoing_gas {
            runtime_config.congestion_control_config.max_outgoing_gas = 100 * TGAS;
            runtime_config.congestion_control_config.min_outgoing_gas = 100 * TGAS;
        }
        if params.short_yield_timeout {
            let mut wasm_config = vm::Config::clone(&runtime_config.wasm_config);
            // Assuming the promise yield is sent at h=9 and resharding happens at h=13, let's set
            // the timeout to trigger at h=14.
            wasm_config.limit_config.yield_timeout_length_in_blocks = 5;
            runtime_config.wasm_config = Arc::new(wasm_config);
        }
        let runtime_config_store = RuntimeConfigStore::with_one_config(runtime_config);
        builder = builder.runtime_config_store(runtime_config_store);
    }

    let TestLoopEnv { mut test_loop, datas: node_datas, tempdir } = builder
        .genesis(genesis)
        .epoch_config_store(epoch_config_store)
        .clients(params.clients)
        .load_mem_tries_for_tracked_shards(params.load_mem_tries_for_tracked_shards)
        .drop_protocol_upgrade_chunks(
            base_protocol_version + 1,
            params.chunk_ranges_to_drop.clone(),
        )
        .build();

    for contract_id in &params.deploy_test_contract {
        let signer = &create_user_test_signer(&contract_id).into();
        let deploy_contract_tx = SignedTransaction::deploy_contract(
            101,
            &contract_id,
            near_test_contracts::rs_contract().into(),
            &signer,
            get_shared_block_hash(&node_datas, &test_loop),
        );
        run_tx(&mut test_loop, deploy_contract_tx, &node_datas, Duration::seconds(5));
    }

    let client_handles =
        node_datas.iter().map(|data| data.client_sender.actor_handle()).collect_vec();

    #[cfg(feature = "test_features")]
    {
        if params.delay_flat_state_resharding > 0 {
            client_handles.iter().for_each(|handle| {
                let client = &mut test_loop.data.get_mut(handle).client;
                client.chain.resharding_manager.flat_storage_resharder.adv_task_delay_by_blocks =
                    params.delay_flat_state_resharding;
            });
        }
    }

    let clients =
        client_handles.iter().map(|handle| &test_loop.data.get(handle).client).collect_vec();
    let mut trie_sanity_check =
        TrieSanityCheck::new(&clients, params.load_mem_tries_for_tracked_shards);

    let latest_block_height = std::cell::Cell::new(0u64);
    let success_condition = |test_loop_data: &mut TestLoopData| -> bool {
        params
            .loop_actions
            .iter()
            .for_each(|action| action(&node_datas, test_loop_data, client_handles[0].clone()));

        let clients =
            client_handles.iter().map(|handle| &test_loop_data.get(handle).client).collect_vec();
        let client = &clients[0];

        let tip = get_smallest_height_head(&clients);

        // Check that all chunks are included.
        let block_header = client.chain.get_block_header(&tip.last_block_hash).unwrap();
        if latest_block_height.get() < tip.height {
            if latest_block_height.get() == 0 {
                println!("State before resharding:");
                print_and_assert_shard_accounts(&clients, &tip);
            }
            trie_sanity_check.assert_state_sanity(&clients, expected_num_shards);
            latest_block_height.set(tip.height);
            if params.all_chunks_expected && params.chunk_ranges_to_drop.is_empty() {
                assert!(block_header.chunk_mask().iter().all(|chunk_bit| *chunk_bit));
            }
        }

        // Return true if we passed an epoch with increased number of shards.
        let epoch_height =
            client.epoch_manager.get_epoch_height_from_prev_block(&tip.prev_block_hash).unwrap();
        assert!(epoch_height < 6);
        let prev_epoch_id =
            client.epoch_manager.get_prev_epoch_id_from_prev_block(&tip.prev_block_hash).unwrap();
        let epoch_config = client.epoch_manager.get_epoch_config(&prev_epoch_id).unwrap();
        if epoch_config.shard_layout.num_shards() != expected_num_shards {
            return false;
        }

        println!("State after resharding:");
        print_and_assert_shard_accounts(&clients, &tip);
        check_state_shard_uid_mapping_after_resharding(&client, parent_shard_uid);
        return true;
    };

    test_loop.run_until(
        success_condition,
        // Give enough time to produce ~7 epochs.
        Duration::seconds((7 * params.epoch_length) as i64),
    );
    let client = &test_loop.data.get(&client_handles[0]).client;
    trie_sanity_check.check_epochs(client);
    // Wait for garbage collection to kick in, so that it is tested as well.
    test_loop
        .run_for(Duration::seconds((DEFAULT_GC_NUM_EPOCHS_TO_KEEP * params.epoch_length) as i64));

    TestLoopEnv { test_loop, datas: node_datas, tempdir }
        .shutdown_and_drain_remaining_events(Duration::seconds(20));
}

#[test]
fn test_resharding_v3() {
    test_resharding_v3_base(TestReshardingParametersBuilder::default().build());
}

#[test]
fn test_resharding_v3_drop_chunks_before() {
    let chunk_ranges_to_drop = HashMap::from([(1, -2..0)]);
    test_resharding_v3_base(
        TestReshardingParametersBuilder::default()
            .chunk_ranges_to_drop(chunk_ranges_to_drop)
            .build(),
    );
}

#[test]
fn test_resharding_v3_drop_chunks_after() {
    let chunk_ranges_to_drop = HashMap::from([(2, 0..2)]);
    test_resharding_v3_base(
        TestReshardingParametersBuilder::default()
            .chunk_ranges_to_drop(chunk_ranges_to_drop)
            .build(),
    );
}

#[test]
fn test_resharding_v3_drop_chunks_before_and_after() {
    let chunk_ranges_to_drop = HashMap::from([(0, -2..2)]);
    test_resharding_v3_base(
        TestReshardingParametersBuilder::default()
            .chunk_ranges_to_drop(chunk_ranges_to_drop)
            .build(),
    );
}

#[test]
fn test_resharding_v3_drop_chunks_all() {
    let chunk_ranges_to_drop = HashMap::from([(0, -1..2), (1, -3..0), (2, 0..3), (3, 0..1)]);
    test_resharding_v3_base(
        TestReshardingParametersBuilder::default()
            .chunk_ranges_to_drop(chunk_ranges_to_drop)
            .build(),
    );
}

#[test]
// TODO(resharding): fix nearcore and un-ignore this test
#[ignore]
#[cfg(feature = "test_features")]
fn test_resharding_v3_resharding_block_in_fork() {
    test_resharding_v3_base(
        TestReshardingParametersBuilder::default()
            .num_clients(1)
            .add_loop_action(fork_before_resharding_block(false))
            .build(),
    );
}

#[test]
// TODO(resharding): fix nearcore and un-ignore this test
// TODO(resharding): duplicate this test so that in one case resharding is performed on block
//                   B(height=13) and in another case resharding is performed on block B'(height=13)
#[ignore]
#[cfg(feature = "test_features")]
fn test_resharding_v3_double_sign_resharding_block() {
    test_resharding_v3_base(
        TestReshardingParametersBuilder::default()
            .num_clients(1)
            .add_loop_action(fork_before_resharding_block(true))
            .build(),
    );
}

#[test]
fn test_resharding_v3_shard_shuffling() {
    let params = TestReshardingParametersBuilder::default()
        .shuffle_shard_assignment_for_chunk_producers(true)
        .track_all_shards(false)
        .all_chunks_expected(false)
        .build();
    test_resharding_v3_base(params);
}

#[test]
fn test_resharding_v3_shard_shuffling_intense() {
    let chunk_ranges_to_drop = HashMap::from([(0, -1..2), (1, -3..0), (2, -3..3), (3, 0..1)]);
    let mut params = TestReshardingParameters::new()
        .epoch_length(8)
        .shuffle_shard_assignment()
        .single_shard_tracking()
        .chunk_miss_possible()
        .chunk_ranges_to_drop(chunk_ranges_to_drop);
    let accounts = params.accounts.clone();
    params = params.add_loop_action(execute_money_transfers(accounts));
    test_resharding_v3_base(params);
}

#[test]
#[cfg_attr(not(feature = "test_features"), ignore)]
fn test_resharding_v3_delayed_receipts_left_child() {
    let account: AccountId = "account4".parse().unwrap();
    let params = TestReshardingParametersBuilder::default()
        .deploy_test_contract(account.clone())
        .add_loop_action(call_burn_gas_contract(
            vec![account.clone()],
            vec![account.clone()],
            275 * TGAS,
        ))
        .add_loop_action(check_receipts_presence_at_resharding_block(
            vec![account],
            ReceiptKind::Delayed,
        ))
        .allow_negative_refcount(true)
        .build();
    test_resharding_v3_base(params);
}

#[test]
#[cfg_attr(not(feature = "test_features"), ignore)]
fn test_resharding_v3_delayed_receipts_right_child() {
    let account: AccountId = "account6".parse().unwrap();
    let params = TestReshardingParametersBuilder::default()
        .deploy_test_contract(account.clone())
        .add_loop_action(call_burn_gas_contract(
            vec![account.clone()],
            vec![account.clone()],
            275 * TGAS,
        ))
        .add_loop_action(check_receipts_presence_at_resharding_block(
            vec![account],
            ReceiptKind::Delayed,
        ))
        .allow_negative_refcount(true)
        .build();
    test_resharding_v3_base(params);
}

fn test_resharding_v3_split_parent_buffered_receipts_base(base_shard_layout_version: u64) {
    let receiver_account: AccountId = "account0".parse().unwrap();
    let account_in_parent: AccountId = "account4".parse().unwrap();
    let account_in_left_child: AccountId = "account4".parse().unwrap();
    let account_in_right_child: AccountId = "account6".parse().unwrap();
    let params = TestReshardingParametersBuilder::default()
        .base_shard_layout_version(base_shard_layout_version)
        .deploy_test_contract(receiver_account.clone())
        .limit_outgoing_gas(true)
        .add_loop_action(call_burn_gas_contract(
            vec![account_in_left_child.clone(), account_in_right_child],
            vec![receiver_account],
            10 * TGAS,
        ))
        .add_loop_action(check_receipts_presence_at_resharding_block(
            vec![account_in_parent],
            ReceiptKind::Buffered,
        ))
        .add_loop_action(check_receipts_presence_after_resharding_block(
            vec![account_in_left_child],
            ReceiptKind::Buffered,
        ))
        .build();
    test_resharding_v3_base(params);
}

#[test]
#[cfg_attr(not(feature = "test_features"), ignore)]
fn test_resharding_v3_split_parent_buffered_receipts_v1() {
    test_resharding_v3_split_parent_buffered_receipts_base(1);
}

#[test]
#[cfg_attr(not(feature = "test_features"), ignore)]
fn test_resharding_v3_split_parent_buffered_receipts_v2() {
    test_resharding_v3_split_parent_buffered_receipts_base(2);
}

fn test_resharding_v3_buffered_receipts_towards_splitted_shard_base(
    base_shard_layout_version: u64,
) {
    let account_in_left_child: AccountId = "account4".parse().unwrap();
    let account_in_right_child: AccountId = "account6".parse().unwrap();
    let account_in_stable_shard: AccountId = "account1".parse().unwrap();

    let params = TestReshardingParametersBuilder::default()
        .base_shard_layout_version(base_shard_layout_version)
        .deploy_test_contract(account_in_left_child.clone())
        .deploy_test_contract(account_in_right_child.clone())
        .limit_outgoing_gas(true)
        .add_loop_action(call_burn_gas_contract(
            vec![account_in_stable_shard.clone()],
            vec![account_in_left_child, account_in_right_child],
            10 * TGAS,
        ))
        .add_loop_action(check_receipts_presence_at_resharding_block(
            vec![account_in_stable_shard.clone()],
            ReceiptKind::Buffered,
        ))
        .add_loop_action(check_receipts_presence_after_resharding_block(
            vec![account_in_stable_shard],
            ReceiptKind::Buffered,
        ))
        .build();
    test_resharding_v3_base(params);
}

#[test]
#[cfg_attr(not(feature = "test_features"), ignore)]
fn test_resharding_v3_buffered_receipts_towards_splitted_shard_v1() {
    test_resharding_v3_buffered_receipts_towards_splitted_shard_base(1);
}

#[test]
#[cfg_attr(not(feature = "test_features"), ignore)]
fn test_resharding_v3_buffered_receipts_towards_splitted_shard_v2() {
    test_resharding_v3_buffered_receipts_towards_splitted_shard_base(2);
}

#[test]
#[cfg_attr(not(feature = "test_features"), ignore)]
fn test_resharding_v3_outgoing_receipts_towards_splitted_shard() {
    let receiver_account: AccountId = "account4".parse().unwrap();
    let account_1_in_stable_shard: AccountId = "account1".parse().unwrap();
    let account_2_in_stable_shard: AccountId = "account2".parse().unwrap();
    let params = TestReshardingParametersBuilder::default()
        .deploy_test_contract(receiver_account.clone())
        .add_loop_action(call_burn_gas_contract(
            vec![account_1_in_stable_shard, account_2_in_stable_shard],
            vec![receiver_account],
            5 * TGAS,
        ))
        .build();
    test_resharding_v3_base(params);
}

#[test]
#[cfg_attr(not(feature = "test_features"), ignore)]
fn test_resharding_v3_outgoing_receipts_from_splitted_shard() {
    let receiver_account: AccountId = "account0".parse().unwrap();
    let account_in_left_child: AccountId = "account4".parse().unwrap();
    let account_in_right_child: AccountId = "account6".parse().unwrap();
    let params = TestReshardingParametersBuilder::default()
        .deploy_test_contract(receiver_account.clone())
        .add_loop_action(call_burn_gas_contract(
            vec![account_in_left_child, account_in_right_child],
            vec![receiver_account],
            5 * TGAS,
        ))
        .build();
    test_resharding_v3_base(params);
}

#[test]
fn test_resharding_v3_load_mem_trie_v1() {
    let params = TestReshardingParametersBuilder::default()
        .base_shard_layout_version(1)
        .load_mem_tries_for_tracked_shards(false)
        .build();
    test_resharding_v3_base(params);
}

#[test]
fn test_resharding_v3_load_mem_trie_v2() {
    let params = TestReshardingParametersBuilder::default()
        .base_shard_layout_version(2)
        .load_mem_tries_for_tracked_shards(false)
        .build();
    test_resharding_v3_base(params);
}

#[test]
#[cfg_attr(not(feature = "test_features"), ignore)]
fn test_resharding_v3_slower_post_processing_tasks() {
    test_resharding_v3_base(
        TestReshardingParametersBuilder::default().delay_flat_state_resharding(2).build(),
    );
}

#[test]
// TODO(resharding): fix nearcore and change the ignore condition
// #[cfg_attr(not(feature = "test_features"), ignore)]
#[ignore]
fn test_resharding_v3_shard_shuffling_slower_post_processing_tasks() {
    let params = TestReshardingParametersBuilder::default()
        .shuffle_shard_assignment_for_chunk_producers(true)
        .track_all_shards(false)
        .all_chunks_expected(false)
        .delay_flat_state_resharding(2)
        .build();
    test_resharding_v3_base(params);
}

#[test]
fn test_resharding_v3_yield_resume() {
    let account_in_left_child: AccountId = "account4".parse().unwrap();
    let account_in_right_child: AccountId = "account6".parse().unwrap();
    let params = TestReshardingParametersBuilder::default()
        .deploy_test_contract(account_in_left_child.clone())
        .deploy_test_contract(account_in_right_child.clone())
        .add_loop_action(call_promise_yield(
            true,
            vec![account_in_left_child.clone(), account_in_right_child.clone()],
            vec![account_in_left_child.clone(), account_in_right_child.clone()],
        ))
        .add_loop_action(check_receipts_presence_at_resharding_block(
            vec![account_in_left_child.clone(), account_in_right_child.clone()],
            ReceiptKind::PromiseYield,
        ))
        .add_loop_action(check_receipts_presence_after_resharding_block(
            vec![account_in_left_child, account_in_right_child],
            ReceiptKind::PromiseYield,
        ))
        .build();
    test_resharding_v3_base(params);
}

#[test]
// TODO(resharding): fix nearcore and unignore this test.
#[ignore]
fn test_resharding_v3_yield_timeout() {
    let account_in_left_child: AccountId = "account4".parse().unwrap();
    let account_in_right_child: AccountId = "account6".parse().unwrap();
    let params = TestReshardingParametersBuilder::default()
        .deploy_test_contract(account_in_left_child.clone())
        .deploy_test_contract(account_in_right_child.clone())
        .short_yield_timeout(true)
        .add_loop_action(call_promise_yield(
            false,
            vec![account_in_left_child.clone(), account_in_right_child.clone()],
            vec![account_in_left_child.clone(), account_in_right_child.clone()],
        ))
        .add_loop_action(check_receipts_presence_at_resharding_block(
            vec![account_in_left_child.clone(), account_in_right_child.clone()],
            ReceiptKind::PromiseYield,
        ))
        .add_loop_action(check_receipts_presence_after_resharding_block(
            vec![account_in_left_child, account_in_right_child],
            ReceiptKind::PromiseYield,
        ))
        .build();
    test_resharding_v3_base(params);
}<|MERGE_RESOLUTION|>--- conflicted
+++ resolved
@@ -45,14 +45,10 @@
 #[builder(pattern = "owned", build_fn(skip))]
 #[allow(unused)]
 struct TestReshardingParameters {
-<<<<<<< HEAD
-    chunk_ranges_to_drop: HashMap<ShardUId, std::ops::Range<i64>>,
+    chunk_ranges_to_drop: HashMap<ShardIndex, std::ops::Range<i64>>,
     num_accounts: u64,
     num_clients: u64,
     #[builder(setter(skip))]
-=======
-    chunk_ranges_to_drop: HashMap<ShardIndex, std::ops::Range<i64>>,
->>>>>>> 9d3a7dc8
     accounts: Vec<AccountId>,
     #[builder(setter(skip))]
     clients: Vec<AccountId>,
@@ -96,9 +92,7 @@
         // #12195 prevents number of BPs bigger than `epoch_length`.
         assert!(num_clients > 0 && num_clients <= epoch_length);
 
-        let accounts = (0..num_accounts)
-            .map(|i| format!("account{}", i).parse().unwrap())
-            .collect::<Vec<AccountId>>();
+        let accounts = Self::compute_initial_accounts(num_accounts);
 
         // This piece of code creates `num_clients` from `accounts`. First client is at index 0 and
         // other clients are spaced in the accounts' space as evenly as possible.
@@ -147,39 +141,6 @@
         }
     }
 
-<<<<<<< HEAD
-=======
-    fn epoch_length(mut self, epoch_length: BlockHeightDelta) -> Self {
-        self.epoch_length = epoch_length;
-        self
-    }
-
-    fn chunk_ranges_to_drop(
-        mut self,
-        chunk_ranges_to_drop: HashMap<ShardIndex, std::ops::Range<i64>>,
-    ) -> Self {
-        self.chunk_ranges_to_drop = chunk_ranges_to_drop;
-        self
-    }
-
-    #[allow(unused)]
-    fn clients(mut self, clients: Vec<AccountId>) -> Self {
-        self.clients = clients;
-        self
-    }
-
-    fn base_shard_layout_version(mut self, base_shard_layout_version: u64) -> Self {
-        self.base_shard_layout_version = base_shard_layout_version;
-        self
-    }
-
-    #[allow(unused)]
-    fn block_and_chunk_producers(mut self, block_and_chunk_producers: Vec<AccountId>) -> Self {
-        self.block_and_chunk_producers = block_and_chunk_producers;
-        self
-    }
-
->>>>>>> 9d3a7dc8
     fn add_loop_action(mut self, loop_action: LoopActionFn) -> Self {
         self.loop_actions.get_or_insert_default().push(loop_action);
         self
@@ -188,6 +149,12 @@
     fn deploy_test_contract(mut self, account_id: AccountId) -> Self {
         self.deploy_test_contract.get_or_insert_default().push(account_id);
         self
+    }
+
+    fn compute_initial_accounts(num_accounts: u64) -> Vec<AccountId> {
+        (0..num_accounts)
+            .map(|i| format!("account{}", i).parse().unwrap())
+            .collect::<Vec<AccountId>>()
     }
 }
 
@@ -807,14 +774,17 @@
 #[test]
 fn test_resharding_v3_shard_shuffling_intense() {
     let chunk_ranges_to_drop = HashMap::from([(0, -1..2), (1, -3..0), (2, -3..3), (3, 0..1)]);
-    let mut params = TestReshardingParameters::new()
+    let params = TestReshardingParametersBuilder::default()
+        .num_accounts(8)
         .epoch_length(8)
-        .shuffle_shard_assignment()
-        .single_shard_tracking()
-        .chunk_miss_possible()
-        .chunk_ranges_to_drop(chunk_ranges_to_drop);
-    let accounts = params.accounts.clone();
-    params = params.add_loop_action(execute_money_transfers(accounts));
+        .shuffle_shard_assignment_for_chunk_producers(true)
+        .track_all_shards(false)
+        .all_chunks_expected(false)
+        .chunk_ranges_to_drop(chunk_ranges_to_drop)
+        .add_loop_action(execute_money_transfers(
+            TestReshardingParametersBuilder::compute_initial_accounts(8),
+        ))
+        .build();
     test_resharding_v3_base(params);
 }
 
