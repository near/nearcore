--- conflicted
+++ resolved
@@ -20,15 +20,10 @@
 /// which is incorrect!!!
 /// - Nodes must not track all shards. State sync must succeed.
 /// - Set up chunk validator-only nodes. State witness must pass validation.
-<<<<<<< HEAD
-/// - Tx load must be consistent. Txs and receipts must cross resharding
-/// boundary. All txs must succeed.
-=======
 /// - Consistent tx load. All txs must succeed.
 /// - Delayed receipts, congestion control computation.
 /// - Cross-shard receipts of all kinds, crossing resharding boundary.
 /// - Shard layout v2 -> v2 transition.
->>>>>>> d0a33c3b
 /// - Shard layout can be taken from mainnet.
 #[test]
 fn test_resharding_v3() {
@@ -43,10 +38,7 @@
     let epoch_length = 6;
     let accounts =
         (0..8).map(|i| format!("account{}", i).parse().unwrap()).collect::<Vec<AccountId>>();
-<<<<<<< HEAD
-=======
     // #12195 prevents number of BPs bigger than `epoch_length`.
->>>>>>> d0a33c3b
     let clients = vec![accounts[0].clone(), accounts[3].clone(), accounts[6].clone()];
     let block_and_chunk_producers =
         clients.iter().map(|account: &AccountId| account.as_str()).collect_vec();
@@ -58,11 +50,8 @@
         base_epoch_config_store.get_config(base_protocol_version).as_ref().clone();
     base_epoch_config.validator_selection_config.shuffle_shard_assignment_for_chunk_producers =
         false;
-<<<<<<< HEAD
-=======
     // TODO(#11881): enable kickouts when blocks and chunks are produced
     // properly.
->>>>>>> d0a33c3b
     base_epoch_config.block_producer_kickout_threshold = 0;
     base_epoch_config.chunk_producer_kickout_threshold = 0;
     base_epoch_config.chunk_validator_only_kickout_threshold = 0;
@@ -75,11 +64,7 @@
     let last_shard_id = shard_ids.pop().unwrap();
     let mut shards_split_map: BTreeMap<ShardId, Vec<ShardId>> =
         shard_ids.iter().map(|shard_id| (*shard_id, vec![*shard_id])).collect();
-<<<<<<< HEAD
-    // Keep this way until non-contiguous shard ids are supported.
-=======
     // TODO(#11881): keep this way until non-contiguous shard ids are supported.
->>>>>>> d0a33c3b
     // let new_shards = vec![max_shard_id + 1, max_shard_id + 2];
     let new_shards = vec![max_shard_id, max_shard_id + 1];
     shard_ids.extend(new_shards.clone());
@@ -133,13 +118,8 @@
 
     test_loop.run_until(
         success_condition,
-<<<<<<< HEAD
         // Give enough time to produce ~7 epochs.
         Duration::seconds((7 * epoch_length) as i64),
-=======
-        // Give enough time to produce ~6 epochs.
-        Duration::seconds((6 * epoch_length) as i64),
->>>>>>> d0a33c3b
     );
 
     TestLoopEnv { test_loop, datas: node_datas, tempdir }
