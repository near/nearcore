use borsh::BorshDeserialize;
use itertools::Itertools;
use near_async::test_loop::data::{TestLoopData, TestLoopDataHandle};
use near_async::time::Duration;
use near_chain::ChainStoreAccess;
use near_chain_configs::test_genesis::TestGenesisBuilder;
use near_client::Client;
use near_o11y::testonly::init_test_logger;
use near_primitives::block::Tip;
use near_primitives::epoch_manager::EpochConfigStore;
use near_primitives::hash::CryptoHash;
use near_primitives::shard_layout::{account_id_to_shard_uid, ShardLayout};
use near_primitives::state_record::StateRecord;
use near_primitives::types::{AccountId, BlockHeightDelta, Gas, ShardId};
use near_primitives::version::{ProtocolFeature, PROTOCOL_VERSION};
use near_store::adapter::StoreAdapter;
use near_store::db::refcount::decode_value_with_rc;
use near_store::{DBCol, ShardUId};
use std::collections::{BTreeMap, HashMap};
use std::sync::Arc;

use crate::test_loop::builder::TestLoopBuilder;
use crate::test_loop::env::{TestData, TestLoopEnv};
use crate::test_loop::utils::transactions::{
    get_shared_block_hash, get_smallest_height_head, run_tx, submit_tx,
};
use crate::test_loop::utils::{ONE_NEAR, TGAS};
use assert_matches::assert_matches;
use near_client::client_actor::ClientActorInner;
use near_crypto::Signer;
use near_epoch_manager::EpochManagerAdapter;
use near_primitives::test_utils::create_user_test_signer;
use near_primitives::transaction::SignedTransaction;
use near_primitives::views::FinalExecutionStatus;
use std::cell::Cell;
use std::u64;

fn client_tracking_shard<'a>(clients: &'a [&Client], tip: &Tip, shard_id: ShardId) -> &'a Client {
    for client in clients {
        let signer = client.validator_signer.get();
        let cares_about_shard = client.shard_tracker.care_about_shard(
            signer.as_ref().map(|s| s.validator_id()),
            &tip.prev_block_hash,
            shard_id,
            true,
        );
        if cares_about_shard {
            return client;
        }
    }
    panic!(
        "client_tracking_shard() could not find client tracking shard {} at {} #{}",
        shard_id, &tip.last_block_hash, tip.height
    );
}

fn print_and_assert_shard_accounts(clients: &[&Client], tip: &Tip) {
    let epoch_config = clients[0].epoch_manager.get_epoch_config(&tip.epoch_id).unwrap();
    for shard_uid in epoch_config.shard_layout.shard_uids() {
        let client = client_tracking_shard(clients, tip, shard_uid.shard_id());
        let chunk_extra = client.chain.get_chunk_extra(&tip.prev_block_hash, &shard_uid).unwrap();
        let trie = client
            .runtime_adapter
            .get_trie_for_shard(
                shard_uid.shard_id(),
                &tip.prev_block_hash,
                *chunk_extra.state_root(),
                false,
            )
            .unwrap();
        let mut shard_accounts = vec![];
        for item in trie.lock_for_iter().iter().unwrap() {
            let (key, value) = item.unwrap();
            let state_record = StateRecord::from_raw_key_value(key, value);
            if let Some(StateRecord::Account { account_id, .. }) = state_record {
                shard_accounts.push(account_id.to_string());
            }
        }
        println!("accounts for shard {}: {:?}", shard_uid, shard_accounts);
        assert!(!shard_accounts.is_empty());
    }
}

/// Asserts that all parent shard State is accessible via parent and children shards.
fn check_state_shard_uid_mapping_after_resharding(client: &Client, parent_shard_uid: ShardUId) {
    let tip = client.chain.head().unwrap();
    let epoch_id = tip.epoch_id;
    let epoch_config = client.epoch_manager.get_epoch_config(&epoch_id).unwrap();
    let children_shard_uids =
        epoch_config.shard_layout.get_children_shards_uids(parent_shard_uid.shard_id()).unwrap();
    assert_eq!(children_shard_uids.len(), 2);

    let store = client.chain.chain_store.store().trie_store();
    for kv in store.store().iter_raw_bytes(DBCol::State) {
        let (key, value) = kv.unwrap();
        let shard_uid = ShardUId::try_from_slice(&key[0..8]).unwrap();
        // Just after resharding, no State data must be keyed using children ShardUIds.
        assert!(!children_shard_uids.contains(&shard_uid));
        if shard_uid != parent_shard_uid {
            continue;
        }
        let node_hash = CryptoHash::try_from_slice(&key[8..]).unwrap();
        let (value, _) = decode_value_with_rc(&value);
        let parent_value = store.get(parent_shard_uid, &node_hash);
        // Parent shard data must still be accessible using parent ShardUId.
        assert_eq!(&parent_value.unwrap()[..], value.unwrap());
        // All parent shard data is available via both children shards.
        for child_shard_uid in &children_shard_uids {
            let child_value = store.get(*child_shard_uid, &node_hash);
            assert_eq!(&child_value.unwrap()[..], value.unwrap());
        }
    }
}

/// Signature of functions callable from inside the inner loop of the resharding suite of tests.
type LoopActionFn =
    Box<dyn Fn(&[TestData], &mut TestLoopData, TestLoopDataHandle<ClientActorInner>)>;

#[derive(Default)]
struct TestReshardingParameters {
    chunk_ranges_to_drop: HashMap<ShardUId, std::ops::Range<i64>>,
    accounts: Vec<AccountId>,
    clients: Vec<AccountId>,
    block_and_chunk_producers: Vec<AccountId>,
    initial_balance: u128,
    epoch_length: BlockHeightDelta,
    shuffle_shard_assignment_for_chunk_producers: bool,
    track_all_shards: bool,
    load_mem_tries_for_tracked_shards: bool,
    /// Custom behavior executed at every iteration of test loop.
    loop_action: Option<LoopActionFn>,
    // When enabling shard shuffling with a short epoch length, sometimes a node might not finish
    // catching up by the end of the epoch, and then misses a chunk. This can be fixed by using a longer
    // epoch length, but it's good to also check what happens with shorter ones.
    all_chunks_expected: bool,
    /// Optionally deploy the test contract
    /// (see nearcore/runtime/near-test-contracts/test-contract-rs/src/lib.rs) on the provided account.
    deploy_test_contract: Option<AccountId>,
}

impl TestReshardingParameters {
    fn new() -> Self {
        Self::with_clients(3)
    }

    fn with_clients(num_clients: u64) -> Self {
        let num_accounts = 8;
        let initial_balance = 1_000_000 * ONE_NEAR;
        let epoch_length = 6;
        let track_all_shards = true;
        let all_chunks_expected = true;

        // #12195 prevents number of BPs bigger than `epoch_length`.
        assert!(num_clients > 0 && num_clients <= epoch_length);

        let accounts = (0..num_accounts)
            .map(|i| format!("account{}", i).parse().unwrap())
            .collect::<Vec<AccountId>>();

        // This piece of code creates `num_clients` from `accounts`. First client is at index 0 and
        // other clients are spaced in the accounts' space as evenly as possible.
        let clients_per_account = num_clients as f64 / accounts.len() as f64;
        let mut client_parts = 1.0 - clients_per_account;
        let clients: Vec<_> = accounts
            .iter()
            .filter(|_| {
                client_parts += clients_per_account;
                if client_parts >= 1.0 {
                    client_parts -= 1.0;
                    true
                } else {
                    false
                }
            })
            .cloned()
            .collect();

        let block_and_chunk_producers = clients.clone();

        Self {
            accounts,
            clients,
            block_and_chunk_producers,
            initial_balance,
            epoch_length,
            track_all_shards,
            all_chunks_expected,
            ..Default::default()
        }
    }

    fn chunk_ranges_to_drop(
        mut self,
        chunk_ranges_to_drop: HashMap<ShardUId, std::ops::Range<i64>>,
    ) -> Self {
        self.chunk_ranges_to_drop = chunk_ranges_to_drop;
        self
    }

    #[allow(unused)]
    fn clients(mut self, clients: Vec<AccountId>) -> Self {
        self.clients = clients;
        self
    }

    #[allow(unused)]
    fn block_and_chunk_producers(mut self, block_and_chunk_producers: Vec<AccountId>) -> Self {
        self.block_and_chunk_producers = block_and_chunk_producers;
        self
    }

    #[allow(unused)]
    fn loop_action(
        mut self,
        loop_action: Option<
            Box<dyn Fn(&[TestData], &mut TestLoopData, TestLoopDataHandle<ClientActorInner>)>,
        >,
    ) -> Self {
        self.loop_action = loop_action;
        self
    }

    fn shuffle_shard_assignment(mut self) -> Self {
        self.shuffle_shard_assignment_for_chunk_producers = true;
        self
    }

    fn single_shard_tracking(mut self) -> Self {
        self.track_all_shards = false;
        self
    }

    fn chunk_miss_possible(mut self) -> Self {
        self.all_chunks_expected = false;
        self
    }

<<<<<<< HEAD
    fn load_mem_tries_for_tracked_shards(
        mut self,
        load_mem_tries_for_tracked_shards: bool,
    ) -> Self {
        self.load_mem_tries_for_tracked_shards = load_mem_tries_for_tracked_shards;
=======
    fn deploy_test_contract(mut self, account_id: AccountId) -> Self {
        self.deploy_test_contract = Some(account_id);
>>>>>>> 9e4933b8
        self
    }
}

// Returns a callable function that, when invoked inside a test loop iteration, can force the creation of a chain fork.
#[cfg(feature = "test_features")]
fn fork_before_resharding_block(
    double_signing: bool,
) -> Box<dyn Fn(&[TestData], &mut TestLoopData, TestLoopDataHandle<ClientActorInner>)> {
    use near_client::client_actor::AdvProduceBlockHeightSelection;

    let done = Cell::new(false);
    Box::new(
        move |_: &[TestData],
              test_loop_data: &mut TestLoopData,
              client_handle: TestLoopDataHandle<ClientActorInner>| {
            // It must happen only for the first resharding block encountered.
            if done.get() {
                return;
            }

            let client_actor = &mut test_loop_data.get_mut(&client_handle);
            let tip = client_actor.client.chain.head().unwrap();

            // If there's a new shard layout force a chain fork.
            if next_block_has_new_shard_layout(client_actor.client.epoch_manager.clone(), &tip) {
                println!("creating chain fork at height {}", tip.height);
                let height_selection = if double_signing {
                    // In the double signing scenario we want a new block on top of prev block, with consecutive height.
                    AdvProduceBlockHeightSelection::NextHeightOnSelectedBlock {
                        base_block_height: tip.height - 1,
                    }
                } else {
                    // To avoid double signing skip already produced height.
                    AdvProduceBlockHeightSelection::SelectedHeightOnSelectedBlock {
                        produced_block_height: tip.height + 1,
                        base_block_height: tip.height - 1,
                    }
                };
                client_actor.adv_produce_blocks_on(3, true, height_selection);
                done.set(true);
            }
        },
    )
}

/// Returns a loop action that invokes a costly method from a contract multiple times per block height.
fn call_burn_gas_contract(
    signer_id: AccountId,
    receiver_id: AccountId,
) -> Box<dyn Fn(&[TestData], &mut TestLoopData, TestLoopDataHandle<ClientActorInner>)> {
    const TX_CHECK_BLOCKS_AFTER_RESHARDING: u64 = 5;
    const GAS_PER_CALL: Gas = 275 * TGAS;
    const CALLS_PER_BLOCK_HEIGHT: u64 = 5;

    let resharding_height = Cell::new(None);
    let nonce = Cell::new(102);
    let txs = Cell::new(vec![]);
    let latest_height = Cell::new(0);
    let signer: Signer = create_user_test_signer(&signer_id).into();

    Box::new(
        move |node_datas: &[TestData],
              test_loop_data: &mut TestLoopData,
              client_handle: TestLoopDataHandle<ClientActorInner>| {
            let client_actor = &mut test_loop_data.get_mut(&client_handle);
            let tip = client_actor.client.chain.head().unwrap();

            // Run this action only once at every block height.
            if latest_height.get() == tip.height {
                return;
            }
            latest_height.set(tip.height);

            // After resharding: wait some blocks and check that all txs have been executed correctly.
            if let Some(height) = resharding_height.get() {
                if tip.height > height + TX_CHECK_BLOCKS_AFTER_RESHARDING {
                    for (tx, tx_height) in txs.take() {
                        let tx_outcome =
                            client_actor.client.chain.get_partial_transaction_result(&tx);
                        let status = tx_outcome.as_ref().map(|o| o.status.clone());
                        let status = status.unwrap();
                        tracing::debug!(target: "test", ?tx_height, ?tx, ?status, "transaction status");
                        assert_matches!(status, FinalExecutionStatus::SuccessValue(_));
                    }
                }
            } else {
                if next_block_has_new_shard_layout(client_actor.client.epoch_manager.clone(), &tip)
                {
                    tracing::debug!(target: "test", height=tip.height, "resharding height set");
                    resharding_height.set(Some(tip.height));
                    // Verify that delayed receipts are indeed in the queue.
                    let epoch_manager = &client_actor.client.epoch_manager;
                    let shard_id =
                        epoch_manager.account_id_to_shard_id(&signer_id, &tip.epoch_id).unwrap();
                    let shard_uid = &ShardUId::from_shard_id_and_layout(
                        shard_id,
                        &epoch_manager.get_shard_layout(&tip.epoch_id).unwrap(),
                    );
                    let congestion_info = &client_actor
                        .client
                        .chain
                        .chain_store()
                        .get_chunk_extra(&tip.last_block_hash, shard_uid)
                        .unwrap()
                        .congestion_info()
                        .unwrap();
                    assert_ne!(congestion_info.delayed_receipts_gas(), 0);
                }
            }
            // Before resharding and one block after: call the test contract a few times per block.
            // The objective is to pile up receipts (e.g. delayed).
            if tip.height <= resharding_height.get().unwrap_or(1000) + 1 {
                for _ in 0..CALLS_PER_BLOCK_HEIGHT {
                    nonce.set(nonce.get() + 1);
                    let method_name = "burn_gas_raw".to_owned();
                    let burn_gas: u64 = GAS_PER_CALL;
                    let args = burn_gas.to_le_bytes().to_vec();
                    let tx = SignedTransaction::call(
                        nonce.get(),
                        signer_id.clone(),
                        receiver_id.clone(),
                        &signer,
                        0,
                        method_name,
                        args,
                        GAS_PER_CALL + 10 * TGAS,
                        tip.last_block_hash,
                    );
                    let mut txs_vec = txs.take();
                    tracing::debug!(target: "test", height=tip.height, tx_hash=?tx.get_hash(), "submitting transaction");
                    txs_vec.push((tx.get_hash(), tip.height));
                    txs.set(txs_vec);
                    submit_tx(&node_datas, &"account0".parse().unwrap(), tx);
                }
            }
        },
    )
}

// We want to understand if the most recent block is a resharding block.
// To do this check if the latest block is an epoch start and compare the two epochs' shard layouts.
fn next_block_has_new_shard_layout(epoch_manager: Arc<dyn EpochManagerAdapter>, tip: &Tip) -> bool {
    let shard_layout = epoch_manager.get_shard_layout(&tip.epoch_id).unwrap();
    let next_epoch_id =
        epoch_manager.get_next_epoch_id_from_prev_block(&tip.prev_block_hash).unwrap();
    let next_shard_layout = epoch_manager.get_shard_layout(&next_epoch_id).unwrap();
    epoch_manager.is_next_block_epoch_start(&tip.last_block_hash).unwrap()
        && shard_layout != next_shard_layout
}

/// Base setup to check sanity of Resharding V3.
/// TODO(#11881): add the following scenarios:
/// - Nodes must not track all shards. State sync must succeed.
/// - Set up chunk validator-only nodes. State witness must pass validation.
/// - Consistent tx load. All txs must succeed.
/// - Delayed receipts, congestion control computation.
/// - Cross-shard receipts of all kinds, crossing resharding boundary.
/// - Shard layout v2 -> v2 transition.
/// - Shard layout can be taken from mainnet.
fn test_resharding_v3_base(params: TestReshardingParameters) {
    if !ProtocolFeature::SimpleNightshadeV4.enabled(PROTOCOL_VERSION) {
        return;
    }

    init_test_logger();
    let mut builder = TestLoopBuilder::new();

    // Prepare shard split configuration.
    let base_epoch_config_store = EpochConfigStore::for_chain_id("mainnet", None).unwrap();
    let base_protocol_version = ProtocolFeature::SimpleNightshadeV4.protocol_version() - 1;
    let mut base_epoch_config =
        base_epoch_config_store.get_config(base_protocol_version).as_ref().clone();
    base_epoch_config.validator_selection_config.shuffle_shard_assignment_for_chunk_producers =
        params.shuffle_shard_assignment_for_chunk_producers;
    if !params.chunk_ranges_to_drop.is_empty() {
        base_epoch_config.block_producer_kickout_threshold = 0;
        base_epoch_config.chunk_producer_kickout_threshold = 0;
        base_epoch_config.chunk_validator_only_kickout_threshold = 0;
    }

    let boundary_accounts = vec!["account3".parse().unwrap()];
    let base_shard_layout = ShardLayout::multi_shard_custom(boundary_accounts, 3);

    base_epoch_config.shard_layout = base_shard_layout.clone();
    let new_boundary_account = "account6".parse().unwrap();
    let mut epoch_config = base_epoch_config.clone();
    let parent_shard_uid = account_id_to_shard_uid(&new_boundary_account, &base_shard_layout);

    epoch_config.shard_layout =
        ShardLayout::derive_shard_layout(&base_shard_layout, new_boundary_account);
    tracing::info!(target: "test", ?base_shard_layout, new_shard_layout=?epoch_config.shard_layout, "shard layout");

    let expected_num_shards = epoch_config.shard_layout.shard_ids().count();
    let epoch_config_store = EpochConfigStore::test(BTreeMap::from_iter(vec![
        (base_protocol_version, Arc::new(base_epoch_config)),
        (base_protocol_version + 1, Arc::new(epoch_config)),
    ]));

    let mut genesis_builder = TestGenesisBuilder::new();
    genesis_builder
        .genesis_time_from_clock(&builder.clock())
        .shard_layout(base_shard_layout)
        .protocol_version(base_protocol_version)
        .epoch_length(params.epoch_length)
        .validators_desired_roles(
            &params
                .block_and_chunk_producers
                .iter()
                .map(|account_id| account_id.as_str())
                .collect_vec(),
            &[],
        );
    for account in &params.accounts {
        genesis_builder.add_user_account_simple(account.clone(), params.initial_balance);
    }
    let (genesis, _) = genesis_builder.build();

    if params.track_all_shards {
        builder = builder.track_all_shards();
    }
    let TestLoopEnv { mut test_loop, datas: node_datas, tempdir } = builder
        .genesis(genesis)
        .epoch_config_store(epoch_config_store)
        .clients(params.clients)
        .load_mem_tries_for_tracked_shards(params.load_mem_tries_for_tracked_shards)
        .drop_protocol_upgrade_chunks(
            base_protocol_version + 1,
            params.chunk_ranges_to_drop.clone(),
        )
        .build();

    if let Some(account) = params.deploy_test_contract {
        let signer = &create_user_test_signer(&account).into();
        let deploy_contract_tx = SignedTransaction::deploy_contract(
            101,
            &account,
            near_test_contracts::rs_contract().into(),
            &signer,
            get_shared_block_hash(&node_datas, &test_loop),
        );
        run_tx(&mut test_loop, deploy_contract_tx, &node_datas, Duration::seconds(5));
    }

    let client_handles =
        node_datas.iter().map(|data| data.client_sender.actor_handle()).collect_vec();

    let latest_block_height = std::cell::Cell::new(0u64);
    let success_condition = |test_loop_data: &mut TestLoopData| -> bool {
        params
            .loop_action
            .as_ref()
            .map(|action| action(&node_datas, test_loop_data, client_handles[0].clone()));

        let clients =
            client_handles.iter().map(|handle| &test_loop_data.get(handle).client).collect_vec();
        let client = &clients[0];

        let tip = get_smallest_height_head(&clients);

        // Check that all chunks are included.
        let block_header = client.chain.get_block_header(&tip.last_block_hash).unwrap();
        if latest_block_height.get() < tip.height {
            if latest_block_height.get() == 0 {
                println!("State before resharding:");
                print_and_assert_shard_accounts(&clients, &tip);
            }
            latest_block_height.set(tip.height);
            println!("block: {} chunks: {:?}", tip.height, block_header.chunk_mask());
            if params.all_chunks_expected && params.chunk_ranges_to_drop.is_empty() {
                assert!(block_header.chunk_mask().iter().all(|chunk_bit| *chunk_bit));
            }
        }

        // Return true if we passed an epoch with increased number of shards.
        let epoch_height =
            client.epoch_manager.get_epoch_height_from_prev_block(&tip.prev_block_hash).unwrap();
        assert!(epoch_height < 6);
        let prev_epoch_id =
            client.epoch_manager.get_prev_epoch_id_from_prev_block(&tip.prev_block_hash).unwrap();
        let epoch_config = client.epoch_manager.get_epoch_config(&prev_epoch_id).unwrap();
        if epoch_config.shard_layout.shard_ids().count() != expected_num_shards {
            return false;
        }

        println!("State after resharding:");
        print_and_assert_shard_accounts(&clients, &tip);
        check_state_shard_uid_mapping_after_resharding(&client, parent_shard_uid);
        return true;
    };

    test_loop.run_until(
        success_condition,
        // Give enough time to produce ~7 epochs.
        Duration::seconds((7 * params.epoch_length) as i64),
    );

    TestLoopEnv { test_loop, datas: node_datas, tempdir }
        .shutdown_and_drain_remaining_events(Duration::seconds(20));
}

#[test]
fn test_resharding_v3_simple() {
    test_resharding_v3_base(TestReshardingParameters::new());
}

#[test]
fn test_resharding_v3_drop_chunks_before() {
    let chunk_ranges_to_drop = HashMap::from([(ShardUId { shard_id: 1, version: 3 }, -2..0)]);
    test_resharding_v3_base(
        TestReshardingParameters::new().chunk_ranges_to_drop(chunk_ranges_to_drop),
    );
}

#[test]
fn test_resharding_v3_drop_chunks_after() {
    let chunk_ranges_to_drop = HashMap::from([(ShardUId { shard_id: 2, version: 3 }, 0..2)]);
    test_resharding_v3_base(
        TestReshardingParameters::new().chunk_ranges_to_drop(chunk_ranges_to_drop),
    );
}

#[test]
fn test_resharding_v3_drop_chunks_before_and_after() {
    let chunk_ranges_to_drop = HashMap::from([(ShardUId { shard_id: 0, version: 3 }, -2..2)]);
    test_resharding_v3_base(
        TestReshardingParameters::new().chunk_ranges_to_drop(chunk_ranges_to_drop),
    );
}

#[test]
fn test_resharding_v3_drop_chunks_all() {
    let chunk_ranges_to_drop = HashMap::from([
        (ShardUId { shard_id: 0, version: 3 }, -1..2),
        (ShardUId { shard_id: 1, version: 3 }, -3..0),
        (ShardUId { shard_id: 2, version: 3 }, 0..3),
        (ShardUId { shard_id: 3, version: 3 }, 0..1),
    ]);
    test_resharding_v3_base(
        TestReshardingParameters::new().chunk_ranges_to_drop(chunk_ranges_to_drop),
    );
}

#[test]
// TODO(resharding): fix nearcore and un-ignore this test
#[ignore]
#[cfg(feature = "test_features")]
fn test_resharding_v3_resharding_block_in_fork() {
    test_resharding_v3_base(
        TestReshardingParameters::with_clients(1)
            .loop_action(Some(fork_before_resharding_block(false))),
    );
}

#[test]
// TODO(resharding): fix nearcore and un-ignore this test
// TODO(resharding): duplicate this test so that in one case resharding is performed on block
//                   B(height=13) and in another case resharding is performed on block B'(height=13)
#[ignore]
#[cfg(feature = "test_features")]
fn test_resharding_v3_double_sign_resharding_block() {
    test_resharding_v3_base(
        TestReshardingParameters::with_clients(1)
            .loop_action(Some(fork_before_resharding_block(true))),
    );
}

// TODO(resharding): fix nearcore and un-ignore this test
#[test]
#[ignore]
fn test_resharding_v3_shard_shuffling() {
    let params = TestReshardingParameters::new()
        .shuffle_shard_assignment()
        .single_shard_tracking()
        .chunk_miss_possible();
    test_resharding_v3_base(params);
}

#[test]
<<<<<<< HEAD
fn test_resharding_v3_load_mem_trie() {
    let params = TestReshardingParameters::new().load_mem_tries_for_tracked_shards(false);
=======
// TODO(resharding): fix nearcore and replace the line below with #[cfg_attr(not(feature = "test_features"), ignore)]
#[ignore]
fn test_resharding_v3_delayed_receipts_left_child() {
    let account: AccountId = "account4".parse().unwrap();
    let params = TestReshardingParameters::new()
        .deploy_test_contract(account.clone())
        .loop_action(Some(call_burn_gas_contract(account.clone(), account)));
    test_resharding_v3_base(params);
}

#[test]
// TODO(resharding): fix nearcore and replace the line below with #[cfg_attr(not(feature = "test_features"), ignore)]
#[ignore]
fn test_resharding_v3_delayed_receipts_right_child() {
    let account: AccountId = "account6".parse().unwrap();
    let params = TestReshardingParameters::new()
        .deploy_test_contract(account.clone())
        .loop_action(Some(call_burn_gas_contract(account.clone(), account)));
>>>>>>> 9e4933b8
    test_resharding_v3_base(params);
}<|MERGE_RESOLUTION|>--- conflicted
+++ resolved
@@ -235,16 +235,16 @@
         self
     }
 
-<<<<<<< HEAD
+    fn deploy_test_contract(mut self, account_id: AccountId) -> Self {
+        self.deploy_test_contract = Some(account_id);
+        self
+    }
+
     fn load_mem_tries_for_tracked_shards(
         mut self,
         load_mem_tries_for_tracked_shards: bool,
     ) -> Self {
         self.load_mem_tries_for_tracked_shards = load_mem_tries_for_tracked_shards;
-=======
-    fn deploy_test_contract(mut self, account_id: AccountId) -> Self {
-        self.deploy_test_contract = Some(account_id);
->>>>>>> 9e4933b8
         self
     }
 }
@@ -623,12 +623,8 @@
     test_resharding_v3_base(params);
 }
 
-#[test]
-<<<<<<< HEAD
-fn test_resharding_v3_load_mem_trie() {
-    let params = TestReshardingParameters::new().load_mem_tries_for_tracked_shards(false);
-=======
 // TODO(resharding): fix nearcore and replace the line below with #[cfg_attr(not(feature = "test_features"), ignore)]
+#[test]
 #[ignore]
 fn test_resharding_v3_delayed_receipts_left_child() {
     let account: AccountId = "account4".parse().unwrap();
@@ -638,14 +634,19 @@
     test_resharding_v3_base(params);
 }
 
-#[test]
 // TODO(resharding): fix nearcore and replace the line below with #[cfg_attr(not(feature = "test_features"), ignore)]
+#[test]
 #[ignore]
 fn test_resharding_v3_delayed_receipts_right_child() {
     let account: AccountId = "account6".parse().unwrap();
     let params = TestReshardingParameters::new()
         .deploy_test_contract(account.clone())
         .loop_action(Some(call_burn_gas_contract(account.clone(), account)));
->>>>>>> 9e4933b8
+    test_resharding_v3_base(params);
+}
+
+#[test]
+fn test_resharding_v3_load_mem_trie() {
+    let params = TestReshardingParameters::new().load_mem_tries_for_tracked_shards(false);
     test_resharding_v3_base(params);
 }