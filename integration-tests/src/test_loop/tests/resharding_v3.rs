use itertools::Itertools;
use near_async::test_loop::data::{TestLoopData, TestLoopDataHandle};
use near_async::time::Duration;
use near_chain_configs::test_genesis::{TestGenesisBuilder, ValidatorsSpec};
use near_chain_configs::DEFAULT_GC_NUM_EPOCHS_TO_KEEP;
use near_o11y::testonly::init_test_logger;
use near_primitives::epoch_manager::EpochConfigStore;
use near_primitives::shard_layout::{account_id_to_shard_uid, ShardLayout};
use near_primitives::types::{AccountId, BlockHeightDelta, Gas, ShardId};
use near_primitives::version::{ProtocolFeature, PROTOCOL_VERSION};
<<<<<<< HEAD
use near_store::adapter::StoreAdapter;
use near_store::db::refcount::decode_value_with_rc;
use near_store::{get, DBCol, ShardUId, Trie};
use rand::seq::SliceRandom;
use rand::Rng;
use std::cell::Cell;
use std::collections::{BTreeMap, HashMap, HashSet};
=======
use near_store::ShardUId;
use std::collections::{BTreeMap, HashMap};
>>>>>>> 649743f6
use std::sync::Arc;
use std::u64;

use crate::test_loop::builder::TestLoopBuilder;
use crate::test_loop::env::{TestData, TestLoopEnv};
use crate::test_loop::utils::receipts::{
    check_receipts_presence_after_resharding_block, check_receipts_presence_at_resharding_block,
    ReceiptKind,
};
use crate::test_loop::utils::sharding::{
    next_block_has_new_shard_layout, print_and_assert_shard_accounts,
};
use crate::test_loop::utils::transactions::{
<<<<<<< HEAD
    get_anchor_hash, get_next_nonce, get_shared_block_hash, get_smallest_height_head, run_tx,
    submit_tx,
=======
    get_shared_block_hash, get_smallest_height_head, run_tx, store_and_submit_tx,
};
use crate::test_loop::utils::trie_sanity::{
    check_state_shard_uid_mapping_after_resharding, TrieSanityCheck,
>>>>>>> 649743f6
};
use crate::test_loop::utils::{LoopActionFn, ONE_NEAR, TGAS};
use assert_matches::assert_matches;
use near_client::client_actor::ClientActorInner;
use near_crypto::Signer;
use near_parameters::{vm, RuntimeConfig, RuntimeConfigStore};
use near_primitives::test_utils::create_user_test_signer;
use near_primitives::transaction::SignedTransaction;
use near_primitives::views::FinalExecutionStatus;
<<<<<<< HEAD
use near_store::flat::FlatStorageStatus;
=======
use std::cell::Cell;
use std::u64;
>>>>>>> 649743f6

#[derive(Default)]
struct TestReshardingParameters {
    chunk_ranges_to_drop: HashMap<ShardUId, std::ops::Range<i64>>,
    accounts: Vec<AccountId>,
    clients: Vec<AccountId>,
    base_shard_layout_version: u64,
    block_and_chunk_producers: Vec<AccountId>,
    initial_balance: u128,
    epoch_length: BlockHeightDelta,
    shuffle_shard_assignment_for_chunk_producers: bool,
    track_all_shards: bool,
    load_mem_tries_for_tracked_shards: bool,
    /// Custom behavior executed at every iteration of test loop.
    loop_actions: Vec<LoopActionFn>,
    // When enabling shard shuffling with a short epoch length, sometimes a node might not finish
    // catching up by the end of the epoch, and then misses a chunk. This can be fixed by using a longer
    // epoch length, but it's good to also check what happens with shorter ones.
    all_chunks_expected: bool,
    /// Optionally deploy the test contract
    /// (see nearcore/runtime/near-test-contracts/test-contract-rs/src/lib.rs) on the provided accounts.
    deploy_test_contract: Vec<AccountId>,
    /// Enable a stricter limit on outgoing gas to easily trigger congestion control.
    limit_outgoing_gas: bool,
    /// If non zero, split parent shard for flat state resharding will be delayed by an additional
    /// `BlockHeightDelta` number of blocks. Useful to simulate slower task completion.
    delay_flat_state_resharding: BlockHeightDelta,
    /// Make promise yield timeout much shorter than normal.
    short_yield_timeout: bool,
    // TODO(resharding) Remove this when negative refcounts are properly handled.
    /// Whether to allow negative refcount being a result of the database update.
    allow_negative_refcount: bool,
}

impl TestReshardingParameters {
    fn new() -> Self {
        Self::with_clients(3)
    }

    fn with_clients(num_clients: u64) -> Self {
        let num_accounts = 8;
        let initial_balance = 1_000_000 * ONE_NEAR;
        let epoch_length = 8;
        let track_all_shards = true;
        let all_chunks_expected = true;

        // #12195 prevents number of BPs bigger than `epoch_length`.
        assert!(num_clients > 0 && num_clients <= epoch_length);

        let accounts = (0..num_accounts)
            .map(|i| format!("account{}", i).parse().unwrap())
            .collect::<Vec<AccountId>>();

        // This piece of code creates `num_clients` from `accounts`. First client is at index 0 and
        // other clients are spaced in the accounts' space as evenly as possible.
        let clients_per_account = num_clients as f64 / accounts.len() as f64;
        let mut client_parts = 1.0 - clients_per_account;
        let clients: Vec<_> = accounts
            .iter()
            .filter(|_| {
                client_parts += clients_per_account;
                if client_parts >= 1.0 {
                    client_parts -= 1.0;
                    true
                } else {
                    false
                }
            })
            .cloned()
            .collect();

        let block_and_chunk_producers = clients.clone();
        let load_mem_tries_for_tracked_shards = true;
        let base_shard_layout_version = 2;

        Self {
            accounts,
            clients,
            base_shard_layout_version,
            block_and_chunk_producers,
            initial_balance,
            epoch_length,
            track_all_shards,
            all_chunks_expected,
            load_mem_tries_for_tracked_shards,
            ..Default::default()
        }
    }

    fn chunk_ranges_to_drop(
        mut self,
        chunk_ranges_to_drop: HashMap<ShardUId, std::ops::Range<i64>>,
    ) -> Self {
        self.chunk_ranges_to_drop = chunk_ranges_to_drop;
        self
    }

    #[allow(unused)]
    fn clients(mut self, clients: Vec<AccountId>) -> Self {
        self.clients = clients;
        self
    }

    fn base_shard_layout_version(mut self, base_shard_layout_version: u64) -> Self {
        self.base_shard_layout_version = base_shard_layout_version;
        self
    }

    #[allow(unused)]
    fn block_and_chunk_producers(mut self, block_and_chunk_producers: Vec<AccountId>) -> Self {
        self.block_and_chunk_producers = block_and_chunk_producers;
        self
    }

    fn add_loop_action(mut self, loop_action: LoopActionFn) -> Self {
        self.loop_actions.push(loop_action);
        self
    }

    fn shuffle_shard_assignment(mut self) -> Self {
        self.shuffle_shard_assignment_for_chunk_producers = true;
        self
    }

    fn single_shard_tracking(mut self) -> Self {
        self.track_all_shards = false;
        self
    }

    fn chunk_miss_possible(mut self) -> Self {
        self.all_chunks_expected = false;
        self
    }

    fn deploy_test_contract(mut self, account_id: AccountId) -> Self {
        self.deploy_test_contract.push(account_id);
        self
    }

    fn allow_negative_refcount(mut self) -> Self {
        self.allow_negative_refcount = true;
        self
    }

    fn limit_outgoing_gas(mut self) -> Self {
        self.limit_outgoing_gas = true;
        self
    }

    fn load_mem_tries_for_tracked_shards(
        mut self,
        load_mem_tries_for_tracked_shards: bool,
    ) -> Self {
        self.load_mem_tries_for_tracked_shards = load_mem_tries_for_tracked_shards;
        self
    }

    #[allow(unused)]
    fn delay_flat_state_resharding(mut self, num_blocks: BlockHeightDelta) -> Self {
        self.delay_flat_state_resharding = num_blocks;
        self
    }

    fn short_yield_timeout(mut self) -> Self {
        self.short_yield_timeout = true;
        self
    }
}

// Returns a callable function that, when invoked inside a test loop iteration, can force the creation of a chain fork.
#[cfg(feature = "test_features")]
fn fork_before_resharding_block(double_signing: bool) -> LoopActionFn {
    use near_client::client_actor::AdvProduceBlockHeightSelection;

    let done = Cell::new(false);
    Box::new(
        move |_: &[TestData],
              test_loop_data: &mut TestLoopData,
              client_handle: TestLoopDataHandle<ClientActorInner>| {
            // It must happen only for the first resharding block encountered.
            if done.get() {
                return;
            }

            let client_actor = &mut test_loop_data.get_mut(&client_handle);
            let tip = client_actor.client.chain.head().unwrap();

            // If there's a new shard layout force a chain fork.
            if next_block_has_new_shard_layout(client_actor.client.epoch_manager.as_ref(), &tip) {
                println!("creating chain fork at height {}", tip.height);
                let height_selection = if double_signing {
                    // In the double signing scenario we want a new block on top of prev block, with consecutive height.
                    AdvProduceBlockHeightSelection::NextHeightOnSelectedBlock {
                        base_block_height: tip.height - 1,
                    }
                } else {
                    // To avoid double signing skip already produced height.
                    AdvProduceBlockHeightSelection::SelectedHeightOnSelectedBlock {
                        produced_block_height: tip.height + 1,
                        base_block_height: tip.height - 1,
                    }
                };
                client_actor.adv_produce_blocks_on(3, true, height_selection);
                done.set(true);
            }
        },
    )
}

<<<<<<< HEAD
enum ReceiptKind {
    Delayed,
    Buffered,
    PromiseYield,
}

/// Checks that the shards containing `accounts` have a non empty set of receipts
/// of type `kind` at the resharding block.
fn check_receipts_presence_at_resharding_block(
    accounts: Vec<AccountId>,
    kind: ReceiptKind,
) -> LoopActionFn {
    Box::new(
        move |_: &[TestData],
              test_loop_data: &mut TestLoopData,
              client_handle: TestLoopDataHandle<ClientActorInner>| {
            let client_actor = test_loop_data.get_mut(&client_handle);
            let tip = client_actor.client.chain.head().unwrap();

            if !next_block_has_new_shard_layout(client_actor.client.epoch_manager.as_ref(), &tip) {
                return;
            }

            accounts.iter().for_each(|account| {
                check_receipts_at_block(client_actor, &account, &kind, tip.clone())
            });
        },
    )
}

/// Checks that the shards containing `accounts` have a non empty set of receipts
/// of type `kind` at the block after the resharding block.
fn check_receipts_presence_after_resharding_block(
    accounts: Vec<AccountId>,
    kind: ReceiptKind,
) -> LoopActionFn {
    Box::new(
        move |_: &[TestData],
              test_loop_data: &mut TestLoopData,
              client_handle: TestLoopDataHandle<ClientActorInner>| {
            let client_actor = test_loop_data.get_mut(&client_handle);
            let tip = client_actor.client.chain.head().unwrap();

            if !this_block_has_new_shard_layout(client_actor.client.epoch_manager.as_ref(), &tip) {
                return;
            }

            accounts.iter().for_each(|account| {
                check_receipts_at_block(client_actor, &account, &kind, tip.clone())
            });
        },
    )
}

fn check_receipts_at_block(
    client_actor: &mut ClientActorInner,
    account: &AccountId,
    kind: &ReceiptKind,
    tip: Tip,
) {
    let epoch_manager = &client_actor.client.epoch_manager;
    let shard_layout = epoch_manager.get_shard_layout(&tip.epoch_id).unwrap();
    let shard_id = epoch_manager.account_id_to_shard_id(&account, &tip.epoch_id).unwrap();
    let shard_uid = &ShardUId::from_shard_id_and_layout(shard_id, &shard_layout);
    let congestion_info = &client_actor
        .client
        .chain
        .chain_store()
        .get_chunk_extra(&tip.last_block_hash, shard_uid)
        .unwrap()
        .congestion_info()
        .unwrap();

    let num_shards = shard_layout.shard_ids().count();
    let has_delayed = congestion_info.delayed_receipts_gas() != 0;
    let has_buffered = congestion_info.buffered_receipts_gas() != 0;
    tracing::info!(target: "test", height=tip.height, num_shards, ?shard_id, has_delayed, has_buffered, "checking receipts");

    match kind {
        ReceiptKind::Delayed => {
            assert!(has_delayed);
            check_delayed_receipts_exist_in_memtrie(
                &client_actor.client,
                &shard_uid,
                &tip.prev_block_hash,
            );
        }
        ReceiptKind::Buffered => {
            assert!(has_buffered);
            check_buffered_receipts_exist_in_memtrie(
                &client_actor.client,
                &shard_uid,
                &tip.prev_block_hash,
            );
        }
        ReceiptKind::PromiseYield => check_promise_yield_receipts_exist_in_memtrie(
            &client_actor.client,
            &shard_uid,
            &tip.prev_block_hash,
        ),
    }
}

/// Asserts that a non zero amount of delayed receipts exist in MemTrie for the given shard.
fn check_delayed_receipts_exist_in_memtrie(
    client: &Client,
    shard_uid: &ShardUId,
    prev_block_hash: &CryptoHash,
) {
    let memtrie = get_memtrie_for_shard(client, shard_uid, prev_block_hash);
    let indices: DelayedReceiptIndices =
        get(&memtrie, &TrieKey::DelayedReceiptIndices).unwrap().unwrap();
    assert_ne!(indices.len(), 0);
}

/// Asserts that a non zero amount of buffered receipts exist in MemTrie for the given shard.
fn check_buffered_receipts_exist_in_memtrie(
    client: &Client,
    shard_uid: &ShardUId,
    prev_block_hash: &CryptoHash,
) {
    let memtrie = get_memtrie_for_shard(client, shard_uid, prev_block_hash);
    let indices: BufferedReceiptIndices =
        get(&memtrie, &TrieKey::BufferedReceiptIndices).unwrap().unwrap();
    // There should be at least one buffered receipt going to some other shard. It's not very precise but good enough.
    assert_ne!(indices.shard_buffers.values().fold(0, |acc, buffer| acc + buffer.len()), 0);
}

/// Asserts that a non zero amount of promise yield receipts exist in MemTrie for the given shard.
fn check_promise_yield_receipts_exist_in_memtrie(
    client: &Client,
    shard_uid: &ShardUId,
    prev_block_hash: &CryptoHash,
) {
    let memtrie = get_memtrie_for_shard(client, shard_uid, prev_block_hash);
    let indices: PromiseYieldIndices =
        get(&memtrie, &TrieKey::PromiseYieldIndices).unwrap().unwrap();
    assert_ne!(indices.len(), 0);
}

fn execute_money_transfers(account_ids: Vec<AccountId>) -> LoopActionFn {
    const NUM_TRANSFERS_PER_BLOCK: usize = 20;

    let latest_height = Cell::new(0);
    // TODO: to be fixed when all shard tracking gets disabled.
    let rpc_id: AccountId = "account0".parse().unwrap();

    Box::new(
        move |node_datas: &[TestData],
              test_loop_data: &mut TestLoopData,
              client_handle: TestLoopDataHandle<ClientActorInner>| {
            let client_actor = &mut test_loop_data.get_mut(&client_handle);
            let tip = client_actor.client.chain.head().unwrap();

            // Run this action only once at every block height.
            if latest_height.get() == tip.height {
                return;
            }
            latest_height.set(tip.height);

            let mut rng = rand::thread_rng();
            for _ in 0..NUM_TRANSFERS_PER_BLOCK {
                let sender = account_ids.choose(&mut rng).unwrap().clone();
                let receiver = account_ids.choose(&mut rng).unwrap().clone();

                let clients = node_datas
                    .iter()
                    .map(|test_data| {
                        &test_loop_data.get(&test_data.client_sender.actor_handle()).client
                    })
                    .collect_vec();

                let anchor_hash = get_anchor_hash(&clients);
                let nonce = get_next_nonce(&test_loop_data, &node_datas, &sender);
                let amount = ONE_NEAR * rng.gen_range(1..=10);
                let tx = SignedTransaction::send_money(
                    nonce,
                    sender.clone(),
                    receiver.clone(),
                    &create_user_test_signer(&sender).into(),
                    amount,
                    anchor_hash,
                );
                submit_tx(&node_datas, &rpc_id, tx);
            }
        },
    )
}

=======
>>>>>>> 649743f6
/// Returns a loop action that invokes a costly method from a contract
/// `CALLS_PER_BLOCK_HEIGHT` times per block height.
///
/// The account invoking the contract is taken in sequential order from `signed_ids`.
///
/// The account receiving the contract call is taken in sequential order from `receiver_ids`.
fn call_burn_gas_contract(
    signer_ids: Vec<AccountId>,
    receiver_ids: Vec<AccountId>,
    gas_burnt_per_call: Gas,
) -> LoopActionFn {
    const TX_CHECK_BLOCKS_AFTER_RESHARDING: u64 = 5;
    const CALLS_PER_BLOCK_HEIGHT: usize = 5;

    let resharding_height = Cell::new(None);
    let nonce = Cell::new(102);
    let txs = Cell::new(vec![]);
    let latest_height = Cell::new(0);
    // TODO: to be fixed when all shard tracking gets disabled.
    let rpc_id: AccountId = "account0".parse().unwrap();

    Box::new(
        move |node_datas: &[TestData],
              test_loop_data: &mut TestLoopData,
              client_handle: TestLoopDataHandle<ClientActorInner>| {
            let client_actor = &mut test_loop_data.get_mut(&client_handle);
            let tip = client_actor.client.chain.head().unwrap();

            // Run this action only once at every block height.
            if latest_height.get() == tip.height {
                return;
            }
            latest_height.set(tip.height);

            // After resharding: wait some blocks and check that all txs have been executed correctly.
            if let Some(height) = resharding_height.get() {
                if tip.height > height + TX_CHECK_BLOCKS_AFTER_RESHARDING {
                    for (tx, tx_height) in txs.take() {
                        let tx_outcome =
                            client_actor.client.chain.get_partial_transaction_result(&tx);
                        let status = tx_outcome.as_ref().map(|o| o.status.clone());
                        let status = status.unwrap();
                        tracing::debug!(target: "test", ?tx_height, ?tx, ?status, "transaction status");
                        assert_matches!(status, FinalExecutionStatus::SuccessValue(_));
                    }
                }
            } else {
                if next_block_has_new_shard_layout(client_actor.client.epoch_manager.as_ref(), &tip)
                {
                    tracing::debug!(target: "test", height=tip.height, "resharding height set");
                    resharding_height.set(Some(tip.height));
                }
            }
            // Before resharding and one block after: call the test contract a few times per block.
            // The objective is to pile up receipts (e.g. delayed).
            if tip.height <= resharding_height.get().unwrap_or(1000) + 1 {
                for i in 0..CALLS_PER_BLOCK_HEIGHT {
                    // Note that if the number of signers and receivers is the
                    // same then the traffic will always flow the same way. It
                    // would be nice to randomize it a bit.
                    let signer_id = &signer_ids[i % signer_ids.len()];
                    let receiver_id = &receiver_ids[i % receiver_ids.len()];
                    let signer: Signer = create_user_test_signer(signer_id).into();
                    nonce.set(nonce.get() + 1);
                    let method_name = "burn_gas_raw".to_owned();
                    let burn_gas: u64 = gas_burnt_per_call;
                    let args = burn_gas.to_le_bytes().to_vec();
                    let tx = SignedTransaction::call(
                        nonce.get(),
                        signer_id.clone(),
                        receiver_id.clone(),
                        &signer,
                        0,
                        method_name,
                        args,
                        gas_burnt_per_call + 10 * TGAS,
                        tip.last_block_hash,
                    );
                    store_and_submit_tx(
                        &node_datas,
                        &rpc_id,
                        &txs,
                        &signer_id,
                        &receiver_id,
                        tip.height,
                        tx,
                    );
                }
            }
        },
    )
}

/// Sends a promise-yield transaction before resharding. Then, if `call_resume` is `true` also sends
/// a yield-resume transaction after resharding, otherwise it lets the promise-yield go into timeout.
///
/// Each `signer_id` sends transaction to the corresponding `receiver_id`.
///
/// A few blocks after resharding all transactions outcomes are checked for successful execution.
fn call_promise_yield(
    call_resume: bool,
    signer_ids: Vec<AccountId>,
    receiver_ids: Vec<AccountId>,
) -> LoopActionFn {
    let resharding_height: Cell<Option<u64>> = Cell::new(None);
    let txs = Cell::new(vec![]);
    let latest_height = Cell::new(0);
    // TODO: to be fixed when all shard tracking gets disabled.
    let rpc_id: AccountId = "account0".parse().unwrap();
    let promise_txs_sent = Cell::new(false);
    let nonce = Cell::new(102);
    let yield_payload = vec![];

    Box::new(
        move |node_datas: &[TestData],
              test_loop_data: &mut TestLoopData,
              client_handle: TestLoopDataHandle<ClientActorInner>| {
            let client_actor = &mut test_loop_data.get_mut(&client_handle);
            let tip = client_actor.client.chain.head().unwrap();

            // Run this action only once at every block height.
            if latest_height.get() == tip.height {
                return;
            }
            latest_height.set(tip.height);

            // The operation to be done depends on the current block height in relation to the
            // resharding height.
            match (resharding_height.get(), latest_height.get()) {
                // Resharding happened in the previous block.
                // Maybe send the resume transaction.
                (Some(resharding), latest) if latest == resharding + 1 && call_resume => {
                    for (signer_id, receiver_id) in
                        signer_ids.clone().into_iter().zip(receiver_ids.clone().into_iter())
                    {
                        let signer: Signer = create_user_test_signer(&signer_id).into();
                        nonce.set(nonce.get() + 1);
                        let tx = SignedTransaction::call(
                            nonce.get(),
                            signer_id.clone(),
                            receiver_id.clone(),
                            &signer,
                            0,
                            "call_yield_resume_read_data_id_from_storage".to_string(),
                            yield_payload.clone(),
                            300 * TGAS,
                            tip.last_block_hash,
                        );
                        store_and_submit_tx(
                            &node_datas,
                            &rpc_id,
                            &txs,
                            &signer_id,
                            &receiver_id,
                            tip.height,
                            tx,
                        );
                    }
                }
                // Resharding happened a few blocks in the past.
                // Check transactions' outcomes.
                (Some(resharding), latest) if latest == resharding + 4 => {
                    let txs = txs.take();
                    assert_ne!(txs.len(), 0);
                    for (tx, tx_height) in txs {
                        let tx_outcome =
                            client_actor.client.chain.get_partial_transaction_result(&tx);
                        let status = tx_outcome.as_ref().map(|o| o.status.clone());
                        let status = status.unwrap();
                        tracing::debug!(target: "test", ?tx_height, ?tx, ?status, "transaction status");
                        assert_matches!(status, FinalExecutionStatus::SuccessValue(_));
                    }
                }
                (Some(_resharding), _latest) => {}
                // Resharding didn't happen in the past.
                (None, _) => {
                    // Check if resharding will happen in this block.
                    if next_block_has_new_shard_layout(
                        client_actor.client.epoch_manager.as_ref(),
                        &tip,
                    ) {
                        tracing::debug!(target: "test", height=tip.height, "resharding height set");
                        resharding_height.set(Some(tip.height));
                        return;
                    }
                    // Before resharding, send a set of promise transactions, just once.
                    if promise_txs_sent.get() {
                        return;
                    }
                    for (signer_id, receiver_id) in
                        signer_ids.clone().into_iter().zip(receiver_ids.clone().into_iter())
                    {
                        let signer: Signer = create_user_test_signer(&signer_id).into();
                        nonce.set(nonce.get() + 1);
                        let tx = SignedTransaction::call(
                            nonce.get(),
                            signer_id.clone(),
                            receiver_id.clone(),
                            &signer,
                            0,
                            "call_yield_create_return_promise".to_string(),
                            yield_payload.clone(),
                            300 * TGAS,
                            tip.last_block_hash,
                        );
                        store_and_submit_tx(
                            &node_datas,
                            &rpc_id,
                            &txs,
                            &signer_id,
                            &receiver_id,
                            tip.height,
                            tx,
                        );
                    }
                    promise_txs_sent.set(true);
                }
            }
        },
    )
}

fn get_base_shard_layout(version: u64) -> ShardLayout {
    let boundary_accounts = vec!["account1".parse().unwrap(), "account3".parse().unwrap()];
    match version {
        1 => {
            let shards_split_map = vec![vec![ShardId::new(0), ShardId::new(1), ShardId::new(2)]];
            #[allow(deprecated)]
            ShardLayout::v1(boundary_accounts, Some(shards_split_map), 3)
        }
        2 => {
            let shard_ids = vec![ShardId::new(5), ShardId::new(3), ShardId::new(6)];
            let shards_split_map = [(ShardId::new(0), shard_ids.clone())].into_iter().collect();
            let shards_split_map = Some(shards_split_map);
            ShardLayout::v2(boundary_accounts, shard_ids, shards_split_map)
        }
        _ => panic!("Unsupported shard layout version {}", version),
    }
}

/// Base setup to check sanity of Resharding V3.
/// TODO(#11881): add the following scenarios:
/// - Nodes must not track all shards. State sync must succeed.
/// - Set up chunk validator-only nodes. State witness must pass validation.
/// - Consistent tx load. All txs must succeed.
/// - Delayed receipts, congestion control computation.
/// - Cross-shard receipts of all kinds, crossing resharding boundary.
/// - Shard layout v2 -> v2 transition.
/// - Shard layout can be taken from mainnet.
fn test_resharding_v3_base(params: TestReshardingParameters) {
    if !ProtocolFeature::SimpleNightshadeV4.enabled(PROTOCOL_VERSION) {
        return;
    }

    init_test_logger();
    let mut builder = TestLoopBuilder::new();

    // Adjust the resharding configuration to make the tests faster.
    builder = builder.config_modifier(|config, _| {
        let mut resharding_config = config.resharding_config.get();
        resharding_config.batch_delay = Duration::milliseconds(1);
        config.resharding_config.update(resharding_config);
    });

    // Prepare shard split configuration.
    let base_epoch_config_store = EpochConfigStore::for_chain_id("mainnet", None).unwrap();
    let base_protocol_version = ProtocolFeature::SimpleNightshadeV4.protocol_version() - 1;
    let mut base_epoch_config =
        base_epoch_config_store.get_config(base_protocol_version).as_ref().clone();
    base_epoch_config.shuffle_shard_assignment_for_chunk_producers =
        params.shuffle_shard_assignment_for_chunk_producers;
    if !params.chunk_ranges_to_drop.is_empty() {
        base_epoch_config.block_producer_kickout_threshold = 0;
        base_epoch_config.chunk_producer_kickout_threshold = 0;
        base_epoch_config.chunk_validator_only_kickout_threshold = 0;
    }

    let base_shard_layout = get_base_shard_layout(params.base_shard_layout_version);
    base_epoch_config.shard_layout = base_shard_layout.clone();

    let new_boundary_account = "account6".parse().unwrap();
    let parent_shard_uid = account_id_to_shard_uid(&new_boundary_account, &base_shard_layout);
    let mut epoch_config = base_epoch_config.clone();
    epoch_config.shard_layout =
        ShardLayout::derive_shard_layout(&base_shard_layout, new_boundary_account);
    tracing::info!(target: "test", ?base_shard_layout, new_shard_layout=?epoch_config.shard_layout, "shard layout");

    let expected_num_shards = epoch_config.shard_layout.num_shards();
    let epoch_config_store = EpochConfigStore::test(BTreeMap::from_iter(vec![
        (base_protocol_version, Arc::new(base_epoch_config)),
        (base_protocol_version + 1, Arc::new(epoch_config)),
    ]));

    let genesis = TestGenesisBuilder::new()
        .genesis_time_from_clock(&builder.clock())
        .shard_layout(base_shard_layout)
        .protocol_version(base_protocol_version)
        .epoch_length(params.epoch_length)
        .validators_spec(ValidatorsSpec::desired_roles(
            &params
                .block_and_chunk_producers
                .iter()
                .map(|account_id| account_id.as_str())
                .collect_vec(),
            &[],
        ))
        .add_user_accounts_simple(&params.accounts, params.initial_balance)
        .build();

    if params.track_all_shards {
        builder = builder.track_all_shards();
    }

    if params.allow_negative_refcount {
        builder = builder.allow_negative_refcount();
    }

    if params.limit_outgoing_gas || params.short_yield_timeout {
        let mut runtime_config = RuntimeConfig::test();
        if params.limit_outgoing_gas {
            runtime_config.congestion_control_config.max_outgoing_gas = 100 * TGAS;
            runtime_config.congestion_control_config.min_outgoing_gas = 100 * TGAS;
        }
        if params.short_yield_timeout {
            let mut wasm_config = vm::Config::clone(&runtime_config.wasm_config);
            // Assuming the promise yield is sent at h=9 and resharding happens at h=13, let's set
            // the timeout to trigger at h=14.
            wasm_config.limit_config.yield_timeout_length_in_blocks = 5;
            runtime_config.wasm_config = Arc::new(wasm_config);
        }
        let runtime_config_store = RuntimeConfigStore::with_one_config(runtime_config);
        builder = builder.runtime_config_store(runtime_config_store);
    }

    let TestLoopEnv { mut test_loop, datas: node_datas, tempdir } = builder
        .genesis(genesis)
        .epoch_config_store(epoch_config_store)
        .clients(params.clients)
        .load_mem_tries_for_tracked_shards(params.load_mem_tries_for_tracked_shards)
        .drop_protocol_upgrade_chunks(
            base_protocol_version + 1,
            params.chunk_ranges_to_drop.clone(),
        )
        .build();

    for contract_id in &params.deploy_test_contract {
        let signer = &create_user_test_signer(&contract_id).into();
        let deploy_contract_tx = SignedTransaction::deploy_contract(
            101,
            &contract_id,
            near_test_contracts::rs_contract().into(),
            &signer,
            get_shared_block_hash(&node_datas, &test_loop),
        );
        run_tx(&mut test_loop, deploy_contract_tx, &node_datas, Duration::seconds(5));
    }

    let client_handles =
        node_datas.iter().map(|data| data.client_sender.actor_handle()).collect_vec();

    #[cfg(feature = "test_features")]
    {
        if params.delay_flat_state_resharding > 0 {
            client_handles.iter().for_each(|handle| {
                let client = &mut test_loop.data.get_mut(handle).client;
                client.chain.resharding_manager.flat_storage_resharder.adv_task_delay_by_blocks =
                    params.delay_flat_state_resharding;
            });
        }
    }

    let clients =
        client_handles.iter().map(|handle| &test_loop.data.get(handle).client).collect_vec();
    let mut trie_sanity_check =
        TrieSanityCheck::new(&clients, params.load_mem_tries_for_tracked_shards);

    let latest_block_height = std::cell::Cell::new(0u64);
    let success_condition = |test_loop_data: &mut TestLoopData| -> bool {
        params
            .loop_actions
            .iter()
            .for_each(|action| action(&node_datas, test_loop_data, client_handles[0].clone()));

        let clients =
            client_handles.iter().map(|handle| &test_loop_data.get(handle).client).collect_vec();
        let client = &clients[0];

        let tip = get_smallest_height_head(&clients);

        // Check that all chunks are included.
        let block_header = client.chain.get_block_header(&tip.last_block_hash).unwrap();
        if latest_block_height.get() < tip.height {
            if latest_block_height.get() == 0 {
                println!("State before resharding:");
                print_and_assert_shard_accounts(&clients, &tip);
            }
            trie_sanity_check.assert_state_sanity(&clients, expected_num_shards);
            latest_block_height.set(tip.height);
            if params.all_chunks_expected && params.chunk_ranges_to_drop.is_empty() {
                assert!(block_header.chunk_mask().iter().all(|chunk_bit| *chunk_bit));
            }
        }

        // Return true if we passed an epoch with increased number of shards.
        let epoch_height =
            client.epoch_manager.get_epoch_height_from_prev_block(&tip.prev_block_hash).unwrap();
        assert!(epoch_height < 6);
        let prev_epoch_id =
            client.epoch_manager.get_prev_epoch_id_from_prev_block(&tip.prev_block_hash).unwrap();
        let epoch_config = client.epoch_manager.get_epoch_config(&prev_epoch_id).unwrap();
        if epoch_config.shard_layout.num_shards() != expected_num_shards {
            return false;
        }

        println!("State after resharding:");
        print_and_assert_shard_accounts(&clients, &tip);
        check_state_shard_uid_mapping_after_resharding(&client, parent_shard_uid);
        return true;
    };

    test_loop.run_until(
        success_condition,
        // Give enough time to produce ~7 epochs.
        Duration::seconds((7 * params.epoch_length) as i64),
    );
    let client = &test_loop.data.get(&client_handles[0]).client;
    trie_sanity_check.check_epochs(client);
    // Wait for garbage collection to kick in, so that it is tested as well.
    test_loop
        .run_for(Duration::seconds((DEFAULT_GC_NUM_EPOCHS_TO_KEEP * params.epoch_length) as i64));

    TestLoopEnv { test_loop, datas: node_datas, tempdir }
        .shutdown_and_drain_remaining_events(Duration::seconds(20));
}

#[test]
fn test_resharding_v3() {
    test_resharding_v3_base(TestReshardingParameters::new());
}

#[test]
fn test_resharding_v3_drop_chunks_before() {
    let chunk_ranges_to_drop = HashMap::from([(ShardUId { shard_id: 1, version: 3 }, -2..0)]);
    test_resharding_v3_base(
        TestReshardingParameters::new().chunk_ranges_to_drop(chunk_ranges_to_drop),
    );
}

#[test]
fn test_resharding_v3_drop_chunks_after() {
    let chunk_ranges_to_drop = HashMap::from([(ShardUId { shard_id: 2, version: 3 }, 0..2)]);
    test_resharding_v3_base(
        TestReshardingParameters::new().chunk_ranges_to_drop(chunk_ranges_to_drop),
    );
}

#[test]
fn test_resharding_v3_drop_chunks_before_and_after() {
    let chunk_ranges_to_drop = HashMap::from([(ShardUId { shard_id: 0, version: 3 }, -2..2)]);
    test_resharding_v3_base(
        TestReshardingParameters::new().chunk_ranges_to_drop(chunk_ranges_to_drop),
    );
}

#[test]
fn test_resharding_v3_drop_chunks_all() {
    let chunk_ranges_to_drop = HashMap::from([
        (ShardUId { shard_id: 0, version: 3 }, -1..2),
        (ShardUId { shard_id: 1, version: 3 }, -3..0),
        (ShardUId { shard_id: 2, version: 3 }, 0..3),
        (ShardUId { shard_id: 3, version: 3 }, 0..1),
    ]);
    test_resharding_v3_base(
        TestReshardingParameters::new().chunk_ranges_to_drop(chunk_ranges_to_drop),
    );
}

#[test]
// TODO(resharding): fix nearcore and un-ignore this test
#[ignore]
#[cfg(feature = "test_features")]
fn test_resharding_v3_resharding_block_in_fork() {
    test_resharding_v3_base(
        TestReshardingParameters::with_clients(1)
            .add_loop_action(fork_before_resharding_block(false)),
    );
}

#[test]
// TODO(resharding): fix nearcore and un-ignore this test
// TODO(resharding): duplicate this test so that in one case resharding is performed on block
//                   B(height=13) and in another case resharding is performed on block B'(height=13)
#[ignore]
#[cfg(feature = "test_features")]
fn test_resharding_v3_double_sign_resharding_block() {
    test_resharding_v3_base(
        TestReshardingParameters::with_clients(1)
            .add_loop_action(fork_before_resharding_block(true)),
    );
}

#[test]
fn test_resharding_v3_shard_shuffling() {
    let params = TestReshardingParameters::new()
        .shuffle_shard_assignment()
        .single_shard_tracking()
        .chunk_miss_possible();
    test_resharding_v3_base(params);
}

#[test]
<<<<<<< HEAD
fn test_resharding_v3_shard_shuffling_intense() {
    let chunk_ranges_to_drop = HashMap::from([
        (ShardUId { shard_id: 0, version: 3 }, -1..2),
        (ShardUId { shard_id: 1, version: 3 }, -3..0),
        (ShardUId { shard_id: 2, version: 3 }, -3..0),
        (ShardUId { shard_id: 3, version: 3 }, 0..3),
        (ShardUId { shard_id: 4, version: 3 }, 0..1),
    ]);
    let mut params = TestReshardingParameters::new()
        .base_shard_layout_version(1)
        .shuffle_shard_assignment()
        .single_shard_tracking()
        .chunk_miss_possible()
        .chunk_ranges_to_drop(chunk_ranges_to_drop);
    let accounts = params.accounts.clone();
    params = params.add_loop_action(execute_money_transfers(accounts));
    test_resharding_v3_base(params);
}

#[test]
// TODO(resharding): fix nearcore and replace the line below with #[cfg_attr(not(feature = "test_features"), ignore)]
#[ignore]
=======
#[cfg_attr(not(feature = "test_features"), ignore)]
>>>>>>> 649743f6
fn test_resharding_v3_delayed_receipts_left_child() {
    let account: AccountId = "account4".parse().unwrap();
    let params = TestReshardingParameters::new()
        .deploy_test_contract(account.clone())
        .add_loop_action(call_burn_gas_contract(
            vec![account.clone()],
            vec![account.clone()],
            275 * TGAS,
        ))
        .add_loop_action(check_receipts_presence_at_resharding_block(
            vec![account],
            ReceiptKind::Delayed,
        ))
        .allow_negative_refcount();
    test_resharding_v3_base(params);
}

#[test]
#[cfg_attr(not(feature = "test_features"), ignore)]
fn test_resharding_v3_delayed_receipts_right_child() {
    let account: AccountId = "account6".parse().unwrap();
    let params = TestReshardingParameters::new()
        .deploy_test_contract(account.clone())
        .add_loop_action(call_burn_gas_contract(
            vec![account.clone()],
            vec![account.clone()],
            275 * TGAS,
        ))
        .add_loop_action(check_receipts_presence_at_resharding_block(
            vec![account],
            ReceiptKind::Delayed,
        ))
        .allow_negative_refcount();
    test_resharding_v3_base(params);
}

fn test_resharding_v3_split_parent_buffered_receipts_base(base_shard_layout_version: u64) {
    let receiver_account: AccountId = "account0".parse().unwrap();
    let account_in_parent: AccountId = "account4".parse().unwrap();
    let account_in_left_child: AccountId = "account4".parse().unwrap();
    let account_in_right_child: AccountId = "account6".parse().unwrap();
    let params = TestReshardingParameters::new()
        .base_shard_layout_version(base_shard_layout_version)
        .deploy_test_contract(receiver_account.clone())
        .limit_outgoing_gas()
        .add_loop_action(call_burn_gas_contract(
            vec![account_in_left_child.clone(), account_in_right_child],
            vec![receiver_account],
            10 * TGAS,
        ))
        .add_loop_action(check_receipts_presence_at_resharding_block(
            vec![account_in_parent],
            ReceiptKind::Buffered,
        ))
        .add_loop_action(check_receipts_presence_after_resharding_block(
            vec![account_in_left_child],
            ReceiptKind::Buffered,
        ));
    test_resharding_v3_base(params);
}

#[test]
#[cfg_attr(not(feature = "test_features"), ignore)]
fn test_resharding_v3_split_parent_buffered_receipts_v1() {
    test_resharding_v3_split_parent_buffered_receipts_base(1);
}

#[test]
#[cfg_attr(not(feature = "test_features"), ignore)]
fn test_resharding_v3_split_parent_buffered_receipts_v2() {
    test_resharding_v3_split_parent_buffered_receipts_base(2);
}

fn test_resharding_v3_buffered_receipts_towards_splitted_shard_base(
    base_shard_layout_version: u64,
) {
    let account_in_left_child: AccountId = "account4".parse().unwrap();
    let account_in_right_child: AccountId = "account6".parse().unwrap();
    let account_in_stable_shard: AccountId = "account1".parse().unwrap();

    let params = TestReshardingParameters::new()
        .base_shard_layout_version(base_shard_layout_version)
        .deploy_test_contract(account_in_left_child.clone())
        .deploy_test_contract(account_in_right_child.clone())
        .limit_outgoing_gas()
        .add_loop_action(call_burn_gas_contract(
            vec![account_in_stable_shard.clone()],
            vec![account_in_left_child, account_in_right_child],
            10 * TGAS,
        ))
        .add_loop_action(check_receipts_presence_at_resharding_block(
            vec![account_in_stable_shard.clone()],
            ReceiptKind::Buffered,
        ))
        .add_loop_action(check_receipts_presence_after_resharding_block(
            vec![account_in_stable_shard],
            ReceiptKind::Buffered,
        ));
    test_resharding_v3_base(params);
}

#[test]
#[cfg_attr(not(feature = "test_features"), ignore)]
fn test_resharding_v3_buffered_receipts_towards_splitted_shard_v1() {
    test_resharding_v3_buffered_receipts_towards_splitted_shard_base(1);
}

#[test]
#[cfg_attr(not(feature = "test_features"), ignore)]
fn test_resharding_v3_buffered_receipts_towards_splitted_shard_v2() {
    test_resharding_v3_buffered_receipts_towards_splitted_shard_base(2);
}

#[test]
#[cfg_attr(not(feature = "test_features"), ignore)]
fn test_resharding_v3_outgoing_receipts_towards_splitted_shard() {
    let receiver_account: AccountId = "account4".parse().unwrap();
    let account_1_in_stable_shard: AccountId = "account1".parse().unwrap();
    let account_2_in_stable_shard: AccountId = "account2".parse().unwrap();
    let params = TestReshardingParameters::new()
        .deploy_test_contract(receiver_account.clone())
        .add_loop_action(call_burn_gas_contract(
            vec![account_1_in_stable_shard, account_2_in_stable_shard],
            vec![receiver_account],
            5 * TGAS,
        ));
    test_resharding_v3_base(params);
}

#[test]
#[cfg_attr(not(feature = "test_features"), ignore)]
fn test_resharding_v3_outgoing_receipts_from_splitted_shard() {
    let receiver_account: AccountId = "account0".parse().unwrap();
    let account_in_left_child: AccountId = "account4".parse().unwrap();
    let account_in_right_child: AccountId = "account6".parse().unwrap();
    let params = TestReshardingParameters::new()
        .deploy_test_contract(receiver_account.clone())
        .add_loop_action(call_burn_gas_contract(
            vec![account_in_left_child, account_in_right_child],
            vec![receiver_account],
            5 * TGAS,
        ));
    test_resharding_v3_base(params);
}

#[test]
fn test_resharding_v3_load_mem_trie_v1() {
    let params = TestReshardingParameters::new()
        .base_shard_layout_version(1)
        .load_mem_tries_for_tracked_shards(false);
    test_resharding_v3_base(params);
}

#[test]
fn test_resharding_v3_load_mem_trie_v2() {
    let params = TestReshardingParameters::new()
        .base_shard_layout_version(2)
        .load_mem_tries_for_tracked_shards(false);
    test_resharding_v3_base(params);
}

#[test]
#[cfg_attr(not(feature = "test_features"), ignore)]
fn test_resharding_v3_slower_post_processing_tasks() {
    test_resharding_v3_base(TestReshardingParameters::new().delay_flat_state_resharding(2));
}

#[test]
// TODO(resharding): fix nearcore and change the ignore condition
// #[cfg_attr(not(feature = "test_features"), ignore)]
#[ignore]
fn test_resharding_v3_shard_shuffling_slower_post_processing_tasks() {
    let params = TestReshardingParameters::new()
        .shuffle_shard_assignment()
        .single_shard_tracking()
        .chunk_miss_possible()
        .delay_flat_state_resharding(2);
    test_resharding_v3_base(params);
}

#[test]
fn test_resharding_v3_yield_resume() {
    let account_in_left_child: AccountId = "account4".parse().unwrap();
    let account_in_right_child: AccountId = "account6".parse().unwrap();
    let params = TestReshardingParameters::new()
        .deploy_test_contract(account_in_left_child.clone())
        .deploy_test_contract(account_in_right_child.clone())
        .add_loop_action(call_promise_yield(
            true,
            vec![account_in_left_child.clone(), account_in_right_child.clone()],
            vec![account_in_left_child.clone(), account_in_right_child.clone()],
        ))
        .add_loop_action(check_receipts_presence_at_resharding_block(
            vec![account_in_left_child.clone(), account_in_right_child.clone()],
            ReceiptKind::PromiseYield,
        ))
        .add_loop_action(check_receipts_presence_after_resharding_block(
            vec![account_in_left_child, account_in_right_child],
            ReceiptKind::PromiseYield,
        ));
    test_resharding_v3_base(params);
}

#[test]
// TODO(resharding): fix nearcore and unignore this test.
#[ignore]
fn test_resharding_v3_yield_timeout() {
    let account_in_left_child: AccountId = "account4".parse().unwrap();
    let account_in_right_child: AccountId = "account6".parse().unwrap();
    let params = TestReshardingParameters::new()
        .deploy_test_contract(account_in_left_child.clone())
        .deploy_test_contract(account_in_right_child.clone())
        .short_yield_timeout()
        .add_loop_action(call_promise_yield(
            false,
            vec![account_in_left_child.clone(), account_in_right_child.clone()],
            vec![account_in_left_child.clone(), account_in_right_child.clone()],
        ))
        .add_loop_action(check_receipts_presence_at_resharding_block(
            vec![account_in_left_child.clone(), account_in_right_child.clone()],
            ReceiptKind::PromiseYield,
        ))
        .add_loop_action(check_receipts_presence_after_resharding_block(
            vec![account_in_left_child, account_in_right_child],
            ReceiptKind::PromiseYield,
        ));
    test_resharding_v3_base(params);
}<|MERGE_RESOLUTION|>--- conflicted
+++ resolved
@@ -8,20 +8,11 @@
 use near_primitives::shard_layout::{account_id_to_shard_uid, ShardLayout};
 use near_primitives::types::{AccountId, BlockHeightDelta, Gas, ShardId};
 use near_primitives::version::{ProtocolFeature, PROTOCOL_VERSION};
-<<<<<<< HEAD
-use near_store::adapter::StoreAdapter;
-use near_store::db::refcount::decode_value_with_rc;
-use near_store::{get, DBCol, ShardUId, Trie};
+use near_store::ShardUId;
 use rand::seq::SliceRandom;
 use rand::Rng;
 use std::cell::Cell;
-use std::collections::{BTreeMap, HashMap, HashSet};
-=======
-use near_store::ShardUId;
 use std::collections::{BTreeMap, HashMap};
->>>>>>> 649743f6
-use std::sync::Arc;
-use std::u64;
 
 use crate::test_loop::builder::TestLoopBuilder;
 use crate::test_loop::env::{TestData, TestLoopEnv};
@@ -33,15 +24,11 @@
     next_block_has_new_shard_layout, print_and_assert_shard_accounts,
 };
 use crate::test_loop::utils::transactions::{
-<<<<<<< HEAD
     get_anchor_hash, get_next_nonce, get_shared_block_hash, get_smallest_height_head, run_tx,
-    submit_tx,
-=======
-    get_shared_block_hash, get_smallest_height_head, run_tx, store_and_submit_tx,
+    store_and_submit_tx, submit_tx,
 };
 use crate::test_loop::utils::trie_sanity::{
     check_state_shard_uid_mapping_after_resharding, TrieSanityCheck,
->>>>>>> 649743f6
 };
 use crate::test_loop::utils::{LoopActionFn, ONE_NEAR, TGAS};
 use assert_matches::assert_matches;
@@ -51,12 +38,6 @@
 use near_primitives::test_utils::create_user_test_signer;
 use near_primitives::transaction::SignedTransaction;
 use near_primitives::views::FinalExecutionStatus;
-<<<<<<< HEAD
-use near_store::flat::FlatStorageStatus;
-=======
-use std::cell::Cell;
-use std::u64;
->>>>>>> 649743f6
 
 #[derive(Default)]
 struct TestReshardingParameters {
@@ -266,147 +247,6 @@
     )
 }
 
-<<<<<<< HEAD
-enum ReceiptKind {
-    Delayed,
-    Buffered,
-    PromiseYield,
-}
-
-/// Checks that the shards containing `accounts` have a non empty set of receipts
-/// of type `kind` at the resharding block.
-fn check_receipts_presence_at_resharding_block(
-    accounts: Vec<AccountId>,
-    kind: ReceiptKind,
-) -> LoopActionFn {
-    Box::new(
-        move |_: &[TestData],
-              test_loop_data: &mut TestLoopData,
-              client_handle: TestLoopDataHandle<ClientActorInner>| {
-            let client_actor = test_loop_data.get_mut(&client_handle);
-            let tip = client_actor.client.chain.head().unwrap();
-
-            if !next_block_has_new_shard_layout(client_actor.client.epoch_manager.as_ref(), &tip) {
-                return;
-            }
-
-            accounts.iter().for_each(|account| {
-                check_receipts_at_block(client_actor, &account, &kind, tip.clone())
-            });
-        },
-    )
-}
-
-/// Checks that the shards containing `accounts` have a non empty set of receipts
-/// of type `kind` at the block after the resharding block.
-fn check_receipts_presence_after_resharding_block(
-    accounts: Vec<AccountId>,
-    kind: ReceiptKind,
-) -> LoopActionFn {
-    Box::new(
-        move |_: &[TestData],
-              test_loop_data: &mut TestLoopData,
-              client_handle: TestLoopDataHandle<ClientActorInner>| {
-            let client_actor = test_loop_data.get_mut(&client_handle);
-            let tip = client_actor.client.chain.head().unwrap();
-
-            if !this_block_has_new_shard_layout(client_actor.client.epoch_manager.as_ref(), &tip) {
-                return;
-            }
-
-            accounts.iter().for_each(|account| {
-                check_receipts_at_block(client_actor, &account, &kind, tip.clone())
-            });
-        },
-    )
-}
-
-fn check_receipts_at_block(
-    client_actor: &mut ClientActorInner,
-    account: &AccountId,
-    kind: &ReceiptKind,
-    tip: Tip,
-) {
-    let epoch_manager = &client_actor.client.epoch_manager;
-    let shard_layout = epoch_manager.get_shard_layout(&tip.epoch_id).unwrap();
-    let shard_id = epoch_manager.account_id_to_shard_id(&account, &tip.epoch_id).unwrap();
-    let shard_uid = &ShardUId::from_shard_id_and_layout(shard_id, &shard_layout);
-    let congestion_info = &client_actor
-        .client
-        .chain
-        .chain_store()
-        .get_chunk_extra(&tip.last_block_hash, shard_uid)
-        .unwrap()
-        .congestion_info()
-        .unwrap();
-
-    let num_shards = shard_layout.shard_ids().count();
-    let has_delayed = congestion_info.delayed_receipts_gas() != 0;
-    let has_buffered = congestion_info.buffered_receipts_gas() != 0;
-    tracing::info!(target: "test", height=tip.height, num_shards, ?shard_id, has_delayed, has_buffered, "checking receipts");
-
-    match kind {
-        ReceiptKind::Delayed => {
-            assert!(has_delayed);
-            check_delayed_receipts_exist_in_memtrie(
-                &client_actor.client,
-                &shard_uid,
-                &tip.prev_block_hash,
-            );
-        }
-        ReceiptKind::Buffered => {
-            assert!(has_buffered);
-            check_buffered_receipts_exist_in_memtrie(
-                &client_actor.client,
-                &shard_uid,
-                &tip.prev_block_hash,
-            );
-        }
-        ReceiptKind::PromiseYield => check_promise_yield_receipts_exist_in_memtrie(
-            &client_actor.client,
-            &shard_uid,
-            &tip.prev_block_hash,
-        ),
-    }
-}
-
-/// Asserts that a non zero amount of delayed receipts exist in MemTrie for the given shard.
-fn check_delayed_receipts_exist_in_memtrie(
-    client: &Client,
-    shard_uid: &ShardUId,
-    prev_block_hash: &CryptoHash,
-) {
-    let memtrie = get_memtrie_for_shard(client, shard_uid, prev_block_hash);
-    let indices: DelayedReceiptIndices =
-        get(&memtrie, &TrieKey::DelayedReceiptIndices).unwrap().unwrap();
-    assert_ne!(indices.len(), 0);
-}
-
-/// Asserts that a non zero amount of buffered receipts exist in MemTrie for the given shard.
-fn check_buffered_receipts_exist_in_memtrie(
-    client: &Client,
-    shard_uid: &ShardUId,
-    prev_block_hash: &CryptoHash,
-) {
-    let memtrie = get_memtrie_for_shard(client, shard_uid, prev_block_hash);
-    let indices: BufferedReceiptIndices =
-        get(&memtrie, &TrieKey::BufferedReceiptIndices).unwrap().unwrap();
-    // There should be at least one buffered receipt going to some other shard. It's not very precise but good enough.
-    assert_ne!(indices.shard_buffers.values().fold(0, |acc, buffer| acc + buffer.len()), 0);
-}
-
-/// Asserts that a non zero amount of promise yield receipts exist in MemTrie for the given shard.
-fn check_promise_yield_receipts_exist_in_memtrie(
-    client: &Client,
-    shard_uid: &ShardUId,
-    prev_block_hash: &CryptoHash,
-) {
-    let memtrie = get_memtrie_for_shard(client, shard_uid, prev_block_hash);
-    let indices: PromiseYieldIndices =
-        get(&memtrie, &TrieKey::PromiseYieldIndices).unwrap().unwrap();
-    assert_ne!(indices.len(), 0);
-}
-
 fn execute_money_transfers(account_ids: Vec<AccountId>) -> LoopActionFn {
     const NUM_TRANSFERS_PER_BLOCK: usize = 20;
 
@@ -456,8 +296,6 @@
     )
 }
 
-=======
->>>>>>> 649743f6
 /// Returns a loop action that invokes a costly method from a contract
 /// `CALLS_PER_BLOCK_HEIGHT` times per block height.
 ///
@@ -969,7 +807,6 @@
 }
 
 #[test]
-<<<<<<< HEAD
 fn test_resharding_v3_shard_shuffling_intense() {
     let chunk_ranges_to_drop = HashMap::from([
         (ShardUId { shard_id: 0, version: 3 }, -1..2),
@@ -990,11 +827,7 @@
 }
 
 #[test]
-// TODO(resharding): fix nearcore and replace the line below with #[cfg_attr(not(feature = "test_features"), ignore)]
-#[ignore]
-=======
 #[cfg_attr(not(feature = "test_features"), ignore)]
->>>>>>> 649743f6
 fn test_resharding_v3_delayed_receipts_left_child() {
     let account: AccountId = "account4".parse().unwrap();
     let params = TestReshardingParameters::new()
