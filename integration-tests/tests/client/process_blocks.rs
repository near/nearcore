--- conflicted
+++ resolved
@@ -2309,7 +2309,6 @@
             .set_state_part(0, sync_hash, i, num_parts, &state_sync_parts[i as usize])
             .unwrap();
     }
-<<<<<<< HEAD
     let rt = Arc::clone(&env.clients[1].runtime_adapter);
     let response = Rc::new(Cell::new(None));
     let response_in_f = Rc::clone(&response);
@@ -2340,12 +2339,6 @@
     } {
         last_response = response.take();
     }
-    let chunk_extra_after_sync =
-        env.clients[1].chain.get_chunk_extra(blocks[4].hash(), 0).unwrap().clone();
-    let expected_chunk_extra =
-        env.clients[0].chain.get_chunk_extra(blocks[4].hash(), 0).unwrap().clone();
-=======
-    env.clients[1].chain.set_state_finalize(0, sync_hash, num_parts).unwrap();
     let chunk_extra_after_sync = env.clients[1]
         .chain
         .get_chunk_extra(blocks[4].hash(), &ShardUId::default())
@@ -2356,7 +2349,6 @@
         .get_chunk_extra(blocks[4].hash(), &ShardUId::default())
         .unwrap()
         .clone();
->>>>>>> eaa9f654
     // The chunk extra of the prev block of sync block should be the same as the node that it is syncing from
     assert_eq!(chunk_extra_after_sync, expected_chunk_extra);
 }
