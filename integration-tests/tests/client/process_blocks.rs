use std::collections::{HashSet, VecDeque};
use std::convert::TryFrom;
use std::iter::FromIterator;
use std::path::Path;
use std::str::FromStr;
use std::sync::atomic::{AtomicUsize, Ordering};
use std::sync::{Arc, RwLock};

use actix::System;
use futures::{future, FutureExt};
use near_primitives::num_rational::Rational;

use near_actix_test_utils::run_actix;
use near_chain::chain::{ApplyStatePartsRequest, NUM_EPOCHS_TO_KEEP_STORE_DATA};
use near_chain::types::LatestKnown;
use near_chain::validate::validate_chunk_with_chunk_extra;
use near_chain::{
    Block, ChainGenesis, ChainStore, ChainStoreAccess, ErrorKind, Provenance, RuntimeAdapter,
};
use near_chain_configs::{ClientConfig, Genesis};
use near_chunks::{ChunkStatus, ShardsManager};
use near_client::test_utils::{create_chunk_on_height, run_catchup, setup_mock_all_validators};
use near_client::test_utils::{setup_client, setup_mock, TestEnv};
use near_client::{Client, GetBlock, GetBlockWithMerkleTree};
use near_crypto::{InMemorySigner, KeyType, PublicKey, Signature, Signer};
use near_logger_utils::init_test_logger;
use near_network::test_utils::{wait_or_panic, MockNetworkAdapter};
use near_network::types::{NetworkInfo, PeerChainInfoV2, ReasonForBan};
use near_network::{
    FullPeerInfo, NetworkClientMessages, NetworkClientResponses, NetworkRequests, NetworkResponses,
    PeerInfo,
};
use near_primitives::block::{Approval, ApprovalInner};
use near_primitives::block_header::BlockHeader;

use near_network::routing::EdgeInfo;
#[cfg(feature = "protocol_feature_simple_nightshade")]
use near_primitives::epoch_manager::ShardConfig;
use near_primitives::errors::InvalidTxError;
use near_primitives::errors::TxExecutionError;
use near_primitives::hash::{hash, CryptoHash};
use near_primitives::merkle::verify_hash;
use near_primitives::receipt::DelayedReceiptIndices;
use near_primitives::runtime::config_store::RuntimeConfigStore;
#[cfg(feature = "protocol_feature_simple_nightshade")]
use near_primitives::shard_layout::ShardLayout;
use near_primitives::shard_layout::ShardUId;
#[cfg(not(feature = "protocol_feature_block_header_v3"))]
use near_primitives::sharding::ShardChunkHeaderV2;
use near_primitives::sharding::{EncodedShardChunk, ReedSolomonWrapper, ShardChunkHeader};
#[cfg(feature = "protocol_feature_block_header_v3")]
use near_primitives::sharding::{ShardChunkHeaderInner, ShardChunkHeaderV3};
use near_primitives::syncing::{get_num_state_parts, ShardStateSyncResponseHeader, StatePartKey};
use near_primitives::transaction::{
    Action, DeployContractAction, ExecutionStatus, FunctionCallAction, SignedTransaction,
    Transaction,
};
use near_primitives::trie_key::TrieKey;
use near_primitives::types::validator_stake::ValidatorStake;
use near_primitives::types::{AccountId, BlockHeight, EpochId, NumBlocks, ProtocolVersion};
use near_primitives::utils::to_timestamp;
use near_primitives::validator_signer::{InMemoryValidatorSigner, ValidatorSigner};
#[cfg(feature = "protocol_feature_simple_nightshade")]
use near_primitives::version::ProtocolFeature;
use near_primitives::version::PROTOCOL_VERSION;
use near_primitives::views::{
    BlockHeaderView, FinalExecutionStatus, QueryRequest, QueryResponseKind,
};
use near_store::db::DBCol::ColStateParts;
use near_store::get;
use near_store::test_utils::create_test_store;
use nearcore::config::{GenesisExt, TESTING_INIT_BALANCE, TESTING_INIT_STAKE};
use nearcore::NEAR_BASE;
use rand::Rng;

fn set_block_protocol_version(
    block: &mut Block,
    block_producer: AccountId,
    protocol_version: ProtocolVersion,
) {
    let validator_signer = InMemoryValidatorSigner::from_seed(
        block_producer.clone(),
        KeyType::ED25519,
        block_producer.as_ref(),
    );
    block.mut_header().get_mut().inner_rest.latest_protocol_version = protocol_version;
    block.mut_header().resign(&validator_signer);
}

pub fn create_nightshade_runtimes(genesis: &Genesis, n: usize) -> Vec<Arc<dyn RuntimeAdapter>> {
    (0..n)
        .map(|_| {
            Arc::new(nearcore::NightshadeRuntime::new(
                Path::new("."),
                create_test_store(),
                genesis,
                vec![],
                vec![],
                None,
                None,
                RuntimeConfigStore::test(),
            )) as Arc<dyn RuntimeAdapter>
        })
        .collect()
}

fn produce_epochs(
    env: &mut TestEnv,
    epoch_number: u64,
    epoch_length: u64,
    height: BlockHeight,
) -> BlockHeight {
    let next_height = height + epoch_number * epoch_length;
    for i in height..next_height {
        let block = env.clients[0].produce_block(i).unwrap().unwrap();
        env.process_block(0, block.clone(), Provenance::PRODUCED);
        for j in 1..env.clients.len() {
            env.process_block(j, block.clone(), Provenance::NONE);
        }
    }
    next_height
}

fn deploy_test_contract(
    env: &mut TestEnv,
    account_id: AccountId,
    wasm_code: &[u8],
    epoch_length: u64,
    height: BlockHeight,
) -> BlockHeight {
    let block = env.clients[0].chain.get_block_by_height(height - 1).unwrap();
    let signer =
        InMemorySigner::from_seed(account_id.clone(), KeyType::ED25519, account_id.as_ref());

    let tx = SignedTransaction::from_actions(
        height,
        account_id.clone(),
        account_id,
        &signer,
        vec![Action::DeployContract(DeployContractAction { code: wasm_code.to_vec() })],
        *block.hash(),
    );
    env.clients[0].process_tx(tx, false, false);
    produce_epochs(env, 1, epoch_length, height)
}

/// Create environment and set of transactions which cause congestion on the chain.
fn prepare_env_with_congestion(
    protocol_version: ProtocolVersion,
    gas_price_adjustment_rate: Option<Rational>,
    number_of_transactions: u64,
) -> (TestEnv, Vec<CryptoHash>) {
    init_test_logger();
    let epoch_length = 100;
    let mut genesis = Genesis::test(vec!["test0".parse().unwrap(), "test1".parse().unwrap()], 1);
    genesis.config.protocol_version = protocol_version;
    genesis.config.epoch_length = epoch_length;
    genesis.config.gas_limit = 10_000_000_000_000;
    if let Some(gas_price_adjustment_rate) = gas_price_adjustment_rate {
        genesis.config.gas_price_adjustment_rate = gas_price_adjustment_rate;
    }
    let chain_genesis = ChainGenesis::from(&genesis);
    let mut env = TestEnv::builder(chain_genesis)
        .runtime_adapters(create_nightshade_runtimes(&genesis, 1))
        .build();
    let genesis_block = env.clients[0].chain.get_block_by_height(0).unwrap().clone();
    let signer = InMemorySigner::from_seed("test0".parse().unwrap(), KeyType::ED25519, "test0");

    // Deploy contract to test0.
    let tx = SignedTransaction::from_actions(
        1,
        "test0".parse().unwrap(),
        "test0".parse().unwrap(),
        &signer,
        vec![Action::DeployContract(DeployContractAction {
            code: near_test_contracts::rs_contract().to_vec(),
        })],
        *genesis_block.hash(),
    );
    env.clients[0].process_tx(tx, false, false);
    for i in 1..3 {
        env.produce_block(0, i);
    }

    // Create function call transactions that generate promises.
    let gas_1 = 9_000_000_000_000;
    let gas_2 = gas_1 / 3;
    let mut tx_hashes = vec![];

    for i in 0..number_of_transactions {
        let data = serde_json::json!([
            {"create": {
            "account_id": "test0",
            "method_name": "call_promise",
            "arguments": [],
            "amount": "0",
            "gas": gas_2,
            }, "id": 0 }
        ]);

        let signed_transaction = SignedTransaction::from_actions(
            i + 10,
            "test0".parse().unwrap(),
            "test0".parse().unwrap(),
            &signer,
            vec![Action::FunctionCall(FunctionCallAction {
                method_name: "call_promise".to_string(),
                args: serde_json::to_vec(&data).unwrap(),
                gas: gas_1,
                deposit: 0,
            })],
            *genesis_block.hash(),
        );
        tx_hashes.push(signed_transaction.get_hash());
        env.clients[0].process_tx(signed_transaction, false, false);
    }

    (env, tx_hashes)
}

/// Runs block producing client and stops after network mock received two blocks.
#[test]
fn produce_two_blocks() {
    init_test_logger();
    run_actix(async {
        let count = Arc::new(AtomicUsize::new(0));
        setup_mock(
            vec!["test".parse().unwrap()],
            "test".parse().unwrap(),
            true,
            false,
            Box::new(move |msg, _ctx, _| {
                if let NetworkRequests::Block { .. } = msg {
                    count.fetch_add(1, Ordering::Relaxed);
                    if count.load(Ordering::Relaxed) >= 2 {
                        System::current().stop();
                    }
                }
                NetworkResponses::NoResponse
            }),
        );
        near_network::test_utils::wait_or_panic(5000);
    });
}

/// Runs block producing client and sends it a transaction.
#[test]
// TODO: figure out how to re-enable it correctly
#[ignore]
fn produce_blocks_with_tx() {
    let mut encoded_chunks: Vec<EncodedShardChunk> = vec![];
    init_test_logger();
    run_actix(async {
        let (client, view_client) = setup_mock(
            vec!["test".parse().unwrap()],
            "test".parse().unwrap(),
            true,
            false,
            Box::new(move |msg, _ctx, _| {
                if let NetworkRequests::PartialEncodedChunkMessage {
                    account_id: _,
                    partial_encoded_chunk,
                } = msg
                {
                    let header = partial_encoded_chunk.header.clone();
                    let height = header.height_created() as usize;
                    assert!(encoded_chunks.len() + 2 >= height);

                    // the following two lines must match data_parts and total_parts in KeyValueRuntimeAdapter
                    let data_parts = 12 + 2 * (((height - 1) as usize) % 4);
                    let total_parts = 1 + data_parts * (1 + ((height - 1) as usize) % 3);
                    if encoded_chunks.len() + 2 == height {
                        encoded_chunks.push(EncodedShardChunk::from_header(
                            header,
                            total_parts,
                            PROTOCOL_VERSION,
                        ));
                    }
                    for part in partial_encoded_chunk.parts.iter() {
                        encoded_chunks[height - 2].content_mut().parts[part.part_ord as usize] =
                            Some(part.part.clone());
                    }

                    let parity_parts = total_parts - data_parts;
                    let mut rs = ReedSolomonWrapper::new(data_parts, parity_parts);

                    if let ChunkStatus::Complete(_) = ShardsManager::check_chunk_complete(
                        &mut encoded_chunks[height - 2],
                        &mut rs,
                    ) {
                        let chunk = encoded_chunks[height - 2].decode_chunk(data_parts).unwrap();
                        if chunk.transactions().len() > 0 {
                            System::current().stop();
                        }
                    }
                }
                NetworkResponses::NoResponse
            }),
        );
        near_network::test_utils::wait_or_panic(5000);
        actix::spawn(view_client.send(GetBlock::latest()).then(move |res| {
            let block_hash = res.unwrap().unwrap().header.hash;
            client.do_send(NetworkClientMessages::Transaction {
                transaction: SignedTransaction::empty(block_hash),
                is_forwarded: false,
                check_only: false,
            });
            future::ready(())
        }))
    });
}

/// Runs client that receives a block from network and announces header to the network with approval.
/// Need 3 block producers, to receive approval.
#[test]
fn receive_network_block() {
    init_test_logger();
    run_actix(async {
        // The first header announce will be when the block is received. We don't immediately endorse
        // it. The second header announce will happen with the endorsement a little later.
        let first_header_announce = Arc::new(RwLock::new(true));
        let (client, view_client) = setup_mock(
            vec!["test2".parse().unwrap(), "test1".parse().unwrap(), "test3".parse().unwrap()],
            "test2".parse().unwrap(),
            true,
            false,
            Box::new(move |msg, _ctx, _| {
                if let NetworkRequests::Approval { .. } = msg {
                    let mut first_header_announce = first_header_announce.write().unwrap();
                    if *first_header_announce {
                        *first_header_announce = false;
                    } else {
                        System::current().stop();
                    }
                }
                NetworkResponses::NoResponse
            }),
        );
        actix::spawn(view_client.send(GetBlockWithMerkleTree::latest()).then(move |res| {
            let (last_block, mut block_merkle_tree) = res.unwrap().unwrap();
            let signer = InMemoryValidatorSigner::from_seed(
                "test1".parse().unwrap(),
                KeyType::ED25519,
                "test1",
            );
            block_merkle_tree.insert(last_block.header.hash);
            #[cfg(feature = "protocol_feature_block_header_v3")]
            let next_block_ordinal = last_block.header.block_ordinal.unwrap() + 1;
            let block = Block::produce(
                PROTOCOL_VERSION,
                &last_block.header.clone().into(),
                last_block.header.height + 1,
                #[cfg(feature = "protocol_feature_block_header_v3")]
                next_block_ordinal,
                last_block.chunks.into_iter().map(Into::into).collect(),
                EpochId::default(),
                if last_block.header.prev_hash == CryptoHash::default() {
                    EpochId(last_block.header.hash)
                } else {
                    EpochId(last_block.header.next_epoch_id.clone())
                },
                #[cfg(feature = "protocol_feature_block_header_v3")]
                None,
                vec![],
                Rational::from_integer(0),
                0,
                100,
                None,
                vec![],
                vec![],
                &signer,
                last_block.header.next_bp_hash,
                block_merkle_tree.root(),
            );
            client.do_send(NetworkClientMessages::Block(block, PeerInfo::random().id, false));
            future::ready(())
        }));
        near_network::test_utils::wait_or_panic(5000);
    });
}

/// Include approvals to the next block in newly produced block.
#[test]
fn produce_block_with_approvals() {
    init_test_logger();
    let validators: Vec<_> =
        (1..=10).map(|i| AccountId::try_from(format!("test{}", i)).unwrap()).collect();
    run_actix(async {
        let (client, view_client) = setup_mock(
            validators.clone(),
            "test1".parse().unwrap(),
            true,
            false,
            Box::new(move |msg, _ctx, _| {
                if let NetworkRequests::Block { block } = msg {
                    // Below we send approvals from all the block producers except for test1 and test2
                    // test1 will only create their approval for height 10 after their doomslug timer
                    // runs 10 iterations, which is way further in the future than them producing the
                    // block
                    if block.header().num_approvals() == validators.len() as u64 - 2 {
                        System::current().stop();
                    } else if block.header().height() == 10 {
                        println!("{}", block.header().height());
                        println!(
                            "{} != {} -2 (height: {})",
                            block.header().num_approvals(),
                            validators.len(),
                            block.header().height()
                        );

                        assert!(false);
                    }
                }
                NetworkResponses::NoResponse
            }),
        );
        actix::spawn(view_client.send(GetBlockWithMerkleTree::latest()).then(move |res| {
            let (last_block, mut block_merkle_tree) = res.unwrap().unwrap();
            let signer1 = InMemoryValidatorSigner::from_seed(
                "test2".parse().unwrap(),
                KeyType::ED25519,
                "test2",
            );
            block_merkle_tree.insert(last_block.header.hash);
            #[cfg(feature = "protocol_feature_block_header_v3")]
            let next_block_ordinal = last_block.header.block_ordinal.unwrap() + 1;
            let block = Block::produce(
                PROTOCOL_VERSION,
                &last_block.header.clone().into(),
                last_block.header.height + 1,
                #[cfg(feature = "protocol_feature_block_header_v3")]
                next_block_ordinal,
                last_block.chunks.into_iter().map(Into::into).collect(),
                EpochId::default(),
                if last_block.header.prev_hash == CryptoHash::default() {
                    EpochId(last_block.header.hash)
                } else {
                    EpochId(last_block.header.next_epoch_id.clone())
                },
                #[cfg(feature = "protocol_feature_block_header_v3")]
                None,
                vec![],
                Rational::from_integer(0),
                0,
                100,
                Some(0),
                vec![],
                vec![],
                &signer1,
                last_block.header.next_bp_hash,
                block_merkle_tree.root(),
            );
            client.do_send(NetworkClientMessages::Block(
                block.clone(),
                PeerInfo::random().id,
                false,
            ));

            for i in 3..11 {
                let s = AccountId::try_from(if i > 10 {
                    "test1".to_string()
                } else {
                    format!("test{}", i)
                })
                .unwrap();
                let signer =
                    InMemoryValidatorSigner::from_seed(s.clone(), KeyType::ED25519, s.as_ref());
                let approval = Approval::new(
                    *block.hash(),
                    block.header().height(),
                    10, // the height at which "test1" is producing
                    &signer,
                );
                client
                    .do_send(NetworkClientMessages::BlockApproval(approval, PeerInfo::random().id));
            }

            future::ready(())
        }));
        near_network::test_utils::wait_or_panic(5000);
    });
}

/// When approvals arrive early, they should be properly cached.
#[test]
fn produce_block_with_approvals_arrived_early() {
    init_test_logger();
    let validators = vec![vec![
        "test1".parse().unwrap(),
        "test2".parse().unwrap(),
        "test3".parse().unwrap(),
        "test4".parse().unwrap(),
    ]];
    let key_pairs =
        vec![PeerInfo::random(), PeerInfo::random(), PeerInfo::random(), PeerInfo::random()];
    let block_holder: Arc<RwLock<Option<Block>>> = Arc::new(RwLock::new(None));
    run_actix(async move {
        let mut approval_counter = 0;
        let network_mock: Arc<
            RwLock<Box<dyn FnMut(AccountId, &NetworkRequests) -> (NetworkResponses, bool)>>,
        > = Arc::new(RwLock::new(Box::new(|_: _, _: &NetworkRequests| {
            (NetworkResponses::NoResponse, true)
        })));
        let (_, conns, _) = setup_mock_all_validators(
            validators.clone(),
            key_pairs,
            1,
            true,
            2000,
            false,
            false,
            100,
            true,
            vec![false; validators.iter().map(|x| x.len()).sum()],
            vec![true; validators.iter().map(|x| x.len()).sum()],
            false,
            network_mock.clone(),
        );
        *network_mock.write().unwrap() =
            Box::new(move |_: _, msg: &NetworkRequests| -> (NetworkResponses, bool) {
                match msg {
                    NetworkRequests::Block { block } => {
                        if block.header().height() == 3 {
                            for (i, (client, _)) in conns.clone().into_iter().enumerate() {
                                if i > 0 {
                                    client.do_send(NetworkClientMessages::Block(
                                        block.clone(),
                                        PeerInfo::random().id,
                                        false,
                                    ))
                                }
                            }
                            *block_holder.write().unwrap() = Some(block.clone());
                            return (NetworkResponses::NoResponse, false);
                        } else if block.header().height() == 4 {
                            System::current().stop();
                        }
                        (NetworkResponses::NoResponse, true)
                    }
                    NetworkRequests::Approval { approval_message } => {
                        if approval_message.target.as_ref() == "test1"
                            && approval_message.approval.target_height == 4
                        {
                            approval_counter += 1;
                        }
                        if approval_counter == 3 {
                            let block = block_holder.read().unwrap().clone().unwrap();
                            conns[0].0.do_send(NetworkClientMessages::Block(
                                block,
                                PeerInfo::random().id,
                                false,
                            ));
                        }
                        (NetworkResponses::NoResponse, true)
                    }
                    _ => (NetworkResponses::NoResponse, true),
                }
            });

        near_network::test_utils::wait_or_panic(10000);
    });
}

/// Sends one invalid block followed by one valid block, and checks that client announces only valid block.
/// and that the node bans the peer for invalid block header.
fn invalid_blocks_common(is_requested: bool) {
    init_test_logger();
    run_actix(async move {
        let mut ban_counter = 0;
        let (client, view_client) = setup_mock(
            vec!["test".parse().unwrap()],
            "other".parse().unwrap(),
            true,
            false,
            Box::new(move |msg, _ctx, _client_actor| {
                match msg {
                    NetworkRequests::Block { block } => {
                        if is_requested {
                            panic!("rebroadcasting requested block");
                        } else {
                            assert_eq!(block.header().height(), 1);
                            assert_eq!(block.header().chunk_mask().len(), 1);
                            assert_eq!(ban_counter, 2);
                            System::current().stop();
                        }
                    }
                    NetworkRequests::BanPeer { ban_reason, .. } => {
                        assert_eq!(ban_reason, &ReasonForBan::BadBlockHeader);
                        ban_counter += 1;
                        if ban_counter == 3 && is_requested {
                            System::current().stop();
                        }
                    }
                    _ => {}
                };
                NetworkResponses::NoResponse
            }),
        );
        actix::spawn(view_client.send(GetBlockWithMerkleTree::latest()).then(move |res| {
            let (last_block, mut block_merkle_tree) = res.unwrap().unwrap();
            let signer = InMemoryValidatorSigner::from_seed(
                "test".parse().unwrap(),
                KeyType::ED25519,
                "test",
            );
            block_merkle_tree.insert(last_block.header.hash);
            #[cfg(feature = "protocol_feature_block_header_v3")]
            let next_block_ordinal = last_block.header.block_ordinal.unwrap() + 1;
            let valid_block = Block::produce(
                PROTOCOL_VERSION,
                &last_block.header.clone().into(),
                last_block.header.height + 1,
                #[cfg(feature = "protocol_feature_block_header_v3")]
                next_block_ordinal,
                last_block.chunks.iter().cloned().map(Into::into).collect(),
                EpochId::default(),
                if last_block.header.prev_hash == CryptoHash::default() {
                    EpochId(last_block.header.hash)
                } else {
                    EpochId(last_block.header.next_epoch_id.clone())
                },
                #[cfg(feature = "protocol_feature_block_header_v3")]
                None,
                vec![],
                Rational::from_integer(0),
                0,
                100,
                Some(0),
                vec![],
                vec![],
                &signer,
                last_block.header.next_bp_hash,
                block_merkle_tree.root(),
            );
            // Send block with invalid chunk mask
            let mut block = valid_block.clone();
            block.mut_header().get_mut().inner_rest.chunk_mask = vec![];
            block.mut_header().get_mut().init();
            client.do_send(NetworkClientMessages::Block(
                block.clone(),
                PeerInfo::random().id,
                is_requested,
            ));

            // Send block with invalid chunk signature
            let mut block = valid_block.clone();
            let mut chunks: Vec<_> = block.chunks().iter().cloned().collect();
            let some_signature = Signature::from_parts(KeyType::ED25519, &[1; 64]).unwrap();
            match &mut chunks[0] {
                ShardChunkHeader::V1(chunk) => {
                    chunk.signature = some_signature;
                }
                ShardChunkHeader::V2(chunk) => {
                    chunk.signature = some_signature;
                }
                #[cfg(feature = "protocol_feature_block_header_v3")]
                ShardChunkHeader::V3(chunk) => {
                    chunk.signature = some_signature;
                }
            };
            block.set_chunks(chunks);
            client.do_send(NetworkClientMessages::Block(
                block.clone(),
                PeerInfo::random().id,
                is_requested,
            ));

            // Send proper block.
            let block2 = valid_block.clone();
            client.do_send(NetworkClientMessages::Block(
                block2.clone(),
                PeerInfo::random().id,
                is_requested,
            ));
            if is_requested {
                let mut block3 = block2.clone();
                block3.mut_header().get_mut().inner_rest.chunk_headers_root = hash(&[1]);
                block3.mut_header().get_mut().init();
                client.do_send(NetworkClientMessages::Block(
                    block3.clone(),
                    PeerInfo::random().id,
                    is_requested,
                ));
            }
            future::ready(())
        }));
        near_network::test_utils::wait_or_panic(5000);
    });
}

#[test]
fn test_invalid_blocks_not_requested() {
    invalid_blocks_common(false);
}

#[test]
fn test_invalid_blocks_requested() {
    invalid_blocks_common(true);
}

enum InvalidBlockMode {
    /// Header is invalid
    InvalidHeader,
    /// Block is ill-formed (roots check fail)
    IllFormed,
    /// Block is invalid for other reasons
    InvalidBlock,
}

fn ban_peer_for_invalid_block_common(mode: InvalidBlockMode) {
    init_test_logger();
    let validators = vec![vec![
        "test1".parse().unwrap(),
        "test2".parse().unwrap(),
        "test3".parse().unwrap(),
        "test4".parse().unwrap(),
    ]];
    let key_pairs =
        vec![PeerInfo::random(), PeerInfo::random(), PeerInfo::random(), PeerInfo::random()];
    run_actix(async move {
        let mut ban_counter = 0;
        let network_mock: Arc<
            RwLock<Box<dyn FnMut(AccountId, &NetworkRequests) -> (NetworkResponses, bool)>>,
        > = Arc::new(RwLock::new(Box::new(|_: _, _: &NetworkRequests| {
            (NetworkResponses::NoResponse, true)
        })));
        let (_, conns, _) = setup_mock_all_validators(
            validators.clone(),
            key_pairs,
            1,
            true,
            100,
            false,
            false,
            100,
            true,
            vec![false; validators.iter().map(|x| x.len()).sum()],
            vec![true; validators.iter().map(|x| x.len()).sum()],
            false,
            network_mock.clone(),
        );
        let mut sent_bad_blocks = false;
        *network_mock.write().unwrap() =
            Box::new(move |_: _, msg: &NetworkRequests| -> (NetworkResponses, bool) {
                match msg {
                    NetworkRequests::Block { block } => {
                        if block.header().height() >= 4 && !sent_bad_blocks {
                            let block_producer_idx =
                                block.header().height() as usize % validators[0].len();
                            let block_producer = &validators[0][block_producer_idx];
                            let validator_signer1 = InMemoryValidatorSigner::from_seed(
                                block_producer.clone(),
                                KeyType::ED25519,
                                block_producer.as_ref(),
                            );
                            sent_bad_blocks = true;
                            let mut block_mut = block.clone();
                            match mode {
                                InvalidBlockMode::InvalidHeader => {
                                    // produce an invalid block with invalid header.
                                    block_mut.mut_header().get_mut().inner_rest.chunk_mask = vec![];
                                    block_mut.mut_header().resign(&validator_signer1);
                                }
                                InvalidBlockMode::IllFormed => {
                                    // produce an ill-formed block
                                    block_mut
                                        .mut_header()
                                        .get_mut()
                                        .inner_rest
                                        .chunk_headers_root = hash(&[1]);
                                    block_mut.mut_header().resign(&validator_signer1);
                                }
                                InvalidBlockMode::InvalidBlock => {
                                    // produce an invalid block whose invalidity cannot be verified by just
                                    // having its header.
                                    #[cfg(feature = "protocol_feature_block_header_v3")]
                                    let proposals = vec![ValidatorStake::new(
                                        "test1".parse().unwrap(),
                                        PublicKey::empty(KeyType::ED25519),
                                        0,
                                        false,
                                    )];
                                    #[cfg(not(feature = "protocol_feature_block_header_v3"))]
                                    let proposals = vec![ValidatorStake::new(
                                        "test1".parse().unwrap(),
                                        PublicKey::empty(KeyType::ED25519),
                                        0,
                                    )];

                                    block_mut
                                        .mut_header()
                                        .get_mut()
                                        .inner_rest
                                        .validator_proposals = proposals;
                                    block_mut.mut_header().resign(&validator_signer1);
                                }
                            }

                            for (i, (client, _)) in conns.clone().into_iter().enumerate() {
                                if i != block_producer_idx {
                                    client.do_send(NetworkClientMessages::Block(
                                        block_mut.clone(),
                                        PeerInfo::random().id,
                                        false,
                                    ))
                                }
                            }

                            return (NetworkResponses::NoResponse, false);
                        }
                        if block.header().height() > 20 {
                            match mode {
                                InvalidBlockMode::InvalidHeader | InvalidBlockMode::IllFormed => {
                                    assert_eq!(ban_counter, 3);
                                }
                                _ => {}
                            }
                            System::current().stop();
                        }
                        (NetworkResponses::NoResponse, true)
                    }
                    NetworkRequests::BanPeer { peer_id, ban_reason } => match mode {
                        InvalidBlockMode::InvalidHeader | InvalidBlockMode::IllFormed => {
                            assert_eq!(ban_reason, &ReasonForBan::BadBlockHeader);
                            ban_counter += 1;
                            if ban_counter > 3 {
                                panic!("more bans than expected");
                            }
                            (NetworkResponses::NoResponse, true)
                        }
                        InvalidBlockMode::InvalidBlock => {
                            panic!("banning peer {:?} unexpectedly for {:?}", peer_id, ban_reason);
                        }
                    },
                    _ => (NetworkResponses::NoResponse, true),
                }
            });

        near_network::test_utils::wait_or_panic(20000);
    });
}

/// If a peer sends a block whose header is valid and passes basic validation, the peer is not banned.
#[test]
fn test_not_ban_peer_for_invalid_block() {
    ban_peer_for_invalid_block_common(InvalidBlockMode::InvalidBlock);
}

/// If a peer sends a block whose header is invalid, we should ban them and do not forward the block
#[test]
fn test_ban_peer_for_invalid_block_header() {
    ban_peer_for_invalid_block_common(InvalidBlockMode::InvalidHeader);
}

/// If a peer sends a block that is ill-formed, we should ban them and do not forward the block
#[test]
fn test_ban_peer_for_ill_formed_block() {
    ban_peer_for_invalid_block_common(InvalidBlockMode::IllFormed);
}

/// Runs two validators runtime with only one validator online.
/// Present validator produces blocks on it's height after deadline.
#[test]
fn skip_block_production() {
    init_test_logger();
    run_actix(async {
        setup_mock(
            vec!["test1".parse().unwrap(), "test2".parse().unwrap()],
            "test2".parse().unwrap(),
            true,
            false,
            Box::new(move |msg, _ctx, _client_actor| {
                match msg {
                    NetworkRequests::Block { block } => {
                        if block.header().height() > 3 {
                            System::current().stop();
                        }
                    }
                    _ => {}
                };
                NetworkResponses::NoResponse
            }),
        );
        wait_or_panic(10000);
    });
}

/// Runs client that requests syncing headers from peers.
#[test]
fn client_sync_headers() {
    init_test_logger();
    run_actix(async {
        let peer_info1 = PeerInfo::random();
        let peer_info2 = peer_info1.clone();
        let (client, _) = setup_mock(
            vec!["test".parse().unwrap()],
            "other".parse().unwrap(),
            false,
            false,
            Box::new(move |msg, _ctx, _client_actor| match msg {
                NetworkRequests::BlockHeadersRequest { hashes, peer_id } => {
                    assert_eq!(*peer_id, peer_info1.id);
                    assert_eq!(hashes.len(), 1);
                    // TODO: check it requests correct hashes.
                    System::current().stop();
                    NetworkResponses::NoResponse
                }
                _ => NetworkResponses::NoResponse,
            }),
        );
        client.do_send(NetworkClientMessages::NetworkInfo(NetworkInfo {
            active_peers: vec![FullPeerInfo {
                peer_info: peer_info2.clone(),
                chain_info: PeerChainInfoV2 {
                    genesis_id: Default::default(),
                    height: 5,
                    tracked_shards: vec![],
                    archival: false,
                },
                edge_info: EdgeInfo::default(),
            }],
            num_active_peers: 1,
            peer_max_count: 1,
            highest_height_peers: vec![FullPeerInfo {
                peer_info: peer_info2.clone(),
                chain_info: PeerChainInfoV2 {
                    genesis_id: Default::default(),
                    height: 5,
                    tracked_shards: vec![],
                    archival: false,
                },
                edge_info: EdgeInfo::default(),
            }],
            sent_bytes_per_sec: 0,
            received_bytes_per_sec: 0,
            known_producers: vec![],
            peer_counter: 0,
        }));
        wait_or_panic(2000);
    });
}

fn produce_blocks(client: &mut Client, num: u64) {
    for i in 1..num {
        let b = client.produce_block(i).unwrap().unwrap();
        let (mut accepted_blocks, _) = client.process_block(b, Provenance::PRODUCED);
<<<<<<< HEAD
        let f = |_| {};
        let more_accepted_blocks = client.run_catchup(&vec![], &f).unwrap();
=======
        let more_accepted_blocks = run_catchup(client, &vec![]).unwrap();
>>>>>>> e9c1cf1e
        accepted_blocks.extend(more_accepted_blocks);
        for accepted_block in accepted_blocks {
            client.on_block_accepted(
                accepted_block.hash,
                accepted_block.status,
                accepted_block.provenance,
            );
        }
    }
}

#[test]
fn test_process_invalid_tx() {
    init_test_logger();
    let store = create_test_store();
    let network_adapter = Arc::new(MockNetworkAdapter::default());
    let mut chain_genesis = ChainGenesis::test();
    chain_genesis.transaction_validity_period = 10;
    let mut client = setup_client(
        store,
        vec![vec!["test1".parse().unwrap()]],
        1,
        1,
        Some("test1".parse().unwrap()),
        false,
        network_adapter,
        chain_genesis,
    );
    let signer = InMemorySigner::from_seed("test1".parse().unwrap(), KeyType::ED25519, "test1");
    let tx = SignedTransaction::new(
        Signature::empty(KeyType::ED25519),
        Transaction {
            signer_id: AccountId::test_account(),
            public_key: signer.public_key(),
            nonce: 0,
            receiver_id: AccountId::test_account(),
            block_hash: *client.chain.genesis().hash(),
            actions: vec![],
        },
    );
    produce_blocks(&mut client, 12);
    assert_eq!(
        client.process_tx(tx, false, false),
        NetworkClientResponses::InvalidTx(InvalidTxError::Expired)
    );
    let tx2 = SignedTransaction::new(
        Signature::empty(KeyType::ED25519),
        Transaction {
            signer_id: AccountId::test_account(),
            public_key: signer.public_key(),
            nonce: 0,
            receiver_id: AccountId::test_account(),
            block_hash: hash(&[1]),
            actions: vec![],
        },
    );
    assert_eq!(
        client.process_tx(tx2, false, false),
        NetworkClientResponses::InvalidTx(InvalidTxError::Expired)
    );
}

/// If someone produce a block with Utc::now() + 1 min, we should produce a block with valid timestamp
#[test]
fn test_time_attack() {
    init_test_logger();
    let store = create_test_store();
    let network_adapter = Arc::new(MockNetworkAdapter::default());
    let chain_genesis = ChainGenesis::test();
    let mut client = setup_client(
        store,
        vec![vec!["test1".parse().unwrap()]],
        1,
        1,
        Some("test1".parse().unwrap()),
        false,
        network_adapter,
        chain_genesis,
    );
    let signer =
        InMemoryValidatorSigner::from_seed("test1".parse().unwrap(), KeyType::ED25519, "test1");
    let genesis = client.chain.get_block_by_height(0).unwrap();
    let mut b1 = Block::empty_with_height(genesis, 1, &signer);
    b1.mut_header().get_mut().inner_lite.timestamp =
        to_timestamp(b1.header().timestamp() + chrono::Duration::seconds(60));
    b1.mut_header().resign(&signer);

    let _ = client.process_block(b1, Provenance::NONE);

    let b2 = client.produce_block(2).unwrap().unwrap();
    assert!(client.process_block(b2, Provenance::PRODUCED).1.is_ok());
}

// TODO: use real runtime for this test
#[test]
#[ignore]
fn test_invalid_approvals() {
    init_test_logger();
    let store = create_test_store();
    let network_adapter = Arc::new(MockNetworkAdapter::default());
    let chain_genesis = ChainGenesis::test();
    let mut client = setup_client(
        store,
        vec![vec!["test1".parse().unwrap()]],
        1,
        1,
        Some("test1".parse().unwrap()),
        false,
        network_adapter,
        chain_genesis,
    );
    let signer =
        InMemoryValidatorSigner::from_seed("test1".parse().unwrap(), KeyType::ED25519, "test1");
    let genesis = client.chain.get_block_by_height(0).unwrap();
    let mut b1 = Block::empty_with_height(genesis, 1, &signer);
    b1.mut_header().get_mut().inner_rest.approvals = (0..100)
        .map(|i| {
            let account_id = AccountId::try_from(format!("test{}", i)).unwrap();
            Some(
                InMemoryValidatorSigner::from_seed(
                    account_id.clone(),
                    KeyType::ED25519,
                    account_id.as_ref(),
                )
                .sign_approval(&ApprovalInner::Endorsement(*genesis.hash()), 1),
            )
        })
        .collect();
    b1.mut_header().resign(&signer);

    let (_, tip) = client.process_block(b1, Provenance::NONE);
    match tip {
        Err(e) => match e.kind() {
            ErrorKind::InvalidApprovals => {}
            _ => assert!(false, "wrong error: {}", e),
        },
        _ => assert!(false, "succeeded, tip: {:?}", tip),
    }
}

#[test]
fn test_no_double_sign() {
    let mut env = TestEnv::builder(ChainGenesis::test()).build();
    let _ = env.clients[0].produce_block(1).unwrap().unwrap();
    // Second time producing with the same height should fail.
    assert_eq!(env.clients[0].produce_block(1).unwrap(), None);
}

#[test]
fn test_invalid_gas_price() {
    init_test_logger();
    let store = create_test_store();
    let network_adapter = Arc::new(MockNetworkAdapter::default());
    let mut chain_genesis = ChainGenesis::test();
    chain_genesis.min_gas_price = 100;
    let mut client = setup_client(
        store,
        vec![vec!["test1".parse().unwrap()]],
        1,
        1,
        Some("test1".parse().unwrap()),
        false,
        network_adapter,
        chain_genesis,
    );
    let signer =
        InMemoryValidatorSigner::from_seed("test1".parse().unwrap(), KeyType::ED25519, "test1");
    let genesis = client.chain.get_block_by_height(0).unwrap();
    let mut b1 = Block::empty_with_height(genesis, 1, &signer);
    b1.mut_header().get_mut().inner_rest.gas_price = 0;
    b1.mut_header().resign(&signer);

    let (_, result) = client.process_block(b1, Provenance::NONE);
    match result {
        Err(e) => match e.kind() {
            ErrorKind::InvalidGasPrice => {}
            _ => assert!(false, "wrong error: {}", e),
        },
        _ => assert!(false, "succeeded, tip: {:?}", result),
    }
}

#[test]
fn test_invalid_height_too_large() {
    let mut env = TestEnv::builder(ChainGenesis::test()).build();
    let b1 = env.clients[0].produce_block(1).unwrap().unwrap();
    let _ = env.clients[0].process_block(b1.clone(), Provenance::PRODUCED);
    let signer =
        InMemoryValidatorSigner::from_seed("test0".parse().unwrap(), KeyType::ED25519, "test0");
    let b2 = Block::empty_with_height(&b1, std::u64::MAX, &signer);
    let (_, res) = env.clients[0].process_block(b2, Provenance::NONE);
    assert!(matches!(res.unwrap_err().kind(), ErrorKind::InvalidBlockHeight(_)));
}

#[test]
fn test_invalid_height_too_old() {
    let mut env = TestEnv::builder(ChainGenesis::test()).build();
    for i in 1..4 {
        env.produce_block(0, i);
    }
    let block = env.clients[0].produce_block(4).unwrap().unwrap();
    for i in 5..30 {
        env.produce_block(0, i);
    }
    let (_, res) = env.clients[0].process_block(block, Provenance::NONE);
    assert!(matches!(res.unwrap_err().kind(), ErrorKind::InvalidBlockHeight(_)));
}

#[test]
fn test_bad_orphan() {
    let mut genesis = ChainGenesis::test();
    genesis.epoch_length = 100;
    let mut env = TestEnv::builder(ChainGenesis::test()).build();
    for i in 1..4 {
        env.produce_block(0, i);
    }
    let block = env.clients[0].produce_block(5).unwrap().unwrap();
    let signer = env.clients[0].validator_signer.as_ref().unwrap().clone();
    {
        // Orphan block with unknown epoch
        let mut block = env.clients[0].produce_block(6).unwrap().unwrap();
        block.mut_header().get_mut().inner_lite.epoch_id = EpochId(CryptoHash([1; 32]));
        block.mut_header().get_mut().prev_hash = CryptoHash([1; 32]);
        block.mut_header().resign(&*signer);
        let (_, res) = env.clients[0].process_block(block.clone(), Provenance::NONE);
        assert_eq!(
            res.as_ref().unwrap_err().kind(),
            ErrorKind::EpochOutOfBounds(block.header().epoch_id().clone())
        );
    }
    {
        // Orphan block with invalid signature
        let mut block = env.clients[0].produce_block(7).unwrap().unwrap();
        block.mut_header().get_mut().prev_hash = CryptoHash([1; 32]);
        block.mut_header().get_mut().init();
        let (_, res) = env.clients[0].process_block(block, Provenance::NONE);
        assert_eq!(res.as_ref().unwrap_err().kind(), ErrorKind::InvalidSignature);
    }
    {
        // Orphan block with a valid header, but garbage in body
        let mut block = env.clients[0].produce_block(8).unwrap().unwrap();
        {
            // Change the chunk in any way, chunk_headers_root won't match
            let body = match &mut block {
                Block::BlockV1(_) => unreachable!(),
                Block::BlockV2(body) => body.as_mut(),
            };
            let chunk = match &mut body.chunks[0] {
                ShardChunkHeader::V1(_) => unreachable!(),
                #[cfg(not(feature = "protocol_feature_block_header_v3"))]
                ShardChunkHeader::V2(chunk) => chunk,
                #[cfg(feature = "protocol_feature_block_header_v3")]
                ShardChunkHeader::V2(_) => unreachable!(),
                #[cfg(feature = "protocol_feature_block_header_v3")]
                ShardChunkHeader::V3(chunk) => chunk,
            };
            #[cfg(not(feature = "protocol_feature_block_header_v3"))]
            {
                chunk.inner.outcome_root = CryptoHash([1; 32]);
                chunk.hash = ShardChunkHeaderV2::compute_hash(&chunk.inner);
            }
            #[cfg(feature = "protocol_feature_block_header_v3")]
            {
                match &mut chunk.inner {
                    ShardChunkHeaderInner::V1(inner) => inner.outcome_root = CryptoHash([1; 32]),
                    ShardChunkHeaderInner::V2(inner) => inner.outcome_root = CryptoHash([1; 32]),
                }
                chunk.hash = ShardChunkHeaderV3::compute_hash(&chunk.inner);
            }
        }
        block.mut_header().get_mut().prev_hash = CryptoHash([3; 32]);
        block.mut_header().resign(&*signer);
        let (_, res) = env.clients[0].process_block(block, Provenance::NONE);
        assert_eq!(res.as_ref().unwrap_err().kind(), ErrorKind::InvalidChunkHeadersRoot);
    }
    {
        // Orphan block with invalid approvals. Allowed for now.
        let mut block = env.clients[0].produce_block(9).unwrap().unwrap();
        let some_signature = Signature::from_parts(KeyType::ED25519, &[1; 64]).unwrap();
        block.mut_header().get_mut().inner_rest.approvals = vec![Some(some_signature)];
        block.mut_header().get_mut().prev_hash = CryptoHash([3; 32]);
        block.mut_header().resign(&*signer);
        let (_, res) = env.clients[0].process_block(block, Provenance::NONE);

        assert_eq!(res.as_ref().unwrap_err().kind(), ErrorKind::Orphan);
    }
    {
        // Orphan block with no chunk signatures. Allowed for now.
        let mut block = env.clients[0].produce_block(10).unwrap().unwrap();
        let some_signature = Signature::from_parts(KeyType::ED25519, &[1; 64]).unwrap();
        {
            let body = match &mut block {
                Block::BlockV1(_) => unreachable!(),
                Block::BlockV2(body) => body.as_mut(),
            };
            let chunk = match &mut body.chunks[0] {
                ShardChunkHeader::V1(_) => unreachable!(),
                #[cfg(not(feature = "protocol_feature_block_header_v3"))]
                ShardChunkHeader::V2(chunk) => chunk,
                #[cfg(feature = "protocol_feature_block_header_v3")]
                ShardChunkHeader::V2(_) => unreachable!(),
                #[cfg(feature = "protocol_feature_block_header_v3")]
                ShardChunkHeader::V3(chunk) => chunk,
            };
            chunk.signature = some_signature;
            #[cfg(not(feature = "protocol_feature_block_header_v3"))]
            {
                chunk.hash = ShardChunkHeaderV2::compute_hash(&chunk.inner);
            }
            #[cfg(feature = "protocol_feature_block_header_v3")]
            {
                chunk.hash = ShardChunkHeaderV3::compute_hash(&chunk.inner);
            }
        }
        block.mut_header().get_mut().prev_hash = CryptoHash([4; 32]);
        block.mut_header().resign(&*signer);
        let (_, res) = env.clients[0].process_block(block, Provenance::NONE);
        assert_eq!(res.as_ref().unwrap_err().kind(), ErrorKind::Orphan);
    }
    {
        // Orphan block that's too far ahead: 20 * epoch_length
        let mut block = block.clone();
        block.mut_header().get_mut().prev_hash = CryptoHash([3; 32]);
        block.mut_header().get_mut().inner_lite.height += 2000;
        block.mut_header().resign(&*signer);
        let (_, res) = env.clients[0].process_block(block, Provenance::NONE);
        assert!(matches!(res.as_ref().unwrap_err().kind(), ErrorKind::InvalidBlockHeight(_)));
    }
    let (_, res) = env.clients[0].process_block(block, Provenance::NONE);
    assert!(res.is_ok());
}

#[test]
fn test_bad_chunk_mask() {
    init_test_logger();
    let chain_genesis = ChainGenesis::test();
    let validators = vec!["test0".parse().unwrap(), "test1".parse().unwrap()];
    let mut clients: Vec<Client> = validators
        .iter()
        .map(|account_id| {
            setup_client(
                create_test_store(),
                vec![validators.clone()],
                1,
                2,
                Some(account_id.clone()),
                false,
                Arc::new(MockNetworkAdapter::default()),
                chain_genesis.clone(),
            )
        })
        .collect();
    for height in 1..5 {
        let block_producer = (height % 2) as usize;
        let chunk_producer = ((height + 1) % 2) as usize;

        let (encoded_chunk, merkle_paths, receipts) =
            create_chunk_on_height(&mut clients[chunk_producer], height);
        for client in clients.iter_mut() {
            let mut chain_store =
                ChainStore::new(client.chain.store().owned_store(), chain_genesis.height);
            client
                .shards_mgr
                .distribute_encoded_chunk(
                    encoded_chunk.clone(),
                    merkle_paths.clone(),
                    receipts.clone(),
                    &mut chain_store,
                )
                .unwrap();
        }

        let mut block = clients[block_producer].produce_block(height).unwrap().unwrap();
        {
            let mut chunk_header = encoded_chunk.cloned_header();
            *chunk_header.height_included_mut() = height;
            let mut chunk_headers: Vec<_> = block.chunks().iter().cloned().collect();
            chunk_headers[0] = chunk_header;
            block.set_chunks(chunk_headers.clone());
            block.mut_header().get_mut().inner_rest.chunk_headers_root =
                Block::compute_chunk_headers_root(&chunk_headers).0;
            block.mut_header().get_mut().inner_rest.chunk_tx_root =
                Block::compute_chunk_tx_root(&chunk_headers);
            block.mut_header().get_mut().inner_rest.chunk_receipts_root =
                Block::compute_chunk_receipts_root(&chunk_headers);
            block.mut_header().get_mut().inner_lite.prev_state_root =
                Block::compute_state_root(&chunk_headers);
            block.mut_header().get_mut().inner_rest.chunk_mask = vec![true, false];
            let mess_with_chunk_mask = height == 4;
            if mess_with_chunk_mask {
                block.mut_header().get_mut().inner_rest.chunk_mask = vec![false, true];
            }
            block
                .mut_header()
                .resign(&*clients[block_producer].validator_signer.as_ref().unwrap().clone());
            let (_, res1) = clients[chunk_producer].process_block(block.clone(), Provenance::NONE);
            let (_, res2) = clients[block_producer].process_block(block.clone(), Provenance::NONE);
            assert_eq!(res1.is_err(), mess_with_chunk_mask);
            assert_eq!(res2.is_err(), mess_with_chunk_mask);
        }
    }
}

#[test]
fn test_minimum_gas_price() {
    let min_gas_price = 100;
    let mut chain_genesis = ChainGenesis::test();
    chain_genesis.min_gas_price = min_gas_price;
    chain_genesis.gas_price_adjustment_rate = Rational::new(1, 10);
    let mut env = TestEnv::builder(chain_genesis).build();
    for i in 1..=100 {
        env.produce_block(0, i);
    }
    let block = env.clients[0].chain.get_block_by_height(100).unwrap();
    assert!(block.header().gas_price() >= min_gas_price);
}

fn test_gc_with_epoch_length_common(epoch_length: NumBlocks) {
    let mut genesis = Genesis::test(vec!["test0".parse().unwrap(), "test1".parse().unwrap()], 1);
    genesis.config.epoch_length = epoch_length;
    let mut chain_genesis = ChainGenesis::test();
    chain_genesis.epoch_length = epoch_length;
    let mut env = TestEnv::builder(chain_genesis)
        .runtime_adapters(create_nightshade_runtimes(&genesis, 1))
        .build();
    let mut blocks = vec![];
    let genesis_block = env.clients[0].chain.get_block_by_height(0).unwrap().clone();
    blocks.push(genesis_block);
    for i in 1..=epoch_length * (NUM_EPOCHS_TO_KEEP_STORE_DATA + 1) {
        let block = env.clients[0].produce_block(i).unwrap().unwrap();
        env.process_block(0, block.clone(), Provenance::PRODUCED);
        assert!(
            env.clients[0].chain.store().fork_tail().unwrap()
                <= env.clients[0].chain.store().tail().unwrap()
        );

        blocks.push(block);
    }
    for i in 0..=epoch_length * (NUM_EPOCHS_TO_KEEP_STORE_DATA + 1) {
        println!("height = {}", i);
        if i < epoch_length {
            let block_hash = *blocks[i as usize].hash();
            assert!(matches!(
                env.clients[0].chain.get_block(&block_hash).unwrap_err().kind(),
                ErrorKind::DBNotFoundErr(missing_block_hash) if missing_block_hash == "BLOCK: ".to_owned() + &block_hash.to_string()
            ));
            assert!(matches!(
                env.clients[0].chain.get_block_by_height(i).unwrap_err().kind(),
                ErrorKind::DBNotFoundErr(missing_block_hash) if missing_block_hash == "BLOCK: ".to_owned() + &block_hash.to_string()
            ));
            assert!(env.clients[0]
                .chain
                .mut_store()
                .get_all_block_hashes_by_height(i as BlockHeight)
                .is_err());
        } else {
            assert!(env.clients[0].chain.get_block(&blocks[i as usize].hash()).is_ok());
            assert!(env.clients[0].chain.get_block_by_height(i).is_ok());
            assert!(env.clients[0]
                .chain
                .mut_store()
                .get_all_block_hashes_by_height(i as BlockHeight)
                .is_ok());
        }
    }
    assert_eq!(env.clients[0].chain.store().chunk_tail().unwrap(), epoch_length - 1);
}

#[test]
fn test_gc_with_epoch_length() {
    for i in 3..20 {
        test_gc_with_epoch_length_common(i);
    }
}

/// When an epoch is very long there should not be anything garbage collected unexpectedly
#[test]
fn test_gc_long_epoch() {
    let epoch_length = 5;
    let mut genesis = Genesis::test(vec!["test0".parse().unwrap(), "test1".parse().unwrap()], 5);
    genesis.config.epoch_length = epoch_length;
    let mut chain_genesis = ChainGenesis::test();
    chain_genesis.epoch_length = epoch_length;
    let mut env = TestEnv::builder(chain_genesis)
        .clients_count(2)
        .validator_seats(5)
        .runtime_adapters(create_nightshade_runtimes(&genesis, 2))
        .build();
    let num_blocks = 100;
    let mut blocks = vec![];

    for i in 1..=num_blocks {
        if i < epoch_length || i == num_blocks {
            let block_producer = env.clients[0]
                .runtime_adapter
                .get_block_producer(&EpochId(CryptoHash::default()), i)
                .unwrap();
            if block_producer.as_ref() == "test0" {
                let block = env.clients[0].produce_block(i).unwrap().unwrap();
                env.process_block(0, block.clone(), Provenance::PRODUCED);
                blocks.push(block);
            }
        }
    }
    for block in blocks {
        assert!(env.clients[0].chain.get_block(&block.hash()).is_ok());
        assert!(env.clients[0]
            .chain
            .mut_store()
            .get_all_block_hashes_by_height(block.header().height())
            .is_ok());
    }
}

#[test]
fn test_gc_block_skips() {
    let mut chain_genesis = ChainGenesis::test();
    chain_genesis.epoch_length = 5;
    let mut env = TestEnv::builder(chain_genesis.clone()).build();
    for i in 1..=1000 {
        if i % 2 == 0 {
            env.produce_block(0, i);
        }
    }
    let mut env = TestEnv::builder(chain_genesis.clone()).build();
    for i in 1..=1000 {
        if i % 2 == 1 {
            env.produce_block(0, i);
        }
    }
    // Epoch skips
    let mut env = TestEnv::builder(chain_genesis).build();
    for i in 1..=1000 {
        if i % 9 == 7 {
            env.produce_block(0, i);
        }
    }
}

#[test]
fn test_gc_chunk_tail() {
    let mut chain_genesis = ChainGenesis::test();
    let epoch_length = 100;
    chain_genesis.epoch_length = epoch_length;
    let mut env = TestEnv::builder(chain_genesis.clone()).build();
    let mut chunk_tail = 0;
    for i in (1..10).chain(101..epoch_length * 6) {
        env.produce_block(0, i);
        let cur_chunk_tail = env.clients[0].chain.store().chunk_tail().unwrap();
        assert!(cur_chunk_tail >= chunk_tail);
        chunk_tail = cur_chunk_tail;
    }
}

#[test]
fn test_gc_execution_outcome() {
    let epoch_length = 5;
    let mut genesis = Genesis::test(vec!["test0".parse().unwrap(), "test1".parse().unwrap()], 1);
    genesis.config.epoch_length = epoch_length;
    let mut chain_genesis = ChainGenesis::test();
    chain_genesis.epoch_length = epoch_length;
    let mut env = TestEnv::builder(chain_genesis)
        .runtime_adapters(create_nightshade_runtimes(&genesis, 1))
        .build();
    let genesis_hash = *env.clients[0].chain.genesis().hash();
    let signer = InMemorySigner::from_seed("test0".parse().unwrap(), KeyType::ED25519, "test0");
    let tx = SignedTransaction::send_money(
        1,
        "test0".parse().unwrap(),
        "test1".parse().unwrap(),
        &signer,
        100,
        genesis_hash,
    );
    let tx_hash = tx.get_hash();

    env.clients[0].process_tx(tx, false, false);
    for i in 1..epoch_length {
        env.produce_block(0, i);
    }
    assert!(env.clients[0].chain.get_final_transaction_result(&tx_hash).is_ok());

    for i in epoch_length..=epoch_length * 6 + 1 {
        env.produce_block(0, i);
    }
    assert!(env.clients[0].chain.get_final_transaction_result(&tx_hash).is_err());
}

#[cfg(feature = "expensive_tests")]
#[test]
fn test_gc_after_state_sync() {
    let epoch_length = 1024;
    let mut genesis = Genesis::test(vec!["test0".parse().unwrap(), "test1".parse().unwrap()], 1);
    genesis.config.epoch_length = epoch_length;
    let mut chain_genesis = ChainGenesis::test();
    chain_genesis.epoch_length = epoch_length;
    let mut env = TestEnv::builder(chain_genesis)
        .clients_count(2)
        .runtime_adapters(create_nightshade_runtimes(&genesis, 2))
        .build();
    for i in 1..epoch_length * 4 + 2 {
        let block = env.clients[0].produce_block(i).unwrap().unwrap();
        env.process_block(0, block.clone(), Provenance::PRODUCED);
        env.process_block(1, block, Provenance::NONE);
    }
    let sync_height = epoch_length * 4 + 1;
    let sync_block = env.clients[0].chain.get_block_by_height(sync_height).unwrap().clone();
    let sync_hash = *sync_block.hash();
    let prev_block_hash = *sync_block.header().prev_hash();
    // reset cache
    for i in epoch_length * 3 - 1..sync_height - 1 {
        let block_hash = *env.clients[0].chain.get_block_by_height(i).unwrap().hash();
        assert!(env.clients[1].chain.runtime_adapter.get_epoch_start_height(&block_hash).is_ok());
    }
    env.clients[1].chain.reset_data_pre_state_sync(sync_hash).unwrap();
    assert_eq!(env.clients[1].runtime_adapter.get_gc_stop_height(&sync_hash), 0);
    // mimic what we do in possible_targets
    assert!(env.clients[1].runtime_adapter.get_epoch_id_from_prev_block(&prev_block_hash).is_ok());
    let tries = env.clients[1].runtime_adapter.get_tries();
    assert!(env.clients[1].chain.clear_data(tries, 2).is_ok());
}

#[test]
fn test_process_block_after_state_sync() {
    let epoch_length = 1024;
    // test with shard_version > 0
    let mut genesis = Genesis::test_sharded_new_version(
        vec!["test0".parse().unwrap(), "test1".parse().unwrap()],
        1,
        vec![1],
    );
    genesis.config.epoch_length = epoch_length;
    let mut chain_genesis = ChainGenesis::test();
    chain_genesis.epoch_length = epoch_length;
    let mut env = TestEnv::builder(chain_genesis)
        .runtime_adapters(create_nightshade_runtimes(&genesis, 1))
        .build();
    for i in 1..epoch_length * 4 + 2 {
        env.produce_block(0, i);
    }
    let sync_height = epoch_length * 4 + 1;
    let sync_block = env.clients[0].chain.get_block_by_height(sync_height).unwrap().clone();
    let sync_hash = *sync_block.hash();
    let chunk_extra = env.clients[0]
        .chain
        .get_chunk_extra(&sync_hash, &ShardUId { version: 1, shard_id: 0 })
        .unwrap()
        .clone();
    let state_part = env.clients[0]
        .runtime_adapter
        .obtain_state_part(0, &sync_hash, chunk_extra.state_root(), 0, 1)
        .unwrap();
    // reset cache
    for i in epoch_length * 3 - 1..sync_height - 1 {
        let block_hash = *env.clients[0].chain.get_block_by_height(i).unwrap().hash();
        assert!(env.clients[0].chain.runtime_adapter.get_epoch_start_height(&block_hash).is_ok());
    }
    env.clients[0].chain.reset_data_pre_state_sync(sync_hash).unwrap();
    let epoch_id = env.clients[0].chain.get_block_header(&sync_hash).unwrap().epoch_id().clone();
    env.clients[0]
        .runtime_adapter
        .apply_state_part(0, chunk_extra.state_root(), 0, 1, &state_part, &epoch_id)
        .unwrap();
    let block = env.clients[0].produce_block(sync_height + 1).unwrap().unwrap();
    let (_, res) = env.clients[0].process_block(block, Provenance::PRODUCED);
    assert!(res.is_ok());
}

#[test]
fn test_gc_fork_tail() {
    let epoch_length = 101;
    let mut genesis = Genesis::test(vec!["test0".parse().unwrap(), "test1".parse().unwrap()], 1);
    genesis.config.epoch_length = epoch_length;
    let mut chain_genesis = ChainGenesis::test();
    chain_genesis.epoch_length = epoch_length;
    let mut env = TestEnv::builder(chain_genesis)
        .clients_count(2)
        .runtime_adapters(create_nightshade_runtimes(&genesis, 2))
        .build();
    let b1 = env.clients[0].produce_block(1).unwrap().unwrap();
    for i in 0..2 {
        env.process_block(i, b1.clone(), Provenance::NONE);
    }
    // create 100 forks
    for i in 2..102 {
        let block = env.clients[0].produce_block(i).unwrap().unwrap();
        env.process_block(1, block, Provenance::NONE);
    }
    for i in 102..epoch_length * NUM_EPOCHS_TO_KEEP_STORE_DATA + 5 {
        let block = env.clients[0].produce_block(i).unwrap().unwrap();
        for j in 0..2 {
            env.process_block(j, block.clone(), Provenance::NONE);
        }
    }
    let head = env.clients[1].chain.head().unwrap();
    assert!(
        env.clients[1].runtime_adapter.get_gc_stop_height(&head.last_block_hash) > epoch_length
    );
    assert_eq!(env.clients[1].chain.store().fork_tail().unwrap(), 3);
}

#[test]
fn test_tx_forwarding() {
    let mut chain_genesis = ChainGenesis::test();
    chain_genesis.epoch_length = 100;
    let mut env =
        TestEnv::builder(chain_genesis.clone()).clients_count(50).validator_seats(50).build();
    let genesis_block = env.clients[0].chain.get_block_by_height(0).unwrap();
    let genesis_hash = *genesis_block.hash();
    // forward to 2 chunk producers
    env.clients[0].process_tx(SignedTransaction::empty(genesis_hash), false, false);
    assert_eq!(env.network_adapters[0].requests.read().unwrap().len(), 4);
}

#[test]
fn test_tx_forwarding_no_double_forwarding() {
    let mut chain_genesis = ChainGenesis::test();
    chain_genesis.epoch_length = 100;
    let mut env =
        TestEnv::builder(chain_genesis.clone()).clients_count(50).validator_seats(50).build();
    let genesis_block = env.clients[0].chain.get_block_by_height(0).unwrap();
    let genesis_hash = *genesis_block.hash();
    env.clients[0].process_tx(SignedTransaction::empty(genesis_hash), true, false);
    assert!(env.network_adapters[0].requests.read().unwrap().is_empty());
}

#[test]
fn test_tx_forward_around_epoch_boundary() {
    let epoch_length = 4;
    let mut genesis = Genesis::test(vec!["test0".parse().unwrap(), "test1".parse().unwrap()], 1);
    genesis.config.num_block_producer_seats = 2;
    genesis.config.num_block_producer_seats_per_shard = vec![2];
    genesis.config.epoch_length = epoch_length;
    let mut chain_genesis = ChainGenesis::test();
    chain_genesis.epoch_length = epoch_length;
    chain_genesis.gas_limit = genesis.config.gas_limit;
    let mut env = TestEnv::builder(chain_genesis)
        .clients_count(3)
        .validator_seats(2)
        .runtime_adapters(create_nightshade_runtimes(&genesis, 3))
        .build();
    let genesis_hash = *env.clients[0].chain.genesis().hash();
    let signer = InMemorySigner::from_seed("test1".parse().unwrap(), KeyType::ED25519, "test1");
    let tx = SignedTransaction::stake(
        1,
        "test1".parse().unwrap(),
        &signer,
        TESTING_INIT_STAKE,
        signer.public_key.clone(),
        genesis_hash,
    );
    env.clients[0].process_tx(tx, false, false);

    for i in 1..epoch_length * 2 {
        let block = env.clients[0].produce_block(i).unwrap().unwrap();
        for j in 0..3 {
            if j != 1 {
                let provenance = if j == 0 { Provenance::PRODUCED } else { Provenance::NONE };
                env.process_block(j, block.clone(), provenance);
            }
        }
    }
    let tx = SignedTransaction::send_money(
        1,
        "test1".parse().unwrap(),
        "test0".parse().unwrap(),
        &signer,
        1,
        genesis_hash,
    );
    env.clients[2].process_tx(tx, false, false);
    let mut accounts_to_forward = HashSet::new();
    for request in env.network_adapters[2].requests.read().unwrap().iter() {
        if let NetworkRequests::ForwardTx(account_id, _) = request {
            accounts_to_forward.insert(account_id.clone());
        }
    }
    assert_eq!(
        accounts_to_forward,
        HashSet::from_iter(vec!["test0".parse().unwrap(), "test1".parse().unwrap()])
    );
}

/// Blocks that have already been gc'ed should not be accepted again.
#[test]
fn test_not_resync_old_blocks() {
    let mut genesis = Genesis::test(vec!["test0".parse().unwrap(), "test1".parse().unwrap()], 1);
    let epoch_length = 5;
    genesis.config.epoch_length = epoch_length;
    let mut chain_genesis = ChainGenesis::test();
    chain_genesis.epoch_length = epoch_length;
    let mut env = TestEnv::builder(chain_genesis)
        .runtime_adapters(create_nightshade_runtimes(&genesis, 1))
        .build();
    let mut blocks = vec![];
    for i in 1..=epoch_length * (NUM_EPOCHS_TO_KEEP_STORE_DATA + 1) {
        let block = env.clients[0].produce_block(i).unwrap().unwrap();
        env.process_block(0, block.clone(), Provenance::PRODUCED);
        blocks.push(block);
    }
    for i in 2..epoch_length {
        let block = blocks[i as usize - 1].clone();
        assert!(env.clients[0].chain.get_block(&block.hash()).is_err());
        let (_, res) = env.clients[0].process_block(block, Provenance::NONE);
        assert!(matches!(res, Err(x) if matches!(x.kind(), ErrorKind::Orphan)));
        assert_eq!(env.clients[0].chain.orphans_len(), 0);
    }
}

#[test]
fn test_gc_tail_update() {
    let mut genesis = Genesis::test(vec!["test0".parse().unwrap(), "test1".parse().unwrap()], 1);
    let epoch_length = 2;
    genesis.config.epoch_length = epoch_length;
    let mut chain_genesis = ChainGenesis::test();
    chain_genesis.epoch_length = epoch_length;
    let mut env = TestEnv::builder(chain_genesis)
        .clients_count(2)
        .runtime_adapters(create_nightshade_runtimes(&genesis, 2))
        .build();
    let mut blocks = vec![];
    for i in 1..=epoch_length * (NUM_EPOCHS_TO_KEEP_STORE_DATA + 1) {
        let block = env.clients[0].produce_block(i).unwrap().unwrap();
        env.process_block(0, block.clone(), Provenance::PRODUCED);
        blocks.push(block);
    }
    let headers = blocks.iter().map(|b| b.header().clone()).collect::<Vec<_>>();
    env.clients[1].sync_block_headers(headers).unwrap();
    // simulate save sync hash block
    let prev_sync_block = blocks[blocks.len() - 3].clone();
    let sync_block = blocks[blocks.len() - 2].clone();
    env.clients[1].chain.reset_data_pre_state_sync(*sync_block.hash()).unwrap();
    env.clients[1].chain.save_block(&prev_sync_block).unwrap();
    let mut store_update = env.clients[1].chain.mut_store().store_update();
    store_update.inc_block_refcount(&prev_sync_block.hash()).unwrap();
    store_update.save_block(sync_block.clone());
    store_update.commit().unwrap();
    env.clients[1]
        .chain
        .reset_heads_post_state_sync(&None, *sync_block.hash(), |_| {}, |_| {}, |_| {})
        .unwrap();
    env.process_block(1, blocks.pop().unwrap(), Provenance::NONE);
    assert_eq!(env.clients[1].chain.store().tail().unwrap(), prev_sync_block.header().height());
}

/// Test that transaction does not become invalid when there is some gas price change.
#[test]
fn test_gas_price_change() {
    init_test_logger();
    let mut genesis = Genesis::test(vec!["test0".parse().unwrap(), "test1".parse().unwrap()], 1);
    let target_num_tokens_left = NEAR_BASE / 10 + 1;
    let send_money_total_gas = genesis
        .config
        .runtime_config
        .transaction_costs
        .action_creation_config
        .transfer_cost
        .send_fee(false)
        + genesis
            .config
            .runtime_config
            .transaction_costs
            .action_receipt_creation_config
            .send_fee(false)
        + genesis
            .config
            .runtime_config
            .transaction_costs
            .action_creation_config
            .transfer_cost
            .exec_fee()
        + genesis.config.runtime_config.transaction_costs.action_receipt_creation_config.exec_fee();
    let min_gas_price = target_num_tokens_left / send_money_total_gas as u128;
    let gas_limit = 1000000000000;
    let gas_price_adjustment_rate = Rational::new(1, 10);

    genesis.config.min_gas_price = min_gas_price;
    genesis.config.gas_limit = gas_limit;
    genesis.config.gas_price_adjustment_rate = gas_price_adjustment_rate;
    genesis.config.runtime_config.storage_amount_per_byte = 0;
    let chain_genesis = ChainGenesis::from(&genesis);
    let mut env = TestEnv::builder(chain_genesis)
        .runtime_adapters(create_nightshade_runtimes(&genesis, 1))
        .build();
    let genesis_block = env.clients[0].chain.get_block_by_height(0).unwrap();
    let genesis_hash = *genesis_block.hash();
    let signer = InMemorySigner::from_seed("test1".parse().unwrap(), KeyType::ED25519, "test1");
    let tx = SignedTransaction::send_money(
        1,
        "test1".parse().unwrap(),
        "test0".parse().unwrap(),
        &signer,
        TESTING_INIT_BALANCE
            - target_num_tokens_left
            - send_money_total_gas as u128 * min_gas_price,
        genesis_hash,
    );
    env.clients[0].process_tx(tx, false, false);
    env.produce_block(0, 1);
    let tx = SignedTransaction::send_money(
        2,
        "test1".parse().unwrap(),
        "test0".parse().unwrap(),
        &signer,
        1,
        genesis_hash,
    );
    env.clients[0].process_tx(tx, false, false);
    for i in 2..=4 {
        env.produce_block(0, i);
    }
}

#[test]
fn test_gas_price_overflow() {
    let mut genesis = Genesis::test(vec!["test0".parse().unwrap(), "test1".parse().unwrap()], 1);
    let min_gas_price = 1000000;
    let max_gas_price = 10_u128.pow(20);
    let gas_limit = 450000000000;
    let gas_price_adjustment_rate = Rational::from_integer(1);
    genesis.config.min_gas_price = min_gas_price;
    genesis.config.gas_limit = gas_limit;
    genesis.config.gas_price_adjustment_rate = gas_price_adjustment_rate;
    genesis.config.transaction_validity_period = 100000;
    genesis.config.epoch_length = 43200;
    genesis.config.max_gas_price = max_gas_price;

    let chain_genesis = ChainGenesis::from(&genesis);
    let mut env = TestEnv::builder(chain_genesis)
        .runtime_adapters(create_nightshade_runtimes(&genesis, 1))
        .build();
    let genesis_block = env.clients[0].chain.get_block_by_height(0).unwrap();
    let genesis_hash = *genesis_block.hash();
    let signer = InMemorySigner::from_seed("test1".parse().unwrap(), KeyType::ED25519, "test1");
    for i in 1..100 {
        let tx = SignedTransaction::send_money(
            i,
            "test1".parse().unwrap(),
            "test0".parse().unwrap(),
            &signer,
            1,
            genesis_hash,
        );
        env.clients[0].process_tx(tx, false, false);
        let block = env.clients[0].produce_block(i).unwrap().unwrap();
        assert!(block.header().gas_price() <= max_gas_price);
        env.process_block(0, block, Provenance::PRODUCED);
    }
}

#[test]
fn test_invalid_block_root() {
    let mut env = TestEnv::builder(ChainGenesis::test()).build();
    let mut b1 = env.clients[0].produce_block(1).unwrap().unwrap();
    let signer =
        InMemoryValidatorSigner::from_seed("test0".parse().unwrap(), KeyType::ED25519, "test0");
    b1.mut_header().get_mut().inner_lite.block_merkle_root = CryptoHash::default();
    b1.mut_header().resign(&signer);
    let (_, tip) = env.clients[0].process_block(b1, Provenance::NONE);
    match tip {
        Err(e) => match e.kind() {
            ErrorKind::InvalidBlockMerkleRoot => {}
            _ => assert!(false, "wrong error: {}", e),
        },
        _ => assert!(false, "succeeded, tip: {:?}", tip),
    }
}

#[test]
fn test_incorrect_validator_key_produce_block() {
    let genesis = Genesis::test(vec!["test0".parse().unwrap(), "test1".parse().unwrap()], 2);
    let chain_genesis = ChainGenesis::from(&genesis);
    let runtime_adapter: Arc<dyn RuntimeAdapter> = Arc::new(nearcore::NightshadeRuntime::new(
        Path::new("."),
        create_test_store(),
        &genesis,
        vec![],
        vec![],
        None,
        None,
        RuntimeConfigStore::test(),
    ));
    let signer = Arc::new(InMemoryValidatorSigner::from_seed(
        "test0".parse().unwrap(),
        KeyType::ED25519,
        "seed",
    ));
    let mut config = ClientConfig::test(true, 10, 20, 2, false, true);
    config.epoch_length = chain_genesis.epoch_length;
    let mut client = Client::new(
        config,
        chain_genesis,
        runtime_adapter,
        Arc::new(MockNetworkAdapter::default()),
        Some(signer),
        false,
    )
    .unwrap();
    let res = client.produce_block(1);
    assert!(matches!(res, Ok(None)));
}

fn test_block_merkle_proof_with_len(n: NumBlocks) {
    let mut env = TestEnv::builder(ChainGenesis::test()).build();
    let genesis_block = env.clients[0].chain.get_block_by_height(0).unwrap().clone();
    let mut blocks = vec![genesis_block.clone()];
    let mut rng = rand::thread_rng();
    let mut cur_height = genesis_block.header().height() + 1;
    while cur_height < n {
        let should_fork = rng.gen_bool(0.5);
        if should_fork {
            let block = env.clients[0].produce_block(cur_height).unwrap().unwrap();
            let fork_block = env.clients[0].produce_block(cur_height + 1).unwrap().unwrap();
            env.process_block(0, block.clone(), Provenance::PRODUCED);
            let next_block = env.clients[0].produce_block(cur_height + 2).unwrap().unwrap();
            assert_eq!(next_block.header().prev_hash(), block.hash());
            env.process_block(0, fork_block, Provenance::PRODUCED);
            env.process_block(0, next_block.clone(), Provenance::PRODUCED);
            blocks.push(block);
            blocks.push(next_block);
            cur_height += 3;
        } else {
            let block = env.clients[0].produce_block(cur_height).unwrap().unwrap();
            blocks.push(block.clone());
            env.process_block(0, block, Provenance::PRODUCED);
            cur_height += 1;
        }
    }
    let head = blocks.pop().unwrap();
    let root = head.header().block_merkle_root();
    for block in blocks {
        let proof = env.clients[0].chain.get_block_proof(&block.hash(), &head.hash()).unwrap();
        assert!(verify_hash(*root, &proof, *block.hash()));
    }
}

#[test]
fn test_block_merkle_proof() {
    for i in 0..50 {
        test_block_merkle_proof_with_len(i);
    }
}

#[test]
fn test_block_merkle_proof_same_hash() {
    let mut env = TestEnv::builder(ChainGenesis::test()).build();
    let genesis_block = env.clients[0].chain.get_block_by_height(0).unwrap().clone();
    let proof =
        env.clients[0].chain.get_block_proof(&genesis_block.hash(), &genesis_block.hash()).unwrap();
    assert!(proof.is_empty());
}

#[test]
fn test_data_reset_before_state_sync() {
    let mut genesis = Genesis::test(vec!["test0".parse().unwrap()], 1);
    let epoch_length = 5;
    genesis.config.epoch_length = epoch_length;
    let mut env = TestEnv::builder(ChainGenesis::test())
        .runtime_adapters(create_nightshade_runtimes(&genesis, 1))
        .build();
    let signer = InMemorySigner::from_seed("test0".parse().unwrap(), KeyType::ED25519, "test0");
    let genesis_block = env.clients[0].chain.get_block_by_height(0).unwrap();
    let genesis_hash = *genesis_block.hash();
    let tx = SignedTransaction::create_account(
        1,
        "test0".parse().unwrap(),
        "test_account".parse().unwrap(),
        NEAR_BASE,
        signer.public_key(),
        &signer,
        genesis_hash,
    );
    env.clients[0].process_tx(tx, false, false);
    for i in 1..5 {
        env.produce_block(0, i);
    }
    // check that the new account exists
    let head = env.clients[0].chain.head().unwrap();
    let head_block = env.clients[0].chain.get_block(&head.last_block_hash).unwrap().clone();
    let response = env.clients[0]
        .runtime_adapter
        .query(
            ShardUId::default(),
            &head_block.chunks()[0].prev_state_root(),
            head.height,
            0,
            &head.prev_block_hash,
            &head.last_block_hash,
            head_block.header().epoch_id(),
            &QueryRequest::ViewAccount { account_id: "test_account".parse().unwrap() },
        )
        .unwrap();
    assert!(matches!(response.kind, QueryResponseKind::ViewAccount(_)));
    env.clients[0].chain.reset_data_pre_state_sync(*head_block.hash()).unwrap();
    // account should not exist after clearing state
    let response = env.clients[0].runtime_adapter.query(
        ShardUId::default(),
        &head_block.chunks()[0].prev_state_root(),
        head.height,
        0,
        &head.prev_block_hash,
        &head.last_block_hash,
        head_block.header().epoch_id(),
        &QueryRequest::ViewAccount { account_id: "test_account".parse().unwrap() },
    );
    // TODO(#3742): ViewClient still has data in cache by current design.
    assert!(response.is_ok());
}

#[test]
fn test_sync_hash_validity() {
    let epoch_length = 5;
    let mut genesis = Genesis::test(vec!["test0".parse().unwrap(), "test1".parse().unwrap()], 1);
    genesis.config.epoch_length = epoch_length;
    let mut chain_genesis = ChainGenesis::test();
    chain_genesis.epoch_length = epoch_length;
    let mut env = TestEnv::builder(chain_genesis)
        .runtime_adapters(create_nightshade_runtimes(&genesis, 1))
        .build();
    for i in 1..19 {
        env.produce_block(0, i);
    }
    for i in 0..19 {
        let block_hash = env.clients[0].chain.get_header_by_height(i).unwrap().hash().clone();
        let res = env.clients[0].chain.check_sync_hash_validity(&block_hash);
        println!("height {:?} -> {:?}", i, res);
        if i == 11 || i == 16 {
            assert!(res.unwrap())
        } else {
            assert!(!res.unwrap())
        }
    }
    let bad_hash = CryptoHash::from_str("7tkzFg8RHBmMw1ncRJZCCZAizgq4rwCftTKYLce8RU8t").unwrap();
    let res = env.clients[0].chain.check_sync_hash_validity(&bad_hash);
    println!("bad hash -> {:?}", res.is_ok());
    match res {
        Ok(_) => assert!(false),
        Err(e) => match e.kind() {
            ErrorKind::DBNotFoundErr(_) => { /* the only expected error */ }
            _ => assert!(false),
        },
    }
}

/// Only process one block per height
#[test]
fn test_not_process_height_twice() {
    let mut env = TestEnv::builder(ChainGenesis::test()).build();
    let block = env.clients[0].produce_block(1).unwrap().unwrap();
    let mut invalid_block = block.clone();
    env.process_block(0, block, Provenance::PRODUCED);
    let validator_signer =
        InMemoryValidatorSigner::from_seed("test0".parse().unwrap(), KeyType::ED25519, "test0");
    #[cfg(feature = "protocol_feature_block_header_v3")]
    let proposals = vec![ValidatorStake::new(
        "test1".parse().unwrap(),
        PublicKey::empty(KeyType::ED25519),
        0,
        false,
    )];
    #[cfg(not(feature = "protocol_feature_block_header_v3"))]
    let proposals =
        vec![ValidatorStake::new("test1".parse().unwrap(), PublicKey::empty(KeyType::ED25519), 0)];
    invalid_block.mut_header().get_mut().inner_rest.validator_proposals = proposals;
    invalid_block.mut_header().resign(&validator_signer);
    let (accepted_blocks, res) = env.clients[0].process_block(invalid_block, Provenance::NONE);
    assert!(accepted_blocks.is_empty());
    assert!(matches!(res, Ok(None)));
}

#[test]
fn test_block_height_processed_orphan() {
    let mut env = TestEnv::builder(ChainGenesis::test()).build();
    let block = env.clients[0].produce_block(1).unwrap().unwrap();
    let mut orphan_block = block.clone();
    let validator_signer =
        InMemoryValidatorSigner::from_seed("test0".parse().unwrap(), KeyType::ED25519, "test0");
    orphan_block.mut_header().get_mut().prev_hash = hash(&[1]);
    orphan_block.mut_header().resign(&validator_signer);
    let block_height = orphan_block.header().height();
    let (_, tip) = env.clients[0].process_block(orphan_block, Provenance::NONE);
    assert!(matches!(tip.unwrap_err().kind(), ErrorKind::Orphan));
    assert!(env.clients[0].chain.mut_store().is_height_processed(block_height).unwrap());
}

#[test]
fn test_validate_chunk_extra() {
    let epoch_length = 5;
    let mut genesis = Genesis::test(vec!["test0".parse().unwrap(), "test1".parse().unwrap()], 1);
    genesis.config.epoch_length = epoch_length;
    let mut env = TestEnv::builder(ChainGenesis::test())
        .runtime_adapters(create_nightshade_runtimes(&genesis, 1))
        .build();
    let genesis_block = env.clients[0].chain.get_block_by_height(0).unwrap().clone();
    let genesis_height = genesis_block.header().height();

    let signer = InMemorySigner::from_seed("test0".parse().unwrap(), KeyType::ED25519, "test0");
    let tx = SignedTransaction::from_actions(
        1,
        "test0".parse().unwrap(),
        "test0".parse().unwrap(),
        &signer,
        vec![Action::DeployContract(DeployContractAction {
            code: near_test_contracts::rs_contract().to_vec(),
        })],
        *genesis_block.hash(),
    );
    env.clients[0].process_tx(tx, false, false);
    let mut last_block = genesis_block;
    for i in 1..3 {
        last_block = env.clients[0].produce_block(i).unwrap().unwrap();
        env.process_block(0, last_block.clone(), Provenance::PRODUCED);
    }

    // Construct a chunk that such when the receipts generated by this chunk are included
    // in blocks of different heights, the state transitions are different.
    let function_call_tx = SignedTransaction::from_actions(
        2,
        "test0".parse().unwrap(),
        "test0".parse().unwrap(),
        &signer,
        vec![Action::FunctionCall(FunctionCallAction {
            method_name: "write_block_height".to_string(),
            args: vec![],
            gas: 100000000000000,
            deposit: 0,
        })],
        *last_block.hash(),
    );
    env.clients[0].process_tx(function_call_tx, false, false);
    for i in 3..5 {
        last_block = env.clients[0].produce_block(i).unwrap().unwrap();
        if i == 3 {
            env.process_block(0, last_block.clone(), Provenance::PRODUCED);
        } else {
            let (_, res) = env.clients[0].process_block(last_block.clone(), Provenance::NONE);
            assert!(matches!(res, Ok(Some(_))));
        }
    }

    // Construct two blocks that contain the same chunk and make the chunk unavailable.
    let validator_signer =
        InMemoryValidatorSigner::from_seed("test0".parse().unwrap(), KeyType::ED25519, "test0");
    let next_height = last_block.header().height() + 1;
    let (encoded_chunk, merkle_paths, receipts) =
        create_chunk_on_height(&mut env.clients[0], next_height);
    let mut block1 = env.clients[0].produce_block(next_height).unwrap().unwrap();
    let mut block2 = env.clients[0].produce_block(next_height + 1).unwrap().unwrap();

    // Process two blocks on two different forks that contain the same chunk.
    for (i, block) in vec![&mut block1, &mut block2].into_iter().enumerate() {
        let mut chunk_header = encoded_chunk.cloned_header();
        *chunk_header.height_included_mut() = i as BlockHeight + next_height;
        let chunk_headers = vec![chunk_header];
        block.set_chunks(chunk_headers.clone());
        block.mut_header().get_mut().inner_rest.chunk_headers_root =
            Block::compute_chunk_headers_root(&chunk_headers).0;
        block.mut_header().get_mut().inner_rest.chunk_tx_root =
            Block::compute_chunk_tx_root(&chunk_headers);
        block.mut_header().get_mut().inner_rest.chunk_receipts_root =
            Block::compute_chunk_receipts_root(&chunk_headers);
        block.mut_header().get_mut().inner_lite.prev_state_root =
            Block::compute_state_root(&chunk_headers);
        block.mut_header().get_mut().inner_rest.chunk_mask = vec![true];
        block.mut_header().resign(&validator_signer);
        let (_, res) = env.clients[0].process_block(block.clone(), Provenance::NONE);
        assert!(matches!(res.unwrap_err().kind(), near_chain::ErrorKind::ChunksMissing(_)));
    }

    // Process the previously unavailable chunk. This causes two blocks to be accepted.
    let mut chain_store =
        ChainStore::new(env.clients[0].chain.store().owned_store(), genesis_height);
    let chunk_header = encoded_chunk.cloned_header();
    env.clients[0]
        .shards_mgr
        .distribute_encoded_chunk(encoded_chunk, merkle_paths, receipts, &mut chain_store)
        .unwrap();
    env.clients[0].chain.blocks_with_missing_chunks.accept_chunk(&chunk_header.chunk_hash());
    let accepted_blocks = env.clients[0].process_blocks_with_missing_chunks(PROTOCOL_VERSION);
    assert_eq!(accepted_blocks.len(), 2);
    for (i, accepted_block) in accepted_blocks.into_iter().enumerate() {
        if i == 0 {
            assert_eq!(&accepted_block.hash, block1.hash());
            env.clients[0].on_block_accepted(
                accepted_block.hash,
                accepted_block.status,
                accepted_block.provenance,
            );
        }
    }

    // About to produce a block on top of block1. Validate that this chunk is legit.
    let chunks = env.clients[0].shards_mgr.prepare_chunks(block1.hash());
    let chunk_extra =
        env.clients[0].chain.get_chunk_extra(block1.hash(), &ShardUId::default()).unwrap().clone();
    assert!(validate_chunk_with_chunk_extra(
        &mut chain_store,
        &*env.clients[0].runtime_adapter,
        block1.hash(),
        &chunk_extra,
        block1.chunks()[0].height_included(),
        &chunks.get(&0).cloned().unwrap(),
    )
    .is_ok());
}

/// Change protocol version back and forth and make sure that we do not produce invalid blocks
/// TODO (#3759): re-enable the test when we have the ability to mutate `PROTOCOL_VERSION`
#[test]
#[ignore]
fn test_gas_price_change_no_chunk() {
    let epoch_length = 5;
    let min_gas_price = 5000;
    let mut genesis = Genesis::test(vec!["test0".parse().unwrap(), "test1".parse().unwrap()], 1);
    let genesis_protocol_version = PROTOCOL_VERSION - 1;
    genesis.config.epoch_length = epoch_length;
    genesis.config.protocol_version = genesis_protocol_version;
    genesis.config.min_gas_price = min_gas_price;
    let chain_genesis = ChainGenesis::from(&genesis);
    let mut env = TestEnv::builder(chain_genesis)
        .runtime_adapters(create_nightshade_runtimes(&genesis, 1))
        .build();
    let validator_signer =
        InMemoryValidatorSigner::from_seed("test0".parse().unwrap(), KeyType::ED25519, "test0");
    for i in 1..=20 {
        let mut block = env.clients[0].produce_block(i).unwrap().unwrap();
        if i <= 5 || (i > 10 && i <= 15) {
            block.mut_header().get_mut().inner_rest.latest_protocol_version =
                genesis_protocol_version;
            block.mut_header().resign(&validator_signer);
        }
        env.process_block(0, block, Provenance::NONE);
    }
    env.clients[0].produce_block(21).unwrap().unwrap();
    let block = env.clients[0].produce_block(22).unwrap().unwrap();
    let (_, res) = env.clients[0].process_block(block, Provenance::NONE);
    assert!(res.is_ok());
}

#[test]
fn test_catchup_gas_price_change() {
    init_test_logger();
    let epoch_length = 5;
    let min_gas_price = 10000;
    let mut genesis = Genesis::test(vec!["test0".parse().unwrap(), "test1".parse().unwrap()], 1);
    genesis.config.epoch_length = epoch_length;
    genesis.config.min_gas_price = min_gas_price;
    genesis.config.gas_limit = 1000000000000;
    let chain_genesis = ChainGenesis::from(&genesis);
    let mut env = TestEnv::builder(chain_genesis)
        .clients_count(2)
        .runtime_adapters(create_nightshade_runtimes(&genesis, 2))
        .build();
    let genesis_block = env.clients[0].chain.get_block_by_height(0).unwrap().clone();
    let mut blocks = vec![];
    for i in 1..3 {
        let block = env.clients[0].produce_block(i).unwrap().unwrap();
        blocks.push(block.clone());
        env.process_block(0, block.clone(), Provenance::PRODUCED);
        env.process_block(1, block, Provenance::NONE);
    }
    let signer = InMemorySigner::from_seed("test0".parse().unwrap(), KeyType::ED25519, "test0");
    for i in 0..3 {
        let tx = SignedTransaction::send_money(
            i + 1,
            "test0".parse().unwrap(),
            "test1".parse().unwrap(),
            &signer,
            1,
            *genesis_block.hash(),
        );
        env.clients[0].process_tx(tx, false, false);
    }
    for i in 3..=6 {
        let block = env.clients[0].produce_block(i).unwrap().unwrap();
        blocks.push(block.clone());
        env.process_block(0, block.clone(), Provenance::PRODUCED);
        env.process_block(1, block, Provenance::NONE);
    }

    assert_ne!(blocks[3].header().gas_price(), blocks[4].header().gas_price());
    assert!(env.clients[1].chain.get_chunk_extra(blocks[4].hash(), &ShardUId::default()).is_err());

    // Simulate state sync
    let sync_hash = *blocks[5].hash();
    assert!(env.clients[0].chain.check_sync_hash_validity(&sync_hash).unwrap());
    let state_sync_header = env.clients[0].chain.get_state_response_header(0, sync_hash).unwrap();
    let state_root = match &state_sync_header {
        ShardStateSyncResponseHeader::V1(header) => header.chunk.header.inner.prev_state_root,
        ShardStateSyncResponseHeader::V2(header) => {
            *header.chunk.cloned_header().take_inner().prev_state_root()
        }
    };
    //let state_root = state_sync_header.chunk.header.inner.prev_state_root;
    let state_root_node =
        env.clients[0].runtime_adapter.get_state_root_node(0, &sync_hash, &state_root).unwrap();
    let num_parts = get_num_state_parts(state_root_node.memory_usage);
    let state_sync_parts = (0..num_parts)
        .map(|i| env.clients[0].chain.get_state_response_part(0, i, sync_hash).unwrap())
        .collect::<Vec<_>>();

    env.clients[1].chain.set_state_header(0, sync_hash, state_sync_header).unwrap();
    for i in 0..num_parts {
        env.clients[1]
            .chain
            .set_state_part(0, sync_hash, i, num_parts, &state_sync_parts[i as usize])
            .unwrap();
    }
    let rt = Arc::clone(&env.clients[1].runtime_adapter);
    let f = move |msg: ApplyStatePartsRequest| {
        use borsh::BorshSerialize;
        let store = rt.get_store();

        for part_id in 0..msg.num_parts {
            let key = StatePartKey(msg.sync_hash, msg.shard_id, part_id).try_to_vec().unwrap();
            let part = store.get(ColStateParts, &key).unwrap().unwrap();

            rt.apply_state_part(
                msg.shard_id,
                &msg.state_root,
                part_id,
                msg.num_parts,
                &part,
                &msg.epoch_id,
            )
            .unwrap();
        }
    };
    env.clients[1].chain.schedule_apply_state_parts(0, sync_hash, num_parts, &f).unwrap();
    env.clients[1].chain.set_state_finalize(0, sync_hash, Ok(())).unwrap();
    let chunk_extra_after_sync = env.clients[1]
        .chain
        .get_chunk_extra(blocks[4].hash(), &ShardUId::default())
        .unwrap()
        .clone();
    let expected_chunk_extra = env.clients[0]
        .chain
        .get_chunk_extra(blocks[4].hash(), &ShardUId::default())
        .unwrap()
        .clone();
    // The chunk extra of the prev block of sync block should be the same as the node that it is syncing from
    assert_eq!(chunk_extra_after_sync, expected_chunk_extra);
}

#[test]
fn test_block_execution_outcomes() {
    let epoch_length = 5;
    let min_gas_price = 10000;
    let mut genesis = Genesis::test(vec!["test0".parse().unwrap(), "test1".parse().unwrap()], 1);
    genesis.config.epoch_length = epoch_length;
    genesis.config.min_gas_price = min_gas_price;
    genesis.config.gas_limit = 1000000000000;
    let chain_genesis = ChainGenesis::from(&genesis);
    let mut env = TestEnv::builder(chain_genesis)
        .runtime_adapters(create_nightshade_runtimes(&genesis, 1))
        .build();
    let genesis_block = env.clients[0].chain.get_block_by_height(0).unwrap().clone();
    let signer = InMemorySigner::from_seed("test0".parse().unwrap(), KeyType::ED25519, "test0");
    let mut tx_hashes = vec![];
    for i in 0..3 {
        // send transaction to the same account to generate local receipts
        let tx = SignedTransaction::send_money(
            i + 1,
            "test0".parse().unwrap(),
            "test0".parse().unwrap(),
            &signer,
            1,
            *genesis_block.hash(),
        );
        tx_hashes.push(tx.get_hash());
        env.clients[0].process_tx(tx, false, false);
    }
    for i in 1..4 {
        env.produce_block(0, i);
    }

    let mut expected_outcome_ids = HashSet::new();
    let mut delayed_receipt_id = vec![];
    // Due to gas limit, the first two transaactions will create local receipts and they get executed
    // in the same block. The last local receipt will become delayed receipt
    for (i, id) in tx_hashes.into_iter().enumerate() {
        let execution_outcome = env.clients[0].chain.get_execution_outcome(&id).unwrap();
        assert_eq!(execution_outcome.outcome_with_id.outcome.receipt_ids.len(), 1);
        expected_outcome_ids.insert(id);
        if i < 2 {
            expected_outcome_ids
                .insert(execution_outcome.outcome_with_id.outcome.receipt_ids[0].clone());
        } else {
            delayed_receipt_id
                .push(execution_outcome.outcome_with_id.outcome.receipt_ids[0].clone())
        }
    }
    let block = env.clients[0].chain.get_block_by_height(2).unwrap().clone();
    let chunk = env.clients[0].chain.get_chunk(&block.chunks()[0].chunk_hash()).unwrap().clone();
    assert_eq!(chunk.transactions().len(), 3);
    let execution_outcomes_from_block = env.clients[0]
        .chain
        .get_block_execution_outcomes(block.hash())
        .unwrap()
        .remove(&0)
        .unwrap();
    assert_eq!(execution_outcomes_from_block.len(), 5);
    assert_eq!(
        execution_outcomes_from_block
            .into_iter()
            .map(|execution_outcome| execution_outcome.outcome_with_id.id)
            .collect::<HashSet<_>>(),
        expected_outcome_ids
    );

    // Make sure the chunk outcomes contain the outcome from the delayed receipt.
    let next_block = env.clients[0].chain.get_block_by_height(3).unwrap().clone();
    let next_chunk =
        env.clients[0].chain.get_chunk(&next_block.chunks()[0].chunk_hash()).unwrap().clone();
    assert!(next_chunk.transactions().is_empty());
    assert!(next_chunk.receipts().is_empty());
    let execution_outcomes_from_block = env.clients[0]
        .chain
        .get_block_execution_outcomes(next_block.hash())
        .unwrap()
        .remove(&0)
        .unwrap();
    assert_eq!(execution_outcomes_from_block.len(), 1);
    assert!(execution_outcomes_from_block[0].outcome_with_id.id == delayed_receipt_id[0]);
}

#[test]
fn test_refund_receipts_processing() {
    init_test_logger();

    let epoch_length = 5;
    let min_gas_price = 10000;
    let mut genesis = Genesis::test_sharded_new_version(
        vec!["test0".parse().unwrap(), "test1".parse().unwrap()],
        1,
        vec![1],
    );
    genesis.config.epoch_length = epoch_length;
    genesis.config.min_gas_price = min_gas_price;
    // set gas limit to be small
    genesis.config.gas_limit = 1_000_000;
    let chain_genesis = ChainGenesis::from(&genesis);
    let mut env = TestEnv::builder(chain_genesis)
        .runtime_adapters(create_nightshade_runtimes(&genesis, 1))
        .build();
    let genesis_block = env.clients[0].chain.get_block_by_height(0).unwrap().clone();
    let signer = InMemorySigner::from_seed("test0".parse().unwrap(), KeyType::ED25519, "test0");
    let mut tx_hashes = vec![];
    // send transactions to a non-existing account to generate refund
    for i in 0..3 {
        // send transaction to the same account to generate local receipts
        let tx = SignedTransaction::send_money(
            i + 1,
            "test0".parse().unwrap(),
            "random_account".parse().unwrap(),
            &signer,
            1,
            *genesis_block.hash(),
        );
        tx_hashes.push(tx.get_hash());
        env.clients[0].process_tx(tx, false, false);
    }

    env.produce_block(0, 3);
    env.produce_block(0, 4);
    let mut block_height = 5;
    let test_shard_uid = ShardUId { version: 1, shard_id: 0 };
    loop {
        env.produce_block(0, block_height);
        let block = env.clients[0].chain.get_block_by_height(block_height).unwrap().clone();
        let prev_block =
            env.clients[0].chain.get_block_by_height(block_height - 1).unwrap().clone();
        let chunk_extra = env.clients[0]
            .chain
            .get_chunk_extra(prev_block.hash(), &test_shard_uid)
            .unwrap()
            .clone();
        let state_update = env.clients[0]
            .runtime_adapter
            .get_tries()
            .new_trie_update(test_shard_uid.clone(), *chunk_extra.state_root());
        let delayed_indices =
            get::<DelayedReceiptIndices>(&state_update, &TrieKey::DelayedReceiptIndices).unwrap();
        let finished_all_delayed_receipts = match delayed_indices {
            None => false,
            Some(delayed_indices) => {
                delayed_indices.next_available_index > 0
                    && delayed_indices.first_index == delayed_indices.next_available_index
            }
        };
        let chunk =
            env.clients[0].chain.get_chunk(&block.chunks()[0].chunk_hash()).unwrap().clone();
        if chunk.receipts().len() == 0
            && chunk.transactions().len() == 0
            && finished_all_delayed_receipts
        {
            break;
        }
        block_height += 1;
    }

    let mut refund_receipt_ids = HashSet::new();
    for (_, id) in tx_hashes.into_iter().enumerate() {
        let execution_outcome = env.clients[0].chain.get_execution_outcome(&id).unwrap();
        assert_eq!(execution_outcome.outcome_with_id.outcome.receipt_ids.len(), 1);
        match execution_outcome.outcome_with_id.outcome.status {
            ExecutionStatus::SuccessReceiptId(id) => {
                let receipt_outcome = env.clients[0].chain.get_execution_outcome(&id).unwrap();
                assert!(matches!(
                    receipt_outcome.outcome_with_id.outcome.status,
                    ExecutionStatus::Failure(TxExecutionError::ActionError(_))
                ));
                receipt_outcome.outcome_with_id.outcome.receipt_ids.iter().for_each(|id| {
                    refund_receipt_ids.insert(id.clone());
                });
            }
            _ => assert!(false),
        };
    }

    let ending_block_height = block_height - 1;
    let begin_block_height = ending_block_height - refund_receipt_ids.len() as u64 + 1;
    let mut processed_refund_receipt_ids = HashSet::new();
    for i in begin_block_height..=ending_block_height {
        let block = env.clients[0].chain.get_block_by_height(i).unwrap().clone();
        let execution_outcomes_from_block = env.clients[0]
            .chain
            .get_block_execution_outcomes(block.hash())
            .unwrap()
            .remove(&0)
            .unwrap();
        execution_outcomes_from_block.iter().for_each(|outcome| {
            processed_refund_receipt_ids.insert(outcome.outcome_with_id.id);
        });
        let chunk_extra =
            env.clients[0].chain.get_chunk_extra(block.hash(), &test_shard_uid).unwrap().clone();
        assert_eq!(execution_outcomes_from_block.len(), 1);
        assert!(chunk_extra.gas_used() >= chunk_extra.gas_limit());
    }
    assert_eq!(processed_refund_receipt_ids, refund_receipt_ids);
}

#[test]
#[cfg(feature = "protocol_feature_simple_nightshade")]
fn test_shard_layout_upgrade() {
    init_test_logger();
    let epoch_length = 5;
    let mut genesis = Genesis::test(vec!["test0".parse().unwrap(), "test1".parse().unwrap()], 2);
    let simple_nightshade_protocol_version = ProtocolFeature::SimpleNightshade.protocol_version();
    genesis.config.epoch_length = epoch_length;
    genesis.config.protocol_version = simple_nightshade_protocol_version - 1;
    let new_num_shards = 4;
    genesis.config.simple_nightshade_shard_config = Some(ShardConfig {
        num_block_producer_seats_per_shard: vec![2; new_num_shards],
        avg_hidden_validator_seats_per_shard: vec![0; new_num_shards],
        shard_layout: ShardLayout::v1(
            vec!["test0"].into_iter().map(|s| s.parse().unwrap()).collect(),
            vec!["abc", "foo"].into_iter().map(|s| s.parse().unwrap()).collect(),
            Some(vec![vec![0, 1, 2, 3]]),
            1,
        ),
    });
    let genesis_height = genesis.config.genesis_height;
    let chain_genesis = ChainGenesis::from(&genesis);
    let mut env = TestEnv::builder(chain_genesis)
        .clients_count(2)
        .validator_seats(2)
        .runtime_adapters(create_nightshade_runtimes(&genesis, 2))
        .build();
    // ShardLayout changes at epoch 2
    // Test that state is caught up correctly at epoch 1 (block height 6-10)
    // TODO: change this number to 16 once splitting states is fully implemented
    for i in 1..=10 {
        let head = env.clients[0].chain.head().unwrap();
        let epoch_id = env.clients[0]
            .runtime_adapter
            .get_epoch_id_from_prev_block(&head.last_block_hash)
            .unwrap();
        let block_producer =
            env.clients[0].runtime_adapter.get_block_producer(&epoch_id, i).unwrap();
        let index = if block_producer.as_ref() == "test0" { 0 } else { 1 };
        let (encoded_chunk, merkle_paths, receipts) =
            create_chunk_on_height(&mut env.clients[index], i);

        for j in 0..2 {
            let mut chain_store =
                ChainStore::new(env.clients[j].chain.store().owned_store(), genesis_height);
            env.clients[j]
                .shards_mgr
                .distribute_encoded_chunk(
                    encoded_chunk.clone(),
                    merkle_paths.clone(),
                    receipts.clone(),
                    &mut chain_store,
                )
                .unwrap();
        }

        let mut block = env.clients[index].produce_block(i).unwrap().unwrap();
        // upgrade to new protocol version but in the second epoch one node vote for the old version.
        if i != 10 {
            set_block_protocol_version(
                &mut block,
                block_producer.clone(),
                simple_nightshade_protocol_version,
            );
        }
        let f = |_| {};
        for j in 0..2 {
            let (_, res) = env.clients[j].process_block(block.clone(), Provenance::NONE);
            assert!(res.is_ok(), "{:?}", res);
<<<<<<< HEAD
            env.clients[j].run_catchup(&vec![], &f).unwrap();
=======
            run_catchup(&mut env.clients[j], &vec![]).unwrap();
>>>>>>> e9c1cf1e
        }
    }
}

#[test]
fn test_wasmer2_upgrade() {
    let mut capture = near_logger_utils::TracingCapture::enable();

    #[cfg(all(feature = "protocol_feature_wasmer2", feature = "nightly_protocol"))]
    let old_protocol_version =
        near_primitives::version::ProtocolFeature::Wasmer2.protocol_version() - 1;
    #[cfg(not(feature = "protocol_feature_wasmer2"))]
    let old_protocol_version = PROTOCOL_VERSION - 1;

    let new_protocol_version = old_protocol_version + 1;

    // Prepare TestEnv with a contract at the old protocol version.
    let mut env = {
        let epoch_length = 5;
        let mut genesis =
            Genesis::test(vec!["test0".parse().unwrap(), "test1".parse().unwrap()], 1);
        genesis.config.epoch_length = epoch_length;
        genesis.config.protocol_version = old_protocol_version;
        let chain_genesis = ChainGenesis::from(&genesis);
        let mut env = TestEnv::builder(chain_genesis)
            .runtime_adapters(create_nightshade_runtimes(&genesis, 1))
            .build();

        deploy_test_contract(
            &mut env,
            "test0".parse().unwrap(),
            near_test_contracts::rs_contract(),
            epoch_length,
            1,
        );
        env
    };

    let signer = InMemorySigner::from_seed("test0".parse().unwrap(), KeyType::ED25519, "test0");
    let tx = Transaction {
        signer_id: "test0".parse().unwrap(),
        receiver_id: "test0".parse().unwrap(),
        public_key: signer.public_key(),
        actions: vec![Action::FunctionCall(FunctionCallAction {
            method_name: "log_something".to_string(),
            args: Vec::new(),
            gas: 100_000_000_000_000,
            deposit: 0,
        })],

        nonce: 0,
        block_hash: CryptoHash::default(),
    };

    // Run the transaction & collect the logs.
    let logs_at_old_version = {
        let tip = env.clients[0].chain.head().unwrap();
        let signed_transaction =
            Transaction { nonce: 10, block_hash: tip.last_block_hash, ..tx.clone() }.sign(&signer);
        env.clients[0].process_tx(signed_transaction, false, false);
        for i in 0..3 {
            env.produce_block(0, tip.height + i + 1);
        }
        capture.drain()
    };

    // Move to the new protocol version.
    {
        let tip = env.clients[0].chain.head().unwrap();
        let epoch_id = env.clients[0]
            .runtime_adapter
            .get_epoch_id_from_prev_block(&tip.last_block_hash)
            .unwrap();
        let block_producer =
            env.clients[0].runtime_adapter.get_block_producer(&epoch_id, tip.height).unwrap();
        let mut block = env.clients[0].produce_block(tip.height + 1).unwrap().unwrap();
        set_block_protocol_version(&mut block, block_producer.clone(), new_protocol_version);
        let (_, res) = env.clients[0].process_block(block.clone(), Provenance::NONE);
        assert!(res.is_ok());
    }

    // Re-run the transaction.
    let logs_at_new_version = {
        let tip = env.clients[0].chain.head().unwrap();
        let signed_transaction =
            Transaction { nonce: 11, block_hash: tip.last_block_hash, ..tx }.sign(&signer);
        env.clients[0].process_tx(signed_transaction, false, false);
        for i in 0..3 {
            env.produce_block(0, tip.height + i + 1);
        }
        capture.drain()
    };

    assert!(logs_at_old_version.contains(&"run_vm vm_kind=Wasmer0".to_string()));

    if cfg!(all(feature = "protocol_feature_wasmer2", feature = "nightly_protocol")) {
        assert!(logs_at_new_version.contains(&"run_vm vm_kind=Wasmer2".to_string()));
    } else {
        assert!(logs_at_new_version.contains(&"run_vm vm_kind=Wasmer0".to_string()));
    }
}

#[test]
fn test_epoch_protocol_version_change() {
    init_test_logger();
    let epoch_length = 5;
    let mut genesis = Genesis::test(vec!["test0".parse().unwrap(), "test1".parse().unwrap()], 2);
    genesis.config.epoch_length = epoch_length;
    genesis.config.protocol_version = PROTOCOL_VERSION;
    let genesis_height = genesis.config.genesis_height;
    let chain_genesis = ChainGenesis::from(&genesis);
    let mut env = TestEnv::builder(chain_genesis)
        .clients_count(2)
        .validator_seats(2)
        .runtime_adapters(create_nightshade_runtimes(&genesis, 2))
        .build();
    for i in 1..=16 {
        let head = env.clients[0].chain.head().unwrap();
        let epoch_id = env.clients[0]
            .chain
            .get_block(&head.last_block_hash)
            .unwrap()
            .header()
            .epoch_id()
            .clone();
        let chunk_producer =
            env.clients[0].runtime_adapter.get_chunk_producer(&epoch_id, i, 0).unwrap();
        let index = if chunk_producer.as_ref() == "test0" { 0 } else { 1 };
        let (encoded_chunk, merkle_paths, receipts) =
            create_chunk_on_height(&mut env.clients[index], i);

        for j in 0..2 {
            let mut chain_store =
                ChainStore::new(env.clients[j].chain.store().owned_store(), genesis_height);
            env.clients[j]
                .shards_mgr
                .distribute_encoded_chunk(
                    encoded_chunk.clone(),
                    merkle_paths.clone(),
                    receipts.clone(),
                    &mut chain_store,
                )
                .unwrap();
        }

        let epoch_id = env.clients[0]
            .runtime_adapter
            .get_epoch_id_from_prev_block(&head.last_block_hash)
            .unwrap();
        let block_producer =
            env.clients[0].runtime_adapter.get_block_producer(&epoch_id, i).unwrap();
        let index = if block_producer.as_ref() == "test0" { 0 } else { 1 };
        let mut block = env.clients[index].produce_block(i).unwrap().unwrap();
        // upgrade to new protocol version but in the second epoch one node vote for the old version.
        if i != 10 {
            set_block_protocol_version(&mut block, block_producer.clone(), PROTOCOL_VERSION + 1);
        }
        let f = |_| {};
        for j in 0..2 {
            let (_, res) = env.clients[j].process_block(block.clone(), Provenance::NONE);
            assert!(res.is_ok());
<<<<<<< HEAD
            env.clients[j].run_catchup(&vec![], &f).unwrap();
=======
            run_catchup(&mut env.clients[j], &vec![]).unwrap();
>>>>>>> e9c1cf1e
        }
    }
    let last_block = env.clients[0].chain.get_block_by_height(16).unwrap().clone();
    let protocol_version = env.clients[0]
        .runtime_adapter
        .get_epoch_protocol_version(last_block.header().epoch_id())
        .unwrap();
    assert_eq!(protocol_version, PROTOCOL_VERSION + 1);
}

/// Final state should be consistent when a node switches between forks in the following scenario
///                      /-----------h+2
/// h-2 ---- h-1 ------ h
///                      \------h+1
/// even though from the perspective of h+2 the last final block is h-2.
#[test]
fn test_query_final_state() {
    let epoch_length = 10;
    let mut genesis = Genesis::test(vec!["test0".parse().unwrap(), "test1".parse().unwrap()], 1);
    genesis.config.epoch_length = epoch_length;

    let chain_genesis = ChainGenesis::from(&genesis);
    let mut env = TestEnv::builder(chain_genesis)
        .runtime_adapters(create_nightshade_runtimes(&genesis, 1))
        .build();
    let genesis_block = env.clients[0].chain.get_block_by_height(0).unwrap().clone();

    let signer = InMemorySigner::from_seed("test0".parse().unwrap(), KeyType::ED25519, "test0");
    let tx = SignedTransaction::send_money(
        1,
        "test0".parse().unwrap(),
        "test1".parse().unwrap(),
        &signer,
        100,
        *genesis_block.hash(),
    );
    env.clients[0].process_tx(tx, false, false);

    let mut blocks = vec![];

    for i in 1..5 {
        let block = env.clients[0].produce_block(i).unwrap().unwrap();
        blocks.push(block.clone());
        env.process_block(0, block.clone(), Provenance::PRODUCED);
    }

    let query_final_state = |chain: &mut near_chain::Chain,
                             runtime_adapter: Arc<dyn RuntimeAdapter>,
                             account_id: AccountId| {
        let final_head = chain.store().final_head().unwrap();
        let last_final_block = chain.get_block(&final_head.last_block_hash).unwrap().clone();
        let response = runtime_adapter
            .query(
                ShardUId::default(),
                &last_final_block.chunks()[0].prev_state_root(),
                last_final_block.header().height(),
                last_final_block.header().raw_timestamp(),
                &final_head.prev_block_hash,
                last_final_block.hash(),
                last_final_block.header().epoch_id(),
                &QueryRequest::ViewAccount { account_id },
            )
            .unwrap();
        match response.kind {
            QueryResponseKind::ViewAccount(account_view) => account_view,
            _ => panic!("Wrong return value"),
        }
    };

    let fork1_block = env.clients[0].produce_block(5).unwrap().unwrap();
    env.clients[0]
        .chain
        .mut_store()
        .save_latest_known(LatestKnown {
            height: blocks.last().unwrap().header().height(),
            seen: blocks.last().unwrap().header().raw_timestamp(),
        })
        .unwrap();
    let fork2_block = env.clients[0].produce_block(6).unwrap().unwrap();
    assert_eq!(fork1_block.header().prev_hash(), fork2_block.header().prev_hash());
    env.process_block(0, fork1_block.clone(), Provenance::NONE);
    assert_eq!(env.clients[0].chain.head().unwrap().height, 5);

    let runtime_adapter = env.clients[0].runtime_adapter.clone();
    let account_state1 = query_final_state(
        &mut env.clients[0].chain,
        runtime_adapter.clone(),
        "test0".parse().unwrap(),
    );

    env.process_block(0, fork2_block.clone(), Provenance::NONE);
    assert_eq!(env.clients[0].chain.head().unwrap().height, 6);

    let runtime_adapter = env.clients[0].runtime_adapter.clone();
    let account_state2 = query_final_state(
        &mut env.clients[0].chain,
        runtime_adapter.clone(),
        "test0".parse().unwrap(),
    );

    assert_eq!(account_state1, account_state2);
    assert!(account_state1.amount < TESTING_INIT_BALANCE - TESTING_INIT_STAKE);
}

#[test]
fn test_fork_receipt_ids() {
    let (mut env, tx_hash) = prepare_env_with_transaction();

    let produced_block = env.clients[0].produce_block(1).unwrap().unwrap();
    env.process_block(0, produced_block.clone(), Provenance::PRODUCED);

    // Construct two blocks that contain the same chunk and make the chunk unavailable.
    let validator_signer =
        InMemoryValidatorSigner::from_seed("test0".parse().unwrap(), KeyType::ED25519, "test0");
    let next_height = produced_block.header().height() + 1;
    let (encoded_chunk, _, _) = create_chunk_on_height(&mut env.clients[0], next_height);
    let mut block1 = env.clients[0].produce_block(next_height).unwrap().unwrap();
    let mut block2 = env.clients[0].produce_block(next_height + 1).unwrap().unwrap();

    // Process two blocks on two different forks that contain the same chunk.
    for (i, block) in vec![&mut block2, &mut block1].into_iter().enumerate() {
        let mut chunk_header = encoded_chunk.cloned_header();
        *chunk_header.height_included_mut() = next_height - i as BlockHeight + 1;
        let chunk_headers = vec![chunk_header];
        block.set_chunks(chunk_headers.clone());
        block.mut_header().get_mut().inner_rest.chunk_headers_root =
            Block::compute_chunk_headers_root(&chunk_headers).0;
        block.mut_header().get_mut().inner_rest.chunk_tx_root =
            Block::compute_chunk_tx_root(&chunk_headers);
        block.mut_header().get_mut().inner_rest.chunk_receipts_root =
            Block::compute_chunk_receipts_root(&chunk_headers);
        block.mut_header().get_mut().inner_lite.prev_state_root =
            Block::compute_state_root(&chunk_headers);
        block.mut_header().get_mut().inner_rest.chunk_mask = vec![true];
        block.mut_header().resign(&validator_signer);
        let (_, res) = env.clients[0].process_block(block.clone(), Provenance::NONE);
        assert!(res.is_ok());
    }

    let transaction_execution_outcome =
        env.clients[0].chain.mut_store().get_outcomes_by_id(&tx_hash).unwrap();
    assert_eq!(transaction_execution_outcome.len(), 2);
    let receipt_id0 = transaction_execution_outcome[0].outcome_with_id.outcome.receipt_ids[0];
    let receipt_id1 = transaction_execution_outcome[1].outcome_with_id.outcome.receipt_ids[0];
    assert_ne!(receipt_id0, receipt_id1);
}

#[test]
fn test_fork_execution_outcome() {
    let (mut env, tx_hash) = prepare_env_with_transaction();

    let mut last_height = 0;
    for i in 1..3 {
        let last_block = env.clients[0].produce_block(i).unwrap().unwrap();
        env.process_block(0, last_block.clone(), Provenance::PRODUCED);
        last_height = last_block.header().height();
    }

    // Construct two blocks that contain the same chunk and make the chunk unavailable.
    let validator_signer =
        InMemoryValidatorSigner::from_seed("test0".parse().unwrap(), KeyType::ED25519, "test0");
    let next_height = last_height + 1;
    let (encoded_chunk, _, _) = create_chunk_on_height(&mut env.clients[0], next_height);
    let mut block1 = env.clients[0].produce_block(next_height).unwrap().unwrap();
    let mut block2 = env.clients[0].produce_block(next_height + 1).unwrap().unwrap();

    // Process two blocks on two different forks that contain the same chunk.
    for (i, block) in vec![&mut block2, &mut block1].into_iter().enumerate() {
        let mut chunk_header = encoded_chunk.cloned_header();
        *chunk_header.height_included_mut() = next_height - i as BlockHeight + 1;
        let chunk_headers = vec![chunk_header];
        block.set_chunks(chunk_headers.clone());
        block.mut_header().get_mut().inner_rest.chunk_headers_root =
            Block::compute_chunk_headers_root(&chunk_headers).0;
        block.mut_header().get_mut().inner_rest.chunk_tx_root =
            Block::compute_chunk_tx_root(&chunk_headers);
        block.mut_header().get_mut().inner_rest.chunk_receipts_root =
            Block::compute_chunk_receipts_root(&chunk_headers);
        block.mut_header().get_mut().inner_lite.prev_state_root =
            Block::compute_state_root(&chunk_headers);
        block.mut_header().get_mut().inner_rest.chunk_mask = vec![true];
        block.mut_header().resign(&validator_signer);
        let (_, res) = env.clients[0].process_block(block.clone(), Provenance::NONE);
        assert!(res.is_ok());
    }

    let transaction_execution_outcome =
        env.clients[0].chain.mut_store().get_outcomes_by_id(&tx_hash).unwrap();
    assert_eq!(transaction_execution_outcome.len(), 1);
    let receipt_id = transaction_execution_outcome[0].outcome_with_id.outcome.receipt_ids[0];
    let receipt_execution_outcomes =
        env.clients[0].chain.mut_store().get_outcomes_by_id(&receipt_id).unwrap();
    assert_eq!(receipt_execution_outcomes.len(), 2);
    let canonical_chain_outcome = env.clients[0].chain.get_execution_outcome(&receipt_id).unwrap();
    assert_eq!(canonical_chain_outcome.block_hash, *block2.hash());

    // make sure gc works properly
    for i in 5..32 {
        env.produce_block(0, i);
    }
    let transaction_execution_outcome =
        env.clients[0].chain.store().get_outcomes_by_id(&tx_hash).unwrap();
    assert!(transaction_execution_outcome.is_empty());
    let receipt_execution_outcomes =
        env.clients[0].chain.store().get_outcomes_by_id(&receipt_id).unwrap();
    assert!(receipt_execution_outcomes.is_empty());
}

fn prepare_env_with_transaction() -> (TestEnv, CryptoHash) {
    let epoch_length = 5;
    let mut genesis = Genesis::test(vec!["test0".parse().unwrap(), "test1".parse().unwrap()], 1);
    genesis.config.epoch_length = epoch_length;
    let mut env = TestEnv::builder(ChainGenesis::test())
        .runtime_adapters(create_nightshade_runtimes(&genesis, 1))
        .build();
    let genesis_block = env.clients[0].chain.get_block_by_height(0).unwrap().clone();

    let signer = InMemorySigner::from_seed("test0".parse().unwrap(), KeyType::ED25519, "test0");
    let tx = SignedTransaction::send_money(
        1,
        "test0".parse().unwrap(),
        "test1".parse().unwrap(),
        &signer,
        100,
        *genesis_block.hash(),
    );
    let tx_hash = tx.get_hash();
    env.clients[0].process_tx(tx, false, false);
    (env, tx_hash)
}

#[test]
fn test_not_broadcast_block_on_accept() {
    let epoch_length = 5;
    let mut genesis = Genesis::test(vec!["test0".parse().unwrap(), "test1".parse().unwrap()], 1);
    genesis.config.epoch_length = epoch_length;
    let network_adapter = Arc::new(MockNetworkAdapter::default());
    let mut env = TestEnv::builder(ChainGenesis::test())
        .clients_count(2)
        .runtime_adapters(create_nightshade_runtimes(&genesis, 2))
        .network_adapters(vec![Arc::new(MockNetworkAdapter::default()), network_adapter.clone()])
        .build();
    let b1 = env.clients[0].produce_block(1).unwrap().unwrap();
    for i in 0..2 {
        env.process_block(i, b1.clone(), Provenance::NONE);
    }
    assert!(network_adapter.requests.read().unwrap().is_empty());
}

#[test]
#[should_panic]
// TODO (#3729): reject header version downgrade
fn test_header_version_downgrade() {
    use borsh::ser::BorshSerialize;
    let mut genesis = Genesis::test(vec!["test0".parse().unwrap(), "test1".parse().unwrap()], 1);
    genesis.config.epoch_length = 5;
    let chain_genesis = ChainGenesis::from(&genesis);
    let mut env = TestEnv::builder(chain_genesis)
        .runtime_adapters(create_nightshade_runtimes(&genesis, 1))
        .build();
    let validator_signer =
        InMemoryValidatorSigner::from_seed("test0".parse().unwrap(), KeyType::ED25519, "test0");
    for i in 1..10 {
        let block = env.clients[0].produce_block(i).unwrap().unwrap();
        env.process_block(0, block, Provenance::NONE);
    }
    let block = {
        let mut block = env.clients[0].produce_block(10).unwrap().unwrap();
        // Convert header to BlockHeaderV1
        let mut header_view: BlockHeaderView = block.header().clone().into();
        header_view.latest_protocol_version = 1;
        let mut header = header_view.into();

        // BlockHeaderV1, but protocol version is newest
        match header {
            BlockHeader::BlockHeaderV1(ref mut header) => {
                header.inner_rest.latest_protocol_version = PROTOCOL_VERSION;
                let (hash, signature) = validator_signer.sign_block_header_parts(
                    header.prev_hash,
                    &header.inner_lite.try_to_vec().expect("Failed to serialize"),
                    &header.inner_rest.try_to_vec().expect("Failed to serialize"),
                );
                header.hash = hash;
                header.signature = signature;
            }
            _ => {
                unreachable!();
            }
        }
        *block.mut_header() = header;
        block
    };
    let (_, res) = env.clients[0].process_block(block, Provenance::NONE);
    assert!(!res.is_ok());
}

#[test]
#[should_panic(
    expected = "The client protocol version is older than the protocol version of the network"
)]
fn test_node_shutdown_with_old_protocol_version() {
    let epoch_length = 5;
    let mut genesis = Genesis::test(vec!["test0".parse().unwrap(), "test1".parse().unwrap()], 1);
    genesis.config.epoch_length = epoch_length;
    let mut env = TestEnv::builder(ChainGenesis::test())
        .runtime_adapters(create_nightshade_runtimes(&genesis, 1))
        .build();
    let validator_signer =
        InMemoryValidatorSigner::from_seed("test0".parse().unwrap(), KeyType::ED25519, "test0");
    for i in 1..=5 {
        let mut block = env.clients[0].produce_block(i).unwrap().unwrap();
        block.mut_header().get_mut().inner_rest.latest_protocol_version = PROTOCOL_VERSION + 1;
        block.mut_header().resign(&validator_signer);
        env.process_block(0, block, Provenance::NONE);
    }
    for i in 6..=10 {
        env.produce_block(0, i);
    }
    env.produce_block(0, 11);
}

#[cfg(feature = "protocol_feature_block_header_v3")]
#[test]
fn test_block_ordinal() {
    let mut env = TestEnv::builder(ChainGenesis::test()).build();
    let genesis_block = env.clients[0].chain.get_block_by_height(0).unwrap().clone();
    assert_eq!(genesis_block.header().block_ordinal(), 1);
    let mut ordinal = 1;

    // Test no skips
    for i in 1..=5 {
        let block = env.clients[0].produce_block(i).unwrap().unwrap();
        env.process_block(0, block.clone(), Provenance::PRODUCED);
        ordinal += 1;
        assert_eq!(block.header().block_ordinal(), ordinal);
    }

    // Test skips
    for i in 1..=5 {
        let block = env.clients[0].produce_block(i * 10).unwrap().unwrap();
        env.process_block(0, block.clone(), Provenance::PRODUCED);
        ordinal += 1;
        assert_eq!(block.header().block_ordinal(), ordinal);
    }

    // Test forks
    let last_block = env.clients[0].produce_block(99).unwrap().unwrap();
    env.process_block(0, last_block.clone(), Provenance::PRODUCED);
    ordinal += 1;
    assert_eq!(last_block.header().block_ordinal(), ordinal);
    let fork1_block = env.clients[0].produce_block(100).unwrap().unwrap();
    env.clients[0]
        .chain
        .mut_store()
        .save_latest_known(LatestKnown {
            height: last_block.header().height(),
            seen: last_block.header().raw_timestamp(),
        })
        .unwrap();
    let fork2_block = env.clients[0].produce_block(101).unwrap().unwrap();
    assert_eq!(fork1_block.header().prev_hash(), fork2_block.header().prev_hash());
    env.process_block(0, fork1_block.clone(), Provenance::NONE);
    let next_block = env.clients[0].produce_block(102).unwrap().unwrap();
    assert_eq!(next_block.header().prev_hash(), fork1_block.header().hash());
    env.process_block(0, fork2_block.clone(), Provenance::NONE);
    ordinal += 1;
    let fork_ordinal = ordinal - 1;
    assert_eq!(fork1_block.header().block_ordinal(), ordinal);
    assert_eq!(fork2_block.header().block_ordinal(), ordinal);
    assert_eq!(env.clients[0].chain.head().unwrap().height, fork2_block.header().height());
    // Next block on top of fork
    env.process_block(0, next_block.clone(), Provenance::PRODUCED);
    ordinal += 1;
    assert_eq!(env.clients[0].chain.head().unwrap().height, next_block.header().height());
    assert_eq!(next_block.header().block_ordinal(), ordinal);

    // make sure that the old ordinal maps to what is on the canonical chain
    let fork_ordinal_block_hash =
        env.clients[0].chain.mut_store().get_block_hash_from_ordinal(fork_ordinal).unwrap().clone();
    assert_eq!(fork_ordinal_block_hash, *fork1_block.hash());
}

fn set_no_chunk_in_block(block: &mut Block, prev_block: &Block) {
    let chunk_headers = vec![prev_block.chunks()[0].clone()];
    block.set_chunks(chunk_headers.clone());
    block.mut_header().get_mut().inner_rest.chunk_headers_root =
        Block::compute_chunk_headers_root(&chunk_headers).0;
    block.mut_header().get_mut().inner_rest.chunk_tx_root =
        Block::compute_chunk_tx_root(&chunk_headers);
    block.mut_header().get_mut().inner_rest.chunk_receipts_root =
        Block::compute_chunk_receipts_root(&chunk_headers);
    block.mut_header().get_mut().inner_lite.prev_state_root =
        Block::compute_state_root(&chunk_headers);
    block.mut_header().get_mut().inner_rest.chunk_mask = vec![false];
    block.mut_header().get_mut().inner_rest.gas_price = prev_block.header().gas_price();
    let validator_signer =
        InMemoryValidatorSigner::from_seed("test0".parse().unwrap(), KeyType::ED25519, "test0");
    block.mut_header().resign(&validator_signer);
}

#[test]
fn test_congestion_receipt_execution() {
    let (mut env, tx_hashes) = prepare_env_with_congestion(PROTOCOL_VERSION, None, 3);

    // Produce block with no new chunk.
    env.produce_block(0, 3);
    let height = 4;
    env.produce_block(0, height);
    let prev_block = env.clients[0].chain.get_block_by_height(height).unwrap().clone();
    let chunk_extra = env.clients[0]
        .chain
        .get_chunk_extra(prev_block.hash(), &ShardUId::default())
        .unwrap()
        .clone();
    assert!(chunk_extra.gas_used() >= chunk_extra.gas_limit());
    let state_update = env.clients[0]
        .runtime_adapter
        .get_tries()
        .new_trie_update(ShardUId::default(), *chunk_extra.state_root());
    let delayed_indices =
        get::<DelayedReceiptIndices>(&state_update, &TrieKey::DelayedReceiptIndices)
            .unwrap()
            .unwrap();
    assert!(delayed_indices.next_available_index > 0);
    let mut block = env.clients[0].produce_block(height + 1).unwrap().unwrap();
    set_no_chunk_in_block(&mut block, &prev_block);
    env.process_block(0, block.clone(), Provenance::NONE);

    // let all receipts finish
    for i in height + 2..height + 7 {
        env.produce_block(0, i);
    }

    for tx_hash in &tx_hashes {
        let final_outcome = env.clients[0].chain.get_final_transaction_result(&tx_hash).unwrap();
        assert!(matches!(final_outcome.status, FinalExecutionStatus::SuccessValue(_)));

        // Check that all receipt ids have corresponding execution outcomes. This means that all receipts generated are executed.
        let transaction_outcome = env.clients[0].chain.get_execution_outcome(tx_hash).unwrap();
        let mut receipt_ids: VecDeque<_> =
            transaction_outcome.outcome_with_id.outcome.receipt_ids.into();
        while !receipt_ids.is_empty() {
            let receipt_id = receipt_ids.pop_front().unwrap();
            let receipt_outcome = env.clients[0].chain.get_execution_outcome(&receipt_id).unwrap();
            match receipt_outcome.outcome_with_id.outcome.status {
                ExecutionStatus::SuccessValue(_) | ExecutionStatus::SuccessReceiptId(_) => {}
                ExecutionStatus::Failure(_) | ExecutionStatus::Unknown => {
                    panic!("unexpected receipt execution outcome")
                }
            }
            receipt_ids.extend(receipt_outcome.outcome_with_id.outcome.receipt_ids);
        }
    }
}

#[test]
fn test_validator_stake_host_function() {
    init_test_logger();
    let epoch_length = 5;
    let mut genesis = Genesis::test(vec!["test0".parse().unwrap(), "test1".parse().unwrap()], 1);
    genesis.config.epoch_length = epoch_length;
    let mut env = TestEnv::builder(ChainGenesis::test())
        .runtime_adapters(create_nightshade_runtimes(&genesis, 1))
        .build();
    let genesis_block = env.clients[0].chain.get_block_by_height(0).unwrap().clone();
    let block_height = deploy_test_contract(
        &mut env,
        "test0".parse().unwrap(),
        near_test_contracts::rs_contract(),
        epoch_length,
        1,
    );
    let signer = InMemorySigner::from_seed("test0".parse().unwrap(), KeyType::ED25519, "test0");
    let signed_transaction = SignedTransaction::from_actions(
        10,
        "test0".parse().unwrap(),
        "test0".parse().unwrap(),
        &signer,
        vec![Action::FunctionCall(FunctionCallAction {
            method_name: "ext_validator_stake".to_string(),
            args: b"test0".to_vec(),
            gas: 100_000_000_000_000,
            deposit: 0,
        })],
        *genesis_block.hash(),
    );
    env.clients[0].process_tx(signed_transaction, false, false);
    for i in 0..3 {
        env.produce_block(0, block_height + i);
    }
}

mod access_key_nonce_range_tests {
    use super::*;
    use near_client::test_utils::create_chunk_with_transactions;
    use near_primitives::account::AccessKey;

    /// Test that duplicate transactions are properly rejected.
    #[test]
    fn test_transaction_hash_collision() {
        let epoch_length = 5;
        let mut genesis =
            Genesis::test(vec!["test0".parse().unwrap(), "test1".parse().unwrap()], 1);
        genesis.config.epoch_length = epoch_length;
        let mut env = TestEnv::builder(ChainGenesis::test())
            .runtime_adapters(create_nightshade_runtimes(&genesis, 1))
            .build();
        let genesis_block = env.clients[0].chain.get_block_by_height(0).unwrap().clone();

        let signer0 =
            InMemorySigner::from_seed("test0".parse().unwrap(), KeyType::ED25519, "test0");
        let signer1 =
            InMemorySigner::from_seed("test1".parse().unwrap(), KeyType::ED25519, "test1");
        let send_money_tx = SignedTransaction::send_money(
            1,
            "test1".parse().unwrap(),
            "test0".parse().unwrap(),
            &signer1,
            100,
            *genesis_block.hash(),
        );
        let delete_account_tx = SignedTransaction::delete_account(
            2,
            "test1".parse().unwrap(),
            "test1".parse().unwrap(),
            "test0".parse().unwrap(),
            &signer1,
            *genesis_block.hash(),
        );

        env.clients[0].process_tx(send_money_tx.clone(), false, false);
        env.clients[0].process_tx(delete_account_tx, false, false);

        for i in 1..4 {
            env.produce_block(0, i);
        }

        let create_account_tx = SignedTransaction::create_account(
            1,
            "test0".parse().unwrap(),
            "test1".parse().unwrap(),
            NEAR_BASE,
            signer1.public_key(),
            &signer0,
            *genesis_block.hash(),
        );
        let res = env.clients[0].process_tx(create_account_tx, false, false);
        assert!(matches!(res, NetworkClientResponses::ValidTx));
        for i in 4..8 {
            env.produce_block(0, i);
        }

        let res = env.clients[0].process_tx(send_money_tx, false, false);
        assert!(matches!(res, NetworkClientResponses::InvalidTx(_)));
    }

    /// Test that chunks with transactions that have expired are considered invalid.
    #[test]
    fn test_chunk_transaction_validity() {
        let epoch_length = 5;
        let mut genesis =
            Genesis::test(vec!["test0".parse().unwrap(), "test1".parse().unwrap()], 1);
        genesis.config.epoch_length = epoch_length;
        let mut env = TestEnv::builder(ChainGenesis::test())
            .runtime_adapters(create_nightshade_runtimes(&genesis, 1))
            .build();
        let genesis_block = env.clients[0].chain.get_block_by_height(0).unwrap().clone();
        let signer = InMemorySigner::from_seed("test0".parse().unwrap(), KeyType::ED25519, "test0");
        let tx = SignedTransaction::send_money(
            1,
            "test1".parse().unwrap(),
            "test0".parse().unwrap(),
            &signer,
            100,
            *genesis_block.hash(),
        );
        for i in 1..200 {
            env.produce_block(0, i);
        }
        let (encoded_shard_chunk, merkle_path, receipts, block) =
            create_chunk_with_transactions(&mut env.clients[0], vec![tx]);
        let mut chain_store = ChainStore::new(
            env.clients[0].chain.store().owned_store(),
            genesis_block.header().height(),
        );
        env.clients[0]
            .shards_mgr
            .distribute_encoded_chunk(encoded_shard_chunk, merkle_path, receipts, &mut chain_store)
            .unwrap();
        let (_, res) = env.clients[0].process_block(block, Provenance::NONE);
        assert!(matches!(res.unwrap_err().kind(), ErrorKind::InvalidTransactions));
    }

    #[test]
    fn test_transaction_nonce_too_large() {
        let epoch_length = 5;
        let mut genesis =
            Genesis::test(vec!["test0".parse().unwrap(), "test1".parse().unwrap()], 1);
        genesis.config.epoch_length = epoch_length;
        let mut env = TestEnv::builder(ChainGenesis::test())
            .runtime_adapters(create_nightshade_runtimes(&genesis, 1))
            .build();
        let genesis_block = env.clients[0].chain.get_block_by_height(0).unwrap().clone();
        let signer = InMemorySigner::from_seed("test0".parse().unwrap(), KeyType::ED25519, "test0");
        let large_nonce = AccessKey::ACCESS_KEY_NONCE_RANGE_MULTIPLIER + 1;
        let tx = SignedTransaction::send_money(
            large_nonce,
            "test1".parse().unwrap(),
            "test0".parse().unwrap(),
            &signer,
            100,
            *genesis_block.hash(),
        );
        let res = env.clients[0].process_tx(tx, false, false);
        assert!(matches!(
            res,
            NetworkClientResponses::InvalidTx(InvalidTxError::InvalidAccessKeyError(_))
        ));
    }
}

#[cfg(not(feature = "protocol_feature_block_header_v3"))]
mod protocol_feature_restore_receipts_after_fix_tests {
    use super::*;
    use near_primitives::runtime::migration_data::MigrationData;
    use near_primitives::version::ProtocolFeature;
    use nearcore::migrations::load_migration_data;

    const EPOCH_LENGTH: u64 = 5;
    const HEIGHT_TIMEOUT: u64 = 10;

    fn run_test(
        chain_id: &str,
        low_height_with_no_chunk: BlockHeight,
        high_height_with_no_chunk: BlockHeight,
        should_be_restored: bool,
    ) {
        init_test_logger();

        let protocol_version = ProtocolFeature::RestoreReceiptsAfterFix.protocol_version() - 1;
        let mut genesis =
            Genesis::test(vec!["test0".parse().unwrap(), "test1".parse().unwrap()], 1);
        genesis.config.chain_id = String::from(chain_id);
        genesis.config.epoch_length = EPOCH_LENGTH;
        genesis.config.protocol_version = protocol_version;
        let chain_genesis = ChainGenesis::from(&genesis);
        let runtime = nearcore::NightshadeRuntime::new(
            Path::new("."),
            create_test_store(),
            &genesis,
            vec![],
            vec![],
            None,
            None,
            RuntimeConfigStore::test(),
        );
        // TODO #4305: get directly from NightshadeRuntime
        let migration_data = load_migration_data(&genesis.config.chain_id);

        let mut env = TestEnv::builder(chain_genesis)
            .runtime_adapters(vec![Arc::new(runtime) as Arc<dyn RuntimeAdapter>])
            .build();

        let get_restored_receipt_hashes = |migration_data: &MigrationData| -> HashSet<CryptoHash> {
            HashSet::from_iter(
                migration_data
                    .restored_receipts
                    .get(&0u64)
                    .cloned()
                    .unwrap_or_default()
                    .iter()
                    .map(|receipt| receipt.receipt_id),
            )
        };

        let mut receipt_hashes_to_restore = get_restored_receipt_hashes(&migration_data);
        let mut height: BlockHeight = 1;
        let mut last_update_height: BlockHeight = 0;

        // Simulate several blocks to guarantee that they are produced successfully.
        // Stop block production if all receipts were restored. Or, if some receipts are still not
        // applied, upgrade already happened, and no new receipt was applied in some last blocks,
        // consider the process stuck to avoid any possibility of infinite loop.
        while height < 15
            || (!receipt_hashes_to_restore.is_empty()
                && height - last_update_height < HEIGHT_TIMEOUT)
        {
            let mut block = env.clients[0].produce_block(height).unwrap().unwrap();
            if low_height_with_no_chunk <= height && height < high_height_with_no_chunk {
                let prev_block =
                    env.clients[0].chain.get_block_by_height(height - 1).unwrap().clone();
                set_no_chunk_in_block(&mut block, &prev_block);
            }
            set_block_protocol_version(
                &mut block,
                "test0".parse().unwrap(),
                ProtocolFeature::RestoreReceiptsAfterFix.protocol_version(),
            );

            env.process_block(0, block, Provenance::PRODUCED);

            let last_block = env.clients[0].chain.get_block_by_height(height).unwrap().clone();
            let protocol_version = env.clients[0]
                .runtime_adapter
                .get_epoch_protocol_version(last_block.header().epoch_id())
                .unwrap();

            for receipt_id in receipt_hashes_to_restore.clone().iter() {
                if env.clients[0].chain.get_execution_outcome(receipt_id).is_ok() {
                    assert!(
                        protocol_version
                            >= ProtocolFeature::RestoreReceiptsAfterFix.protocol_version(),
                        "Restored receipt {} was executed before protocol upgrade",
                        receipt_id
                    );
                    receipt_hashes_to_restore.remove(receipt_id);
                    last_update_height = height;
                };
            }

            // Update last updated height anyway if upgrade did not happen
            if protocol_version < ProtocolFeature::RestoreReceiptsAfterFix.protocol_version() {
                last_update_height = height;
            }
            height += 1;
        }

        if should_be_restored {
            assert!(
                receipt_hashes_to_restore.is_empty(),
                "Some of receipts were not executed, hashes: {:?}",
                receipt_hashes_to_restore
            );
        } else {
            assert_eq!(
            receipt_hashes_to_restore,
            get_restored_receipt_hashes(&migration_data),
            "If accidentally there are no chunks in first epoch with new protocol version, receipts should not be introduced"
        );
        }
    }

    #[test]
    fn test_no_chunks_missing() {
        // If there are no chunks missing, all receipts should be applied
        run_test("mainnet", 1, 0, true);
    }

    #[test]
    fn test_first_chunk_in_epoch_missing() {
        // If the first chunk in the first epoch with needed protocol version is missing,
        // all receipts should still be applied
        run_test("mainnet", 8, 12, true);
    }

    #[test]
    fn test_all_chunks_in_epoch_missing() {
        // If all chunks are missing in the first epoch, no receipts should be applied
        run_test("mainnet", 11, 11 + EPOCH_LENGTH, false);
    }

    #[test]
    fn test_run_for_testnet() {
        // Run the same process for chain other than mainnet to ensure that blocks are produced
        // successfully during the protocol upgrade.
        run_test("testnet", 1, 0, true);
    }
}

// This test cannot be enabled at the same time as `protocol_feature_block_header_v3`.
// Otherwise `get_mut` for block header will panic.
#[cfg(not(feature = "protocol_feature_block_header_v3"))]
mod storage_usage_fix_tests {
    use super::*;
    use borsh::BorshDeserialize;
    use near_primitives::types::AccountId;
    use near_primitives::version::ProtocolFeature;
    use near_store::TrieUpdate;
    use std::rc::Rc;

    fn process_blocks_with_storage_usage_fix(
        chain_id: String,
        check_storage_usage: fn(AccountId, u64, u64),
    ) {
        let epoch_length = 5;
        let mut genesis =
            Genesis::test(vec!["test0".parse().unwrap(), "test1".parse().unwrap()], 1);
        genesis.config.chain_id = chain_id;
        genesis.config.epoch_length = epoch_length;
        genesis.config.protocol_version = ProtocolFeature::FixStorageUsage.protocol_version() - 1;
        let chain_genesis = ChainGenesis::from(&genesis);
        let mut env = TestEnv::builder(chain_genesis)
            .runtime_adapters(create_nightshade_runtimes(&genesis, 1))
            .build();
        for i in 1..=16 {
            // We cannot just use TestEnv::produce_block as we are updating protocol version
            let mut block = env.clients[0].produce_block(i).unwrap().unwrap();
            set_block_protocol_version(
                &mut block,
                "test0".parse().unwrap(),
                ProtocolFeature::FixStorageUsage.protocol_version(),
            );

            let (_, res) = env.clients[0].process_block(block.clone(), Provenance::NONE);
            assert!(res.is_ok());
<<<<<<< HEAD
            let f = |_| {};
            env.clients[0].run_catchup(&vec![], &f).unwrap();
=======
            run_catchup(&mut env.clients[0], &vec![]).unwrap();
>>>>>>> e9c1cf1e

            let root = env.clients[0]
                .chain
                .get_chunk_extra(block.hash(), &ShardUId::default())
                .unwrap()
                .state_root()
                .clone();
            let trie = Rc::new(
                env.clients[0]
                    .runtime_adapter
                    .get_trie_for_shard(0, block.header().prev_hash())
                    .unwrap(),
            );
            let state_update = TrieUpdate::new(trie.clone(), root);
            use near_primitives::account::Account;
            let mut account_test1_raw = state_update
                .get(&TrieKey::Account { account_id: "test1".parse().unwrap() })
                .unwrap()
                .unwrap()
                .clone();
            let account_test1 = Account::try_from_slice(&mut account_test1_raw).unwrap();
            let mut account_test0_raw = state_update
                .get(&TrieKey::Account { account_id: "test0".parse().unwrap() })
                .unwrap()
                .unwrap()
                .clone();
            let account_test0 = Account::try_from_slice(&mut account_test0_raw).unwrap();
            check_storage_usage("test1".parse().unwrap(), i, account_test1.storage_usage());
            check_storage_usage("test0".parse().unwrap(), i, account_test0.storage_usage());
        }
    }

    #[test]
    fn test_fix_storage_usage_migration() {
        init_test_logger();
        process_blocks_with_storage_usage_fix(
            "mainnet".to_string(),
            |account_id: AccountId, block_height: u64, storage_usage: u64| {
                if account_id.as_ref() == "test0" || account_id.as_ref() == "test1" {
                    assert_eq!(storage_usage, 182);
                } else if block_height >= 11 {
                    assert_eq!(storage_usage, 4560);
                } else {
                    assert_eq!(storage_usage, 364);
                }
            },
        );
        process_blocks_with_storage_usage_fix(
            "testnet".to_string(),
            |account_id: AccountId, _: u64, storage_usage: u64| {
                if account_id.as_ref() == "test0" || account_id.as_ref() == "test1" {
                    assert_eq!(storage_usage, 182);
                } else {
                    assert_eq!(storage_usage, 364);
                }
            },
        );
    }
}

#[cfg(not(feature = "protocol_feature_block_header_v3"))]
#[cfg(test)]
mod cap_max_gas_price_tests {
    use super::*;
    use near_primitives::version::ProtocolFeature;

    fn does_gas_price_exceed_limit(protocol_version: ProtocolVersion) -> bool {
        let mut env =
            prepare_env_with_congestion(protocol_version, Some(Rational::new_raw(2, 1)), 7).0;
        let mut was_congested = false;
        let mut price_exceeded_limit = false;

        for i in 3..20 {
            env.produce_block(0, i);
            let block = env.clients[0].chain.get_block_by_height(i).unwrap().clone();
            let protocol_version = env.clients[0]
                .runtime_adapter
                .get_epoch_protocol_version(block.header().epoch_id())
                .unwrap();
            let min_gas_price =
                env.clients[0].chain.block_economics_config.min_gas_price(protocol_version);
            was_congested |= block.chunks()[0].gas_used() >= block.chunks()[0].gas_limit();
            price_exceeded_limit |= block.header().gas_price() > 20 * min_gas_price;
        }

        assert!(was_congested);
        price_exceeded_limit
    }

    #[test]
    fn test_not_capped_gas_price() {
        assert!(does_gas_price_exceed_limit(
            ProtocolFeature::CapMaxGasPrice.protocol_version() - 1
        ));
    }

    #[test]
    fn test_capped_gas_price() {
        assert!(!does_gas_price_exceed_limit(ProtocolFeature::CapMaxGasPrice.protocol_version()));
    }
}

mod contract_precompilation_tests {
    use super::*;
    use near_primitives::contract::ContractCode;
    use near_primitives::test_utils::MockEpochInfoProvider;
    use near_primitives::types::CompiledContractCache;
    use near_primitives::views::ViewApplyState;
    use near_store::{Store, StoreCompiledContractCache, TrieUpdate};
    use near_vm_runner::{get_contract_cache_key, VMKind};
    use node_runtime::state_viewer::TrieViewer;
    use std::rc::Rc;

    const EPOCH_LENGTH: u64 = 5;

    fn state_sync_on_height(env: &mut TestEnv, height: BlockHeight) {
        let sync_block = env.clients[0].chain.get_block_by_height(height).unwrap().clone();
        let sync_hash = *sync_block.hash();
        let chunk_extra =
            env.clients[0].chain.get_chunk_extra(&sync_hash, &ShardUId::default()).unwrap().clone();
        let epoch_id =
            env.clients[0].chain.get_block_header(&sync_hash).unwrap().epoch_id().clone();
        let state_part = env.clients[0]
            .runtime_adapter
            .obtain_state_part(0, &sync_hash, chunk_extra.state_root(), 0, 1)
            .unwrap();
        env.clients[1]
            .runtime_adapter
            .apply_state_part(0, chunk_extra.state_root(), 0, 1, &state_part, &epoch_id)
            .unwrap();
    }

    #[test]
    fn test_sync_and_call_cached_contract() {
        let num_clients = 2;
        let stores: Vec<Arc<Store>> = (0..num_clients).map(|_| create_test_store()).collect();
        let mut genesis =
            Genesis::test(vec!["test0".parse().unwrap(), "test1".parse().unwrap()], 1);
        genesis.config.epoch_length = EPOCH_LENGTH;
        let genesis_config = genesis.config.clone();
        let runtime_adapters = stores
            .iter()
            .map(|store| {
                Arc::new(nearcore::NightshadeRuntime::new(
                    Path::new("."),
                    store.clone(),
                    &genesis,
                    vec![],
                    vec![],
                    None,
                    None,
                    RuntimeConfigStore::test(),
                )) as Arc<dyn RuntimeAdapter>
            })
            .collect();

        let mut env = TestEnv::builder(ChainGenesis::test())
            .clients_count(num_clients)
            .runtime_adapters(runtime_adapters)
            .build();
        let start_height = 1;

        // Process test contract deployment on the first client.
        let wasm_code = near_test_contracts::rs_contract().to_vec();
        let height = deploy_test_contract(
            &mut env,
            "test0".parse().unwrap(),
            &wasm_code,
            EPOCH_LENGTH,
            start_height,
        );

        // Perform state sync for the second client.
        state_sync_on_height(&mut env, height - 1);

        // Check existence of contract in both caches.
        let caches: Vec<Arc<StoreCompiledContractCache>> = stores
            .iter()
            .map(|s| Arc::new(StoreCompiledContractCache { store: s.clone() }))
            .collect();
        let contract_code = ContractCode::new(wasm_code.clone(), None);
        let vm_kind = VMKind::for_protocol_version(PROTOCOL_VERSION);
        let key = get_contract_cache_key(
            &contract_code,
            vm_kind,
            &genesis_config.runtime_config.wasm_config,
        );
        for i in 0..num_clients {
            caches[i]
                .get(&key.0)
                .unwrap_or_else(|_| panic!("Failed to get cached result for client {}", i))
                .unwrap_or_else(|| {
                    panic!("Compilation result should be non-empty for client {}", i)
                });
        }

        // Check that contract function may be successfully called on the second client.
        // Note that we can't test that behaviour is the same on two clients, because
        // compile_module_cached_wasmer0 is cached by contract key via macro.
        let block = env.clients[0].chain.get_block_by_height(EPOCH_LENGTH).unwrap().clone();
        let chunk_extra =
            env.clients[0].chain.get_chunk_extra(block.hash(), &ShardUId::default()).unwrap();
        let state_root = chunk_extra.state_root().clone();

        let viewer = TrieViewer::default();
        let trie = Rc::new(
            env.clients[1]
                .runtime_adapter
                .get_trie_for_shard(0, block.header().prev_hash())
                .unwrap(),
        );
        let state_update = TrieUpdate::new(trie, state_root);

        let mut logs = vec![];
        let view_state = ViewApplyState {
            block_height: EPOCH_LENGTH,
            prev_block_hash: block.header().prev_hash().clone(),
            block_hash: block.hash().clone(),
            epoch_id: block.header().epoch_id().clone(),
            epoch_height: 1,
            block_timestamp: block.header().raw_timestamp(),
            current_protocol_version: PROTOCOL_VERSION,
            cache: Some(caches[1].clone()),
        };
        viewer
            .call_function(
                state_update,
                view_state,
                &"test0".parse().unwrap(),
                "log_something",
                &[],
                &mut logs,
                &MockEpochInfoProvider::default(),
            )
            .unwrap();
    }

    #[test]
    fn test_two_deployments() {
        let num_clients = 2;
        let stores: Vec<Arc<Store>> = (0..num_clients).map(|_| create_test_store()).collect();
        let mut genesis =
            Genesis::test(vec!["test0".parse().unwrap(), "test1".parse().unwrap()], 1);
        genesis.config.epoch_length = EPOCH_LENGTH;
        let genesis_config = genesis.config.clone();
        let runtime_adapters = stores
            .iter()
            .map(|store| {
                Arc::new(nearcore::NightshadeRuntime::new(
                    Path::new("."),
                    store.clone(),
                    &genesis,
                    vec![],
                    vec![],
                    None,
                    None,
                    RuntimeConfigStore::test(),
                )) as Arc<dyn RuntimeAdapter>
            })
            .collect();

        let mut env = TestEnv::builder(ChainGenesis::test())
            .clients_count(num_clients)
            .runtime_adapters(runtime_adapters)
            .build();
        let mut height = 1;

        // Process tiny contract deployment on the first client.
        let tiny_wasm_code = near_test_contracts::tiny_contract().to_vec();
        height = deploy_test_contract(
            &mut env,
            "test0".parse().unwrap(),
            &tiny_wasm_code,
            EPOCH_LENGTH,
            height,
        );

        // Wait 3 epochs.
        height = produce_epochs(&mut env, 3, EPOCH_LENGTH, height);

        // Process test contract deployment on the first client.
        let wasm_code = near_test_contracts::rs_contract().to_vec();
        height = deploy_test_contract(
            &mut env,
            "test0".parse().unwrap(),
            &wasm_code,
            EPOCH_LENGTH,
            height,
        );

        // Perform state sync for the second client on the last produced height.
        state_sync_on_height(&mut env, height - 1);

        let caches: Vec<Arc<StoreCompiledContractCache>> = stores
            .iter()
            .map(|s| Arc::new(StoreCompiledContractCache { store: s.clone() }))
            .collect();
        let vm_kind = VMKind::for_protocol_version(PROTOCOL_VERSION);
        let tiny_contract_key = get_contract_cache_key(
            &ContractCode::new(tiny_wasm_code.clone(), None),
            vm_kind,
            &genesis_config.runtime_config.wasm_config,
        );
        let test_contract_key = get_contract_cache_key(
            &ContractCode::new(wasm_code.clone(), None),
            vm_kind,
            &genesis_config.runtime_config.wasm_config,
        );

        // Check that both deployed contracts are presented in cache for client 0.
        assert!(caches[0].get(&tiny_contract_key.0).unwrap().is_some());
        assert!(caches[0].get(&test_contract_key.0).unwrap().is_some());

        // Check that only last contract is presented in cache for client 1.
        assert!(caches[1].get(&tiny_contract_key.0).unwrap().is_none());
        assert!(caches[1].get(&test_contract_key.0).unwrap().is_some());
    }

    #[test]
    fn test_sync_after_delete_account() {
        let num_clients = 3;
        let stores: Vec<Arc<Store>> = (0..num_clients).map(|_| create_test_store()).collect();
        let mut genesis = Genesis::test(
            vec!["test0".parse().unwrap(), "test1".parse().unwrap(), "test2".parse().unwrap()],
            1,
        );
        genesis.config.epoch_length = EPOCH_LENGTH;
        let genesis_config = genesis.config.clone();
        let runtime_adapters = stores
            .iter()
            .map(|store| {
                Arc::new(nearcore::NightshadeRuntime::new(
                    Path::new("."),
                    store.clone(),
                    &genesis,
                    vec![],
                    vec![],
                    None,
                    None,
                    RuntimeConfigStore::test(),
                )) as Arc<dyn RuntimeAdapter>
            })
            .collect();

        let mut env = TestEnv::builder(ChainGenesis::test())
            .clients_count(num_clients)
            .runtime_adapters(runtime_adapters)
            .build();
        let mut height = 1;

        // Process test contract deployment on the first client.
        let wasm_code = near_test_contracts::rs_contract().to_vec();
        height = deploy_test_contract(
            &mut env,
            "test2".parse().unwrap(),
            &wasm_code,
            EPOCH_LENGTH,
            height,
        );

        // Delete account on which test contract is stored.
        let block = env.clients[0].chain.get_block_by_height(height - 1).unwrap();
        let signer = InMemorySigner::from_seed("test2".parse().unwrap(), KeyType::ED25519, "test2");
        let delete_account_tx = SignedTransaction::delete_account(
            2,
            "test2".parse().unwrap(),
            "test2".parse().unwrap(),
            "test0".parse().unwrap(),
            &signer,
            *block.hash(),
        );
        env.clients[0].process_tx(delete_account_tx, false, false);
        height = produce_epochs(&mut env, 1, EPOCH_LENGTH, height);

        // Perform state sync for the second client.
        state_sync_on_height(&mut env, height - 1);

        let caches: Vec<Arc<StoreCompiledContractCache>> = stores
            .iter()
            .map(|s| Arc::new(StoreCompiledContractCache { store: s.clone() }))
            .collect();

        let vm_kind = VMKind::for_protocol_version(PROTOCOL_VERSION);
        let contract_key = get_contract_cache_key(
            &ContractCode::new(wasm_code.clone(), None),
            vm_kind,
            &genesis_config.runtime_config.wasm_config,
        );

        // Check that contract is cached for client 0 despite account deletion.
        assert!(caches[0].get(&contract_key.0).unwrap().is_some());

        // Check that contract is not cached for client 1 because of late state sync.
        assert!(caches[1].get(&contract_key.0).unwrap().is_none());
    }
}<|MERGE_RESOLUTION|>--- conflicted
+++ resolved
@@ -944,12 +944,7 @@
     for i in 1..num {
         let b = client.produce_block(i).unwrap().unwrap();
         let (mut accepted_blocks, _) = client.process_block(b, Provenance::PRODUCED);
-<<<<<<< HEAD
-        let f = |_| {};
-        let more_accepted_blocks = client.run_catchup(&vec![], &f).unwrap();
-=======
         let more_accepted_blocks = run_catchup(client, &vec![]).unwrap();
->>>>>>> e9c1cf1e
         accepted_blocks.extend(more_accepted_blocks);
         for accepted_block in accepted_blocks {
             client.on_block_accepted(
@@ -2657,15 +2652,10 @@
                 simple_nightshade_protocol_version,
             );
         }
-        let f = |_| {};
         for j in 0..2 {
             let (_, res) = env.clients[j].process_block(block.clone(), Provenance::NONE);
             assert!(res.is_ok(), "{:?}", res);
-<<<<<<< HEAD
-            env.clients[j].run_catchup(&vec![], &f).unwrap();
-=======
             run_catchup(&mut env.clients[j], &vec![]).unwrap();
->>>>>>> e9c1cf1e
         }
     }
 }
@@ -2823,15 +2813,10 @@
         if i != 10 {
             set_block_protocol_version(&mut block, block_producer.clone(), PROTOCOL_VERSION + 1);
         }
-        let f = |_| {};
         for j in 0..2 {
             let (_, res) = env.clients[j].process_block(block.clone(), Provenance::NONE);
             assert!(res.is_ok());
-<<<<<<< HEAD
-            env.clients[j].run_catchup(&vec![], &f).unwrap();
-=======
             run_catchup(&mut env.clients[j], &vec![]).unwrap();
->>>>>>> e9c1cf1e
         }
     }
     let last_block = env.clients[0].chain.get_block_by_height(16).unwrap().clone();
@@ -3637,12 +3622,7 @@
 
             let (_, res) = env.clients[0].process_block(block.clone(), Provenance::NONE);
             assert!(res.is_ok());
-<<<<<<< HEAD
-            let f = |_| {};
-            env.clients[0].run_catchup(&vec![], &f).unwrap();
-=======
             run_catchup(&mut env.clients[0], &vec![]).unwrap();
->>>>>>> e9c1cf1e
 
             let root = env.clients[0]
                 .chain
