use std::collections::{HashSet, VecDeque};
use std::convert::TryFrom;
use std::iter::FromIterator;
use std::path::Path;
use std::str::FromStr;
use std::sync::atomic::{AtomicUsize, Ordering};
use std::sync::{Arc, RwLock};

use actix::System;
use futures::{future, FutureExt};
use near_primitives::num_rational::Rational;

use near_actix_test_utils::run_actix;
use near_chain::chain::{ApplyStatePartsRequest, NUM_EPOCHS_TO_KEEP_STORE_DATA};
use near_chain::types::LatestKnown;
use near_chain::validate::validate_chunk_with_chunk_extra;
use near_chain::{
    Block, ChainGenesis, ChainStore, ChainStoreAccess, ErrorKind, Provenance, RuntimeAdapter,
};
use near_chain_configs::{ClientConfig, Genesis};
use near_chunks::{ChunkStatus, ShardsManager};
use near_client::test_utils::{
    create_chunk_on_height, run_catchup, setup_client, setup_mock, setup_mock_all_validators,
    TestEnv,
};
use near_client::{Client, GetBlock, GetBlockWithMerkleTree};
use near_crypto::{InMemorySigner, KeyType, PublicKey, Signature, Signer};
use near_logger_utils::init_test_logger;
use near_network::test_utils::{wait_or_panic, MockNetworkAdapter};
use near_network::types::{NetworkInfo, PeerChainInfoV2, ReasonForBan};
use near_network::{
    FullPeerInfo, NetworkClientMessages, NetworkClientResponses, NetworkRequests, NetworkResponses,
    PeerInfo,
};
use near_primitives::block::{Approval, ApprovalInner};
use near_primitives::block_header::BlockHeader;

use near_network::routing::EdgeInfo;
use near_primitives::errors::InvalidTxError;
use near_primitives::errors::TxExecutionError;
use near_primitives::hash::{hash, CryptoHash};
use near_primitives::merkle::verify_hash;
use near_primitives::receipt::DelayedReceiptIndices;
use near_primitives::runtime::config_store::RuntimeConfigStore;
use near_primitives::shard_layout::ShardUId;
#[cfg(not(feature = "protocol_feature_block_header_v3"))]
use near_primitives::sharding::ShardChunkHeaderV2;
use near_primitives::sharding::{EncodedShardChunk, ReedSolomonWrapper, ShardChunkHeader};
#[cfg(feature = "protocol_feature_block_header_v3")]
use near_primitives::sharding::{ShardChunkHeaderInner, ShardChunkHeaderV3};
use near_primitives::syncing::{get_num_state_parts, ShardStateSyncResponseHeader, StatePartKey};
use near_primitives::transaction::{
    Action, DeployContractAction, ExecutionStatus, FunctionCallAction, SignedTransaction,
    Transaction,
};
use near_primitives::trie_key::TrieKey;
use near_primitives::types::validator_stake::ValidatorStake;
use near_primitives::types::{AccountId, BlockHeight, EpochId, NumBlocks, ProtocolVersion};
use near_primitives::utils::to_timestamp;
use near_primitives::validator_signer::{InMemoryValidatorSigner, ValidatorSigner};
use near_primitives::version::PROTOCOL_VERSION;
use near_primitives::views::{
    BlockHeaderView, FinalExecutionStatus, QueryRequest, QueryResponseKind,
};
use near_store::db::DBCol::ColStateParts;
use near_store::get;
use near_store::test_utils::create_test_store;
use nearcore::config::{GenesisExt, TESTING_INIT_BALANCE, TESTING_INIT_STAKE};
use nearcore::NEAR_BASE;
use rand::Rng;

pub fn set_block_protocol_version(
    block: &mut Block,
    block_producer: AccountId,
    protocol_version: ProtocolVersion,
) {
    let validator_signer = InMemoryValidatorSigner::from_seed(
        block_producer.clone(),
        KeyType::ED25519,
        block_producer.as_ref(),
    );
    block.mut_header().get_mut().inner_rest.latest_protocol_version = protocol_version;
    block.mut_header().resign(&validator_signer);
}

pub fn create_nightshade_runtimes(genesis: &Genesis, n: usize) -> Vec<Arc<dyn RuntimeAdapter>> {
    (0..n)
        .map(|_| {
            Arc::new(nearcore::NightshadeRuntime::default(
                Path::new("."),
                create_test_store(),
                genesis,
<<<<<<< HEAD
=======
                vec![],
                vec![],
                None,
                None,
                RuntimeConfigStore::test(),
>>>>>>> 6abb5b8b
            )) as Arc<dyn RuntimeAdapter>
        })
        .collect()
}

fn produce_epochs(
    env: &mut TestEnv,
    epoch_number: u64,
    epoch_length: u64,
    height: BlockHeight,
) -> BlockHeight {
    let next_height = height + epoch_number * epoch_length;
    for i in height..next_height {
        let block = env.clients[0].produce_block(i).unwrap().unwrap();
        env.process_block(0, block.clone(), Provenance::PRODUCED);
        for j in 1..env.clients.len() {
            env.process_block(j, block.clone(), Provenance::NONE);
        }
    }
    next_height
}

fn deploy_test_contract(
    env: &mut TestEnv,
    account_id: AccountId,
    wasm_code: &[u8],
    epoch_length: u64,
    height: BlockHeight,
) -> BlockHeight {
    let block = env.clients[0].chain.get_block_by_height(height - 1).unwrap();
    let signer =
        InMemorySigner::from_seed(account_id.clone(), KeyType::ED25519, account_id.as_ref());

    let tx = SignedTransaction::from_actions(
        height,
        account_id.clone(),
        account_id,
        &signer,
        vec![Action::DeployContract(DeployContractAction { code: wasm_code.to_vec() })],
        *block.hash(),
    );
    env.clients[0].process_tx(tx, false, false);
    produce_epochs(env, 1, epoch_length, height)
}

/// Create environment and set of transactions which cause congestion on the chain.
fn prepare_env_with_congestion(
    protocol_version: ProtocolVersion,
    gas_price_adjustment_rate: Option<Rational>,
    number_of_transactions: u64,
) -> (TestEnv, Vec<CryptoHash>) {
    init_test_logger();
    let epoch_length = 100;
    let mut genesis = Genesis::test(vec!["test0".parse().unwrap(), "test1".parse().unwrap()], 1);
    genesis.config.protocol_version = protocol_version;
    genesis.config.epoch_length = epoch_length;
    genesis.config.gas_limit = 10_000_000_000_000;
    if let Some(gas_price_adjustment_rate) = gas_price_adjustment_rate {
        genesis.config.gas_price_adjustment_rate = gas_price_adjustment_rate;
    }
    let chain_genesis = ChainGenesis::from(&genesis);
    let mut env = TestEnv::builder(chain_genesis)
        .runtime_adapters(create_nightshade_runtimes(&genesis, 1))
        .build();
    let genesis_block = env.clients[0].chain.get_block_by_height(0).unwrap().clone();
    let signer = InMemorySigner::from_seed("test0".parse().unwrap(), KeyType::ED25519, "test0");

    // Deploy contract to test0.
    let tx = SignedTransaction::from_actions(
        1,
        "test0".parse().unwrap(),
        "test0".parse().unwrap(),
        &signer,
        vec![Action::DeployContract(DeployContractAction {
            code: near_test_contracts::rs_contract().to_vec(),
        })],
        *genesis_block.hash(),
    );
    env.clients[0].process_tx(tx, false, false);
    for i in 1..3 {
        env.produce_block(0, i);
    }

    // Create function call transactions that generate promises.
    let gas_1 = 9_000_000_000_000;
    let gas_2 = gas_1 / 3;
    let mut tx_hashes = vec![];

    for i in 0..number_of_transactions {
        let data = serde_json::json!([
            {"create": {
            "account_id": "test0",
            "method_name": "call_promise",
            "arguments": [],
            "amount": "0",
            "gas": gas_2,
            }, "id": 0 }
        ]);

        let signed_transaction = SignedTransaction::from_actions(
            i + 10,
            "test0".parse().unwrap(),
            "test0".parse().unwrap(),
            &signer,
            vec![Action::FunctionCall(FunctionCallAction {
                method_name: "call_promise".to_string(),
                args: serde_json::to_vec(&data).unwrap(),
                gas: gas_1,
                deposit: 0,
            })],
            *genesis_block.hash(),
        );
        tx_hashes.push(signed_transaction.get_hash());
        env.clients[0].process_tx(signed_transaction, false, false);
    }

    (env, tx_hashes)
}

/// Runs block producing client and stops after network mock received two blocks.
#[test]
fn produce_two_blocks() {
    init_test_logger();
    run_actix(async {
        let count = Arc::new(AtomicUsize::new(0));
        setup_mock(
            vec!["test".parse().unwrap()],
            "test".parse().unwrap(),
            true,
            false,
            Box::new(move |msg, _ctx, _| {
                if let NetworkRequests::Block { .. } = msg {
                    count.fetch_add(1, Ordering::Relaxed);
                    if count.load(Ordering::Relaxed) >= 2 {
                        System::current().stop();
                    }
                }
                NetworkResponses::NoResponse
            }),
        );
        near_network::test_utils::wait_or_panic(5000);
    });
}

/// Runs block producing client and sends it a transaction.
#[test]
// TODO: figure out how to re-enable it correctly
#[ignore]
fn produce_blocks_with_tx() {
    let mut encoded_chunks: Vec<EncodedShardChunk> = vec![];
    init_test_logger();
    run_actix(async {
        let (client, view_client) = setup_mock(
            vec!["test".parse().unwrap()],
            "test".parse().unwrap(),
            true,
            false,
            Box::new(move |msg, _ctx, _| {
                if let NetworkRequests::PartialEncodedChunkMessage {
                    account_id: _,
                    partial_encoded_chunk,
                } = msg
                {
                    let header = partial_encoded_chunk.header.clone();
                    let height = header.height_created() as usize;
                    assert!(encoded_chunks.len() + 2 >= height);

                    // the following two lines must match data_parts and total_parts in KeyValueRuntimeAdapter
                    let data_parts = 12 + 2 * (((height - 1) as usize) % 4);
                    let total_parts = 1 + data_parts * (1 + ((height - 1) as usize) % 3);
                    if encoded_chunks.len() + 2 == height {
                        encoded_chunks.push(EncodedShardChunk::from_header(
                            header,
                            total_parts,
                            PROTOCOL_VERSION,
                        ));
                    }
                    for part in partial_encoded_chunk.parts.iter() {
                        encoded_chunks[height - 2].content_mut().parts[part.part_ord as usize] =
                            Some(part.part.clone());
                    }

                    let parity_parts = total_parts - data_parts;
                    let mut rs = ReedSolomonWrapper::new(data_parts, parity_parts);

                    if let ChunkStatus::Complete(_) = ShardsManager::check_chunk_complete(
                        &mut encoded_chunks[height - 2],
                        &mut rs,
                    ) {
                        let chunk = encoded_chunks[height - 2].decode_chunk(data_parts).unwrap();
                        if chunk.transactions().len() > 0 {
                            System::current().stop();
                        }
                    }
                }
                NetworkResponses::NoResponse
            }),
        );
        near_network::test_utils::wait_or_panic(5000);
        actix::spawn(view_client.send(GetBlock::latest()).then(move |res| {
            let block_hash = res.unwrap().unwrap().header.hash;
            client.do_send(NetworkClientMessages::Transaction {
                transaction: SignedTransaction::empty(block_hash),
                is_forwarded: false,
                check_only: false,
            });
            future::ready(())
        }))
    });
}

/// Runs client that receives a block from network and announces header to the network with approval.
/// Need 3 block producers, to receive approval.
#[test]
fn receive_network_block() {
    init_test_logger();
    run_actix(async {
        // The first header announce will be when the block is received. We don't immediately endorse
        // it. The second header announce will happen with the endorsement a little later.
        let first_header_announce = Arc::new(RwLock::new(true));
        let (client, view_client) = setup_mock(
            vec!["test2".parse().unwrap(), "test1".parse().unwrap(), "test3".parse().unwrap()],
            "test2".parse().unwrap(),
            true,
            false,
            Box::new(move |msg, _ctx, _| {
                if let NetworkRequests::Approval { .. } = msg {
                    let mut first_header_announce = first_header_announce.write().unwrap();
                    if *first_header_announce {
                        *first_header_announce = false;
                    } else {
                        System::current().stop();
                    }
                }
                NetworkResponses::NoResponse
            }),
        );
        actix::spawn(view_client.send(GetBlockWithMerkleTree::latest()).then(move |res| {
            let (last_block, mut block_merkle_tree) = res.unwrap().unwrap();
            let signer = InMemoryValidatorSigner::from_seed(
                "test1".parse().unwrap(),
                KeyType::ED25519,
                "test1",
            );
            block_merkle_tree.insert(last_block.header.hash);
            #[cfg(feature = "protocol_feature_block_header_v3")]
            let next_block_ordinal = last_block.header.block_ordinal.unwrap() + 1;
            let block = Block::produce(
                PROTOCOL_VERSION,
                &last_block.header.clone().into(),
                last_block.header.height + 1,
                #[cfg(feature = "protocol_feature_block_header_v3")]
                next_block_ordinal,
                last_block.chunks.into_iter().map(Into::into).collect(),
                EpochId::default(),
                if last_block.header.prev_hash == CryptoHash::default() {
                    EpochId(last_block.header.hash)
                } else {
                    EpochId(last_block.header.next_epoch_id.clone())
                },
                #[cfg(feature = "protocol_feature_block_header_v3")]
                None,
                vec![],
                Rational::from_integer(0),
                0,
                100,
                None,
                vec![],
                vec![],
                &signer,
                last_block.header.next_bp_hash,
                block_merkle_tree.root(),
            );
            client.do_send(NetworkClientMessages::Block(block, PeerInfo::random().id, false));
            future::ready(())
        }));
        near_network::test_utils::wait_or_panic(5000);
    });
}

/// Include approvals to the next block in newly produced block.
#[test]
fn produce_block_with_approvals() {
    init_test_logger();
    let validators: Vec<_> =
        (1..=10).map(|i| AccountId::try_from(format!("test{}", i)).unwrap()).collect();
    run_actix(async {
        let (client, view_client) = setup_mock(
            validators.clone(),
            "test1".parse().unwrap(),
            true,
            false,
            Box::new(move |msg, _ctx, _| {
                if let NetworkRequests::Block { block } = msg {
                    // Below we send approvals from all the block producers except for test1 and test2
                    // test1 will only create their approval for height 10 after their doomslug timer
                    // runs 10 iterations, which is way further in the future than them producing the
                    // block
                    if block.header().num_approvals() == validators.len() as u64 - 2 {
                        System::current().stop();
                    } else if block.header().height() == 10 {
                        println!("{}", block.header().height());
                        println!(
                            "{} != {} -2 (height: {})",
                            block.header().num_approvals(),
                            validators.len(),
                            block.header().height()
                        );

                        assert!(false);
                    }
                }
                NetworkResponses::NoResponse
            }),
        );
        actix::spawn(view_client.send(GetBlockWithMerkleTree::latest()).then(move |res| {
            let (last_block, mut block_merkle_tree) = res.unwrap().unwrap();
            let signer1 = InMemoryValidatorSigner::from_seed(
                "test2".parse().unwrap(),
                KeyType::ED25519,
                "test2",
            );
            block_merkle_tree.insert(last_block.header.hash);
            #[cfg(feature = "protocol_feature_block_header_v3")]
            let next_block_ordinal = last_block.header.block_ordinal.unwrap() + 1;
            let block = Block::produce(
                PROTOCOL_VERSION,
                &last_block.header.clone().into(),
                last_block.header.height + 1,
                #[cfg(feature = "protocol_feature_block_header_v3")]
                next_block_ordinal,
                last_block.chunks.into_iter().map(Into::into).collect(),
                EpochId::default(),
                if last_block.header.prev_hash == CryptoHash::default() {
                    EpochId(last_block.header.hash)
                } else {
                    EpochId(last_block.header.next_epoch_id.clone())
                },
                #[cfg(feature = "protocol_feature_block_header_v3")]
                None,
                vec![],
                Rational::from_integer(0),
                0,
                100,
                Some(0),
                vec![],
                vec![],
                &signer1,
                last_block.header.next_bp_hash,
                block_merkle_tree.root(),
            );
            client.do_send(NetworkClientMessages::Block(
                block.clone(),
                PeerInfo::random().id,
                false,
            ));

            for i in 3..11 {
                let s = AccountId::try_from(if i > 10 {
                    "test1".to_string()
                } else {
                    format!("test{}", i)
                })
                .unwrap();
                let signer =
                    InMemoryValidatorSigner::from_seed(s.clone(), KeyType::ED25519, s.as_ref());
                let approval = Approval::new(
                    *block.hash(),
                    block.header().height(),
                    10, // the height at which "test1" is producing
                    &signer,
                );
                client
                    .do_send(NetworkClientMessages::BlockApproval(approval, PeerInfo::random().id));
            }

            future::ready(())
        }));
        near_network::test_utils::wait_or_panic(5000);
    });
}

/// When approvals arrive early, they should be properly cached.
#[test]
fn produce_block_with_approvals_arrived_early() {
    init_test_logger();
    let validators = vec![vec![
        "test1".parse().unwrap(),
        "test2".parse().unwrap(),
        "test3".parse().unwrap(),
        "test4".parse().unwrap(),
    ]];
    let key_pairs =
        vec![PeerInfo::random(), PeerInfo::random(), PeerInfo::random(), PeerInfo::random()];
    let block_holder: Arc<RwLock<Option<Block>>> = Arc::new(RwLock::new(None));
    run_actix(async move {
        let mut approval_counter = 0;
        let network_mock: Arc<
            RwLock<Box<dyn FnMut(AccountId, &NetworkRequests) -> (NetworkResponses, bool)>>,
        > = Arc::new(RwLock::new(Box::new(|_: _, _: &NetworkRequests| {
            (NetworkResponses::NoResponse, true)
        })));
        let (_, conns, _) = setup_mock_all_validators(
            validators.clone(),
            key_pairs,
            1,
            true,
            2000,
            false,
            false,
            100,
            true,
            vec![false; validators.iter().map(|x| x.len()).sum()],
            vec![true; validators.iter().map(|x| x.len()).sum()],
            false,
            network_mock.clone(),
        );
        *network_mock.write().unwrap() =
            Box::new(move |_: _, msg: &NetworkRequests| -> (NetworkResponses, bool) {
                match msg {
                    NetworkRequests::Block { block } => {
                        if block.header().height() == 3 {
                            for (i, (client, _)) in conns.clone().into_iter().enumerate() {
                                if i > 0 {
                                    client.do_send(NetworkClientMessages::Block(
                                        block.clone(),
                                        PeerInfo::random().id,
                                        false,
                                    ))
                                }
                            }
                            *block_holder.write().unwrap() = Some(block.clone());
                            return (NetworkResponses::NoResponse, false);
                        } else if block.header().height() == 4 {
                            System::current().stop();
                        }
                        (NetworkResponses::NoResponse, true)
                    }
                    NetworkRequests::Approval { approval_message } => {
                        if approval_message.target.as_ref() == "test1"
                            && approval_message.approval.target_height == 4
                        {
                            approval_counter += 1;
                        }
                        if approval_counter == 3 {
                            let block = block_holder.read().unwrap().clone().unwrap();
                            conns[0].0.do_send(NetworkClientMessages::Block(
                                block,
                                PeerInfo::random().id,
                                false,
                            ));
                        }
                        (NetworkResponses::NoResponse, true)
                    }
                    _ => (NetworkResponses::NoResponse, true),
                }
            });

        near_network::test_utils::wait_or_panic(10000);
    });
}

/// Sends one invalid block followed by one valid block, and checks that client announces only valid block.
/// and that the node bans the peer for invalid block header.
fn invalid_blocks_common(is_requested: bool) {
    init_test_logger();
    run_actix(async move {
        let mut ban_counter = 0;
        let (client, view_client) = setup_mock(
            vec!["test".parse().unwrap()],
            "other".parse().unwrap(),
            true,
            false,
            Box::new(move |msg, _ctx, _client_actor| {
                match msg {
                    NetworkRequests::Block { block } => {
                        if is_requested {
                            panic!("rebroadcasting requested block");
                        } else {
                            assert_eq!(block.header().height(), 1);
                            assert_eq!(block.header().chunk_mask().len(), 1);
                            assert_eq!(ban_counter, 2);
                            System::current().stop();
                        }
                    }
                    NetworkRequests::BanPeer { ban_reason, .. } => {
                        assert_eq!(ban_reason, &ReasonForBan::BadBlockHeader);
                        ban_counter += 1;
                        if ban_counter == 3 && is_requested {
                            System::current().stop();
                        }
                    }
                    _ => {}
                };
                NetworkResponses::NoResponse
            }),
        );
        actix::spawn(view_client.send(GetBlockWithMerkleTree::latest()).then(move |res| {
            let (last_block, mut block_merkle_tree) = res.unwrap().unwrap();
            let signer = InMemoryValidatorSigner::from_seed(
                "test".parse().unwrap(),
                KeyType::ED25519,
                "test",
            );
            block_merkle_tree.insert(last_block.header.hash);
            #[cfg(feature = "protocol_feature_block_header_v3")]
            let next_block_ordinal = last_block.header.block_ordinal.unwrap() + 1;
            let valid_block = Block::produce(
                PROTOCOL_VERSION,
                &last_block.header.clone().into(),
                last_block.header.height + 1,
                #[cfg(feature = "protocol_feature_block_header_v3")]
                next_block_ordinal,
                last_block.chunks.iter().cloned().map(Into::into).collect(),
                EpochId::default(),
                if last_block.header.prev_hash == CryptoHash::default() {
                    EpochId(last_block.header.hash)
                } else {
                    EpochId(last_block.header.next_epoch_id.clone())
                },
                #[cfg(feature = "protocol_feature_block_header_v3")]
                None,
                vec![],
                Rational::from_integer(0),
                0,
                100,
                Some(0),
                vec![],
                vec![],
                &signer,
                last_block.header.next_bp_hash,
                block_merkle_tree.root(),
            );
            // Send block with invalid chunk mask
            let mut block = valid_block.clone();
            block.mut_header().get_mut().inner_rest.chunk_mask = vec![];
            block.mut_header().get_mut().init();
            client.do_send(NetworkClientMessages::Block(
                block.clone(),
                PeerInfo::random().id,
                is_requested,
            ));

            // Send block with invalid chunk signature
            let mut block = valid_block.clone();
            let mut chunks: Vec<_> = block.chunks().iter().cloned().collect();
            let some_signature = Signature::from_parts(KeyType::ED25519, &[1; 64]).unwrap();
            match &mut chunks[0] {
                ShardChunkHeader::V1(chunk) => {
                    chunk.signature = some_signature;
                }
                ShardChunkHeader::V2(chunk) => {
                    chunk.signature = some_signature;
                }
                #[cfg(feature = "protocol_feature_block_header_v3")]
                ShardChunkHeader::V3(chunk) => {
                    chunk.signature = some_signature;
                }
            };
            block.set_chunks(chunks);
            client.do_send(NetworkClientMessages::Block(
                block.clone(),
                PeerInfo::random().id,
                is_requested,
            ));

            // Send proper block.
            let block2 = valid_block.clone();
            client.do_send(NetworkClientMessages::Block(
                block2.clone(),
                PeerInfo::random().id,
                is_requested,
            ));
            if is_requested {
                let mut block3 = block2.clone();
                block3.mut_header().get_mut().inner_rest.chunk_headers_root = hash(&[1]);
                block3.mut_header().get_mut().init();
                client.do_send(NetworkClientMessages::Block(
                    block3.clone(),
                    PeerInfo::random().id,
                    is_requested,
                ));
            }
            future::ready(())
        }));
        near_network::test_utils::wait_or_panic(5000);
    });
}

#[test]
fn test_invalid_blocks_not_requested() {
    invalid_blocks_common(false);
}

#[test]
fn test_invalid_blocks_requested() {
    invalid_blocks_common(true);
}

enum InvalidBlockMode {
    /// Header is invalid
    InvalidHeader,
    /// Block is ill-formed (roots check fail)
    IllFormed,
    /// Block is invalid for other reasons
    InvalidBlock,
}

fn ban_peer_for_invalid_block_common(mode: InvalidBlockMode) {
    init_test_logger();
    let validators = vec![vec![
        "test1".parse().unwrap(),
        "test2".parse().unwrap(),
        "test3".parse().unwrap(),
        "test4".parse().unwrap(),
    ]];
    let key_pairs =
        vec![PeerInfo::random(), PeerInfo::random(), PeerInfo::random(), PeerInfo::random()];
    run_actix(async move {
        let mut ban_counter = 0;
        let network_mock: Arc<
            RwLock<Box<dyn FnMut(AccountId, &NetworkRequests) -> (NetworkResponses, bool)>>,
        > = Arc::new(RwLock::new(Box::new(|_: _, _: &NetworkRequests| {
            (NetworkResponses::NoResponse, true)
        })));
        let (_, conns, _) = setup_mock_all_validators(
            validators.clone(),
            key_pairs,
            1,
            true,
            100,
            false,
            false,
            100,
            true,
            vec![false; validators.iter().map(|x| x.len()).sum()],
            vec![true; validators.iter().map(|x| x.len()).sum()],
            false,
            network_mock.clone(),
        );
        let mut sent_bad_blocks = false;
        *network_mock.write().unwrap() =
            Box::new(move |_: _, msg: &NetworkRequests| -> (NetworkResponses, bool) {
                match msg {
                    NetworkRequests::Block { block } => {
                        if block.header().height() >= 4 && !sent_bad_blocks {
                            let block_producer_idx =
                                block.header().height() as usize % validators[0].len();
                            let block_producer = &validators[0][block_producer_idx];
                            let validator_signer1 = InMemoryValidatorSigner::from_seed(
                                block_producer.clone(),
                                KeyType::ED25519,
                                block_producer.as_ref(),
                            );
                            sent_bad_blocks = true;
                            let mut block_mut = block.clone();
                            match mode {
                                InvalidBlockMode::InvalidHeader => {
                                    // produce an invalid block with invalid header.
                                    block_mut.mut_header().get_mut().inner_rest.chunk_mask = vec![];
                                    block_mut.mut_header().resign(&validator_signer1);
                                }
                                InvalidBlockMode::IllFormed => {
                                    // produce an ill-formed block
                                    block_mut
                                        .mut_header()
                                        .get_mut()
                                        .inner_rest
                                        .chunk_headers_root = hash(&[1]);
                                    block_mut.mut_header().resign(&validator_signer1);
                                }
                                InvalidBlockMode::InvalidBlock => {
                                    // produce an invalid block whose invalidity cannot be verified by just
                                    // having its header.
                                    #[cfg(feature = "protocol_feature_block_header_v3")]
                                    let proposals = vec![ValidatorStake::new(
                                        "test1".parse().unwrap(),
                                        PublicKey::empty(KeyType::ED25519),
                                        0,
                                        false,
                                    )];
                                    #[cfg(not(feature = "protocol_feature_block_header_v3"))]
                                    let proposals = vec![ValidatorStake::new(
                                        "test1".parse().unwrap(),
                                        PublicKey::empty(KeyType::ED25519),
                                        0,
                                    )];

                                    block_mut
                                        .mut_header()
                                        .get_mut()
                                        .inner_rest
                                        .validator_proposals = proposals;
                                    block_mut.mut_header().resign(&validator_signer1);
                                }
                            }

                            for (i, (client, _)) in conns.clone().into_iter().enumerate() {
                                if i != block_producer_idx {
                                    client.do_send(NetworkClientMessages::Block(
                                        block_mut.clone(),
                                        PeerInfo::random().id,
                                        false,
                                    ))
                                }
                            }

                            return (NetworkResponses::NoResponse, false);
                        }
                        if block.header().height() > 20 {
                            match mode {
                                InvalidBlockMode::InvalidHeader | InvalidBlockMode::IllFormed => {
                                    assert_eq!(ban_counter, 3);
                                }
                                _ => {}
                            }
                            System::current().stop();
                        }
                        (NetworkResponses::NoResponse, true)
                    }
                    NetworkRequests::BanPeer { peer_id, ban_reason } => match mode {
                        InvalidBlockMode::InvalidHeader | InvalidBlockMode::IllFormed => {
                            assert_eq!(ban_reason, &ReasonForBan::BadBlockHeader);
                            ban_counter += 1;
                            if ban_counter > 3 {
                                panic!("more bans than expected");
                            }
                            (NetworkResponses::NoResponse, true)
                        }
                        InvalidBlockMode::InvalidBlock => {
                            panic!("banning peer {:?} unexpectedly for {:?}", peer_id, ban_reason);
                        }
                    },
                    _ => (NetworkResponses::NoResponse, true),
                }
            });

        near_network::test_utils::wait_or_panic(20000);
    });
}

/// If a peer sends a block whose header is valid and passes basic validation, the peer is not banned.
#[test]
fn test_not_ban_peer_for_invalid_block() {
    ban_peer_for_invalid_block_common(InvalidBlockMode::InvalidBlock);
}

/// If a peer sends a block whose header is invalid, we should ban them and do not forward the block
#[test]
fn test_ban_peer_for_invalid_block_header() {
    ban_peer_for_invalid_block_common(InvalidBlockMode::InvalidHeader);
}

/// If a peer sends a block that is ill-formed, we should ban them and do not forward the block
#[test]
fn test_ban_peer_for_ill_formed_block() {
    ban_peer_for_invalid_block_common(InvalidBlockMode::IllFormed);
}

/// Runs two validators runtime with only one validator online.
/// Present validator produces blocks on it's height after deadline.
#[test]
fn skip_block_production() {
    init_test_logger();
    run_actix(async {
        setup_mock(
            vec!["test1".parse().unwrap(), "test2".parse().unwrap()],
            "test2".parse().unwrap(),
            true,
            false,
            Box::new(move |msg, _ctx, _client_actor| {
                match msg {
                    NetworkRequests::Block { block } => {
                        if block.header().height() > 3 {
                            System::current().stop();
                        }
                    }
                    _ => {}
                };
                NetworkResponses::NoResponse
            }),
        );
        wait_or_panic(10000);
    });
}

/// Runs client that requests syncing headers from peers.
#[test]
fn client_sync_headers() {
    init_test_logger();
    run_actix(async {
        let peer_info1 = PeerInfo::random();
        let peer_info2 = peer_info1.clone();
        let (client, _) = setup_mock(
            vec!["test".parse().unwrap()],
            "other".parse().unwrap(),
            false,
            false,
            Box::new(move |msg, _ctx, _client_actor| match msg {
                NetworkRequests::BlockHeadersRequest { hashes, peer_id } => {
                    assert_eq!(*peer_id, peer_info1.id);
                    assert_eq!(hashes.len(), 1);
                    // TODO: check it requests correct hashes.
                    System::current().stop();
                    NetworkResponses::NoResponse
                }
                _ => NetworkResponses::NoResponse,
            }),
        );
        client.do_send(NetworkClientMessages::NetworkInfo(NetworkInfo {
            active_peers: vec![FullPeerInfo {
                peer_info: peer_info2.clone(),
                chain_info: PeerChainInfoV2 {
                    genesis_id: Default::default(),
                    height: 5,
                    tracked_shards: vec![],
                    archival: false,
                },
                edge_info: EdgeInfo::default(),
            }],
            num_active_peers: 1,
            peer_max_count: 1,
            highest_height_peers: vec![FullPeerInfo {
                peer_info: peer_info2.clone(),
                chain_info: PeerChainInfoV2 {
                    genesis_id: Default::default(),
                    height: 5,
                    tracked_shards: vec![],
                    archival: false,
                },
                edge_info: EdgeInfo::default(),
            }],
            sent_bytes_per_sec: 0,
            received_bytes_per_sec: 0,
            known_producers: vec![],
            peer_counter: 0,
        }));
        wait_or_panic(2000);
    });
}

fn produce_blocks(client: &mut Client, num: u64) {
    for i in 1..num {
        let b = client.produce_block(i).unwrap().unwrap();
        let (mut accepted_blocks, _) = client.process_block(b, Provenance::PRODUCED);
        let more_accepted_blocks = run_catchup(client, &vec![]).unwrap();
        accepted_blocks.extend(more_accepted_blocks);
        for accepted_block in accepted_blocks {
            client.on_block_accepted(
                accepted_block.hash,
                accepted_block.status,
                accepted_block.provenance,
            );
        }
    }
}

#[test]
fn test_process_invalid_tx() {
    init_test_logger();
    let store = create_test_store();
    let network_adapter = Arc::new(MockNetworkAdapter::default());
    let mut chain_genesis = ChainGenesis::test();
    chain_genesis.transaction_validity_period = 10;
    let mut client = setup_client(
        store,
        vec![vec!["test1".parse().unwrap()]],
        1,
        1,
        Some("test1".parse().unwrap()),
        false,
        network_adapter,
        chain_genesis,
    );
    let signer = InMemorySigner::from_seed("test1".parse().unwrap(), KeyType::ED25519, "test1");
    let tx = SignedTransaction::new(
        Signature::empty(KeyType::ED25519),
        Transaction {
            signer_id: AccountId::test_account(),
            public_key: signer.public_key(),
            nonce: 0,
            receiver_id: AccountId::test_account(),
            block_hash: *client.chain.genesis().hash(),
            actions: vec![],
        },
    );
    produce_blocks(&mut client, 12);
    assert_eq!(
        client.process_tx(tx, false, false),
        NetworkClientResponses::InvalidTx(InvalidTxError::Expired)
    );
    let tx2 = SignedTransaction::new(
        Signature::empty(KeyType::ED25519),
        Transaction {
            signer_id: AccountId::test_account(),
            public_key: signer.public_key(),
            nonce: 0,
            receiver_id: AccountId::test_account(),
            block_hash: hash(&[1]),
            actions: vec![],
        },
    );
    assert_eq!(
        client.process_tx(tx2, false, false),
        NetworkClientResponses::InvalidTx(InvalidTxError::Expired)
    );
}

/// If someone produce a block with Utc::now() + 1 min, we should produce a block with valid timestamp
#[test]
fn test_time_attack() {
    init_test_logger();
    let store = create_test_store();
    let network_adapter = Arc::new(MockNetworkAdapter::default());
    let chain_genesis = ChainGenesis::test();
    let mut client = setup_client(
        store,
        vec![vec!["test1".parse().unwrap()]],
        1,
        1,
        Some("test1".parse().unwrap()),
        false,
        network_adapter,
        chain_genesis,
    );
    let signer =
        InMemoryValidatorSigner::from_seed("test1".parse().unwrap(), KeyType::ED25519, "test1");
    let genesis = client.chain.get_block_by_height(0).unwrap();
    let mut b1 = Block::empty_with_height(genesis, 1, &signer);
    b1.mut_header().get_mut().inner_lite.timestamp =
        to_timestamp(b1.header().timestamp() + chrono::Duration::seconds(60));
    b1.mut_header().resign(&signer);

    let _ = client.process_block(b1, Provenance::NONE);

    let b2 = client.produce_block(2).unwrap().unwrap();
    assert!(client.process_block(b2, Provenance::PRODUCED).1.is_ok());
}

// TODO: use real runtime for this test
#[test]
#[ignore]
fn test_invalid_approvals() {
    init_test_logger();
    let store = create_test_store();
    let network_adapter = Arc::new(MockNetworkAdapter::default());
    let chain_genesis = ChainGenesis::test();
    let mut client = setup_client(
        store,
        vec![vec!["test1".parse().unwrap()]],
        1,
        1,
        Some("test1".parse().unwrap()),
        false,
        network_adapter,
        chain_genesis,
    );
    let signer =
        InMemoryValidatorSigner::from_seed("test1".parse().unwrap(), KeyType::ED25519, "test1");
    let genesis = client.chain.get_block_by_height(0).unwrap();
    let mut b1 = Block::empty_with_height(genesis, 1, &signer);
    b1.mut_header().get_mut().inner_rest.approvals = (0..100)
        .map(|i| {
            let account_id = AccountId::try_from(format!("test{}", i)).unwrap();
            Some(
                InMemoryValidatorSigner::from_seed(
                    account_id.clone(),
                    KeyType::ED25519,
                    account_id.as_ref(),
                )
                .sign_approval(&ApprovalInner::Endorsement(*genesis.hash()), 1),
            )
        })
        .collect();
    b1.mut_header().resign(&signer);

    let (_, tip) = client.process_block(b1, Provenance::NONE);
    match tip {
        Err(e) => match e.kind() {
            ErrorKind::InvalidApprovals => {}
            _ => assert!(false, "wrong error: {}", e),
        },
        _ => assert!(false, "succeeded, tip: {:?}", tip),
    }
}

#[test]
fn test_no_double_sign() {
    let mut env = TestEnv::builder(ChainGenesis::test()).build();
    let _ = env.clients[0].produce_block(1).unwrap().unwrap();
    // Second time producing with the same height should fail.
    assert_eq!(env.clients[0].produce_block(1).unwrap(), None);
}

#[test]
fn test_invalid_gas_price() {
    init_test_logger();
    let store = create_test_store();
    let network_adapter = Arc::new(MockNetworkAdapter::default());
    let mut chain_genesis = ChainGenesis::test();
    chain_genesis.min_gas_price = 100;
    let mut client = setup_client(
        store,
        vec![vec!["test1".parse().unwrap()]],
        1,
        1,
        Some("test1".parse().unwrap()),
        false,
        network_adapter,
        chain_genesis,
    );
    let signer =
        InMemoryValidatorSigner::from_seed("test1".parse().unwrap(), KeyType::ED25519, "test1");
    let genesis = client.chain.get_block_by_height(0).unwrap();
    let mut b1 = Block::empty_with_height(genesis, 1, &signer);
    b1.mut_header().get_mut().inner_rest.gas_price = 0;
    b1.mut_header().resign(&signer);

    let (_, result) = client.process_block(b1, Provenance::NONE);
    match result {
        Err(e) => match e.kind() {
            ErrorKind::InvalidGasPrice => {}
            _ => assert!(false, "wrong error: {}", e),
        },
        _ => assert!(false, "succeeded, tip: {:?}", result),
    }
}

#[test]
fn test_invalid_height_too_large() {
    let mut env = TestEnv::builder(ChainGenesis::test()).build();
    let b1 = env.clients[0].produce_block(1).unwrap().unwrap();
    let _ = env.clients[0].process_block(b1.clone(), Provenance::PRODUCED);
    let signer =
        InMemoryValidatorSigner::from_seed("test0".parse().unwrap(), KeyType::ED25519, "test0");
    let b2 = Block::empty_with_height(&b1, std::u64::MAX, &signer);
    let (_, res) = env.clients[0].process_block(b2, Provenance::NONE);
    assert!(matches!(res.unwrap_err().kind(), ErrorKind::InvalidBlockHeight(_)));
}

#[test]
fn test_invalid_height_too_old() {
    let mut env = TestEnv::builder(ChainGenesis::test()).build();
    for i in 1..4 {
        env.produce_block(0, i);
    }
    let block = env.clients[0].produce_block(4).unwrap().unwrap();
    for i in 5..30 {
        env.produce_block(0, i);
    }
    let (_, res) = env.clients[0].process_block(block, Provenance::NONE);
    assert!(matches!(res.unwrap_err().kind(), ErrorKind::InvalidBlockHeight(_)));
}

#[test]
fn test_bad_orphan() {
    let mut genesis = ChainGenesis::test();
    genesis.epoch_length = 100;
    let mut env = TestEnv::builder(ChainGenesis::test()).build();
    for i in 1..4 {
        env.produce_block(0, i);
    }
    let block = env.clients[0].produce_block(5).unwrap().unwrap();
    let signer = env.clients[0].validator_signer.as_ref().unwrap().clone();
    {
        // Orphan block with unknown epoch
        let mut block = env.clients[0].produce_block(6).unwrap().unwrap();
        block.mut_header().get_mut().inner_lite.epoch_id = EpochId(CryptoHash([1; 32]));
        block.mut_header().get_mut().prev_hash = CryptoHash([1; 32]);
        block.mut_header().resign(&*signer);
        let (_, res) = env.clients[0].process_block(block.clone(), Provenance::NONE);
        assert_eq!(
            res.as_ref().unwrap_err().kind(),
            ErrorKind::EpochOutOfBounds(block.header().epoch_id().clone())
        );
    }
    {
        // Orphan block with invalid signature
        let mut block = env.clients[0].produce_block(7).unwrap().unwrap();
        block.mut_header().get_mut().prev_hash = CryptoHash([1; 32]);
        block.mut_header().get_mut().init();
        let (_, res) = env.clients[0].process_block(block, Provenance::NONE);
        assert_eq!(res.as_ref().unwrap_err().kind(), ErrorKind::InvalidSignature);
    }
    {
        // Orphan block with a valid header, but garbage in body
        let mut block = env.clients[0].produce_block(8).unwrap().unwrap();
        {
            // Change the chunk in any way, chunk_headers_root won't match
            let body = match &mut block {
                Block::BlockV1(_) => unreachable!(),
                Block::BlockV2(body) => body.as_mut(),
            };
            let chunk = match &mut body.chunks[0] {
                ShardChunkHeader::V1(_) => unreachable!(),
                #[cfg(not(feature = "protocol_feature_block_header_v3"))]
                ShardChunkHeader::V2(chunk) => chunk,
                #[cfg(feature = "protocol_feature_block_header_v3")]
                ShardChunkHeader::V2(_) => unreachable!(),
                #[cfg(feature = "protocol_feature_block_header_v3")]
                ShardChunkHeader::V3(chunk) => chunk,
            };
            #[cfg(not(feature = "protocol_feature_block_header_v3"))]
            {
                chunk.inner.outcome_root = CryptoHash([1; 32]);
                chunk.hash = ShardChunkHeaderV2::compute_hash(&chunk.inner);
            }
            #[cfg(feature = "protocol_feature_block_header_v3")]
            {
                match &mut chunk.inner {
                    ShardChunkHeaderInner::V1(inner) => inner.outcome_root = CryptoHash([1; 32]),
                    ShardChunkHeaderInner::V2(inner) => inner.outcome_root = CryptoHash([1; 32]),
                }
                chunk.hash = ShardChunkHeaderV3::compute_hash(&chunk.inner);
            }
        }
        block.mut_header().get_mut().prev_hash = CryptoHash([3; 32]);
        block.mut_header().resign(&*signer);
        let (_, res) = env.clients[0].process_block(block, Provenance::NONE);
        assert_eq!(res.as_ref().unwrap_err().kind(), ErrorKind::InvalidChunkHeadersRoot);
    }
    {
        // Orphan block with invalid approvals. Allowed for now.
        let mut block = env.clients[0].produce_block(9).unwrap().unwrap();
        let some_signature = Signature::from_parts(KeyType::ED25519, &[1; 64]).unwrap();
        block.mut_header().get_mut().inner_rest.approvals = vec![Some(some_signature)];
        block.mut_header().get_mut().prev_hash = CryptoHash([3; 32]);
        block.mut_header().resign(&*signer);
        let (_, res) = env.clients[0].process_block(block, Provenance::NONE);

        assert_eq!(res.as_ref().unwrap_err().kind(), ErrorKind::Orphan);
    }
    {
        // Orphan block with no chunk signatures. Allowed for now.
        let mut block = env.clients[0].produce_block(10).unwrap().unwrap();
        let some_signature = Signature::from_parts(KeyType::ED25519, &[1; 64]).unwrap();
        {
            let body = match &mut block {
                Block::BlockV1(_) => unreachable!(),
                Block::BlockV2(body) => body.as_mut(),
            };
            let chunk = match &mut body.chunks[0] {
                ShardChunkHeader::V1(_) => unreachable!(),
                #[cfg(not(feature = "protocol_feature_block_header_v3"))]
                ShardChunkHeader::V2(chunk) => chunk,
                #[cfg(feature = "protocol_feature_block_header_v3")]
                ShardChunkHeader::V2(_) => unreachable!(),
                #[cfg(feature = "protocol_feature_block_header_v3")]
                ShardChunkHeader::V3(chunk) => chunk,
            };
            chunk.signature = some_signature;
            #[cfg(not(feature = "protocol_feature_block_header_v3"))]
            {
                chunk.hash = ShardChunkHeaderV2::compute_hash(&chunk.inner);
            }
            #[cfg(feature = "protocol_feature_block_header_v3")]
            {
                chunk.hash = ShardChunkHeaderV3::compute_hash(&chunk.inner);
            }
        }
        block.mut_header().get_mut().prev_hash = CryptoHash([4; 32]);
        block.mut_header().resign(&*signer);
        let (_, res) = env.clients[0].process_block(block, Provenance::NONE);
        assert_eq!(res.as_ref().unwrap_err().kind(), ErrorKind::Orphan);
    }
    {
        // Orphan block that's too far ahead: 20 * epoch_length
        let mut block = block.clone();
        block.mut_header().get_mut().prev_hash = CryptoHash([3; 32]);
        block.mut_header().get_mut().inner_lite.height += 2000;
        block.mut_header().resign(&*signer);
        let (_, res) = env.clients[0].process_block(block, Provenance::NONE);
        assert!(matches!(res.as_ref().unwrap_err().kind(), ErrorKind::InvalidBlockHeight(_)));
    }
    let (_, res) = env.clients[0].process_block(block, Provenance::NONE);
    assert!(res.is_ok());
}

#[test]
fn test_bad_chunk_mask() {
    init_test_logger();
    let chain_genesis = ChainGenesis::test();
    let validators = vec!["test0".parse().unwrap(), "test1".parse().unwrap()];
    let mut clients: Vec<Client> = validators
        .iter()
        .map(|account_id| {
            setup_client(
                create_test_store(),
                vec![validators.clone()],
                1,
                2,
                Some(account_id.clone()),
                false,
                Arc::new(MockNetworkAdapter::default()),
                chain_genesis.clone(),
            )
        })
        .collect();
    for height in 1..5 {
        let block_producer = (height % 2) as usize;
        let chunk_producer = ((height + 1) % 2) as usize;

        let (encoded_chunk, merkle_paths, receipts) =
            create_chunk_on_height(&mut clients[chunk_producer], height);
        for client in clients.iter_mut() {
            let mut chain_store =
                ChainStore::new(client.chain.store().owned_store(), chain_genesis.height);
            client
                .shards_mgr
                .distribute_encoded_chunk(
                    encoded_chunk.clone(),
                    merkle_paths.clone(),
                    receipts.clone(),
                    &mut chain_store,
                )
                .unwrap();
        }

        let mut block = clients[block_producer].produce_block(height).unwrap().unwrap();
        {
            let mut chunk_header = encoded_chunk.cloned_header();
            *chunk_header.height_included_mut() = height;
            let mut chunk_headers: Vec<_> = block.chunks().iter().cloned().collect();
            chunk_headers[0] = chunk_header;
            block.set_chunks(chunk_headers.clone());
            block.mut_header().get_mut().inner_rest.chunk_headers_root =
                Block::compute_chunk_headers_root(&chunk_headers).0;
            block.mut_header().get_mut().inner_rest.chunk_tx_root =
                Block::compute_chunk_tx_root(&chunk_headers);
            block.mut_header().get_mut().inner_rest.chunk_receipts_root =
                Block::compute_chunk_receipts_root(&chunk_headers);
            block.mut_header().get_mut().inner_lite.prev_state_root =
                Block::compute_state_root(&chunk_headers);
            block.mut_header().get_mut().inner_rest.chunk_mask = vec![true, false];
            let mess_with_chunk_mask = height == 4;
            if mess_with_chunk_mask {
                block.mut_header().get_mut().inner_rest.chunk_mask = vec![false, true];
            }
            block
                .mut_header()
                .resign(&*clients[block_producer].validator_signer.as_ref().unwrap().clone());
            let (_, res1) = clients[chunk_producer].process_block(block.clone(), Provenance::NONE);
            let (_, res2) = clients[block_producer].process_block(block.clone(), Provenance::NONE);
            assert_eq!(res1.is_err(), mess_with_chunk_mask);
            assert_eq!(res2.is_err(), mess_with_chunk_mask);
        }
    }
}

#[test]
fn test_minimum_gas_price() {
    let min_gas_price = 100;
    let mut chain_genesis = ChainGenesis::test();
    chain_genesis.min_gas_price = min_gas_price;
    chain_genesis.gas_price_adjustment_rate = Rational::new(1, 10);
    let mut env = TestEnv::builder(chain_genesis).build();
    for i in 1..=100 {
        env.produce_block(0, i);
    }
    let block = env.clients[0].chain.get_block_by_height(100).unwrap();
    assert!(block.header().gas_price() >= min_gas_price);
}

fn test_gc_with_epoch_length_common(epoch_length: NumBlocks) {
    let mut genesis = Genesis::test(vec!["test0".parse().unwrap(), "test1".parse().unwrap()], 1);
    genesis.config.epoch_length = epoch_length;
    let mut chain_genesis = ChainGenesis::test();
    chain_genesis.epoch_length = epoch_length;
    let mut env = TestEnv::builder(chain_genesis)
        .runtime_adapters(create_nightshade_runtimes(&genesis, 1))
        .build();
    let mut blocks = vec![];
    let genesis_block = env.clients[0].chain.get_block_by_height(0).unwrap().clone();
    blocks.push(genesis_block);
    for i in 1..=epoch_length * (NUM_EPOCHS_TO_KEEP_STORE_DATA + 1) {
        let block = env.clients[0].produce_block(i).unwrap().unwrap();
        env.process_block(0, block.clone(), Provenance::PRODUCED);
        assert!(
            env.clients[0].chain.store().fork_tail().unwrap()
                <= env.clients[0].chain.store().tail().unwrap()
        );

        blocks.push(block);
    }
    for i in 0..=epoch_length * (NUM_EPOCHS_TO_KEEP_STORE_DATA + 1) {
        println!("height = {}", i);
        if i < epoch_length {
            let block_hash = *blocks[i as usize].hash();
            assert!(matches!(
                env.clients[0].chain.get_block(&block_hash).unwrap_err().kind(),
                ErrorKind::DBNotFoundErr(missing_block_hash) if missing_block_hash == "BLOCK: ".to_owned() + &block_hash.to_string()
            ));
            assert!(matches!(
                env.clients[0].chain.get_block_by_height(i).unwrap_err().kind(),
                ErrorKind::DBNotFoundErr(missing_block_hash) if missing_block_hash == "BLOCK: ".to_owned() + &block_hash.to_string()
            ));
            assert!(env.clients[0]
                .chain
                .mut_store()
                .get_all_block_hashes_by_height(i as BlockHeight)
                .is_err());
        } else {
            assert!(env.clients[0].chain.get_block(&blocks[i as usize].hash()).is_ok());
            assert!(env.clients[0].chain.get_block_by_height(i).is_ok());
            assert!(env.clients[0]
                .chain
                .mut_store()
                .get_all_block_hashes_by_height(i as BlockHeight)
                .is_ok());
        }
    }
    assert_eq!(env.clients[0].chain.store().chunk_tail().unwrap(), epoch_length - 1);
}

#[test]
fn test_gc_with_epoch_length() {
    for i in 3..20 {
        test_gc_with_epoch_length_common(i);
    }
}

/// When an epoch is very long there should not be anything garbage collected unexpectedly
#[test]
fn test_gc_long_epoch() {
    let epoch_length = 5;
    let mut genesis = Genesis::test(vec!["test0".parse().unwrap(), "test1".parse().unwrap()], 5);
    genesis.config.epoch_length = epoch_length;
    let mut chain_genesis = ChainGenesis::test();
    chain_genesis.epoch_length = epoch_length;
    let mut env = TestEnv::builder(chain_genesis)
        .clients_count(2)
        .validator_seats(5)
        .runtime_adapters(create_nightshade_runtimes(&genesis, 2))
        .build();
    let num_blocks = 100;
    let mut blocks = vec![];

    for i in 1..=num_blocks {
        if i < epoch_length || i == num_blocks {
            let block_producer = env.clients[0]
                .runtime_adapter
                .get_block_producer(&EpochId(CryptoHash::default()), i)
                .unwrap();
            if block_producer.as_ref() == "test0" {
                let block = env.clients[0].produce_block(i).unwrap().unwrap();
                env.process_block(0, block.clone(), Provenance::PRODUCED);
                blocks.push(block);
            }
        }
    }
    for block in blocks {
        assert!(env.clients[0].chain.get_block(&block.hash()).is_ok());
        assert!(env.clients[0]
            .chain
            .mut_store()
            .get_all_block_hashes_by_height(block.header().height())
            .is_ok());
    }
}

#[test]
fn test_gc_block_skips() {
    let mut chain_genesis = ChainGenesis::test();
    chain_genesis.epoch_length = 5;
    let mut env = TestEnv::builder(chain_genesis.clone()).build();
    for i in 1..=1000 {
        if i % 2 == 0 {
            env.produce_block(0, i);
        }
    }
    let mut env = TestEnv::builder(chain_genesis.clone()).build();
    for i in 1..=1000 {
        if i % 2 == 1 {
            env.produce_block(0, i);
        }
    }
    // Epoch skips
    let mut env = TestEnv::builder(chain_genesis).build();
    for i in 1..=1000 {
        if i % 9 == 7 {
            env.produce_block(0, i);
        }
    }
}

#[test]
fn test_gc_chunk_tail() {
    let mut chain_genesis = ChainGenesis::test();
    let epoch_length = 100;
    chain_genesis.epoch_length = epoch_length;
    let mut env = TestEnv::builder(chain_genesis.clone()).build();
    let mut chunk_tail = 0;
    for i in (1..10).chain(101..epoch_length * 6) {
        env.produce_block(0, i);
        let cur_chunk_tail = env.clients[0].chain.store().chunk_tail().unwrap();
        assert!(cur_chunk_tail >= chunk_tail);
        chunk_tail = cur_chunk_tail;
    }
}

#[test]
fn test_gc_execution_outcome() {
    let epoch_length = 5;
    let mut genesis = Genesis::test(vec!["test0".parse().unwrap(), "test1".parse().unwrap()], 1);
    genesis.config.epoch_length = epoch_length;
    let mut chain_genesis = ChainGenesis::test();
    chain_genesis.epoch_length = epoch_length;
    let mut env = TestEnv::builder(chain_genesis)
        .runtime_adapters(create_nightshade_runtimes(&genesis, 1))
        .build();
    let genesis_hash = *env.clients[0].chain.genesis().hash();
    let signer = InMemorySigner::from_seed("test0".parse().unwrap(), KeyType::ED25519, "test0");
    let tx = SignedTransaction::send_money(
        1,
        "test0".parse().unwrap(),
        "test1".parse().unwrap(),
        &signer,
        100,
        genesis_hash,
    );
    let tx_hash = tx.get_hash();

    env.clients[0].process_tx(tx, false, false);
    for i in 1..epoch_length {
        env.produce_block(0, i);
    }
    assert!(env.clients[0].chain.get_final_transaction_result(&tx_hash).is_ok());

    for i in epoch_length..=epoch_length * 6 + 1 {
        env.produce_block(0, i);
    }
    assert!(env.clients[0].chain.get_final_transaction_result(&tx_hash).is_err());
}

#[cfg(feature = "expensive_tests")]
#[test]
fn test_gc_after_state_sync() {
    let epoch_length = 1024;
    let mut genesis = Genesis::test(vec!["test0".parse().unwrap(), "test1".parse().unwrap()], 1);
    genesis.config.epoch_length = epoch_length;
    let mut chain_genesis = ChainGenesis::test();
    chain_genesis.epoch_length = epoch_length;
    let mut env = TestEnv::builder(chain_genesis)
        .clients_count(2)
        .runtime_adapters(create_nightshade_runtimes(&genesis, 2))
        .build();
    for i in 1..epoch_length * 4 + 2 {
        let block = env.clients[0].produce_block(i).unwrap().unwrap();
        env.process_block(0, block.clone(), Provenance::PRODUCED);
        env.process_block(1, block, Provenance::NONE);
    }
    let sync_height = epoch_length * 4 + 1;
    let sync_block = env.clients[0].chain.get_block_by_height(sync_height).unwrap().clone();
    let sync_hash = *sync_block.hash();
    let prev_block_hash = *sync_block.header().prev_hash();
    // reset cache
    for i in epoch_length * 3 - 1..sync_height - 1 {
        let block_hash = *env.clients[0].chain.get_block_by_height(i).unwrap().hash();
        assert!(env.clients[1].chain.runtime_adapter.get_epoch_start_height(&block_hash).is_ok());
    }
    env.clients[1].chain.reset_data_pre_state_sync(sync_hash).unwrap();
    assert_eq!(env.clients[1].runtime_adapter.get_gc_stop_height(&sync_hash), 0);
    // mimic what we do in possible_targets
    assert!(env.clients[1].runtime_adapter.get_epoch_id_from_prev_block(&prev_block_hash).is_ok());
    let tries = env.clients[1].runtime_adapter.get_tries();
    assert!(env.clients[1].chain.clear_data(tries, 2).is_ok());
}

#[test]
fn test_process_block_after_state_sync() {
    let epoch_length = 1024;
    // test with shard_version > 0
    let mut genesis = Genesis::test_sharded_new_version(
        vec!["test0".parse().unwrap(), "test1".parse().unwrap()],
        1,
        vec![1],
    );
    genesis.config.epoch_length = epoch_length;
    let mut chain_genesis = ChainGenesis::test();
    chain_genesis.epoch_length = epoch_length;
    let mut env = TestEnv::builder(chain_genesis)
        .runtime_adapters(create_nightshade_runtimes(&genesis, 1))
        .build();
    for i in 1..epoch_length * 4 + 2 {
        env.produce_block(0, i);
    }
    let sync_height = epoch_length * 4 + 1;
    let sync_block = env.clients[0].chain.get_block_by_height(sync_height).unwrap().clone();
    let sync_hash = *sync_block.hash();
    let chunk_extra = env.clients[0]
        .chain
        .get_chunk_extra(&sync_hash, &ShardUId { version: 1, shard_id: 0 })
        .unwrap()
        .clone();
    let state_part = env.clients[0]
        .runtime_adapter
        .obtain_state_part(0, &sync_hash, chunk_extra.state_root(), 0, 1)
        .unwrap();
    // reset cache
    for i in epoch_length * 3 - 1..sync_height - 1 {
        let block_hash = *env.clients[0].chain.get_block_by_height(i).unwrap().hash();
        assert!(env.clients[0].chain.runtime_adapter.get_epoch_start_height(&block_hash).is_ok());
    }
    env.clients[0].chain.reset_data_pre_state_sync(sync_hash).unwrap();
    let epoch_id = env.clients[0].chain.get_block_header(&sync_hash).unwrap().epoch_id().clone();
    env.clients[0]
        .runtime_adapter
        .apply_state_part(0, chunk_extra.state_root(), 0, 1, &state_part, &epoch_id)
        .unwrap();
    let block = env.clients[0].produce_block(sync_height + 1).unwrap().unwrap();
    let (_, res) = env.clients[0].process_block(block, Provenance::PRODUCED);
    assert!(res.is_ok());
}

#[test]
fn test_gc_fork_tail() {
    let epoch_length = 101;
    let mut genesis = Genesis::test(vec!["test0".parse().unwrap(), "test1".parse().unwrap()], 1);
    genesis.config.epoch_length = epoch_length;
    let mut chain_genesis = ChainGenesis::test();
    chain_genesis.epoch_length = epoch_length;
    let mut env = TestEnv::builder(chain_genesis)
        .clients_count(2)
        .runtime_adapters(create_nightshade_runtimes(&genesis, 2))
        .build();
    let b1 = env.clients[0].produce_block(1).unwrap().unwrap();
    for i in 0..2 {
        env.process_block(i, b1.clone(), Provenance::NONE);
    }
    // create 100 forks
    for i in 2..102 {
        let block = env.clients[0].produce_block(i).unwrap().unwrap();
        env.process_block(1, block, Provenance::NONE);
    }
    for i in 102..epoch_length * NUM_EPOCHS_TO_KEEP_STORE_DATA + 5 {
        let block = env.clients[0].produce_block(i).unwrap().unwrap();
        for j in 0..2 {
            env.process_block(j, block.clone(), Provenance::NONE);
        }
    }
    let head = env.clients[1].chain.head().unwrap();
    assert!(
        env.clients[1].runtime_adapter.get_gc_stop_height(&head.last_block_hash) > epoch_length
    );
    assert_eq!(env.clients[1].chain.store().fork_tail().unwrap(), 3);
}

#[test]
fn test_tx_forwarding() {
    let mut chain_genesis = ChainGenesis::test();
    chain_genesis.epoch_length = 100;
    let mut env =
        TestEnv::builder(chain_genesis.clone()).clients_count(50).validator_seats(50).build();
    let genesis_block = env.clients[0].chain.get_block_by_height(0).unwrap();
    let genesis_hash = *genesis_block.hash();
    // forward to 2 chunk producers
    env.clients[0].process_tx(SignedTransaction::empty(genesis_hash), false, false);
    assert_eq!(env.network_adapters[0].requests.read().unwrap().len(), 4);
}

#[test]
fn test_tx_forwarding_no_double_forwarding() {
    let mut chain_genesis = ChainGenesis::test();
    chain_genesis.epoch_length = 100;
    let mut env =
        TestEnv::builder(chain_genesis.clone()).clients_count(50).validator_seats(50).build();
    let genesis_block = env.clients[0].chain.get_block_by_height(0).unwrap();
    let genesis_hash = *genesis_block.hash();
    env.clients[0].process_tx(SignedTransaction::empty(genesis_hash), true, false);
    assert!(env.network_adapters[0].requests.read().unwrap().is_empty());
}

#[test]
fn test_tx_forward_around_epoch_boundary() {
    let epoch_length = 4;
    let mut genesis = Genesis::test(vec!["test0".parse().unwrap(), "test1".parse().unwrap()], 1);
    genesis.config.num_block_producer_seats = 2;
    genesis.config.num_block_producer_seats_per_shard = vec![2];
    genesis.config.epoch_length = epoch_length;
    let mut chain_genesis = ChainGenesis::test();
    chain_genesis.epoch_length = epoch_length;
    chain_genesis.gas_limit = genesis.config.gas_limit;
    let mut env = TestEnv::builder(chain_genesis)
        .clients_count(3)
        .validator_seats(2)
        .runtime_adapters(create_nightshade_runtimes(&genesis, 3))
        .build();
    let genesis_hash = *env.clients[0].chain.genesis().hash();
    let signer = InMemorySigner::from_seed("test1".parse().unwrap(), KeyType::ED25519, "test1");
    let tx = SignedTransaction::stake(
        1,
        "test1".parse().unwrap(),
        &signer,
        TESTING_INIT_STAKE,
        signer.public_key.clone(),
        genesis_hash,
    );
    env.clients[0].process_tx(tx, false, false);

    for i in 1..epoch_length * 2 {
        let block = env.clients[0].produce_block(i).unwrap().unwrap();
        for j in 0..3 {
            if j != 1 {
                let provenance = if j == 0 { Provenance::PRODUCED } else { Provenance::NONE };
                env.process_block(j, block.clone(), provenance);
            }
        }
    }
    let tx = SignedTransaction::send_money(
        1,
        "test1".parse().unwrap(),
        "test0".parse().unwrap(),
        &signer,
        1,
        genesis_hash,
    );
    env.clients[2].process_tx(tx, false, false);
    let mut accounts_to_forward = HashSet::new();
    for request in env.network_adapters[2].requests.read().unwrap().iter() {
        if let NetworkRequests::ForwardTx(account_id, _) = request {
            accounts_to_forward.insert(account_id.clone());
        }
    }
    assert_eq!(
        accounts_to_forward,
        HashSet::from_iter(vec!["test0".parse().unwrap(), "test1".parse().unwrap()])
    );
}

/// Blocks that have already been gc'ed should not be accepted again.
#[test]
fn test_not_resync_old_blocks() {
    let mut genesis = Genesis::test(vec!["test0".parse().unwrap(), "test1".parse().unwrap()], 1);
    let epoch_length = 5;
    genesis.config.epoch_length = epoch_length;
    let mut chain_genesis = ChainGenesis::test();
    chain_genesis.epoch_length = epoch_length;
    let mut env = TestEnv::builder(chain_genesis)
        .runtime_adapters(create_nightshade_runtimes(&genesis, 1))
        .build();
    let mut blocks = vec![];
    for i in 1..=epoch_length * (NUM_EPOCHS_TO_KEEP_STORE_DATA + 1) {
        let block = env.clients[0].produce_block(i).unwrap().unwrap();
        env.process_block(0, block.clone(), Provenance::PRODUCED);
        blocks.push(block);
    }
    for i in 2..epoch_length {
        let block = blocks[i as usize - 1].clone();
        assert!(env.clients[0].chain.get_block(&block.hash()).is_err());
        let (_, res) = env.clients[0].process_block(block, Provenance::NONE);
        assert!(matches!(res, Err(x) if matches!(x.kind(), ErrorKind::Orphan)));
        assert_eq!(env.clients[0].chain.orphans_len(), 0);
    }
}

#[test]
fn test_gc_tail_update() {
    let mut genesis = Genesis::test(vec!["test0".parse().unwrap(), "test1".parse().unwrap()], 1);
    let epoch_length = 2;
    genesis.config.epoch_length = epoch_length;
    let mut chain_genesis = ChainGenesis::test();
    chain_genesis.epoch_length = epoch_length;
    let mut env = TestEnv::builder(chain_genesis)
        .clients_count(2)
        .runtime_adapters(create_nightshade_runtimes(&genesis, 2))
        .build();
    let mut blocks = vec![];
    for i in 1..=epoch_length * (NUM_EPOCHS_TO_KEEP_STORE_DATA + 1) {
        let block = env.clients[0].produce_block(i).unwrap().unwrap();
        env.process_block(0, block.clone(), Provenance::PRODUCED);
        blocks.push(block);
    }
    let headers = blocks.iter().map(|b| b.header().clone()).collect::<Vec<_>>();
    env.clients[1].sync_block_headers(headers).unwrap();
    // simulate save sync hash block
    let prev_sync_block = blocks[blocks.len() - 3].clone();
    let sync_block = blocks[blocks.len() - 2].clone();
    env.clients[1].chain.reset_data_pre_state_sync(*sync_block.hash()).unwrap();
    env.clients[1].chain.save_block(&prev_sync_block).unwrap();
    let mut store_update = env.clients[1].chain.mut_store().store_update();
    store_update.inc_block_refcount(&prev_sync_block.hash()).unwrap();
    store_update.save_block(sync_block.clone());
    store_update.commit().unwrap();
    env.clients[1]
        .chain
        .reset_heads_post_state_sync(&None, *sync_block.hash(), |_| {}, |_| {}, |_| {})
        .unwrap();
    env.process_block(1, blocks.pop().unwrap(), Provenance::NONE);
    assert_eq!(env.clients[1].chain.store().tail().unwrap(), prev_sync_block.header().height());
}

/// Test that transaction does not become invalid when there is some gas price change.
#[test]
fn test_gas_price_change() {
    init_test_logger();
    let mut genesis = Genesis::test(vec!["test0".parse().unwrap(), "test1".parse().unwrap()], 1);
    let target_num_tokens_left = NEAR_BASE / 10 + 1;
    let send_money_total_gas = genesis
        .config
        .runtime_config
        .transaction_costs
        .action_creation_config
        .transfer_cost
        .send_fee(false)
        + genesis
            .config
            .runtime_config
            .transaction_costs
            .action_receipt_creation_config
            .send_fee(false)
        + genesis
            .config
            .runtime_config
            .transaction_costs
            .action_creation_config
            .transfer_cost
            .exec_fee()
        + genesis.config.runtime_config.transaction_costs.action_receipt_creation_config.exec_fee();
    let min_gas_price = target_num_tokens_left / send_money_total_gas as u128;
    let gas_limit = 1000000000000;
    let gas_price_adjustment_rate = Rational::new(1, 10);

    genesis.config.min_gas_price = min_gas_price;
    genesis.config.gas_limit = gas_limit;
    genesis.config.gas_price_adjustment_rate = gas_price_adjustment_rate;
    genesis.config.runtime_config.storage_amount_per_byte = 0;
    let chain_genesis = ChainGenesis::from(&genesis);
    let mut env = TestEnv::builder(chain_genesis)
        .runtime_adapters(create_nightshade_runtimes(&genesis, 1))
        .build();
    let genesis_block = env.clients[0].chain.get_block_by_height(0).unwrap();
    let genesis_hash = *genesis_block.hash();
    let signer = InMemorySigner::from_seed("test1".parse().unwrap(), KeyType::ED25519, "test1");
    let tx = SignedTransaction::send_money(
        1,
        "test1".parse().unwrap(),
        "test0".parse().unwrap(),
        &signer,
        TESTING_INIT_BALANCE
            - target_num_tokens_left
            - send_money_total_gas as u128 * min_gas_price,
        genesis_hash,
    );
    env.clients[0].process_tx(tx, false, false);
    env.produce_block(0, 1);
    let tx = SignedTransaction::send_money(
        2,
        "test1".parse().unwrap(),
        "test0".parse().unwrap(),
        &signer,
        1,
        genesis_hash,
    );
    env.clients[0].process_tx(tx, false, false);
    for i in 2..=4 {
        env.produce_block(0, i);
    }
}

#[test]
fn test_gas_price_overflow() {
    let mut genesis = Genesis::test(vec!["test0".parse().unwrap(), "test1".parse().unwrap()], 1);
    let min_gas_price = 1000000;
    let max_gas_price = 10_u128.pow(20);
    let gas_limit = 450000000000;
    let gas_price_adjustment_rate = Rational::from_integer(1);
    genesis.config.min_gas_price = min_gas_price;
    genesis.config.gas_limit = gas_limit;
    genesis.config.gas_price_adjustment_rate = gas_price_adjustment_rate;
    genesis.config.transaction_validity_period = 100000;
    genesis.config.epoch_length = 43200;
    genesis.config.max_gas_price = max_gas_price;

    let chain_genesis = ChainGenesis::from(&genesis);
    let mut env = TestEnv::builder(chain_genesis)
        .runtime_adapters(create_nightshade_runtimes(&genesis, 1))
        .build();
    let genesis_block = env.clients[0].chain.get_block_by_height(0).unwrap();
    let genesis_hash = *genesis_block.hash();
    let signer = InMemorySigner::from_seed("test1".parse().unwrap(), KeyType::ED25519, "test1");
    for i in 1..100 {
        let tx = SignedTransaction::send_money(
            i,
            "test1".parse().unwrap(),
            "test0".parse().unwrap(),
            &signer,
            1,
            genesis_hash,
        );
        env.clients[0].process_tx(tx, false, false);
        let block = env.clients[0].produce_block(i).unwrap().unwrap();
        assert!(block.header().gas_price() <= max_gas_price);
        env.process_block(0, block, Provenance::PRODUCED);
    }
}

#[test]
fn test_invalid_block_root() {
    let mut env = TestEnv::builder(ChainGenesis::test()).build();
    let mut b1 = env.clients[0].produce_block(1).unwrap().unwrap();
    let signer =
        InMemoryValidatorSigner::from_seed("test0".parse().unwrap(), KeyType::ED25519, "test0");
    b1.mut_header().get_mut().inner_lite.block_merkle_root = CryptoHash::default();
    b1.mut_header().resign(&signer);
    let (_, tip) = env.clients[0].process_block(b1, Provenance::NONE);
    match tip {
        Err(e) => match e.kind() {
            ErrorKind::InvalidBlockMerkleRoot => {}
            _ => assert!(false, "wrong error: {}", e),
        },
        _ => assert!(false, "succeeded, tip: {:?}", tip),
    }
}

#[test]
fn test_incorrect_validator_key_produce_block() {
    let genesis = Genesis::test(vec!["test0".parse().unwrap(), "test1".parse().unwrap()], 2);
    let chain_genesis = ChainGenesis::from(&genesis);
    let runtime_adapter: Arc<dyn RuntimeAdapter> = Arc::new(nearcore::NightshadeRuntime::default(
        Path::new("."),
        create_test_store(),
        &genesis,
<<<<<<< HEAD
=======
        vec![],
        vec![],
        None,
        None,
        RuntimeConfigStore::test(),
>>>>>>> 6abb5b8b
    ));
    let signer = Arc::new(InMemoryValidatorSigner::from_seed(
        "test0".parse().unwrap(),
        KeyType::ED25519,
        "seed",
    ));
    let mut config = ClientConfig::test(true, 10, 20, 2, false, true);
    config.epoch_length = chain_genesis.epoch_length;
    let mut client = Client::new(
        config,
        chain_genesis,
        runtime_adapter,
        Arc::new(MockNetworkAdapter::default()),
        Some(signer),
        false,
    )
    .unwrap();
    let res = client.produce_block(1);
    assert!(matches!(res, Ok(None)));
}

fn test_block_merkle_proof_with_len(n: NumBlocks) {
    let mut env = TestEnv::builder(ChainGenesis::test()).build();
    let genesis_block = env.clients[0].chain.get_block_by_height(0).unwrap().clone();
    let mut blocks = vec![genesis_block.clone()];
    let mut rng = rand::thread_rng();
    let mut cur_height = genesis_block.header().height() + 1;
    while cur_height < n {
        let should_fork = rng.gen_bool(0.5);
        if should_fork {
            let block = env.clients[0].produce_block(cur_height).unwrap().unwrap();
            let fork_block = env.clients[0].produce_block(cur_height + 1).unwrap().unwrap();
            env.process_block(0, block.clone(), Provenance::PRODUCED);
            let next_block = env.clients[0].produce_block(cur_height + 2).unwrap().unwrap();
            assert_eq!(next_block.header().prev_hash(), block.hash());
            env.process_block(0, fork_block, Provenance::PRODUCED);
            env.process_block(0, next_block.clone(), Provenance::PRODUCED);
            blocks.push(block);
            blocks.push(next_block);
            cur_height += 3;
        } else {
            let block = env.clients[0].produce_block(cur_height).unwrap().unwrap();
            blocks.push(block.clone());
            env.process_block(0, block, Provenance::PRODUCED);
            cur_height += 1;
        }
    }
    let head = blocks.pop().unwrap();
    let root = head.header().block_merkle_root();
    for block in blocks {
        let proof = env.clients[0].chain.get_block_proof(&block.hash(), &head.hash()).unwrap();
        assert!(verify_hash(*root, &proof, *block.hash()));
    }
}

#[test]
fn test_block_merkle_proof() {
    for i in 0..50 {
        test_block_merkle_proof_with_len(i);
    }
}

#[test]
fn test_block_merkle_proof_same_hash() {
    let mut env = TestEnv::builder(ChainGenesis::test()).build();
    let genesis_block = env.clients[0].chain.get_block_by_height(0).unwrap().clone();
    let proof =
        env.clients[0].chain.get_block_proof(&genesis_block.hash(), &genesis_block.hash()).unwrap();
    assert!(proof.is_empty());
}

#[test]
fn test_data_reset_before_state_sync() {
    let mut genesis = Genesis::test(vec!["test0".parse().unwrap()], 1);
    let epoch_length = 5;
    genesis.config.epoch_length = epoch_length;
    let mut env = TestEnv::builder(ChainGenesis::test())
        .runtime_adapters(create_nightshade_runtimes(&genesis, 1))
        .build();
    let signer = InMemorySigner::from_seed("test0".parse().unwrap(), KeyType::ED25519, "test0");
    let genesis_block = env.clients[0].chain.get_block_by_height(0).unwrap();
    let genesis_hash = *genesis_block.hash();
    let tx = SignedTransaction::create_account(
        1,
        "test0".parse().unwrap(),
        "test_account".parse().unwrap(),
        NEAR_BASE,
        signer.public_key(),
        &signer,
        genesis_hash,
    );
    env.clients[0].process_tx(tx, false, false);
    for i in 1..5 {
        env.produce_block(0, i);
    }
    // check that the new account exists
    let head = env.clients[0].chain.head().unwrap();
    let head_block = env.clients[0].chain.get_block(&head.last_block_hash).unwrap().clone();
    let response = env.clients[0]
        .runtime_adapter
        .query(
            ShardUId::default(),
            &head_block.chunks()[0].prev_state_root(),
            head.height,
            0,
            &head.prev_block_hash,
            &head.last_block_hash,
            head_block.header().epoch_id(),
            &QueryRequest::ViewAccount { account_id: "test_account".parse().unwrap() },
        )
        .unwrap();
    assert!(matches!(response.kind, QueryResponseKind::ViewAccount(_)));
    env.clients[0].chain.reset_data_pre_state_sync(*head_block.hash()).unwrap();
    // account should not exist after clearing state
    let response = env.clients[0].runtime_adapter.query(
        ShardUId::default(),
        &head_block.chunks()[0].prev_state_root(),
        head.height,
        0,
        &head.prev_block_hash,
        &head.last_block_hash,
        head_block.header().epoch_id(),
        &QueryRequest::ViewAccount { account_id: "test_account".parse().unwrap() },
    );
    // TODO(#3742): ViewClient still has data in cache by current design.
    assert!(response.is_ok());
}

#[test]
fn test_sync_hash_validity() {
    let epoch_length = 5;
    let mut genesis = Genesis::test(vec!["test0".parse().unwrap(), "test1".parse().unwrap()], 1);
    genesis.config.epoch_length = epoch_length;
    let mut chain_genesis = ChainGenesis::test();
    chain_genesis.epoch_length = epoch_length;
    let mut env = TestEnv::builder(chain_genesis)
        .runtime_adapters(create_nightshade_runtimes(&genesis, 1))
        .build();
    for i in 1..19 {
        env.produce_block(0, i);
    }
    for i in 0..19 {
        let block_hash = env.clients[0].chain.get_header_by_height(i).unwrap().hash().clone();
        let res = env.clients[0].chain.check_sync_hash_validity(&block_hash);
        println!("height {:?} -> {:?}", i, res);
        if i == 11 || i == 16 {
            assert!(res.unwrap())
        } else {
            assert!(!res.unwrap())
        }
    }
    let bad_hash = CryptoHash::from_str("7tkzFg8RHBmMw1ncRJZCCZAizgq4rwCftTKYLce8RU8t").unwrap();
    let res = env.clients[0].chain.check_sync_hash_validity(&bad_hash);
    println!("bad hash -> {:?}", res.is_ok());
    match res {
        Ok(_) => assert!(false),
        Err(e) => match e.kind() {
            ErrorKind::DBNotFoundErr(_) => { /* the only expected error */ }
            _ => assert!(false),
        },
    }
}

/// Only process one block per height
#[test]
fn test_not_process_height_twice() {
    let mut env = TestEnv::builder(ChainGenesis::test()).build();
    let block = env.clients[0].produce_block(1).unwrap().unwrap();
    let mut invalid_block = block.clone();
    env.process_block(0, block, Provenance::PRODUCED);
    let validator_signer =
        InMemoryValidatorSigner::from_seed("test0".parse().unwrap(), KeyType::ED25519, "test0");
    #[cfg(feature = "protocol_feature_block_header_v3")]
    let proposals = vec![ValidatorStake::new(
        "test1".parse().unwrap(),
        PublicKey::empty(KeyType::ED25519),
        0,
        false,
    )];
    #[cfg(not(feature = "protocol_feature_block_header_v3"))]
    let proposals =
        vec![ValidatorStake::new("test1".parse().unwrap(), PublicKey::empty(KeyType::ED25519), 0)];
    invalid_block.mut_header().get_mut().inner_rest.validator_proposals = proposals;
    invalid_block.mut_header().resign(&validator_signer);
    let (accepted_blocks, res) = env.clients[0].process_block(invalid_block, Provenance::NONE);
    assert!(accepted_blocks.is_empty());
    assert!(matches!(res, Ok(None)));
}

#[test]
fn test_block_height_processed_orphan() {
    let mut env = TestEnv::builder(ChainGenesis::test()).build();
    let block = env.clients[0].produce_block(1).unwrap().unwrap();
    let mut orphan_block = block.clone();
    let validator_signer =
        InMemoryValidatorSigner::from_seed("test0".parse().unwrap(), KeyType::ED25519, "test0");
    orphan_block.mut_header().get_mut().prev_hash = hash(&[1]);
    orphan_block.mut_header().resign(&validator_signer);
    let block_height = orphan_block.header().height();
    let (_, tip) = env.clients[0].process_block(orphan_block, Provenance::NONE);
    assert!(matches!(tip.unwrap_err().kind(), ErrorKind::Orphan));
    assert!(env.clients[0].chain.mut_store().is_height_processed(block_height).unwrap());
}

#[test]
fn test_validate_chunk_extra() {
    let epoch_length = 5;
    let mut genesis = Genesis::test(vec!["test0".parse().unwrap(), "test1".parse().unwrap()], 1);
    genesis.config.epoch_length = epoch_length;
    let mut env = TestEnv::builder(ChainGenesis::test())
        .runtime_adapters(create_nightshade_runtimes(&genesis, 1))
        .build();
    let genesis_block = env.clients[0].chain.get_block_by_height(0).unwrap().clone();
    let genesis_height = genesis_block.header().height();

    let signer = InMemorySigner::from_seed("test0".parse().unwrap(), KeyType::ED25519, "test0");
    let tx = SignedTransaction::from_actions(
        1,
        "test0".parse().unwrap(),
        "test0".parse().unwrap(),
        &signer,
        vec![Action::DeployContract(DeployContractAction {
            code: near_test_contracts::rs_contract().to_vec(),
        })],
        *genesis_block.hash(),
    );
    env.clients[0].process_tx(tx, false, false);
    let mut last_block = genesis_block;
    for i in 1..3 {
        last_block = env.clients[0].produce_block(i).unwrap().unwrap();
        env.process_block(0, last_block.clone(), Provenance::PRODUCED);
    }

    // Construct a chunk that such when the receipts generated by this chunk are included
    // in blocks of different heights, the state transitions are different.
    let function_call_tx = SignedTransaction::from_actions(
        2,
        "test0".parse().unwrap(),
        "test0".parse().unwrap(),
        &signer,
        vec![Action::FunctionCall(FunctionCallAction {
            method_name: "write_block_height".to_string(),
            args: vec![],
            gas: 100000000000000,
            deposit: 0,
        })],
        *last_block.hash(),
    );
    env.clients[0].process_tx(function_call_tx, false, false);
    for i in 3..5 {
        last_block = env.clients[0].produce_block(i).unwrap().unwrap();
        if i == 3 {
            env.process_block(0, last_block.clone(), Provenance::PRODUCED);
        } else {
            let (_, res) = env.clients[0].process_block(last_block.clone(), Provenance::NONE);
            assert!(matches!(res, Ok(Some(_))));
        }
    }

    // Construct two blocks that contain the same chunk and make the chunk unavailable.
    let validator_signer =
        InMemoryValidatorSigner::from_seed("test0".parse().unwrap(), KeyType::ED25519, "test0");
    let next_height = last_block.header().height() + 1;
    let (encoded_chunk, merkle_paths, receipts) =
        create_chunk_on_height(&mut env.clients[0], next_height);
    let mut block1 = env.clients[0].produce_block(next_height).unwrap().unwrap();
    let mut block2 = env.clients[0].produce_block(next_height + 1).unwrap().unwrap();

    // Process two blocks on two different forks that contain the same chunk.
    for (i, block) in vec![&mut block1, &mut block2].into_iter().enumerate() {
        let mut chunk_header = encoded_chunk.cloned_header();
        *chunk_header.height_included_mut() = i as BlockHeight + next_height;
        let chunk_headers = vec![chunk_header];
        block.set_chunks(chunk_headers.clone());
        block.mut_header().get_mut().inner_rest.chunk_headers_root =
            Block::compute_chunk_headers_root(&chunk_headers).0;
        block.mut_header().get_mut().inner_rest.chunk_tx_root =
            Block::compute_chunk_tx_root(&chunk_headers);
        block.mut_header().get_mut().inner_rest.chunk_receipts_root =
            Block::compute_chunk_receipts_root(&chunk_headers);
        block.mut_header().get_mut().inner_lite.prev_state_root =
            Block::compute_state_root(&chunk_headers);
        block.mut_header().get_mut().inner_rest.chunk_mask = vec![true];
        block.mut_header().resign(&validator_signer);
        let (_, res) = env.clients[0].process_block(block.clone(), Provenance::NONE);
        assert!(matches!(res.unwrap_err().kind(), near_chain::ErrorKind::ChunksMissing(_)));
    }

    // Process the previously unavailable chunk. This causes two blocks to be accepted.
    let mut chain_store =
        ChainStore::new(env.clients[0].chain.store().owned_store(), genesis_height);
    let chunk_header = encoded_chunk.cloned_header();
    env.clients[0]
        .shards_mgr
        .distribute_encoded_chunk(encoded_chunk, merkle_paths, receipts, &mut chain_store)
        .unwrap();
    env.clients[0].chain.blocks_with_missing_chunks.accept_chunk(&chunk_header.chunk_hash());
    let accepted_blocks = env.clients[0].process_blocks_with_missing_chunks(PROTOCOL_VERSION);
    assert_eq!(accepted_blocks.len(), 2);
    for (i, accepted_block) in accepted_blocks.into_iter().enumerate() {
        if i == 0 {
            assert_eq!(&accepted_block.hash, block1.hash());
            env.clients[0].on_block_accepted(
                accepted_block.hash,
                accepted_block.status,
                accepted_block.provenance,
            );
        }
    }

    // About to produce a block on top of block1. Validate that this chunk is legit.
    let chunks = env.clients[0].shards_mgr.prepare_chunks(block1.hash());
    let chunk_extra =
        env.clients[0].chain.get_chunk_extra(block1.hash(), &ShardUId::default()).unwrap().clone();
    assert!(validate_chunk_with_chunk_extra(
        &mut chain_store,
        &*env.clients[0].runtime_adapter,
        block1.hash(),
        &chunk_extra,
        block1.chunks()[0].height_included(),
        &chunks.get(&0).cloned().unwrap(),
    )
    .is_ok());
}

/// Change protocol version back and forth and make sure that we do not produce invalid blocks
/// TODO (#3759): re-enable the test when we have the ability to mutate `PROTOCOL_VERSION`
#[test]
#[ignore]
fn test_gas_price_change_no_chunk() {
    let epoch_length = 5;
    let min_gas_price = 5000;
    let mut genesis = Genesis::test(vec!["test0".parse().unwrap(), "test1".parse().unwrap()], 1);
    let genesis_protocol_version = PROTOCOL_VERSION - 1;
    genesis.config.epoch_length = epoch_length;
    genesis.config.protocol_version = genesis_protocol_version;
    genesis.config.min_gas_price = min_gas_price;
    let chain_genesis = ChainGenesis::from(&genesis);
    let mut env = TestEnv::builder(chain_genesis)
        .runtime_adapters(create_nightshade_runtimes(&genesis, 1))
        .build();
    let validator_signer =
        InMemoryValidatorSigner::from_seed("test0".parse().unwrap(), KeyType::ED25519, "test0");
    for i in 1..=20 {
        let mut block = env.clients[0].produce_block(i).unwrap().unwrap();
        if i <= 5 || (i > 10 && i <= 15) {
            block.mut_header().get_mut().inner_rest.latest_protocol_version =
                genesis_protocol_version;
            block.mut_header().resign(&validator_signer);
        }
        env.process_block(0, block, Provenance::NONE);
    }
    env.clients[0].produce_block(21).unwrap().unwrap();
    let block = env.clients[0].produce_block(22).unwrap().unwrap();
    let (_, res) = env.clients[0].process_block(block, Provenance::NONE);
    assert!(res.is_ok());
}

#[test]
fn test_catchup_gas_price_change() {
    init_test_logger();
    let epoch_length = 5;
    let min_gas_price = 10000;
    let mut genesis = Genesis::test(vec!["test0".parse().unwrap(), "test1".parse().unwrap()], 1);
    genesis.config.epoch_length = epoch_length;
    genesis.config.min_gas_price = min_gas_price;
    genesis.config.gas_limit = 1000000000000;
    let chain_genesis = ChainGenesis::from(&genesis);
    let mut env = TestEnv::builder(chain_genesis)
        .clients_count(2)
        .runtime_adapters(create_nightshade_runtimes(&genesis, 2))
        .build();
    let genesis_block = env.clients[0].chain.get_block_by_height(0).unwrap().clone();
    let mut blocks = vec![];
    for i in 1..3 {
        let block = env.clients[0].produce_block(i).unwrap().unwrap();
        blocks.push(block.clone());
        env.process_block(0, block.clone(), Provenance::PRODUCED);
        env.process_block(1, block, Provenance::NONE);
    }
    let signer = InMemorySigner::from_seed("test0".parse().unwrap(), KeyType::ED25519, "test0");
    for i in 0..3 {
        let tx = SignedTransaction::send_money(
            i + 1,
            "test0".parse().unwrap(),
            "test1".parse().unwrap(),
            &signer,
            1,
            *genesis_block.hash(),
        );
        env.clients[0].process_tx(tx, false, false);
    }
    for i in 3..=6 {
        let block = env.clients[0].produce_block(i).unwrap().unwrap();
        blocks.push(block.clone());
        env.process_block(0, block.clone(), Provenance::PRODUCED);
        env.process_block(1, block, Provenance::NONE);
    }

    assert_ne!(blocks[3].header().gas_price(), blocks[4].header().gas_price());
    assert!(env.clients[1].chain.get_chunk_extra(blocks[4].hash(), &ShardUId::default()).is_err());

    // Simulate state sync
    let sync_hash = *blocks[5].hash();
    assert!(env.clients[0].chain.check_sync_hash_validity(&sync_hash).unwrap());
    let state_sync_header = env.clients[0].chain.get_state_response_header(0, sync_hash).unwrap();
    let state_root = match &state_sync_header {
        ShardStateSyncResponseHeader::V1(header) => header.chunk.header.inner.prev_state_root,
        ShardStateSyncResponseHeader::V2(header) => {
            *header.chunk.cloned_header().take_inner().prev_state_root()
        }
    };
    //let state_root = state_sync_header.chunk.header.inner.prev_state_root;
    let state_root_node =
        env.clients[0].runtime_adapter.get_state_root_node(0, &sync_hash, &state_root).unwrap();
    let num_parts = get_num_state_parts(state_root_node.memory_usage);
    let state_sync_parts = (0..num_parts)
        .map(|i| env.clients[0].chain.get_state_response_part(0, i, sync_hash).unwrap())
        .collect::<Vec<_>>();

    env.clients[1].chain.set_state_header(0, sync_hash, state_sync_header).unwrap();
    for i in 0..num_parts {
        env.clients[1]
            .chain
            .set_state_part(0, sync_hash, i, num_parts, &state_sync_parts[i as usize])
            .unwrap();
    }
    let rt = Arc::clone(&env.clients[1].runtime_adapter);
    let f = move |msg: ApplyStatePartsRequest| {
        use borsh::BorshSerialize;
        let store = rt.get_store();

        for part_id in 0..msg.num_parts {
            let key = StatePartKey(msg.sync_hash, msg.shard_id, part_id).try_to_vec().unwrap();
            let part = store.get(ColStateParts, &key).unwrap().unwrap();

            rt.apply_state_part(
                msg.shard_id,
                &msg.state_root,
                part_id,
                msg.num_parts,
                &part,
                &msg.epoch_id,
            )
            .unwrap();
        }
    };
    env.clients[1].chain.schedule_apply_state_parts(0, sync_hash, num_parts, &f).unwrap();
    env.clients[1].chain.set_state_finalize(0, sync_hash, Ok(())).unwrap();
    let chunk_extra_after_sync = env.clients[1]
        .chain
        .get_chunk_extra(blocks[4].hash(), &ShardUId::default())
        .unwrap()
        .clone();
    let expected_chunk_extra = env.clients[0]
        .chain
        .get_chunk_extra(blocks[4].hash(), &ShardUId::default())
        .unwrap()
        .clone();
    // The chunk extra of the prev block of sync block should be the same as the node that it is syncing from
    assert_eq!(chunk_extra_after_sync, expected_chunk_extra);
}

#[test]
fn test_block_execution_outcomes() {
    let epoch_length = 5;
    let min_gas_price = 10000;
    let mut genesis = Genesis::test(vec!["test0".parse().unwrap(), "test1".parse().unwrap()], 1);
    genesis.config.epoch_length = epoch_length;
    genesis.config.min_gas_price = min_gas_price;
    genesis.config.gas_limit = 1000000000000;
    let chain_genesis = ChainGenesis::from(&genesis);
    let mut env = TestEnv::builder(chain_genesis)
        .runtime_adapters(create_nightshade_runtimes(&genesis, 1))
        .build();
    let genesis_block = env.clients[0].chain.get_block_by_height(0).unwrap().clone();
    let signer = InMemorySigner::from_seed("test0".parse().unwrap(), KeyType::ED25519, "test0");
    let mut tx_hashes = vec![];
    for i in 0..3 {
        // send transaction to the same account to generate local receipts
        let tx = SignedTransaction::send_money(
            i + 1,
            "test0".parse().unwrap(),
            "test0".parse().unwrap(),
            &signer,
            1,
            *genesis_block.hash(),
        );
        tx_hashes.push(tx.get_hash());
        env.clients[0].process_tx(tx, false, false);
    }
    for i in 1..4 {
        env.produce_block(0, i);
    }

    let mut expected_outcome_ids = HashSet::new();
    let mut delayed_receipt_id = vec![];
    // Due to gas limit, the first two transaactions will create local receipts and they get executed
    // in the same block. The last local receipt will become delayed receipt
    for (i, id) in tx_hashes.into_iter().enumerate() {
        let execution_outcome = env.clients[0].chain.get_execution_outcome(&id).unwrap();
        assert_eq!(execution_outcome.outcome_with_id.outcome.receipt_ids.len(), 1);
        expected_outcome_ids.insert(id);
        if i < 2 {
            expected_outcome_ids
                .insert(execution_outcome.outcome_with_id.outcome.receipt_ids[0].clone());
        } else {
            delayed_receipt_id
                .push(execution_outcome.outcome_with_id.outcome.receipt_ids[0].clone())
        }
    }
    let block = env.clients[0].chain.get_block_by_height(2).unwrap().clone();
    let chunk = env.clients[0].chain.get_chunk(&block.chunks()[0].chunk_hash()).unwrap().clone();
    assert_eq!(chunk.transactions().len(), 3);
    let execution_outcomes_from_block = env.clients[0]
        .chain
        .get_block_execution_outcomes(block.hash())
        .unwrap()
        .remove(&0)
        .unwrap();
    assert_eq!(execution_outcomes_from_block.len(), 5);
    assert_eq!(
        execution_outcomes_from_block
            .into_iter()
            .map(|execution_outcome| execution_outcome.outcome_with_id.id)
            .collect::<HashSet<_>>(),
        expected_outcome_ids
    );

    // Make sure the chunk outcomes contain the outcome from the delayed receipt.
    let next_block = env.clients[0].chain.get_block_by_height(3).unwrap().clone();
    let next_chunk =
        env.clients[0].chain.get_chunk(&next_block.chunks()[0].chunk_hash()).unwrap().clone();
    assert!(next_chunk.transactions().is_empty());
    assert!(next_chunk.receipts().is_empty());
    let execution_outcomes_from_block = env.clients[0]
        .chain
        .get_block_execution_outcomes(next_block.hash())
        .unwrap()
        .remove(&0)
        .unwrap();
    assert_eq!(execution_outcomes_from_block.len(), 1);
    assert!(execution_outcomes_from_block[0].outcome_with_id.id == delayed_receipt_id[0]);
}

#[test]
fn test_refund_receipts_processing() {
    init_test_logger();

    let epoch_length = 5;
    let min_gas_price = 10000;
    let mut genesis = Genesis::test_sharded_new_version(
        vec!["test0".parse().unwrap(), "test1".parse().unwrap()],
        1,
        vec![1],
    );
    genesis.config.epoch_length = epoch_length;
    genesis.config.min_gas_price = min_gas_price;
    // set gas limit to be small
    genesis.config.gas_limit = 1_000_000;
    let chain_genesis = ChainGenesis::from(&genesis);
    let mut env = TestEnv::builder(chain_genesis)
        .runtime_adapters(create_nightshade_runtimes(&genesis, 1))
        .build();
    let genesis_block = env.clients[0].chain.get_block_by_height(0).unwrap().clone();
    let signer = InMemorySigner::from_seed("test0".parse().unwrap(), KeyType::ED25519, "test0");
    let mut tx_hashes = vec![];
    // send transactions to a non-existing account to generate refund
    for i in 0..3 {
        // send transaction to the same account to generate local receipts
        let tx = SignedTransaction::send_money(
            i + 1,
            "test0".parse().unwrap(),
            "random_account".parse().unwrap(),
            &signer,
            1,
            *genesis_block.hash(),
        );
        tx_hashes.push(tx.get_hash());
        env.clients[0].process_tx(tx, false, false);
    }

    env.produce_block(0, 3);
    env.produce_block(0, 4);
    let mut block_height = 5;
    let test_shard_uid = ShardUId { version: 1, shard_id: 0 };
    loop {
        env.produce_block(0, block_height);
        let block = env.clients[0].chain.get_block_by_height(block_height).unwrap().clone();
        let prev_block =
            env.clients[0].chain.get_block_by_height(block_height - 1).unwrap().clone();
        let chunk_extra = env.clients[0]
            .chain
            .get_chunk_extra(prev_block.hash(), &test_shard_uid)
            .unwrap()
            .clone();
        let state_update = env.clients[0]
            .runtime_adapter
            .get_tries()
            .new_trie_update(test_shard_uid.clone(), *chunk_extra.state_root());
        let delayed_indices =
            get::<DelayedReceiptIndices>(&state_update, &TrieKey::DelayedReceiptIndices).unwrap();
        let finished_all_delayed_receipts = match delayed_indices {
            None => false,
            Some(delayed_indices) => {
                delayed_indices.next_available_index > 0
                    && delayed_indices.first_index == delayed_indices.next_available_index
            }
        };
        let chunk =
            env.clients[0].chain.get_chunk(&block.chunks()[0].chunk_hash()).unwrap().clone();
        if chunk.receipts().len() == 0
            && chunk.transactions().len() == 0
            && finished_all_delayed_receipts
        {
            break;
        }
        block_height += 1;
    }

    let mut refund_receipt_ids = HashSet::new();
    for (_, id) in tx_hashes.into_iter().enumerate() {
        let execution_outcome = env.clients[0].chain.get_execution_outcome(&id).unwrap();
        assert_eq!(execution_outcome.outcome_with_id.outcome.receipt_ids.len(), 1);
        match execution_outcome.outcome_with_id.outcome.status {
            ExecutionStatus::SuccessReceiptId(id) => {
                let receipt_outcome = env.clients[0].chain.get_execution_outcome(&id).unwrap();
                assert!(matches!(
                    receipt_outcome.outcome_with_id.outcome.status,
                    ExecutionStatus::Failure(TxExecutionError::ActionError(_))
                ));
                receipt_outcome.outcome_with_id.outcome.receipt_ids.iter().for_each(|id| {
                    refund_receipt_ids.insert(id.clone());
                });
            }
            _ => assert!(false),
        };
    }

    let ending_block_height = block_height - 1;
    let begin_block_height = ending_block_height - refund_receipt_ids.len() as u64 + 1;
    let mut processed_refund_receipt_ids = HashSet::new();
    for i in begin_block_height..=ending_block_height {
        let block = env.clients[0].chain.get_block_by_height(i).unwrap().clone();
        let execution_outcomes_from_block = env.clients[0]
            .chain
            .get_block_execution_outcomes(block.hash())
            .unwrap()
            .remove(&0)
            .unwrap();
        execution_outcomes_from_block.iter().for_each(|outcome| {
            processed_refund_receipt_ids.insert(outcome.outcome_with_id.id);
        });
        let chunk_extra =
            env.clients[0].chain.get_chunk_extra(block.hash(), &test_shard_uid).unwrap().clone();
        assert_eq!(execution_outcomes_from_block.len(), 1);
        assert!(chunk_extra.gas_used() >= chunk_extra.gas_limit());
    }
    assert_eq!(processed_refund_receipt_ids, refund_receipt_ids);
}

#[test]
fn test_wasmer2_upgrade() {
    let mut capture = near_logger_utils::TracingCapture::enable();

    #[cfg(all(feature = "protocol_feature_wasmer2", feature = "nightly_protocol"))]
    let old_protocol_version =
        near_primitives::version::ProtocolFeature::Wasmer2.protocol_version() - 1;
    #[cfg(not(feature = "protocol_feature_wasmer2"))]
    let old_protocol_version = PROTOCOL_VERSION - 1;

    let new_protocol_version = old_protocol_version + 1;

    // Prepare TestEnv with a contract at the old protocol version.
    let mut env = {
        let epoch_length = 5;
        let mut genesis =
            Genesis::test(vec!["test0".parse().unwrap(), "test1".parse().unwrap()], 1);
        genesis.config.epoch_length = epoch_length;
        genesis.config.protocol_version = old_protocol_version;
        let chain_genesis = ChainGenesis::from(&genesis);
        let mut env = TestEnv::builder(chain_genesis)
            .runtime_adapters(create_nightshade_runtimes(&genesis, 1))
            .build();

        deploy_test_contract(
            &mut env,
            "test0".parse().unwrap(),
            near_test_contracts::rs_contract(),
            epoch_length,
            1,
        );
        env
    };

    let signer = InMemorySigner::from_seed("test0".parse().unwrap(), KeyType::ED25519, "test0");
    let tx = Transaction {
        signer_id: "test0".parse().unwrap(),
        receiver_id: "test0".parse().unwrap(),
        public_key: signer.public_key(),
        actions: vec![Action::FunctionCall(FunctionCallAction {
            method_name: "log_something".to_string(),
            args: Vec::new(),
            gas: 100_000_000_000_000,
            deposit: 0,
        })],

        nonce: 0,
        block_hash: CryptoHash::default(),
    };

    // Run the transaction & collect the logs.
    let logs_at_old_version = {
        let tip = env.clients[0].chain.head().unwrap();
        let signed_transaction =
            Transaction { nonce: 10, block_hash: tip.last_block_hash, ..tx.clone() }.sign(&signer);
        env.clients[0].process_tx(signed_transaction, false, false);
        for i in 0..3 {
            env.produce_block(0, tip.height + i + 1);
        }
        capture.drain()
    };

    // Move to the new protocol version.
    {
        let tip = env.clients[0].chain.head().unwrap();
        let epoch_id = env.clients[0]
            .runtime_adapter
            .get_epoch_id_from_prev_block(&tip.last_block_hash)
            .unwrap();
        let block_producer =
            env.clients[0].runtime_adapter.get_block_producer(&epoch_id, tip.height).unwrap();
        let mut block = env.clients[0].produce_block(tip.height + 1).unwrap().unwrap();
        set_block_protocol_version(&mut block, block_producer.clone(), new_protocol_version);
        let (_, res) = env.clients[0].process_block(block.clone(), Provenance::NONE);
        assert!(res.is_ok());
    }

    // Re-run the transaction.
    let logs_at_new_version = {
        let tip = env.clients[0].chain.head().unwrap();
        let signed_transaction =
            Transaction { nonce: 11, block_hash: tip.last_block_hash, ..tx }.sign(&signer);
        env.clients[0].process_tx(signed_transaction, false, false);
        for i in 0..3 {
            env.produce_block(0, tip.height + i + 1);
        }
        capture.drain()
    };

    assert!(logs_at_old_version.contains(&"run_vm vm_kind=Wasmer0".to_string()));

    if cfg!(all(feature = "protocol_feature_wasmer2", feature = "nightly_protocol")) {
        assert!(logs_at_new_version.contains(&"run_vm vm_kind=Wasmer2".to_string()));
    } else {
        assert!(logs_at_new_version.contains(&"run_vm vm_kind=Wasmer0".to_string()));
    }
}

#[test]
fn test_epoch_protocol_version_change() {
    init_test_logger();
    let epoch_length = 5;
    let mut genesis = Genesis::test(vec!["test0".parse().unwrap(), "test1".parse().unwrap()], 2);
    genesis.config.epoch_length = epoch_length;
    genesis.config.protocol_version = PROTOCOL_VERSION;
    let genesis_height = genesis.config.genesis_height;
    let chain_genesis = ChainGenesis::from(&genesis);
    let mut env = TestEnv::builder(chain_genesis)
        .clients_count(2)
        .validator_seats(2)
        .runtime_adapters(create_nightshade_runtimes(&genesis, 2))
        .build();
    for i in 1..=16 {
        let head = env.clients[0].chain.head().unwrap();
        let epoch_id = env.clients[0]
            .runtime_adapter
            .get_epoch_id_from_prev_block(&head.last_block_hash)
            .unwrap();
        let chunk_producer =
            env.clients[0].runtime_adapter.get_chunk_producer(&epoch_id, i, 0).unwrap();
        let index = if chunk_producer.as_ref() == "test0" { 0 } else { 1 };
        let (encoded_chunk, merkle_paths, receipts) =
            create_chunk_on_height(&mut env.clients[index], i);

        for j in 0..2 {
            let mut chain_store =
                ChainStore::new(env.clients[j].chain.store().owned_store(), genesis_height);
            env.clients[j]
                .shards_mgr
                .distribute_encoded_chunk(
                    encoded_chunk.clone(),
                    merkle_paths.clone(),
                    receipts.clone(),
                    &mut chain_store,
                )
                .unwrap();
        }

        let epoch_id = env.clients[0]
            .runtime_adapter
            .get_epoch_id_from_prev_block(&head.last_block_hash)
            .unwrap();
        let block_producer =
            env.clients[0].runtime_adapter.get_block_producer(&epoch_id, i).unwrap();
        let index = if block_producer.as_ref() == "test0" { 0 } else { 1 };
        let mut block = env.clients[index].produce_block(i).unwrap().unwrap();
        // upgrade to new protocol version but in the second epoch one node vote for the old version.
        if i != 10 {
            set_block_protocol_version(&mut block, block_producer.clone(), PROTOCOL_VERSION + 1);
        }
        for j in 0..2 {
            let (_, res) = env.clients[j].process_block(block.clone(), Provenance::NONE);
            assert!(res.is_ok());
            run_catchup(&mut env.clients[j], &vec![]).unwrap();
        }
    }
    let last_block = env.clients[0].chain.get_block_by_height(16).unwrap().clone();
    let protocol_version = env.clients[0]
        .runtime_adapter
        .get_epoch_protocol_version(last_block.header().epoch_id())
        .unwrap();
    assert_eq!(protocol_version, PROTOCOL_VERSION + 1);
}

/// Final state should be consistent when a node switches between forks in the following scenario
///                      /-----------h+2
/// h-2 ---- h-1 ------ h
///                      \------h+1
/// even though from the perspective of h+2 the last final block is h-2.
#[test]
fn test_query_final_state() {
    let epoch_length = 10;
    let mut genesis = Genesis::test(vec!["test0".parse().unwrap(), "test1".parse().unwrap()], 1);
    genesis.config.epoch_length = epoch_length;

    let chain_genesis = ChainGenesis::from(&genesis);
    let mut env = TestEnv::builder(chain_genesis)
        .runtime_adapters(create_nightshade_runtimes(&genesis, 1))
        .build();
    let genesis_block = env.clients[0].chain.get_block_by_height(0).unwrap().clone();

    let signer = InMemorySigner::from_seed("test0".parse().unwrap(), KeyType::ED25519, "test0");
    let tx = SignedTransaction::send_money(
        1,
        "test0".parse().unwrap(),
        "test1".parse().unwrap(),
        &signer,
        100,
        *genesis_block.hash(),
    );
    env.clients[0].process_tx(tx, false, false);

    let mut blocks = vec![];

    for i in 1..5 {
        let block = env.clients[0].produce_block(i).unwrap().unwrap();
        blocks.push(block.clone());
        env.process_block(0, block.clone(), Provenance::PRODUCED);
    }

    let query_final_state = |chain: &mut near_chain::Chain,
                             runtime_adapter: Arc<dyn RuntimeAdapter>,
                             account_id: AccountId| {
        let final_head = chain.store().final_head().unwrap();
        let last_final_block = chain.get_block(&final_head.last_block_hash).unwrap().clone();
        let response = runtime_adapter
            .query(
                ShardUId::default(),
                &last_final_block.chunks()[0].prev_state_root(),
                last_final_block.header().height(),
                last_final_block.header().raw_timestamp(),
                &final_head.prev_block_hash,
                last_final_block.hash(),
                last_final_block.header().epoch_id(),
                &QueryRequest::ViewAccount { account_id },
            )
            .unwrap();
        match response.kind {
            QueryResponseKind::ViewAccount(account_view) => account_view,
            _ => panic!("Wrong return value"),
        }
    };

    let fork1_block = env.clients[0].produce_block(5).unwrap().unwrap();
    env.clients[0]
        .chain
        .mut_store()
        .save_latest_known(LatestKnown {
            height: blocks.last().unwrap().header().height(),
            seen: blocks.last().unwrap().header().raw_timestamp(),
        })
        .unwrap();
    let fork2_block = env.clients[0].produce_block(6).unwrap().unwrap();
    assert_eq!(fork1_block.header().prev_hash(), fork2_block.header().prev_hash());
    env.process_block(0, fork1_block.clone(), Provenance::NONE);
    assert_eq!(env.clients[0].chain.head().unwrap().height, 5);

    let runtime_adapter = env.clients[0].runtime_adapter.clone();
    let account_state1 = query_final_state(
        &mut env.clients[0].chain,
        runtime_adapter.clone(),
        "test0".parse().unwrap(),
    );

    env.process_block(0, fork2_block.clone(), Provenance::NONE);
    assert_eq!(env.clients[0].chain.head().unwrap().height, 6);

    let runtime_adapter = env.clients[0].runtime_adapter.clone();
    let account_state2 = query_final_state(
        &mut env.clients[0].chain,
        runtime_adapter.clone(),
        "test0".parse().unwrap(),
    );

    assert_eq!(account_state1, account_state2);
    assert!(account_state1.amount < TESTING_INIT_BALANCE - TESTING_INIT_STAKE);
}

#[test]
fn test_fork_receipt_ids() {
    let (mut env, tx_hash) = prepare_env_with_transaction();

    let produced_block = env.clients[0].produce_block(1).unwrap().unwrap();
    env.process_block(0, produced_block.clone(), Provenance::PRODUCED);

    // Construct two blocks that contain the same chunk and make the chunk unavailable.
    let validator_signer =
        InMemoryValidatorSigner::from_seed("test0".parse().unwrap(), KeyType::ED25519, "test0");
    let next_height = produced_block.header().height() + 1;
    let (encoded_chunk, _, _) = create_chunk_on_height(&mut env.clients[0], next_height);
    let mut block1 = env.clients[0].produce_block(next_height).unwrap().unwrap();
    let mut block2 = env.clients[0].produce_block(next_height + 1).unwrap().unwrap();

    // Process two blocks on two different forks that contain the same chunk.
    for (i, block) in vec![&mut block2, &mut block1].into_iter().enumerate() {
        let mut chunk_header = encoded_chunk.cloned_header();
        *chunk_header.height_included_mut() = next_height - i as BlockHeight + 1;
        let chunk_headers = vec![chunk_header];
        block.set_chunks(chunk_headers.clone());
        block.mut_header().get_mut().inner_rest.chunk_headers_root =
            Block::compute_chunk_headers_root(&chunk_headers).0;
        block.mut_header().get_mut().inner_rest.chunk_tx_root =
            Block::compute_chunk_tx_root(&chunk_headers);
        block.mut_header().get_mut().inner_rest.chunk_receipts_root =
            Block::compute_chunk_receipts_root(&chunk_headers);
        block.mut_header().get_mut().inner_lite.prev_state_root =
            Block::compute_state_root(&chunk_headers);
        block.mut_header().get_mut().inner_rest.chunk_mask = vec![true];
        block.mut_header().resign(&validator_signer);
        let (_, res) = env.clients[0].process_block(block.clone(), Provenance::NONE);
        assert!(res.is_ok());
    }

    let transaction_execution_outcome =
        env.clients[0].chain.mut_store().get_outcomes_by_id(&tx_hash).unwrap();
    assert_eq!(transaction_execution_outcome.len(), 2);
    let receipt_id0 = transaction_execution_outcome[0].outcome_with_id.outcome.receipt_ids[0];
    let receipt_id1 = transaction_execution_outcome[1].outcome_with_id.outcome.receipt_ids[0];
    assert_ne!(receipt_id0, receipt_id1);
}

#[test]
fn test_fork_execution_outcome() {
    let (mut env, tx_hash) = prepare_env_with_transaction();

    let mut last_height = 0;
    for i in 1..3 {
        let last_block = env.clients[0].produce_block(i).unwrap().unwrap();
        env.process_block(0, last_block.clone(), Provenance::PRODUCED);
        last_height = last_block.header().height();
    }

    // Construct two blocks that contain the same chunk and make the chunk unavailable.
    let validator_signer =
        InMemoryValidatorSigner::from_seed("test0".parse().unwrap(), KeyType::ED25519, "test0");
    let next_height = last_height + 1;
    let (encoded_chunk, _, _) = create_chunk_on_height(&mut env.clients[0], next_height);
    let mut block1 = env.clients[0].produce_block(next_height).unwrap().unwrap();
    let mut block2 = env.clients[0].produce_block(next_height + 1).unwrap().unwrap();

    // Process two blocks on two different forks that contain the same chunk.
    for (i, block) in vec![&mut block2, &mut block1].into_iter().enumerate() {
        let mut chunk_header = encoded_chunk.cloned_header();
        *chunk_header.height_included_mut() = next_height - i as BlockHeight + 1;
        let chunk_headers = vec![chunk_header];
        block.set_chunks(chunk_headers.clone());
        block.mut_header().get_mut().inner_rest.chunk_headers_root =
            Block::compute_chunk_headers_root(&chunk_headers).0;
        block.mut_header().get_mut().inner_rest.chunk_tx_root =
            Block::compute_chunk_tx_root(&chunk_headers);
        block.mut_header().get_mut().inner_rest.chunk_receipts_root =
            Block::compute_chunk_receipts_root(&chunk_headers);
        block.mut_header().get_mut().inner_lite.prev_state_root =
            Block::compute_state_root(&chunk_headers);
        block.mut_header().get_mut().inner_rest.chunk_mask = vec![true];
        block.mut_header().resign(&validator_signer);
        let (_, res) = env.clients[0].process_block(block.clone(), Provenance::NONE);
        assert!(res.is_ok());
    }

    let transaction_execution_outcome =
        env.clients[0].chain.mut_store().get_outcomes_by_id(&tx_hash).unwrap();
    assert_eq!(transaction_execution_outcome.len(), 1);
    let receipt_id = transaction_execution_outcome[0].outcome_with_id.outcome.receipt_ids[0];
    let receipt_execution_outcomes =
        env.clients[0].chain.mut_store().get_outcomes_by_id(&receipt_id).unwrap();
    assert_eq!(receipt_execution_outcomes.len(), 2);
    let canonical_chain_outcome = env.clients[0].chain.get_execution_outcome(&receipt_id).unwrap();
    assert_eq!(canonical_chain_outcome.block_hash, *block2.hash());

    // make sure gc works properly
    for i in 5..32 {
        env.produce_block(0, i);
    }
    let transaction_execution_outcome =
        env.clients[0].chain.store().get_outcomes_by_id(&tx_hash).unwrap();
    assert!(transaction_execution_outcome.is_empty());
    let receipt_execution_outcomes =
        env.clients[0].chain.store().get_outcomes_by_id(&receipt_id).unwrap();
    assert!(receipt_execution_outcomes.is_empty());
}

fn prepare_env_with_transaction() -> (TestEnv, CryptoHash) {
    let epoch_length = 5;
    let mut genesis = Genesis::test(vec!["test0".parse().unwrap(), "test1".parse().unwrap()], 1);
    genesis.config.epoch_length = epoch_length;
    let mut env = TestEnv::builder(ChainGenesis::test())
        .runtime_adapters(create_nightshade_runtimes(&genesis, 1))
        .build();
    let genesis_block = env.clients[0].chain.get_block_by_height(0).unwrap().clone();

    let signer = InMemorySigner::from_seed("test0".parse().unwrap(), KeyType::ED25519, "test0");
    let tx = SignedTransaction::send_money(
        1,
        "test0".parse().unwrap(),
        "test1".parse().unwrap(),
        &signer,
        100,
        *genesis_block.hash(),
    );
    let tx_hash = tx.get_hash();
    env.clients[0].process_tx(tx, false, false);
    (env, tx_hash)
}

#[test]
fn test_not_broadcast_block_on_accept() {
    let epoch_length = 5;
    let mut genesis = Genesis::test(vec!["test0".parse().unwrap(), "test1".parse().unwrap()], 1);
    genesis.config.epoch_length = epoch_length;
    let network_adapter = Arc::new(MockNetworkAdapter::default());
    let mut env = TestEnv::builder(ChainGenesis::test())
        .clients_count(2)
        .runtime_adapters(create_nightshade_runtimes(&genesis, 2))
        .network_adapters(vec![Arc::new(MockNetworkAdapter::default()), network_adapter.clone()])
        .build();
    let b1 = env.clients[0].produce_block(1).unwrap().unwrap();
    for i in 0..2 {
        env.process_block(i, b1.clone(), Provenance::NONE);
    }
    assert!(network_adapter.requests.read().unwrap().is_empty());
}

#[test]
#[should_panic]
// TODO (#3729): reject header version downgrade
fn test_header_version_downgrade() {
    use borsh::ser::BorshSerialize;
    let mut genesis = Genesis::test(vec!["test0".parse().unwrap(), "test1".parse().unwrap()], 1);
    genesis.config.epoch_length = 5;
    let chain_genesis = ChainGenesis::from(&genesis);
    let mut env = TestEnv::builder(chain_genesis)
        .runtime_adapters(create_nightshade_runtimes(&genesis, 1))
        .build();
    let validator_signer =
        InMemoryValidatorSigner::from_seed("test0".parse().unwrap(), KeyType::ED25519, "test0");
    for i in 1..10 {
        let block = env.clients[0].produce_block(i).unwrap().unwrap();
        env.process_block(0, block, Provenance::NONE);
    }
    let block = {
        let mut block = env.clients[0].produce_block(10).unwrap().unwrap();
        // Convert header to BlockHeaderV1
        let mut header_view: BlockHeaderView = block.header().clone().into();
        header_view.latest_protocol_version = 1;
        let mut header = header_view.into();

        // BlockHeaderV1, but protocol version is newest
        match header {
            BlockHeader::BlockHeaderV1(ref mut header) => {
                header.inner_rest.latest_protocol_version = PROTOCOL_VERSION;
                let (hash, signature) = validator_signer.sign_block_header_parts(
                    header.prev_hash,
                    &header.inner_lite.try_to_vec().expect("Failed to serialize"),
                    &header.inner_rest.try_to_vec().expect("Failed to serialize"),
                );
                header.hash = hash;
                header.signature = signature;
            }
            _ => {
                unreachable!();
            }
        }
        *block.mut_header() = header;
        block
    };
    let (_, res) = env.clients[0].process_block(block, Provenance::NONE);
    assert!(!res.is_ok());
}

#[test]
#[should_panic(
    expected = "The client protocol version is older than the protocol version of the network"
)]
fn test_node_shutdown_with_old_protocol_version() {
    let epoch_length = 5;
    let mut genesis = Genesis::test(vec!["test0".parse().unwrap(), "test1".parse().unwrap()], 1);
    genesis.config.epoch_length = epoch_length;
    let mut env = TestEnv::builder(ChainGenesis::test())
        .runtime_adapters(create_nightshade_runtimes(&genesis, 1))
        .build();
    let validator_signer =
        InMemoryValidatorSigner::from_seed("test0".parse().unwrap(), KeyType::ED25519, "test0");
    for i in 1..=5 {
        let mut block = env.clients[0].produce_block(i).unwrap().unwrap();
        block.mut_header().get_mut().inner_rest.latest_protocol_version = PROTOCOL_VERSION + 1;
        block.mut_header().resign(&validator_signer);
        env.process_block(0, block, Provenance::NONE);
    }
    for i in 6..=10 {
        env.produce_block(0, i);
    }
    env.produce_block(0, 11);
}

#[cfg(feature = "protocol_feature_block_header_v3")]
#[test]
fn test_block_ordinal() {
    let mut env = TestEnv::builder(ChainGenesis::test()).build();
    let genesis_block = env.clients[0].chain.get_block_by_height(0).unwrap().clone();
    assert_eq!(genesis_block.header().block_ordinal(), 1);
    let mut ordinal = 1;

    // Test no skips
    for i in 1..=5 {
        let block = env.clients[0].produce_block(i).unwrap().unwrap();
        env.process_block(0, block.clone(), Provenance::PRODUCED);
        ordinal += 1;
        assert_eq!(block.header().block_ordinal(), ordinal);
    }

    // Test skips
    for i in 1..=5 {
        let block = env.clients[0].produce_block(i * 10).unwrap().unwrap();
        env.process_block(0, block.clone(), Provenance::PRODUCED);
        ordinal += 1;
        assert_eq!(block.header().block_ordinal(), ordinal);
    }

    // Test forks
    let last_block = env.clients[0].produce_block(99).unwrap().unwrap();
    env.process_block(0, last_block.clone(), Provenance::PRODUCED);
    ordinal += 1;
    assert_eq!(last_block.header().block_ordinal(), ordinal);
    let fork1_block = env.clients[0].produce_block(100).unwrap().unwrap();
    env.clients[0]
        .chain
        .mut_store()
        .save_latest_known(LatestKnown {
            height: last_block.header().height(),
            seen: last_block.header().raw_timestamp(),
        })
        .unwrap();
    let fork2_block = env.clients[0].produce_block(101).unwrap().unwrap();
    assert_eq!(fork1_block.header().prev_hash(), fork2_block.header().prev_hash());
    env.process_block(0, fork1_block.clone(), Provenance::NONE);
    let next_block = env.clients[0].produce_block(102).unwrap().unwrap();
    assert_eq!(next_block.header().prev_hash(), fork1_block.header().hash());
    env.process_block(0, fork2_block.clone(), Provenance::NONE);
    ordinal += 1;
    let fork_ordinal = ordinal - 1;
    assert_eq!(fork1_block.header().block_ordinal(), ordinal);
    assert_eq!(fork2_block.header().block_ordinal(), ordinal);
    assert_eq!(env.clients[0].chain.head().unwrap().height, fork2_block.header().height());
    // Next block on top of fork
    env.process_block(0, next_block.clone(), Provenance::PRODUCED);
    ordinal += 1;
    assert_eq!(env.clients[0].chain.head().unwrap().height, next_block.header().height());
    assert_eq!(next_block.header().block_ordinal(), ordinal);

    // make sure that the old ordinal maps to what is on the canonical chain
    let fork_ordinal_block_hash =
        env.clients[0].chain.mut_store().get_block_hash_from_ordinal(fork_ordinal).unwrap().clone();
    assert_eq!(fork_ordinal_block_hash, *fork1_block.hash());
}

fn set_no_chunk_in_block(block: &mut Block, prev_block: &Block) {
    let chunk_headers = vec![prev_block.chunks()[0].clone()];
    block.set_chunks(chunk_headers.clone());
    block.mut_header().get_mut().inner_rest.chunk_headers_root =
        Block::compute_chunk_headers_root(&chunk_headers).0;
    block.mut_header().get_mut().inner_rest.chunk_tx_root =
        Block::compute_chunk_tx_root(&chunk_headers);
    block.mut_header().get_mut().inner_rest.chunk_receipts_root =
        Block::compute_chunk_receipts_root(&chunk_headers);
    block.mut_header().get_mut().inner_lite.prev_state_root =
        Block::compute_state_root(&chunk_headers);
    block.mut_header().get_mut().inner_rest.chunk_mask = vec![false];
    block.mut_header().get_mut().inner_rest.gas_price = prev_block.header().gas_price();
    let validator_signer =
        InMemoryValidatorSigner::from_seed("test0".parse().unwrap(), KeyType::ED25519, "test0");
    block.mut_header().resign(&validator_signer);
}

#[test]
fn test_congestion_receipt_execution() {
    let (mut env, tx_hashes) = prepare_env_with_congestion(PROTOCOL_VERSION, None, 3);

    // Produce block with no new chunk.
    env.produce_block(0, 3);
    let height = 4;
    env.produce_block(0, height);
    let prev_block = env.clients[0].chain.get_block_by_height(height).unwrap().clone();
    let chunk_extra = env.clients[0]
        .chain
        .get_chunk_extra(prev_block.hash(), &ShardUId::default())
        .unwrap()
        .clone();
    assert!(chunk_extra.gas_used() >= chunk_extra.gas_limit());
    let state_update = env.clients[0]
        .runtime_adapter
        .get_tries()
        .new_trie_update(ShardUId::default(), *chunk_extra.state_root());
    let delayed_indices =
        get::<DelayedReceiptIndices>(&state_update, &TrieKey::DelayedReceiptIndices)
            .unwrap()
            .unwrap();
    assert!(delayed_indices.next_available_index > 0);
    let mut block = env.clients[0].produce_block(height + 1).unwrap().unwrap();
    set_no_chunk_in_block(&mut block, &prev_block);
    env.process_block(0, block.clone(), Provenance::NONE);

    // let all receipts finish
    for i in height + 2..height + 7 {
        env.produce_block(0, i);
    }

    for tx_hash in &tx_hashes {
        let final_outcome = env.clients[0].chain.get_final_transaction_result(&tx_hash).unwrap();
        assert!(matches!(final_outcome.status, FinalExecutionStatus::SuccessValue(_)));

        // Check that all receipt ids have corresponding execution outcomes. This means that all receipts generated are executed.
        let transaction_outcome = env.clients[0].chain.get_execution_outcome(tx_hash).unwrap();
        let mut receipt_ids: VecDeque<_> =
            transaction_outcome.outcome_with_id.outcome.receipt_ids.into();
        while !receipt_ids.is_empty() {
            let receipt_id = receipt_ids.pop_front().unwrap();
            let receipt_outcome = env.clients[0].chain.get_execution_outcome(&receipt_id).unwrap();
            match receipt_outcome.outcome_with_id.outcome.status {
                ExecutionStatus::SuccessValue(_) | ExecutionStatus::SuccessReceiptId(_) => {}
                ExecutionStatus::Failure(_) | ExecutionStatus::Unknown => {
                    panic!("unexpected receipt execution outcome")
                }
            }
            receipt_ids.extend(receipt_outcome.outcome_with_id.outcome.receipt_ids);
        }
    }
}

#[test]
fn test_validator_stake_host_function() {
    init_test_logger();
    let epoch_length = 5;
    let mut genesis = Genesis::test(vec!["test0".parse().unwrap(), "test1".parse().unwrap()], 1);
    genesis.config.epoch_length = epoch_length;
    let mut env = TestEnv::builder(ChainGenesis::test())
        .runtime_adapters(create_nightshade_runtimes(&genesis, 1))
        .build();
    let genesis_block = env.clients[0].chain.get_block_by_height(0).unwrap().clone();
    let block_height = deploy_test_contract(
        &mut env,
        "test0".parse().unwrap(),
        near_test_contracts::rs_contract(),
        epoch_length,
        1,
    );
    let signer = InMemorySigner::from_seed("test0".parse().unwrap(), KeyType::ED25519, "test0");
    let signed_transaction = SignedTransaction::from_actions(
        10,
        "test0".parse().unwrap(),
        "test0".parse().unwrap(),
        &signer,
        vec![Action::FunctionCall(FunctionCallAction {
            method_name: "ext_validator_stake".to_string(),
            args: b"test0".to_vec(),
            gas: 100_000_000_000_000,
            deposit: 0,
        })],
        *genesis_block.hash(),
    );
    env.clients[0].process_tx(signed_transaction, false, false);
    for i in 0..3 {
        env.produce_block(0, block_height + i);
    }
}

mod access_key_nonce_range_tests {
    use super::*;
    use near_client::test_utils::create_chunk_with_transactions;
    use near_primitives::account::AccessKey;

    /// Test that duplicate transactions are properly rejected.
    #[test]
    fn test_transaction_hash_collision() {
        let epoch_length = 5;
        let mut genesis =
            Genesis::test(vec!["test0".parse().unwrap(), "test1".parse().unwrap()], 1);
        genesis.config.epoch_length = epoch_length;
        let mut env = TestEnv::builder(ChainGenesis::test())
            .runtime_adapters(create_nightshade_runtimes(&genesis, 1))
            .build();
        let genesis_block = env.clients[0].chain.get_block_by_height(0).unwrap().clone();

        let signer0 =
            InMemorySigner::from_seed("test0".parse().unwrap(), KeyType::ED25519, "test0");
        let signer1 =
            InMemorySigner::from_seed("test1".parse().unwrap(), KeyType::ED25519, "test1");
        let send_money_tx = SignedTransaction::send_money(
            1,
            "test1".parse().unwrap(),
            "test0".parse().unwrap(),
            &signer1,
            100,
            *genesis_block.hash(),
        );
        let delete_account_tx = SignedTransaction::delete_account(
            2,
            "test1".parse().unwrap(),
            "test1".parse().unwrap(),
            "test0".parse().unwrap(),
            &signer1,
            *genesis_block.hash(),
        );

        env.clients[0].process_tx(send_money_tx.clone(), false, false);
        env.clients[0].process_tx(delete_account_tx, false, false);

        for i in 1..4 {
            env.produce_block(0, i);
        }

        let create_account_tx = SignedTransaction::create_account(
            1,
            "test0".parse().unwrap(),
            "test1".parse().unwrap(),
            NEAR_BASE,
            signer1.public_key(),
            &signer0,
            *genesis_block.hash(),
        );
        let res = env.clients[0].process_tx(create_account_tx, false, false);
        assert!(matches!(res, NetworkClientResponses::ValidTx));
        for i in 4..8 {
            env.produce_block(0, i);
        }

        let res = env.clients[0].process_tx(send_money_tx, false, false);
        assert!(matches!(res, NetworkClientResponses::InvalidTx(_)));
    }

    /// Test that chunks with transactions that have expired are considered invalid.
    #[test]
    fn test_chunk_transaction_validity() {
        let epoch_length = 5;
        let mut genesis =
            Genesis::test(vec!["test0".parse().unwrap(), "test1".parse().unwrap()], 1);
        genesis.config.epoch_length = epoch_length;
        let mut env = TestEnv::builder(ChainGenesis::test())
            .runtime_adapters(create_nightshade_runtimes(&genesis, 1))
            .build();
        let genesis_block = env.clients[0].chain.get_block_by_height(0).unwrap().clone();
        let signer = InMemorySigner::from_seed("test0".parse().unwrap(), KeyType::ED25519, "test0");
        let tx = SignedTransaction::send_money(
            1,
            "test1".parse().unwrap(),
            "test0".parse().unwrap(),
            &signer,
            100,
            *genesis_block.hash(),
        );
        for i in 1..200 {
            env.produce_block(0, i);
        }
        let (encoded_shard_chunk, merkle_path, receipts, block) =
            create_chunk_with_transactions(&mut env.clients[0], vec![tx]);
        let mut chain_store = ChainStore::new(
            env.clients[0].chain.store().owned_store(),
            genesis_block.header().height(),
        );
        env.clients[0]
            .shards_mgr
            .distribute_encoded_chunk(encoded_shard_chunk, merkle_path, receipts, &mut chain_store)
            .unwrap();
        let (_, res) = env.clients[0].process_block(block, Provenance::NONE);
        assert!(matches!(res.unwrap_err().kind(), ErrorKind::InvalidTransactions));
    }

    #[test]
    fn test_transaction_nonce_too_large() {
        let epoch_length = 5;
        let mut genesis =
            Genesis::test(vec!["test0".parse().unwrap(), "test1".parse().unwrap()], 1);
        genesis.config.epoch_length = epoch_length;
        let mut env = TestEnv::builder(ChainGenesis::test())
            .runtime_adapters(create_nightshade_runtimes(&genesis, 1))
            .build();
        let genesis_block = env.clients[0].chain.get_block_by_height(0).unwrap().clone();
        let signer = InMemorySigner::from_seed("test0".parse().unwrap(), KeyType::ED25519, "test0");
        let large_nonce = AccessKey::ACCESS_KEY_NONCE_RANGE_MULTIPLIER + 1;
        let tx = SignedTransaction::send_money(
            large_nonce,
            "test1".parse().unwrap(),
            "test0".parse().unwrap(),
            &signer,
            100,
            *genesis_block.hash(),
        );
        let res = env.clients[0].process_tx(tx, false, false);
        assert!(matches!(
            res,
            NetworkClientResponses::InvalidTx(InvalidTxError::InvalidAccessKeyError(_))
        ));
    }
}

#[cfg(not(feature = "protocol_feature_block_header_v3"))]
mod protocol_feature_restore_receipts_after_fix_tests {
    use super::*;
    use near_primitives::runtime::migration_data::MigrationData;
    use near_primitives::version::ProtocolFeature;
    use nearcore::migrations::load_migration_data;

    const EPOCH_LENGTH: u64 = 5;
    const HEIGHT_TIMEOUT: u64 = 10;

    fn run_test(
        chain_id: &str,
        low_height_with_no_chunk: BlockHeight,
        high_height_with_no_chunk: BlockHeight,
        should_be_restored: bool,
    ) {
        init_test_logger();

        let protocol_version = ProtocolFeature::RestoreReceiptsAfterFix.protocol_version() - 1;
        let mut genesis =
            Genesis::test(vec!["test0".parse().unwrap(), "test1".parse().unwrap()], 1);
        genesis.config.chain_id = String::from(chain_id);
        genesis.config.epoch_length = EPOCH_LENGTH;
        genesis.config.protocol_version = protocol_version;
        let chain_genesis = ChainGenesis::from(&genesis);
<<<<<<< HEAD
        let runtime =
            nearcore::NightshadeRuntime::default(Path::new("."), create_test_store(), &genesis);
=======
        let runtime = nearcore::NightshadeRuntime::new(
            Path::new("."),
            create_test_store(),
            &genesis,
            vec![],
            vec![],
            None,
            None,
            RuntimeConfigStore::test(),
        );
>>>>>>> 6abb5b8b
        // TODO #4305: get directly from NightshadeRuntime
        let migration_data = load_migration_data(&genesis.config.chain_id);

        let mut env = TestEnv::builder(chain_genesis)
            .runtime_adapters(vec![Arc::new(runtime) as Arc<dyn RuntimeAdapter>])
            .build();

        let get_restored_receipt_hashes = |migration_data: &MigrationData| -> HashSet<CryptoHash> {
            HashSet::from_iter(
                migration_data
                    .restored_receipts
                    .get(&0u64)
                    .cloned()
                    .unwrap_or_default()
                    .iter()
                    .map(|receipt| receipt.receipt_id),
            )
        };

        let mut receipt_hashes_to_restore = get_restored_receipt_hashes(&migration_data);
        let mut height: BlockHeight = 1;
        let mut last_update_height: BlockHeight = 0;

        // Simulate several blocks to guarantee that they are produced successfully.
        // Stop block production if all receipts were restored. Or, if some receipts are still not
        // applied, upgrade already happened, and no new receipt was applied in some last blocks,
        // consider the process stuck to avoid any possibility of infinite loop.
        while height < 15
            || (!receipt_hashes_to_restore.is_empty()
                && height - last_update_height < HEIGHT_TIMEOUT)
        {
            let mut block = env.clients[0].produce_block(height).unwrap().unwrap();
            if low_height_with_no_chunk <= height && height < high_height_with_no_chunk {
                let prev_block =
                    env.clients[0].chain.get_block_by_height(height - 1).unwrap().clone();
                set_no_chunk_in_block(&mut block, &prev_block);
            }
            set_block_protocol_version(
                &mut block,
                "test0".parse().unwrap(),
                ProtocolFeature::RestoreReceiptsAfterFix.protocol_version(),
            );

            env.process_block(0, block, Provenance::PRODUCED);

            let last_block = env.clients[0].chain.get_block_by_height(height).unwrap().clone();
            let protocol_version = env.clients[0]
                .runtime_adapter
                .get_epoch_protocol_version(last_block.header().epoch_id())
                .unwrap();

            for receipt_id in receipt_hashes_to_restore.clone().iter() {
                if env.clients[0].chain.get_execution_outcome(receipt_id).is_ok() {
                    assert!(
                        protocol_version
                            >= ProtocolFeature::RestoreReceiptsAfterFix.protocol_version(),
                        "Restored receipt {} was executed before protocol upgrade",
                        receipt_id
                    );
                    receipt_hashes_to_restore.remove(receipt_id);
                    last_update_height = height;
                };
            }

            // Update last updated height anyway if upgrade did not happen
            if protocol_version < ProtocolFeature::RestoreReceiptsAfterFix.protocol_version() {
                last_update_height = height;
            }
            height += 1;
        }

        if should_be_restored {
            assert!(
                receipt_hashes_to_restore.is_empty(),
                "Some of receipts were not executed, hashes: {:?}",
                receipt_hashes_to_restore
            );
        } else {
            assert_eq!(
            receipt_hashes_to_restore,
            get_restored_receipt_hashes(&migration_data),
            "If accidentally there are no chunks in first epoch with new protocol version, receipts should not be introduced"
        );
        }
    }

    #[test]
    fn test_no_chunks_missing() {
        // If there are no chunks missing, all receipts should be applied
        run_test("mainnet", 1, 0, true);
    }

    #[test]
    fn test_first_chunk_in_epoch_missing() {
        // If the first chunk in the first epoch with needed protocol version is missing,
        // all receipts should still be applied
        run_test("mainnet", 8, 12, true);
    }

    #[test]
    fn test_all_chunks_in_epoch_missing() {
        // If all chunks are missing in the first epoch, no receipts should be applied
        run_test("mainnet", 11, 11 + EPOCH_LENGTH, false);
    }

    #[test]
    fn test_run_for_testnet() {
        // Run the same process for chain other than mainnet to ensure that blocks are produced
        // successfully during the protocol upgrade.
        run_test("testnet", 1, 0, true);
    }
}

// This test cannot be enabled at the same time as `protocol_feature_block_header_v3`.
// Otherwise `get_mut` for block header will panic.
#[cfg(not(feature = "protocol_feature_block_header_v3"))]
mod storage_usage_fix_tests {
    use super::*;
    use borsh::BorshDeserialize;
    use near_primitives::types::AccountId;
    use near_primitives::version::ProtocolFeature;
    use near_store::TrieUpdate;
    use std::rc::Rc;

    fn process_blocks_with_storage_usage_fix(
        chain_id: String,
        check_storage_usage: fn(AccountId, u64, u64),
    ) {
        let epoch_length = 5;
        let mut genesis =
            Genesis::test(vec!["test0".parse().unwrap(), "test1".parse().unwrap()], 1);
        genesis.config.chain_id = chain_id;
        genesis.config.epoch_length = epoch_length;
        genesis.config.protocol_version = ProtocolFeature::FixStorageUsage.protocol_version() - 1;
        let chain_genesis = ChainGenesis::from(&genesis);
        let mut env = TestEnv::builder(chain_genesis)
            .runtime_adapters(create_nightshade_runtimes(&genesis, 1))
            .build();
        for i in 1..=16 {
            // We cannot just use TestEnv::produce_block as we are updating protocol version
            let mut block = env.clients[0].produce_block(i).unwrap().unwrap();
            set_block_protocol_version(
                &mut block,
                "test0".parse().unwrap(),
                ProtocolFeature::FixStorageUsage.protocol_version(),
            );

            let (_, res) = env.clients[0].process_block(block.clone(), Provenance::NONE);
            assert!(res.is_ok());
            run_catchup(&mut env.clients[0], &vec![]).unwrap();

            let root = env.clients[0]
                .chain
                .get_chunk_extra(block.hash(), &ShardUId::default())
                .unwrap()
                .state_root()
                .clone();
            let trie = Rc::new(
                env.clients[0]
                    .runtime_adapter
                    .get_trie_for_shard(0, block.header().prev_hash())
                    .unwrap(),
            );
            let state_update = TrieUpdate::new(trie.clone(), root);
            use near_primitives::account::Account;
            let mut account_test1_raw = state_update
                .get(&TrieKey::Account { account_id: "test1".parse().unwrap() })
                .unwrap()
                .unwrap()
                .clone();
            let account_test1 = Account::try_from_slice(&mut account_test1_raw).unwrap();
            let mut account_test0_raw = state_update
                .get(&TrieKey::Account { account_id: "test0".parse().unwrap() })
                .unwrap()
                .unwrap()
                .clone();
            let account_test0 = Account::try_from_slice(&mut account_test0_raw).unwrap();
            check_storage_usage("test1".parse().unwrap(), i, account_test1.storage_usage());
            check_storage_usage("test0".parse().unwrap(), i, account_test0.storage_usage());
        }
    }

    #[test]
    fn test_fix_storage_usage_migration() {
        init_test_logger();
        process_blocks_with_storage_usage_fix(
            "mainnet".to_string(),
            |account_id: AccountId, block_height: u64, storage_usage: u64| {
                if account_id.as_ref() == "test0" || account_id.as_ref() == "test1" {
                    assert_eq!(storage_usage, 182);
                } else if block_height >= 11 {
                    assert_eq!(storage_usage, 4560);
                } else {
                    assert_eq!(storage_usage, 364);
                }
            },
        );
        process_blocks_with_storage_usage_fix(
            "testnet".to_string(),
            |account_id: AccountId, _: u64, storage_usage: u64| {
                if account_id.as_ref() == "test0" || account_id.as_ref() == "test1" {
                    assert_eq!(storage_usage, 182);
                } else {
                    assert_eq!(storage_usage, 364);
                }
            },
        );
    }
}

#[cfg(not(feature = "protocol_feature_block_header_v3"))]
#[cfg(test)]
mod cap_max_gas_price_tests {
    use super::*;
    use near_primitives::version::ProtocolFeature;

    fn does_gas_price_exceed_limit(protocol_version: ProtocolVersion) -> bool {
        let mut env =
            prepare_env_with_congestion(protocol_version, Some(Rational::new_raw(2, 1)), 7).0;
        let mut was_congested = false;
        let mut price_exceeded_limit = false;

        for i in 3..20 {
            env.produce_block(0, i);
            let block = env.clients[0].chain.get_block_by_height(i).unwrap().clone();
            let protocol_version = env.clients[0]
                .runtime_adapter
                .get_epoch_protocol_version(block.header().epoch_id())
                .unwrap();
            let min_gas_price =
                env.clients[0].chain.block_economics_config.min_gas_price(protocol_version);
            was_congested |= block.chunks()[0].gas_used() >= block.chunks()[0].gas_limit();
            price_exceeded_limit |= block.header().gas_price() > 20 * min_gas_price;
        }

        assert!(was_congested);
        price_exceeded_limit
    }

    #[test]
    fn test_not_capped_gas_price() {
        assert!(does_gas_price_exceed_limit(
            ProtocolFeature::CapMaxGasPrice.protocol_version() - 1
        ));
    }

    #[test]
    fn test_capped_gas_price() {
        assert!(!does_gas_price_exceed_limit(ProtocolFeature::CapMaxGasPrice.protocol_version()));
    }
}

mod contract_precompilation_tests {
    use super::*;
    use near_primitives::contract::ContractCode;
    use near_primitives::test_utils::MockEpochInfoProvider;
    use near_primitives::types::CompiledContractCache;
    use near_primitives::views::ViewApplyState;
    use near_store::{Store, StoreCompiledContractCache, TrieUpdate};
    use near_vm_runner::{get_contract_cache_key, VMKind};
    use node_runtime::state_viewer::TrieViewer;
    use std::rc::Rc;

    const EPOCH_LENGTH: u64 = 5;

    fn state_sync_on_height(env: &mut TestEnv, height: BlockHeight) {
        let sync_block = env.clients[0].chain.get_block_by_height(height).unwrap().clone();
        let sync_hash = *sync_block.hash();
        let chunk_extra =
            env.clients[0].chain.get_chunk_extra(&sync_hash, &ShardUId::default()).unwrap().clone();
        let epoch_id =
            env.clients[0].chain.get_block_header(&sync_hash).unwrap().epoch_id().clone();
        let state_part = env.clients[0]
            .runtime_adapter
            .obtain_state_part(0, &sync_hash, chunk_extra.state_root(), 0, 1)
            .unwrap();
        env.clients[1]
            .runtime_adapter
            .apply_state_part(0, chunk_extra.state_root(), 0, 1, &state_part, &epoch_id)
            .unwrap();
    }

    #[test]
    fn test_sync_and_call_cached_contract() {
        let num_clients = 2;
        let stores: Vec<Arc<Store>> = (0..num_clients).map(|_| create_test_store()).collect();
        let mut genesis =
            Genesis::test(vec!["test0".parse().unwrap(), "test1".parse().unwrap()], 1);
        genesis.config.epoch_length = EPOCH_LENGTH;
        let genesis_config = genesis.config.clone();
        let runtime_adapters = stores
            .iter()
            .map(|store| {
                Arc::new(nearcore::NightshadeRuntime::default(
                    Path::new("."),
                    store.clone(),
                    &genesis,
<<<<<<< HEAD
                ))
=======
                    vec![],
                    vec![],
                    None,
                    None,
                    RuntimeConfigStore::test(),
                )) as Arc<dyn RuntimeAdapter>
>>>>>>> 6abb5b8b
            })
            .collect();

        let mut env = TestEnv::builder(ChainGenesis::test())
            .clients_count(num_clients)
            .runtime_adapters(runtime_adapters)
            .build();
        let start_height = 1;

        // Process test contract deployment on the first client.
        let wasm_code = near_test_contracts::rs_contract().to_vec();
        let height = deploy_test_contract(
            &mut env,
            "test0".parse().unwrap(),
            &wasm_code,
            EPOCH_LENGTH,
            start_height,
        );

        // Perform state sync for the second client.
        state_sync_on_height(&mut env, height - 1);

        // Check existence of contract in both caches.
        let caches: Vec<Arc<StoreCompiledContractCache>> = stores
            .iter()
            .map(|s| Arc::new(StoreCompiledContractCache { store: s.clone() }))
            .collect();
        let contract_code = ContractCode::new(wasm_code.clone(), None);
        let vm_kind = VMKind::for_protocol_version(PROTOCOL_VERSION);
        let key = get_contract_cache_key(
            &contract_code,
            vm_kind,
            &genesis_config.runtime_config.wasm_config,
        );
        for i in 0..num_clients {
            caches[i]
                .get(&key.0)
                .unwrap_or_else(|_| panic!("Failed to get cached result for client {}", i))
                .unwrap_or_else(|| {
                    panic!("Compilation result should be non-empty for client {}", i)
                });
        }

        // Check that contract function may be successfully called on the second client.
        // Note that we can't test that behaviour is the same on two clients, because
        // compile_module_cached_wasmer0 is cached by contract key via macro.
        let block = env.clients[0].chain.get_block_by_height(EPOCH_LENGTH).unwrap().clone();
        let chunk_extra =
            env.clients[0].chain.get_chunk_extra(block.hash(), &ShardUId::default()).unwrap();
        let state_root = chunk_extra.state_root().clone();

        let viewer = TrieViewer::default();
        let trie = Rc::new(
            env.clients[1]
                .runtime_adapter
                .get_trie_for_shard(0, block.header().prev_hash())
                .unwrap(),
        );
        let state_update = TrieUpdate::new(trie, state_root);

        let mut logs = vec![];
        let view_state = ViewApplyState {
            block_height: EPOCH_LENGTH,
            prev_block_hash: block.header().prev_hash().clone(),
            block_hash: block.hash().clone(),
            epoch_id: block.header().epoch_id().clone(),
            epoch_height: 1,
            block_timestamp: block.header().raw_timestamp(),
            current_protocol_version: PROTOCOL_VERSION,
            cache: Some(caches[1].clone()),
        };
        viewer
            .call_function(
                state_update,
                view_state,
                &"test0".parse().unwrap(),
                "log_something",
                &[],
                &mut logs,
                &MockEpochInfoProvider::default(),
            )
            .unwrap();
    }

    #[test]
    fn test_two_deployments() {
        let num_clients = 2;
        let stores: Vec<Arc<Store>> = (0..num_clients).map(|_| create_test_store()).collect();
        let mut genesis =
            Genesis::test(vec!["test0".parse().unwrap(), "test1".parse().unwrap()], 1);
        genesis.config.epoch_length = EPOCH_LENGTH;
        let genesis_config = genesis.config.clone();
        let runtime_adapters = stores
            .iter()
            .map(|store| {
                Arc::new(nearcore::NightshadeRuntime::default(
                    Path::new("."),
                    store.clone(),
                    &genesis,
<<<<<<< HEAD
                ))
=======
                    vec![],
                    vec![],
                    None,
                    None,
                    RuntimeConfigStore::test(),
                )) as Arc<dyn RuntimeAdapter>
>>>>>>> 6abb5b8b
            })
            .collect();

        let mut env = TestEnv::builder(ChainGenesis::test())
            .clients_count(num_clients)
            .runtime_adapters(runtime_adapters)
            .build();
        let mut height = 1;

        // Process tiny contract deployment on the first client.
        let tiny_wasm_code = near_test_contracts::tiny_contract().to_vec();
        height = deploy_test_contract(
            &mut env,
            "test0".parse().unwrap(),
            &tiny_wasm_code,
            EPOCH_LENGTH,
            height,
        );

        // Wait 3 epochs.
        height = produce_epochs(&mut env, 3, EPOCH_LENGTH, height);

        // Process test contract deployment on the first client.
        let wasm_code = near_test_contracts::rs_contract().to_vec();
        height = deploy_test_contract(
            &mut env,
            "test0".parse().unwrap(),
            &wasm_code,
            EPOCH_LENGTH,
            height,
        );

        // Perform state sync for the second client on the last produced height.
        state_sync_on_height(&mut env, height - 1);

        let caches: Vec<Arc<StoreCompiledContractCache>> = stores
            .iter()
            .map(|s| Arc::new(StoreCompiledContractCache { store: s.clone() }))
            .collect();
        let vm_kind = VMKind::for_protocol_version(PROTOCOL_VERSION);
        let tiny_contract_key = get_contract_cache_key(
            &ContractCode::new(tiny_wasm_code.clone(), None),
            vm_kind,
            &genesis_config.runtime_config.wasm_config,
        );
        let test_contract_key = get_contract_cache_key(
            &ContractCode::new(wasm_code.clone(), None),
            vm_kind,
            &genesis_config.runtime_config.wasm_config,
        );

        // Check that both deployed contracts are presented in cache for client 0.
        assert!(caches[0].get(&tiny_contract_key.0).unwrap().is_some());
        assert!(caches[0].get(&test_contract_key.0).unwrap().is_some());

        // Check that only last contract is presented in cache for client 1.
        assert!(caches[1].get(&tiny_contract_key.0).unwrap().is_none());
        assert!(caches[1].get(&test_contract_key.0).unwrap().is_some());
    }

    #[test]
    fn test_sync_after_delete_account() {
        let num_clients = 3;
        let stores: Vec<Arc<Store>> = (0..num_clients).map(|_| create_test_store()).collect();
        let mut genesis = Genesis::test(
            vec!["test0".parse().unwrap(), "test1".parse().unwrap(), "test2".parse().unwrap()],
            1,
        );
        genesis.config.epoch_length = EPOCH_LENGTH;
        let genesis_config = genesis.config.clone();
        let runtime_adapters = stores
            .iter()
            .map(|store| {
                Arc::new(nearcore::NightshadeRuntime::default(
                    Path::new("."),
                    store.clone(),
                    &genesis,
<<<<<<< HEAD
                ))
=======
                    vec![],
                    vec![],
                    None,
                    None,
                    RuntimeConfigStore::test(),
                )) as Arc<dyn RuntimeAdapter>
>>>>>>> 6abb5b8b
            })
            .collect();

        let mut env = TestEnv::builder(ChainGenesis::test())
            .clients_count(num_clients)
            .runtime_adapters(runtime_adapters)
            .build();
        let mut height = 1;

        // Process test contract deployment on the first client.
        let wasm_code = near_test_contracts::rs_contract().to_vec();
        height = deploy_test_contract(
            &mut env,
            "test2".parse().unwrap(),
            &wasm_code,
            EPOCH_LENGTH,
            height,
        );

        // Delete account on which test contract is stored.
        let block = env.clients[0].chain.get_block_by_height(height - 1).unwrap();
        let signer = InMemorySigner::from_seed("test2".parse().unwrap(), KeyType::ED25519, "test2");
        let delete_account_tx = SignedTransaction::delete_account(
            2,
            "test2".parse().unwrap(),
            "test2".parse().unwrap(),
            "test0".parse().unwrap(),
            &signer,
            *block.hash(),
        );
        env.clients[0].process_tx(delete_account_tx, false, false);
        height = produce_epochs(&mut env, 1, EPOCH_LENGTH, height);

        // Perform state sync for the second client.
        state_sync_on_height(&mut env, height - 1);

        let caches: Vec<Arc<StoreCompiledContractCache>> = stores
            .iter()
            .map(|s| Arc::new(StoreCompiledContractCache { store: s.clone() }))
            .collect();

        let vm_kind = VMKind::for_protocol_version(PROTOCOL_VERSION);
        let contract_key = get_contract_cache_key(
            &ContractCode::new(wasm_code.clone(), None),
            vm_kind,
            &genesis_config.runtime_config.wasm_config,
        );

        // Check that contract is cached for client 0 despite account deletion.
        assert!(caches[0].get(&contract_key.0).unwrap().is_some());

        // Check that contract is not cached for client 1 because of late state sync.
        assert!(caches[1].get(&contract_key.0).unwrap().is_none());
    }
}<|MERGE_RESOLUTION|>--- conflicted
+++ resolved
@@ -90,14 +90,6 @@
                 Path::new("."),
                 create_test_store(),
                 genesis,
-<<<<<<< HEAD
-=======
-                vec![],
-                vec![],
-                None,
-                None,
-                RuntimeConfigStore::test(),
->>>>>>> 6abb5b8b
             )) as Arc<dyn RuntimeAdapter>
         })
         .collect()
@@ -1920,14 +1912,6 @@
         Path::new("."),
         create_test_store(),
         &genesis,
-<<<<<<< HEAD
-=======
-        vec![],
-        vec![],
-        None,
-        None,
-        RuntimeConfigStore::test(),
->>>>>>> 6abb5b8b
     ));
     let signer = Arc::new(InMemoryValidatorSigner::from_seed(
         "test0".parse().unwrap(),
@@ -3389,21 +3373,8 @@
         genesis.config.epoch_length = EPOCH_LENGTH;
         genesis.config.protocol_version = protocol_version;
         let chain_genesis = ChainGenesis::from(&genesis);
-<<<<<<< HEAD
         let runtime =
             nearcore::NightshadeRuntime::default(Path::new("."), create_test_store(), &genesis);
-=======
-        let runtime = nearcore::NightshadeRuntime::new(
-            Path::new("."),
-            create_test_store(),
-            &genesis,
-            vec![],
-            vec![],
-            None,
-            None,
-            RuntimeConfigStore::test(),
-        );
->>>>>>> 6abb5b8b
         // TODO #4305: get directly from NightshadeRuntime
         let migration_data = load_migration_data(&genesis.config.chain_id);
 
@@ -3701,16 +3672,7 @@
                     Path::new("."),
                     store.clone(),
                     &genesis,
-<<<<<<< HEAD
-                ))
-=======
-                    vec![],
-                    vec![],
-                    None,
-                    None,
-                    RuntimeConfigStore::test(),
                 )) as Arc<dyn RuntimeAdapter>
->>>>>>> 6abb5b8b
             })
             .collect();
 
@@ -3810,16 +3772,7 @@
                     Path::new("."),
                     store.clone(),
                     &genesis,
-<<<<<<< HEAD
-                ))
-=======
-                    vec![],
-                    vec![],
-                    None,
-                    None,
-                    RuntimeConfigStore::test(),
                 )) as Arc<dyn RuntimeAdapter>
->>>>>>> 6abb5b8b
             })
             .collect();
 
@@ -3897,16 +3850,7 @@
                     Path::new("."),
                     store.clone(),
                     &genesis,
-<<<<<<< HEAD
-                ))
-=======
-                    vec![],
-                    vec![],
-                    None,
-                    None,
-                    RuntimeConfigStore::test(),
                 )) as Arc<dyn RuntimeAdapter>
->>>>>>> 6abb5b8b
             })
             .collect();
 
