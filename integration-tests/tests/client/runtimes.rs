--- conflicted
+++ resolved
@@ -31,17 +31,14 @@
 pub fn create_nightshade_runtimes(genesis: &Genesis, n: usize) -> Vec<Arc<dyn RuntimeAdapter>> {
     (0..n)
         .map(|_| {
-            Arc::new(nearcore::NightshadeRuntime::test(
+            Arc::new(nearcore::NightshadeRuntime::new(
                 Path::new("."),
                 create_test_store(),
                 &genesis,
-<<<<<<< HEAD
-=======
                 vec![],
                 vec![],
                 None,
                 None,
->>>>>>> 22a11831
             )) as Arc<dyn RuntimeAdapter>
         })
         .collect()
