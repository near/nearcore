--- conflicted
+++ resolved
@@ -1,7 +1,7 @@
+use std::cmp::max;
+use std::collections::HashMap;
 use std::sync::Arc;
 use std::time::Duration;
-use std::collections::HashMap;
-use std::cmp::max;
 
 use futures::Async;
 use futures::future::Future;
@@ -21,30 +21,12 @@
 use primitives::aggregate_signature::BlsSignature;
 use primitives::beacon::SignedBeaconBlock;
 use primitives::block_traits::SignedBlock;
-<<<<<<< HEAD
-use primitives::chain::ChainPayload;
-use primitives::chain::PayloadRequest;
-use primitives::chain::PayloadResponse;
-use primitives::chain::SignedShardBlock;
+use primitives::chain::{ChainState, PayloadRequest, PayloadResponse, SignedShardBlock, ChainPayload};
 use primitives::consensus::JointBlockBLS;
 use primitives::hash::CryptoHash;
+use primitives::types::{AuthorityId, BlockIndex, PeerId, BlockId};
 use primitives::signer::BlockSigner;
-use primitives::types::AccountId;
-use primitives::types::AuthorityId;
-use primitives::types::BlockId;
-use primitives::types::BlockIndex;
-use primitives::types::PartialSignature;
 use shard::ShardBlockExtraInfo;
-use std::collections::HashMap;
-use std::sync::Arc;
-use std::time::Duration;
-use tokio::timer::Interval;
-=======
-use primitives::chain::{PayloadRequest, PayloadResponse, SignedShardBlock};
-use primitives::chain::ChainState;
-use primitives::hash::CryptoHash;
-use primitives::types::{AuthorityId, BlockIndex, PeerId};
->>>>>>> 7a0407de
 
 pub struct ClientTask {
     client: Arc<Client>,
@@ -70,11 +52,6 @@
     out_block_fetch_tx: Sender<(PeerId, BlockIndex, BlockIndex)>,
 
     // Periodic tasks.
-<<<<<<< HEAD
-    /// Channel into which we announce payloads.
-    payload_announce_tx: Sender<(AuthorityId, ChainPayload)>,
-    /// Interval at which we announce the payload.
-    payload_announce_int: Interval,
     /// Sends partial signatures of beacon and shard blocks down this channel.
     final_signatures_tx: Sender<JointBlockBLS>,
     /// Receives partial signatures of beacon and shard blocks from this channel.
@@ -86,7 +63,7 @@
     /// state was not yet double-signed with BLS.
     unfinalized_beacon_blocks: HashMap<CryptoHash, SignedBeaconBlock>,
     unfinalized_shard_blocks: HashMap<CryptoHash, (SignedShardBlock, ShardBlockExtraInfo)>,
-=======
+
     /// Channel into which we gossip payloads.
     out_payload_gossip_tx: Sender<PayloadGossip>,
     /// Interval at which we gossip payloads.
@@ -97,7 +74,6 @@
     /// ahead without us knowing it. The value is overestimated when we send an announcement or reply
     /// to peer state which gets lost over the network.
     assumed_peer_last_index: HashMap<PeerId, BlockIndex>,
->>>>>>> 7a0407de
 }
 
 impl Stream for ClientTask {
@@ -110,18 +86,14 @@
         let mut block_importing_ended = false;
         let mut retrieve_payload_ended = false;
         let mut payload_response_ended = false;
-<<<<<<< HEAD
         let mut final_signatures_ended = false;
-=======
         let mut payload_gossip_ended = false;
         let mut peer_sync_ended = false;
->>>>>>> 7a0407de
         // We exit this loop when for each polled channel it has either ended or it is not ready.
         loop {
             match self.consensus_rx.poll() {
                 Ok(Async::Ready(Some(c))) => {
-<<<<<<< HEAD
-                    if c.index == self.client.beacon_chain.chain.best_index() + 1 {
+                    if c.index == self.client.beacon_client.chain.best_index() + 1 {
                         let (beacon_block, shard_block, shard_extra) = self.prepare_block(c);
                         let beacon_hash = beacon_block.hash;
                         let shard_hash = shard_block.hash;
@@ -130,11 +102,6 @@
                             .insert(shard_block.hash, (shard_block, shard_extra));
                         if let idx @ Some(_) = self.try_import_produced(beacon_hash, shard_hash) {
                             new_block_index = idx;
-=======
-                    if c.index == self.client.beacon_client.chain.best_index() + 1 {
-                        if let ind @ Some(_) = self.try_produce_block(c) {
-                            new_block_index = ind;
->>>>>>> 7a0407de
                         }
                     } else {
                         info!(target: "client", "Ignoring consensus for {} because current block index is {}",
@@ -343,12 +310,9 @@
             && block_importing_ended
             && retrieve_payload_ended
             && payload_response_ended
-<<<<<<< HEAD
             && final_signatures_ended
-=======
             && payload_gossip_ended
             && peer_sync_ended
->>>>>>> 7a0407de
         {
             Ok(Async::Ready(None))
         } else {
@@ -367,17 +331,13 @@
         retrieve_payload_rx: Receiver<(AuthorityId, CryptoHash)>,
         payload_request_tx: Sender<PayloadRequest>,
         payload_response_rx: Receiver<PayloadResponse>,
-<<<<<<< HEAD
-        payload_announce_tx: Sender<(AuthorityId, ChainPayload)>,
         final_signatures_tx: Sender<JointBlockBLS>,
         final_signatures_rx: Receiver<JointBlockBLS>,
-=======
         inc_payload_gossip_rx: Receiver<PayloadGossip>,
         out_payload_gossip_tx: Sender<PayloadGossip>,
         inc_chain_state_rx: Receiver<(PeerId, ChainState)>,
         out_block_fetch_tx: Sender<(PeerId, BlockIndex, BlockIndex)>,
         gossip_interval: Duration,
->>>>>>> 7a0407de
     ) -> Self {
         let res = Self {
             client,
@@ -388,22 +348,17 @@
             retrieve_payload_rx,
             payload_request_tx,
             payload_response_rx,
-<<<<<<< HEAD
-            payload_announce_tx,
-            payload_announce_int: Interval::new_interval(gossip_interval),
             unfinalized_beacon_blocks: Default::default(),
             unfinalized_shard_blocks: Default::default(),
             final_signatures_tx,
             final_signatures_rx,
             final_signatures_int: Interval::new_interval(gossip_interval),
-=======
             inc_payload_gossip_rx,
             out_payload_gossip_tx,
             inc_chain_state_rx,
             out_block_fetch_tx,
             payload_gossip_interval: Interval::new_interval(gossip_interval),
             assumed_peer_last_index: Default::default(),
->>>>>>> 7a0407de
         };
         res.spawn_kickoff();
         res
@@ -414,13 +369,8 @@
     fn prepare_block(
         &mut self,
         consensus_block_header: ConsensusBlockProposal,
-<<<<<<< HEAD
     ) -> (SignedBeaconBlock, SignedShardBlock, ShardBlockExtraInfo) {
-        info!(target: "consensus", "Producing block for account_id={:?}, index {}", self.client.account_id, consensus_block_header.index);
-=======
-    ) -> Option<BlockIndex> {
         info!(target: "client", "Producing block for account_id={:?}, index {}", self.client.account_id, consensus_block_header.index);
->>>>>>> 7a0407de
         let payload = match self
             .client
             .shard_client
@@ -439,7 +389,6 @@
                 );
             }
         };
-<<<<<<< HEAD
         let (mut beacon_block, mut shard_block, shard_extra) =
             self.client.prepare_block(consensus_block_header.index, payload);
         let (owner_uid, mapping) =
@@ -470,15 +419,6 @@
                         ),
                 );
             }
-=======
-
-        if let BlockProductionResult::Success(produced_beacon_block, produced_shard_block) =
-            self.client.try_produce_block(consensus_block_header.index, payload)
-        {
-            self.announce_block(*produced_beacon_block, *produced_shard_block);
-            let new_best_block = self.client.beacon_client.chain.best_block();
-            Some(new_best_block.index())
->>>>>>> 7a0407de
         } else {
             panic!("AAAAA");
         }
@@ -508,15 +448,9 @@
         let beacon_block = self.unfinalized_beacon_blocks.remove(&beacon_hash).unwrap();
         let (shard_block, shard_block_info) =
             self.unfinalized_shard_blocks.remove(&shard_hash).unwrap();
-        tokio::spawn(
-            self.out_block_tx
-                .clone()
-                .send((beacon_block.clone(), shard_block.clone()))
-                .map(|_| ())
-                .map_err(|e| error!(target: "client", "Error sending block announcement: {}", e)),
-        );
-        self.client.try_import_produced(beacon_block, shard_block, shard_block_info);
-        Some(self.client.beacon_chain.chain.best_block().index())
+        self.client.try_import_produced(beacon_block.clone(), shard_block.clone(), shard_block_info);
+        self.announce_block(beacon_block, shard_block);
+        Some(self.client.beacon_client.chain.best_index())
     }
 
     /// Tries importing block. If succeeds returns index of the block with the highest index.
@@ -535,6 +469,20 @@
                     "Successfully imported block(s) up to {}, account_id={:?}",
                     new_index, self.client.account_id
                 );
+                let mut beacons_to_remove = vec![];
+                let mut shards_to_remove = vec![];
+                for (h, b) in &self.unfinalized_beacon_blocks {
+                    if b.index() <= new_index {
+                        beacons_to_remove.push(*h);
+                        shards_to_remove.push(b.body.header.shard_block_hash);
+                    }
+                }
+                for h in beacons_to_remove {
+                    self.unfinalized_beacon_blocks.remove(&h);
+                }
+                for h in shards_to_remove {
+                    self.unfinalized_shard_blocks.remove(&h);
+                }
                 self.announce_block(beacon_block, shard_block);
                 Some(new_index)
             },
@@ -566,24 +514,6 @@
                     .map(|_| ())
                     .map_err(|e| error!(target: "client", "Error sending request to fetch blocks from peer: {}", e))
             );
-<<<<<<< HEAD
-            let mut beacons_to_remove = vec![];
-            let mut shards_to_remove = vec![];
-            for (h, b) in &self.unfinalized_beacon_blocks {
-                if b.index() <= new_index {
-                    beacons_to_remove.push(*h);
-                    shards_to_remove.push(b.body.header.shard_block_hash);
-                }
-            }
-            for h in beacons_to_remove {
-                self.unfinalized_beacon_blocks.remove(&h);
-            }
-            for h in shards_to_remove {
-                self.unfinalized_shard_blocks.remove(&h);
-            }
-            Some(new_index)
-        } else {
-            None
         }
     }
 
@@ -622,8 +552,6 @@
         beacon_block.signature.add_signature(&beacon_sig, authority_id);
         shard_block.signature.add_signature(&shard_sig, authority_id);
         self.try_import_produced(beacon_hash, shard_hash)
-=======
-        }
     }
 
     fn announce_block(&mut self, beacon_block: SignedBeaconBlock, shard_block: SignedShardBlock) {
@@ -641,7 +569,6 @@
                 .map(|_| ())
                 .map_err(|e| error!(target: "client", "Error sending block announcement: {}", e))
         );
->>>>>>> 7a0407de
     }
 
     fn get_or_request_payload(&self, authority_id: AuthorityId, hash: CryptoHash) {
@@ -745,7 +672,6 @@
         }
     }
 
-<<<<<<< HEAD
     fn reply_with_bls(
         &self,
         beacon_hash: CryptoHash,
@@ -755,12 +681,12 @@
     ) {
         if !self.unfinalized_shard_blocks.contains_key(&shard_hash)
             && !self.client.shard_client.chain.is_known(&shard_hash)
-        {
-            return;
-        }
+            {
+                return;
+            }
         let block_idx = match self.unfinalized_beacon_blocks.get(&beacon_hash) {
             Some(b) => b.index(),
-            None => match self.client.beacon_chain.chain.get_block(&BlockId::Hash(beacon_hash)) {
+            None => match self.client.beacon_client.chain.get_block(&BlockId::Hash(beacon_hash)) {
                 Some(b) => b.index(),
                 None => return,
             },
@@ -783,12 +709,13 @@
                     .map(|_| ())
                     .map_err(|e| error!(target: "client", "Error sending final BLS parts: {}", e)),
             );
-=======
+        }
+    }
+
     fn process_payload_gossip(&self, payload_gossip: PayloadGossip) {
         let pool = &self.client.shard_client.pool;
         if let Err(err) = pool.add_payload_with_author(payload_gossip.payload, payload_gossip.sender_id) {
             warn!(target: "client", "Failed to process payload gossip: {}", err);
->>>>>>> 7a0407de
         }
     }
 
