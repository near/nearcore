--- conflicted
+++ resolved
@@ -360,7 +360,6 @@
                 );
             }
         };
-<<<<<<< HEAD
         let (mut beacon_block, mut shard_block, shard_extra) =
             self.client.prepare_block(payload);
         let (owner_uid, mapping) =
@@ -393,14 +392,6 @@
                         ),
                 );
             }
-=======
-
-        if let BlockProductionResult::Success(produced_beacon_block, produced_shard_block) =
-            self.client.try_produce_block(consensus_block_header.index, payload)
-        {
-            self.announce_block(*produced_beacon_block, *produced_shard_block);
-            Some(self.client.beacon_client.chain.best_index())
->>>>>>> c892d5a9
         } else {
             panic!(format!("Preparing block while not being authority for this block: {:?}", beacon_block));
         }
@@ -664,7 +655,7 @@
         receiver_id: AuthorityId,
     ) {
         if !self.unfinalized_shard_blocks.contains_key(&shard_hash)
-            && !self.client.shard_client.chain.is_known(&shard_hash)
+            && !self.client.shard_client.chain.is_known_block(&shard_hash)
             {
                 return;
             }
