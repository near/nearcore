extern crate beacon;
extern crate chain;
#[macro_use]
extern crate log;
extern crate node_runtime;
extern crate parking_lot;
extern crate primitives;
extern crate serde;

use std::collections::{HashMap, HashSet};
use std::io;
use std::io::prelude::*;
use std::path::Path;
use std::sync::{Arc, RwLock};
use std::{cmp, env, fs};

use env_logger::Builder;
use log::Level::Debug;

use beacon::beacon_chain::BeaconClient;
use configs::ClientConfig;
use primitives::aggregate_signature::BlsPublicKey;
use primitives::beacon::{SignedBeaconBlock, SignedBeaconBlockHeader};
use primitives::block_traits::{SignedBlock, SignedHeader};
use primitives::chain::{
    ChainPayload, MissingPayloadRequest, MissingPayloadResponse, SignedShardBlock,
};
use primitives::hash::{hash_struct, CryptoHash};
use primitives::signer::InMemorySigner;
use primitives::types::{AccountId, AuthorityId, AuthorityStake, BlockId, BlockIndex};
use shard::ShardBlockExtraInfo;
use shard::{get_all_receipts, ShardClient};
use storage::create_storage;

pub mod test_utils;

const POISONED_LOCK_ERR: &str = "The lock was poisoned.";
const BEACON_SHARD_BLOCK_MATCH: &str =
    "Expected to have shard block present when processing beacon block";

/// Result of client trying to produce a block from a given consensus.
pub enum BlockProductionResult {
    /// The blocks were successfully produced.
    Success(Box<SignedBeaconBlock>, Box<SignedShardBlock>),
    /// The consensus was achieved after the block with the given index was already imported.
    /// The beacon and the shard chains are currently at index `current_index`.
    LateConsensus { current_index: BlockIndex },
}

/// Result of client trying to import a block.
#[derive(Debug, Eq, PartialEq)]
pub enum BlockImportingResult {
    /// The block was successfully imported, and `new_index` is the new index. Note, the `new_index`
    /// can be greater by any amount than the index of the imported block, if it was a pending
    /// parent of some pending block.
    Success { new_index: BlockIndex },
    /// The block was not imported, because its parent is missing. Blocks with indices
    /// `missing_indices` should be fetched. This block might and might not have been already
    /// recorded as pending.
    MissingParent { missing_indices: Vec<BlockIndex> },
    /// The block is not formed correctly or doesn't have enough signatures
    InvalidBlock,
    /// All blocks that we tried to import were already known.
    KnownBlocks,
}

pub struct Client {
    pub account_id: AccountId,
    pub signer: Arc<InMemorySigner>,

    pub shard_client: ShardClient,
    pub beacon_client: BeaconClient,

    // TODO: The following logic might need to be hidden somewhere.
    /// Stores blocks that cannot be added yet.
    pending_beacon_blocks: RwLock<HashSet<SignedBeaconBlock>>,
    pending_shard_blocks: RwLock<HashSet<SignedShardBlock>>,
}

fn configure_logging(log_level: log::LevelFilter) {
    let internal_targets = vec![
        "consensus",
        "near-rpc",
        "network",
        "producer",
        "runtime",
        "service",
        "wasm",
        "client",
        "mempool",
        "nightshade",
    ];
    let mut builder = Builder::from_default_env();
    internal_targets.iter().for_each(|internal_targets| {
        builder.filter(Some(internal_targets), log_level);
    });

    // Cranelift has too much log spam under INFO
    builder.filter(Some("cranelift_wasm"), log::LevelFilter::Warn);

    let other_log_level = cmp::min(log_level, log::LevelFilter::Info);
    builder.filter(None, other_log_level);

    if let Ok(lvl) = env::var("RUST_LOG") {
        builder.parse(&lvl);
    }
    if let Err(e) = builder.try_init() {
        warn!(target: "client", "Failed to reinitialize the log level {}", e);
    }
}

pub const DEFAULT_BASE_PATH: &str = ".";
pub const DEFAULT_LOG_LEVEL: log::LevelFilter = log::LevelFilter::Info;

const STORAGE_PATH: &str = "storage/db";
const KEY_STORE_PATH: &str = "storage/keystore";

fn get_storage_path(base_path: &Path) -> String {
    let mut storage_path = base_path.to_owned();
    storage_path.push(STORAGE_PATH);
    match fs::canonicalize(storage_path.clone()) {
        Ok(path) => info!("Opening storage database at {:?}", path),
        _ => info!("Could not resolve {:?} path", storage_path),
    };
    storage_path.to_str().unwrap().to_owned()
}

impl Client {
    pub fn new_with_signer(config: &ClientConfig, signer: Arc<InMemorySigner>) -> Self {
        configure_logging(config.log_level);

        let storage_path = get_storage_path(&config.base_path);
        // For now, use only one shard.
        let num_shards = 1;
        let (beacon_storage, mut shard_storages) =
            create_storage(storage_path.as_str(), num_shards);
        let shard_storage = shard_storages.pop().unwrap();

        let chain_spec = &config.chain_spec;
        let shard_client = ShardClient::new(signer.clone(), chain_spec, shard_storage);
        info!(target: "client", "Genesis root: {:?}", shard_client.genesis_hash());
        let genesis = SignedBeaconBlock::genesis(shard_client.genesis_hash());
        let beacon_client = BeaconClient::new(genesis, &chain_spec, beacon_storage);

        Self {
            account_id: config.account_id.clone(),
            signer,
            shard_client,
            beacon_client,
            pending_beacon_blocks: RwLock::new(HashSet::new()),
            pending_shard_blocks: RwLock::new(HashSet::new()),
        }
    }

    pub fn new(config: &ClientConfig) -> Self {
        // TODO fail if public_key is given but not in keystore
        // TODO fail if account_id is in chain_spec with a different public_key
        let mut key_file_path = config.base_path.to_path_buf();
        key_file_path.push(KEY_STORE_PATH);
        let signer = Arc::new(InMemorySigner::from_key_file(
            config.account_id.clone(),
            key_file_path.as_path(),
            config.public_key.clone(),
        ));
        Self::new_with_signer(config, signer)
    }

    /// Get indices of the blocks that we are missing.
    fn get_missing_indices(&self) -> Vec<BlockIndex> {
        // Use `pending_beacon_blocks` because currently beacon blocks and shard blocks are tied
        // 1 to 1.
        let mut guard = self.pending_beacon_blocks.write().expect(POISONED_LOCK_ERR);
        // Prune outdated pending blocks.
        let best_index = self.beacon_client.chain.best_index();
        guard.retain(|v| v.index() > best_index);
        if guard.is_empty() {
            // There are no pending blocks.
            vec![]
        } else {
            let blocks_present: HashSet<BlockIndex> = guard
                .iter()
                .filter_map(|b| if b.index() > best_index { Some(b.index()) } else { None })
                .collect();
            blocks_present.iter().map(|i| i - 1).filter(|i| !blocks_present.contains(i)).collect()
        }
    }

    // Block producer code.
    pub fn prepare_block(
        &self,
        payload: ChainPayload,
    ) -> (SignedBeaconBlock, SignedShardBlock, ShardBlockExtraInfo) {
        // TODO: payload should provide parent hash.
        let last_beacon_block = self.beacon_client.chain.best_block().unwrap();
        let last_shard_block = self.shard_client.chain.best_block().unwrap();
        let mut receipts = payload.receipts;
        // Get previous receipts from the same shard:
        let receipt_block = self
            .shard_client
            .get_receipt_block(last_shard_block.index(), last_shard_block.shard_id());
        if let Some(receipt) = receipt_block {
            receipts.push(receipt);
        }
        let (shard_block, shard_block_extra) = self.shard_client.prepare_new_block(
            last_beacon_block.body.header.shard_block_hash,
            receipts,
            payload.transactions,
        );
        let beacon_block = SignedBeaconBlock::new(
            last_beacon_block.index() + 1,
            last_beacon_block.block_hash(),
            shard_block_extra.authority_proposals.clone(),
            shard_block.block_hash(),
        );

        (beacon_block, shard_block, shard_block_extra)
    }

    /// Try importing blocks for which we have produced the state ourselves.
    pub fn try_import_produced(
        &self,
        beacon_block: SignedBeaconBlock,
        shard_block: SignedShardBlock,
        shard_block_extra: ShardBlockExtraInfo,
    ) -> (SignedBeaconBlock, SignedShardBlock) {
        assert!(
            !self.beacon_client.chain.is_known_block(&beacon_block.hash),
            "The block was already imported, before we managed to produce it.\
             This should never happen, because block production is atomic."
        );

        info!(target: "client", "Producing block index: {:?}, account_id={:?}, beacon hash = {:?}, shard hash = {:?}, #tx={}, #receipts={}",
            beacon_block.index(),
            self.account_id,
            beacon_block.hash,
            shard_block.hash,
            shard_block.body.transactions.len(),
            shard_block.body.receipts.len(),
        );
        if log_enabled!(target: "client", Debug) {
            let block_receipts = get_all_receipts(shard_block.body.receipts.iter());
            let mut tx_with_results: Vec<String> = block_receipts
                .iter()
                .zip(&shard_block_extra.tx_results[..block_receipts.len()])
                .map(|(receipt, result)| format!("{:#?} -> {:#?}", receipt, result))
                .collect();
            tx_with_results.extend(
                shard_block
                    .body
                    .transactions
                    .iter()
                    .zip(&shard_block_extra.tx_results[block_receipts.len()..])
                    .map(|(tx, result)| format!("{:#?} -> {:#?}", tx, result)),
            );
            debug!(target: "client", "Input Transactions: [{}]", tx_with_results.join("\n"));
            debug!(target: "client", "Output Transactions: {:#?}", get_all_receipts(shard_block_extra.new_receipts.values()));
        }
        self.shard_client.insert_block(
            &shard_block.clone(),
            shard_block_extra.db_changes,
            shard_block_extra.tx_results,
            shard_block_extra.largest_tx_nonce,
            shard_block_extra.new_receipts,
        );
        self.beacon_client.chain.insert_block(beacon_block.clone());
        io::stdout().flush().expect("Could not flush stdout");
        // Just produced blocks should be the best in the blockchain.
        assert_eq!(self.shard_client.chain.best_hash(), shard_block.hash);
        assert_eq!(self.beacon_client.chain.best_hash(), beacon_block.hash);
        // Update the authority.
        self.update_authority(&beacon_block.header());
        // Try apply pending blocks that were unlocked by this block, if any.
        self.try_apply_pending_blocks();
        (beacon_block, shard_block)
    }

    fn blocks_to_process(&self) -> (Vec<SignedBeaconBlock>, HashSet<SignedBeaconBlock>) {
        let mut part_add = vec![];
        let mut part_pending = HashSet::new();
        for other in self.pending_beacon_blocks.write().expect(POISONED_LOCK_ERR).drain() {
            if self.beacon_client.chain.is_known_block(&other.body.header.parent_hash)
                && (self.shard_client.chain.is_known_block(&other.body.header.shard_block_hash)
                    || self
                        .pending_shard_blocks
                        .read()
                        .expect(POISONED_LOCK_ERR)
                        .contains(&other.body.header.shard_block_hash))
            {
                part_add.push(other);
            } else {
                part_pending.insert(other);
            }
        }
        (part_add, part_pending)
    }

    /// Checks that the cached hash matches the content of the block
    pub fn verify_block_hash(
        beacon_block: &SignedBeaconBlock,
        shard_block: &SignedShardBlock,
    ) -> bool {
        shard_block.hash == hash_struct(&shard_block.body.header)
            && beacon_block.hash == hash_struct(&beacon_block.body.header)
            && beacon_block.body.header.shard_block_hash == shard_block.hash
    }

    /// Gets BLS keys for validating GroupSignature at block_index
    pub fn get_authority_keys(&self, block_index: u64) -> Vec<BlsPublicKey> {
        let (_, authority_map) = self.get_uid_to_authority_map(block_index);
        (0..authority_map.len()).map(|i| authority_map[&i].bls_public_key.clone()).collect()
    }

    /// Attempts to import a beacon block. Fails to import if there are no known parent blocks.
    /// If succeeds might unlock more blocks that were waiting for this parent. If import changes
    /// the best block then it returns it, otherwise it returns None.
    pub fn try_import_blocks(
        &self,
        blocks: Vec<(SignedBeaconBlock, SignedShardBlock)>,
    ) -> BlockImportingResult {
        let best_block_hash = self.beacon_client.chain.best_hash();
        let mut has_not_known = false;
        for (beacon_block, shard_block) in blocks {
            // Check if this block was either already added, or it is already pending, or it has
            // invalid signature. Exits function even if single block is invalid.
            let hash = beacon_block.block_hash();
            if self.beacon_client.chain.is_known_block(&hash) {
                continue;
            }
            info!(target: "client", "[{:?}] Importing block index: {:?}, beacon = {:?}, shard = {:?}",
                  self.account_id,
                  beacon_block.body.header.index,
                  beacon_block.hash, shard_block.hash);
            has_not_known = true;
            if !Client::verify_block_hash(&beacon_block, &shard_block) {
                return BlockImportingResult::InvalidBlock;
            }
            let mut bls_keys = self.get_authority_keys(beacon_block.index());
            // TODO(763): Because get_authority_keys return empty array if block index is too high, we just try to apply pending blocks and retry.
            // This is a bit suboptimal behavior (for example importing in reverse won't work properly), design here a better mechanics.
            if bls_keys.is_empty() {
                // We hit block index that doesn't have yet computed authorities.
                self.try_apply_pending_blocks();
                // Let's try again.
                bls_keys = self.get_authority_keys(beacon_block.index());
                if bls_keys.is_empty() {
                    // Not much we can do. Ignore this block.
                    continue;
                }
            }
            if !beacon_block.signature.verify(&bls_keys, beacon_block.hash.as_ref())
                || !shard_block.signature.verify(&bls_keys, shard_block.hash.as_ref())
            {
                error!(target: "client", "Importing a block by {:?} with an incorrect signature ({:?}, {:?}); signers: ({:?},{:?})",
                           self.account_id,
                           beacon_block.block_hash(), shard_block.block_hash(),
                           beacon_block.signature.authority_mask,
                           shard_block.signature.authority_mask);
                return BlockImportingResult::InvalidBlock;
            }
            self.pending_shard_blocks.write().expect(POISONED_LOCK_ERR).insert(shard_block);
            self.pending_beacon_blocks.write().expect(POISONED_LOCK_ERR).insert(beacon_block);
        }

        self.try_apply_pending_blocks();
        let new_best_block_header = self.beacon_client.chain.best_header();

        if !has_not_known {
            BlockImportingResult::KnownBlocks
        } else if new_best_block_header.block_hash() == best_block_hash {
            BlockImportingResult::MissingParent { missing_indices: self.get_missing_indices() }
        } else {
            BlockImportingResult::Success { new_index: new_best_block_header.index() }
        }
    }

    /// Examines pending blocks and tries to apply those blocks for which we already know parents.
    fn try_apply_pending_blocks(&self) {
        let mut blocks_to_add: Vec<SignedBeaconBlock> = vec![];
        // Loop until we run out of blocks to add.
        loop {
            // Only keep those blocks in `pending_blocks` that are still pending.
            // Otherwise put it in `blocks_to_add`.
            let (part_add, part_pending) = self.blocks_to_process();
            blocks_to_add.extend(part_add);
            *self.pending_beacon_blocks.write().expect(POISONED_LOCK_ERR) = part_pending;

            // Get the next block to add, unless there are no more blocks left.
            let next_beacon_block = match blocks_to_add.pop() {
                Some(b) => b,
                None => break,
            };
            if self.beacon_client.chain.is_known_block(&next_beacon_block.block_hash()) {
                continue;
            }

            let next_shard_block = self
                .pending_shard_blocks
                .write()
                .expect(POISONED_LOCK_ERR)
                .take(&next_beacon_block.body.header.shard_block_hash)
                .expect(BEACON_SHARD_BLOCK_MATCH);

            if self.shard_client.apply_block(next_shard_block) {
                self.beacon_client.chain.insert_block(next_beacon_block.clone());
                // Update the authority.
                self.update_authority(&next_beacon_block.header());
            }
        }
    }

    // Authority-related code. Consider hiding it inside the shard chain.
    fn update_authority(&self, beacon_header: &SignedBeaconBlockHeader) {
        self.beacon_client
            .authority
            .write()
            .expect(POISONED_LOCK_ERR)
            .process_block_header(&beacon_header);
    }

    /// Returns own AuthorityId and AuthorityId to Authority Stake map for the given block number.
    /// If the owner is not participating in the block then it returns None.
    pub fn get_uid_to_authority_map(
        &self,
        block_index: u64,
    ) -> (Option<AuthorityId>, HashMap<AuthorityId, AuthorityStake>) {
        let next_authorities = self
            .beacon_client
            .authority
            .read()
            .expect(POISONED_LOCK_ERR)
            .get_authorities(block_index)
            .unwrap_or_else(|e| {
                warn!("Failed to get authorities for block index {}: {}", block_index, e);
                vec![]
            });

        let mut id_to_authority_map = HashMap::new();
        let mut owner_id = None;
        for (index, authority) in next_authorities.into_iter().enumerate() {
            if authority.account_id == self.account_id {
                owner_id = Some(index);
            }
            id_to_authority_map.insert(index, authority);
        }
        (owner_id, id_to_authority_map)
    }

    /// Fetch "coupled" blocks by hash.
    pub fn fetch_blocks(
        &self,
        hashes: Vec<CryptoHash>,
    ) -> Result<Vec<(SignedBeaconBlock, SignedShardBlock)>, String> {
        let mut result = vec![];
        for hash in hashes.iter() {
            match self.beacon_client.chain.get_block(&BlockId::Hash(*hash)) {
                Some(beacon_block) => {
                    let shard_block = self
                        .shard_client
                        .chain
                        .get_block(&BlockId::Hash(beacon_block.body.header.shard_block_hash))
                        .expect(BEACON_SHARD_BLOCK_MATCH);
                    result.push((beacon_block, shard_block));
                }
                None => return Err(format!("Missing {:?} in beacon chain", hash)),
            }
        }
        Ok(result)
    }

    /// Fetch "coupled" blocks by index range.
    pub fn fetch_blocks_range(
        &self,
        from_index: u64,
        til_index: u64,
    ) -> Result<Vec<(SignedBeaconBlock, SignedShardBlock)>, String> {
        let mut result = vec![];
        for i in from_index..=til_index {
            match self.beacon_client.chain.get_block(&BlockId::Number(i)) {
                Some(beacon_block) => {
                    let shard_block = self
                        .shard_client
                        .chain
                        .get_block(&BlockId::Hash(beacon_block.body.header.shard_block_hash))
                        .expect(BEACON_SHARD_BLOCK_MATCH);
                    result.push((beacon_block, shard_block));
                }
                None => return Err(format!("Missing index={:?} in beacon chain", i)),
            }
        }
        Ok(result)
    }

    /// Fetch transaction / receipts by hash from mempool.
    pub fn fetch_payload(
        &self,
        missing_payload_request: MissingPayloadRequest,
<<<<<<< HEAD
    ) -> Option<MissingPayloadResponse> {
=======
    ) -> MissingPayloadResponse {
>>>>>>> a41d8bcd
        self.shard_client.pool.fetch_payload(missing_payload_request)
    }
}

#[cfg(test)]
mod tests {
    use configs::{chain_spec::AuthorityRotation, ChainSpec};
    use node_runtime::test_utils::generate_test_chain_spec;
    use primitives::block_traits::SignedBlock;
    use primitives::chain::SignedShardBlockHeader;
    use primitives::serialize::Encode;
    use primitives::signer::{BlockSigner, TransactionSigner};
    use primitives::test_utils::TestSignedBlock;

    use crate::test_utils::get_client_from_cfg;

    use super::*;

    fn make_coupled_blocks(
        prev_beacon_block: &SignedBeaconBlockHeader,
        prev_shard_block: &SignedShardBlockHeader,
        count: u32,
        authorities: &HashMap<AuthorityId, AuthorityStake>,
        signers: &Vec<Arc<InMemorySigner>>,
    ) -> Vec<(SignedBeaconBlock, SignedShardBlock)> {
        let (mut beacon_block, mut shard_block) =
            (prev_beacon_block.clone(), prev_shard_block.clone());
        let mut result = vec![];
        for _ in 0..count {
            let mut new_shard_block = SignedShardBlock::empty(&shard_block);
            new_shard_block.sign_all(authorities, signers);
            let mut new_beacon_block = SignedBeaconBlock::new(
                beacon_block.index() + 1,
                beacon_block.hash,
                vec![],
                new_shard_block.hash,
            );
            new_beacon_block.sign_all(authorities, signers);
            beacon_block = new_beacon_block.header();
            shard_block = new_shard_block.header();
            result.push((new_beacon_block, new_shard_block));
        }
        result
    }

    #[test]
    fn test_block_fetch() {
        let (chain_spec, signers) = generate_test_chain_spec();
        let client = get_client_from_cfg(&chain_spec, signers[0].clone());

        let (_, authorities) = client.get_uid_to_authority_map(1);
        let blocks = make_coupled_blocks(
            &client.beacon_client.chain.best_header(),
            &client.shard_client.chain.best_header(),
            10,
            &authorities,
            &signers,
        );
        assert_eq!(
            client.try_import_blocks(blocks.clone()),
            BlockImportingResult::Success { new_index: 10 }
        );
        let fetched_blocks = client.fetch_blocks_range(1, 10).unwrap();
        for i in 0..blocks.len() {
            assert_eq!(blocks[i].0.encode().unwrap(), fetched_blocks[i].0.encode().unwrap());
            assert_eq!(blocks[i].1.encode().unwrap(), fetched_blocks[i].1.encode().unwrap());
        }
    }

    #[test]
    fn test_block_reverse_catchup() {
        let (mut chain_spec, signers) = generate_test_chain_spec();
        // TODO fix authority rotation
        chain_spec.authority_rotation = AuthorityRotation::ProofOfAuthority;
        let client = get_client_from_cfg(&chain_spec, signers[0].clone());

        let (_, authorities) = client.get_uid_to_authority_map(1);
        let blocks = make_coupled_blocks(
            &client.beacon_client.chain.best_header(),
            &client.shard_client.chain.best_header(),
            10,
            &authorities,
            &signers,
        );
        for i in (0..10).rev() {
            client.try_import_blocks(vec![(blocks[i].0.clone(), blocks[i].1.clone())]);
        }
        assert_eq!(client.beacon_client.chain.best_index(), 10);
    }

    impl BlockProductionResult {
        pub fn unwrap(self) -> (SignedBeaconBlock, SignedShardBlock) {
            match self {
                BlockProductionResult::Success(bb, sb) => (*bb, *sb),
                _ => panic!("Expected to produce a block"),
            }
        }
    }

    impl BlockImportingResult {
        pub fn unwrap(self) -> BlockIndex {
            match self {
                BlockImportingResult::Success { new_index } => new_index,
                _ => panic!("Expected to import a block"),
            }
        }
    }

    #[test]
    /// Tests the following scenario. A node is working on block X, suddenly it receives blocks
    /// X + 1, X + 2, ... etc which it cannot incorporate into the blockchain because it lacks
    fn test_catchup_through_production() {
        // Set-up genesis and chain spec.
        let genesis_wasm =
            include_bytes!("../../../core/wasm/runtest/res/wasm_with_mem.wasm").to_vec();
        let alice_signer = Arc::new(InMemorySigner::from_seed("alice.near", "alice.near"));
        let bob_signer = Arc::new(InMemorySigner::from_seed("bob.near", "bob.near"));
        let chain_spec = ChainSpec {
            accounts: vec![
                ("alice.near".to_string(), alice_signer.public_key().to_readable(), 100, 10),
                ("bob.near".to_string(), bob_signer.public_key().to_readable(), 100, 10),
            ],
            initial_authorities: vec![
                (
                    "alice.near".to_string(),
                    alice_signer.public_key().to_readable(),
                    alice_signer.bls_public_key().to_readable(),
                    50,
                ),
                (
                    "bob.near".to_string(),
                    bob_signer.public_key().to_readable(),
                    bob_signer.bls_public_key().to_readable(),
                    50,
                ),
            ],
            genesis_wasm,
            // TODO fix authority rotation
            // authority_rotation: AuthorityRotation::ThresholdedProofOfStake { epoch_length: 2, num_seats_per_slot: 1 },
            authority_rotation: AuthorityRotation::ProofOfAuthority,
        };

        // Start both clients.
        let alice_client = get_client_from_cfg(&chain_spec, alice_signer.clone());
        let bob_client = get_client_from_cfg(&chain_spec, bob_signer.clone());
        let (_, authorities) = alice_client.get_uid_to_authority_map(1);
        let signers = vec![alice_signer, bob_signer];

        // First produce several blocks by Alice and Bob.
        for _ in 1..=5 {
            let (mut beacon_block, mut shard_block, shard_extra) =
                alice_client.prepare_block(ChainPayload::new(vec![], vec![]));
            beacon_block.sign_all(&authorities, &signers);
            shard_block.sign_all(&authorities, &signers);
            alice_client.try_import_produced(beacon_block, shard_block, shard_extra);
            let (mut beacon_block, mut shard_block, shard_extra) =
                bob_client.prepare_block(ChainPayload::new(vec![], vec![]));
            beacon_block.sign_all(&authorities, &signers);
            shard_block.sign_all(&authorities, &signers);
            bob_client.try_import_produced(beacon_block, shard_block, shard_extra);
        }

        // Then Bob produces several blocks and Alice tries to import them except the first one.
        let (mut beacon_block, mut shard_block, shard_extra) =
            bob_client.prepare_block(ChainPayload::new(vec![], vec![]));
        beacon_block.sign_all(&authorities, &signers);
        shard_block.sign_all(&authorities, &signers);
        bob_client.try_import_produced(beacon_block, shard_block, shard_extra);
        for _ in 7..=10 {
            let (mut beacon_block, mut shard_block, shard_extra) =
                bob_client.prepare_block(ChainPayload::new(vec![], vec![]));
            beacon_block.sign_all(&authorities, &signers);
            shard_block.sign_all(&authorities, &signers);
            let (bb, sb) = bob_client.try_import_produced(beacon_block, shard_block, shard_extra);
            alice_client.try_import_blocks(vec![(bb, sb)]);
        }

        // Lastly, alice produces the missing block and is expected to progess to block 10.
        let (mut beacon_block, mut shard_block, shard_extra) =
            alice_client.prepare_block(ChainPayload::new(vec![], vec![]));
        beacon_block.sign_all(&authorities, &signers);
        shard_block.sign_all(&authorities, &signers);
        alice_client.try_import_produced(beacon_block, shard_block, shard_extra);
        assert_eq!(alice_client.beacon_client.chain.best_index(), 10);
        assert_eq!(alice_client.shard_client.chain.best_index(), 10);
    }
}<|MERGE_RESOLUTION|>--- conflicted
+++ resolved
@@ -494,11 +494,7 @@
     pub fn fetch_payload(
         &self,
         missing_payload_request: MissingPayloadRequest,
-<<<<<<< HEAD
     ) -> Option<MissingPayloadResponse> {
-=======
-    ) -> MissingPayloadResponse {
->>>>>>> a41d8bcd
         self.shard_client.pool.fetch_payload(missing_payload_request)
     }
 }
