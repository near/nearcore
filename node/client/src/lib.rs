--- conflicted
+++ resolved
@@ -202,15 +202,10 @@
         let mut receipts = payload.receipts;
         // Get previous receipts from the same shard:
         let receipt_block = self.shard_client.get_receipt_block(last_shard_block.index(), last_shard_block.shard_id());
-<<<<<<< HEAD
-        let receipt_blocks = receipt_block.map(|b| vec![b]).unwrap_or_else(|| vec![]);
-        let (mut shard_block, shard_block_extra) = self
-=======
         if let Some(receipt) = receipt_block {
             receipts.push(receipt);
         }
-        let (mut shard_block, (transaction, authority_proposals, tx_results, new_receipts)) = self
->>>>>>> b9b729c2
+        let (mut shard_block, shard_block_extra) = self
             .shard_client
             .prepare_new_block(last_block.body.header.shard_block_hash, receipts, payload.transactions);
         let mut block = SignedBeaconBlock::new(
