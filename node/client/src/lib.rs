extern crate beacon;
extern crate chain;
#[macro_use]
extern crate log;
extern crate node_runtime;
extern crate parking_lot;
extern crate primitives;
extern crate serde;

use std::{cmp, env, fs};
use std::collections::HashMap;
use std::io;
use std::io::prelude::*;
use std::path::Path;
use std::sync::{Arc, RwLock};

use env_logger::Builder;
use log::Level::Debug;

use beacon::beacon_chain::BeaconClient;
use configs::ClientConfig;
use primitives::beacon::{SignedBeaconBlock, SignedBeaconBlockHeader};
use primitives::block_traits::SignedBlock;
use primitives::chain::{ChainPayload, SignedShardBlock};
use primitives::hash::CryptoHash;
use primitives::signer::InMemorySigner;
use primitives::types::{AccountId, AuthorityId, AuthorityStake, BlockId, BlockIndex};
use shard::{get_all_receipts, ShardClient};
use storage::create_storage;
use primitives::hash::hash_struct;
use primitives::aggregate_signature::BlsPublicKey;

pub mod test_utils;

const POISONED_LOCK_ERR: &str = "The lock was poisoned.";
const BEACON_SHARD_BLOCK_MATCH: &str = "Expected to have shard block present when processing beacon block";

/// Result of client trying to produce a block from a given consensus.
#[allow(clippy::large_enum_variant)]  // This enum is no different from `Option`.
pub enum BlockProductionResult {
    /// The blocks were successfully produced.
    Success(SignedBeaconBlock, SignedShardBlock),
    /// The consensus was achieved after the block with the given index was already imported.
    /// The beacon and the shard chains are currently at index `current_index`.
    LateConsensus { current_index: BlockIndex },
}

/// Result of client trying to import a block.
#[derive(Debug)]
pub enum BlockImportingResult {
    /// The block was successfully imported, and `new_index` is the new index. Note, the `new_index`
    /// can be greater by any amount than the index of the imported block, if it was a pending
    /// parent of some pending block.
    Success { new_index: BlockIndex },
    /// The block was not imported, because its parent is missing. Blocks with indices
    /// `missing_indices` should be fetched. This block might and might not have been already
    /// recorded as pending.
    MissingParent { orphan_hash: CryptoHash, missing_indices: Vec<BlockIndex> },
    /// The block was not imported, because it is already in the blockchain.
    AlreadyImported,
    /// The block is not formed correctly or doesn't have enough signatures
    InvalidBlock,
}

pub struct Client {
    pub account_id: AccountId,
    pub signer: Arc<InMemorySigner>,

    pub shard_client: ShardClient,
    pub beacon_chain: BeaconClient,

    // TODO: The following logic might need to be hidden somewhere.
    /// Stores blocks that cannot be added yet.
    pending_beacon_blocks: RwLock<HashMap<CryptoHash, SignedBeaconBlock>>,
    pending_shard_blocks: RwLock<HashMap<CryptoHash, SignedShardBlock>>,
}

fn configure_logging(log_level: log::LevelFilter) {
    let internal_targets = vec![
        "consensus",
        "near-rpc",
        "network",
        "producer",
        "runtime",
        "service",
        "wasm",
        "client",
        "mempool",
        "nightshade",
    ];
    let mut builder = Builder::from_default_env();
    internal_targets.iter().for_each(|internal_targets| {
        builder.filter(Some(internal_targets), log_level);
    });

    // Cranelift has too much log spam under INFO
    builder.filter(Some("cranelift_wasm"), log::LevelFilter::Warn);

    let other_log_level = cmp::min(log_level, log::LevelFilter::Info);
    builder.filter(None, other_log_level);

    if let Ok(lvl) = env::var("RUST_LOG") {
        builder.parse(&lvl);
    }
    if let Err(e) = builder.try_init() {
        warn!(target: "client", "Failed to reinitialize the log level {}", e);
    }
}

pub const DEFAULT_BASE_PATH: &str = ".";
pub const DEFAULT_LOG_LEVEL: log::LevelFilter = log::LevelFilter::Info;

const STORAGE_PATH: &str = "storage/db";
const KEY_STORE_PATH: &str = "storage/keystore";

fn get_storage_path(base_path: &Path) -> String {
    let mut storage_path = base_path.to_owned();
    storage_path.push(STORAGE_PATH);
    match fs::canonicalize(storage_path.clone()) {
        Ok(path) => info!("Opening storage database at {:?}", path),
        _ => info!("Could not resolve {:?} path", storage_path),
    };
    storage_path.to_str().unwrap().to_owned()
}

impl Client {
    pub fn new_with_signer(config: &ClientConfig, signer: Arc<InMemorySigner>) -> Self {
        configure_logging(config.log_level);

        let storage_path = get_storage_path(&config.base_path);
        // For now, use only one shard.
        let num_shards = 1;
        let (beacon_storage, mut shard_storages) =
            create_storage(storage_path.as_str(), num_shards);
        let shard_storage = shard_storages.pop().unwrap();

        let chain_spec = &config.chain_spec;
        let shard_client = ShardClient::new(signer.clone(), chain_spec, shard_storage);
        info!(target: "client", "Genesis root: {:?}", shard_client.genesis_hash());
        let genesis = SignedBeaconBlock::genesis(shard_client.genesis_hash());
        let beacon_chain = BeaconClient::new(genesis, &chain_spec, beacon_storage);

        Self {
            account_id: config.account_id.clone(),
            signer,
            shard_client,
            beacon_chain,
            pending_beacon_blocks: RwLock::new(HashMap::new()),
            pending_shard_blocks: RwLock::new(HashMap::new()),
        }
    }

    pub fn new(config: &ClientConfig) -> Self {
        let mut key_file_path = config.base_path.to_path_buf();
        key_file_path.push(KEY_STORE_PATH);
        let signer = Arc::new(InMemorySigner::from_key_file(
            config.account_id.clone(),
            key_file_path.as_path(),
            config.public_key.clone(),
        ));
        Self::new_with_signer(config, signer)
    }

    /// Get indices of the blocks that we are missing.
    fn get_missing_indices(&self) -> Vec<BlockIndex> {
        // Use `pending_beacon_blocks` because currently beacon blocks and shard blocks are tied
        // 1 to 1.
        let mut guard = self.pending_beacon_blocks.write().expect(POISONED_LOCK_ERR);
        // Prune outdated pending blocks.
        let best_index = self.beacon_chain.chain.best_index();
        guard.retain(|_, v| v.index() > best_index);
        if guard.is_empty() {
            /// There are no pending blocks.
            vec![]
        } else {
<<<<<<< HEAD
            let best_index = self.beacon_chain.chain.best_index();
=======
>>>>>>> 7a7f0080
            guard
                .values()
                .filter_map(|b| if b.index() > best_index { Some(b.index()) } else { None })
                .collect()
        }
    }

    // Block producer code.
    pub fn try_produce_block(&self, block_index: BlockIndex, payload: ChainPayload) -> BlockProductionResult {
        let current_index = self.beacon_chain.chain.best_block().index();
        if block_index < current_index + 1 {
            // The consensus is too late, the block was already imported.
            return BlockProductionResult::LateConsensus { current_index };
        }

        let last_block = self.beacon_chain.chain.best_block();
        let last_shard_block = self.shard_client.chain.best_block();
        let next_index = current_index + 1;
        let authorities = self
            .beacon_chain
            .authority
            .read()
            .expect(POISONED_LOCK_ERR)
            .get_authorities(next_index)
            .expect("Authorities should be present for given block to produce it");
        // Get previous receipts:
        let receipt_block = self.shard_client.get_receipt_block(last_shard_block.index(), last_shard_block.shard_id());
        let receipt_blocks = receipt_block.map(|b| vec![b]).unwrap_or_else(|| vec![]);
        let (mut shard_block, (transaction, authority_proposals, tx_results, new_receipts)) = self
            .shard_client
            .prepare_new_block(last_block.body.header.shard_block_hash, receipt_blocks, payload.transactions);
        let mut block = SignedBeaconBlock::new(
            last_block.body.header.index + 1,
            last_block.block_hash(),
            authority_proposals,
            shard_block.block_hash(),
        );
        // TODO(645): Remove this and fill in correctly when collecting final BLS.
        block.signature.authority_mask.resize(authorities.len(), true);
        shard_block.signature.authority_mask.resize(authorities.len(), true);
        let shard_block_signature = shard_block.sign(self.signer.clone());
        let block_signature = block.sign(self.signer.clone());
        for (i, authority) in authorities.iter().enumerate() {
            if authority.account_id == self.signer.account_id {
                shard_block.add_signature(&shard_block_signature, i);
                block.add_signature(&block_signature, i);
            }
        }

        assert!(
            !self.beacon_chain.chain.is_known(&block.hash),
            "The block was already imported, before we managed to produce it.\
             This should never happen, because block production is atomic."
        );

        info!(target: "client", "Producing block index: {:?}, account_id={:?}, beacon hash = {:?}, shard hash = {:?}, #tx={}, #receipts={}",
            block.body.header.index,
            self.account_id,
            block.hash,
            shard_block.hash,
            shard_block.body.transactions.len(),
            shard_block.body.receipts.len(),
        );
        if log_enabled!(target: "client", Debug) {
            let block_receipts = get_all_receipts(shard_block.body.receipts.iter());
            let mut tx_with_results: Vec<String> = block_receipts
                .iter()
                .zip(&tx_results[..block_receipts.len()])
                .map(|(receipt, result)| format!("{:#?} -> {:#?}", receipt, result))
                .collect();
            tx_with_results.extend(shard_block.body.transactions
                .iter()
                .zip(&tx_results[block_receipts.len()..])
                .map(|(tx, result)| format!("{:#?} -> {:#?}", tx, result))
            );
            debug!(target: "client", "Input Transactions: [{}]", tx_with_results.join("\n"));
            debug!(target: "client", "Output Transactions: {:#?}", get_all_receipts(new_receipts.values()));
        }
        self.shard_client.insert_block(&shard_block.clone(), transaction, tx_results, new_receipts);
        self.beacon_chain.chain.insert_block(block.clone());
        io::stdout().flush().expect("Could not flush stdout");
        // Just produced blocks should be the best in the blockchain.
        assert_eq!(self.shard_client.chain.best_block().hash, shard_block.hash);
        assert_eq!(self.beacon_chain.chain.best_block().hash, block.hash);
        // Update the authority.
        self.update_authority(&block.header());
        BlockProductionResult::Success(block, shard_block)
    }

    fn blocks_to_process(
        &self,
    ) -> (Vec<SignedBeaconBlock>, HashMap<CryptoHash, SignedBeaconBlock>) {
        let mut part_add = vec![];
        let mut part_pending = HashMap::default();
        for (hash, other) in self.pending_beacon_blocks.write().expect(POISONED_LOCK_ERR).drain() {
            if self.beacon_chain.chain.is_known(&other.body.header.parent_hash)
                && (self.shard_client.chain.is_known(&other.body.header.shard_block_hash)
                    || self
                        .pending_shard_blocks
                        .read()
                        .expect(POISONED_LOCK_ERR)
                        .contains_key(&other.body.header.shard_block_hash))
            {
                part_add.push(other);
            } else {
                part_pending.insert(hash, other);
            }
        }
        (part_add, part_pending)
    }

    /// Checks that the cached hash matches the content of the block
    pub fn verify_block_hash(beacon_block: &SignedBeaconBlock, shard_block: &SignedShardBlock) -> bool {
        shard_block.hash == hash_struct(&shard_block.body.header) &&
            beacon_block.hash == hash_struct(&beacon_block.body.header) &&
            beacon_block.body.header.shard_block_hash == shard_block.hash
    }

    /// Gets BLS keys for validating GroupSignature at block_index
    pub fn get_authority_keys(&self, block_index: u64) -> Vec<BlsPublicKey> {
        let (_, authority_map) = self.get_uid_to_authority_map(block_index);
        (0..authority_map.len()).map(|i| authority_map[&i].bls_public_key.clone()).collect()
    }

    /// Attempts to import a beacon block. Fails to import if there are no known parent blocks.
    /// If succeeds might unlock more blocks that were waiting for this parent. If import changes
    /// the best block then it returns it, otherwise it returns None.
    pub fn try_import_blocks(
        &self,
        beacon_block: SignedBeaconBlock,
        shard_block: SignedShardBlock,
    ) -> BlockImportingResult {
        // Check if this block was either already added, or it is already pending, or it has
        // invalid signature.
        let hash = beacon_block.block_hash();
        info!(target: "client", "Importing block index: {:?}, account_id={:?}, beacon = {:?}, shard = {:?}",
              beacon_block.body.header.index,
              self.account_id,
              beacon_block.hash, shard_block.hash);
        if self.beacon_chain.chain.is_known(&hash) {
            return BlockImportingResult::AlreadyImported;
        }
        if !Client::verify_block_hash(&beacon_block, &shard_block) {
            return BlockImportingResult::InvalidBlock;
        }
        // TODO get_authority_keys panics if block index is too high
        let bls_keys = self.get_authority_keys(beacon_block.index());
        if !beacon_block.signature.verify(&bls_keys, beacon_block.hash.as_ref()) ||
            !shard_block.signature.verify(&bls_keys, shard_block.hash.as_ref()) {
            error!(target: "client", "Importing a block with an incorrect signature ({:?}, {:?}); signers: ({:?},{:?})",
                   shard_block.block_hash(), beacon_block.block_hash(),
                   beacon_block.signature.authority_count(),
                   shard_block.signature.authority_count());
            // TODO enable when we sign blocks with second BLS
            if false {
                return BlockImportingResult::InvalidBlock;
            }
        }

        if self.pending_beacon_blocks.read().expect(POISONED_LOCK_ERR).contains_key(&hash) {
            return BlockImportingResult::MissingParent {
                orphan_hash: hash,
                missing_indices: self.get_missing_indices(),
            };
        }

        self.pending_shard_blocks
            .write()
            .expect(POISONED_LOCK_ERR)
            .insert(shard_block.hash, shard_block);
        self.pending_beacon_blocks.write().expect(POISONED_LOCK_ERR).insert(hash, beacon_block);
        let best_block_hash = self.beacon_chain.chain.best_hash();

        let mut blocks_to_add: Vec<SignedBeaconBlock> = vec![];
        let mut bad_block: bool = false;
        // Loop until we run out of blocks to add.
        loop {
            // Only keep those blocks in `pending_blocks` that are still pending.
            // Otherwise put it in `blocks_to_add`.
            let (part_add, part_pending) = self.blocks_to_process();
            blocks_to_add.extend(part_add);
            *self.pending_beacon_blocks.write().expect(POISONED_LOCK_ERR) = part_pending;

            // Get the next block to add, unless there are no more blocks left.
            let next_beacon_block = match blocks_to_add.pop() {
                Some(b) => b,
                None => break,
            };
            if self.beacon_chain.chain.is_known(&next_beacon_block.block_hash()) {
                continue;
            }

            let next_shard_block = self
                .pending_shard_blocks
                .write()
                .expect(POISONED_LOCK_ERR)
                .remove(&next_beacon_block.body.header.shard_block_hash)
                .expect(BEACON_SHARD_BLOCK_MATCH);


            if self.shard_client.apply_block(next_shard_block) {
                self.beacon_chain.chain.insert_block(next_beacon_block.clone());
                // Update the authority.
                self.update_authority(&next_beacon_block.header());
            } else {
                bad_block |= hash == next_beacon_block.block_hash();
            }
        }
        let new_best_block = self.beacon_chain.chain.best_block();

        if bad_block {
            BlockImportingResult::InvalidBlock
        } else if new_best_block.block_hash() == best_block_hash {
            BlockImportingResult::MissingParent {
                orphan_hash: hash,
                missing_indices: self.get_missing_indices(),
            }
        } else {
            BlockImportingResult::Success { new_index: new_best_block.index() }
        }
    }

    // Authority-related code. Consider hiding it inside the shard chain.
    fn update_authority(&self, beacon_header: &SignedBeaconBlockHeader) {
        self.beacon_chain
            .authority
            .write()
            .expect(POISONED_LOCK_ERR)
            .process_block_header(beacon_header);
    }

    /// Returns own AuthorityId and AuthorityId to Authority Stake map for the given block number.
    /// If the owner is not participating in the block then it returns None.
    pub fn get_uid_to_authority_map(
        &self,
        block_index: u64,
    ) -> (Option<AuthorityId>, HashMap<AuthorityId, AuthorityStake>) {
        let next_authorities = self
            .beacon_chain
            .authority
            .read()
            .expect(POISONED_LOCK_ERR)
            .get_authorities(block_index)
            .unwrap_or_else(|e| {
                warn!("Failed to get authorities for block index {}: {}", block_index, e);
                vec![]
            });

        let mut id_to_authority_map = HashMap::new();
        let mut owner_id = None;
        for (index, authority) in next_authorities.into_iter().enumerate() {
            if authority.account_id == self.account_id {
                owner_id = Some(index);
            }
            id_to_authority_map.insert(index, authority);
        }
        (owner_id, id_to_authority_map)
    }

    pub fn get_recent_uid_to_authority_map(&self) -> HashMap<AuthorityId, AuthorityStake> {
        let index = self.beacon_chain.chain.best_block().index() + 1;
        self.get_uid_to_authority_map(index).1
    }

    /// Fetch "coupled" blocks by hash.
    pub fn fetch_blocks(&self, hashes: Vec<CryptoHash>) -> Result<Vec<(SignedBeaconBlock, SignedShardBlock)>, String> {
        let mut result = vec![];
        for hash in hashes.iter() {
            match self.beacon_chain.chain.get_block(&BlockId::Hash(*hash)) {
                Some(beacon_block) => {
                    let shard_block = self.shard_client.chain.get_block(&BlockId::Hash(beacon_block.body.header.shard_block_hash)).expect(BEACON_SHARD_BLOCK_MATCH);
                    result.push((beacon_block, shard_block));
                },
                None => return Err(format!("Missing {:?} in beacon chain", hash))
            }
        }
        Ok(result)
    }

    /// Fetch "coupled" blocks by index range.
    pub fn fetch_blocks_range(&self, from_index: u64, til_index: u64) -> Result<Vec<(SignedBeaconBlock, SignedShardBlock)>, String> {
        let mut result = vec![];
        for i in from_index..=til_index {
            match self.beacon_chain.chain.get_block(&BlockId::Number(i)) {
                Some(beacon_block) => {
                    let shard_block = self.shard_client.chain.get_block(&BlockId::Hash(beacon_block.body.header.shard_block_hash)).expect(BEACON_SHARD_BLOCK_MATCH);
                    result.push((beacon_block, shard_block));
                },
                None => return Err(format!("Missing index={:?} in beacon chain", i))
            }
        }
        Ok(result)
    }

    /// Fetch transaction / receipts by hash from mempool.
    pub fn fetch_payload(&self, _transaction_hashes: Vec<CryptoHash>, _receipt_hashes: Vec<CryptoHash>) -> Result<ChainPayload, String> {
        Ok(ChainPayload { transactions: vec![], receipts: vec![] })
    }
}

#[cfg(test)]
mod tests {
    use node_runtime::test_utils::generate_test_chain_spec;
    use primitives::block_traits::SignedBlock;
    use primitives::test_utils::TestSignedBlock;

    use crate::test_utils::get_client_from_cfg;

    use super::*;

    fn make_coupled_blocks(prev_beacon_block: &SignedBeaconBlock, prev_shard_block: &SignedShardBlock, count: u32, signers: &Vec<Arc<InMemorySigner>>) -> Vec<(SignedBeaconBlock, SignedShardBlock)> {
        let (mut beacon_block, mut shard_block) = (prev_beacon_block.clone(), prev_shard_block.clone());
        let mut result = vec![];
        for _ in 0..count {
            let mut new_shard_block = SignedShardBlock::empty(&shard_block);
            new_shard_block.sign_all(signers);
            let mut new_beacon_block = SignedBeaconBlock::new(beacon_block.index() + 1, beacon_block.hash, vec![], new_shard_block.hash);
            new_beacon_block.sign_all(signers);
            println!("sigs: {:?}", new_beacon_block.signature.authority_mask);
            beacon_block = new_beacon_block.clone();
            shard_block = new_shard_block.clone();
            result.push((new_beacon_block, new_shard_block));
        }
        result
    }

    #[test]
    fn test_block_catchup() {
        let (chain_spec, signers) = generate_test_chain_spec();
        let client = get_client_from_cfg(&chain_spec, signers[0].clone());

        let blocks = make_coupled_blocks(
            &client.beacon_chain.chain.best_block(), &client.shard_client.chain.best_block(), 10, &signers);
        for i in (0..10).rev() {
            client.try_import_blocks(blocks[i].0.clone(), blocks[i].1.clone());
        }
        assert_eq!(client.beacon_chain.chain.best_index(), 10);
    }
}<|MERGE_RESOLUTION|>--- conflicted
+++ resolved
@@ -173,10 +173,7 @@
             /// There are no pending blocks.
             vec![]
         } else {
-<<<<<<< HEAD
             let best_index = self.beacon_chain.chain.best_index();
-=======
->>>>>>> 7a7f0080
             guard
                 .values()
                 .filter_map(|b| if b.index() > best_index { Some(b.index()) } else { None })
