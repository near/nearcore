#[macro_use]
extern crate log;
extern crate beacon;
extern crate chain;
extern crate node_runtime;
extern crate parking_lot;
extern crate primitives;
extern crate serde;

pub mod test_utils;

use std::collections::HashMap;
use std::io;
use std::io::prelude::*;
use std::path::Path;
use std::sync::Arc;
use std::{cmp, env, fs};

use env_logger::Builder;
use parking_lot::RwLock;

use beacon::types::{BeaconBlockChain, SignedBeaconBlock, SignedBeaconBlockHeader};
<<<<<<< HEAD
use chain::SignedBlock;
=======
use chain::{SignedBlock, SignedHeader};
use configs::authority::get_authority_config;
use configs::ClientConfig;
use node_runtime::state_viewer::StateDbViewer;
use node_runtime::{ApplyState, Runtime};
>>>>>>> 1b31f71a
use primitives::hash::CryptoHash;
use primitives::signer::InMemorySigner;
use primitives::types::{AccountId, AuthorityStake, BlockId, ConsensusBlockBody, UID};
use shard::{ShardBlockChain, SignedShardBlock};
<<<<<<< HEAD
use node_runtime::ApplyState;
use storage::Storage;
use configs::ClientConfig;
=======
use storage::{StateDb, Storage};
use transaction::ChainPayload;
>>>>>>> 1b31f71a

pub struct Client {
    pub account_id: AccountId,
    pub signer: InMemorySigner,

    pub shard_chain: Arc<ShardBlockChain>,
    pub beacon_chain: BeaconBlockChain,

    // TODO: The following logic might need to be hidden somewhere.
    /// Stores blocks that cannot be added yet.
    pending_beacon_blocks: RwLock<HashMap<CryptoHash, SignedBeaconBlock>>,
    pending_shard_blocks: RwLock<HashMap<CryptoHash, SignedShardBlock>>,
}

fn configure_logging(log_level: log::LevelFilter) {
    let internal_targets =
        vec!["consensus", "near-rpc", "network", "producer", "runtime", "service", "wasm"];
    let mut builder = Builder::from_default_env();
    internal_targets.iter().for_each(|internal_targets| {
        builder.filter(Some(internal_targets), log_level);
    });

    let other_log_level = cmp::min(log_level, log::LevelFilter::Info);
    builder.filter(None, other_log_level);

    if let Ok(lvl) = env::var("RUST_LOG") {
        builder.parse(&lvl);
    }
    builder.init();
}

pub const DEFAULT_BASE_PATH: &str = ".";
pub const DEFAULT_LOG_LEVEL: log::LevelFilter = log::LevelFilter::Info;

const STORAGE_PATH: &str = "storage/db";
const KEY_STORE_PATH: &str = "storage/keystore";

fn get_storage(base_path: &Path) -> Arc<Storage> {
    let mut storage_path = base_path.to_owned();
    storage_path.push(STORAGE_PATH);
    match fs::canonicalize(storage_path.clone()) {
        Ok(path) => info!("Opening storage database at {:?}", path),
        _ => info!("Could not resolve {:?} path", storage_path),
    };
    Arc::new(storage::open_database(&storage_path.to_string_lossy()))
}

pub type ChainConsensusBlockBody = ConsensusBlockBody<ChainPayload>;

impl Client {
    pub fn new(config: &ClientConfig) -> Self {
        let storage = get_storage(&config.base_path);
<<<<<<< HEAD
=======
        let state_db = Arc::new(StateDb::new(storage.clone()));
        let runtime = RwLock::new(Runtime::new(state_db.clone()));
        let genesis_root = runtime.write().apply_genesis_state(
            &chain_spec.accounts,
            &chain_spec.genesis_wasm,
            &chain_spec.initial_authorities,
        );
        info!(target: "client", "Genesis root: {:?}", genesis_root);
>>>>>>> 1b31f71a

        let chain_spec = &config.chain_spec;
        let shard_chain = Arc::new(ShardBlockChain::new(chain_spec, storage.clone()));
        let genesis = SignedBeaconBlock::genesis(shard_chain.chain.genesis_hash);
        let beacon_chain = BeaconBlockChain::new(genesis, &chain_spec, storage.clone());

        let mut key_file_path = config.base_path.to_path_buf();
        key_file_path.push(KEY_STORE_PATH);
        let signer = InMemorySigner::from_key_file(
            config.account_id.clone(),
            key_file_path.as_path(),
            config.public_key.clone(),
        );

        configure_logging(config.log_level);

        Self {
            account_id: config.account_id.clone(),
            signer,
            shard_chain,
            beacon_chain,
            pending_beacon_blocks: RwLock::new(HashMap::new()),
            pending_shard_blocks: RwLock::new(HashMap::new()),
        }
    }

    // Block producer code.
    pub fn produce_block(
        &self,
        body: ChainConsensusBlockBody,
    ) -> Option<(SignedBeaconBlock, SignedShardBlock)> {
        if body.beacon_block_index != self.beacon_chain.best_block().header().index() + 1 {
            return None;
        }
        // TODO: verify signature
        let transactions: Vec<_> =
            body.messages.into_iter().flat_map(|message| message.body.payload.body).collect();

        let last_block = self.beacon_chain.chain.best_block();
        let last_shard_block = self
            .shard_chain
            .chain
            .get_block(&BlockId::Hash(last_block.body.header.shard_block_hash))
            .expect("At the moment we should have shard blocks accompany beacon blocks");
        let authorities = self
            .beacon_chain
            .authority
            .read()
            .get_authorities(last_block.body.header.index + 1)
            .expect("Authorities should be present for given block to produce it");
        let shard_id = last_shard_block.body.header.shard_id;
        let apply_state = ApplyState {
            root: last_shard_block.body.header.merkle_root_state,
            parent_block_hash: last_block.block_hash(),
            block_index: last_block.body.header.index + 1,
            shard_id,
        };
<<<<<<< HEAD
        let apply_result = self.shard_chain.runtime.write().apply(
            &apply_state,
            &[],
            transactions,
        );
        self.shard_chain.state_db.commit(apply_result.transaction).ok();
=======
        let apply_result = self.runtime.write().apply(&apply_state, &[], transactions);
        self.state_db.commit(apply_result.transaction).ok();
>>>>>>> 1b31f71a
        let mut shard_block = SignedShardBlock::new(
            shard_id,
            last_shard_block.body.header.index + 1,
            last_shard_block.block_hash(),
            apply_result.root,
            apply_result.filtered_transactions,
            apply_result.new_receipts,
        );
        let mut block = SignedBeaconBlock::new(
            last_block.body.header.index + 1,
            last_block.block_hash(),
            apply_result.authority_proposals,
            shard_block.block_hash(),
        );
        // TODO(#377): We should have a proper mask computation once we have a correct consensus.
        let authority_mask: Vec<bool> = authorities.iter().map(|_| true).collect();
        let signature = shard_block.sign(&self.signer);
        shard_block.add_signature(signature);
        shard_block.authority_mask = authority_mask.clone();
        let signature = block.sign(&self.signer);
        block.add_signature(signature);
        block.authority_mask = authority_mask;
<<<<<<< HEAD
        self.shard_chain.insert_block(&shard_block.clone());
        self.beacon_chain.chain.insert_block(block.clone());
        info!(target: "block_producer", "Block body: {:?}", block.body);
        info!(target: "block_producer", "Shard block body: {:?}", shard_block.body);
        io::stdout().flush().expect("Could not flush stdout");

        // Update the authority.
        self.update_authority(&block.header());
        (block, shard_block)
=======

        if self.beacon_chain.is_known(&block.hash) {
            info!(target: "client", "The block was already imported, before we managed to produce it.");
            io::stdout().flush().expect("Could not flush stdout");
            None
        } else {
            self.shard_chain.insert_block(&shard_block.clone());
            self.beacon_chain.insert_block(block.clone());
            info!(target: "client",
                  "Producing block index: {:?}, beacon = {:?}, shard = {:?}",
                  block.body.header.index, block.hash, shard_block.hash);
            io::stdout().flush().expect("Could not flush stdout");
            // Just produced blocks should be the best in the blockchain.
            assert_eq!(self.shard_chain.chain.best_block().hash, shard_block.hash);
            assert_eq!(self.beacon_chain.best_block().hash, block.hash);
            // Update the authority.
            self.update_authority(&block.header());
            Some((block, shard_block))
        }
>>>>>>> 1b31f71a
    }

    // Block importer code.
    fn add_block(&self, beacon_block: SignedBeaconBlock, shard_block: &SignedShardBlock) {
        let parent_hash = beacon_block.body.header.parent_hash;
        let parent_shard_hash = shard_block.body.header.parent_hash;
        // we can unwrap because parent is guaranteed to exist
        let prev_header = self
            .beacon_chain
            .chain
            .get_header(&BlockId::Hash(parent_hash))
            .expect("Parent is known but header not found.");
        let prev_shard_block = self
            .shard_chain
            .chain
            .get_block(&BlockId::Hash(parent_shard_hash))
            .expect("At this moment shard chain should be present together with beacon chain");
        let prev_shard_header = prev_shard_block.header();
        let apply_state = ApplyState {
            root: prev_shard_header.body.merkle_root_state,
            block_index: prev_header.body.index + 1,
            parent_block_hash: parent_hash,
            shard_id: shard_block.body.header.shard_id,
        };
        let apply_result = self.shard_chain.runtime.write().check(
            &apply_state,
            &[],
            &shard_block.body.transactions,
        );
        match apply_result {
            Some((db_transaction, root)) => {
                if root != shard_block.header().body.merkle_root_state {
                    info!(
                        "Merkle root {} is not equal to received {} after applying the transactions from {:?}",
                        shard_block.header().body.merkle_root_state,
                        root,
                        beacon_block
                    );
                    return;
                }
                self.shard_chain.state_db.commit(db_transaction).ok();
                self.shard_chain.insert_block(&shard_block);
                self.beacon_chain.chain.insert_block(beacon_block);
            }
            None => {
                info!("Found incorrect transaction in block {:?}", beacon_block);
                return;
            }
        }
    }

    fn blocks_to_process(
        &self,
    ) -> (Vec<SignedBeaconBlock>, HashMap<CryptoHash, SignedBeaconBlock>) {
        let mut part_add = vec![];
        let mut part_pending = HashMap::default();
        for (hash, other) in self.pending_beacon_blocks.write().drain() {
            if self.beacon_chain.chain.is_known(&other.body.header.parent_hash)
                && (self.shard_chain.chain.is_known(&other.body.header.shard_block_hash)
                    || self
                        .pending_shard_blocks
                        .read()
                        .contains_key(&other.body.header.shard_block_hash))
            {
                part_add.push(other);
            } else {
                part_pending.insert(hash, other);
            }
        }
        (part_add, part_pending)
    }

    /// Attempts to import a beacon block. Fails to import if there are no known parent blocks.
    /// If succeeds might unlock more blocks that were waiting for this parent. If import changes
    /// the best block then it returns it, otherwise it returns None.
    pub fn import_blocks(
        &self,
        beacon_block: SignedBeaconBlock,
        shard_block: SignedShardBlock
    ) -> Option<SignedBeaconBlock> {
        // Check if this block was either already added, or it is already pending, or it has
        // invalid signature.
        let hash = beacon_block.block_hash();
<<<<<<< HEAD
        if self.beacon_chain.chain.is_known(&hash)
=======
        info!(target: "client", "Importing block index: {:?}, beacon = {:?}, shard = {:?}", beacon_block.body.header.index, beacon_block.hash, shard_block.hash);
        if self.beacon_chain.is_known(&hash)
>>>>>>> 1b31f71a
            || self.pending_beacon_blocks.write().contains_key(&hash)
        {
            return None;
        }
        self.pending_shard_blocks.write().insert(shard_block.hash, shard_block);
        self.pending_beacon_blocks.write().insert(hash, beacon_block);
        let best_block_hash = self.beacon_chain.chain.best_hash();

        let mut blocks_to_add: Vec<SignedBeaconBlock> = vec![];
        // Loop until we run out of blocks to add.
        loop {
            // Only keep those blocks in `pending_blocks` that are still pending.
            // Otherwise put it in `blocks_to_add`.
            let (part_add, part_pending) = self.blocks_to_process();
            blocks_to_add.extend(part_add);
            *self.pending_beacon_blocks.write() = part_pending;

            // Get the next block to add, unless there are no more blocks left.
            let next_beacon_block = match blocks_to_add.pop() {
                Some(b) => b,
                None => break,
            };
            let hash = next_beacon_block.block_hash();
            if self.beacon_chain.chain.is_known(&hash) {
                continue;
            }

            let next_shard_block = self
                .pending_shard_blocks
                .write()
                .remove(&next_beacon_block.body.header.shard_block_hash)
                .expect("Expected to have shard block present when processing beacon block");

            self.add_block(next_beacon_block.clone(), &next_shard_block);
            // Update the authority.
            self.update_authority(&next_beacon_block.header());
        }
        let new_best_block = self.beacon_chain.chain.best_block();
        if new_best_block.block_hash() == best_block_hash {
            None
        } else {
            Some(new_best_block)
        }
    }

    // Authority-related code. Consider hiding it inside the shard chain.
    fn update_authority(&self, beacon_header: &SignedBeaconBlockHeader) {
        self.beacon_chain.authority.write().process_block_header(beacon_header);
    }

    /// Returns own UID and UID to authority map for the given block number.
    /// If the owner is not participating in the block then it returns None.
    pub fn get_uid_to_authority_map(
        &self,
        block_index: u64,
    ) -> (Option<UID>, HashMap<UID, AuthorityStake>) {
<<<<<<< HEAD
        let next_authorities = self
            .beacon_chain
            .authority
            .read()
            .get_authorities(block_index)
            .unwrap_or_else(|_| panic!("Failed to get authorities for block index {}", block_index));
=======
        let next_authorities =
            self.authority.read().get_authorities(block_index).unwrap_or_else(|_| {
                panic!("Failed to get authorities for block index {}", block_index)
            });
>>>>>>> 1b31f71a

        let mut uid_to_authority_map = HashMap::new();
        let mut owner_uid = None;
        for (index, authority) in next_authorities.into_iter().enumerate() {
            if authority.account_id == self.account_id {
                owner_uid = Some(index as UID);
            }
            uid_to_authority_map.insert(index as UID, authority);
        }
        (owner_uid, uid_to_authority_map)
    }

    pub fn get_recent_uid_to_authority_map(&self) -> HashMap<UID, AuthorityStake> {
        let index = self.beacon_chain.best_block().header().index() + 1;
        self.get_uid_to_authority_map(index).1
    }
}<|MERGE_RESOLUTION|>--- conflicted
+++ resolved
@@ -20,27 +20,15 @@
 use parking_lot::RwLock;
 
 use beacon::types::{BeaconBlockChain, SignedBeaconBlock, SignedBeaconBlockHeader};
-<<<<<<< HEAD
 use chain::SignedBlock;
-=======
-use chain::{SignedBlock, SignedHeader};
-use configs::authority::get_authority_config;
 use configs::ClientConfig;
-use node_runtime::state_viewer::StateDbViewer;
-use node_runtime::{ApplyState, Runtime};
->>>>>>> 1b31f71a
+use node_runtime::ApplyState;
 use primitives::hash::CryptoHash;
 use primitives::signer::InMemorySigner;
 use primitives::types::{AccountId, AuthorityStake, BlockId, ConsensusBlockBody, UID};
 use shard::{ShardBlockChain, SignedShardBlock};
-<<<<<<< HEAD
-use node_runtime::ApplyState;
 use storage::Storage;
-use configs::ClientConfig;
-=======
-use storage::{StateDb, Storage};
 use transaction::ChainPayload;
->>>>>>> 1b31f71a
 
 pub struct Client {
     pub account_id: AccountId,
@@ -93,22 +81,12 @@
 impl Client {
     pub fn new(config: &ClientConfig) -> Self {
         let storage = get_storage(&config.base_path);
-<<<<<<< HEAD
-=======
-        let state_db = Arc::new(StateDb::new(storage.clone()));
-        let runtime = RwLock::new(Runtime::new(state_db.clone()));
-        let genesis_root = runtime.write().apply_genesis_state(
-            &chain_spec.accounts,
-            &chain_spec.genesis_wasm,
-            &chain_spec.initial_authorities,
-        );
-        info!(target: "client", "Genesis root: {:?}", genesis_root);
->>>>>>> 1b31f71a
 
         let chain_spec = &config.chain_spec;
         let shard_chain = Arc::new(ShardBlockChain::new(chain_spec, storage.clone()));
         let genesis = SignedBeaconBlock::genesis(shard_chain.chain.genesis_hash);
         let beacon_chain = BeaconBlockChain::new(genesis, &chain_spec, storage.clone());
+        info!(target: "client", "Genesis root: {:?}", beacon_chain.chain.genesis_hash);
 
         let mut key_file_path = config.base_path.to_path_buf();
         key_file_path.push(KEY_STORE_PATH);
@@ -135,7 +113,7 @@
         &self,
         body: ChainConsensusBlockBody,
     ) -> Option<(SignedBeaconBlock, SignedShardBlock)> {
-        if body.beacon_block_index != self.beacon_chain.best_block().header().index() + 1 {
+        if body.beacon_block_index != self.beacon_chain.chain.best_block().index() + 1 {
             return None;
         }
         // TODO: verify signature
@@ -161,17 +139,12 @@
             block_index: last_block.body.header.index + 1,
             shard_id,
         };
-<<<<<<< HEAD
         let apply_result = self.shard_chain.runtime.write().apply(
             &apply_state,
             &[],
             transactions,
         );
         self.shard_chain.state_db.commit(apply_result.transaction).ok();
-=======
-        let apply_result = self.runtime.write().apply(&apply_state, &[], transactions);
-        self.state_db.commit(apply_result.transaction).ok();
->>>>>>> 1b31f71a
         let mut shard_block = SignedShardBlock::new(
             shard_id,
             last_shard_block.body.header.index + 1,
@@ -194,37 +167,30 @@
         let signature = block.sign(&self.signer);
         block.add_signature(signature);
         block.authority_mask = authority_mask;
-<<<<<<< HEAD
         self.shard_chain.insert_block(&shard_block.clone());
         self.beacon_chain.chain.insert_block(block.clone());
         info!(target: "block_producer", "Block body: {:?}", block.body);
         info!(target: "block_producer", "Shard block body: {:?}", shard_block.body);
         io::stdout().flush().expect("Could not flush stdout");
 
-        // Update the authority.
-        self.update_authority(&block.header());
-        (block, shard_block)
-=======
-
-        if self.beacon_chain.is_known(&block.hash) {
+        if self.beacon_chain.chain.is_known(&block.hash) {
             info!(target: "client", "The block was already imported, before we managed to produce it.");
             io::stdout().flush().expect("Could not flush stdout");
             None
         } else {
             self.shard_chain.insert_block(&shard_block.clone());
-            self.beacon_chain.insert_block(block.clone());
+            self.beacon_chain.chain.insert_block(block.clone());
             info!(target: "client",
                   "Producing block index: {:?}, beacon = {:?}, shard = {:?}",
                   block.body.header.index, block.hash, shard_block.hash);
             io::stdout().flush().expect("Could not flush stdout");
             // Just produced blocks should be the best in the blockchain.
             assert_eq!(self.shard_chain.chain.best_block().hash, shard_block.hash);
-            assert_eq!(self.beacon_chain.best_block().hash, block.hash);
+            assert_eq!(self.beacon_chain.chain.best_block().hash, block.hash);
             // Update the authority.
             self.update_authority(&block.header());
             Some((block, shard_block))
         }
->>>>>>> 1b31f71a
     }
 
     // Block importer code.
@@ -308,12 +274,8 @@
         // Check if this block was either already added, or it is already pending, or it has
         // invalid signature.
         let hash = beacon_block.block_hash();
-<<<<<<< HEAD
+        info!(target: "client", "Importing block index: {:?}, beacon = {:?}, shard = {:?}", beacon_block.body.header.index, beacon_block.hash, shard_block.hash);
         if self.beacon_chain.chain.is_known(&hash)
-=======
-        info!(target: "client", "Importing block index: {:?}, beacon = {:?}, shard = {:?}", beacon_block.body.header.index, beacon_block.hash, shard_block.hash);
-        if self.beacon_chain.is_known(&hash)
->>>>>>> 1b31f71a
             || self.pending_beacon_blocks.write().contains_key(&hash)
         {
             return None;
@@ -370,19 +332,10 @@
         &self,
         block_index: u64,
     ) -> (Option<UID>, HashMap<UID, AuthorityStake>) {
-<<<<<<< HEAD
-        let next_authorities = self
-            .beacon_chain
-            .authority
-            .read()
-            .get_authorities(block_index)
-            .unwrap_or_else(|_| panic!("Failed to get authorities for block index {}", block_index));
-=======
         let next_authorities =
-            self.authority.read().get_authorities(block_index).unwrap_or_else(|_| {
+            self.beacon_chain.authority.read().get_authorities(block_index).unwrap_or_else(|_| {
                 panic!("Failed to get authorities for block index {}", block_index)
             });
->>>>>>> 1b31f71a
 
         let mut uid_to_authority_map = HashMap::new();
         let mut owner_uid = None;
@@ -396,7 +349,7 @@
     }
 
     pub fn get_recent_uid_to_authority_map(&self) -> HashMap<UID, AuthorityStake> {
-        let index = self.beacon_chain.best_block().header().index() + 1;
+        let index = self.beacon_chain.chain.best_block().index() + 1;
         self.get_uid_to_authority_map(index).1
     }
 }