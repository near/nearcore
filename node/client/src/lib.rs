--- conflicted
+++ resolved
@@ -184,43 +184,11 @@
     }
 
     // Block producer code.
-<<<<<<< HEAD
     pub fn prepare_block(&self, block_index: BlockIndex, payload: ChainPayload) -> (SignedBeaconBlock, SignedShardBlock, ShardBlockExtraInfo) {
-        let current_index = self.beacon_chain.chain.best_block().index();
-        let last_block = self.beacon_chain.chain.best_block();
-=======
-    pub fn try_produce_block(
-        &self,
-        block_index: BlockIndex,
-        payload: ChainPayload,
-    ) -> BlockProductionResult {
-        let current_index = self.beacon_client.chain.best_block().index();
-        if block_index < current_index + 1 {
-            // The consensus is too late, the block was already imported.
-            return BlockProductionResult::LateConsensus { current_index };
-        }
-
         let last_block = self.beacon_client.chain.best_block();
->>>>>>> 7a0407de
+        let current_index = last_block.index();
         let last_shard_block = self.shard_client.chain.best_block();
         let next_index = current_index + 1;
-        let authorities = self
-            .beacon_client
-            .authority
-            .read()
-            .expect(POISONED_LOCK_ERR)
-            .get_authorities(next_index)
-            .expect("Authorities should be present for given block to produce it");
-<<<<<<< HEAD
-        // Get previous receipts:
-        let receipt_block = self.shard_client.get_receipt_block(last_shard_block.index(), last_shard_block.shard_id());
-        let receipt_blocks = receipt_block.map(|b| vec![b]).unwrap_or(vec![]);
-        // transaction, authority_proposals, tx_results, new_receipts
-        let (mut shard_block, shard_block_extra) = self
-            .shard_client
-            .prepare_new_block(last_block.body.header.shard_block_hash, receipt_blocks, payload.transactions);
-        let authority_proposals = shard_block_extra.1.clone();
-=======
         let mut receipts = payload.receipts;
         // Get previous receipts from the same shard:
         let receipt_block = self
@@ -234,11 +202,10 @@
             receipts,
             payload.transactions,
         );
->>>>>>> 7a0407de
         let mut block = SignedBeaconBlock::new(
             last_block.body.header.index + 1,
             last_block.block_hash(),
-            shard_block_extra.authority_proposals,
+            shard_block_extra.authority_proposals.clone(),
             shard_block.block_hash(),
         );
 
@@ -246,15 +213,14 @@
     }
 
     /// Try importing blocks for which we have produced the state ourselves.
-    pub fn try_import_produced(&self, beacon_block: SignedBeaconBlock, mut shard_block: SignedShardBlock,
-    shard_block_extra: ShardBlockExtraInfo) -> (SignedBeaconBlock, SignedShardBlock) {
-        let (transaction, authority_proposals, tx_results, new_receipts) = shard_block_extra;
+    pub fn try_import_produced(
+        &self,
+        beacon_block: SignedBeaconBlock,
+        mut shard_block: SignedShardBlock,
+        shard_block_extra: ShardBlockExtraInfo
+    ) -> (SignedBeaconBlock, SignedShardBlock) {
         assert!(
-<<<<<<< HEAD
-            !self.beacon_chain.chain.is_known(&beacon_block.hash),
-=======
-            !self.beacon_client.chain.is_known(&block.hash),
->>>>>>> 7a0407de
+            !self.beacon_client.chain.is_known(&beacon_block.hash),
             "The block was already imported, before we managed to produce it.\
              This should never happen, because block production is atomic."
         );
@@ -285,17 +251,6 @@
             debug!(target: "client", "Input Transactions: [{}]", tx_with_results.join("\n"));
             debug!(target: "client", "Output Transactions: {:#?}", get_all_receipts(shard_block_extra.new_receipts.values()));
         }
-<<<<<<< HEAD
-        self.shard_client.insert_block(&shard_block.clone(), transaction, tx_results, new_receipts);
-        self.beacon_chain.chain.insert_block(beacon_block.clone());
-        io::stdout().flush().expect("Could not flush stdout");
-        // Just produced blocks should be the best in the blockchain.
-        assert_eq!(self.shard_client.chain.best_block().hash, shard_block.hash);
-        assert_eq!(self.beacon_chain.chain.best_block().hash, beacon_block.hash);
-        // Update the authority.
-        self.update_authority(&beacon_block.header());
-        (beacon_block, shard_block)
-=======
         self.shard_client.insert_block(
             &shard_block.clone(),
             shard_block_extra.db_changes,
@@ -303,17 +258,16 @@
             shard_block_extra.largest_tx_nonce,
             shard_block_extra.new_receipts,
         );
-        self.beacon_client.chain.insert_block(block.clone());
+        self.beacon_client.chain.insert_block(beacon_block.clone());
         io::stdout().flush().expect("Could not flush stdout");
         // Just produced blocks should be the best in the blockchain.
         assert_eq!(self.shard_client.chain.best_block().hash, shard_block.hash);
-        assert_eq!(self.beacon_client.chain.best_block().hash, block.hash);
+        assert_eq!(self.beacon_client.chain.best_block().hash, beacon_block.hash);
         // Update the authority.
-        self.update_authority(&block.header());
+        self.update_authority(&beacon_block.header());
         // Try apply pending blocks that were unlocked by this block, if any.
         self.try_apply_pending_blocks();
-        BlockProductionResult::Success(Box::new(block), Box::new(shard_block))
->>>>>>> 7a0407de
+        (beacon_block, shard_block)
     }
 
     fn blocks_to_process(&self) -> (Vec<SignedBeaconBlock>, HashSet<SignedBeaconBlock>) {
@@ -449,20 +403,11 @@
 
     // Authority-related code. Consider hiding it inside the shard chain.
     fn update_authority(&self, beacon_header: &SignedBeaconBlockHeader) {
-<<<<<<< HEAD
-        // TODO: This is a temporary hack to ensure that all authorities are counted as participating
-        // on each block.
-        let mut hacked_header = beacon_header.clone();
-        let num_authorities = self.get_uid_to_authority_map(hacked_header.index()).1.len();
-        hacked_header.signature.authority_mask = vec![true; num_authorities];
-        self.beacon_chain
-=======
         self.beacon_client
->>>>>>> 7a0407de
             .authority
             .write()
             .expect(POISONED_LOCK_ERR)
-            .process_block_header(&hacked_header);
+            .process_block_header(&beacon_header);
     }
 
     /// Returns own AuthorityId and AuthorityId to Authority Stake map for the given block number.
@@ -668,20 +613,26 @@
 
         // First produce several blocks by Alice and Bob.
         for i in 1..=5 {
-            alice_client.try_produce_block(i, ChainPayload::new(vec![], vec![])).unwrap();
-            bob_client.try_produce_block(i, ChainPayload::new(vec![], vec![])).unwrap();
+            let (beacon_block, mut shard_block, shard_extra) = alice_client.prepare_block(i, ChainPayload::new(vec![], vec![]));
+            alice_client.try_import_produced(beacon_block, shard_block, shard_extra);
+            let (beacon_block, mut shard_block, shard_extra) = bob_client.prepare_block(i, ChainPayload::new(vec![], vec![]));
+            bob_client.try_import_produced(beacon_block, shard_block, shard_extra);
         }
 
         // Then Bob produces several blocks and Alice tries to import them except the first one.
-        bob_client.try_produce_block(6, ChainPayload::new(vec![], vec![])).unwrap();
+        let (beacon_block, mut shard_block, shard_extra) =
+            bob_client.prepare_block(6, ChainPayload::new(vec![], vec![]));
+        bob_client.try_import_produced(beacon_block, shard_block, shard_extra);
         for i in 7..=10 {
-            let (bb, sb) =
-                bob_client.try_produce_block(i, ChainPayload::new(vec![], vec![])).unwrap();
+            let (beacon_block, mut shard_block, shard_extra) =
+                bob_client.prepare_block(i, ChainPayload::new(vec![], vec![]));
+            let (bb, sb) = bob_client.try_import_produced(beacon_block, shard_block, shard_extra);
             alice_client.try_import_blocks(bb, sb);
         }
 
         // Lastly, alice produces the missing block and is expected to progess to block 10.
-        alice_client.try_produce_block(6, ChainPayload::new(vec![], vec![])).unwrap();
+        let (beacon_block, mut shard_block, shard_extra) = alice_client.prepare_block(6, ChainPayload::new(vec![], vec![]));
+        alice_client.try_import_produced(beacon_block, shard_block, shard_extra);
         assert_eq!(alice_client.beacon_client.chain.best_index(), 10);
         assert_eq!(alice_client.shard_client.chain.best_index(), 10);
     }
