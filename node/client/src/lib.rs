--- conflicted
+++ resolved
@@ -12,29 +12,20 @@
 use std::io;
 use std::io::prelude::*;
 use std::path::Path;
+use std::sync::RwLock;
 
 use env_logger::Builder;
 
-<<<<<<< HEAD
-use beacon::beacon_chain::BeaconBlockChain;
-=======
 use beacon::beacon_chain::BeaconClient;
->>>>>>> b743a2d8
 use configs::ClientConfig;
 use primitives::beacon::{SignedBeaconBlock, SignedBeaconBlockHeader};
 use primitives::block_traits::SignedBlock;
 use primitives::chain::{ChainPayload, SignedShardBlock};
+use primitives::consensus::ConsensusBlockBody;
 use primitives::hash::CryptoHash;
 use primitives::signer::InMemorySigner;
-<<<<<<< HEAD
-use primitives::consensus::ConsensusBlockBody;
 use primitives::types::{AccountId, AuthorityStake, BlockId, UID};
-use shard::ShardBlockChain;
-=======
-use primitives::types::{AccountId, AuthorityStake, ConsensusBlockBody, UID};
 use shard::ShardClient;
-use std::sync::RwLock;
->>>>>>> b743a2d8
 use storage::create_storage;
 
 pub mod test_utils;
@@ -203,16 +194,9 @@
             .expect(POISONED_LOCK_ERR)
             .get_authorities(last_block.body.header.index + 1)
             .expect("Authorities should be present for given block to produce it");
-<<<<<<< HEAD
-        let (mut shard_block, (transaction, authority_proposals, tx_results, new_receipts)) =
-            self
-            .shard_chain
-            .prepare_new_block(last_block.body.header.shard_block_hash, body.payload.receipts, body.payload.transactions);
-=======
         let (mut shard_block, (transaction, authority_proposals, tx_results, new_receipts)) = self
             .shard_client
-            .prepare_new_block(last_block.body.header.shard_block_hash, receipts, transactions);
->>>>>>> b743a2d8
+            .prepare_new_block(last_block.body.header.shard_block_hash, body.payload.receipts, body.payload.transactions);
         let mut block = SignedBeaconBlock::new(
             last_block.body.header.index + 1,
             last_block.block_hash(),
@@ -391,7 +375,7 @@
         for hash in hashes.iter() {
             match self.beacon_chain.chain.get_block(&BlockId::Hash(*hash)) {
                 Some(beacon_block) => {
-                    let shard_block = self.shard_chain.chain.get_block(&BlockId::Hash(beacon_block.body.header.shard_block_hash)).expect(BEACON_SHARD_BLOCK_MATCH);
+                    let shard_block = self.shard_client.chain.get_block(&BlockId::Hash(beacon_block.body.header.shard_block_hash)).expect(BEACON_SHARD_BLOCK_MATCH);
                     result.push((beacon_block, shard_block));
                 },
                 None => return Err(format!("Missing {:?} in beacon chain", hash))
@@ -406,7 +390,7 @@
         for i in from_index..=til_index {
             match self.beacon_chain.chain.get_block(&BlockId::Number(i)) {
                 Some(beacon_block) => {
-                    let shard_block = self.shard_chain.chain.get_block(&BlockId::Hash(beacon_block.body.header.shard_block_hash)).expect(BEACON_SHARD_BLOCK_MATCH);
+                    let shard_block = self.shard_client.chain.get_block(&BlockId::Hash(beacon_block.body.header.shard_block_hash)).expect(BEACON_SHARD_BLOCK_MATCH);
                     result.push((beacon_block, shard_block));
                 },
                 None => return Err(format!("Missing index={:?} in beacon chain", i))
