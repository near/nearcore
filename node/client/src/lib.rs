--- conflicted
+++ resolved
@@ -50,15 +50,10 @@
             index_col: storage::COL_BEACON_INDEX,
         };
         let runtime = Runtime::new(state_db.clone());
-<<<<<<< HEAD
-        let genesis_root =
-            runtime.apply_genesis_state(&chain_spec.accounts, &chain_spec.genesis_wasm);
-=======
         let genesis_root = runtime.apply_genesis_state(
-            &chain_spec.balances,
+            &chain_spec.accounts,
             &chain_spec.genesis_wasm
         );
->>>>>>> d0269068
 
         let genesis = BeaconBlock::new(0, CryptoHash::default(), genesis_root, vec![]);
         let beacon_chain = BlockChain::new(chain_config, genesis, storage);
@@ -89,14 +84,10 @@
     }
 
     pub fn view_call(&self, view_call: &ViewCall) -> ViewCallResult {
-<<<<<<< HEAD
-        self.runtime.view(self.beacon_chain.best_block().header().merkle_root_state, view_call)
-=======
         self.runtime.view(
             self.beacon_chain.best_block().header().merkle_root_state,
             view_call
         )
->>>>>>> d0269068
     }
 
     pub fn handle_signed_transaction(&self, t: SignedTransaction) -> GenericResult {
@@ -152,23 +143,9 @@
 
 #[cfg(test)]
 mod tests {
-<<<<<<< HEAD
-    // test with protocol
-    use super::*;
-    use network::client::Client as NetworkClient;
-    use network::io::NetSyncIo;
-    use network::protocol::{Protocol, ProtocolConfig, ProtocolHandler};
-    use network::test_utils as network_test_utils;
-    use primitives::hash::hash;
-    use primitives::traits::GenericResult;
-    use primitives::types::{MerkleHash, TransactionBody};
-    use std::cell::RefCell;
-    use std::rc::Rc;
-=======
     use super::*;
     use chain::Chain;
     use primitives::types::MerkleHash;
->>>>>>> d0269068
     use test_utils::generate_test_client;
 
     #[test]
