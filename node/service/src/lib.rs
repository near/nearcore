extern crate client;
extern crate env_logger;
extern crate futures;
extern crate jsonrpc_core;
extern crate jsonrpc_http_server;
#[macro_use]
extern crate jsonrpc_macros;
#[macro_use]
extern crate log;
extern crate network;
extern crate parking_lot;
extern crate primitives;
extern crate serde;
#[macro_use]
extern crate serde_derive;
<<<<<<< HEAD
extern crate serde;
=======
>>>>>>> d0269068
extern crate tokio;

use client::Client;
use env_logger::Builder;
use futures::{future, Future};
use primitives::traits::GenericResult;
use produce_blocks::generate_produce_blocks_task;
use rpc::api::RpcImpl;
use std::sync::Arc;
use std::time::Duration;
use tokio::runtime;

pub mod network_handler;
mod produce_blocks;
pub mod rpc;
#[cfg(feature = "test-utils")]
pub mod test_utils;

pub fn run_service(
    client: &Arc<Client>,
    network_task: impl Future<Item=(), Error=()>,
    produce_blocks_interval: Duration,
) -> GenericResult {
    let mut builder = Builder::new();
    builder.filter(Some("runtime"), log::LevelFilter::Debug);
    builder.filter(Some("service"), log::LevelFilter::Debug);
    builder.filter(None, log::LevelFilter::Info);
    builder.init();

    let rpc_impl = RpcImpl { client: client.clone() };
    let rpc_handler = rpc::api::get_handler(rpc_impl);
    let server = rpc::server::get_server(rpc_handler);

    let mut background_thread = runtime::Runtime::new().unwrap();
    background_thread.spawn(future::lazy(|| {
        server.wait();
        Ok(())
    }));

    let mut current_thread = runtime::current_thread::Runtime::new().unwrap();
    let produce_blocks_task = generate_produce_blocks_task(
        &client,
        produce_blocks_interval,
    );
    let tasks: Vec<Box<Future<Item=(), Error=()>>> = vec![
        Box::new(network_task),
        Box::new(produce_blocks_task),
    ];
    let task = futures::select_all(tasks)
        .and_then(move |_| {
            info!("Service task failed");
            Ok(())
        }).map_err(|(r, _, _)| r)
        .map_err(|e| {
            debug!(target: "service", "service error: {:?}", e);
        });
    Ok(current_thread.block_on(task).unwrap())
}<|MERGE_RESOLUTION|>--- conflicted
+++ resolved
@@ -13,10 +13,6 @@
 extern crate serde;
 #[macro_use]
 extern crate serde_derive;
-<<<<<<< HEAD
-extern crate serde;
-=======
->>>>>>> d0269068
 extern crate tokio;
 
 use client::Client;
