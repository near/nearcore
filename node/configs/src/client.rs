use std::path::PathBuf;
use std::str::FromStr;

use clap::{Arg, ArgMatches};

use crate::chain_spec::{ChainSpec, ALICE_ID};
use primitives::types::AccountId;

const DEFAULT_BASE_PATH: &str = ".";
const DEFAULT_LOG_LEVEL: &str = "Info";

#[derive(Clone)]
pub struct ClientConfig {
    pub base_path: PathBuf,
    pub account_id: Option<AccountId>,
    pub public_key: Option<String>,
    pub chain_spec: ChainSpec,
    pub log_level: log::LevelFilter,
}

impl ClientConfig {
    pub fn default_devnet() -> Self {
        Self {
            base_path: PathBuf::from(DEFAULT_BASE_PATH),
<<<<<<< HEAD
            account_id: Some(String::from("alice.near")),
=======
            account_id: String::from(ALICE_ID),
>>>>>>> 1b3249b9
            public_key: None,
            chain_spec: ChainSpec::default_devnet(),
            log_level: log::LevelFilter::Info,
        }
    }
}

pub fn get_args<'a, 'b>() -> Vec<Arg<'a, 'b>> {
    vec![
        Arg::with_name("base_path")
            .short("d")
            .long("base-path")
            .value_name("PATH")
            .help("Specify a base path for persisted files.")
            .default_value(DEFAULT_BASE_PATH)
            .takes_value(true),
        Arg::with_name("chain_spec_file")
            .short("c")
            .long("chain-spec-file")
            .value_name("CHAIN_SPEC")
            .help("Specify a file location to read a custom chain spec.")
            .takes_value(true),
        Arg::with_name("account_id")
            .short("a")
            .long("account-id")
            .value_name("ACCOUNT_ID")
            .help("Set the account id of the node")
            .takes_value(true)
            // TODO(#282): Remove default account id from here.
            .default_value("alice.near"),
        Arg::with_name("public_key")
            .short("k")
            .long("public-key")
            .value_name("PUBLIC_KEY")
            .help("Sets public key to sign with, can be omitted with 1 file in keystore")
            .takes_value(true),
        Arg::with_name("log_level")
            .short("l")
            .long("log-level")
            .value_name("LOG_LEVEL")
            .help("Set log level. Can override specific targets with RUST_LOG.")
            .possible_values(&["Debug", "Info", "Warn"])
            .default_value(DEFAULT_LOG_LEVEL)
            .takes_value(true),
    ]
}

pub fn from_matches(matches: &ArgMatches, default_chain_spec: ChainSpec) -> ClientConfig {
    let base_path = matches.value_of("base_path").map(PathBuf::from).unwrap();
    let account_id = matches.value_of("account_id").map(String::from);
    let public_key = matches.value_of("public_key").map(String::from);
    let log_level = matches.value_of("log_level").map(log::LevelFilter::from_str).unwrap().unwrap();

    let chain_spec_path = matches.value_of("chain_spec_file").map(PathBuf::from);
    let chain_spec = ChainSpec::from_file_or_default(&chain_spec_path, default_chain_spec);
    ClientConfig { base_path, account_id, public_key, chain_spec, log_level }
}<|MERGE_RESOLUTION|>--- conflicted
+++ resolved
@@ -22,11 +22,7 @@
     pub fn default_devnet() -> Self {
         Self {
             base_path: PathBuf::from(DEFAULT_BASE_PATH),
-<<<<<<< HEAD
-            account_id: Some(String::from("alice.near")),
-=======
-            account_id: String::from(ALICE_ID),
->>>>>>> 1b3249b9
+            account_id: Some(String::from(ALICE_ID)),
             public_key: None,
             chain_spec: ChainSpec::default_devnet(),
             log_level: log::LevelFilter::Info,
