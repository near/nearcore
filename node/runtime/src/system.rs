--- conflicted
+++ resolved
@@ -270,14 +270,9 @@
     fn test_staking_over_limit() {
         let (runtime, trie, root) = get_runtime_and_trie();
         let (mut alice, root) = User::new(runtime, &alice_account(), trie.clone(), root);
-<<<<<<< HEAD
         let money_to_stake = TESTING_INIT_BALANCE + 1;
         let (new_root, apply_results) = alice.stake(root, money_to_stake);
-        assert_eq!(new_root, root);
-=======
-        let (new_root, apply_results) = alice.stake(root, 1000);
-        assert_ne!(root, new_root);
->>>>>>> 8abe8566
+        assert_ne!(root, new_root);
         assert_eq!(apply_results[0].tx_result[0].status, TransactionStatus::Failed);
     }
 
