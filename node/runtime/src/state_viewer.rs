use std::collections::HashMap;
use std::str;
use std::time::Instant;

<<<<<<< HEAD
use primitives::crypto::signature::PublicKey;
use primitives::hash::{bs58_format, CryptoHash};
=======
use primitives::account::Account;
use primitives::hash::CryptoHash;
>>>>>>> f71f14ac
use primitives::types::{AccountId, AccountingInfo, Balance, Nonce};
use primitives::utils::{is_valid_account_id, key_for_account, key_for_code};
use storage::{TrieUpdate, get};
use wasm::executor;
use wasm::types::{ReturnData, RuntimeContext};

use super::ext::ACCOUNT_DATA_SEPARATOR;
<<<<<<< HEAD
use super::{account_id_to_bytes, get, Account, RuntimeExt, COL_ACCOUNT, COL_CODE};
=======
use super::RuntimeExt;
use primitives::crypto::signature::PublicKey;
>>>>>>> f71f14ac

#[derive(Serialize, Deserialize)]
pub struct ViewStateResult {
    pub values: HashMap<Vec<u8>, Vec<u8>>,
}

pub struct TrieViewer {}

#[derive(Serialize, Deserialize, PartialEq, Eq, Debug)]
pub struct AccountViewCallResult {
    pub account_id: AccountId,
    pub nonce: Nonce,
    pub amount: Balance,
    pub stake: u64,
    pub public_keys: Vec<PublicKey>,
    #[serde(with = "bs58_format")]
    pub code_hash: CryptoHash,
}

impl TrieViewer {
    pub fn view_account(
        &self,
        state_update: &mut TrieUpdate,
        account_id: &AccountId,
    ) -> Result<AccountViewCallResult, String> {
        if !is_valid_account_id(account_id) {
            return Err(format!("Account ID '{}' is not valid", account_id));
        }

        match get::<Account>(state_update, &key_for_account(account_id)) {
            Some(account) => Ok(AccountViewCallResult {
                account_id: account_id.clone(),
                nonce: account.nonce,
                amount: account.amount,
                stake: account.staked,
                public_keys: account.public_keys,
                code_hash: account.code_hash,
            }),
            _ => Err(format!("account {} does not exist while viewing", account_id)),
        }
    }

    pub fn get_public_keys_for_account(
        &self,
        state_update: &mut TrieUpdate,
        account_id: &AccountId,
    ) -> Result<Vec<PublicKey>, String> {
        self.view_account(state_update, account_id).map(|account| account.public_keys)
    }

    pub fn view_state(
        &self,
        state_update: &TrieUpdate,
        account_id: &AccountId,
    ) -> Result<ViewStateResult, String> {
        if !is_valid_account_id(account_id) {
            return Err(format!("Account ID '{}' is not valid", account_id));
        }
        let mut values = HashMap::default();
        let mut prefix = key_for_account(account_id);
        prefix.append(&mut ACCOUNT_DATA_SEPARATOR.to_vec());
        state_update.for_keys_with_prefix(&prefix, |key| {
            if let Some(value) = state_update.get(key) {
                values.insert(key[prefix.len()..].to_vec(), value.to_vec());
            }
        });
        Ok(ViewStateResult { values })
    }

    pub fn call_function(
        &self,
        mut state_update: TrieUpdate,
        block_index: u64,
        contract_id: &AccountId,
        method_name: &str,
        args: &[u8],
        logs: &mut Vec<String>,
    ) -> Result<Vec<u8>, String> {
        let now = Instant::now();
        if !is_valid_account_id(contract_id) {
            return Err(format!("Contract ID '{}' is not valid", contract_id));
        }
        let root = state_update.get_root();
        let code: Vec<u8> = get(&mut state_update, &key_for_code(contract_id))
            .ok_or_else(|| {
                format!("account {} does not have contract code", contract_id.clone())
            })?;
        let wasm_res =
            match get::<Account>(&mut state_update, &key_for_account(contract_id))
            {
                Some(account) => {
                    let empty_hash = CryptoHash::default();
                    let mut runtime_ext = RuntimeExt::new(
                        &mut state_update,
                        contract_id,
                        &AccountingInfo { originator: contract_id.clone(), contract_id: None },
                        &empty_hash,
                    );
                    executor::execute(
                        &code,
                        method_name.as_bytes(),
                        &args.to_owned(),
                        &[],
                        &mut runtime_ext,
                        &wasm::types::Config::default(),
                        &RuntimeContext::new(
                            account.amount,
                            0,
                            contract_id,
                            contract_id,
                            0,
                            block_index,
                            root.as_ref().into(),
                        ),
                    )
                }
                None => return Err(format!("contract {} does not exist", contract_id)),
            };
        let elapsed = now.elapsed();
        let time_ms =
            (elapsed.as_secs() as f64 / 1_000.0) + f64::from(elapsed.subsec_nanos()) / 1_000_000.0;
        let time_str = format!("{:.*}ms", 2, time_ms);
        match wasm_res {
            Ok(res) => {
                debug!(target: "runtime", "(exec time {}) result of execution: {:#?}", time_str, res);
                logs.extend(res.logs);
                match res.return_data {
                    Ok(return_data) => {
                        let (root_after, _) = state_update.finalize();
                        if root_after != root {
                            return Err(
                                "function call for viewing tried to change storage".to_string()
                            );
                        }
                        let mut result = vec![];
                        if let ReturnData::Value(buf) = return_data {
                            result.extend(&buf);
                        }
                        Ok(result)
                    }
                    Err(e) => {
                        let message =
                            format!("wasm view call execution failed with error: {:?}", e);
                        debug!(target: "runtime", "{}", message);
                        Err(message)
                    }
                }
            }
            Err(e) => {
                let message = format!("wasm execution failed with error: {:?}", e);
                debug!(target: "runtime", "(exec time {}) {}", time_str, message);
                Err(message)
            }
        }
    }
}

#[cfg(test)]
mod tests {
    use kvdb::DBValue;

    use primitives::types::AccountId;

    use crate::test_utils::*;

    use super::*;

    fn alice_account() -> AccountId {
        "alice.near".to_string()
    }

    #[test]
    fn test_view_call() {
        let (viewer, root) = get_test_trie_viewer();

        let mut logs = vec![];
        let result =
            viewer.call_function(root, 1, &alice_account(), "run_test", &vec![], &mut logs);

        assert_eq!(result.unwrap(), encode_int(10));
    }

    #[test]
    fn test_view_call_bad_contract_id() {
        let (viewer, root) = get_test_trie_viewer();

        let mut logs = vec![];
        let result = viewer.call_function(
            root,
            1,
            &"bad!contract".to_string(),
            "run_test",
            &vec![],
            &mut logs,
        );

        assert!(result.is_err());
    }

    #[test]
    fn test_view_call_try_changing_storage() {
        let (viewer, root) = get_test_trie_viewer();

        let mut logs = vec![];
        let result = viewer.call_function(
            root,
            1,
            &alice_account(),
            "run_test_with_storage_change",
            &vec![],
            &mut logs,
        );
        // run_test tries to change storage, so it should fail
        assert!(result.is_err());
    }

    #[test]
    fn test_view_call_with_args() {
        let (viewer, root) = get_test_trie_viewer();
        let args = (1..3).into_iter().flat_map(|x| encode_int(x).to_vec()).collect::<Vec<_>>();
        let mut logs = vec![];
        let view_call_result =
            viewer.call_function(root, 1, &alice_account(), "sum_with_input", &args, &mut logs);
        assert_eq!(view_call_result.unwrap(), encode_int(3).to_vec());
    }

    fn account_suffix(account_id: &AccountId, suffix: &[u8]) -> Vec<u8> {
        let mut bytes = key_for_account(account_id);
        bytes.append(&mut ACCOUNT_DATA_SEPARATOR.to_vec());
        bytes.append(&mut suffix.clone().to_vec());
        bytes
    }

    #[test]
    fn test_view_state() {
        let (_, trie, root) = get_runtime_and_trie();
        let mut state_update = TrieUpdate::new(trie.clone(), root);
        state_update
            .set(&account_suffix(&alice_account(), b"test123"), &DBValue::from_slice(b"123"));
        let (new_root, db_changes) = state_update.finalize();
        trie.apply_changes(db_changes).unwrap();

        let state_update = TrieUpdate::new(trie, new_root);
        let trie_viewer = TrieViewer {};
        let result = trie_viewer.view_state(&state_update, &alice_account()).unwrap();
        assert_eq!(
            result.values,
            [(b"test123".to_vec(), b"123".to_vec())].iter().cloned().collect()
        );
    }
}<|MERGE_RESOLUTION|>--- conflicted
+++ resolved
@@ -2,26 +2,17 @@
 use std::str;
 use std::time::Instant;
 
-<<<<<<< HEAD
+use primitives::account::Account;
 use primitives::crypto::signature::PublicKey;
 use primitives::hash::{bs58_format, CryptoHash};
-=======
-use primitives::account::Account;
-use primitives::hash::CryptoHash;
->>>>>>> f71f14ac
 use primitives::types::{AccountId, AccountingInfo, Balance, Nonce};
 use primitives::utils::{is_valid_account_id, key_for_account, key_for_code};
-use storage::{TrieUpdate, get};
+use storage::{get, TrieUpdate};
 use wasm::executor;
 use wasm::types::{ReturnData, RuntimeContext};
 
 use super::ext::ACCOUNT_DATA_SEPARATOR;
-<<<<<<< HEAD
-use super::{account_id_to_bytes, get, Account, RuntimeExt, COL_ACCOUNT, COL_CODE};
-=======
 use super::RuntimeExt;
-use primitives::crypto::signature::PublicKey;
->>>>>>> f71f14ac
 
 #[derive(Serialize, Deserialize)]
 pub struct ViewStateResult {
@@ -105,41 +96,39 @@
             return Err(format!("Contract ID '{}' is not valid", contract_id));
         }
         let root = state_update.get_root();
-        let code: Vec<u8> = get(&mut state_update, &key_for_code(contract_id))
-            .ok_or_else(|| {
+        let code: Vec<u8> =
+            get(&mut state_update, &key_for_code(contract_id)).ok_or_else(|| {
                 format!("account {} does not have contract code", contract_id.clone())
             })?;
-        let wasm_res =
-            match get::<Account>(&mut state_update, &key_for_account(contract_id))
-            {
-                Some(account) => {
-                    let empty_hash = CryptoHash::default();
-                    let mut runtime_ext = RuntimeExt::new(
-                        &mut state_update,
+        let wasm_res = match get::<Account>(&mut state_update, &key_for_account(contract_id)) {
+            Some(account) => {
+                let empty_hash = CryptoHash::default();
+                let mut runtime_ext = RuntimeExt::new(
+                    &mut state_update,
+                    contract_id,
+                    &AccountingInfo { originator: contract_id.clone(), contract_id: None },
+                    &empty_hash,
+                );
+                executor::execute(
+                    &code,
+                    method_name.as_bytes(),
+                    &args.to_owned(),
+                    &[],
+                    &mut runtime_ext,
+                    &wasm::types::Config::default(),
+                    &RuntimeContext::new(
+                        account.amount,
+                        0,
                         contract_id,
-                        &AccountingInfo { originator: contract_id.clone(), contract_id: None },
-                        &empty_hash,
-                    );
-                    executor::execute(
-                        &code,
-                        method_name.as_bytes(),
-                        &args.to_owned(),
-                        &[],
-                        &mut runtime_ext,
-                        &wasm::types::Config::default(),
-                        &RuntimeContext::new(
-                            account.amount,
-                            0,
-                            contract_id,
-                            contract_id,
-                            0,
-                            block_index,
-                            root.as_ref().into(),
-                        ),
-                    )
-                }
-                None => return Err(format!("contract {} does not exist", contract_id)),
-            };
+                        contract_id,
+                        0,
+                        block_index,
+                        root.as_ref().into(),
+                    ),
+                )
+            }
+            None => return Err(format!("contract {} does not exist", contract_id)),
+        };
         let elapsed = now.elapsed();
         let time_ms =
             (elapsed.as_secs() as f64 / 1_000.0) + f64::from(elapsed.subsec_nanos()) / 1_000_000.0;
