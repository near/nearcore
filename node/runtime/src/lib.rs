--- conflicted
+++ resolved
@@ -241,11 +241,7 @@
                 let contract_id = transaction.body.get_contract_id();
                 if let Some(ref contract_id) = contract_id {
                     if !is_valid_account_id(&contract_id) {
-<<<<<<< HEAD
-                        return Err(format!("Invalid contract_id {} according to requirements", contract_id));
-=======
                         return Err(format!("Invalid contract_id / receiver {} according to requirements", contract_id));
->>>>>>> 64835fe4
                     }
                 }
                 let mana = transaction.body.get_mana();
