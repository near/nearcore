--- conflicted
+++ resolved
@@ -1006,7 +1006,6 @@
         authority_proposals: &mut Vec<AuthorityStake>,
     ) -> TransactionResult {
         let mut result = TransactionResult::default();
-<<<<<<< HEAD
         match runtime.apply_signed_transaction(
             state_update,
             block_index,
@@ -1023,72 +1022,15 @@
                         .and_modify(|e| e.push(receipt));
                     } else {
                         new_receipts.insert(shard_id, vec![receipt]);
-=======
-        match transaction {
-            Transaction::SignedTransaction(ref tx) => {
-                match runtime.apply_signed_transaction(
-                    state_update,
-                    block_index,
-                    tx,
-                    authority_proposals
-                ) {
-                    Ok(mut receipts) => {
-                        for receipt in receipts.iter() {
-                            if let Transaction::Receipt(r) = receipt {
-                                result.receipts.push(r.nonce);
-                            }
-                        }
-                        new_receipts.append(&mut receipts);
-                        state_update.commit();
-                        result.status = TransactionStatus::Completed;
-                    }
-                    Err(s) => {
-                        state_update.rollback();
-                        result.status = TransactionStatus::Failed;
-                        result.logs.push(format!("Runtime error: {}", s));
-                        debug!(target: "runtime", "{}", s);
->>>>>>> 592aa8fb
                     }
                 }
                 state_update.commit();
                 result.status = TransactionStatus::Completed;
             }
-<<<<<<< HEAD
             Err(s) => {
                 state_update.rollback();
                 result.logs.push(s);
                 result.status = TransactionStatus::Failed;
-=======
-            Transaction::Receipt(ref r) => {
-                if account_to_shard_id(&r.receiver) == shard_id {
-                    let mut tmp_new_receipts = vec![];
-                    let apply_result = runtime.apply_receipt(state_update, r, &mut tmp_new_receipts, block_index, &mut result.logs);
-                    for receipt in tmp_new_receipts.iter() {
-                        if let Transaction::Receipt(r) = receipt {
-                            result.receipts.push(r.nonce);
-                        }
-                    }
-                    match apply_result {
-                        Ok(()) => {
-                            state_update.commit();
-                            new_receipts.append(&mut tmp_new_receipts);
-                            result.status = TransactionStatus::Completed;
-                        }
-                        Err(s) => {
-                            state_update.rollback();
-                            new_receipts.append(&mut tmp_new_receipts);
-                            result.status = TransactionStatus::Failed;
-                            result.logs.push(format!("Runtime error: {}", s));
-                            debug!(target: "runtime", "{}", s);
-                        }
-                    };
-                } else {
-                    // wrong receipt
-                    result.status = TransactionStatus::Failed;
-                    result.logs.push("Runtime error: receipt sent to the wrong shard".to_string());
-                    debug!(target: "runtime", "receipt sent to the wrong shard");
-                }
->>>>>>> 592aa8fb
             }
         };
         Self::print_log(&result.logs);
