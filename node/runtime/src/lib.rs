--- conflicted
+++ resolved
@@ -298,31 +298,7 @@
         sender: &mut Account,
         runtime_data: &mut RuntimeData,
     ) -> Result<Vec<Transaction>, String> {
-<<<<<<< HEAD
-        let staked = runtime_data.get_stake_for_account(sender_account_id);
-        // sender.amount cannot be less than staked
-        // otherwise staking would have failed
-        assert!(sender.amount >= staked);
-        let receipts = {
-            let mut runtime_ext = RuntimeExt::new(
-                state_update,
-                sender_account_id,
-                hash.into()
-            );
-            let wasm_res = executor::execute(
-                &sender.code,
-                &method_name,
-                args,
-                &[],
-                &mut runtime_ext,
-                &wasm::types::Config::default(),
-                &RuntimeContext::new(
-                    sender.amount - staked,
-                    0,
-                    sender_account_id,
-                    sender_account_id,
-=======
-        let staked = runtime_data.at_stake(transaction.originator);
+        let staked = runtime_data.get_stake_for_account(transaction.originator);
         if sender.amount - staked >= transaction.amount {
             sender.amount -= transaction.amount;
             set(state_update, &account_id_to_bytes(transaction.originator), sender);
@@ -334,7 +310,6 @@
                     transaction.method_name.clone(),
                     transaction.args.clone(),
                     transaction.amount,
->>>>>>> 94dec4c5
                     DEFAULT_MANA_LIMIT,
                 ))
             );
@@ -1147,28 +1122,6 @@
         assert_eq!(apply_result.new_receipts.len(), 0);
         assert_ne!(root, apply_result.root);
         runtime.state_db.commit(&mut apply_result.transaction).unwrap();
-<<<<<<< HEAD
-        // deploy contract
-        let wasm_binary = include_bytes!("../../../core/wasm/runtest/res/wasm_with_mem.wasm");
-        let tx_body = TransactionBody::DeployContract(DeployContractTransaction{
-            nonce: 1,
-            contract_id: hash(b"eve"),
-            wasm_byte_array: wasm_binary.to_vec(),
-            public_key: pub_key.encode().unwrap(),
-        });
-        let transaction = SignedTransaction::new(DEFAULT_SIGNATURE, tx_body);
-        let apply_state = ApplyState {
-            shard_id: 0,
-            root: apply_result.root,
-            parent_block_hash: CryptoHash::default(),
-            block_index: 0
-        };
-        let mut apply_result = runtime.apply(
-            &apply_state, &[], vec![Transaction::SignedTransaction(transaction)],
-        );
-        runtime.state_db.commit(&mut apply_result.transaction).unwrap();
-=======
->>>>>>> 94dec4c5
         let mut new_state_update = StateDbUpdate::new(runtime.state_db, apply_result.root);
         let new_account: Account = get(
             &mut new_state_update,
@@ -1422,27 +1375,7 @@
         );
         assert_ne!(root, apply_result.root);
         runtime.state_db.commit(&mut apply_result.transaction).unwrap();
-<<<<<<< HEAD
-        //let apply_state = ApplyState {
-        //    root: apply_result.root,
-        //    shard_id: 0,
-        //    parent_block_hash: CryptoHash::default(),
-        //    block_index: 0
-        //};
-        //let mut apply_result = runtime.apply(
-        //    &apply_state, apply_result.new_receipts
-        //);
-        //assert_eq!(apply_result.filtered_transactions.len(), 0);
-        //assert_eq!(apply_result.new_receipts.len(), 0);
-        //assert_ne!(root, apply_result.root);
-        //runtime.state_db.commit(&mut apply_result.transaction).unwrap();
         let result1 = viewer.view_account_at(hash(b"alice"), apply_result.root);
-=======
-        let result1 = viewer.view_at(
-            &ViewCall::balance(hash(b"alice")),
-            apply_result.root,
-        );
->>>>>>> 94dec4c5
         assert_eq!(
             result1.unwrap(),
             AccountViewCallResult {
