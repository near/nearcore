--- conflicted
+++ resolved
@@ -24,11 +24,7 @@
 use primitives::types::{
     AccountAlias, AccountId, MerkleHash, ReadablePublicKey, SignedTransaction, TransactionBody,
     ReceiptTransaction, ReceiptBody, AsyncCall, CallbackResult, CallbackInfo, Callback,
-<<<<<<< HEAD
     PromiseId, CallbackId, StakeTransaction, SendMoneyTransaction
-=======
-    ViewCall, ViewCallResult, PromiseId, CallbackId, ReceiptId,
->>>>>>> d97e488e
 };
 use primitives::utils::{
     index_to_bytes, account_to_shard_id
@@ -106,133 +102,6 @@
     pub authority_proposals: Vec<AuthorityProposal>,
 }
 
-<<<<<<< HEAD
-=======
-struct RuntimeExt<'a, 'b: 'a> {
-    state_db_update: &'a mut StateDbUpdate<'b>,
-    storage_prefix: Vec<u8>,
-    receipts: HashMap<ReceiptId, ReceiptTransaction>,
-    callbacks: HashMap<CallbackId, Callback>,
-    account_id: AccountId,
-    nonce: u64,
-    transaction_hash: Vec<u8>,
-}
-
-impl<'a, 'b: 'a> RuntimeExt<'a, 'b> {
-    fn new(
-        state_db_update: &'a mut StateDbUpdate<'b>,
-        account_id: AccountId,
-        transaction_hash: Vec<u8>
-    ) -> Self {
-        let mut prefix = account_id_to_bytes(account_id);
-        prefix.append(&mut b",".to_vec());
-        RuntimeExt { 
-            state_db_update,
-            storage_prefix: prefix,
-            receipts: HashMap::new(),
-            callbacks: HashMap::new(),
-            account_id,
-            nonce: 0,
-            transaction_hash,
-        }
-    }
-
-    fn create_storage_key(&self, key: &[u8]) -> Vec<u8> {
-        let mut storage_key = self.storage_prefix.clone();
-        storage_key.extend_from_slice(key);
-        storage_key
-    }
-
-    fn create_nonce(&mut self) -> Vec<u8> {
-        let nonce = create_nonce_with_nonce(&self.transaction_hash, self.nonce);
-        self.nonce += 1;
-        nonce
-    }
-
-    fn get_receipts(&mut self) -> Vec<ReceiptTransaction> {
-        self.receipts.drain().map(|(_, v)| v).collect()
-    }
-}
-
-impl<'a, 'b> External for RuntimeExt<'a, 'b> {
-    fn storage_set(&mut self, key: &[u8], value: &[u8]) -> ExtResult<()> {
-        let storage_key = self.create_storage_key(key);
-        self.state_db_update.set(&storage_key, &DBValue::from_slice(value));
-        Ok(())
-    }
-
-    fn storage_get(&self, key: &[u8]) -> ExtResult<Option<Vec<u8>>> {
-        let storage_key = self.create_storage_key(key);
-        let value = self.state_db_update.get(&storage_key);
-        Ok(value.map(|buf| buf.to_vec()))
-    }
-
-    fn promise_create(
-        &mut self,
-        account_alias: AccountAlias,
-        method_name: Vec<u8>,
-        arguments: Vec<u8>,
-        mana: u32,
-        amount: u64,
-    ) -> ExtResult<PromiseId> {
-        let nonce = self.create_nonce();
-        let receipt = ReceiptTransaction::new(
-            self.account_id,
-            (&account_alias).into(),
-            nonce.clone(),
-            ReceiptBody::NewCall(AsyncCall::new(
-                method_name,
-                arguments,
-                amount,
-                mana,
-            )),
-        );
-        let promise_id = PromiseId::Receipt(nonce.clone());
-        self.receipts.insert(nonce, receipt);
-        Ok(promise_id)
-    }
-
-    fn promise_then(
-        &mut self,
-        promise_id: PromiseId,
-        method_name: Vec<u8>,
-        arguments: Vec<u8>,
-        mana: u32,
-    ) -> ExtResult<PromiseId> {
-        let callback_id = self.create_nonce();
-        let receipt_ids = match promise_id {
-            PromiseId::Receipt(r) => vec![r],
-            PromiseId::Joiner(rs) => rs,
-            PromiseId::Callback(_) => return Err(ExtError::WrongPromise)
-        };
-        let mut callback = Callback::new(method_name, arguments, mana);
-        callback.results.resize(receipt_ids.len(), None);
-        for (index, receipt_id) in receipt_ids.iter().enumerate() {
-            let receipt = match self.receipts.get_mut(receipt_id) {
-                Some(r) => r,
-                _ => return Err(ExtError::PromiseIdNotFound)
-            };
-            match receipt.body {
-                ReceiptBody::NewCall(ref mut async_call) => {
-                    let callback_info = CallbackInfo::new(callback_id.clone(), index, self.account_id);
-                    match async_call.callback {
-                        Some(_) => return Err(ExtError::PromiseAlreadyHasCallback),
-                        None => {
-                            async_call.callback = Some(callback_info);
-                        }
-                    }
-                }
-                _ => {
-                    return Err(ExtError::WrongPromise);
-                }
-            }
-        }
-        self.callbacks.insert(callback_id.clone(), callback);
-        Ok(PromiseId::Callback(callback_id))
-    }
-}
-
->>>>>>> d97e488e
 fn get<T: DeserializeOwned>(state_update: &mut StateDbUpdate, key: &[u8]) -> Option<T> {
     state_update.get(key).and_then(|data| Decode::decode(&data))
 }
@@ -559,11 +428,7 @@
                         &receiver.code,
                         &callback.method_name,
                         &callback.args,
-<<<<<<< HEAD
-                        &[],
-=======
                         &callback.results,
->>>>>>> d97e488e
                         &mut runtime_ext,
                         &wasm::types::Config::default(),
                         callback.mana,
@@ -601,10 +466,7 @@
         let receiver: Option<Account> = get(state_update, &receiver_id);
         let mut amount = 0;
         let mut callback_info = None;
-<<<<<<< HEAD
         let mut receiver_exists = true;
-=======
->>>>>>> d97e488e
         let result = match receiver {
             Some(mut receiver) => {
                 match &receipt.body {
@@ -613,10 +475,6 @@
                         if async_call.method_name == b"deposit".to_vec() {
                             self.deposit(state_update, receipt, &mut receiver)
                         } else {
-<<<<<<< HEAD
-=======
-                            amount = async_call.amount;
->>>>>>> d97e488e
                             callback_info = async_call.callback.clone();
                             self.apply_async_call(
                                 state_update,
@@ -641,19 +499,15 @@
                     }
                     ReceiptBody::Refund(amount) => {
                         receiver.amount += amount;
-<<<<<<< HEAD
                         set(
                             state_update,
                             &receiver_id,
                             &receiver,
                         );
-=======
->>>>>>> d97e488e
                         Ok(vec![])
                     }
                 }
             }
-<<<<<<< HEAD
             _ => {
                 receiver_exists = false;
                 if let ReceiptBody::NewCall(call) = &receipt.body {
@@ -661,9 +515,6 @@
                 }
                 Err(format!("receiver {} does not exist", receipt.receiver))
             }
-=======
-            _ => Err(format!("receiver {} does not exist", receipt.receiver))
->>>>>>> d97e488e
         };
         match result {
             Ok(mut receipts) => {
@@ -672,7 +523,6 @@
             }
             Err(s) => {
                 if amount > 0 {
-<<<<<<< HEAD
                     let receiver = if receiver_exists {
                         receipt.receiver
                     } else {
@@ -680,10 +530,6 @@
                     };
                     let new_receipt = ReceiptTransaction::new(
                         receiver,
-=======
-                    let new_receipt = ReceiptTransaction::new(
-                        receipt.receiver,
->>>>>>> d97e488e
                         receipt.sender,
                         create_nonce_with_nonce(&receipt.nonce, 0),
                         ReceiptBody::Refund(amount)
@@ -737,11 +583,7 @@
             if account_to_shard_id(receipt.sender) == account_to_shard_id(receipt.receiver) {
                 let mut new_receipts = vec![];
                 match self.apply_receipt(&mut state_update, &receipt, &mut new_receipts) {
-<<<<<<< HEAD
                     Ok(()) => {
-=======
-                    Ok(_) => {
->>>>>>> d97e488e
                         state_update.commit();
                     }
                     Err(s) => {
@@ -804,78 +646,6 @@
     }
 }
 
-<<<<<<< HEAD
-=======
-pub struct StateDbViewer {
-    beacon_chain: Arc<BlockChain<BeaconBlock>>,
-    state_db: Arc<StateDb>,
-}
-
-impl StateDbViewer {
-    pub fn new(beacon_chain: Arc<BlockChain<BeaconBlock>>, state_db: Arc<StateDb>) -> Self {
-        StateDbViewer {
-            beacon_chain,
-            state_db,
-        }
-    }
-
-    pub fn view(&self, view_call: &ViewCall) -> ViewCallResult {
-        let root = self.beacon_chain.best_block().header().body.merkle_root_state;
-        self.view_at(view_call, root)
-    }
-
-    fn view_at(&self, view_call: &ViewCall, root: MerkleHash) -> ViewCallResult {
-        let mut state_update = StateDbUpdate::new(self.state_db.clone(), root);
-        let runtime_data: RuntimeData = get(&mut state_update, RUNTIME_DATA).expect("Runtime data is missing");
-        match get::<Account>(&mut state_update, &account_id_to_bytes(view_call.account)) {
-            Some(account) => {
-                let mut result = vec![];
-                if !view_call.method_name.is_empty() {
-                    let mut runtime_ext = RuntimeExt::new(&mut state_update, view_call.account, vec![]);
-                    let wasm_res = executor::execute(
-                        &account.code,
-                        view_call.method_name.as_bytes(),
-                        &concat(view_call.args.clone()),
-                        &[],
-                        &mut runtime_ext,
-                        &wasm::types::Config::default(),
-                        0,
-                    );
-                    match wasm_res {
-                        Ok(res) => {
-                            debug!(target: "runtime", "result of execution: {:?}", res);
-                            // TODO: Handle other ExecutionOutcome results
-                            if let ReturnData::Value(buf) = res.return_data {
-                                result.extend(&buf);
-                            }
-                        }
-                        Err(e) => {
-                            debug!(target: "runtime", "wasm execution failed with error: {:?}", e);
-                        }
-                    }
-                }
-                ViewCallResult {
-                    account: view_call.account,
-                    amount: account.amount,
-                    stake: runtime_data.at_stake(view_call.account),
-                    nonce: account.nonce,
-                    result,
-                }
-            }
-            None => {
-                ViewCallResult { 
-                    account: view_call.account,
-                    amount: 0,
-                    stake: 0,
-                    nonce: 0,
-                    result: vec![]
-                }
-            }
-        }
-    }
-}
-
->>>>>>> d97e488e
 #[cfg(test)]
 mod tests {
     use super::*;
@@ -960,11 +730,7 @@
     #[test]
     fn test_simple_smart_contract_with_args() {
         let (mut runtime, viewer) = get_runtime_and_state_db_viewer();
-<<<<<<< HEAD
         let root = viewer.get_root();
-=======
-        let root = viewer.beacon_chain.best_block().header().body.merkle_root_state;
->>>>>>> d97e488e
         let tx_body = TransactionBody::FunctionCall(FunctionCallTransaction {
             nonce: 1,
             originator: hash(b"alice"),
