extern crate beacon;
extern crate bincode;
extern crate byteorder;
extern crate chain;
extern crate kvdb;
#[macro_use]
extern crate log;
extern crate primitives;
extern crate serde;
#[macro_use]
extern crate serde_derive;
extern crate shard;
extern crate storage;
extern crate wasm;

use std::collections::HashMap;
use std::sync::Arc;

use serde::{de::DeserializeOwned, Serialize};

use beacon::authority::AuthorityStake;
use crate::ext::RuntimeExt;
use primitives::hash::{CryptoHash, hash};
use primitives::signature::PublicKey;
use primitives::traits::{Decode, Encode};
use primitives::types::{
    AccountId, MerkleHash, ReadablePublicKey,
    Balance, ShardId, PromiseId,
    AccountingInfo, ManaAccounting, Mana, BlockIndex,
};
use primitives::utils::{
    account_to_shard_id, index_to_bytes, is_valid_account_id
};
use transaction::{ReceiptTransaction, ReceiptBody, AsyncCall, CallbackResult, CallbackInfo, Callback,
                  StakeTransaction, SendMoneyTransaction, CreateAccountTransaction, SignedTransaction, TransactionBody,
                  SwapKeyTransaction, DeployContractTransaction, Transaction, FunctionCallTransaction};
use storage::{StateDb, StateDbUpdate};
use wasm::executor;
use wasm::types::{RuntimeContext, ReturnData};

pub mod chain_spec;
pub mod test_utils;
pub mod state_viewer;
mod tx_stakes;
use crate::tx_stakes::{TxStakeConfig, TxTotalStake, get_tx_stake_key};
mod ext;

const COL_ACCOUNT: &[u8] = &[0];
const COL_CALLBACK: &[u8] = &[1];
const COL_CODE: &[u8] = &[2];
const COL_TX_STAKE: &[u8] = &[3];
const COL_TX_STAKE_SEPARATOR: &[u8] = &[4];
const COL_LOGS: &[u8] = &[5];

// const does not allow function call, so have to resort to this
fn system_account() -> AccountId {
    "system".to_string()
}

/// Per account information stored in the state.
#[derive(Serialize, Deserialize, PartialEq, Eq, Debug)]
pub struct Account {
    pub public_keys: Vec<PublicKey>,
    pub nonce: u64,
    // amount + staked is the total value of the account
    pub amount: u64,
    pub staked: u64,
    pub code_hash: CryptoHash,
}

impl Account {
    pub fn new(public_keys: Vec<PublicKey>, amount: Balance, code_hash: CryptoHash) -> Self {
        Account { public_keys, nonce: 0, amount, staked: 0, code_hash }
    }
}

fn account_id_to_bytes(col: &[u8], account_key: &AccountId) -> Vec<u8> {
    let mut key = col.to_vec();
    key.append(&mut account_key.clone().into_bytes());
    key
}

// TODO(#362): Maybe need to replace Receipt nonce with the Receipt hash.
// It's actually might be fine as well, since nonce is unique.
fn logs_key(nonce: &[u8]) -> Vec<u8> {
    let mut key = COL_LOGS.to_vec();
    key.extend_from_slice(&nonce);
    key
}

fn callback_id_to_bytes(id: &[u8]) -> Vec<u8> {
    let mut key = COL_CALLBACK.to_vec();
    key.extend_from_slice(id);
    key
}

fn create_nonce_with_nonce(base: &[u8], salt: u64) -> Vec<u8> {
    let mut nonce: Vec<u8> = base.to_owned();
    nonce.append(&mut index_to_bytes(salt));
    hash(&nonce).into()
}

pub struct ApplyState {
    pub root: MerkleHash,
    pub shard_id: ShardId,
    pub block_index: u64,
    pub parent_block_hash: CryptoHash,
}

pub struct ApplyResult {
    pub root: MerkleHash,
    pub shard_id: ShardId,
    pub transaction: storage::DBChanges,
    pub authority_proposals: Vec<AuthorityStake>,
    pub filtered_transactions: Vec<Transaction>,
    pub new_receipts: Vec<Transaction>,
}

fn get<T: DeserializeOwned>(state_update: &mut StateDbUpdate, key: &[u8]) -> Option<T> {
    state_update.get(key).and_then(|data| Decode::decode(&data).ok())
}

fn set<T: Serialize>(state_update: &mut StateDbUpdate, key: &[u8], value: &T) {
    value
        .encode().ok()
        .map(|data| state_update.set(key, &storage::DBValue::from_slice(&data)))
        .unwrap_or_else(|| { debug!("set value failed"); })
}

pub struct Runtime {
    pub state_db: Arc<StateDb>,
}

impl Runtime {
    pub fn new(state_db: Arc<StateDb>) -> Self {
        Runtime { state_db }
    }

    fn try_charge_mana(
        &self,
        state_update: &mut StateDbUpdate,
        block_index: BlockIndex,
        originator: &AccountId,
        contract_id: &Option<AccountId>,
        mana: Mana,
    ) -> Option<AccountingInfo> {
        let config = TxStakeConfig::default();
        let mut acc_info_options = Vec::new();
        // Trying to use contract specific quota first
        if let Some(ref contract_id) = contract_id {
            acc_info_options.push(AccountingInfo{
                originator: originator.clone(),
                contract_id: Some(contract_id.clone()),
            });
        }
        // Trying to use global quota
        acc_info_options.push(AccountingInfo{
            originator: originator.clone(),
            contract_id: None,
        });
        for accounting_info in acc_info_options {
            let key = get_tx_stake_key(
                &accounting_info.originator,
                &accounting_info.contract_id,
            );
            let tx_total_stake: Option<TxTotalStake> = get(state_update, &key);
            if let Some(mut tx_total_stake) = tx_total_stake {
                tx_total_stake.update(block_index, &config);
                if tx_total_stake.available_mana(&config) >= mana {
                    tx_total_stake.charge_mana(mana, &config);
                    set(state_update, &key, &tx_total_stake);
                    return Some(accounting_info)
                }
            }
        }
        None
    }

    fn send_money(
        &self,
        state_update: &mut StateDbUpdate,
        transaction: &SendMoneyTransaction,
        hash: CryptoHash,
        sender: &mut Account,
        accounting_info: AccountingInfo,
    ) -> Result<Vec<Transaction>, String> {
        if sender.amount >= transaction.amount {
            sender.amount -= transaction.amount;
            set(state_update, &account_id_to_bytes(COL_ACCOUNT, &transaction.originator), sender);
            let receipt = ReceiptTransaction::new(
                transaction.originator.clone(),
                transaction.receiver.clone(),
                hash.into(),
                ReceiptBody::NewCall(AsyncCall::new(
                    b"deposit".to_vec(),
                    vec![],
                    transaction.amount,
                    0,
                    accounting_info,
                ))
            );
            Ok(vec![Transaction::Receipt(receipt)])
        } else {
            Err(
                format!(
                    "Account {} tries to send {}, but has staked {} and only has {}",
                    transaction.originator,
                    transaction.amount,
                    sender.staked,
                    sender.amount,
                )
            )
        }
    }

    fn staking(
        &self,
        state_update: &mut StateDbUpdate,
        body: &StakeTransaction,
        sender_account_id: &AccountId,
        sender: &mut Account,
        authority_proposals: &mut Vec<AuthorityStake>,
    ) -> Result<Vec<Transaction>, String> {
        if sender.amount >= body.amount && sender.public_keys.is_empty() {
            authority_proposals.push(AuthorityStake {
                account_id: sender_account_id.clone(),
                public_key: sender.public_keys[0],
                amount: body.amount,
            });
            sender.amount -= body.amount;
            sender.staked += body.amount;
            set(state_update, &account_id_to_bytes(COL_ACCOUNT, sender_account_id), &sender);
            Ok(vec![])
        } else if sender.amount < body.amount {
            let err_msg = format!(
                "Account {} tries to stake {}, but has staked {} and only has {}",
                body.originator,
                body.amount,
                sender.staked,
                sender.amount,
            );
            Err(err_msg)
        } else {
            Err(format!("Account {} already staked", body.originator))
        }
    }

    fn create_account(
        &self,
        state_update: &mut StateDbUpdate,
        body: &CreateAccountTransaction,
        hash: CryptoHash,
        sender: &mut Account,
        accounting_info: AccountingInfo,
    ) -> Result<Vec<Transaction>, String> {
        if !is_valid_account_id(&body.new_account_id) {
            return Err(format!("Account {} does not match requirements", body.new_account_id));
        }
        if sender.amount >= body.amount {
            sender.amount -= body.amount;
            set(
                state_update,
                &account_id_to_bytes(COL_ACCOUNT, &body.originator),
                &sender
            );
            let new_nonce = create_nonce_with_nonce(hash.as_ref(), 0);
            let receipt = ReceiptTransaction::new(
                body.originator.clone(),
                body.new_account_id.clone(),
                new_nonce,
                ReceiptBody::NewCall(AsyncCall::new(
                    b"create_account".to_vec(),
                    body.public_key.clone(),
                    body.amount,
                    0,
                    accounting_info,
                ))
            );
            Ok(vec![Transaction::Receipt(receipt)])
        } else {
            Err(
                format!(
                    "Account {} tries to create new account with {}, but only has {}",
                    body.originator,
                    body.amount,
                    sender.amount
                )
            )
        }
    }

    fn swap_key(
        &self,
        state_update: &mut StateDbUpdate,
        body: &SwapKeyTransaction,
        account: &mut Account,
    ) -> Result<Vec<Transaction>, String> {
<<<<<<< HEAD
        let cur_key = Decode::decode(&body.cur_key).ok_or("cannot decode public key")?;
        let new_key = Decode::decode(&body.new_key).ok_or("cannot decode public key")?;
=======
        // TODO: verify signature
        let cur_key = Decode::decode(&body.cur_key).map_err(|_| "cannot decode public key")?;
        if !verify(data, signature, &cur_key) {
            return Err("Invalid signature. Cannot swap key".to_string());
        }
        let new_key = Decode::decode(&body.new_key).map_err(|_| "cannot decode public key")?;
>>>>>>> 98837a23
        let num_keys = account.public_keys.len();
        account.public_keys.retain(|&x| x != cur_key);
        if account.public_keys.len() == num_keys {
            return Err(format!("Account {} does not have public key {}", body.originator, cur_key));
        }
        account.public_keys.push(new_key);
        set(
            state_update,
            &account_id_to_bytes(COL_ACCOUNT, &body.originator),
            &account
        );
        Ok(vec![])
    }

    fn deploy(
        &self,
        body: &DeployContractTransaction,
        hash: CryptoHash,
        accounting_info: AccountingInfo,
    ) -> Result<Vec<Transaction>, String> {
        // TODO: check signature
        
        let new_nonce = create_nonce_with_nonce(hash.as_ref(), 0);
        let args = Encode::encode(&(&body.public_key, &body.wasm_byte_array))
            .map_err(|_| "cannot encode args")?;
        let receipt = ReceiptTransaction::new(
            body.originator.clone(),
            body.contract_id.clone(),
            new_nonce,
            ReceiptBody::NewCall(AsyncCall::new(
                b"deploy".to_vec(),
                args,
                0,
                0,
                accounting_info,
            ))
        );
        Ok(vec![Transaction::Receipt(receipt)])
    }

    fn call_function(
        &self,
        state_update: &mut StateDbUpdate,
        transaction: &FunctionCallTransaction,
        hash: CryptoHash,
        sender: &mut Account,
        accounting_info: AccountingInfo,
        mana: Mana,
    ) -> Result<Vec<Transaction>, String> {
        if sender.amount >= transaction.amount {
            sender.amount -= transaction.amount;
            set(state_update, &account_id_to_bytes(COL_ACCOUNT, &transaction.originator), sender);
            let receipt = ReceiptTransaction::new(
                transaction.originator.clone(),
                transaction.contract_id.clone(),
                hash.into(),
                ReceiptBody::NewCall(AsyncCall::new(
                    transaction.method_name.clone(),
                    transaction.args.clone(),
                    transaction.amount,
                    mana - 1,
                    accounting_info,
                ))
            );
            Ok(vec![Transaction::Receipt(receipt)])
        } else {
            Err(
                format!(
                    "Account {} tries to call some contract with the amount {}, but has staked {} and only has {}",
                    transaction.originator,
                    transaction.amount,
                    sender.staked,
                    sender.amount
                )
            )
        }
    }

    /// node receives signed_transaction, processes it
    /// and generates the receipt to send to receiver
    fn apply_signed_transaction(
        &mut self,
        state_update: &mut StateDbUpdate,
        block_index: BlockIndex,
        transaction: &SignedTransaction,
        authority_proposals: &mut Vec<AuthorityStake>,
    ) -> Result<Vec<Transaction>, String> {
        let sender_account_id = transaction.body.get_originator();
        let sender: Option<Account> =
            get(state_update, &account_id_to_bytes(COL_ACCOUNT, &sender_account_id));
        match sender {
            Some(mut sender) => {
                if transaction.body.get_nonce() <= sender.nonce {
                    return Err(format!(
                        "Transaction nonce {} must be larger than sender nonce {}",
                        transaction.body.get_nonce(),
                        sender.nonce,
                    ));
                }
                sender.nonce = transaction.body.get_nonce();
                set(
                    state_update,
                    &account_id_to_bytes(COL_ACCOUNT, &sender_account_id),
                    &sender
                );
                let contract_id = transaction.body.get_contract_id();
                let mana = transaction.body.get_mana();
                let accounting_info = self.try_charge_mana(
                    state_update,
                    block_index,
                    &sender_account_id,
                    &contract_id,
                    mana,
                ).ok_or_else(|| format!("sender {} does not have enough mana {}", sender_account_id, mana))?;
                match transaction.body {
                    TransactionBody::SendMoney(ref t) => {
                        self.send_money(
                            state_update,
                            &t,
                            transaction.transaction_hash(),
                            &mut sender,
                            accounting_info,
                        )
                    },
                    TransactionBody::Stake(ref t) => {
                        self.staking(
                            state_update,
                            &t,
                            &sender_account_id,
                            &mut sender,
                            authority_proposals,
                        )
                    },
                    TransactionBody::FunctionCall(ref t) => {
                        self.call_function(
                            state_update,
                            &t,
                            transaction.transaction_hash(),
                            &mut sender,
                            accounting_info,
                            mana,
                        )
                    },
                    TransactionBody::DeployContract(ref t) => {
                        self.deploy(
                            t,
                            transaction.transaction_hash(),
                            accounting_info,
                        )
                    },
                    TransactionBody::CreateAccount(ref t) => {
                        self.create_account(
                            state_update,
                            t,
                            transaction.transaction_hash(),
                            &mut sender,
                            accounting_info,
                        )
                    },
                    TransactionBody::SwapKey(ref t) => {
<<<<<<< HEAD
=======
                        // this is super redundant. need to change when we add signature checks
                        let data = transaction.body.encode().map_err(|_| "cannot encode body")?;
>>>>>>> 98837a23
                        self.swap_key(
                            state_update,
                            t,
                            &mut sender,
                        )
                    }
                }
            }
            _ => Err(format!("sender {} does not exist", sender_account_id))
        }
    }

    fn deposit(
        &self,
        state_update: &mut StateDbUpdate,
        amount: u64,
        receiver_id: &AccountId,
        receiver: &mut Account
    ) -> Result<Vec<Transaction>, String> {
        receiver.amount += amount;
        set(
            state_update,
            &account_id_to_bytes(COL_ACCOUNT, &receiver_id),
            receiver
        );
        Ok(vec![])
    }

    fn system_create_account(
        &self,
        state_update: &mut StateDbUpdate,
        call: &AsyncCall,
        account_id: &AccountId,
    ) -> Result<Vec<Transaction>, String> {
        if !is_valid_account_id(account_id) {
            return Err(format!("Account {} does not match requirements", account_id));
        }
        let account_id_bytes = account_id_to_bytes(COL_ACCOUNT, &account_id);
       
        let public_key = Decode::decode(&call.args).map_err(|_| "cannot decode public key")?;
        let new_account = Account::new(
            vec![public_key],
            call.amount,
            hash(&[])
        );
        set(
            state_update,
            &account_id_bytes,
            &new_account
        );
        // TODO(#347): Remove default TX staking once tx staking is properly implemented
        let mut tx_total_stake = TxTotalStake::new(0);
        tx_total_stake.add_active_stake(100);
        set(
            state_update,
            &get_tx_stake_key(&account_id, &None),
            &tx_total_stake,
        );

        Ok(vec![])
    }

    fn system_deploy(
        &self,
        state_update: &mut StateDbUpdate,
        call: &AsyncCall,
        account_id: &AccountId,
    ) -> Result<Vec<Transaction>, String> {
        let (public_key, code): (Vec<u8>, Vec<u8>) = 
            Decode::decode(&call.args).map_err(|_| "cannot decode public key")?;
        let public_key = Decode::decode(&public_key).map_err(|_| "cannot decode public key")?;
        let new_account = Account::new(
            vec![public_key],
            call.amount,
            hash(&code),
        );
        set(
            state_update,
            &account_id_to_bytes(COL_ACCOUNT, account_id),
            &new_account
        );
        set(
            state_update,
            &account_id_to_bytes(COL_CODE, account_id),
            &code
        );
        Ok(vec![])
    }

    fn return_data_to_receipts(
        runtime_ext: &mut RuntimeExt,
        return_data: ReturnData,
        callback_info: &Option<CallbackInfo>,
        sender_id: &AccountId,
        receiver_id: &AccountId,
    ) -> Result<Vec<Transaction>, String> {
        let callback_info = match callback_info {
            Some(info) => info,
            _ => {
                let receipts = runtime_ext.get_receipts();
                return Ok(receipts);
            }
        };
        let callback_res = match return_data {
            ReturnData::Value(v) => {
                let res = CallbackResult::new(
                    callback_info.clone(),
                    Some(v),
                );
                Some(res)
            }
            ReturnData::None => {
                let res = CallbackResult::new(
                    callback_info.clone(),
                    Some(vec![]),
                );
                Some(res)
            }
            ReturnData::Promise(PromiseId::Callback(id)) => {
                let callback = runtime_ext.callbacks.get_mut(&id).expect("callback must exist");
                if callback.callback.is_some() {
                    unreachable!("callback already has callback");
                } else {
                    callback.callback = Some(callback_info.clone());
                }
                None
            }
            ReturnData::Promise(PromiseId::Receipt(id)) => {
                let receipt = runtime_ext.receipts.get_mut(&id).expect("receipt must exist");
                match receipt.body {
                    ReceiptBody::NewCall(ref mut call) => {
                        if call.callback.is_some() {
                            return Err("receipt already has callback".to_string());
                        } else {
                            call.callback = Some(callback_info.clone());
                        }
                    }
                    _ => unreachable!("receipt body is not new call")
                }
                None
            }
            _ => return Err("return data is a non-callback promise".to_string())
        };
        let mut receipts = runtime_ext.get_receipts();
        if let Some(callback_res) = callback_res {
            let new_receipt = ReceiptTransaction::new(
                receiver_id.clone(),
                sender_id.clone(),
                runtime_ext.create_nonce(),
                ReceiptBody::Callback(callback_res),
            );
            receipts.push(Transaction::Receipt(new_receipt));
        }
        runtime_ext.flush_callbacks();
        Ok(receipts)
    }

    fn apply_async_call(
        &mut self,
        state_update: &mut StateDbUpdate,
        async_call: &AsyncCall,
        sender_id: &AccountId,
        receiver_id: &AccountId,
        nonce: &[u8],
        receiver: &mut Account,
        mana_accounting: &mut ManaAccounting,
        block_index: BlockIndex,
        logs: &mut Vec<String>,
    ) -> Result<Vec<Transaction>, String> {
        let code: Vec<u8> = get(state_update, &account_id_to_bytes(COL_CODE, receiver_id))
            .ok_or_else(|| format!("cannot find contract code for account {}", receiver_id.clone()))?;
        mana_accounting.gas_used = 0;
        mana_accounting.mana_refund = async_call.mana;
        mana_accounting.accounting_info = async_call.accounting_info.clone();
        let result = {
            let mut runtime_ext = RuntimeExt::new(
                state_update,
                receiver_id,
                &async_call.accounting_info,
                nonce,
            );
            let mut wasm_res = executor::execute(
                &code,
                &async_call.method_name,
                &async_call.args,
                &[],
                &mut runtime_ext,
                &wasm::types::Config::default(),
                &RuntimeContext::new(
                    receiver.amount,
                    async_call.amount,
                    sender_id,
                    receiver_id,
                    async_call.mana,
                    block_index,
                    nonce.to_vec(),
                ),
            ).map_err(|e| format!("wasm async call preparation failed with error: {:?}", e))?;
            mana_accounting.gas_used = wasm_res.gas_used;
            mana_accounting.mana_refund = wasm_res.mana_left;
            logs.append(&mut wasm_res.logs);
            let balance = wasm_res.balance;
            let return_data = wasm_res.return_data
                .map_err(|e| format!("wasm async call execution failed with error: {:?}", e))?;
            Self::return_data_to_receipts(
                &mut runtime_ext,
                return_data,
                &async_call.callback,
                sender_id,
                receiver_id,
            ).and_then(|receipts| {
                receiver.amount = balance;
                Ok(receipts)
            })
        };
        set(
            state_update,
            &account_id_to_bytes(COL_ACCOUNT, &receiver_id),
            receiver,
        );
        result
    }

    fn apply_callback(
        &mut self,
        state_update: &mut StateDbUpdate,
        callback_res: &CallbackResult,
        sender_id: &AccountId,
        receiver_id: &AccountId,
        nonce: &[u8],
        receiver: &mut Account,
        mana_accounting: &mut ManaAccounting,
        block_index: BlockIndex,
        logs: &mut Vec<String>,
    ) -> Result<Vec<Transaction>, String> {
        let mut needs_removal = false;
        let mut callback: Option<Callback> = 
                get(state_update, &callback_id_to_bytes(&callback_res.info.id));
        let code: Vec<u8> = get(state_update, &account_id_to_bytes(COL_CODE, receiver_id))
            .ok_or_else(|| format!("account {} does not have contract code", receiver_id.clone()))?;
        mana_accounting.gas_used = 0;
        mana_accounting.mana_refund = 0;
        let receipts = match callback {
            Some(ref mut callback) => {
                callback.results[callback_res.info.result_index] = callback_res.result.clone();
                callback.result_counter += 1;
                // if we have gathered all results, execute the callback
                if callback.result_counter == callback.results.len() {
                    let mut runtime_ext = RuntimeExt::new(
                        state_update,
                        receiver_id,
                        &callback.accounting_info,
                        nonce,
                    );

                    mana_accounting.accounting_info = callback.accounting_info.clone();
                    mana_accounting.mana_refund = callback.mana;
                    needs_removal = true;
                    executor::execute(
                        &code,
                        &callback.method_name,
                        &callback.args,
                        &callback.results,
                        &mut runtime_ext,
                        &wasm::types::Config::default(),
                        &RuntimeContext::new(
                            receiver.amount,
                            0,
                            sender_id,
                            receiver_id,
                            callback.mana,
                            block_index,
                            nonce.to_vec(),
                        ),
                    )
                    .map_err(|e| format!("wasm callback execution failed with error: {:?}", e))
                    .and_then(|mut res| {
                        mana_accounting.gas_used = res.gas_used;
                        mana_accounting.mana_refund = res.mana_left;
                        logs.append(&mut res.logs);
                        let balance = res.balance;
                        res.return_data
                            .map_err(|e| format!("wasm callback execution failed with error: {:?}", e))
                            .and_then(|data|
                                Self::return_data_to_receipts(
                                    &mut runtime_ext,
                                    data,
                                    &callback.callback,
                                    sender_id,
                                    receiver_id,
                                )
                            )
                            .and_then(|receipts| {
                                receiver.amount = balance;
                                Ok(receipts)
                            })
                    })
                } else {
                    // otherwise no receipt is generated
                    Ok(vec![])
                }
            },
            _ => {
                return Err(format!("callback id: {:?} not found", callback_res.info.id));
            }
        };
        if needs_removal {
            if receipts.is_err() {
                // On error, we rollback previous changes and then commit the deletion
                state_update.rollback();
                state_update.delete(&callback_id_to_bytes(&callback_res.info.id));
                state_update.commit();
            } else {
                state_update.delete(&callback_id_to_bytes(&callback_res.info.id));
                set(
                    state_update,
                    &account_id_to_bytes(COL_ACCOUNT, &receiver_id),
                    receiver
                );
            }
        } else {
            // if we don't need to remove callback, since it is updated, we need
            // to update the storage.
            let callback = callback.expect("Cannot be none");
            set(
                state_update,
                &callback_id_to_bytes(&callback_res.info.id),
                &callback
            );
        }
        receipts
    }

    fn apply_receipt(
        &mut self,
        state_update: &mut StateDbUpdate,
        receipt: &ReceiptTransaction,
        new_receipts: &mut Vec<Transaction>,
        block_index: BlockIndex,
        logs: &mut Vec<String>,
    ) -> Result<(), String> {
        let receiver: Option<Account> = 
            get(state_update, &account_id_to_bytes(COL_ACCOUNT, &receipt.receiver));
        let mut amount = 0;
        let mut callback_info = None;
        let mut receiver_exists = true;
        let mut mana_accounting = ManaAccounting::default();
        let result = match receiver {
            Some(mut receiver) => {
                match &receipt.body {
                    ReceiptBody::NewCall(async_call) => {
                        amount = async_call.amount;
                        if async_call.method_name == b"deposit".to_vec() {
                            self.deposit(
                                state_update,
                                async_call.amount,
                                &receipt.receiver,
                                &mut receiver
                            )
                        } else if async_call.method_name == b"create_account".to_vec() {
                            debug!(
                                target: "runtime",
                                "Account {} already exists",
                                receipt.receiver,
                            );
                            let receipt = ReceiptTransaction::new(
                                system_account(),
                                receipt.originator.clone(),
                                create_nonce_with_nonce(&receipt.nonce, 0),
                                ReceiptBody::Refund(async_call.amount)
                            );
                            Ok(vec![Transaction::Receipt(receipt)])
                        } else if async_call.method_name == b"deploy".to_vec() {
                            let (pub_key, code): (Vec<u8>, Vec<u8>) = Decode::decode(&async_call.args).map_err(|_| "cannot decode args")?;
                            let pub_key = Decode::decode(&pub_key).map_err(|_| "cannot decode public key")?;
                            if receiver.public_keys.contains(&pub_key) {
                                receiver.code_hash = hash(&code);
                                set(
                                    state_update,
                                    &account_id_to_bytes(COL_CODE, &receipt.receiver),
                                    &code,
                                );
                                set(
                                    state_update,
                                    &account_id_to_bytes(COL_ACCOUNT, &receipt.receiver),
                                    &receiver,
                                );
                                Ok(vec![])
                            } else {
                                Err(format!("Account {} does not contain key {}", receipt.receiver, pub_key))
                            }
                        } else {
                            callback_info = async_call.callback.clone();
                            self.apply_async_call(
                                state_update,
                                &async_call,
                                &receipt.originator,
                                &receipt.receiver,
                                &receipt.nonce,
                                &mut receiver,
                                &mut mana_accounting,
                                block_index,
                                logs,
                            )
                        }
                    },
                    ReceiptBody::Callback(callback_res) => {
                        callback_info = Some(callback_res.info.clone());
                        self.apply_callback(
                            state_update,
                            &callback_res,
                            &receipt.originator,
                            &receipt.receiver,
                            &receipt.nonce,
                            &mut receiver,
                            &mut mana_accounting,
                            block_index,
                            logs,
                        )
                    }
                    ReceiptBody::Refund(amount) => {
                        receiver.amount += amount;
                        set(
                            state_update,
                            &account_id_to_bytes(COL_ACCOUNT, &receipt.receiver),
                            &receiver,
                        );
                        Ok(vec![])
                    },
                    ReceiptBody::ManaAccounting(_mana_accounting) => {
                        // TODO(#259): Refund mana and charge gas
                        Ok(vec![])
                    }
                }
            }
            _ => {
                receiver_exists = false;
                let err = Err(format!("receiver {} does not exist", receipt.receiver));
                if let ReceiptBody::NewCall(call) = &receipt.body {
                    amount = call.amount;
                    if call.method_name == b"create_account".to_vec() {
                        self.system_create_account(
                            state_update,
                            &call,
                            &receipt.receiver,
                        )
                    } else if call.method_name == b"deploy".to_vec() {
                        self.system_deploy(
                            state_update,
                            &call,
                            &receipt.receiver,
                        )
                    } else {
                        err
                    }
                } else {
                    err
                }
            }
        };
        let res = match result {
            Ok(mut receipts) => {
                new_receipts.append(&mut receipts);
                Ok(())
            }
            Err(s) => {
                if amount > 0 {
                    let receiver = if receiver_exists {
                        receipt.receiver.clone()
                    } else {
                        system_account()
                    };
                    let new_receipt = ReceiptTransaction::new(
                        receiver,
                        receipt.originator.clone(),
                        create_nonce_with_nonce(&receipt.nonce, new_receipts.len() as u64),
                        ReceiptBody::Refund(amount)
                    );
                    new_receipts.push(Transaction::Receipt(new_receipt));
                }
                if let Some(callback_info) = callback_info {
                    let new_receipt = ReceiptTransaction::new(
                        receipt.receiver.clone(),
                        callback_info.receiver.clone(),
                        create_nonce_with_nonce(&receipt.nonce, new_receipts.len() as u64),
                        ReceiptBody::Callback(CallbackResult::new(
                            callback_info,
                            None,
                        ))
                    );
                    new_receipts.push(Transaction::Receipt(new_receipt));
                }
                Err(s)
            }
        };
        if mana_accounting.mana_refund > 0 || mana_accounting.gas_used > 0 {
            let new_receipt = ReceiptTransaction::new(
                receipt.receiver.clone(),
                mana_accounting.accounting_info.originator.clone(),
                create_nonce_with_nonce(&receipt.nonce, new_receipts.len() as u64),
                ReceiptBody::ManaAccounting(mana_accounting),
            );
            new_receipts.push(Transaction::Receipt(new_receipt));
        }
        res
    }

    fn filter_transaction(
        runtime: &mut Self,
        state_update: &mut StateDbUpdate,
        shard_id: ShardId,
        block_index: BlockIndex,
        transaction: &Transaction,
        new_receipts: &mut Vec<Transaction>,
        authority_proposals: &mut Vec<AuthorityStake>,
    ) -> bool {
        match transaction {
            Transaction::SignedTransaction(ref tx) => {
                match runtime.apply_signed_transaction(
                    state_update,
                    block_index,
                    tx,
                    authority_proposals
                ) {
                    Ok(mut receipts) => {
                        new_receipts.append(&mut receipts);
                        state_update.commit();
                        true
                    }
                    Err(s) => {
                        debug!(target: "runtime", "{}", s);
                        state_update.rollback();
                        false
                    }
                }
            }
            Transaction::Receipt(ref r) => {
                if account_to_shard_id(&r.receiver) == shard_id {
                    let mut tmp_new_receipts = vec![];
                    let mut logs = vec![];
                    let res = match runtime.apply_receipt(state_update, r, &mut tmp_new_receipts, block_index, &mut logs) {
                        Ok(()) => {
                            state_update.commit();
                            new_receipts.append(&mut tmp_new_receipts);
                            true
                        }
                        Err(s) => {
                            debug!(target: "runtime", "{}", s);
                            state_update.rollback();
                            new_receipts.append(&mut tmp_new_receipts);
                            false
                        }
                    };
                    // TODO(#362): May need to where do we keep logs
                    if !logs.is_empty() {
                        set(
                            state_update,
                            &logs_key(&r.nonce),
                            &logs.join("\n").into_bytes(),
                        );
                        state_update.commit()
                    }
                    res
                } else {
                    // wrong receipt
                    debug!(target: "runtime", "receipt sent to the wrong shard");
                    false
                }
            }
        }
    }

    /// check whether transactions in a block are valid and return the new root
    /// if they are
    pub fn check(
        &mut self,
        apply_state: &ApplyState,
        prev_receipts: &[Transaction],
        transactions: &[Transaction],
    ) -> Option<(storage::DBChanges, MerkleHash)> {
        let mut new_receipts = vec![];
        let mut state_update = StateDbUpdate::new(self.state_db.clone(), apply_state.root);
        let mut authority_proposals = vec![];
        let shard_id = apply_state.shard_id;
        let block_index = apply_state.block_index;
        for tx in prev_receipts.iter().chain(transactions) {
            let filter_res = Self::filter_transaction(
                self,
                &mut state_update,
                shard_id,
                block_index,
                tx,
                &mut new_receipts,
                &mut authority_proposals
            );
            if !filter_res {
                return None;
            }
        }
        let (db_transaction, new_root) = state_update.finalize();
        Some((db_transaction, new_root))
    }

    /// apply receipts from previous block and transactions and receipts from this block
    pub fn apply(
        &mut self,
        apply_state: &ApplyState,
        prev_receipts: &[Transaction],
        mut transactions: Vec<Transaction>,
    ) -> ApplyResult {
        let mut new_receipts = vec![];
        let mut state_update = StateDbUpdate::new(self.state_db.clone(), apply_state.root);
        let mut authority_proposals = vec![];
        let shard_id = apply_state.shard_id;
        let block_index = apply_state.block_index;
        for receipt in prev_receipts.iter() {
            Self::filter_transaction(
                self,
                &mut state_update,
                shard_id,
                block_index,
                receipt,
                &mut new_receipts,
                &mut authority_proposals
            );
        }
        transactions.retain(|t| {
            Self::filter_transaction(
                self,
                &mut state_update,
                shard_id,
                block_index,
                t,
                &mut new_receipts,
                &mut authority_proposals
            )
        });
        let (transaction, new_root) = state_update.finalize();
        ApplyResult { 
            root: new_root, 
            transaction,
            authority_proposals,
            shard_id,
            filtered_transactions: transactions,
            new_receipts,
        }
    }

    /// Balances are account, publickey, initial_balance, initial_tx_stake
    pub fn apply_genesis_state(
        &self,
        balances: &[(AccountId, ReadablePublicKey, Balance, Balance)],
        wasm_binary: &[u8],
        initial_authorities: &[(AccountId, ReadablePublicKey, u64)]
    ) -> MerkleHash {
        let mut state_db_update =
            StateDbUpdate::new(self.state_db.clone(), MerkleHash::default());
        let mut pk_to_acc_id = HashMap::new();
        balances.iter().for_each(|(account_id, public_key, balance, initial_tx_stake)| {
            pk_to_acc_id.insert(public_key.clone(), account_id.clone());
            set(
                &mut state_db_update,
                &account_id_to_bytes(COL_ACCOUNT, &account_id),
                &Account {
                    public_keys: vec![PublicKey::from(public_key)],
                    amount: *balance,
                    nonce: 0,
                    staked: 0,
                    code_hash: hash(wasm_binary),
                },
            );
            // Default code
            set(
                &mut state_db_update,
                &account_id_to_bytes(COL_CODE, &account_id),
                &wasm_binary.to_vec(),
            );
            // Default transaction stake
            let key = get_tx_stake_key(
                &account_id,
                &None,
            );
            let mut tx_total_stake = TxTotalStake::new(0);
            tx_total_stake.add_active_stake(*initial_tx_stake);
            set(
                &mut state_db_update,
                &key,
                &tx_total_stake,
            );
            // TODO(#345): Add system TX stake
        });
        for (_, pk, amount) in initial_authorities {
            let account_id = pk_to_acc_id.get(pk).expect("Missing account for public key");
            let account_id_bytes = account_id_to_bytes(COL_ACCOUNT, account_id);
            let mut account: Account = get(
                &mut state_db_update,
                &account_id_bytes,
            ).expect("account must exist");
            account.staked = *amount;
            set(
                &mut state_db_update,
                &account_id_bytes,
                &account
            );
        }
        let (transaction, genesis_root) = state_db_update.finalize();
        // TODO: check that genesis_root is not yet in the state_db? Also may be can check before doing this?
        self.state_db.commit(transaction).expect("Failed to commit genesis state");
        genesis_root
    }
}

#[cfg(test)]
mod tests {
    use std::sync::Arc;

    use primitives::hash::hash;
    use transaction::{
        DeployContractTransaction, FunctionCallTransaction,
        TransactionBody,
    };
    use primitives::signature::{DEFAULT_SIGNATURE, get_key_pair, sign};
    use crate::state_viewer::AccountViewCallResult;
    use storage::test_utils::create_state_db;
    use crate::test_utils::*;
    use super::*;

    fn alice_account() -> AccountId {
        "alice.near".to_string()
    }
    fn bob_account() -> AccountId {
        "bob.near".to_string()
    }
    fn eve_account() -> AccountId {
        "eve.near".to_string()
    }

    impl Default for Runtime {
        fn default() -> Runtime {
            Runtime {
                state_db: Arc::new(create_state_db()),
            }
        }
    }

    fn default_code_hash() -> CryptoHash {
        let genesis_wasm = include_bytes!("../../../core/wasm/runtest/res/wasm_with_mem.wasm");
        hash(genesis_wasm)
    }

    // TODO(#348): Add tests for TX staking, mana charging and regeneration

    #[test]
    fn test_genesis_state() {
        let viewer = get_test_state_db_viewer();
        let result = viewer.view_account(&alice_account());
        assert_eq!(
            result.unwrap(),
            AccountViewCallResult {
                account: alice_account(),
                amount: 100,
                nonce: 0,
                stake: 50,
                code_hash: default_code_hash(),
            }
        );
    }

    #[test]
    fn test_get_and_set_accounts() {
        let state_db = Arc::new(create_state_db());
        let mut state_update = StateDbUpdate::new(state_db, MerkleHash::default());
        let test_account = Account::new(vec![], 10, hash(&[]));
        let account_id = bob_account();
        set(&mut state_update, &account_id_to_bytes(COL_ACCOUNT, &account_id), &test_account);
        let get_res = get(&mut state_update, &account_id_to_bytes(COL_ACCOUNT, &account_id)).unwrap();
        assert_eq!(test_account, get_res);
    }

    #[test]
    fn test_get_account_from_state_db() {
        let state_db = Arc::new(create_state_db());
        let root = MerkleHash::default();
        let mut state_update = StateDbUpdate::new(state_db.clone(), root);
        let test_account = Account::new(vec![], 10, hash(&[]));
        let account_id = bob_account();
        set(&mut state_update, &account_id_to_bytes(COL_ACCOUNT, &account_id), &test_account);
        let (transaction, new_root) = state_update.finalize();
        state_db.commit(transaction).unwrap();
        let mut new_state_update = StateDbUpdate::new(state_db.clone(), new_root);
        let get_res = get(&mut new_state_update, &account_id_to_bytes(COL_ACCOUNT, &account_id)).unwrap();
        assert_eq!(test_account, get_res);
    }

    #[test]
    fn test_simple_smart_contract() {
        let (mut runtime, viewer) = get_runtime_and_state_db_viewer();
        let root = viewer.get_root();
        let tx_body = TransactionBody::FunctionCall(FunctionCallTransaction {
            nonce: 1,
            originator: alice_account(),
            contract_id: bob_account(),
            method_name: b"run_test".to_vec(),
            args: vec![],
            amount: 0,
        });
        let transaction = SignedTransaction::new(DEFAULT_SIGNATURE, tx_body);
        let apply_state = ApplyState {
            root,
            shard_id: 0,
            parent_block_hash: CryptoHash::default(),
            block_index: 0
        };
        let apply_result = runtime.apply_all(
            apply_state, vec![Transaction::SignedTransaction(transaction)]
        );
        assert_eq!(apply_result.filtered_transactions.len(), 1);
        assert_eq!(apply_result.new_receipts.len(), 0);
        assert_ne!(root, apply_result.root);
    }

    #[test]
    fn test_simple_smart_contract_with_args() {
        let (mut runtime, viewer) = get_runtime_and_state_db_viewer();
        let root = viewer.get_root();
        let tx_body = TransactionBody::FunctionCall(FunctionCallTransaction {
            nonce: 1,
            originator: alice_account(),
            contract_id: bob_account(),
            method_name: b"run_test".to_vec(),
            args: (2..4).flat_map(|x| encode_int(x).to_vec()).collect(),
            amount: 0,
        });
        let transaction = SignedTransaction::new(DEFAULT_SIGNATURE, tx_body);
        let apply_state = ApplyState {
            root,
            shard_id: 0,
            parent_block_hash: CryptoHash::default(),
            block_index: 0
        };
        let apply_result = runtime.apply_all(
            apply_state, vec![Transaction::SignedTransaction(transaction)],
        );
        assert_eq!(apply_result.filtered_transactions.len(), 1);
        assert_eq!(apply_result.new_receipts.len(), 0);
        assert_ne!(root, apply_result.root);
    }

    #[test]
    fn test_upload_contract() {
        let (mut runtime, viewer) = get_runtime_and_state_db_viewer();
        let root = viewer.get_root();
        let (pub_key, _) = get_key_pair();
        let wasm_binary = include_bytes!("../../../core/wasm/runtest/res/wasm_with_mem.wasm");
        let tx_body = TransactionBody::DeployContract(DeployContractTransaction {
            nonce: 1,
            originator: alice_account(),
            contract_id: eve_account(),
            public_key: pub_key.encode().unwrap(),
            wasm_byte_array: wasm_binary.to_vec(),
        });
        let transaction = SignedTransaction::new(DEFAULT_SIGNATURE, tx_body);
        let apply_state = ApplyState {
            root,
            shard_id: 0,
            parent_block_hash: CryptoHash::default(),
            block_index: 0
        };
        let apply_result = runtime.apply_all(
            apply_state, vec![Transaction::SignedTransaction(transaction)]
        );
        assert_eq!(apply_result.filtered_transactions.len(), 1);
        assert_eq!(apply_result.new_receipts.len(), 0);
        assert_ne!(root, apply_result.root);
        runtime.state_db.commit(apply_result.transaction).unwrap();
        let mut new_state_update = StateDbUpdate::new(runtime.state_db, apply_result.root);
        let code: Vec<u8> = get(
            &mut new_state_update,
            &account_id_to_bytes(COL_CODE, &eve_account())
        ).unwrap();
        assert_eq!(code, wasm_binary.to_vec());
    }

    #[test]
    fn test_redeploy_contract() {
        let test_binary = b"test_binary";
        let (mut runtime, viewer) = get_runtime_and_state_db_viewer();
        let root = viewer.get_root();
        let mut state_update = StateDbUpdate::new(runtime.state_db.clone(), root);
        let account: Account = get(
            &mut state_update,
            &account_id_to_bytes(COL_ACCOUNT, &bob_account())
        ).unwrap();
        let tx_body = TransactionBody::DeployContract(DeployContractTransaction{
            nonce: 1,
            originator: bob_account(),
            contract_id: bob_account(),
            wasm_byte_array: test_binary.to_vec(),
            public_key: account.public_keys[0].encode().unwrap(),
        });
        let transaction = SignedTransaction::new(DEFAULT_SIGNATURE, tx_body);
        let apply_state = ApplyState {
            root,
            shard_id: 0,
            parent_block_hash: CryptoHash::default(),
            block_index: 0
        };
        let apply_result = runtime.apply_all(
            apply_state, vec![Transaction::SignedTransaction(transaction)],
        );
        assert_eq!(apply_result.filtered_transactions.len(), 1);
        assert_eq!(apply_result.new_receipts.len(), 0);
        assert_ne!(root, apply_result.root);
        runtime.state_db.commit(apply_result.transaction).unwrap();
        let mut new_state_update = StateDbUpdate::new(runtime.state_db, apply_result.root);
        let code: Vec<u8> = get(
            &mut new_state_update,
            &account_id_to_bytes(COL_CODE, &bob_account())
        ).unwrap();
        assert_eq!(code, test_binary.to_vec())
    }

    #[test]
    fn test_send_money() {
        let (mut runtime, viewer) = get_runtime_and_state_db_viewer();
        let root = viewer.get_root();
        let tx_body = TransactionBody::SendMoney(SendMoneyTransaction {
            nonce: 1,
            originator: alice_account(),
            receiver: bob_account(),
            amount: 10,
        });
        let transaction = SignedTransaction::new(DEFAULT_SIGNATURE, tx_body);
        let apply_state = ApplyState {
            root,
            shard_id: 0,
            parent_block_hash: CryptoHash::default(),
            block_index: 0
        };
        let apply_result = runtime.apply_all(
            apply_state, vec![Transaction::SignedTransaction(transaction)]
        );
        assert_eq!(apply_result.filtered_transactions.len(), 1);
        assert_eq!(apply_result.new_receipts.len(), 0);
        assert_ne!(root, apply_result.root);
        runtime.state_db.commit(apply_result.transaction).unwrap();
        let result1 = viewer.view_account_at(&alice_account(), apply_result.root);
        assert_eq!(
            result1.unwrap(),
            AccountViewCallResult {
                nonce: 1,
                account: alice_account(),
                amount: 90,
                stake: 50,
                code_hash: default_code_hash(),
            }
        );
        let result2 = viewer.view_account_at(&bob_account(), apply_result.root);
        assert_eq!(
            result2.unwrap(),
            AccountViewCallResult {
                nonce: 0,
                account: bob_account(),
                amount: 10,
                stake: 0,
                code_hash: default_code_hash(),
            }
        );
    }

    #[test]
    fn test_send_money_over_balance() {
        let (mut runtime, viewer) = get_runtime_and_state_db_viewer();
        let root = viewer.get_root();
        let tx_body = TransactionBody::SendMoney(SendMoneyTransaction {
            nonce: 1,
            originator: alice_account(),
            receiver: bob_account(),
            amount: 1000,
        });
        let transaction = SignedTransaction::new(DEFAULT_SIGNATURE, tx_body);
        let apply_state = ApplyState {
            root,
            shard_id: 0,
            parent_block_hash: CryptoHash::default(),
            block_index: 0
        };
        let apply_result = runtime.apply(
            &apply_state, &[], vec![Transaction::SignedTransaction(transaction)]
        );
        assert_eq!(apply_result.filtered_transactions.len(), 0);
        assert_eq!(apply_result.new_receipts.len(), 0);
        assert_eq!(root, apply_result.root);
        runtime.state_db.commit(apply_result.transaction).unwrap();
        let result1 = viewer.view_account_at(&alice_account(), apply_result.root);
        assert_eq!(
            result1.unwrap(),
            AccountViewCallResult {
                nonce: 0,
                account: alice_account(),
                amount: 100,
                stake: 50,
                code_hash: default_code_hash(),
            }
        );
        let result2 = viewer.view_account_at(&bob_account(), apply_result.root);
        assert_eq!(
            result2.unwrap(),
            AccountViewCallResult {
                nonce: 0,
                account: bob_account(),
                amount: 0,
                stake: 0,
                code_hash: default_code_hash(),
            }
        );
    }

    #[test]
    fn test_refund_on_send_money_to_non_existent_account() {
        let (mut runtime, viewer) = get_runtime_and_state_db_viewer();
        let root = viewer.get_root();
        let tx_body = TransactionBody::SendMoney(SendMoneyTransaction {
            nonce: 1,
            originator: alice_account(),
            // Account should not exist
            receiver: eve_account(),
            amount: 10,
        });
        let transaction = SignedTransaction::new(DEFAULT_SIGNATURE, tx_body);
        let apply_state = ApplyState {
            root,
            shard_id: 0,
            parent_block_hash: CryptoHash::default(),
            block_index: 0
        };
        let apply_result = runtime.apply_all(
            apply_state, vec![Transaction::SignedTransaction(transaction)]
        );
        assert_ne!(root, apply_result.root);
        runtime.state_db.commit(apply_result.transaction).unwrap();
        let result1 = viewer.view_account_at(&alice_account(), apply_result.root);
        assert_eq!(
            result1.unwrap(),
            AccountViewCallResult {
                nonce: 1,
                account: alice_account(),
                amount: 100,
                stake: 50,
                code_hash: default_code_hash(),
            }
        );
        let result2 = viewer.view_account_at(&eve_account(), apply_result.root);
        assert!(result2.is_err());
    }

    #[test]
    fn test_create_account() {
        let (mut runtime, viewer) = get_runtime_and_state_db_viewer();
        let root = viewer.get_root();
        let (pub_key, _) = get_key_pair();
        let tx_body = TransactionBody::CreateAccount(CreateAccountTransaction {
            nonce: 1,
            originator: alice_account(),
            new_account_id: eve_account(),
            amount: 10,
            public_key: pub_key.encode().unwrap()
        });
        let transaction = SignedTransaction::new(DEFAULT_SIGNATURE, tx_body);
        let apply_state = ApplyState {
            root,
            shard_id: 0,
            parent_block_hash: CryptoHash::default(),
            block_index: 0
        };
        let apply_result = runtime.apply_all(
            apply_state, vec![Transaction::SignedTransaction(transaction)]
        );
        assert_ne!(root, apply_result.root);
        runtime.state_db.commit(apply_result.transaction).unwrap();
        let result1 = viewer.view_account_at(&alice_account(), apply_result.root);
        assert_eq!(
            result1.unwrap(),
            AccountViewCallResult {
                nonce: 1,
                account: alice_account(),
                amount: 90,
                stake: 50,
                code_hash: default_code_hash(),
            }
        );
        let result2 = viewer.view_account_at(&eve_account(), apply_result.root);
        assert_eq!(
            result2.unwrap(),
            AccountViewCallResult {
                nonce: 0,
                account: eve_account(),
                amount: 10,
                stake: 0,
                code_hash: hash(b""),
            }
        );
    }

    #[test]
    fn test_create_account_failure_invalid_name() {
        let (mut runtime, viewer) = get_runtime_and_state_db_viewer();
        let root = viewer.get_root();
        let (pub_key, _) = get_key_pair();
        for invalid_account_name in vec![
                "eve", // too short
                "Alice.near", // capital letter
                "alice(near)", // brackets are invalid
                "long_of_the_name_for_real_is_hard", // too long
                "qq@qq*qq" // * is invalid
        ] {
            let tx_body = TransactionBody::CreateAccount(CreateAccountTransaction {
                nonce: 1,
                originator: alice_account(),
                new_account_id: invalid_account_name.to_string(),
                amount: 10,
                public_key: pub_key.encode().unwrap()
            });
            let transaction = SignedTransaction::new(DEFAULT_SIGNATURE, tx_body);
            let apply_state = ApplyState {
                root,
                shard_id: 0,
                parent_block_hash: CryptoHash::default(),
                block_index: 0
            };
            let apply_result = runtime.apply_all(
                apply_state, vec![Transaction::SignedTransaction(transaction)]
            );
            // Transaction failed, roots are the same and nonce on the account is 0.
            assert_eq!(root, apply_result.root);
            let result1 = viewer.view_account_at(&alice_account(), apply_result.root);
            assert_eq!(
                result1.unwrap(),
                AccountViewCallResult {
                    nonce: 0,
                    account: alice_account(),
                    amount: 100,
                    stake: 50,
                    code_hash: default_code_hash(),
                }
            );
        }
    }

    #[test]
    fn test_create_account_failure_already_exists() {
        let (mut runtime, viewer) = get_runtime_and_state_db_viewer();
        let root = viewer.get_root();
        let (pub_key, _) = get_key_pair();
        let tx_body = TransactionBody::CreateAccount(CreateAccountTransaction {
            nonce: 1,
            originator: alice_account(),
            new_account_id: bob_account(),
            amount: 10,
            public_key: pub_key.encode().unwrap()
        });
        let transaction = SignedTransaction::new(DEFAULT_SIGNATURE, tx_body);
        let apply_state = ApplyState {
            root,
            shard_id: 0,
            parent_block_hash: CryptoHash::default(),
            block_index: 0
        };
        let apply_result = runtime.apply_all(
            apply_state, vec![Transaction::SignedTransaction(transaction)]
        );
        assert_ne!(root, apply_result.root);
        runtime.state_db.commit(apply_result.transaction).unwrap();
        let result1 = viewer.view_account_at(&alice_account(), apply_result.root);
        assert_eq!(
            result1.unwrap(),
            AccountViewCallResult {
                nonce: 1,
                account: alice_account(),
                amount: 100,
                stake: 50,
                code_hash: default_code_hash(),
            }
        );
        let result2 = viewer.view_account_at(&bob_account(), apply_result.root);
        assert_eq!(
            result2.unwrap(),
            AccountViewCallResult {
                nonce: 0,
                account: bob_account(),
                amount: 0,
                stake: 0,
                code_hash: default_code_hash(),
            }
        );
    }

    #[test]
    fn test_swap_key() {
        let (mut runtime, viewer) = get_runtime_and_state_db_viewer();
        let root = viewer.get_root();
        let (pub_key1, secret_key1) = get_key_pair();
        let (pub_key2, _) = get_key_pair();
        let tx_body = TransactionBody::CreateAccount(CreateAccountTransaction {
            nonce: 1,
            originator: alice_account(),
            new_account_id: eve_account(),
            amount: 10,
            public_key: pub_key1.encode().unwrap()
        });
        let transaction = SignedTransaction::new(DEFAULT_SIGNATURE, tx_body);
        let apply_state = ApplyState {
            root,
            shard_id: 0,
            parent_block_hash: CryptoHash::default(),
            block_index: 0
        };
        let apply_result = runtime.apply_all(
            apply_state, vec![Transaction::SignedTransaction(transaction)]
        );
        assert_eq!(apply_result.filtered_transactions.len(), 1);
        assert_eq!(apply_result.new_receipts.len(), 0);
        assert_ne!(root, apply_result.root);
        runtime.state_db.commit(apply_result.transaction).unwrap();
        let tx_body = TransactionBody::SwapKey(SwapKeyTransaction {
            nonce: 2,
            originator: eve_account(),
            cur_key: pub_key1.encode().unwrap(),
            new_key: pub_key2.encode().unwrap(),
        });
        let data = tx_body.encode().unwrap();
        let signature = sign(&data, &secret_key1);
        let transaction1 = SignedTransaction::new(signature, tx_body);
        let apply_state = ApplyState {
            shard_id: 0,
            root: apply_result.root,
            parent_block_hash: CryptoHash::default(),
            block_index: 0,
        };
        let apply_result = runtime.apply(
            &apply_state, &[], vec![Transaction::SignedTransaction(transaction1)],
        );
        runtime.state_db.commit(apply_result.transaction).unwrap();
        let mut new_state_update = StateDbUpdate::new(runtime.state_db.clone(), apply_result.root);
        let account = get::<Account>(
            &mut new_state_update,
            &account_id_to_bytes(COL_ACCOUNT, &eve_account()),
        ).unwrap();
        assert_eq!(account.public_keys, vec![pub_key2]);
    }

    #[test]
    fn test_async_call_with_no_callback() {
        let (mut runtime, viewer) = get_runtime_and_state_db_viewer();
        let root = viewer.get_root();
        let receipt = ReceiptTransaction::new(
            alice_account(),
            bob_account(),
            hash(&[1, 2, 3]).into(),
            ReceiptBody::NewCall(AsyncCall::new(
                b"run_test".to_vec(),
                vec![],
                0,
                0,
                AccountingInfo {
                    originator: alice_account(),
                    contract_id: Some(bob_account()),
                },
            ))
        );
        let apply_state = ApplyState {
            root,
            shard_id: 0,
            parent_block_hash: CryptoHash::default(),
            block_index: 0
        };
        let apply_result = runtime.apply_all(
            apply_state, vec![Transaction::Receipt(receipt)]
        );
        assert_eq!(apply_result.filtered_transactions.len(), 1);
        assert_eq!(apply_result.new_receipts.len(), 0);
        assert_eq!(root, apply_result.root);
    }

    #[test]
    fn test_async_call_with_logs() {
        let (mut runtime, viewer) = get_runtime_and_state_db_viewer();
        let root = viewer.get_root();
        let nonce: Vec<u8> = hash(&[1, 2, 3]).into();
        let receipt = ReceiptTransaction::new(
            alice_account(),
            bob_account(),
            nonce.clone(),
            ReceiptBody::NewCall(AsyncCall::new(
                b"log_something".to_vec(),
                vec![],
                0,
                0,
                AccountingInfo {
                    originator: alice_account(),
                    contract_id: Some(bob_account()),
                },
            ))
        );
        let apply_state = ApplyState {
            root,
            shard_id: 0,
            parent_block_hash: CryptoHash::default(),
            block_index: 0
        };
        let apply_result = runtime.apply_all(
            apply_state, vec![Transaction::Receipt(receipt)]
        );
        assert_eq!(apply_result.filtered_transactions.len(), 1);
        assert_eq!(apply_result.new_receipts.len(), 0);
        // New root contains a log
        assert_ne!(root, apply_result.root);
        runtime.state_db.commit(apply_result.transaction).unwrap();
        let mut state_update = StateDbUpdate::new(runtime.state_db.clone(), apply_result.root);
        let log: Vec<u8> = get(&mut state_update, &logs_key(&nonce))
            .expect("The logs should be written to state");
        assert_eq!(log, "LOG: hello".to_string().into_bytes())
    }

    #[test]
    fn test_async_call_with_callback() {
        let (mut runtime, viewer) = get_runtime_and_state_db_viewer();
        let root = viewer.get_root();
        let args = (7..9).flat_map(|x| encode_int(x).to_vec()).collect();
        let accounting_info = AccountingInfo {
            originator: alice_account(),
            contract_id: Some(bob_account()),
        };
        let mut callback = Callback::new(
            b"sum_with_input".to_vec(),
            args,
            0,
            accounting_info.clone(),
        );
        callback.results.resize(1, None);
        let callback_id = [0; 32].to_vec();
        let mut async_call = AsyncCall::new(
            b"run_test".to_vec(),
            vec![],
            0,
            0,
            accounting_info.clone(),
        );
        let callback_info = CallbackInfo::new(callback_id.clone(), 0, alice_account());
        async_call.callback = Some(callback_info.clone());
        let receipt = ReceiptTransaction::new(
            alice_account(),
            bob_account(),
            hash(&[1, 2, 3]).into(),
            ReceiptBody::NewCall(async_call),
        );
        let block_index = 1;
        let mut state_update = StateDbUpdate::new(runtime.state_db.clone(), root);
        let mut new_receipts = vec![];
        let mut logs = vec![];
        runtime.apply_receipt(
            &mut state_update,
            &receipt,
            &mut new_receipts,
            block_index,
            &mut logs,
        ).unwrap();
        assert_eq!(new_receipts.len(), 2);
        if let Transaction::Receipt(new_receipt) = &new_receipts[0] {
            assert_eq!(new_receipt.originator, bob_account());
            assert_eq!(new_receipt.receiver, alice_account());
            let callback_res = CallbackResult::new(
                callback_info.clone(), Some(encode_int(10).to_vec())
            );
            assert_eq!(new_receipt.body, ReceiptBody::Callback(callback_res));
        } else {
            assert!(false);
        }
        if let Transaction::Receipt(new_receipt) = &new_receipts[1] {
            assert_eq!(new_receipt.originator, bob_account());
            assert_eq!(new_receipt.receiver, alice_account());
            if let ReceiptBody::ManaAccounting(ref mana_accounting) = new_receipt.body {
                assert_eq!(mana_accounting.mana_refund, 0);
                assert!(mana_accounting.gas_used > 0);
                assert_eq!(mana_accounting.accounting_info, accounting_info);
            } else {
                assert!(false);
            }
        } else {
            assert!(false);
        }
    }

    #[test]
    fn test_callback() {
        let (mut runtime, viewer) = get_runtime_and_state_db_viewer();
        let root = viewer.get_root();
        let mut callback = Callback::new(
            b"run_test_with_storage_change".to_vec(),
            vec![],
            0,
            AccountingInfo {
                originator: alice_account(),
                contract_id: Some(bob_account()),
            },
        );
        callback.results.resize(1, None);
        let callback_id = [0; 32].to_vec();
        let mut state_update = StateDbUpdate::new(runtime.state_db.clone(), root);
        set(
            &mut state_update,
            &callback_id_to_bytes(&callback_id.clone()),
            &callback
        );
        let (transaction, new_root) = state_update.finalize();
        runtime.state_db.commit(transaction).unwrap();
        let receipt = ReceiptTransaction::new(
            alice_account(),
            bob_account(),
            hash(&[1, 2, 3]).into(),
            ReceiptBody::Callback(CallbackResult::new(
                CallbackInfo::new(callback_id.clone(), 0, alice_account()),
                None,
            ))
        );
        let apply_state = ApplyState {
            root: new_root,
            shard_id: 0,
            parent_block_hash: CryptoHash::default(),
            block_index: 0
        };
        let apply_result = runtime.apply(
            &apply_state, &[], vec![Transaction::Receipt(receipt)]
        );
        assert_ne!(new_root, apply_result.root);
        runtime.state_db.commit(apply_result.transaction).unwrap();
        let mut state_update = StateDbUpdate::new(runtime.state_db.clone(), apply_result.root);
        let callback: Option<Callback> = get(&mut state_update, &callback_id_to_bytes(&callback_id));
        assert!(callback.is_none());
    }

    #[test]
    // if the callback failed, it should still be removed
    fn test_callback_failure() {
        let (mut runtime, viewer) = get_runtime_and_state_db_viewer();
        let root = viewer.get_root();
        let mut callback = Callback::new(
            b"a_function_that_does_not_exist".to_vec(),
            vec![],
            0,
            AccountingInfo {
                originator: alice_account(),
                contract_id: Some(bob_account()),
            },
        );
        callback.results.resize(1, None);
        let callback_id = [0; 32].to_vec();
        let mut state_update = StateDbUpdate::new(runtime.state_db.clone(), root);
        set(
            &mut state_update,
            &callback_id_to_bytes(&callback_id.clone()),
            &callback
        );
        let (transaction, new_root) = state_update.finalize();
        runtime.state_db.commit(transaction).unwrap();
        let receipt = ReceiptTransaction::new(
            alice_account(),
            bob_account(),
            hash(&[1, 2, 3]).into(),
            ReceiptBody::Callback(CallbackResult::new(
                CallbackInfo::new(callback_id.clone(), 0, alice_account()),
                None,
            ))
        );
        let apply_state = ApplyState {
            root: new_root,
            shard_id: 0,
            parent_block_hash: CryptoHash::default(),
            block_index: 0
        };
        let apply_result = runtime.apply(
            &apply_state, &[], vec![Transaction::Receipt(receipt)]
        );
        // the callback should be removed
        assert_ne!(new_root, apply_result.root);
        runtime.state_db.commit(apply_result.transaction).unwrap();
        let mut state_update = StateDbUpdate::new(runtime.state_db.clone(), apply_result.root);
        let callback: Option<Callback> = get(&mut state_update, &callback_id_to_bytes(&callback_id));
        assert!(callback.is_none());
    }

    #[test]
    fn test_nonce_update_when_deploying_contract() {
        let (mut runtime, viewer) = get_runtime_and_state_db_viewer();
        let root = viewer.get_root();
        let (pub_key, _) = get_key_pair();
        let wasm_binary = include_bytes!("../../../core/wasm/runtest/res/wasm_with_mem.wasm");
        let tx_body = TransactionBody::DeployContract(DeployContractTransaction {
            nonce: 1,
            originator: alice_account(),
            contract_id: eve_account(),
            public_key: pub_key.encode().unwrap(),
            wasm_byte_array: wasm_binary.to_vec(),
        });
        let transaction = SignedTransaction::new(DEFAULT_SIGNATURE, tx_body);
        let apply_state = ApplyState {
            root,
            shard_id: 0,
            parent_block_hash: CryptoHash::default(),
            block_index: 0
        };
        let apply_result = runtime.apply(
            &apply_state, &[], vec![Transaction::SignedTransaction(transaction)]
        );
        runtime.state_db.commit(apply_result.transaction).unwrap();
        let mut state_update = StateDbUpdate::new(runtime.state_db.clone(), apply_result.root);
        let account: Account = get(
            &mut state_update,
            &account_id_to_bytes(COL_ACCOUNT, &alice_account())
        ).unwrap();
        assert_eq!(account.nonce, 1);
    }

    #[test]
    fn test_100_accounts() {
        let (mut chain_spec, _) = generate_test_chain_spec();
        let public_key = get_key_pair().0;
        for i in 0..100 {
            chain_spec.accounts.push((format!("account{}", i), public_key.to_string(), 10000, 0));
        }
        let (_, viewer) = get_runtime_and_state_db_viewer_from_chain_spec(&chain_spec);
        for i in 0..100 {
            assert_eq!(viewer.view_account(&format!("account{}", i)).unwrap().amount, 10000)
        }
    }
}<|MERGE_RESOLUTION|>--- conflicted
+++ resolved
@@ -295,17 +295,8 @@
         body: &SwapKeyTransaction,
         account: &mut Account,
     ) -> Result<Vec<Transaction>, String> {
-<<<<<<< HEAD
-        let cur_key = Decode::decode(&body.cur_key).ok_or("cannot decode public key")?;
-        let new_key = Decode::decode(&body.new_key).ok_or("cannot decode public key")?;
-=======
-        // TODO: verify signature
         let cur_key = Decode::decode(&body.cur_key).map_err(|_| "cannot decode public key")?;
-        if !verify(data, signature, &cur_key) {
-            return Err("Invalid signature. Cannot swap key".to_string());
-        }
         let new_key = Decode::decode(&body.new_key).map_err(|_| "cannot decode public key")?;
->>>>>>> 98837a23
         let num_keys = account.public_keys.len();
         account.public_keys.retain(|&x| x != cur_key);
         if account.public_keys.len() == num_keys {
@@ -466,11 +457,6 @@
                         )
                     },
                     TransactionBody::SwapKey(ref t) => {
-<<<<<<< HEAD
-=======
-                        // this is super redundant. need to change when we add signature checks
-                        let data = transaction.body.encode().map_err(|_| "cannot encode body")?;
->>>>>>> 98837a23
                         self.swap_key(
                             state_update,
                             t,
