extern crate bincode;
extern crate byteorder;
extern crate kvdb;
#[macro_use]
extern crate log;
extern crate primitives;
extern crate serde;
#[macro_use]
extern crate serde_derive;
extern crate storage;
extern crate wasm;

use std::collections::HashMap;

use serde::{de::DeserializeOwned, Serialize};

use primitives::hash::{CryptoHash, hash};
use primitives::signature::PublicKey;
use primitives::traits::{Decode, Encode};
use primitives::types::{
    AccountId, AccountingInfo, AuthorityStake,
    Balance, BlockIndex, Mana,
    ManaAccounting, MerkleHash, PromiseId, ReadablePublicKey, ShardId,
};
use primitives::utils::{
    account_to_shard_id, index_to_bytes, is_valid_account_id
};
use storage::TrieUpdate;
use primitives::transaction::{
    AsyncCall, Callback, CallbackInfo, CallbackResult,
    FunctionCallTransaction, LogEntry, ReceiptBody,
    ReceiptTransaction, SignedTransaction,
    TransactionBody, TransactionResult, TransactionStatus,
    verify_transaction_signature
};
use wasm::executor;
use wasm::types::{ReturnData, RuntimeContext};
use primitives::chain::ReceiptBlock;

use crate::ext::RuntimeExt;
use crate::tx_stakes::{get_tx_stake_key, TxStakeConfig, TxTotalStake};
use crate::system::{
    SYSTEM_METHOD_CREATE_ACCOUNT, system_account,
    system_create_account
};

pub mod test_utils;
pub mod state_viewer;
mod tx_stakes;
mod ext;
mod system;

const COL_ACCOUNT: &[u8] = &[0];
const COL_CALLBACK: &[u8] = &[1];
const COL_CODE: &[u8] = &[2];
const COL_TX_STAKE: &[u8] = &[3];
const COL_TX_STAKE_SEPARATOR: &[u8] = &[4];

/// Per account information stored in the state.
#[derive(Serialize, Deserialize, PartialEq, Eq, Debug)]
pub struct Account {
    pub public_keys: Vec<PublicKey>,
    pub nonce: u64,
    // amount + staked is the total value of the account
    pub amount: u64,
    pub staked: u64,
    pub code_hash: CryptoHash,
}

impl Account {
    pub fn new(public_keys: Vec<PublicKey>, amount: Balance, code_hash: CryptoHash) -> Self {
        Account { public_keys, nonce: 0, amount, staked: 0, code_hash }
    }
}

fn account_id_to_bytes(col: &[u8], account_key: &AccountId) -> Vec<u8> {
    let mut key = col.to_vec();
    key.append(&mut account_key.clone().into_bytes());
    key
}

fn callback_id_to_bytes(id: &[u8]) -> Vec<u8> {
    let mut key = COL_CALLBACK.to_vec();
    key.extend_from_slice(id);
    key
}

fn create_nonce_with_nonce(base: &CryptoHash, salt: u64) -> CryptoHash {
    let mut nonce: Vec<u8> = base.as_ref().to_owned();
    nonce.append(&mut index_to_bytes(salt));
    hash(&nonce)
}

#[derive(Debug)]
pub struct ApplyState {
    pub root: MerkleHash,
    pub shard_id: ShardId,
    pub block_index: u64,
    pub parent_block_hash: CryptoHash,
}

#[derive(Clone, Debug)]
pub struct ApplyResult {
    pub root: MerkleHash,
    pub shard_id: ShardId,
    pub db_changes: storage::DBChanges,
    pub authority_proposals: Vec<AuthorityStake>,
    pub new_receipts: HashMap<ShardId, Vec<ReceiptTransaction>>,
    pub tx_result: Vec<TransactionResult>,
}

fn get<T: DeserializeOwned>(state_update: &mut TrieUpdate, key: &[u8]) -> Option<T> {
    state_update.get(key).and_then(|data| Decode::decode(&data).ok())
}

fn set<T: Serialize>(state_update: &mut TrieUpdate, key: &[u8], value: &T) {
    value
        .encode().ok()
        .map(|data| state_update.set(key, &storage::DBValue::from_slice(&data)))
        .unwrap_or_else(|| { debug!("set value failed"); })
}

#[derive(Clone, Copy, Default)]
pub struct Runtime {}

impl Runtime {

    fn try_charge_mana(
        self,
        state_update: &mut TrieUpdate,
        block_index: BlockIndex,
        originator: &AccountId,
        contract_id: &Option<AccountId>,
        mana: Mana,
    ) -> Option<AccountingInfo> {
        let config = TxStakeConfig::default();
        let mut acc_info_options = Vec::new();
        // Trying to use contract specific quota first
        if let Some(ref contract_id) = contract_id {
            acc_info_options.push(AccountingInfo{
                originator: originator.clone(),
                contract_id: Some(contract_id.clone()),
            });
        }
        // Trying to use global quota
        acc_info_options.push(AccountingInfo{
            originator: originator.clone(),
            contract_id: None,
        });
        for accounting_info in acc_info_options {
            let key = get_tx_stake_key(
                &accounting_info.originator,
                &accounting_info.contract_id,
            );
            let tx_total_stake: Option<TxTotalStake> = get(state_update, &key);
            if let Some(mut tx_total_stake) = tx_total_stake {
                tx_total_stake.update(block_index, &config);
                if tx_total_stake.available_mana(&config) >= mana {
                    tx_total_stake.charge_mana(mana, &config);
                    set(state_update, &key, &tx_total_stake);
                    return Some(accounting_info)
                }
            }
        }
        None
    }

    fn call_function(
        self,
        state_update: &mut TrieUpdate,
        transaction: &FunctionCallTransaction,
        hash: CryptoHash,
        sender: &mut Account,
        accounting_info: AccountingInfo,
        mana: Mana,
    ) -> Result<Vec<ReceiptTransaction>, String> {
        match transaction.method_name.get(0) {
            Some(b'_') => return Err(format!("Account {} tries to call a private method {}",
                transaction.originator,
                std::str::from_utf8(&transaction.method_name).unwrap_or_else(|_| "NON_UTF8_METHOD_NAME"),
            )),
            None if transaction.amount == 0 => return Err(format!("Account {} tries to send 0 tokens",
                transaction.originator,
            )),
            _ => (),
        };
        if sender.amount >= transaction.amount {
            sender.amount -= transaction.amount;
            set(state_update, &account_id_to_bytes(COL_ACCOUNT, &transaction.originator), sender);
            let receipt = ReceiptTransaction::new(
                transaction.originator.clone(),
                transaction.contract_id.clone(),
                create_nonce_with_nonce(&hash, 0),
                ReceiptBody::NewCall(AsyncCall::new(
                    transaction.method_name.clone(),
                    transaction.args.clone(),
                    transaction.amount,
                    mana - 1,
                    accounting_info,
                ))
            );
            Ok(vec![receipt])
        } else {
            Err(
                format!(
                    "Account {} tries to call some contract with the amount {}, but has staked {} and only has {}",
                    transaction.originator,
                    transaction.amount,
                    sender.staked,
                    sender.amount
                )
            )
        }
    }

    /// node receives signed_transaction, processes it
    /// and generates the receipt to send to receiver
    fn apply_signed_transaction(
        self,
        state_update: &mut TrieUpdate,
        block_index: BlockIndex,
        transaction: &SignedTransaction,
        authority_proposals: &mut Vec<AuthorityStake>
    ) -> Result<Vec<ReceiptTransaction>, String> {
        let sender_account_id = transaction.body.get_originator();
        if !is_valid_account_id(&sender_account_id) {
            return Err("Invalid originator account_id".to_string());
        }
        let sender: Option<Account> =
            get(state_update, &account_id_to_bytes(COL_ACCOUNT, &sender_account_id));
        match sender {
            Some(mut sender) => {
                if transaction.body.get_nonce() <= sender.nonce {
                    return Err(format!(
                        "Transaction nonce {} must be larger than sender nonce {}",
                        transaction.body.get_nonce(),
                        sender.nonce,
                    ));
                }
                if !verify_transaction_signature(&transaction, &sender.public_keys) {
                    return Err(format!(
                        "transaction not signed with a public key of originator {:?}",
                        transaction.body.get_originator()
                    ));
                }
                sender.nonce = transaction.body.get_nonce();
                set(
                    state_update,
                    &account_id_to_bytes(COL_ACCOUNT, &sender_account_id),
                    &sender
                );
                let contract_id = transaction.body.get_contract_id();
                if let Some(ref contract_id) = contract_id {
                    if !is_valid_account_id(&contract_id) {
                        return Err("Invalid contract_id".to_string());
                    }
                }
                let mana = transaction.body.get_mana();
                let accounting_info = self.try_charge_mana(
                    state_update,
                    block_index,
                    &sender_account_id,
                    &contract_id,
                    mana,
                ).ok_or_else(|| format!("sender {} does not have enough mana {}", sender_account_id, mana))?;
                match transaction.body {
                    TransactionBody::SendMoney(ref t) => {
                        system::send_money(
                            state_update,
                            &t,
                            transaction.get_hash(),
                            &mut sender,
                            accounting_info,
                        )
                    },
                    TransactionBody::Stake(ref t) => {
                        system::staking(
                            state_update,
                            &t,
                            &sender_account_id,
                            &mut sender,
                            authority_proposals,
                        )
                    },
                    TransactionBody::FunctionCall(ref t) => {
                        self.call_function(
                            state_update,
                            &t,
                            transaction.get_hash(),
                            &mut sender,
                            accounting_info,
                            mana,
                        )
                    },
                    TransactionBody::DeployContract(ref t) => {
                        system::deploy(
                            state_update,
                            &t.contract_id,
                            &t.wasm_byte_array,
                            &mut sender,
                        )
                    },
                    TransactionBody::CreateAccount(ref t) => {
                        system::create_account(
                            state_update,
                            t,
                            transaction.get_hash(),
                            &mut sender,
                            accounting_info,
                        )
                    },
                    TransactionBody::SwapKey(ref t) => {
                        system::swap_key(
                            state_update,
                            t,
                            &mut sender,
                        )
                    }
                }
            }
            _ => Err(format!("sender {} does not exist", sender_account_id))
        }
    }

    fn return_data_to_receipts(
        runtime_ext: &mut RuntimeExt,
        return_data: ReturnData,
        callback_info: &Option<CallbackInfo>,
        sender_id: &AccountId,
        receiver_id: &AccountId,
    ) -> Result<Vec<ReceiptTransaction>, String> {
        let callback_info = match callback_info {
            Some(info) => info,
            _ => {
                let receipts = runtime_ext.get_receipts();
                return Ok(receipts);
            }
        };
        let callback_res = match return_data {
            ReturnData::Value(v) => {
                let res = CallbackResult::new(
                    callback_info.clone(),
                    Some(v),
                );
                Some(res)
            }
            ReturnData::None => {
                let res = CallbackResult::new(
                    callback_info.clone(),
                    Some(vec![]),
                );
                Some(res)
            }
            ReturnData::Promise(PromiseId::Callback(id)) => {
                let callback = runtime_ext.callbacks.get_mut(&id).expect("callback must exist");
                if callback.callback.is_some() {
                    unreachable!("callback already has callback");
                } else {
                    callback.callback = Some(callback_info.clone());
                }
                None
            }
            ReturnData::Promise(PromiseId::Receipt(id)) => {
                let receipt = runtime_ext.receipts.get_mut(&id).expect("receipt must exist");
                match receipt.body {
                    ReceiptBody::NewCall(ref mut call) => {
                        if call.callback.is_some() {
                            return Err("receipt already has callback".to_string());
                        } else {
                            call.callback = Some(callback_info.clone());
                        }
                    }
                    _ => unreachable!("receipt body is not new call")
                }
                None
            }
            _ => return Err("return data is a non-callback promise".to_string())
        };
        let mut receipts = runtime_ext.get_receipts();
        if let Some(callback_res) = callback_res {
            let new_receipt = ReceiptTransaction::new(
                receiver_id.clone(),
                sender_id.clone(),
                runtime_ext.create_nonce(),
                ReceiptBody::Callback(callback_res),
            );
            receipts.push(new_receipt);
        }
        runtime_ext.flush_callbacks();
        Ok(receipts)
    }

    fn apply_async_call(
        self,
        state_update: &mut TrieUpdate,
        async_call: &AsyncCall,
        sender_id: &AccountId,
        receiver_id: &AccountId,
        nonce: &CryptoHash,
        receiver: &mut Account,
        mana_accounting: &mut ManaAccounting,
        block_index: BlockIndex,
        logs: &mut Vec<LogEntry>,
    ) -> Result<Vec<ReceiptTransaction>, String> {
        let code: Vec<u8> = get(state_update, &account_id_to_bytes(COL_CODE, receiver_id))
            .ok_or_else(|| format!("cannot find contract code for account {}", receiver_id.clone()))?;
        mana_accounting.gas_used = 0;
        mana_accounting.mana_refund = async_call.mana;
        mana_accounting.accounting_info = async_call.accounting_info.clone();
        let result = {
            let mut runtime_ext = RuntimeExt::new(
                state_update,
                receiver_id,
                &async_call.accounting_info,
                nonce,
            );
            let mut wasm_res = executor::execute(
                &code,
                &async_call.method_name,
                &async_call.args,
                &[],
                &mut runtime_ext,
                &wasm::types::Config::default(),
                &RuntimeContext::new(
                    receiver.amount,
                    async_call.amount,
                    sender_id,
                    receiver_id,
                    async_call.mana,
                    block_index,
                    nonce.as_ref().to_vec(),
                ),
            ).map_err(|e| format!("wasm async call preparation failed with error: {:?}", e))?;
            mana_accounting.gas_used = wasm_res.gas_used;
            mana_accounting.mana_refund = wasm_res.mana_left;
            logs.append(&mut wasm_res.logs);
            let balance = wasm_res.balance;
            let return_data = wasm_res.return_data
                .map_err(|e| format!("wasm async call execution failed with error: {:?}", e))?;
            Self::return_data_to_receipts(
                &mut runtime_ext,
                return_data,
                &async_call.callback,
                sender_id,
                receiver_id,
            ).and_then(|receipts| {
                receiver.amount = balance;
                Ok(receipts)
            })
        };
        set(
            state_update,
            &account_id_to_bytes(COL_ACCOUNT, &receiver_id),
            receiver,
        );
        result
    }

    fn apply_callback(
        self,
        state_update: &mut TrieUpdate,
        callback_res: &CallbackResult,
        sender_id: &AccountId,
        receiver_id: &AccountId,
        nonce: &CryptoHash,
        receiver: &mut Account,
        mana_accounting: &mut ManaAccounting,
        block_index: BlockIndex,
        logs: &mut Vec<String>,
    ) -> Result<Vec<ReceiptTransaction>, String> {
        let mut needs_removal = false;
        let mut callback: Option<Callback> = 
                get(state_update, &callback_id_to_bytes(&callback_res.info.id));
        let code: Vec<u8> = get(state_update, &account_id_to_bytes(COL_CODE, receiver_id))
            .ok_or_else(|| format!("account {} does not have contract code", receiver_id.clone()))?;
        mana_accounting.gas_used = 0;
        mana_accounting.mana_refund = 0;
        let receipts = match callback {
            Some(ref mut callback) => {
                callback.results[callback_res.info.result_index] = callback_res.result.clone();
                callback.result_counter += 1;
                // if we have gathered all results, execute the callback
                if callback.result_counter == callback.results.len() {
                    let mut runtime_ext = RuntimeExt::new(
                        state_update,
                        receiver_id,
                        &callback.accounting_info,
                        nonce,
                    );

                    mana_accounting.accounting_info = callback.accounting_info.clone();
                    mana_accounting.mana_refund = callback.mana;
                    needs_removal = true;
                    executor::execute(
                        &code,
                        &callback.method_name,
                        &callback.args,
                        &callback.results,
                        &mut runtime_ext,
                        &wasm::types::Config::default(),
                        &RuntimeContext::new(
                            receiver.amount,
                            0,
                            sender_id,
                            receiver_id,
                            callback.mana,
                            block_index,
                            nonce.as_ref().to_vec(),
                        ),
                    )
                    .map_err(|e| format!("wasm callback execution failed with error: {:?}", e))
                    .and_then(|mut res| {
                        mana_accounting.gas_used = res.gas_used;
                        mana_accounting.mana_refund = res.mana_left;
                        logs.append(&mut res.logs);
                        let balance = res.balance;
                        res.return_data
                            .map_err(|e| format!("wasm callback execution failed with error: {:?}", e))
                            .and_then(|data|
                                Self::return_data_to_receipts(
                                    &mut runtime_ext,
                                    data,
                                    &callback.callback,
                                    sender_id,
                                    receiver_id,
                                )
                            )
                            .and_then(|receipts| {
                                receiver.amount = balance;
                                Ok(receipts)
                            })
                    })
                } else {
                    // otherwise no receipt is generated
                    Ok(vec![])
                }
            },
            _ => {
                return Err(format!("callback id: {:?} not found", callback_res.info.id));
            }
        };
        if needs_removal {
            if receipts.is_err() {
                // On error, we rollback previous changes and then commit the deletion
                state_update.rollback();
                state_update.remove(&callback_id_to_bytes(&callback_res.info.id));
                state_update.commit();
            } else {
                state_update.remove(&callback_id_to_bytes(&callback_res.info.id));
                set(
                    state_update,
                    &account_id_to_bytes(COL_ACCOUNT, &receiver_id),
                    receiver
                );
            }
        } else {
            // if we don't need to remove callback, since it is updated, we need
            // to update the storage.
            let callback = callback.expect("Cannot be none");
            set(
                state_update,
                &callback_id_to_bytes(&callback_res.info.id),
                &callback
            );
        }
        receipts
    }

    fn apply_receipt(
        self,
        state_update: &mut TrieUpdate,
        receipt: &ReceiptTransaction,
        new_receipts: &mut Vec<ReceiptTransaction>,
        block_index: BlockIndex,
        logs: &mut Vec<String>,
    ) -> Result<(), String> {
        let receiver: Option<Account> = 
            get(state_update, &account_id_to_bytes(COL_ACCOUNT, &receipt.receiver));
        let mut amount = 0;
        let mut callback_info = None;
        let mut receiver_exists = true;
        let mut mana_accounting = ManaAccounting::default();
        let result = match receiver {
            Some(mut receiver) => {
                match &receipt.body {
                    ReceiptBody::NewCall(async_call) => {
                        amount = async_call.amount;
                        if async_call.method_name.is_empty() {
                            if amount > 0 {
                                mana_accounting.mana_refund = async_call.mana;
                                mana_accounting.accounting_info = async_call.accounting_info.clone();
                                system::deposit(
                                    state_update,
                                    async_call.amount,
                                    &receipt.receiver,
                                    &mut receiver
                                )
                            } else {
                                // Transferred amount is 0. Weird.
                                Ok(vec![])
                            }
                        } else if async_call.method_name == SYSTEM_METHOD_CREATE_ACCOUNT {
                            Err(format!("Account {} already exists", receipt.receiver))
                        } else {
                            callback_info = async_call.callback.clone();
                            self.apply_async_call(
                                state_update,
                                &async_call,
                                &receipt.originator,
                                &receipt.receiver,
                                &receipt.nonce,
                                &mut receiver,
                                &mut mana_accounting,
                                block_index,
                                logs,
                            )
                        }
                    },
                    ReceiptBody::Callback(callback_res) => {
                        self.apply_callback(
                            state_update,
                            &callback_res,
                            &receipt.originator,
                            &receipt.receiver,
                            &receipt.nonce,
                            &mut receiver,
                            &mut mana_accounting,
                            block_index,
                            logs,
                        )
                    }
                    ReceiptBody::Refund(amount) => {
                        receiver.amount += amount;
                        set(
                            state_update,
                            &account_id_to_bytes(COL_ACCOUNT, &receipt.receiver),
                            &receiver,
                        );
                        Ok(vec![])
                    },
                    ReceiptBody::ManaAccounting(mana_accounting) => {
                        let key = get_tx_stake_key(
                            &mana_accounting.accounting_info.originator,
                            &mana_accounting.accounting_info.contract_id,
                        );
                        let tx_total_stake: Option<TxTotalStake> = get(state_update, &key);
                        if let Some(mut tx_total_stake) = tx_total_stake {
                            let config = TxStakeConfig::default();
                            tx_total_stake.update(block_index, &config);
                            tx_total_stake.refund_mana_and_charge_gas(
                                mana_accounting.mana_refund,
                                mana_accounting.gas_used,
                                &config,
                            );
                            set(state_update, &key, &tx_total_stake);
                        } else {
                            // TODO(#445): Figure out what to do when the TxStake doesn't exist during mana accounting
                            panic!("TX stake doesn't exist when mana accounting arrived");
                        }
                        Ok(vec![])
                    }
                }
            }
            _ => {
                receiver_exists = false;
                let err = Err(format!("receiver {} does not exist", receipt.receiver));
                if let ReceiptBody::NewCall(call) = &receipt.body {
                    amount = call.amount;
                    if call.method_name == SYSTEM_METHOD_CREATE_ACCOUNT {
                        system_create_account(
                            state_update,
                            &call,
                            &receipt.receiver,
                        )
                    } else {
                        err
                    }
                } else {
                    err
                }
            }
        };
        let res = match result {
            Ok(mut receipts) => {
                new_receipts.append(&mut receipts);
                Ok(())
            }
            Err(s) => {
                if amount > 0 {
                    let receiver = if receiver_exists {
                        receipt.receiver.clone()
                    } else {
                        system_account()
                    };
                    let new_receipt = ReceiptTransaction::new(
                        receiver,
                        receipt.originator.clone(),
                        create_nonce_with_nonce(&receipt.nonce, new_receipts.len() as u64),
                        ReceiptBody::Refund(amount)
                    );
                    new_receipts.push(new_receipt);
                }
                if let Some(callback_info) = callback_info {
                    let new_receipt = ReceiptTransaction::new(
                        receipt.receiver.clone(),
                        callback_info.receiver.clone(),
                        create_nonce_with_nonce(&receipt.nonce, new_receipts.len() as u64),
                        ReceiptBody::Callback(CallbackResult::new(
                            callback_info,
                            None,
                        ))
                    );
                    new_receipts.push(new_receipt);
                }
                Err(s)
            }
        };
        if mana_accounting.mana_refund > 0 || mana_accounting.gas_used > 0 {
            let new_receipt = ReceiptTransaction::new(
                receipt.receiver.clone(),
                mana_accounting.accounting_info.originator.clone(),
                create_nonce_with_nonce(&receipt.nonce, new_receipts.len() as u64),
                ReceiptBody::ManaAccounting(mana_accounting),
            );
            new_receipts.push(new_receipt);
        }
        res
    }

    fn print_log(log: &[LogEntry]) {
        let log_str = log.iter().fold(String::new(), |acc, s| {
            acc + "\n" + s
        });
        debug!(target: "runtime", "{}", log_str);
    }

    fn process_transaction(
        runtime: Self,
        state_update: &mut TrieUpdate,
        block_index: BlockIndex,
        transaction: &SignedTransaction,
        new_receipts: &mut HashMap<ShardId, Vec<ReceiptTransaction>>,
        authority_proposals: &mut Vec<AuthorityStake>,
    ) -> TransactionResult {
        let mut result = TransactionResult::default();
        match runtime.apply_signed_transaction(
            state_update,
            block_index,
            transaction,
            authority_proposals
        ) {
            Ok(receipts) => {
                for receipt in receipts {
                    result.receipts.push(receipt.nonce);
                    let shard_id = receipt.shard_id();
                    if new_receipts.contains_key(&shard_id) {
                        new_receipts
                        .entry(shard_id)
                        .and_modify(|e| e.push(receipt));
                    } else {
                        new_receipts.insert(shard_id, vec![receipt]);
                    }
                }
                state_update.commit();
                result.status = TransactionStatus::Completed;
            }
            Err(s) => {
                state_update.rollback();
                result.logs.push(format!("Runtime error: {}", s));
                result.status = TransactionStatus::Failed;
            }
        };
        Self::print_log(&result.logs);
        result
    }

    fn process_receipt(
        runtime: Self,
        state_update: &mut TrieUpdate,
        shard_id: ShardId,
        block_index: BlockIndex,
        receipt: &ReceiptTransaction,
        new_receipts: &mut HashMap<ShardId, Vec<ReceiptTransaction>>,
    ) -> TransactionResult {
        let mut result = TransactionResult::default();
        if account_to_shard_id(&receipt.receiver) == shard_id {
            let mut tmp_new_receipts = vec![];
            let apply_result = runtime.apply_receipt(
                state_update, 
                receipt,
                &mut tmp_new_receipts,
                block_index,
                &mut result.logs
            );
            for receipt in tmp_new_receipts {
                result.receipts.push(receipt.nonce);
                let shard_id = receipt.shard_id();
                if new_receipts.contains_key(&shard_id) {
                    new_receipts
                    .entry(shard_id)
                    .and_modify(|e| e.push(receipt));
                } else {
                    new_receipts.insert(shard_id, vec![receipt]);
                }
            }
            match apply_result {
                Ok(()) => {
                    state_update.commit();
                    result.status = TransactionStatus::Completed;
                }
                Err(s) => {
                    state_update.rollback();
                    result.logs.push(format!("Runtime error: {}", s));
                    result.status = TransactionStatus::Failed;
                }
            };
        } else {
            // wrong receipt
            result.status = TransactionStatus::Failed;
            result.logs.push("receipt sent to the wrong shard".to_string());
        };
        Self::print_log(&result.logs);
        result
    }

    /// apply receipts from previous block and transactions from this block
    pub fn apply(
        self,
        mut state_update: TrieUpdate,
        apply_state: &ApplyState,
        prev_receipts: &[ReceiptBlock],
        transactions: &[SignedTransaction],
    ) -> ApplyResult {
        let mut new_receipts = HashMap::new();
        let mut authority_proposals = vec![];
        let shard_id = apply_state.shard_id;
        let block_index = apply_state.block_index;
        let mut tx_result = vec![];
        for receipt in prev_receipts.iter().flat_map(|b| &b.receipts) {
            tx_result.push(Self::process_receipt(
                self,
                &mut state_update,
                shard_id,
                block_index,
                receipt,
                &mut new_receipts,
            ));
        }
        for transaction in transactions {
            tx_result.push(Self::process_transaction(
                self,
                &mut state_update,
                block_index,
                transaction,
                &mut new_receipts,
                &mut authority_proposals
            ));
        }
        let (root, db_changes) = state_update.finalize();
        ApplyResult { 
            root,
            db_changes,
            authority_proposals,
            shard_id,
            new_receipts,
            tx_result,
        }
    }

    /// Balances are account, publickey, initial_balance, initial_tx_stake
    pub fn apply_genesis_state(
        self,
        mut state_update: TrieUpdate,
        balances: &[(AccountId, ReadablePublicKey, Balance, Balance)],
        wasm_binary: &[u8],
        initial_authorities: &[(AccountId, ReadablePublicKey, u64)]
    ) -> (MerkleHash, storage::DBChanges) {
        let mut pk_to_acc_id = HashMap::new();
        balances.iter().for_each(|(account_id, public_key, balance, initial_tx_stake)| {
            // Make sure this public key is not present yet in the hash map.
            pk_to_acc_id.insert(public_key.clone(), account_id.clone());
            set(
                &mut state_update,
                &account_id_to_bytes(COL_ACCOUNT, &account_id),
                &Account {
                    public_keys: vec![PublicKey::from(public_key)],
                    amount: *balance,
                    nonce: 0,
                    staked: 0,
                    code_hash: hash(wasm_binary),
                },
            );
            // Default code
            set(
                &mut state_update,
                &account_id_to_bytes(COL_CODE, &account_id),
                &wasm_binary.to_vec(),
            );
            // Default transaction stake
            let key = get_tx_stake_key(
                &account_id,
                &None,
            );
            let mut tx_total_stake = TxTotalStake::new(0);
            tx_total_stake.add_active_stake(*initial_tx_stake);
            set(
                &mut state_update,
                &key,
                &tx_total_stake,
            );
            // TODO(#345): Add system TX stake
        });
        for (account_id, _pk, amount) in initial_authorities {
            let account_id_bytes = account_id_to_bytes(COL_ACCOUNT, account_id);
            let mut account: Account = get(
                &mut state_update,
                &account_id_bytes,
            ).expect("account must exist");
            account.staked = *amount;
            set(
                &mut state_update,
                &account_id_bytes,
                &account
            );
        }
        state_update.finalize()
    }
}

#[cfg(test)]
mod tests {
    use std::sync::Arc;

    use primitives::hash::hash;
    use primitives::signature::{get_key_pair};
    use storage::test_utils::create_trie;

    use crate::state_viewer::{AccountViewCallResult, TrieViewer};
    use crate::test_utils::*;

    use super::*;

    // TODO(#348): Add tests for TX staking, mana charging and regeneration

    #[test]
    fn test_genesis_state() {
        let (viewer, mut state_update) = get_test_trie_viewer();
        let result = viewer.view_account(&mut state_update, &alice_account());
        assert_eq!(
            result.unwrap(),
            AccountViewCallResult {
                account: alice_account(),
                amount: 100,
                nonce: 0,
                stake: 50,
                code_hash: default_code_hash(),
            }
        );
    }

    #[test]
    fn test_get_and_set_accounts() {
        let trie = Arc::new(create_trie());
        let mut state_update = TrieUpdate::new(trie, MerkleHash::default());
        let test_account = Account::new(vec![], 10, hash(&[]));
        let account_id = bob_account();
        set(&mut state_update, &account_id_to_bytes(COL_ACCOUNT, &account_id), &test_account);
        let get_res = get(&mut state_update, &account_id_to_bytes(COL_ACCOUNT, &account_id)).unwrap();
        assert_eq!(test_account, get_res);
    }

    #[test]
    fn test_get_account_from_trie() {
        let trie = Arc::new(create_trie());
        let root = MerkleHash::default();
        let mut state_update = TrieUpdate::new(trie.clone(), root);
        let test_account = Account::new(vec![], 10, hash(&[]));
        let account_id = bob_account();
        set(&mut state_update, &account_id_to_bytes(COL_ACCOUNT, &account_id), &test_account);
        let (new_root, transaction) = state_update.finalize();
        trie.apply_changes(transaction).unwrap();
        let mut new_state_update = TrieUpdate::new(trie.clone(), new_root);
        let get_res = get(&mut new_state_update, &account_id_to_bytes(COL_ACCOUNT, &account_id)).unwrap();
        assert_eq!(test_account, get_res);
    }

    #[test]
    fn test_smart_contract_simple() {
        let (runtime, trie, root) = get_runtime_and_trie();
        let (mut alice, root) = User::new(runtime, &alice_account(), trie.clone(), root);
        let (new_root, apply_results) = alice.call_function(
            root, &bob_account(), "run_test", vec![], 0
        );
        // 3 results: signedTx, It's Receipt, Mana receipt
        assert_eq!(apply_results.len(), 3);
        // Signed TX successfully generated
        assert_eq!(apply_results[0].tx_result[0].status, TransactionStatus::Completed);
        assert_eq!(apply_results[0].new_receipts.len(), 1);
        // Receipt successfully executed
        assert_eq!(apply_results[1].tx_result[0].status, TransactionStatus::Completed);
        assert_eq!(apply_results[1].new_receipts.len(), 1);
        // Mana successfully executed
        assert_eq!(apply_results[2].tx_result[0].status, TransactionStatus::Completed);
        // Checking final root
        assert_ne!(root, new_root);
    }

    #[test]
    fn test_smart_contract_bad_method_name() {
        let (runtime, trie, root) = get_runtime_and_trie();
        let (mut alice, root) = User::new(runtime, &alice_account(), trie.clone(), root);
        let (_, apply_results) = alice.call_function(
            root, &bob_account(), "_run_test", vec![], 0
        );
        // Only 1 results: signedTx
        assert_eq!(apply_results.len(), 1);
        // Signed TX successfully generated
        assert_eq!(apply_results[0].tx_result[0].status, TransactionStatus::Failed);
        assert_eq!(root, apply_results[0].root);
    }

    #[test]
    fn test_smart_contract_empty_method_name_with_no_tokens() {
        let (runtime, trie, root) = get_runtime_and_trie();
        let (mut alice, root) = User::new(runtime, &alice_account(), trie.clone(), root);
        let (_, apply_results) = alice.call_function(
            root, &bob_account(), "", vec![], 0
        );
        // Only 1 results: signedTx
        assert_eq!(apply_results.len(), 1);
        // Signed TX successfully generated
        assert_eq!(apply_results[0].tx_result[0].status, TransactionStatus::Failed);
        assert_eq!(root, apply_results[0].root);
    }

    #[test]
    fn test_smart_contract_empty_method_name_with_tokens() {
        let (runtime, trie, root) = get_runtime_and_trie();
        let (mut alice, root) = User::new(runtime, &alice_account(), trie.clone(), root);
        let (new_root, apply_results) = alice.call_function(
            root, &bob_account(), "", vec![], 10
        );
        // 3 results: signedTx, It's Receipt, Mana receipt
        assert_eq!(apply_results.len(), 3);
        // Signed TX successfully generated
        assert_eq!(apply_results[0].tx_result[0].status, TransactionStatus::Completed);
        assert_eq!(apply_results[0].new_receipts.len(), 1);
        // Receipt successfully executed
        assert_eq!(apply_results[1].tx_result[0].status, TransactionStatus::Completed);
        assert_eq!(apply_results[1].new_receipts.len(), 1);
        // Mana successfully executed
        assert_eq!(apply_results[2].tx_result[0].status, TransactionStatus::Completed);
        // Checking final root
        assert_ne!(root, new_root);
    }

    #[test]
    fn test_smart_contract_with_args() {
        let (runtime, trie, root) = get_runtime_and_trie();
        let (mut alice, root) = User::new(runtime, &alice_account(), trie.clone(), root);
        let (new_root, apply_results) = alice.call_function(
            root,
            &bob_account(),
            "run_test",
            (2..4).flat_map(|x| encode_int(x).to_vec()).collect(),
            0
        );
        // 3 results: signedTx, It's Receipt, Mana receipt
        assert_eq!(apply_results.len(), 3);
        // Signed TX successfully generated
        assert_eq!(apply_results[0].tx_result[0].status, TransactionStatus::Completed);
        assert_eq!(apply_results[0].new_receipts.len(), 1);
        // Receipt successfully executed
        assert_eq!(apply_results[1].tx_result[0].status, TransactionStatus::Completed);
        assert_eq!(apply_results[1].new_receipts.len(), 1);
        // Mana successfully executed
        assert_eq!(apply_results[2].tx_result[0].status, TransactionStatus::Completed);
        // Checking final root
        assert_ne!(root, new_root);
    }

    #[test]
    fn test_async_call_with_no_callback() {
        let (runtime, trie, root) = get_runtime_and_trie();
        let (mut alice, root) = User::new(runtime, &alice_account(), trie.clone(), root);
        let (_, apply_results) = alice.async_call(root, &bob_account(), "run_test", vec![]);
        // 2 results: Receipt, Mana receipt
        assert_eq!(apply_results.len(), 2);
        // Signed TX successfully generated
        assert_eq!(apply_results[0].tx_result[0].status, TransactionStatus::Completed);
        assert_eq!(apply_results[0].new_receipts.len(), 1);
        assert_eq!(root, apply_results[0].root);
        // Receipt successfully executed
        assert_eq!(apply_results[1].tx_result[0].status, TransactionStatus::Completed);
        // Change in mana and gas
        assert_ne!(root, apply_results[1].root);
    }

    #[test]
    fn test_async_call_with_logs() {
        let (runtime, trie, root) = get_runtime_and_trie();
        let (mut alice, root) = User::new(runtime, &alice_account(), trie, root);
        let (_, apply_results) = alice.async_call(root, &bob_account(), "log_something", vec![]);
        // 2 results: Receipt, Mana receipt
        assert_eq!(apply_results.len(), 2);
        // Signed TX successfully generated
        assert_eq!(apply_results[0].tx_result[0].status, TransactionStatus::Completed);
        assert_eq!(apply_results[0].new_receipts.len(), 1);
        // Receipt successfully executed and contains logs
        assert_eq!(apply_results[1].tx_result[0].status, TransactionStatus::Completed);
        assert_eq!(apply_results[0].tx_result[0].logs[0], "LOG: hello".to_string());
        // Change in mana and gas
        assert_ne!(apply_results[0].root, apply_results[1].root);
    }

    #[test]
    fn test_async_call_with_callback() {
        let (runtime, trie, root) = get_runtime_and_trie();
        let args = (7..9).flat_map(|x| encode_int(x).to_vec()).collect();
        let accounting_info = AccountingInfo {
            originator: alice_account(),
            contract_id: Some(bob_account()),
        };
        let mut callback = Callback::new(
            b"sum_with_input".to_vec(),
            args,
            0,
            accounting_info.clone(),
        );
        callback.results.resize(1, None);
        let callback_id = [0; 32].to_vec();
        let mut async_call = AsyncCall::new(
            b"run_test".to_vec(),
            vec![],
            0,
            0,
            accounting_info.clone(),
        );
        let callback_info = CallbackInfo::new(callback_id.clone(), 0, alice_account());
        async_call.callback = Some(callback_info.clone());
        let receipt = ReceiptTransaction::new(
            alice_account(),
            bob_account(),
            hash(&[1, 2, 3]).into(),
            ReceiptBody::NewCall(async_call),
        );
        let block_index = 1;
        let mut state_update = TrieUpdate::new(trie.clone(), root);
        let mut new_receipts = vec![];
        let mut logs = vec![];
        runtime.apply_receipt(
            &mut state_update,
            &receipt,
            &mut new_receipts,
            block_index,
            &mut logs,
        ).unwrap();
        assert_eq!(new_receipts.len(), 2);

        assert_eq!(new_receipts[0].originator, bob_account());
        assert_eq!(new_receipts[0].receiver, alice_account());
        let callback_res = CallbackResult::new(
            callback_info.clone(), Some(encode_int(10).to_vec())
        );
        assert_eq!(new_receipts[0].body, ReceiptBody::Callback(callback_res));

        assert_eq!(new_receipts[1].originator, bob_account());
        assert_eq!(new_receipts[1].receiver, alice_account());
        if let ReceiptBody::ManaAccounting(ref mana_accounting) = new_receipts[1].body {
            assert_eq!(mana_accounting.mana_refund, 0);
            assert!(mana_accounting.gas_used > 0);
            assert_eq!(mana_accounting.accounting_info, accounting_info);
        } else {
            assert!(false);
        }
    }

    #[test]
    fn test_callback() {
        let (runtime, trie, root) = get_runtime_and_trie();
        let (mut alice, root) = User::new(runtime.clone(), &alice_account(), trie.clone(), root);
        let callback_id = [0; 32].to_vec();
        let (new_root, _) = alice.callback(
            root,
            &bob_account(),
            "run_test_with_storage_change",
            vec![],
            callback_id.clone()
        );
        assert_ne!(root, new_root);
        let mut state_update = TrieUpdate::new(trie.clone(), new_root);
        let callback: Option<Callback> = get(&mut state_update, &callback_id_to_bytes(&callback_id));
        assert!(callback.is_none());
    }

    #[test]
    // if the callback failed, it should still be removed
    fn test_callback_failure() {
        let (runtime, trie, root) = get_runtime_and_trie();
        let (mut alice, root) = User::new(runtime.clone(), &alice_account(), trie.clone(), root);
        let callback_id = [0; 32].to_vec();
        let (new_root, _) = alice.callback(
            root,
            &bob_account(),
            "a_function_that_does_not_exist",
            vec![],
            callback_id.clone()
        );
        // the callback should be removed
        assert_eq!(root, new_root);
        let mut state_update = TrieUpdate::new(trie, new_root);
        let callback: Option<Callback> = get(&mut state_update, &callback_id_to_bytes(&callback_id));
        assert!(callback.is_none());
    }

    #[test]
    fn test_nonce_update_when_deploying_contract() {
<<<<<<< HEAD
        let (runtime, trie, root) = get_runtime_and_trie();
        let (mut alice, root) = User::new(runtime.clone(), &alice_account(), trie.clone(), root);
        let (pub_key, _) = get_key_pair();
        let wasm_binary = include_bytes!("../../../core/wasm/runtest/res/wasm_with_mem.wasm");
        let (new_root, _) = alice.deploy_contract(root, &eve_account(), pub_key, wasm_binary);
        let mut state_update = TrieUpdate::new(trie, new_root);
=======
        let (runtime, state_db, root) = get_runtime_and_state_db();
        let (mut alice, root) = User::new(runtime.clone(), &alice_account(), state_db.clone(), root);
        let wasm_binary = include_bytes!("../../../core/wasm/runtest/res/wasm_with_mem.wasm");
        let (new_root, _) = alice.deploy_contract(root, &alice_account(), wasm_binary);
        let mut state_update = StateDbUpdate::new(state_db, new_root);
>>>>>>> 164524b6
        let account: Account = get(
            &mut state_update,
            &account_id_to_bytes(COL_ACCOUNT, &alice_account())
        ).unwrap();
        assert_eq!(account.nonce, 1);
    }

    #[test]
    fn test_100_accounts() {
        let (mut chain_spec, _, _) = generate_test_chain_spec();
        let public_key = get_key_pair().0;
        for i in 0..100 {
            chain_spec.accounts.push((format!("account{}", i), public_key.to_string(), 10000, 0));
        }
        let (_, trie, root) = get_runtime_and_trie_from_chain_spec(&chain_spec);
        let viewer = TrieViewer {};
        let mut state_update = TrieUpdate::new(trie, root);
        for i in 0..100 {
            assert_eq!(
                viewer.view_account(&mut state_update, &format!("account{}", i)).unwrap().amount, 
                10000
            )
        }
    }
}<|MERGE_RESOLUTION|>--- conflicted
+++ resolved
@@ -25,7 +25,6 @@
 use primitives::utils::{
     account_to_shard_id, index_to_bytes, is_valid_account_id
 };
-use storage::TrieUpdate;
 use primitives::transaction::{
     AsyncCall, Callback, CallbackInfo, CallbackResult,
     FunctionCallTransaction, LogEntry, ReceiptBody,
@@ -43,6 +42,7 @@
     SYSTEM_METHOD_CREATE_ACCOUNT, system_account,
     system_create_account
 };
+use storage::TrieUpdate;
 
 pub mod test_utils;
 pub mod state_viewer;
@@ -1215,20 +1215,11 @@
 
     #[test]
     fn test_nonce_update_when_deploying_contract() {
-<<<<<<< HEAD
         let (runtime, trie, root) = get_runtime_and_trie();
         let (mut alice, root) = User::new(runtime.clone(), &alice_account(), trie.clone(), root);
-        let (pub_key, _) = get_key_pair();
-        let wasm_binary = include_bytes!("../../../core/wasm/runtest/res/wasm_with_mem.wasm");
-        let (new_root, _) = alice.deploy_contract(root, &eve_account(), pub_key, wasm_binary);
-        let mut state_update = TrieUpdate::new(trie, new_root);
-=======
-        let (runtime, state_db, root) = get_runtime_and_state_db();
-        let (mut alice, root) = User::new(runtime.clone(), &alice_account(), state_db.clone(), root);
         let wasm_binary = include_bytes!("../../../core/wasm/runtest/res/wasm_with_mem.wasm");
         let (new_root, _) = alice.deploy_contract(root, &alice_account(), wasm_binary);
-        let mut state_update = StateDbUpdate::new(state_db, new_root);
->>>>>>> 164524b6
+        let mut state_update = TrieUpdate::new(trie, new_root);
         let account: Account = get(
             &mut state_update,
             &account_id_to_bytes(COL_ACCOUNT, &alice_account())
