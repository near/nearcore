use state_viewer::StateDbViewer;
use chain_spec::ChainSpec;
use primitives::signature::{PublicKey, get_keypair};
use std::sync::Arc;
use storage::test_utils::create_memory_db;
use Runtime;
use storage::StateDb;
use shard::ShardBlock;
use chain::BlockChain;
use byteorder::{ByteOrder, LittleEndian};

pub fn generate_test_chain_spec() -> ChainSpec {
    let genesis_wasm = include_bytes!("../../../core/wasm/runtest/res/wasm_with_mem.wasm").to_vec();
    let public_keys: Vec<PublicKey> = (0..2).map(|_| get_keypair().0).collect();
    ChainSpec {
        accounts: vec![
            ("alice".to_string(), public_keys[0].to_string(), 100),
            ("bob".to_string(), public_keys[1].to_string(), 0),
        ],
        initial_authorities: vec![(public_keys[0].to_string(), 50)],
        genesis_wasm,
        beacon_chain_epoch_length: 2,
        beacon_chain_num_seats_per_slot: 10,
    }
}

pub fn get_runtime_and_state_db_viewer() -> (Runtime, StateDbViewer) {
    let chain_spec = generate_test_chain_spec();
    let storage = Arc::new(create_memory_db());
    let state_db = Arc::new(StateDb::new(storage.clone()));
    let runtime = Runtime::new(state_db.clone());
    let genesis_root = runtime.apply_genesis_state(
        &chain_spec.accounts,
        &chain_spec.genesis_wasm,
        &chain_spec.initial_authorities
    );

    let shard_genesis = ShardBlock::genesis(genesis_root);
    let shard_chain = Arc::new(BlockChain::new(shard_genesis, storage));

<<<<<<< HEAD
    let state_db_viewer = StateDbViewer {
        shard_chain: shard_chain.clone(),
        state_db: state_db.clone(),
    };
=======
    let state_db_viewer = StateDbViewer::new(
        beacon_chain.clone(),
        state_db.clone(),
    );
>>>>>>> 5d73a80a
    (runtime, state_db_viewer)
}

pub fn get_test_state_db_viewer() -> StateDbViewer {
    let (_, state_db_viewer) = get_runtime_and_state_db_viewer();
    state_db_viewer
}

pub fn encode_int(val: i32) -> [u8; 4] {
    let mut tmp = [0u8; 4];
    LittleEndian::write_i32(&mut tmp, val);
    tmp
}<|MERGE_RESOLUTION|>--- conflicted
+++ resolved
@@ -38,17 +38,10 @@
     let shard_genesis = ShardBlock::genesis(genesis_root);
     let shard_chain = Arc::new(BlockChain::new(shard_genesis, storage));
 
-<<<<<<< HEAD
-    let state_db_viewer = StateDbViewer {
-        shard_chain: shard_chain.clone(),
-        state_db: state_db.clone(),
-    };
-=======
     let state_db_viewer = StateDbViewer::new(
-        beacon_chain.clone(),
+        shard_chain.clone(),
         state_db.clone(),
     );
->>>>>>> 5d73a80a
     (runtime, state_db_viewer)
 }
 
