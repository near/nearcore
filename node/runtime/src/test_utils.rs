--- conflicted
+++ resolved
@@ -40,30 +40,6 @@
     let alice_signer = InMemorySigner::from_seed("alice.near", "alice.near");
     let bob_signer = InMemorySigner::from_seed("bob.near", "bob.near");
     let system_signer = InMemorySigner::from_seed("system", "system");
-<<<<<<< HEAD
-    (
-        ChainSpec {
-            accounts: vec![
-                ("alice.near".to_string(), alice_signer.public_key().to_readable(), 100, 10),
-                ("bob.near".to_string(), bob_signer.public_key().to_readable(), 0, 10),
-                ("system".to_string(), system_signer.public_key().to_readable(), 0, 0),
-            ],
-            initial_authorities: vec![(
-                "alice.near".to_string(),
-                alice_signer.public_key().to_readable(),
-                alice_signer.bls_public_key().to_readable(),
-                50,
-            )],
-            genesis_wasm,
-            authority_rotation: AuthorityRotation::ThresholdedProofOfStake {
-                epoch_length: 2,
-                num_seats_per_slot: 1,
-            },
-            boot_nodes: vec![],
-        },
-        vec![Arc::new(alice_signer), Arc::new(bob_signer)],
-    )
-=======
     (ChainSpec {
         accounts: vec![
             ("alice.near".to_string(), alice_signer.public_key().to_readable(), 100, 10),
@@ -74,7 +50,6 @@
         genesis_wasm,
         authority_rotation: AuthorityRotation::ThresholdedProofOfStake { epoch_length: 2, num_seats_per_slot: 1 },
     }, vec![Arc::new(alice_signer), Arc::new(bob_signer)])
->>>>>>> c283aebe
 }
 
 pub fn get_runtime_and_trie_from_chain_spec(
