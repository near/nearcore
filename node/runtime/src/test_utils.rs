use std::sync::Arc;

use byteorder::{ByteOrder, LittleEndian};

use primitives::aggregate_signature::BlsSecretKey;
use primitives::types::{MerkleHash, GroupSignature, AccountingInfo, AccountId};
use primitives::signature::{get_key_pair, PublicKey, SecretKey, sign};
use primitives::signer::InMemorySigner;
use primitives::hash::{hash, CryptoHash};
use primitives::test_utils::get_key_pair_from_seed;
use storage::{Trie, TrieUpdate};
use storage::test_utils::create_memory_db;
use primitives::transaction::{
    SignedTransaction, ReceiptTransaction, TransactionBody,
    SendMoneyTransaction, DeployContractTransaction, FunctionCallTransaction,
    CreateAccountTransaction, ReceiptBody, Callback, AsyncCall, CallbackInfo,
    CallbackResult
};
use primitives::chain::{SignedShardBlockHeader, ShardBlockHeader, ReceiptBlock};

use configs::ChainSpec;
use crate::state_viewer::TrieViewer;

use super::{
    ApplyResult, ApplyState, Runtime, set, callback_id_to_bytes, get, account_id_to_bytes,
    COL_ACCOUNT, Account
};

pub fn alice_account() -> AccountId {
    "alice.near".to_string()
}
pub fn bob_account() -> AccountId {
    "bob.near".to_string()
}
pub fn eve_account() -> AccountId {
    "eve.near".to_string()
}

pub fn default_code_hash() -> CryptoHash {
    let genesis_wasm = include_bytes!("../../../core/wasm/runtest/res/wasm_with_mem.wasm");
    hash(genesis_wasm)
}

pub fn generate_test_chain_spec() -> (ChainSpec, InMemorySigner, SecretKey) {
    use rand::{SeedableRng, XorShiftRng};

    let genesis_wasm = include_bytes!("../../../core/wasm/runtest/res/wasm_with_mem.wasm").to_vec();
    let account_id = "alice.near";
    let mut rng = XorShiftRng::from_seed([11111, 22222, 33333, 44444]);
    let secret_key = BlsSecretKey::generate_from_rng(&mut rng);
    let public_key = secret_key.get_public_key();
    let authority = public_key.to_string();
    let signer = InMemorySigner {
        account_id: account_id.to_string(),
        public_key,
        secret_key,
    };
    let (public_key, secret_key) = get_key_pair_from_seed("alice.near");
    (ChainSpec {
        accounts: vec![
            ("alice.near".to_string(), public_key.to_string(), 100, 10),
            ("bob.near".to_string(), get_key_pair_from_seed("bob.near").0.to_string(), 0, 10),
            ("system".to_string(), get_key_pair_from_seed("system").0.to_string(), 0, 0),
        ],
        initial_authorities: vec![(account_id.to_string(), authority, 50)],
        genesis_wasm,
        beacon_chain_epoch_length: 2,
        beacon_chain_num_seats_per_slot: 10,
        boot_nodes: vec![],
    }, signer, secret_key)
}

pub fn get_runtime_and_trie_from_chain_spec(chain_spec: &ChainSpec) -> (Runtime, Arc<Trie>, MerkleHash) {
    let storage = Arc::new(create_memory_db());
    let trie = Arc::new(Trie::new(storage.clone()));
    let runtime = Runtime {};
    let trie_update = TrieUpdate::new(trie.clone(), MerkleHash::default());
    let (genesis_root, db_changes) = runtime.apply_genesis_state(
        trie_update,
        &chain_spec.accounts,
        &chain_spec.genesis_wasm,
        &chain_spec.initial_authorities
    );
    trie.apply_changes(db_changes).unwrap();
    (runtime, trie, genesis_root)
}

pub fn get_runtime_and_trie() -> (Runtime, Arc<Trie>, MerkleHash) {
    let (chain_spec, _, _) = generate_test_chain_spec();
    get_runtime_and_trie_from_chain_spec(&chain_spec)
}

pub fn get_test_trie_viewer() -> (TrieViewer, TrieUpdate) {
    let (_, trie, root) = get_runtime_and_trie();
    let trie_viewer = TrieViewer {};
    let state_update = TrieUpdate::new(trie, root);
    (trie_viewer, state_update)
}

pub fn encode_int(val: i32) -> [u8; 4] {
    let mut tmp = [0u8; 4];
    LittleEndian::write_i32(&mut tmp, val);
    tmp
}

pub fn to_receipt_block(receipts: Vec<ReceiptTransaction>) -> ReceiptBlock {
    let header = SignedShardBlockHeader {
        body: ShardBlockHeader {
            parent_hash: CryptoHash::default(),
            shard_id: 0,
            index: 0,
            merkle_root_state: CryptoHash::default(),
            receipt_merkle_root: CryptoHash::default(),
        },
        hash: CryptoHash::default(),
        signature: GroupSignature::default(),
    };
    ReceiptBlock {
        header,
        path: vec![],
        receipts
    }
}

impl Runtime {
    pub fn apply_all_vec(
        &mut self,
        trie: Arc<Trie>,
        apply_state: ApplyState,
        prev_receipts: Vec<ReceiptBlock>,
        transactions: Vec<SignedTransaction>,
    ) -> Vec<ApplyResult> {
        let mut cur_apply_state = apply_state;
        let mut receipts = prev_receipts;
        let mut txs = transactions;
        let mut results = vec![];
        loop {
            let state_update = TrieUpdate::new(trie.clone(), cur_apply_state.root);
            let mut apply_result = self.apply(state_update, &cur_apply_state, &receipts, &txs);
            results.push(apply_result.clone());
            if apply_result.new_receipts.is_empty() {
                return results;
            }
            trie.apply_changes(apply_result.db_changes).unwrap();
            cur_apply_state = ApplyState {
                root: apply_result.root,
                shard_id: cur_apply_state.shard_id,
                block_index: cur_apply_state.block_index,
                parent_block_hash: cur_apply_state.parent_block_hash,
            };
            receipts = vec![to_receipt_block(apply_result.new_receipts.drain().flat_map(|(_, v)| v).collect())];
            txs = vec![];
        }
    }

    pub fn apply_all(
        &mut self,
        trie: Arc<Trie>,
        apply_state: ApplyState,
        transactions: Vec<SignedTransaction>,
    ) -> ApplyResult {
        self.apply_all_vec(trie, apply_state, vec![], transactions).pop().unwrap()
    }
}

pub struct User {
    runtime: Runtime,
    account_id: String,
    nonce: u64,
    trie: Arc<Trie>,
    pub pub_key: PublicKey,
    secret_key: SecretKey
}

impl User {
    pub fn new(
        runtime: Runtime,
        account_id: &str,
        trie: Arc<Trie>,
        root: MerkleHash
    ) -> (Self, MerkleHash) {
        let (pub_key, secret_key) = get_key_pair();
        let mut state_update = TrieUpdate::new(trie.clone(), root);
        let mut account: Account = get(
            &mut state_update,
            &account_id_to_bytes(COL_ACCOUNT, &account_id.to_string())
        ).unwrap();
        account.public_keys.push(pub_key);
        set(
            &mut state_update,
            &account_id_to_bytes(COL_ACCOUNT, &account_id.to_string()),
            &account
        );
        let (new_root, transaction) = state_update.finalize();
        trie.apply_changes(transaction).unwrap();

        (User {
            runtime,
            account_id: account_id.to_string(),
            nonce: 1,
            trie,
            pub_key,
            secret_key
        }, new_root)
    }

    pub fn send_tx(
        &mut self,
        root: CryptoHash,
        tx_body: TransactionBody
    ) -> (MerkleHash, Vec<ApplyResult>) {
        let hash = tx_body.get_hash();
        let signature = sign(hash.as_ref(), &self.secret_key);
        let transaction = SignedTransaction::new(signature, tx_body);
        let apply_state = ApplyState {
            root,
            shard_id: 0,
            parent_block_hash: CryptoHash::default(),
            block_index: 0
        };
        let apply_results = self.runtime.apply_all_vec(
            self.trie.clone(), apply_state, vec![], vec![transaction]
        );
        let last_apply_result = apply_results[apply_results.len() - 1].clone();
        self.trie.apply_changes(last_apply_result.db_changes).unwrap();
        (last_apply_result.root, apply_results)
    }

    pub fn send_money(
        &mut self,
        root: MerkleHash,
        destination: &str,
        amount: u64
    ) -> (MerkleHash, Vec<ApplyResult>) {
        let tx_body = TransactionBody::SendMoney(SendMoneyTransaction {
            nonce: self.nonce,
            originator: self.account_id.clone(),
            receiver: destination.to_string(),
            amount,
        });
        self.nonce += 1;
        self.send_tx(root, tx_body)
    }

    pub fn create_account(
        &mut self,
        root: MerkleHash,
        account_id: &str,
        amount: u64
    ) -> (MerkleHash, Vec<ApplyResult>) {
        let (pub_key, _) = get_key_pair();
        self.create_account_with_key(root, account_id, amount, pub_key)
    }

    pub fn create_account_with_key(
        &mut self,
        root: MerkleHash,
        account_id: &str,
        amount: u64,
        pub_key: PublicKey
    ) -> (MerkleHash, Vec<ApplyResult>) {
        let tx_body = TransactionBody::CreateAccount(CreateAccountTransaction {
            nonce: self.nonce,
            originator: self.account_id.clone(),
            new_account_id: account_id.to_string(),
            amount,
            public_key: pub_key.0[..].to_vec()
        });
        self.nonce += 1;
        self.send_tx(root, tx_body)
    }

    pub fn deploy_contract(
        &mut self,
        root: MerkleHash,
        contract_id: &str,
        wasm_binary: &[u8]
    ) -> (MerkleHash, Vec<ApplyResult>) {
        let tx_body = TransactionBody::DeployContract(DeployContractTransaction {
            nonce: self.nonce,
            contract_id: contract_id.to_string(),
            wasm_byte_array: wasm_binary.to_vec(),
        });
        self.nonce += 1;
        self.send_tx(root, tx_body)
    }

    pub fn call_function(
        &mut self,
        root: MerkleHash,
        contract_id: &str,
        method_name: &str,
        args: Vec<u8>,
        amount: u64
    ) -> (MerkleHash, Vec<ApplyResult>) {
        let tx_body = TransactionBody::FunctionCall(FunctionCallTransaction {
                nonce: self.nonce,
                originator: self.account_id.clone(),
                contract_id: contract_id.to_string(),
                method_name: method_name.as_bytes().to_vec(),
                args,
                amount,
        });
        self.nonce += 1;
        self.send_tx(root, tx_body)
    }

    fn send_receipt(
        &mut self,
        root: MerkleHash,
        receipt: ReceiptTransaction,
    ) -> (MerkleHash, Vec<ApplyResult>) {
        let apply_state = ApplyState {
            root,
            shard_id: 0,
            parent_block_hash: CryptoHash::default(),
            block_index: 0
        };
        let apply_results = self.runtime.apply_all_vec(
            self.trie.clone(), apply_state, vec![to_receipt_block(vec![receipt])], vec![]
        );
        let last_apply_result = apply_results[apply_results.len() - 1].clone();
        self.trie.apply_changes(last_apply_result.db_changes).unwrap();
        (last_apply_result.root, apply_results)
    }

    pub fn async_call(
        &mut self,
        root: MerkleHash,
        dst: &str,
        method: &str,
        args: Vec<u8>,
    ) -> (MerkleHash, Vec<ApplyResult>) {
        let nonce = hash(&[1, 2, 3]);
        let receipt = ReceiptTransaction::new(
            self.account_id.clone(),
            dst.to_string(),
            nonce,
            ReceiptBody::NewCall(AsyncCall::new(
                method.as_bytes().to_vec(),
                args,
                0,
                0,
                AccountingInfo {
                    originator: self.account_id.clone(),
                    contract_id: None,
                },
            ))
        );
        self.send_receipt(root, receipt)
    }

    pub fn callback(
        &mut self,
        root: MerkleHash,
        dst: &str,
        method: &str,
        args: Vec<u8>,
        id: Vec<u8>,
    ) -> (MerkleHash, Vec<ApplyResult>) {
        let mut callback = Callback::new(
            method.as_bytes().to_vec(),
            args,
            0,
            AccountingInfo {
                originator: self.account_id.clone(),
                contract_id: None,
            },
        );
        callback.results.resize(1, None);
        let mut state_update = TrieUpdate::new(self.trie.clone(), root);
        set(
            &mut state_update,
            &callback_id_to_bytes(&id.clone()),
            &callback
        );
        let (new_root, transaction) = state_update.finalize();
        self.trie.apply_changes(transaction).unwrap();
        let receipt = ReceiptTransaction::new(
            self.account_id.clone(),
            dst.to_string(),
            hash(&[1, 2, 3]),
            ReceiptBody::Callback(CallbackResult::new(
                CallbackInfo::new(id.clone(), 0, self.account_id.clone()),
                None,
            ))
        );
        self.send_receipt(new_root, receipt)
    }
}

pub fn setup_test_contract(wasm_binary: &[u8]) -> (User, CryptoHash) {
<<<<<<< HEAD
    let (runtime, trie, genesis_root) = get_runtime_and_trie();
    let (mut user, root) = User::new(runtime, "alice.near", trie.clone(), genesis_root);
    let (public_key, _) = get_key_pair();
    let (new_root, _) = user.deploy_contract(
        root, "test_contract", public_key, wasm_binary
=======
    let (runtime, state_db, genesis_root) = get_runtime_and_state_db();
    let (mut user, root) = User::new(runtime, "alice.near", state_db.clone(), genesis_root);
    let (root_with_account, _) = user.create_account(root, "test_contract", 0);
    assert_ne!(root_with_account, root);
    let (mut user, root) = User::new(user.runtime, "test_contract", user.state_db, root_with_account);
    let (root_with_contract_code, _) = user.deploy_contract(
        root, "test_contract", wasm_binary
>>>>>>> 164524b6
    );
    assert_ne!(root_with_contract_code, root);
    User::new(user.runtime, "alice.near", user.state_db, root_with_contract_code)
}

#[cfg(test)]
mod tests {
    use super::*;

    #[test]
    fn test_setup_test_contract() {
        setup_test_contract(include_bytes!("../../../tests/hello.wasm"));
    }
}<|MERGE_RESOLUTION|>--- conflicted
+++ resolved
@@ -390,24 +390,16 @@
 }
 
 pub fn setup_test_contract(wasm_binary: &[u8]) -> (User, CryptoHash) {
-<<<<<<< HEAD
     let (runtime, trie, genesis_root) = get_runtime_and_trie();
     let (mut user, root) = User::new(runtime, "alice.near", trie.clone(), genesis_root);
-    let (public_key, _) = get_key_pair();
-    let (new_root, _) = user.deploy_contract(
-        root, "test_contract", public_key, wasm_binary
-=======
-    let (runtime, state_db, genesis_root) = get_runtime_and_state_db();
-    let (mut user, root) = User::new(runtime, "alice.near", state_db.clone(), genesis_root);
     let (root_with_account, _) = user.create_account(root, "test_contract", 0);
     assert_ne!(root_with_account, root);
-    let (mut user, root) = User::new(user.runtime, "test_contract", user.state_db, root_with_account);
+    let (mut user, root) = User::new(user.runtime, "test_contract", user.trie, root_with_account);
     let (root_with_contract_code, _) = user.deploy_contract(
         root, "test_contract", wasm_binary
->>>>>>> 164524b6
     );
     assert_ne!(root_with_contract_code, root);
-    User::new(user.runtime, "alice.near", user.state_db, root_with_contract_code)
+    User::new(user.runtime, "alice.near", user.trie, root_with_contract_code)
 }
 
 #[cfg(test)]
