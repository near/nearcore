--- conflicted
+++ resolved
@@ -10,15 +10,11 @@
 use primitives::test_utils::get_key_pair_from_seed;
 use storage::StateDb;
 use storage::test_utils::create_memory_db;
-<<<<<<< HEAD
-use transaction::{SignedTransaction, ReceiptTransaction};
-=======
 use transaction::{
     SignedTransaction, ReceiptTransaction, TransactionBody, TransactionStatus,
     SendMoneyTransaction, DeployContractTransaction, FunctionCallTransaction
 };
 use chain::{SignedShardBlockHeader, ShardBlockHeader, ReceiptBlock};
->>>>>>> 65e99b16
 
 use configs::ChainSpec;
 use crate::state_viewer::StateDbViewer;
@@ -107,11 +103,7 @@
     pub fn apply_all_vec(
         &mut self,
         apply_state: ApplyState,
-<<<<<<< HEAD
-        prev_receipts: Vec<ReceiptTransaction>,
-=======
         prev_receipts: Vec<ReceiptBlock>,
->>>>>>> 65e99b16
         transactions: Vec<SignedTransaction>,
     ) -> Vec<ApplyResult> {
         let mut cur_apply_state = apply_state;
@@ -131,11 +123,7 @@
                 block_index: cur_apply_state.block_index,
                 parent_block_hash: cur_apply_state.parent_block_hash,
             };
-<<<<<<< HEAD
-            receipts = apply_result.new_receipts.drain().flat_map(|(_, v)| v).collect();
-=======
             receipts = vec![to_receipt_block(apply_result.new_receipts.drain().flat_map(|(_, v)| v).collect())];
->>>>>>> 65e99b16
             txs = vec![];
         }
     }
@@ -146,8 +134,6 @@
         transactions: Vec<SignedTransaction>,
     ) -> ApplyResult {
         self.apply_all_vec(apply_state, vec![], transactions).pop().unwrap()
-<<<<<<< HEAD
-=======
     }
 }
 
@@ -162,7 +148,6 @@
         User {
             runtime, account_id: account_id.to_string(), nonce: 1
         }
->>>>>>> 65e99b16
     }
 
     fn send_tx(&mut self, root: CryptoHash, tx_body: TransactionBody) -> MerkleHash {
