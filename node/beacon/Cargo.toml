--- conflicted
+++ resolved
@@ -18,8 +18,5 @@
 configs = { path = "../configs" }
 
 [dev-dependencies]
-<<<<<<< HEAD
 testlib = { path = "../../test-utils/testlib" }
-=======
-node-runtime = { path = "../runtime" }
->>>>>>> c892d5a9
+node-runtime = { path = "../runtime" }