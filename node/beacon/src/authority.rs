--- conflicted
+++ resolved
@@ -305,12 +305,7 @@
     use primitives::aggregate_signature::BlsSecretKey;
     use primitives::beacon::SignedBeaconBlock;
     use primitives::hash::CryptoHash;
-<<<<<<< HEAD
-    use primitives::signature::get_key_pair;
     use storage::test_utils::create_beacon_shard_storages;
-=======
-    use storage::test_utils::MemoryStorage;
->>>>>>> e6742598
 
     use super::*;
     use primitives::block_traits::SignedHeader;
@@ -324,11 +319,10 @@
     ) -> ChainSpec {
         let mut initial_authorities = vec![];
         for i in 0..num_authorities {
-<<<<<<< HEAD
-            let (public_key, _) = get_key_pair();
+            let public_key = BlsSecretKey::generate().get_public_key();
             initial_authorities.push((
                 i.to_string(),
-                String::from(&public_key),
+                public_key.to_readable(),
                 100,
             ));
         }
@@ -339,14 +333,6 @@
             beacon_chain_epoch_length,
             beacon_chain_num_seats_per_slot,
             boot_nodes: Default::default(),
-=======
-            let public_key = BlsSecretKey::generate().get_public_key();
-            initial_authorities.push(AuthorityStake {
-                account_id: i.to_string(),
-                public_key,
-                amount: 100,
-            });
->>>>>>> e6742598
         }
     }
 
