use std::collections::{HashMap, HashSet};
use std::collections::hash_map::Entry;
use std::iter;
use std::mem;
use std::sync::{Arc, RwLock};

use log::Level::Debug;
use rand::{rngs::StdRng, SeedableRng, seq::SliceRandom};

use configs::AuthorityConfig;
use primitives::beacon::SignedBeaconBlockHeader;
use primitives::block_traits::SignedBlock;
use primitives::hash::CryptoHash;
use primitives::types::{AuthorityStake, BlockId, Epoch, Slot};
use storage::BeaconChainStorage;

use crate::beacon_chain::BeaconBlockChain;

const POISONED_LOCK_ERR: &str = "The lock was poisoned.";

fn find_threshold(stakes: &[u64], num_seats: u64) -> Result<u64, String> {
    let stakes_sum: u64 = stakes.iter().sum();
    if stakes_sum < num_seats {
        return Err(format!(
            "Total stake {} must be higher than the number of seats {}",
            stakes_sum, num_seats
        ));
    }
    let (mut left, mut right) = (1u64, stakes_sum + 1);
    'outer: loop {
        if left == right - 1 {
            break Ok(left);
        }
        let mid = (left + right) / 2;
        let mut current_sum = 0u64;
        for item in stakes.iter() {
            current_sum += item / mid;
            if current_sum >= num_seats {
                left = mid;
                continue 'outer;
            }
        }
        right = mid;
    }
}

/// Keeps track and selects authorities for given blockchain.
/// To participate in epoch E an authority must submit a proposal in epoch E-2.
/// Those authorities that submitted proposals in epoch E-2 and those that participated in epoch E-2
/// are used in authority selection for epoch E. For each authority the stake used in selection is
/// computed as: <amount staked in E-2> - <amount not used in E-2> + <proposed amount in E-2>.
pub struct Authority {
    /// Authority configuration.
    authority_config: AuthorityConfig,
    /// beacon chain storage
    storage: Arc<RwLock<BeaconChainStorage>>,
}

impl Authority {
    #[inline]
    fn slot_to_epoch(&self, slot: Slot) -> Epoch {
        // The genesis block has slot 0 and is not a part of any epoch. So slots are shifted by 1
        // with respect to epochs.
        (slot - 1) / self.authority_config.epoch_length
    }

    #[inline]
    fn epoch_to_slots(&self, epoch: Epoch) -> impl Iterator<Item = Slot> {
        // Because of the genesis block that has slot 0 and is not in any epoch,
        // slots are shifted by 1.
        epoch * self.authority_config.epoch_length + 1
            ..=(epoch + 1) * self.authority_config.epoch_length // Without ..= it needs + 1.
    }

    /// Initializes authorities from the config and the past blocks in the beaconchain.
    pub fn new(
        authority_config: AuthorityConfig,
        blockchain: &BeaconBlockChain,
        storage: Arc<RwLock<BeaconChainStorage>>
    ) -> Self {
        // TODO: cache authorities in the Storage, to not need to process the whole chain.
        let mut result = Self {
            authority_config,
            storage,
        };
        if result.storage.write().expect(POISONED_LOCK_ERR).is_authority_empty() {
            // Initial authorities operate for the first two epochs.
            let (accepted_authorities, threshold) = result.compute_threshold_accepted(
                &CryptoHash::default(),
                result.authority_config.initial_proposals.to_vec(),
                vec![],
            );
            let mut slot = 0;
            {
                let mut storage = result.storage.write().expect(POISONED_LOCK_ERR);
                for epoch in 0..=1 {
                    storage.set_threshold(epoch, threshold);
                    for slot_auth in &accepted_authorities {
                        slot += 1;
                        storage.set_accepted_authorities(slot, slot_auth.to_vec());
                    }
                }
            }
            
            // Catch up with the blockchain. Note, the last block is allowed to progress while we
            // are iterating.
            // TODO: Take care of the fork being changed while we are iterating.
            let mut index = 1;
            let mut last_progress = 101;
            while index <= blockchain.best_block().header().body.index {
                if log_enabled!(target: "client", Debug) {
                    let best_block_index = blockchain.best_block().header().body.index;
                    let progress = index * 100 / best_block_index;
                    if progress != last_progress {
                        debug!(target: "client", "Processing blocks {} out of {}", index, best_block_index);
                        last_progress = progress;
                    }
                }
                let header = blockchain
                    .get_header(&BlockId::Number(index))
                    .expect("Blockchain missing past block");
                result.process_block_header(&header);
                index += 1;
            }
        }
        
        result
    }

    /// Computes accepted authorities and the threshold from the given proposals.
    /// Args:
    ///     seed: for shuffling;
    ///     proposals: new proposals that were made in that epoch;
    ///     rollovers: adjusted proposals that should be rolled over from that epoch.
    fn compute_threshold_accepted(
        &self,
        seed: &CryptoHash,
        proposals: Vec<AuthorityStake>,
        mut rollovers: Vec<AuthorityStake>,
    ) -> (Vec<Vec<AuthorityStake>>, u64) {
        // Combine proposals with rollovers.
        let mut ordered_proposals = proposals;
        let mut indices = HashMap::new();
        for (i, p) in ordered_proposals.iter().enumerate() {
            indices.insert(p.account_id.clone(), i);
        }
        for r in rollovers.drain(..) {
            match indices.entry(r.account_id.clone()) {
                Entry::Occupied(e) => {
                    let i = *e.get();
                    ordered_proposals[i].amount += r.amount;
                }
                Entry::Vacant(e) => {
                    e.insert(ordered_proposals.len());
                    ordered_proposals.push(r);
                }
            }
        }

        // Get the threshold.
        let num_seats =
            self.authority_config.num_seats_per_slot * self.authority_config.epoch_length;
        let stakes: Vec<_> = ordered_proposals.iter().map(|p| p.amount).collect();
        let threshold =
            find_threshold(&stakes, num_seats).expect("Threshold is not found for given proposals");
        // Duplicate proposals per each seat that they get.
        let mut dup_proposals: Vec<_> = ordered_proposals
            .iter()
            .flat_map(|p| iter::repeat(p).cloned().take((p.amount / threshold) as usize))
            .collect();
        assert!(
            dup_proposals.len() >= num_seats as usize,
            "Number of selected seats {} < total number of seats {}",
            dup_proposals.len(),
            num_seats
        );
        // Shuffle duplicate proposals.
        let mut rng_seed = [0; 32];
        rng_seed.copy_from_slice(seed.as_ref());
        let mut rng: StdRng = SeedableRng::from_seed(rng_seed);
        dup_proposals.shuffle(&mut rng);

        // Distribute proposals into slots.
        let mut result = vec![];
        let mut curr = vec![];
        for proposal in dup_proposals.drain(..).take(num_seats as usize) {
            curr.push(AuthorityStake {
                account_id: proposal.account_id,
                public_key: proposal.public_key,
                bls_public_key: proposal.bls_public_key,
                amount: threshold,
            });
            if curr.len() == self.authority_config.num_seats_per_slot as usize {
                result.push(mem::replace(&mut curr, vec![]));
            }
        }
        (result, threshold)
    }

    /// Computes accepted authorities for the given epoch.
    fn compute_accepted_authorities(&mut self, epoch: Epoch) {
        // Get threshold used for epoch-2. There might be no threshold if we have some missing
        // blocks in epoch-4.
        let mut storage = self.storage.write().expect(POISONED_LOCK_ERR);
        if let Some(threshold) = storage.get_threshold(epoch - 2).cloned() {
            // First, compute the rollovers. Using Vec for rollovers to enforce determinism.
            let mut ordered_rollovers: Vec<AuthorityStake> = vec![];
            let mut indices = HashMap::new();
            let mut penalties = HashMap::new();
            for s in self.epoch_to_slots(epoch - 2) {
                let accepted = storage
                    .get_accepted_authorities(s)
                    .cloned()
                    .unwrap_or_else(|| vec![])
                    .into_iter();
                let participation = storage
                    .get_participation(s)
                    .cloned()
                    .unwrap_or_else(|| vec![])
                    .into_iter();
                for (acc, participated) in accepted.zip(participation) {
                    if participated {
                        match indices.entry(acc.account_id.clone()) {
                            Entry::Occupied(e) => {
                                let el: &mut AuthorityStake = &mut ordered_rollovers[*e.get()];
                                el.amount += threshold;
                            }
                            Entry::Vacant(e) => {
                                e.insert(ordered_rollovers.len());
                                ordered_rollovers.push(acc.clone());
                            }
                        }
                    } else {
                        match penalties.entry(acc.account_id.clone()) {
                            Entry::Occupied(mut e) => {
                                *e.get_mut() += threshold;
                            }
                            Entry::Vacant(e) => {
                                e.insert(threshold);
                            }
                        }
                    }
                }
            }
            // Apply penalties.
            let rollovers: Vec<_> = ordered_rollovers
                .drain(..)
                .filter(|r| {
                    if let Some(p) = penalties.get(&r.account_id) {
                        if *p > r.amount {
                            return false;
                        }
                    }
                    true
                })
                .collect();

            // Second, use the proposals and the rollovers.
            // TODO(#308): Use proper seed.
            let (mut accepted_authorities, new_threshold) = {
                let mut proposals = vec![];
                for s in self.epoch_to_slots(epoch - 2) {
                    let new_proposals = storage.get_proposal(s).cloned().unwrap_or_else(|| vec![]);
                    proposals.extend(new_proposals);
                }
                self.compute_threshold_accepted(
                    &CryptoHash::default(),
                    proposals,
                    rollovers,
                )
            };
            storage.set_threshold(epoch, new_threshold);
            let slots: Vec<_> = self.epoch_to_slots(epoch).collect();
            storage.extend_accepted_authorities(
                slots.iter().cloned().zip(accepted_authorities.drain(..)).collect()
            );
        }
    }

    /// Record proposals and participation from the given block.
    pub fn process_block_header(&mut self, header: &SignedBeaconBlockHeader) {
        // Skip genesis block or if this block was already recorded.
        let slot = header.body.index;
        if slot > 0 && self.storage.write().expect(POISONED_LOCK_ERR).get_proposal(slot).is_none() {
            let (all_slots_processed, epoch) = {
                let mut storage = self.storage.write().expect(POISONED_LOCK_ERR);
                storage.set_proposal(slot, header.body.authority_proposal.to_vec());
                storage.set_participation(slot, header.signature.authority_mask.to_vec());

                // Update the tracker of processed slots.
                let epoch = self.slot_to_epoch(slot);
                let mut processed_slots = 
                    if let Some(slots) = storage.get_processed_blocks(epoch) {
                        slots.clone()
                    } else {
                        HashSet::new()
                    };
                processed_slots.insert(slot);
                let len = processed_slots.len();
                storage.set_processed_blocks(epoch, processed_slots);
                (len == self.authority_config.epoch_length as usize, epoch)
            };
            
            // Check if we have processed all slots from the given epoch.
            if all_slots_processed {
                // Compute accepted authorities for epoch+2.
                self.compute_accepted_authorities(epoch + 2);
                // TODO: enabling pruning when we remove hard-coded block index
                //self.storage.write().expect(POISONED_LOCK_ERR).prune_authority_storage(
                //    &|k| self.slot_to_epoch(k) >= epoch,
                //    &|k| k >= epoch,
                //);
            }
        }
    }

    /// Returns authorities for given block number.
    pub fn get_authorities(&self, slot: Slot) -> Result<Vec<AuthorityStake>, String> {
        let mut storage = self.storage.write().expect(POISONED_LOCK_ERR);
        if slot == 0 {
            // Genesis block has no authorities.
            Ok(vec![])
        } else if let Some(result) = storage.get_accepted_authorities(slot) {
            Ok(result.to_vec())
        } else {
            let epoch = self.slot_to_epoch(slot);
            Err(format!(
                "Authorities for slot {} (epoch {}) are not available, because for epoch {} only {} out of {} blocks are known",
                slot,
                epoch,
                epoch as i64 -2,
<<<<<<< HEAD
                storage.get_processed_blocks(slot).map(|m| m.len()).unwrap_or(0),
=======
                self.processed_blocks.get(&slot).map(HashSet::len).unwrap_or(0),
>>>>>>> f4fce4f3
                self.authority_config.epoch_length,
            ))
        }
    }
}

#[cfg(test)]
mod test {
    use configs::ChainSpec;
    use primitives::aggregate_signature::BlsSecretKey;
    use primitives::beacon::SignedBeaconBlock;
    use primitives::block_traits::SignedHeader;
    use primitives::hash::CryptoHash;
    use primitives::signature::get_key_pair;
    use storage::test_utils::create_beacon_shard_storages;
    use chain::test_utils::get_blockchain_storage;

    use crate::beacon_chain::BeaconClient;

    use super::*;

    fn get_test_chainspec(
        num_authorities: u32,
        beacon_chain_epoch_length: u64,
        beacon_chain_num_seats_per_slot: u64,
    ) -> ChainSpec {
        let mut initial_authorities = vec![];
        for i in 0..num_authorities {
            let (public_key, _) = get_key_pair();
            let bls_public_key = BlsSecretKey::generate().get_public_key();
            initial_authorities.push((
                i.to_string(),
                public_key.to_readable(),
                bls_public_key.to_readable(),
                100,
            ));
        }
        ChainSpec {
            accounts: Default::default(),
            genesis_wasm: Default::default(),
            initial_authorities,
            beacon_chain_epoch_length,
            beacon_chain_num_seats_per_slot,
            boot_nodes: Default::default(),
        }
    }

    fn test_blockchain(num_blocks: u64, chain_spec: &ChainSpec) -> BeaconClient {
        let storage = create_beacon_shard_storages().0;
        let mut last_block =
            SignedBeaconBlock::new(0, CryptoHash::default(), vec![], CryptoHash::default());
        let bc = BeaconClient::new(last_block.clone(), chain_spec, storage);
        for i in 1..num_blocks {
            let block =
                SignedBeaconBlock::new(i, last_block.block_hash(), vec![], CryptoHash::default());
            bc.chain.insert_block(block.clone());
            last_block = block;
        }
        bc
    }

    #[test]
    fn test_single_authority() {
        let chain_spec = get_test_chainspec(1, 10, 5);
        let bc = test_blockchain(0, &chain_spec);
        let config = bc.authority.read().unwrap().authority_config.clone();
        let initial_authorities = config.initial_proposals.to_vec();
        let mut authority = bc.authority.write().unwrap();
        let mut prev_hash = bc.chain.best_hash();
        let num_seats = authority
            .get_authorities(1)
            .unwrap()
            .iter()
            .map(|x| x.account_id == initial_authorities[0].account_id)
            .count();
        for i in 1..11 {
            let block = SignedBeaconBlock::new(i, prev_hash, vec![], CryptoHash::default());
            let mut header = block.header();
            header.signature.authority_mask = (0..num_seats).map(|_| true).collect();
            authority.process_block_header(&header);
            prev_hash = header.block_hash();
        }
    }

    #[test]
    fn test_authority_genesis() {
        let chain_spec = get_test_chainspec(4, 2, 2);
        let bc = test_blockchain(0, &chain_spec);
        let config = bc.authority.read().unwrap().authority_config.clone();
        let initial_authorities = config.initial_proposals.to_vec();
        let mut authority = bc.authority.write().unwrap();
        assert_eq!(authority.get_authorities(0).unwrap(), vec![]);
        assert_eq!(
            authority.get_authorities(1).unwrap(),
            vec![initial_authorities[0].clone(), initial_authorities[3].clone()]
        );
        assert_eq!(
            authority.get_authorities(2).unwrap(),
            vec![initial_authorities[1].clone(), initial_authorities[2].clone()]
        );
        assert_eq!(
            authority.get_authorities(3).unwrap(),
            vec![initial_authorities[0].clone(), initial_authorities[3].clone()]
        );
        assert_eq!(
            authority.get_authorities(4).unwrap(),
            vec![initial_authorities[1].clone(), initial_authorities[2].clone()]
        );
        assert!(authority.get_authorities(5).is_err());
        let block1 = SignedBeaconBlock::new(1, bc.chain.genesis_hash(), vec![], CryptoHash::default());
        let mut header1 = block1.header();
        // Authority #1 didn't show up.
        header1.signature.authority_mask = vec![true, false];
        let block2 = SignedBeaconBlock::new(2, header1.block_hash(), vec![], CryptoHash::default());
        let mut header2 = block2.header();
        header2.signature.authority_mask = vec![true, true];
        authority.process_block_header(&header1);
        authority.process_block_header(&header2);
        assert_eq!(
            authority.get_authorities(5).unwrap(),
            vec![initial_authorities[0].clone(), initial_authorities[2].clone()]
        );
        assert_eq!(
            authority.get_authorities(6).unwrap(),
            vec![initial_authorities[2].clone(), initial_authorities[1].clone()]
        );
    }

    #[test]
    fn test_find_threshold() {
        assert_eq!(find_threshold(&[1000000, 1000000, 10], 10).unwrap(), 200000);
        assert_eq!(find_threshold(&[1000000000, 10], 10).unwrap(), 100000000);
        assert_eq!(find_threshold(&[1000000000], 1000000000).unwrap(), 1);
        assert_eq!(find_threshold(&[1000, 1, 1, 1, 1, 1, 1, 1, 1, 1], 1).unwrap(), 1000);
        assert!(find_threshold(&[1, 1, 2], 100).is_err());
    }

    #[test]
    fn test_write_to_storage() {
        let chain_spec = get_test_chainspec(4, 2, 2);
        let bc = test_blockchain(0, &chain_spec);
        let mut authority = bc.authority.write().unwrap();
        let block1 = SignedBeaconBlock::new(1, bc.chain.genesis_hash(), vec![], CryptoHash::default());
        let mut header1 = block1.header();
        header1.signature.authority_mask = vec![true, true];
        let block2 = SignedBeaconBlock::new(2, header1.block_hash(), vec![], CryptoHash::default());
        let mut header2 = block2.header();
        header2.signature.authority_mask = vec![true, true];
        authority.process_block_header(&header1);
        authority.process_block_header(&header2);
        let next_authorities = authority.get_authorities(3);
        assert!(next_authorities.is_ok());

        let genesis_block = SignedBeaconBlock::new(
            0, CryptoHash::default(), vec![], CryptoHash::default()
        );

        let bc1 = BeaconClient::new(
            genesis_block,
            &chain_spec,
            get_blockchain_storage(bc.chain)
        );
        let authority = bc1.authority.write().unwrap();
        assert_eq!(authority.get_authorities(3), next_authorities);
    }
}<|MERGE_RESOLUTION|>--- conflicted
+++ resolved
@@ -329,11 +329,7 @@
                 slot,
                 epoch,
                 epoch as i64 -2,
-<<<<<<< HEAD
-                storage.get_processed_blocks(slot).map(|m| m.len()).unwrap_or(0),
-=======
-                self.processed_blocks.get(&slot).map(HashSet::len).unwrap_or(0),
->>>>>>> f4fce4f3
+                storage.get_processed_blocks(slot).map(HashSet::len).unwrap_or(0),
                 self.authority_config.epoch_length,
             ))
         }
