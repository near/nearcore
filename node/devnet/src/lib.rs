--- conflicted
+++ resolved
@@ -36,15 +36,11 @@
         let (payload_request_tx, _) = channel(1024);
         let (_, payload_response_rx) = channel(1024);
         let (_, inc_block_rx) = channel(1024);
-<<<<<<< HEAD
-        let (out_block_tx, _) = channel(1024);
+        let (out_block_tx, out_block_rx) = channel(1024);
         let (_, inc_final_signatures_rx) = channel(1024);
         let (out_final_signatures_tx, _) = channel(1024);
-=======
-        let (out_block_tx, out_block_rx) = channel(1024);
         let (_, inc_chain_state_rx) = channel(1024);
         let (out_block_fetch_tx, _) = channel(1024);
->>>>>>> 7a0407de
 
         // Gossip interval is currently not used.
         let gossip_interval = Duration::from_secs(1);
@@ -57,17 +53,13 @@
             retrieve_payload_rx,
             payload_request_tx,
             payload_response_rx,
-<<<<<<< HEAD
-            payload_announce_tx,
             out_final_signatures_tx,
             inc_final_signatures_rx,
-=======
             inc_payload_gossip_rx,
             out_payload_gossip_tx,
             inc_chain_state_rx,
             out_block_fetch_tx,
             gossip_interval,
->>>>>>> 7a0407de
         )
         .spawn();
 
