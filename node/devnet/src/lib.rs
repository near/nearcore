//! Starts DevNet either from args or the provided configs.
use std::net::{IpAddr, Ipv4Addr, SocketAddr};
use std::sync::Arc;

use futures::sync::mpsc::channel;
use futures::future;
use futures::stream::Stream;

use client::Client;
use configs::{get_devnet_configs, ClientConfig, DevNetConfig, RPCConfig};
use consensus::passthrough::spawn_consensus;
use coroutines::client_task::ClientTask;
use std::time::Duration;

pub fn start() {
    let (client_cfg, devnet_cfg, rpc_cfg) = get_devnet_configs();
    start_from_configs(client_cfg, devnet_cfg, rpc_cfg);
}

pub fn start_from_configs(client_cfg: ClientConfig, devnet_cfg: DevNetConfig, rpc_cfg: RPCConfig) {
    let client = Arc::new(Client::new(&client_cfg));
    start_from_client(client, devnet_cfg, rpc_cfg);
}

pub fn start_from_client(client: Arc<Client>, devnet_cfg: DevNetConfig, rpc_cfg: RPCConfig) {
    let node_task = future::lazy(move || {
        spawn_rpc_server_task(client.clone(), &rpc_cfg);

        // Create a task that receives new blocks from importer/producer
        // and send the authority information to consensus
        let (consensus_tx, consensus_rx) = channel(1024);
        let (control_tx, control_rx) = channel(1024);

        let (_, retrieve_payload_rx) = channel(1024);
        let (out_payload_gossip_tx, inc_payload_gossip_rx) = channel(1014);
        let (payload_request_tx, _) = channel(1024);
        let (_, payload_response_rx) = channel(1024);
        let (_, inc_block_rx) = channel(1024);
        let (out_block_tx, out_block_rx) = channel(1024);
        let (_, inc_chain_state_rx) = channel(1024);
        let (out_block_fetch_tx, _) = channel(1024);

        // Gossip interval is currently not used.
        let gossip_interval = Duration::from_secs(1);
        ClientTask::new(
            client.clone(),
            inc_block_rx,
            out_block_tx,
            consensus_rx,
            control_tx,
            retrieve_payload_rx,
            payload_request_tx,
            payload_response_rx,
            inc_payload_gossip_rx,
            out_payload_gossip_tx,
            inc_chain_state_rx,
            out_block_fetch_tx,
            gossip_interval,
        )
        .spawn();

        // Spawn consensus tasks.
        spawn_consensus(client.clone(), consensus_tx, control_rx, devnet_cfg.block_period);

        // Spawn tasks to consume not used channels.
        tokio::spawn(out_block_rx.for_each(move |_| { future::ok(()) }));
        Ok(())
    });

    tokio::run(node_task);
}

fn spawn_rpc_server_task(client: Arc<Client>, rpc_config: &RPCConfig) {
    let http_addr = Some(SocketAddr::new(IpAddr::V4(Ipv4Addr::UNSPECIFIED), rpc_config.rpc_port));
    let http_api = node_http::api::HttpApi::new(client);
    node_http::server::spawn_server(http_api, http_addr);
}

#[cfg(test)]
mod tests {
    use std::path::PathBuf;
    use std::thread;

<<<<<<< HEAD
    use alphanet::testing_utils::wait;
=======
    use testlib::alphanet_utils::wait;
    use primitives::block_traits::SignedBlock;
>>>>>>> 7a0407de
    use primitives::signer::InMemorySigner;
    use primitives::transaction::TransactionBody;

    use super::*;
    use std::time::Duration;

    const TMP_DIR: &str = "../../tmp/devnet";

    #[test]
    fn test_devnet_produce_blocks() {
        let mut base_path = PathBuf::from(env!("CARGO_MANIFEST_DIR"));
        base_path.push(TMP_DIR);
        base_path.push("test_devnet_produce_blocks");
        if base_path.exists() {
            std::fs::remove_dir_all(base_path.clone()).unwrap();
        }

        let mut client_cfg = configs::ClientConfig::default();
        client_cfg.base_path = base_path;
        client_cfg.log_level = log::LevelFilter::Info;
        let devnet_cfg = configs::DevNetConfig { block_period: Duration::from_millis(5) };
        let rpc_cfg = configs::RPCConfig::default();

        let client = Arc::new(Client::new(&client_cfg));
        let client1 = client.clone();
        thread::spawn(|| {
            start_from_client(client1, devnet_cfg, rpc_cfg);
        });

        let signer = Arc::new(InMemorySigner::from_seed("alice.near", "alice.near"));
        client
            .shard_client
            .pool
            .add_transaction(
                TransactionBody::send_money(1, "alice.near", "bob.near", 10).sign(signer.clone()),
            )
            .unwrap();
        wait(|| client.shard_client.chain.best_index() >= 2, 50, 10000);

        // Check that transaction and it's receipt were included.
        let mut state_update = client.shard_client.get_state_update();
        assert_eq!(
            client
                .shard_client
                .trie_viewer
                .view_account(&mut state_update, &"alice.near".to_string())
                .unwrap()
                .amount,
            9999990
        );
        assert_eq!(
            client
                .shard_client
                .trie_viewer
                .view_account(&mut state_update, &"bob.near".to_string())
                .unwrap()
                .amount,
            110
        );
        assert!(client.shard_client.pool.is_empty());
    }
}<|MERGE_RESOLUTION|>--- conflicted
+++ resolved
@@ -1,16 +1,16 @@
 //! Starts DevNet either from args or the provided configs.
 use std::net::{IpAddr, Ipv4Addr, SocketAddr};
 use std::sync::Arc;
+use std::time::Duration;
 
-use futures::sync::mpsc::channel;
 use futures::future;
 use futures::stream::Stream;
+use futures::sync::mpsc::channel;
 
 use client::Client;
-use configs::{get_devnet_configs, ClientConfig, DevNetConfig, RPCConfig};
+use configs::{ClientConfig, DevNetConfig, get_devnet_configs, RPCConfig};
 use consensus::passthrough::spawn_consensus;
 use coroutines::client_task::ClientTask;
-use std::time::Duration;
 
 pub fn start() {
     let (client_cfg, devnet_cfg, rpc_cfg) = get_devnet_configs();
@@ -80,18 +80,13 @@
 mod tests {
     use std::path::PathBuf;
     use std::thread;
+    use std::time::Duration;
 
-<<<<<<< HEAD
-    use alphanet::testing_utils::wait;
-=======
-    use testlib::alphanet_utils::wait;
-    use primitives::block_traits::SignedBlock;
->>>>>>> 7a0407de
     use primitives::signer::InMemorySigner;
     use primitives::transaction::TransactionBody;
+    use testlib::alphanet_utils::wait;
 
     use super::*;
-    use std::time::Duration;
 
     const TMP_DIR: &str = "../../tmp/devnet";
 
