--- conflicted
+++ resolved
@@ -162,11 +162,8 @@
         client_cfg.log_level = log::LevelFilter::Info;
         let devnet_cfg =
             configs::DevNetConfig { block_period: Duration::from_millis(5), replay_storage: None };
-<<<<<<< HEAD
         let init_balance = client_cfg.chain_spec.accounts[0].2;
         let money_to_send = 10;
-=======
->>>>>>> aa76829f
         let rpc_cfg = configs::RPCConfig::default();
 
         let signer = Arc::new(InMemorySigner::from_seed("alice.near", "alice.near"));
