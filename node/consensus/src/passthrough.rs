--- conflicted
+++ resolved
@@ -1,21 +1,14 @@
-<<<<<<< HEAD
 use client::ChainConsensusBlockBody;
-=======
 use std::time::Duration;
 
 use futures::{future, Future, Sink, Stream};
 use futures::future::Either;
->>>>>>> aec8cfd5
 use futures::sync::mpsc::{Receiver, Sender};
 use tokio::{self, timer::Interval};
 
 use client::ChainConsensusBlockBody;
 use primitives::chain::ChainPayload;
-<<<<<<< HEAD
-use primitives::traits::Payload;
-=======
 use primitives::consensus::Payload;
->>>>>>> aec8cfd5
 use txflow::txflow_task::beacon_witness_selector::BeaconWitnessSelector;
 use txflow::txflow_task::Control;
 use client::Client;
@@ -27,7 +20,6 @@
     consensus_tx: Sender<ChainConsensusBlockBody>,
     block_period: Duration,
 ) {
-<<<<<<< HEAD
     let initial_beacon_block_index = client.beacon_chain.chain.best_index();
     let task = Interval::new_interval(block_period)
         .fold((control_rx, initial_beacon_block_index), move |(control_rx, mut beacon_block_index), _| {
@@ -56,33 +48,6 @@
                 future::ok((control_rx, beacon_block_index))
             } else {
                 future::ok((control_rx, beacon_block_index))
-=======
-    let interval_stream =
-        Interval::new_interval(block_period).map(|_| None as Option<ChainPayload>).map_err(|_| ());
-    let payload_stream = payload_rx.map(Some);
-    let task = payload_stream
-        .select(interval_stream)
-        .fold((control_rx, ChainPayload::default(), initial_beacon_block_index), move |(control_rx, mut payload, mut beacon_block_index), p| {
-            if let Some(new_payload) = p {
-                payload.union_update(new_payload);
-                Either::A(future::ok((control_rx, payload, beacon_block_index)))
-            } else {
-                if !payload.is_empty() {
-                    beacon_block_index += 1;
-                    let c = ChainConsensusBlockBody {
-                        payload,
-                        beacon_block_index
-                    };
-                    Either::B(consensus_tx.clone().send(c).then(move |res| {
-                        if let Err(err) = res {
-                            error!("Failure sending pass-through consensus {}", err);
-                        }
-                        future::ok((control_rx, ChainPayload::default(), beacon_block_index))
-                    }))
-                } else {
-                    Either::A(future::ok((control_rx, ChainPayload::default(), beacon_block_index)))
-                }
->>>>>>> aec8cfd5
             }
         })
         .map(|_| ())
