use std::sync::Arc;
use std::time::Duration;

use futures::sync::mpsc::{Receiver, Sender};
use futures::{future, Future, Sink, Stream};
use tokio::{self, timer::Interval};

use client::Client;
use nightshade::nightshade::{BlockProposal, ConsensusBlockProposal};
use nightshade::nightshade_task::Control;
use primitives::block_traits::SignedHeader;
use primitives::hash::CryptoHash;
<<<<<<< HEAD
=======

const POISONED_LOCK_ERR: &str = "The lock was poisoned.";
>>>>>>> 3ff43abb

pub fn spawn_consensus<T: Send + Sync + 'static>(
    client: Arc<Client<T>>,
    consensus_tx: Sender<ConsensusBlockProposal>,
    control_rx: Receiver<Control>,
    block_period: Duration,
) {
    let initial_beacon_block_index = client.beacon_client.chain.best_index();
    let task = Interval::new_interval(block_period)
        .fold(
            (control_rx, initial_beacon_block_index),
            move |(control_rx, mut beacon_block_index), _| {
                // First check previous block was produced.
                if client.beacon_client.chain.best_index() >= beacon_block_index {
                    let hash = client
                        .shard_client
                        .pool
<<<<<<< HEAD
                        .clone()
                        .expect("Must have a pool")
=======
                        .write()
                        .expect(POISONED_LOCK_ERR)
>>>>>>> 3ff43abb
                        .snapshot_payload();
                    let last_shard_block_header = client.shard_client.chain.best_header();
                    let receipt_block = client.shard_client.get_receipt_block(
                        last_shard_block_header.index(),
                        last_shard_block_header.shard_id(),
                    );
                    if hash != CryptoHash::default() || receipt_block.is_some() {
                        beacon_block_index += 1;
                        let c = ConsensusBlockProposal {
                            proposal: BlockProposal { author: 0, hash },
                            index: beacon_block_index,
                        };
                        tokio_utils::spawn(consensus_tx.clone().send(c).map(|_| ()).map_err(|e| {
                            error!("Failure sending pass-through consensus {}", e);
                        }));
                    }
                }
                future::ok((control_rx, beacon_block_index))
            },
        )
        .map(|_| ())
        .map_err(|e| error!("timer error: {}", e));

    tokio::spawn(task);
}<|MERGE_RESOLUTION|>--- conflicted
+++ resolved
@@ -10,11 +10,8 @@
 use nightshade::nightshade_task::Control;
 use primitives::block_traits::SignedHeader;
 use primitives::hash::CryptoHash;
-<<<<<<< HEAD
-=======
 
 const POISONED_LOCK_ERR: &str = "The lock was poisoned.";
->>>>>>> 3ff43abb
 
 pub fn spawn_consensus<T: Send + Sync + 'static>(
     client: Arc<Client<T>>,
@@ -32,13 +29,10 @@
                     let hash = client
                         .shard_client
                         .pool
-<<<<<<< HEAD
                         .clone()
                         .expect("Must have a pool")
-=======
                         .write()
                         .expect(POISONED_LOCK_ERR)
->>>>>>> 3ff43abb
                         .snapshot_payload();
                     let last_shard_block_header = client.shard_client.chain.best_header();
                     let receipt_block = client.shard_client.get_receipt_block(
