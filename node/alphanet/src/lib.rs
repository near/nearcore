--- conflicted
+++ resolved
@@ -12,23 +12,30 @@
 use futures::sync::mpsc;
 
 use client::Client;
-<<<<<<< HEAD
 use configs::{ClientConfig, NetworkConfig, RPCConfig, get_testnet_configs};
 use network::spawn_network;
 use nightshade::nightshade_task::{Control, spawn_nightshade_task};
 use primitives::types::AccountId;
 use coroutines::ns_control_builder::get_control;
 use coroutines::ns_producer::spawn_block_producer;
-=======
-use configs::{ClientConfig, NetworkConfig, RPCConfig};
-use network::nightshade_protocol::spawn_consensus_network;
-use nightshade::nightshade_task::{spawn_nightshade_task, Control};
-use std::sync::Arc;
 use std::net::{IpAddr, Ipv4Addr, SocketAddr};
->>>>>>> 2b244166
 
 #[cfg(test)]
 pub mod testing_utils;
+
+pub fn start() {
+    let (client_cfg, network_cfg, rpc_cfg) = get_testnet_configs();
+    start_from_configs(client_cfg, network_cfg, rpc_cfg);
+}
+
+pub fn start_from_configs(
+    client_cfg: ClientConfig,
+    network_cfg: NetworkConfig,
+    rpc_cfg: RPCConfig
+) {
+    let client = Arc::new(Client::new(&client_cfg));
+    start_from_client(client, Some(client_cfg.account_id), network_cfg, rpc_cfg)
+}
 
 pub fn start_from_client(
     client: Arc<Client>,
@@ -39,8 +46,6 @@
     let node_task = futures::lazy(move || {
         spawn_rpc_server_task(&rpc_cfg, client.clone());
 
-        // Create control channel and send kick-off reset signal.
-        let (control_tx, control_rx) = mpsc::channel(1024);
 
         // Launch block syncing / importing.
         let (inc_block_tx, _inc_block_rx) = mpsc::channel(1024);
@@ -50,9 +55,10 @@
         let (inc_gossip_tx, inc_gossip_rx) = mpsc::channel(1024);
         let (out_gossip_tx, out_gossip_rx) = mpsc::channel(1024);
         let (consensus_tx, consensus_rx) = mpsc::channel(1024);
+        // Create control channel and send kick-off reset signal.
+        let (control_tx, control_rx) = mpsc::channel(1024);
 
         spawn_nightshade_task(inc_gossip_rx, out_gossip_tx, consensus_tx, control_rx);
-<<<<<<< HEAD
         let start_task = control_tx
             .clone()
             .send(get_control(&client, 1))
@@ -64,11 +70,6 @@
         // Launch Network task.
         spawn_network(
             account_id,
-=======
-        // Spawn the network tasks.
-        spawn_consensus_network(
-            Some(client_cfg.account_id),
->>>>>>> 2b244166
             network_cfg,
             client.clone(),
             inc_gossip_tx,
@@ -83,19 +84,13 @@
     tokio::run(node_task);
 }
 
-<<<<<<< HEAD
-pub fn start_from_configs(
-    client_cfg: ClientConfig,
-    network_cfg: NetworkConfig,
-    rpc_cfg: RPCConfig
+fn spawn_rpc_server_task(
+    rpc_config: &RPCConfig,
+    client: Arc<Client>,
 ) {
-    let client = Arc::new(Client::new(&client_cfg));
-    start_from_client(client, Some(client_cfg.account_id), network_cfg, rpc_cfg)
-}
-
-pub fn start() {
-    let (client_cfg, network_cfg, rpc_cfg) = get_testnet_configs();
-    start_from_configs(client_cfg, network_cfg, rpc_cfg);
+    let http_addr = Some(SocketAddr::new(IpAddr::V4(Ipv4Addr::UNSPECIFIED), rpc_config.rpc_port));
+    let http_api = node_http::api::HttpApi::new(client);
+    node_http::server::spawn_server(http_api, http_addr);
 }
 
 #[cfg(test)]
@@ -114,13 +109,4 @@
         alice.start();
         bob.start();
     }
-=======
-fn spawn_rpc_server_task(
-    rpc_config: &RPCConfig,
-    client: Arc<Client>,
-) {
-    let http_addr = Some(SocketAddr::new(IpAddr::V4(Ipv4Addr::UNSPECIFIED), rpc_config.rpc_port));
-    let http_api = node_http::api::HttpApi::new(client);
-    node_http::server::spawn_server(http_api, http_addr);
->>>>>>> 2b244166
 }