--- conflicted
+++ resolved
@@ -9,10 +9,7 @@
 
 use client::Client;
 use configs::{get_alphanet_configs, ClientConfig, NetworkConfig, RPCConfig};
-<<<<<<< HEAD
 use coroutines::client_task::ClientTask;
-=======
->>>>>>> 79401092
 use coroutines::importer::spawn_block_importer;
 use coroutines::ns_producer::spawn_block_producer;
 use mempool::pool_task::spawn_pool;
@@ -71,7 +68,6 @@
         // Launch block syncing / importing.
         let (inc_block_tx, inc_block_rx) = channel(1024);
         let (out_block_tx, out_block_rx) = channel(1024);
-<<<<<<< HEAD
         //        spawn_block_importer(client.clone(), inc_block_rx, mempool_control_tx.clone());
         //
         //        // Launch block producer.
@@ -94,12 +90,6 @@
             payload_announce_tx,
         )
         .spawn();
-=======
-        spawn_block_importer(client.clone(), inc_block_rx, mempool_control_tx.clone());
-
-        // Launch block producer.
-        spawn_block_producer(client.clone(), consensus_rx, mempool_control_tx, out_block_tx);
->>>>>>> 79401092
 
         // Launch Nightshade task.
         spawn_nightshade_task(
@@ -171,20 +161,6 @@
         );
         let alice_signer = alice.signer();
         let bob_signer = bob.signer();
-<<<<<<< HEAD
-        println!(
-            "Alice pk={:?}, bls pk={:?}",
-            alice_signer.public_key.to_readable(),
-            alice_signer.bls_public_key.to_readable()
-        );
-        println!(
-            "Bob pk={:?}, bls pk={:?}",
-            bob_signer.public_key.to_readable(),
-            bob_signer.bls_public_key.to_readable()
-        );
-
-=======
->>>>>>> 79401092
         alice
             .client
             .shard_client
