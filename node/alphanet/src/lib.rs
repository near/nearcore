extern crate env_logger;
extern crate serde;
extern crate serde_derive;

use std::net::{IpAddr, Ipv4Addr, SocketAddr};
use std::sync::Arc;

use futures::sync::mpsc::channel;

use client::Client;
use configs::{get_alphanet_configs, ClientConfig, NetworkConfig, RPCConfig};
use coroutines::client_task::ClientTask;
use network::proxy::ProxyHandler;
use network::spawn_network;
use nightshade::nightshade_task::spawn_nightshade_task;
use primitives::crypto::signer::{AccountSigner, BLSSigner, EDSigner, InMemorySigner};
use tokio_utils::ShutdownableThread;

const KEY_STORE_PATH: &str = "storage/keystore";

pub fn start() {
    let (client_cfg, network_cfg, rpc_cfg) = get_alphanet_configs();
    let handle = start_from_configs(client_cfg, network_cfg, rpc_cfg);
    handle.wait_sigint_and_shutdown();
}

pub fn start_from_configs(
    client_cfg: ClientConfig,
    network_cfg: NetworkConfig,
    rpc_cfg: RPCConfig,
) -> ShutdownableThread {
    let signer = match client_cfg.account_id.clone() {
        Some(account_id) => {
            let mut key_file_path = client_cfg.base_path.to_path_buf();
            key_file_path.push(KEY_STORE_PATH);
            Some(Arc::new(InMemorySigner::from_key_file(
                account_id,
                key_file_path.as_path(),
                client_cfg.public_key.clone(),
            )))
        }
        None => None,
    };
    let client = Arc::new(Client::new(&client_cfg, signer));
    // Use empty pipeline to launch nodes on production.
    let proxy_handlers: Vec<Arc<ProxyHandler>> = vec![];
    start_from_client(client, network_cfg, rpc_cfg, client_cfg, proxy_handlers)
}

pub fn start_from_client<T: AccountSigner + BLSSigner + EDSigner + Clone + 'static>(
    client: Arc<Client<T>>,
    network_cfg: NetworkConfig,
    rpc_cfg: RPCConfig,
    client_cfg: ClientConfig,
    proxy_handlers: Vec<Arc<ProxyHandler>>,
) -> ShutdownableThread {
    let node_task = futures::lazy(move || {
        spawn_rpc_server_task(client.clone(), &rpc_cfg);

        // Create all the consensus channels.
        let (inc_gossip_tx, inc_gossip_rx) = channel(1024);
        let (out_gossip_tx, out_gossip_rx) = channel(1024);
        let (inc_payload_gossip_tx, inc_payload_gossip_rx) = channel(1024);
        let (out_payload_gossip_tx, out_payload_gossip_rx) = channel(1024);
        let (consensus_tx, consensus_rx) = channel(1024);
        let (control_tx, control_rx) = channel(1024);

        // Launch tx gossip / payload sync.
        let (retrieve_payload_tx, retrieve_payload_rx) = channel(1024);
        let (payload_request_tx, payload_request_rx) = channel(1024);
        let (payload_response_tx, payload_response_rx) = channel(1024);

        // Launch block syncing / importing.
        let (inc_block_tx, inc_block_rx) = channel(1024);
        let (out_block_tx, out_block_rx) = channel(1024);
        let (inc_final_signatures_tx, inc_final_signatures_rx) = channel(1024);
        let (out_final_signatures_tx, out_final_signatures_rx) = channel(1024);
        let (inc_chain_state_tx, inc_chain_state_rx) = channel(1024);
        let (out_block_fetch_tx, out_block_fetch_rx) = channel(1024);

        // Launch Client task.
        ClientTask::new(
            client.clone(),
            inc_block_rx,
            out_block_tx,
            consensus_rx,
            control_tx,
            retrieve_payload_rx,
            payload_request_tx,
            payload_response_rx,
            out_final_signatures_tx,
            inc_final_signatures_rx,
            inc_payload_gossip_rx,
            out_payload_gossip_tx,
            inc_chain_state_rx,
            out_block_fetch_tx,
            network_cfg.gossip_interval,
        )
        .spawn();

        // Launch Nightshade task, if this client has block signer available.
        spawn_nightshade_task(
            client.signer.clone(),
            inc_gossip_rx,
            out_gossip_tx,
            consensus_tx,
            control_rx,
            retrieve_payload_tx,
        );

        // Launch Network task.
        spawn_network(
            client.clone(),
            client.account_id(),
            network_cfg,
            client_cfg,
            inc_gossip_tx,
            out_gossip_rx,
            inc_block_tx,
            out_block_rx,
            payload_request_rx,
            payload_response_tx,
            inc_final_signatures_tx,
            out_final_signatures_rx,
            inc_payload_gossip_tx,
            out_payload_gossip_rx,
            inc_chain_state_tx,
            out_block_fetch_rx,
            proxy_handlers,
        );

        Ok(())
    });

    ShutdownableThread::start(node_task)
}

fn spawn_rpc_server_task<T: Send + Sync + 'static>(client: Arc<Client<T>>, rpc_config: &RPCConfig) {
    let http_addr = Some(SocketAddr::new(IpAddr::V4(Ipv4Addr::UNSPECIFIED), rpc_config.rpc_port));
    let http_api = node_http::api::HttpApi::new(client);
    node_http::server::spawn_server(http_api, http_addr);
}

#[cfg(test)]
mod tests {
    use primitives::block_traits::SignedBlock;
    use primitives::chain::ChainPayload;
    use primitives::test_utils::TestSignedBlock;
    use primitives::transaction::TransactionBody;
    use testlib::node::{
        configure_chain_spec, Node, NodeConfig, TEST_BLOCK_FETCH_LIMIT,
    };
    use testlib::test_helpers::wait;

    /// Creates two nodes, one boot node and secondary node booting from it.
    /// Waits until they produce block with transfer money tx.
    #[test]
    fn two_nodes() {
        let (test_prefix, test_port) = ("two_nodes", 7000);
        let chain_spec = configure_chain_spec();
        let money_to_send = 10;
        let init_balance = chain_spec.accounts[0].2;
        let alice = NodeConfig::for_test(
            test_prefix,
            test_port,
            "alice.near",
            1,
            vec![],
            chain_spec.clone(),
            TEST_BLOCK_FETCH_LIMIT,
            vec![],
        );

        let bob = NodeConfig::for_test(
            test_prefix,
            test_port,
            "bob.near",
            2,
<<<<<<< HEAD
            vec![alice.config().node_addr().unwrap()],
=======
            vec![alice.boot_addr()],
>>>>>>> 08348da9
            chain_spec,
            TEST_BLOCK_FETCH_LIMIT,
            vec![],
        );
        let mut alice = Node::new(alice);
        let mut bob = Node::new(bob);

        alice
            .add_transaction(
                TransactionBody::send_money(1, "alice.near", "bob.near", money_to_send)
                    .sign(&*alice.signer()),
            )
            .unwrap();

        alice.start();
        bob.start();

        // Wait until alice and bob produce at least one block.
        wait(
            || {
                alice.as_thread_ref().client.shard_client.chain.best_index() >= 3
                    && bob.as_thread_ref().client.shard_client.chain.best_index() >= 3
            },
            500,
            600000,
        );

        // Check that transaction and it's receipt were included.
        assert_eq!(
            alice.view_balance(&"alice.near".to_string()).unwrap(),
            init_balance - money_to_send
        );
        assert_eq!(
            alice.view_balance(&"bob.near".to_string()).unwrap(),
            init_balance + money_to_send
        );
    }

    /// Creates three nodes, two are authorities, first authority node is ahead on blocks.
    /// Wait until the second authority syncs and then build a block on top.
    /// Check that third node got the same state.
    #[test]
    fn test_three_nodes_sync() {
        let (test_prefix, test_port) = ("three_nodes_sync", 7010);
        let chain_spec = configure_chain_spec();
        let money_to_send = 10;
        let init_balance = chain_spec.accounts[0].2;
        let alice = NodeConfig::for_test(
            test_prefix,
            test_port,
            "alice.near",
            1,
            vec![],
            chain_spec.clone(),
            TEST_BLOCK_FETCH_LIMIT,
            vec![],
        );
        let bob = NodeConfig::for_test(
            test_prefix,
            test_port,
            "bob.near",
            2,
<<<<<<< HEAD
            vec![alice.config().node_addr().unwrap()],
=======
            vec![alice.boot_addr()],
>>>>>>> 08348da9
            chain_spec.clone(),
            TEST_BLOCK_FETCH_LIMIT,
            vec![],
        );
        let charlie = NodeConfig::for_test_passive(
            test_prefix,
            test_port,
            None,
            3,
<<<<<<< HEAD
            vec![bob.config().node_addr().unwrap()],
=======
            vec![bob.boot_addr()],
>>>>>>> 08348da9
            chain_spec.clone(),
            TEST_BLOCK_FETCH_LIMIT,
            vec![],
        );

        let mut alice = Node::new(alice);
        let mut bob = Node::new(bob);
        let mut charlie = Node::new(charlie);

        let (mut beacon_block, mut shard_block, shard_extra) =
            alice.as_thread_mut().client.prepare_block(ChainPayload::default());
        // Sign by alice & bob to make this blocks valid.
        let (_, authorities) =
            alice.as_thread_mut().client.get_uid_to_authority_map(beacon_block.index());
        let signers = vec![alice.signer(), bob.signer()];
        beacon_block.sign_all(&authorities, &signers);
        shard_block.sign_all(&authorities, &signers);
        alice.as_thread_mut().client.try_import_produced(beacon_block, shard_block, shard_extra);

        bob.as_thread_mut()
            .add_transaction(
                TransactionBody::send_money(1, "alice.near", "bob.near", money_to_send)
                    .sign(&*alice.signer()),
            )
            .unwrap();

        alice.start();
        bob.start();
        charlie.start();

        wait(|| charlie.as_thread_ref().client.shard_client.chain.best_index() >= 4, 500, 60000);

        // Check that non-authority synced into the same state.
        assert_eq!(
            charlie.view_balance(&"bob.near".to_string()).unwrap(),
            init_balance + money_to_send
        );
    }

    /// Creates two nodes, first authority node is ahead on blocks.
    /// Post a transaction on the second authority.
    /// Wait until the second authority syncs and check that transaction is applied.
    #[test]
    fn test_late_transaction() {
        let (test_prefix, test_port) = ("late_transaction", 7020);
        let chain_spec = configure_chain_spec();
        let money_to_send = 10;
        let init_balance = chain_spec.accounts[0].2;
        let alice = NodeConfig::for_test(
            test_prefix,
            test_port,
            "alice.near",
            1,
            vec![],
            chain_spec.clone(),
            TEST_BLOCK_FETCH_LIMIT,
            vec![],
        );
        let bob = NodeConfig::for_test(
            test_prefix,
            test_port,
            "bob.near",
            2,
<<<<<<< HEAD
            vec![alice.config().node_addr().unwrap()],
=======
            vec![alice.boot_addr()],
>>>>>>> 08348da9
            chain_spec.clone(),
            TEST_BLOCK_FETCH_LIMIT,
            vec![],
        );
        let mut alice = Node::new(alice);
        let mut bob = Node::new(bob);
        let (mut beacon_block, mut shard_block, shard_extra) =
            alice.as_thread_mut().client.prepare_block(ChainPayload::default());
        // Sign by alice & bob to make this blocks valid.
        let (_, authorities) =
            alice.as_thread_mut().client.get_uid_to_authority_map(beacon_block.index());
        let signers = vec![alice.signer(), bob.signer()];
        beacon_block.sign_all(&authorities, &signers);
        shard_block.sign_all(&authorities, &signers);
        alice.as_thread_mut().client.try_import_produced(beacon_block, shard_block, shard_extra);

        bob.add_transaction(
            TransactionBody::send_money(1, "alice.near", "bob.near", money_to_send)
                .sign(&*alice.signer()),
        )
        .unwrap();

        alice.start();
        bob.start();

        wait(|| alice.as_thread_ref().client.shard_client.chain.best_index() >= 4, 500, 60000);

        // Check that non-authority synced into the same state.
        assert_eq!(
            alice.view_balance(&"bob.near".to_string()).unwrap(),
            init_balance + money_to_send
        );
    }

    /// Creates two authority nodes, run them for 10 blocks.
    /// Two non-authorities join later and must catch up.
    #[test]
    fn test_new_nodes_catchup() {
        let (test_prefix, test_port) = ("new_node_catchup", 7030);
        let chain_spec = configure_chain_spec();
        let alice = NodeConfig::for_test(
            test_prefix,
            test_port,
            "alice.near",
            1,
            vec![],
            chain_spec.clone(),
            TEST_BLOCK_FETCH_LIMIT,
            vec![],
        );
        let bob = NodeConfig::for_test(
            test_prefix,
            test_port,
            "bob.near",
            2,
<<<<<<< HEAD
            vec![alice.config().node_addr().unwrap()],
=======
            vec![alice.boot_addr()],
>>>>>>> 08348da9
            chain_spec.clone(),
            TEST_BLOCK_FETCH_LIMIT,
            vec![],
        );
        let charlie = NodeConfig::for_test(
            test_prefix,
            test_port,
            "charlie.near",
            3,
<<<<<<< HEAD
            vec![bob.config().node_addr().unwrap()],
=======
            vec![bob.boot_addr()],
>>>>>>> 08348da9
            chain_spec.clone(),
            TEST_BLOCK_FETCH_LIMIT,
            vec![],
        );
        let dan = NodeConfig::for_test(
            test_prefix,
            test_port,
            "dan.near",
            4,
<<<<<<< HEAD
            vec![charlie.config().node_addr().unwrap()],
=======
            vec![charlie.boot_addr()],
>>>>>>> 08348da9
            chain_spec,
            TEST_BLOCK_FETCH_LIMIT,
            vec![],
        );
        let mut alice = Node::new(alice);
        let mut bob = Node::new(bob);
        let mut charlie = Node::new(charlie);
        let mut dan = Node::new(dan);

        alice.start();
        bob.start();

        wait(|| alice.as_thread_ref().client.shard_client.chain.best_index() >= 2, 500, 60000);

        charlie.start();
        dan.start();
        wait(|| charlie.as_thread_ref().client.shard_client.chain.best_index() >= 2, 500, 60000);
        wait(|| dan.as_thread_ref().client.shard_client.chain.best_index() >= 2, 500, 60000);
    }

    #[test]
    /// One node produces 500 blocks and the other node starts and tries to catch up.
    /// Check that the catchup works and after the catchup, they can produce blocks.
    fn test_node_sync() {
        let (test_prefix, test_port) = ("new_node_sync", 7040);
        let chain_spec = configure_chain_spec();
        let alice = NodeConfig::for_test(
            test_prefix,
            test_port,
            "alice.near",
            1,
            vec![],
            chain_spec.clone(),
            TEST_BLOCK_FETCH_LIMIT,
            vec![],
        );
        let bob = NodeConfig::for_test(
            test_prefix,
            test_port,
            "bob.near",
            2,
<<<<<<< HEAD
            vec![alice.config().node_addr().unwrap()],
=======
            vec![alice.boot_addr()],
>>>>>>> 08348da9
            chain_spec.clone(),
            TEST_BLOCK_FETCH_LIMIT,
            vec![],
        );
        let mut alice = Node::new(alice);
        let mut bob = Node::new(bob);
        let alice_client = alice.as_thread_mut().client.clone();
        let bob_client = bob.as_thread_mut().client.clone();
        for i in 0..100 {
            let transaction = TransactionBody::send_money(i + 1, "alice.near", "bob.near", 1)
                .sign(&*alice.signer());
            let payload = ChainPayload::new(vec![transaction], vec![]);
            let (mut beacon_block, mut shard_block, shard_extra) =
                alice_client.prepare_block(payload);
            // Sign by alice & bob to make this blocks valid.
            let (_, authorities) = alice_client.get_uid_to_authority_map(beacon_block.index());
            let signers = vec![alice.signer(), bob.signer()];
            beacon_block.sign_all(&authorities, &signers);
            shard_block.sign_all(&authorities, &signers);
            alice_client.try_import_produced(beacon_block, shard_block, shard_extra);
        }
        assert_eq!(alice_client.shard_client.chain.best_index(), 100);

        alice.start();
        bob.start();

        wait(|| bob_client.shard_client.chain.best_index() >= 101, 1000, 600000);
    }
}<|MERGE_RESOLUTION|>--- conflicted
+++ resolved
@@ -176,11 +176,7 @@
             test_port,
             "bob.near",
             2,
-<<<<<<< HEAD
-            vec![alice.config().node_addr().unwrap()],
-=======
             vec![alice.boot_addr()],
->>>>>>> 08348da9
             chain_spec,
             TEST_BLOCK_FETCH_LIMIT,
             vec![],
@@ -243,11 +239,7 @@
             test_port,
             "bob.near",
             2,
-<<<<<<< HEAD
-            vec![alice.config().node_addr().unwrap()],
-=======
             vec![alice.boot_addr()],
->>>>>>> 08348da9
             chain_spec.clone(),
             TEST_BLOCK_FETCH_LIMIT,
             vec![],
@@ -257,11 +249,7 @@
             test_port,
             None,
             3,
-<<<<<<< HEAD
-            vec![bob.config().node_addr().unwrap()],
-=======
             vec![bob.boot_addr()],
->>>>>>> 08348da9
             chain_spec.clone(),
             TEST_BLOCK_FETCH_LIMIT,
             vec![],
@@ -325,11 +313,7 @@
             test_port,
             "bob.near",
             2,
-<<<<<<< HEAD
-            vec![alice.config().node_addr().unwrap()],
-=======
             vec![alice.boot_addr()],
->>>>>>> 08348da9
             chain_spec.clone(),
             TEST_BLOCK_FETCH_LIMIT,
             vec![],
@@ -385,11 +369,7 @@
             test_port,
             "bob.near",
             2,
-<<<<<<< HEAD
-            vec![alice.config().node_addr().unwrap()],
-=======
             vec![alice.boot_addr()],
->>>>>>> 08348da9
             chain_spec.clone(),
             TEST_BLOCK_FETCH_LIMIT,
             vec![],
@@ -399,11 +379,7 @@
             test_port,
             "charlie.near",
             3,
-<<<<<<< HEAD
-            vec![bob.config().node_addr().unwrap()],
-=======
             vec![bob.boot_addr()],
->>>>>>> 08348da9
             chain_spec.clone(),
             TEST_BLOCK_FETCH_LIMIT,
             vec![],
@@ -413,11 +389,7 @@
             test_port,
             "dan.near",
             4,
-<<<<<<< HEAD
-            vec![charlie.config().node_addr().unwrap()],
-=======
             vec![charlie.boot_addr()],
->>>>>>> 08348da9
             chain_spec,
             TEST_BLOCK_FETCH_LIMIT,
             vec![],
@@ -459,11 +431,7 @@
             test_port,
             "bob.near",
             2,
-<<<<<<< HEAD
-            vec![alice.config().node_addr().unwrap()],
-=======
             vec![alice.boot_addr()],
->>>>>>> 08348da9
             chain_spec.clone(),
             TEST_BLOCK_FETCH_LIMIT,
             vec![],
