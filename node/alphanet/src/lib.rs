extern crate env_logger;
extern crate serde;
extern crate serde_derive;

use std::net::{IpAddr, Ipv4Addr, SocketAddr};
use std::sync::Arc;

use futures::sync::mpsc::channel;

use client::Client;
use configs::{get_alphanet_configs, ClientConfig, NetworkConfig, RPCConfig};
use coroutines::client_task::ClientTask;
use network::spawn_network;
use nightshade::nightshade_task::spawn_nightshade_task;
use primitives::types::AccountId;

pub mod testing_utils;

pub fn start() {
    let (client_cfg, network_cfg, rpc_cfg) = get_alphanet_configs();
    start_from_configs(client_cfg, network_cfg, rpc_cfg);
}

pub fn start_from_configs(
    client_cfg: ClientConfig,
    network_cfg: NetworkConfig,
    rpc_cfg: RPCConfig,
) {
    let client = Arc::new(Client::new(&client_cfg));
    start_from_client(client, Some(client_cfg.account_id), network_cfg, rpc_cfg)
}

pub fn start_from_client(
    client: Arc<Client>,
    account_id: Option<AccountId>,
    network_cfg: NetworkConfig,
    rpc_cfg: RPCConfig,
) {
    let node_task = futures::lazy(move || {
        spawn_rpc_server_task(client.clone(), &rpc_cfg);

        // Create all the consensus channels.
        let (inc_gossip_tx, inc_gossip_rx) = channel(1024);
        let (out_gossip_tx, out_gossip_rx) = channel(1024);
        let (inc_payload_gossip_tx, inc_payload_gossip_rx) = channel(1024);
        let (out_payload_gossip_tx, out_payload_gossip_rx) = channel(1024);
        let (consensus_tx, consensus_rx) = channel(1024);
        let (control_tx, control_rx) = channel(1024);

        // Launch tx gossip / payload sync.
        let (retrieve_payload_tx, retrieve_payload_rx) = channel(1024);
        let (payload_request_tx, payload_request_rx) = channel(1024);
        let (payload_response_tx, payload_response_rx) = channel(1024);

        // Launch block syncing / importing.
        let (inc_block_tx, inc_block_rx) = channel(1024);
        let (out_block_tx, out_block_rx) = channel(1024);

        // Launch Client task.
        ClientTask::new(
            client.clone(),
            inc_block_rx,
            out_block_tx,
            consensus_rx,
            control_tx,
            retrieve_payload_rx,
            payload_request_tx,
            payload_response_rx,
            inc_payload_gossip_rx,
            out_payload_gossip_tx,
            network_cfg.gossip_interval,
        )
        .spawn();

        // Launch Nightshade task.
        spawn_nightshade_task(
            client.signer.clone(),
            inc_gossip_rx,
            out_gossip_tx,
            consensus_tx,
            control_rx,
            retrieve_payload_tx,
        );

        // Launch Network task.
        spawn_network(
            client.clone(),
            account_id,
            network_cfg,
            inc_gossip_tx,
            out_gossip_rx,
            inc_block_tx,
            out_block_rx,
            payload_request_rx,
            payload_response_tx,
            inc_payload_gossip_tx,
            out_payload_gossip_rx,
        );

        Ok(())
    });

    tokio::run(node_task);
}

fn spawn_rpc_server_task(client: Arc<Client>, rpc_config: &RPCConfig) {
    let http_addr = Some(SocketAddr::new(IpAddr::V4(Ipv4Addr::UNSPECIFIED), rpc_config.rpc_port));
    let http_api = node_http::api::HttpApi::new(client);
    node_http::server::spawn_server(http_api, http_addr);
}

#[cfg(test)]
mod tests {
    use client::BlockProductionResult;
    use primitives::block_traits::SignedBlock;
    use primitives::chain::ChainPayload;
    use primitives::transaction::TransactionBody;

    use crate::testing_utils::{configure_chain_spec, wait, Node};

    /// Creates two nodes, one boot node and secondary node booting from it.
    /// Waits until they produce block with transfer money tx.
    #[test]
    fn two_nodes() {
        let (test_prefix, test_port) = ("two_nodes", 7000);
        let chain_spec = configure_chain_spec();
        let alice = Node::for_test(
            test_prefix,
            test_port,
            "alice.near",
            1,
            vec![],
            chain_spec.clone(),
        );
        let bob = Node::for_test(
            test_prefix,
            test_port,
            "bob.near",
            2,
            vec![alice.node_info.clone()],
            chain_spec,
        );
        alice
            .client
            .shard_client
            .pool
            .add_transaction(
                TransactionBody::send_money(1, "alice.near", "bob.near", 10).sign(alice.signer()),
            )
            .unwrap();

        alice.start();
        bob.start();

        // Wait until alice and bob produce at least one block.
        wait(
            || {
                alice.client.shard_client.chain.best_block().index() >= 2
                    && bob.client.shard_client.chain.best_block().index() >= 2
            },
            500,
            600000,
        );

        // Check that transaction and it's receipt were included.
        let mut state_update = alice.client.shard_client.get_state_update();
        assert_eq!(
            alice
                .client
                .shard_client
                .trie_viewer
                .view_account(&mut state_update, &"alice.near".to_string())
                .unwrap()
                .amount,
            9999990
        );
        assert_eq!(
            alice
                .client
                .shard_client
                .trie_viewer
                .view_account(&mut state_update, &"bob.near".to_string())
                .unwrap()
                .amount,
            110
        );
    }

    /// Creates three nodes, two are authorities, first authority node is ahead on blocks.
    /// Wait until the second authority syncs and then build a block on top.
    /// Check that third node got the same state.
    #[test]
    fn test_three_nodes_sync() {
        let (test_prefix, test_port) = ("three_nodes_sync", 7010);
        let chain_spec = configure_chain_spec();
        let alice = Node::for_test(
            test_prefix,
            test_port,
            "alice.near",
            1,
            vec![],
            chain_spec.clone(),
        );
        let bob = Node::for_test(
            test_prefix,
            test_port,
            "bob.near",
            2,
            vec![alice.node_info.clone()],
            chain_spec.clone(),
        );
        let charlie = Node::for_test_passive(
            test_prefix,
            test_port,
            "charlie.near",
            3,
            vec![bob.node_info.clone()],
            chain_spec,
        );

        let (mut beacon_block, mut shard_block) =
            match alice.client.try_produce_block(1, ChainPayload::default()) {
                BlockProductionResult::Success(beacon_block, shard_block) => {
                    (beacon_block, shard_block)
                }
                _ => panic!("Should produce block"),
            };
        // Sign by bob to make this blocks valid.
        beacon_block.add_signature(&beacon_block.sign(bob.signer()), 1);
        shard_block.add_signature(&shard_block.sign(bob.signer()), 1);
        alice.client.try_import_blocks(beacon_block, shard_block);

        bob
            .client
            .shard_client
            .pool
            .add_transaction(
                TransactionBody::send_money(1, "alice.near", "bob.near", 10).sign(alice.signer()),
            )
            .unwrap();

        alice.start();
        bob.start();
        charlie.start();

<<<<<<< HEAD
        wait(|| {
            charlie.client.shard_client.chain.best_block().index() >= 3
        }, 500, 60000);
=======
        wait(|| charlie.client.shard_client.chain.best_block().index() >= 3, 500, 60000);
>>>>>>> b0e27d05

        // Check that non-authority synced into the same state.
        let mut state_update = charlie.client.shard_client.get_state_update();
        assert_eq!(
            charlie
                .client
                .shard_client
                .trie_viewer
                .view_account(&mut state_update, &"bob.near".to_string())
                .unwrap()
                .amount,
            110
        );
    }

    /// Creates two nodes, first authority node is ahead on blocks.
    /// Post a transaction on the second authority.
    /// Wait until the second authority syncs and check that transaction is applied.
    #[test]
    fn test_late_transaction() {
        let (test_prefix, test_port) = ("late_transaction", 7020);
        let chain_spec = configure_chain_spec();
        let alice = Node::for_test(
            test_prefix,
            test_port,
            "alice.near",
            1,
            vec![],
            chain_spec.clone(),
        );
        let bob = Node::for_test(
            test_prefix,
            test_port,
            "bob.near",
            2,
            vec![alice.node_info.clone()],
            chain_spec.clone(),
        );
        let (mut beacon_block, mut shard_block) =
            match alice.client.try_produce_block(1, ChainPayload::default()) {
                BlockProductionResult::Success(beacon_block, shard_block) => {
                    (beacon_block, shard_block)
                }
                _ => panic!("Should produce block"),
            };
        // Sign by bob to make this blocks valid.
        beacon_block.add_signature(&beacon_block.sign(bob.signer()), 1);
        shard_block.add_signature(&shard_block.sign(bob.signer()), 1);
        alice.client.try_import_blocks(beacon_block, shard_block);

        bob.client
            .shard_client
            .pool
            .add_transaction(
                TransactionBody::send_money(1, "alice.near", "bob.near", 10)
                    .sign(alice.signer()),
            )
            .unwrap();

        alice.start();
        bob.start();

        wait(|| {
            alice.client.shard_client.chain.best_block().index() >= 3
        }, 500, 60000);

        // Check that non-authority synced into the same state.
        let mut state_update = alice.client.shard_client.get_state_update();
        assert_eq!(
            alice
                .client
                .shard_client
                .trie_viewer
                .view_account(&mut state_update, &"bob.near".to_string())
                .unwrap()
                .amount,
            110
        );
    }
}<|MERGE_RESOLUTION|>--- conflicted
+++ resolved
@@ -243,13 +243,7 @@
         bob.start();
         charlie.start();
 
-<<<<<<< HEAD
-        wait(|| {
-            charlie.client.shard_client.chain.best_block().index() >= 3
-        }, 500, 60000);
-=======
         wait(|| charlie.client.shard_client.chain.best_block().index() >= 3, 500, 60000);
->>>>>>> b0e27d05
 
         // Check that non-authority synced into the same state.
         let mut state_update = charlie.client.shard_client.get_state_update();
