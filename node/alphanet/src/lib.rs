extern crate env_logger;
extern crate serde;
extern crate serde_derive;

use std::net::{IpAddr, Ipv4Addr, SocketAddr};
use std::sync::Arc;

use futures::sync::mpsc::channel;

use client::Client;
use configs::{get_alphanet_configs, ClientConfig, NetworkConfig, RPCConfig};
use coroutines::client_task::ClientTask;
use network::spawn_network;
use nightshade::nightshade_task::spawn_nightshade_task;
use primitives::types::AccountId;

pub fn start() {
    let (client_cfg, network_cfg, rpc_cfg) = get_alphanet_configs();
    start_from_configs(client_cfg, network_cfg, rpc_cfg);
}

pub fn start_from_configs(
    client_cfg: ClientConfig,
    network_cfg: NetworkConfig,
    rpc_cfg: RPCConfig,
) {
    let client = Arc::new(Client::new(&client_cfg));
    start_from_client(client, Some(client_cfg.account_id), network_cfg, rpc_cfg)
}

pub fn start_from_client(
    client: Arc<Client>,
    account_id: Option<AccountId>,
    network_cfg: NetworkConfig,
    rpc_cfg: RPCConfig,
) {
    let node_task = futures::lazy(move || {
        spawn_rpc_server_task(client.clone(), &rpc_cfg);

        // Create all the consensus channels.
        let (inc_gossip_tx, inc_gossip_rx) = channel(1024);
        let (out_gossip_tx, out_gossip_rx) = channel(1024);
        let (inc_payload_gossip_tx, inc_payload_gossip_rx) = channel(1024);
        let (out_payload_gossip_tx, out_payload_gossip_rx) = channel(1024);
        let (consensus_tx, consensus_rx) = channel(1024);
        let (control_tx, control_rx) = channel(1024);

        // Launch tx gossip / payload sync.
        let (retrieve_payload_tx, retrieve_payload_rx) = channel(1024);
        let (payload_request_tx, payload_request_rx) = channel(1024);
        let (payload_response_tx, payload_response_rx) = channel(1024);

        // Launch block syncing / importing.
        let (inc_block_tx, inc_block_rx) = channel(1024);
        let (out_block_tx, out_block_rx) = channel(1024);
<<<<<<< HEAD
        let (inc_final_signatures_tx, inc_final_signatures_rx) = channel(1024);
        let (out_final_signatures_tx, out_final_signatures_rx) = channel(1024);
=======
        let (inc_chain_state_tx, inc_chain_state_rx) = channel(1024);
        let (out_block_fetch_tx, out_block_fetch_rx) = channel(1024);

        // Launch Client task.
>>>>>>> 7a0407de
        ClientTask::new(
            client.clone(),
            inc_block_rx,
            out_block_tx,
            consensus_rx,
            control_tx,
            retrieve_payload_rx,
            payload_request_tx,
            payload_response_rx,
<<<<<<< HEAD
            payload_announce_tx,
            out_final_signatures_tx,
            inc_final_signatures_rx,
=======
            inc_payload_gossip_rx,
            out_payload_gossip_tx,
            inc_chain_state_rx,
            out_block_fetch_tx,
            network_cfg.gossip_interval,
>>>>>>> 7a0407de
        )
        .spawn();

        // Launch Nightshade task.
        spawn_nightshade_task(
            client.signer.clone(),
            inc_gossip_rx,
            out_gossip_tx,
            consensus_tx,
            control_rx,
            retrieve_payload_tx,
        );

        // Launch Network task.
        spawn_network(
            client.clone(),
            account_id,
            network_cfg,
            inc_gossip_tx,
            out_gossip_rx,
            inc_block_tx,
            out_block_rx,
            payload_request_rx,
            payload_response_tx,
<<<<<<< HEAD
            inc_final_signatures_tx,
            out_final_signatures_rx
=======
            inc_payload_gossip_tx,
            out_payload_gossip_rx,
            inc_chain_state_tx,
            out_block_fetch_rx,
>>>>>>> 7a0407de
        );

        Ok(())
    });

    tokio::run(node_task);
}

fn spawn_rpc_server_task(client: Arc<Client>, rpc_config: &RPCConfig) {
    let http_addr = Some(SocketAddr::new(IpAddr::V4(Ipv4Addr::UNSPECIFIED), rpc_config.rpc_port));
    let http_api = node_http::api::HttpApi::new(client);
    node_http::server::spawn_server(http_api, http_addr);
}

#[cfg(test)]
mod tests {
    use client::BlockProductionResult;
    use primitives::block_traits::SignedBlock;
    use primitives::chain::ChainPayload;
    use primitives::transaction::TransactionBody;

    use testlib::alphanet_utils::{configure_chain_spec, wait, Node};

    /// Creates two nodes, one boot node and secondary node booting from it.
    /// Waits until they produce block with transfer money tx.
    #[test]
    fn two_nodes() {
        let (test_prefix, test_port) = ("two_nodes", 7000);
        let chain_spec = configure_chain_spec();
        let alice = Node::for_test(
            test_prefix,
            test_port,
            "alice.near",
            1,
            vec![],
            chain_spec.clone(),
        );
        let bob = Node::for_test(
            test_prefix,
            test_port,
            "bob.near",
            2,
            vec![alice.node_addr()],
            chain_spec,
        );
        alice
            .client
            .shard_client
            .pool
            .add_transaction(
                TransactionBody::send_money(1, "alice.near", "bob.near", 10).sign(alice.signer()),
            )
            .unwrap();

        alice.start();
        bob.start();

        // Wait until alice and bob produce at least one block.
        wait(
            || {
                alice.client.shard_client.chain.best_block().index() >= 2
                    && bob.client.shard_client.chain.best_block().index() >= 2
            },
            500,
            600000,
        );

        // Check that transaction and it's receipt were included.
        let mut state_update = alice.client.shard_client.get_state_update();
        assert_eq!(
            alice
                .client
                .shard_client
                .trie_viewer
                .view_account(&mut state_update, &"alice.near".to_string())
                .unwrap()
                .amount,
            9999990
        );
        assert_eq!(
            alice
                .client
                .shard_client
                .trie_viewer
                .view_account(&mut state_update, &"bob.near".to_string())
                .unwrap()
                .amount,
            110
        );
    }

    /// Creates three nodes, two are authorities, first authority node is ahead on blocks.
    /// Wait until the second authority syncs and then build a block on top.
    /// Check that third node got the same state.
    #[test]
    fn test_three_nodes_sync() {
        let (test_prefix, test_port) = ("three_nodes_sync", 7010);
        let chain_spec = configure_chain_spec();
        let alice = Node::for_test(
            test_prefix,
            test_port,
            "alice.near",
            1,
            vec![],
            chain_spec.clone(),
        );
        let bob = Node::for_test(
            test_prefix,
            test_port,
            "bob.near",
            2,
            vec![alice.node_addr()],
            chain_spec.clone(),
        );
        let charlie = Node::for_test_passive(
            test_prefix,
            test_port,
            "charlie.near",
            3,
<<<<<<< HEAD
            None,
            3034,
            vec![bob.node_info.clone()],
            chain_spec.clone(),
=======
            vec![bob.node_addr()],
            chain_spec,
>>>>>>> 7a0407de
        );

        let (mut beacon_block, mut shard_block, shard_extra) =
            alice.client.prepare_block(1, ChainPayload::default());
        beacon_block.signature.authority_mask = vec![true; chain_spec.initial_authorities.len()];
        shard_block.signature.authority_mask = vec![true; chain_spec.initial_authorities.len()];
        let (mut beacon_block, mut shard_block) =
<<<<<<< HEAD
            alice.client.try_import_produced(beacon_block, shard_block, shard_extra);
=======
            match alice.client.try_produce_block(1, ChainPayload::default()) {
                BlockProductionResult::Success(beacon_block, shard_block) => {
                    (*beacon_block, *shard_block)
                }
                _ => panic!("Should produce block"),
            };
>>>>>>> 7a0407de
        // Sign by bob to make this blocks valid.
        beacon_block.add_signature(&beacon_block.sign(bob.signer()), 1);
        shard_block.add_signature(&shard_block.sign(bob.signer()), 1);
        alice.client.try_import_blocks(beacon_block, shard_block);

        bob
            .client
            .shard_client
            .pool
            .add_transaction(
                TransactionBody::send_money(1, "alice.near", "bob.near", 10).sign(alice.signer()),
            )
            .unwrap();

        alice.start();
        bob.start();
        charlie.start();

        wait(|| charlie.client.shard_client.chain.best_block().index() >= 3, 500, 60000);

        // Check that non-authority synced into the same state.
        let mut state_update = charlie.client.shard_client.get_state_update();
        assert_eq!(
            charlie
                .client
                .shard_client
                .trie_viewer
                .view_account(&mut state_update, &"bob.near".to_string())
                .unwrap()
                .amount,
            110
        );
    }

    /// Creates two nodes, first authority node is ahead on blocks.
    /// Post a transaction on the second authority.
    /// Wait until the second authority syncs and check that transaction is applied.
    #[test]
    fn test_late_transaction() {
        let (test_prefix, test_port) = ("late_transaction", 7020);
        let chain_spec = configure_chain_spec();
        let alice = Node::for_test(
            test_prefix,
            test_port,
            "alice.near",
            1,
            vec![],
            chain_spec.clone(),
        );
        let bob = Node::for_test(
            test_prefix,
            test_port,
            "bob.near",
            2,
            vec![alice.node_addr()],
            chain_spec.clone(),
        );
        let (mut beacon_block, mut shard_block) =
            match alice.client.try_produce_block(1, ChainPayload::default()) {
                BlockProductionResult::Success(beacon_block, shard_block) => {
                    (*beacon_block, *shard_block)
                }
                _ => panic!("Should produce block"),
            };
        // Sign by bob to make this blocks valid.
        beacon_block.add_signature(&beacon_block.sign(bob.signer()), 1);
        shard_block.add_signature(&shard_block.sign(bob.signer()), 1);
        alice.client.try_import_blocks(beacon_block, shard_block);

        bob.client
            .shard_client
            .pool
            .add_transaction(
                TransactionBody::send_money(1, "alice.near", "bob.near", 10)
                    .sign(alice.signer()),
            )
            .unwrap();

        alice.start();
        bob.start();

        wait(|| {
            alice.client.shard_client.chain.best_block().index() >= 3
        }, 500, 60000);

        // Check that non-authority synced into the same state.
        let mut state_update = alice.client.shard_client.get_state_update();
        assert_eq!(
            alice
                .client
                .shard_client
                .trie_viewer
                .view_account(&mut state_update, &"bob.near".to_string())
                .unwrap()
                .amount,
            110
        );
    }

    /// Creates two authority nodes, run them for 10 blocks.
    /// Two non-authorities join later and must catch up.
    #[test]
    fn test_new_nodes_catchup() {
        let (test_prefix, test_port) = ("new_node_catchup", 7030);
        let chain_spec = configure_chain_spec();
        let alice = Node::for_test(
            test_prefix,
            test_port,
            "alice.near",
            1,
            vec![],
            chain_spec.clone(),
        );
        let bob = Node::for_test(
            test_prefix,
            test_port,
            "bob.near",
            2,
            vec![alice.node_addr()],
            chain_spec.clone(),
        );
        let charlie = Node::for_test(
            test_prefix,
            test_port,
            "charlie.near",
            3,
            vec![bob.node_addr()],
            chain_spec.clone(),
        );
        let dan = Node::for_test(
            test_prefix,
            test_port,
            "dan.near",
            4,
            vec![charlie.node_addr()],
            chain_spec,
        );

        alice.start();
        bob.start();

        wait(|| alice.client.shard_client.chain.best_block().index() >= 2, 500, 60000);

        charlie.start();
        dan.start();
        wait(|| charlie.client.shard_client.chain.best_block().index() >= 2, 500, 60000);
        wait(|| dan.client.shard_client.chain.best_block().index() >= 2, 500, 60000);

    }
}<|MERGE_RESOLUTION|>--- conflicted
+++ resolved
@@ -53,15 +53,12 @@
         // Launch block syncing / importing.
         let (inc_block_tx, inc_block_rx) = channel(1024);
         let (out_block_tx, out_block_rx) = channel(1024);
-<<<<<<< HEAD
         let (inc_final_signatures_tx, inc_final_signatures_rx) = channel(1024);
         let (out_final_signatures_tx, out_final_signatures_rx) = channel(1024);
-=======
         let (inc_chain_state_tx, inc_chain_state_rx) = channel(1024);
         let (out_block_fetch_tx, out_block_fetch_rx) = channel(1024);
 
         // Launch Client task.
->>>>>>> 7a0407de
         ClientTask::new(
             client.clone(),
             inc_block_rx,
@@ -71,17 +68,13 @@
             retrieve_payload_rx,
             payload_request_tx,
             payload_response_rx,
-<<<<<<< HEAD
-            payload_announce_tx,
             out_final_signatures_tx,
             inc_final_signatures_rx,
-=======
             inc_payload_gossip_rx,
             out_payload_gossip_tx,
             inc_chain_state_rx,
             out_block_fetch_tx,
             network_cfg.gossip_interval,
->>>>>>> 7a0407de
         )
         .spawn();
 
@@ -106,15 +99,12 @@
             out_block_rx,
             payload_request_rx,
             payload_response_tx,
-<<<<<<< HEAD
             inc_final_signatures_tx,
-            out_final_signatures_rx
-=======
+            out_final_signatures_rx,
             inc_payload_gossip_tx,
             out_payload_gossip_rx,
             inc_chain_state_tx,
             out_block_fetch_rx,
->>>>>>> 7a0407de
         );
 
         Ok(())
@@ -234,15 +224,8 @@
             test_port,
             "charlie.near",
             3,
-<<<<<<< HEAD
-            None,
-            3034,
-            vec![bob.node_info.clone()],
-            chain_spec.clone(),
-=======
             vec![bob.node_addr()],
-            chain_spec,
->>>>>>> 7a0407de
+            chain_spec.clone(),
         );
 
         let (mut beacon_block, mut shard_block, shard_extra) =
@@ -250,16 +233,7 @@
         beacon_block.signature.authority_mask = vec![true; chain_spec.initial_authorities.len()];
         shard_block.signature.authority_mask = vec![true; chain_spec.initial_authorities.len()];
         let (mut beacon_block, mut shard_block) =
-<<<<<<< HEAD
             alice.client.try_import_produced(beacon_block, shard_block, shard_extra);
-=======
-            match alice.client.try_produce_block(1, ChainPayload::default()) {
-                BlockProductionResult::Success(beacon_block, shard_block) => {
-                    (*beacon_block, *shard_block)
-                }
-                _ => panic!("Should produce block"),
-            };
->>>>>>> 7a0407de
         // Sign by bob to make this blocks valid.
         beacon_block.add_signature(&beacon_block.sign(bob.signer()), 1);
         shard_block.add_signature(&shard_block.sign(bob.signer()), 1);
@@ -317,13 +291,8 @@
             vec![alice.node_addr()],
             chain_spec.clone(),
         );
-        let (mut beacon_block, mut shard_block) =
-            match alice.client.try_produce_block(1, ChainPayload::default()) {
-                BlockProductionResult::Success(beacon_block, shard_block) => {
-                    (*beacon_block, *shard_block)
-                }
-                _ => panic!("Should produce block"),
-            };
+        let (mut beacon_block, mut shard_block, shard_extra) = alice.client.prepare_block(1, ChainPayload::default());
+        alice.client.try_import_produced(beacon_block.clone(), shard_block.clone(), shard_extra);
         // Sign by bob to make this blocks valid.
         beacon_block.add_signature(&beacon_block.sign(bob.signer()), 1);
         shard_block.add_signature(&shard_block.sign(bob.signer()), 1);
