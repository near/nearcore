extern crate env_logger;
extern crate serde;
extern crate serde_derive;

use std::net::{IpAddr, Ipv4Addr, SocketAddr};
use std::sync::Arc;

use futures::sync::mpsc::channel;

use client::Client;
use configs::{get_alphanet_configs, ClientConfig, NetworkConfig, RPCConfig};
use coroutines::client_task::ClientTask;
use network::spawn_network;
use nightshade::nightshade_task::spawn_nightshade_task;
use primitives::types::AccountId;

pub mod testing_utils;

pub fn start() {
    let (client_cfg, network_cfg, rpc_cfg) = get_alphanet_configs();
    start_from_configs(client_cfg, network_cfg, rpc_cfg);
}

pub fn start_from_configs(
    client_cfg: ClientConfig,
    network_cfg: NetworkConfig,
    rpc_cfg: RPCConfig,
) {
    let client = Arc::new(Client::new(&client_cfg));
    start_from_client(client, Some(client_cfg.account_id), network_cfg, rpc_cfg)
}

pub fn start_from_client(
    client: Arc<Client>,
    account_id: Option<AccountId>,
    network_cfg: NetworkConfig,
    rpc_cfg: RPCConfig,
) {
    let node_task = futures::lazy(move || {
        spawn_rpc_server_task(client.clone(), &rpc_cfg);

        // Create all the consensus channels.
        let (inc_gossip_tx, inc_gossip_rx) = channel(1024);
        let (out_gossip_tx, out_gossip_rx) = channel(1024);
        let (inc_payload_gossip_tx, inc_payload_gossip_rx) = channel(1024);
        let (out_payload_gossip_tx, out_payload_gossip_rx) = channel(1024);
        let (consensus_tx, consensus_rx) = channel(1024);
        let (control_tx, control_rx) = channel(1024);

        // Launch tx gossip / payload sync.
        let (retrieve_payload_tx, retrieve_payload_rx) = channel(1024);
        let (payload_request_tx, payload_request_rx) = channel(1024);
        let (payload_response_tx, payload_response_rx) = channel(1024);
<<<<<<< HEAD
        let (mempool_control_tx, mempool_control_rx) = channel(1024);
        spawn_pool(
            client.shard_client.pool.clone(),
            mempool_control_rx,
            control_tx,
            retrieve_payload_rx,
            payload_request_tx,
            payload_response_rx,
            inc_payload_gossip_rx,
            out_payload_gossip_tx,
            network_cfg.payload_gossip_interval,
        );
=======
        //        let (mempool_control_tx, mempool_control_rx) = channel(1024);
        //        spawn_pool(
        //            client.shard_client.pool.clone(),
        //            mempool_control_rx,
        //            control_tx,
        //            retrieve_payload_rx,
        //            payload_announce_tx,
        //            payload_request_tx,
        //            payload_response_rx,
        //            network_cfg.gossip_interval,
        //        );
>>>>>>> b4a24200

        // Launch block syncing / importing.
        let (inc_block_tx, inc_block_rx) = channel(1024);
        let (out_block_tx, out_block_rx) = channel(1024);
        //        spawn_block_importer(client.clone(), inc_block_rx, mempool_control_tx.clone());
        //
        //        // Launch block producer.
        //        spawn_block_producer(
        //            client.clone(),
        //            consensus_rx,
        //            mempool_control_tx,
        //            out_block_tx,
        //        );
        ClientTask::new(
            network_cfg.gossip_interval,
            client.clone(),
            inc_block_rx,
            out_block_tx,
            consensus_rx,
            control_tx,
            retrieve_payload_rx,
            payload_request_tx,
            payload_response_rx,
            payload_announce_tx,
        )
        .spawn();

        // Launch Nightshade task.
        spawn_nightshade_task(
            client.signer.clone(),
            inc_gossip_rx,
            out_gossip_tx,
            consensus_tx,
            control_rx,
            retrieve_payload_tx,
        );

        // Launch Network task.
        spawn_network(
            client.clone(),
            account_id,
            network_cfg,
            inc_gossip_tx,
            out_gossip_rx,
            inc_block_tx,
            out_block_rx,
            payload_request_rx,
            payload_response_tx,
            inc_payload_gossip_tx,
            out_payload_gossip_rx,
        );

        Ok(())
    });

    tokio::run(node_task);
}

fn spawn_rpc_server_task(client: Arc<Client>, rpc_config: &RPCConfig) {
    let http_addr = Some(SocketAddr::new(IpAddr::V4(Ipv4Addr::UNSPECIFIED), rpc_config.rpc_port));
    let http_api = node_http::api::HttpApi::new(client);
    node_http::server::spawn_server(http_api, http_addr);
}

#[cfg(test)]
mod tests {
    use client::BlockProductionResult;
    use primitives::block_traits::SignedBlock;
    use primitives::chain::ChainPayload;
    use primitives::transaction::TransactionBody;

    use crate::testing_utils::{configure_chain_spec, wait, Node};

    /// Creates two nodes, one boot node and secondary node booting from it.
    /// Waits until they produce block with transfer money tx.
    #[test]
    fn two_nodes() {
        let chain_spec = configure_chain_spec();
        let alice = Node::new(
            "t1_alice",
            "alice.near",
            1,
            Some("127.0.0.1:3000"),
            3030,
            vec![],
            chain_spec.clone(),
        );
        let bob = Node::new(
            "t1_bob",
            "bob.near",
            2,
            Some("127.0.0.1:3001"),
            3031,
            vec![alice.node_info.clone()],
            chain_spec,
        );
        let _alice_signer = alice.signer();
        let _bob_signer = bob.signer();
        alice
            .client
            .shard_client
            .pool
            .add_transaction(
                TransactionBody::send_money(1, "alice.near", "bob.near", 10).sign(alice.signer()),
            )
            .unwrap();

        alice.start();
        bob.start();

        // Wait until alice and bob produce at least one block.
        wait(
            || {
                alice.client.shard_client.chain.best_block().index() >= 2
                    && bob.client.shard_client.chain.best_block().index() >= 2
            },
            500,
            600000,
        );

        // Check that transaction and it's receipt were included.
        let mut state_update = alice.client.shard_client.get_state_update();
        assert_eq!(
            alice
                .client
                .shard_client
                .trie_viewer
                .view_account(&mut state_update, &"alice.near".to_string())
                .unwrap()
                .amount,
            9999990
        );
        assert_eq!(
            alice
                .client
                .shard_client
                .trie_viewer
                .view_account(&mut state_update, &"bob.near".to_string())
                .unwrap()
                .amount,
            110
        );
    }

    /// Creates three nodes, two are authorities, first authority node is ahead on blocks.
    /// Wait until the second authority syncs and then build a block on top.
    /// Check that third node got the same state.
    #[test]
    fn test_three_nodes_sync() {
        let chain_spec = configure_chain_spec();
        let alice = Node::new(
            "t2_alice",
            "alice.near",
            1,
            Some("127.0.0.1:3002"),
            3032,
            vec![],
            chain_spec.clone(),
        );
        let bob = Node::new(
            "t2_bob",
            "bob.near",
            2,
            Some("127.0.0.1:3003"),
            3033,
            vec![alice.node_info.clone()],
            chain_spec.clone(),
        );
        let charlie = Node::new(
            "t2_charlie",
            "charlie.near",
            3,
            None,
            3034,
            vec![bob.node_info.clone()],
            chain_spec,
        );

        let (mut beacon_block, mut shard_block) =
            match alice.client.try_produce_block(1, ChainPayload::default()) {
                BlockProductionResult::Success(beacon_block, shard_block) => {
                    (beacon_block, shard_block)
                }
                _ => panic!("Should produce block"),
            };
        // Sign by bob to make this blocks valid.
        beacon_block.add_signature(&beacon_block.sign(bob.signer()), 1);
        shard_block.add_signature(&shard_block.sign(bob.signer()), 1);
        alice.client.try_import_blocks(beacon_block, shard_block);

<<<<<<< HEAD
        bob.client
=======
        alice
            .client
>>>>>>> b4a24200
            .shard_client
            .pool
            .add_transaction(
                TransactionBody::send_money(1, "alice.near", "bob.near", 10).sign(alice.signer()),
            )
            .unwrap();

        alice.start();
        bob.start();
        charlie.start();

<<<<<<< HEAD
        wait(|| {
            charlie.client.shard_client.chain.best_block().index() >= 3
        }, 500, 60000);
=======
        wait(|| charlie.client.shard_client.chain.best_block().index() >= 3, 500, 10000);
>>>>>>> b4a24200

        // Check that non-authority synced into the same state.
        let mut state_update = charlie.client.shard_client.get_state_update();
        assert_eq!(
            charlie
                .client
                .shard_client
                .trie_viewer
                .view_account(&mut state_update, &"bob.near".to_string())
                .unwrap()
                .amount,
            110
        );
    }

    /// Creates two nodes, first authority node is ahead on blocks.
    /// Post a transaction on the second authority.
    /// Wait until the second authority syncs and check that transaction is applied.
    #[test]
    fn test_late_transaction() {
        let chain_spec = configure_chain_spec();
        let alice = Node::new(
            "t2_alice",
            "alice.near",
            1,
            Some("127.0.0.1:3002"),
            3032,
            vec![],
            chain_spec.clone(),
        );
        let bob = Node::new(
            "t2_bob",
            "bob.near",
            2,
            Some("127.0.0.1:3003"),
            3033,
            vec![alice.node_info.clone()],
            chain_spec.clone(),
        );
        let (mut beacon_block, mut shard_block) =
            match alice.client.try_produce_block(1, ChainPayload::default()) {
                BlockProductionResult::Success(beacon_block, shard_block) => {
                    (beacon_block, shard_block)
                }
                _ => panic!("Should produce block"),
            };
        // Sign by bob to make this blocks valid.
        beacon_block.add_signature(&beacon_block.sign(bob.signer()), 1);
        shard_block.add_signature(&shard_block.sign(bob.signer()), 1);
        alice.client.try_import_blocks(beacon_block, shard_block);

        bob.client
            .shard_client
            .pool
            .add_transaction(
                TransactionBody::send_money(1, "alice.near", "bob.near", 10)
                    .sign(alice.signer()),
            )
            .unwrap();

        alice.start();
        bob.start();

        wait(|| {
            alice.client.shard_client.chain.best_block().index() >= 3
        }, 500, 60000);

        // Check that non-authority synced into the same state.
        let mut state_update = alice.client.shard_client.get_state_update();
        assert_eq!(
            alice
                .client
                .shard_client
                .trie_viewer
                .view_account(&mut state_update, &"bob.near".to_string())
                .unwrap()
                .amount,
            110
        );
    }
}<|MERGE_RESOLUTION|>--- conflicted
+++ resolved
@@ -51,47 +51,13 @@
         let (retrieve_payload_tx, retrieve_payload_rx) = channel(1024);
         let (payload_request_tx, payload_request_rx) = channel(1024);
         let (payload_response_tx, payload_response_rx) = channel(1024);
-<<<<<<< HEAD
-        let (mempool_control_tx, mempool_control_rx) = channel(1024);
-        spawn_pool(
-            client.shard_client.pool.clone(),
-            mempool_control_rx,
-            control_tx,
-            retrieve_payload_rx,
-            payload_request_tx,
-            payload_response_rx,
-            inc_payload_gossip_rx,
-            out_payload_gossip_tx,
-            network_cfg.payload_gossip_interval,
-        );
-=======
-        //        let (mempool_control_tx, mempool_control_rx) = channel(1024);
-        //        spawn_pool(
-        //            client.shard_client.pool.clone(),
-        //            mempool_control_rx,
-        //            control_tx,
-        //            retrieve_payload_rx,
-        //            payload_announce_tx,
-        //            payload_request_tx,
-        //            payload_response_rx,
-        //            network_cfg.gossip_interval,
-        //        );
->>>>>>> b4a24200
 
         // Launch block syncing / importing.
         let (inc_block_tx, inc_block_rx) = channel(1024);
         let (out_block_tx, out_block_rx) = channel(1024);
-        //        spawn_block_importer(client.clone(), inc_block_rx, mempool_control_tx.clone());
-        //
-        //        // Launch block producer.
-        //        spawn_block_producer(
-        //            client.clone(),
-        //            consensus_rx,
-        //            mempool_control_tx,
-        //            out_block_tx,
-        //        );
+
+        // Launch Client task.
         ClientTask::new(
-            network_cfg.gossip_interval,
             client.clone(),
             inc_block_rx,
             out_block_tx,
@@ -100,7 +66,9 @@
             retrieve_payload_rx,
             payload_request_tx,
             payload_response_rx,
-            payload_announce_tx,
+            inc_payload_gossip_rx,
+            out_payload_gossip_tx,
+            network_cfg.gossip_interval,
         )
         .spawn();
 
@@ -267,12 +235,8 @@
         shard_block.add_signature(&shard_block.sign(bob.signer()), 1);
         alice.client.try_import_blocks(beacon_block, shard_block);
 
-<<<<<<< HEAD
-        bob.client
-=======
-        alice
+        bob
             .client
->>>>>>> b4a24200
             .shard_client
             .pool
             .add_transaction(
@@ -284,13 +248,9 @@
         bob.start();
         charlie.start();
 
-<<<<<<< HEAD
         wait(|| {
             charlie.client.shard_client.chain.best_block().index() >= 3
         }, 500, 60000);
-=======
-        wait(|| charlie.client.shard_client.chain.best_block().index() >= 3, 500, 10000);
->>>>>>> b4a24200
 
         // Check that non-authority synced into the same state.
         let mut state_update = charlie.client.shard_client.get_state_update();
