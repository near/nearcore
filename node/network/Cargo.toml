[package]
name = "network"
version = "0.0.1"
authors = ["Near Inc <hello@nearprotocol.com>"]
edition = "2018"

[dependencies]
bincode = { "version" = "1.0", features = ["i128"] }
byteorder = "1.2.7"
bytes = "0.2"
env_logger = "0.5"
futures = "0.1"
log = "0.4"
parking_lot = "0.7.1"
rand = "0.6"
serde = "1.0"
serde_derive = "1.0"
serde_json = "1.0"
tokio = "0.1"
tokio-codec = "0.1"
tokio-serde-cbor = "0.3"

beacon = { path = "../../node/beacon" }
chain = { path = "../../core/chain" }
client = { path = "../../node/client" }
configs = { path = "../configs" }
<<<<<<< HEAD
primitives = { path = "../../core/primitives" }
shard = { path = "../../core/shard" }
storage = { path = "../../core/storage" }
=======
libp2p = { git = "https://github.com/tomaka/libp2p-rs", rev = "997d0163bc8a7e11559524ad8466bc3b1850c8ec", default-features = false, features = ["secio-rsa", "secio-secp256k1"] }
near-protos = { path = "../../core/protos" }
primitives = { path = "../../core/primitives" }
shard = { path = "../shard" }
storage = { path = "../../core/storage", features=["test-utils"] }
substrate-network-libp2p = { git = "https://github.com/nearprotocol/substrate", rev = "2db35a0c6e87fc4450a77da548ef6e2db8b0d057" }
>>>>>>> 5aec1695
transaction = { path = "../../core/transaction" }

[features]
test-utils = []<|MERGE_RESOLUTION|>--- conflicted
+++ resolved
@@ -24,18 +24,10 @@
 chain = { path = "../../core/chain" }
 client = { path = "../../node/client" }
 configs = { path = "../configs" }
-<<<<<<< HEAD
 primitives = { path = "../../core/primitives" }
-shard = { path = "../../core/shard" }
-storage = { path = "../../core/storage" }
-=======
-libp2p = { git = "https://github.com/tomaka/libp2p-rs", rev = "997d0163bc8a7e11559524ad8466bc3b1850c8ec", default-features = false, features = ["secio-rsa", "secio-secp256k1"] }
 near-protos = { path = "../../core/protos" }
-primitives = { path = "../../core/primitives" }
 shard = { path = "../shard" }
 storage = { path = "../../core/storage", features=["test-utils"] }
-substrate-network-libp2p = { git = "https://github.com/nearprotocol/substrate", rev = "2db35a0c6e87fc4450a77da548ef6e2db8b0d057" }
->>>>>>> 5aec1695
 transaction = { path = "../../core/transaction" }
 
 [features]
