--- conflicted
+++ resolved
@@ -23,11 +23,7 @@
 client = { path = "../../node/client" }
 configs = { path = "../configs" }
 libp2p = { git = "https://github.com/tomaka/libp2p-rs", rev = "997d0163bc8a7e11559524ad8466bc3b1850c8ec", default-features = false, features = ["secio-rsa", "secio-secp256k1"] }
-<<<<<<< HEAD
-substrate-network-libp2p = { git = "https://github.com/nearprotocol/substrate", rev = "2db35a0c6e87fc4450a77da548ef6e2db8b0d057" }
 near-protos = { path = "../../core/protos" }
-=======
->>>>>>> 5bcc3c72
 primitives = { path = "../../core/primitives" }
 shard = { path = "../shard" }
 storage = { path = "../../core/storage", features=["test-utils"] }
