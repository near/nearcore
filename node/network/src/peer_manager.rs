//! Structure that encapsulates communication, gossip, and discovery with the peers.

use std::collections::HashMap;
use std::marker::PhantomData;
use std::ops::Deref;
use std::sync::Arc;
use std::sync::RwLock;
use std::time::Duration;
use std::time::Instant;

use futures::future;
use futures::future::Future;
use futures::sink::Sink;
use futures::stream::Stream;
use futures::sync::mpsc::Receiver;
use futures::sync::mpsc::Sender;
use log::warn;
use rand::seq::IteratorRandom;
use rand::thread_rng;
use tokio::net::TcpListener;
use tokio::timer::Interval;

use primitives::network::PeerInfo;
use primitives::types::AccountId;
use primitives::types::PeerId;

use crate::peer::{AllPeerStates, ChainStateRetriever, Peer, PeerMessage, PeerState};

const POISONED_LOCK_ERR: &str = "The lock was poisoned.";

pub struct PeerManager<T> {
    pub all_peer_states: AllPeerStates,
    pub node_info: PeerInfo,
    phantom: PhantomData<T>,
}

impl<T: ChainStateRetriever> PeerManager<T> {
    /// Args:
    /// * `reconnect_delay`: How long should we wait before connecting a newly discovered peer or
    ///   reconnecting the old one;
    ///    TODO: Use smarter strategy to gossip peer info. More frequent while not synced, and decaying with time
    /// * `gossip_interval`: Frequency of gossiping the peers info;
    /// * `gossip_sample_size`: How many peers should we gossip info to;
    /// * `node_info`: Information about the current node;
    /// * `boot_nodes`: list of verified info about boot nodes from which we can join the network;
    /// * `inc_msg_tx`: where `PeerManager` should be sending incoming messages;
    /// * `out_msg_rx`: where from `PeerManager` should be getting outgoing messages.
    /// * `chain_state_retriever`: adapter to retrieve `ChainState`.
    pub fn new(
        reconnect_delay: Duration,
        gossip_interval: Duration,
        gossip_sample_size: usize,
        node_info: PeerInfo,
        boot_nodes: &Vec<PeerInfo>,
        inc_msg_tx: Sender<(PeerId, Vec<u8>)>,
        out_msg_rx: Receiver<(PeerId, Vec<u8>)>,
        chain_state_retriever: T,
    ) -> Self {
        let all_peer_states = Arc::new(RwLock::new(HashMap::new()));
        // Spawn peers that represent boot nodes.
        Peer::spawn_from_known(
            node_info.clone(),
            boot_nodes.to_vec(),
            all_peer_states.clone(),
            &mut all_peer_states.write().expect(POISONED_LOCK_ERR),
            inc_msg_tx.clone(),
            reconnect_delay,
            // Connect to the boot nodes immediately.
            Instant::now(),
            chain_state_retriever.clone(),
        );

        // Spawn the task that forwards outgoing messages to the appropriate peers.
        let all_peer_states1 = all_peer_states.clone();
        let task = out_msg_rx
            .filter_map(move |(id, data)| {
                let states_guard = all_peer_states1.read().expect(POISONED_LOCK_ERR);
                states_guard.get(&id).and_then(|locked_peer| {
                    let locked_peer_guard = locked_peer.read().expect(POISONED_LOCK_ERR);
                    match locked_peer_guard.deref() {
                        // We only use peers that are ready to communicate.
                        PeerState::Ready { out_msg_tx, .. } => Some((out_msg_tx.clone(), data)),
                        _ => None,
                    }
                })
            })
            .for_each(|(ch, data)| {
                ch.send(PeerMessage::Message(data))
                    .map(|_| ())
                    .map_err(|_| warn!(target: "network", "Error sending message to the peer"))
            })
            .map(|_| ());
        tokio::spawn(task);

        // Spawn the task that gossips.
        let all_peer_states2 = all_peer_states.clone();
        let task = Interval::new_interval(gossip_interval)
            .for_each(move |_| {
                let guard = all_peer_states2.read().expect(POISONED_LOCK_ERR);
                let peers_info: Vec<_> = guard.keys().cloned().collect();
                let mut rng = thread_rng();
                let sampled_peers = guard
                    .iter()
                    .filter_map(|(_, state)| {
                        if let PeerState::Ready { out_msg_tx, .. } =
                            state.read().expect(POISONED_LOCK_ERR).deref()
                        {
                            Some(out_msg_tx.clone())
                        } else {
                            None
                        }
                    })
                    .choose_multiple(&mut rng, gossip_sample_size);
                for ch in sampled_peers {
                    tokio::spawn(
                        ch.send(PeerMessage::InfoGossip(peers_info.clone()))
                            .map(|_| ())
                            .map_err(|_| warn!(target: "network", "Error gossiping peers info.")),
                    );
                }
                future::ok(())
            })
            .map(|_| ())
            .map_err(|e| warn!(target: "network", "Error gossiping peers info {}", e));
        tokio::spawn(task);

<<<<<<< HEAD
        // Spawn the task that listens to incoming connections if address is specified.
        if node_info.addr.is_some() {
            let all_peer_states3 = all_peer_states.clone();
            let task = TcpListener::bind(&node_info.addr.unwrap())
                .expect("Cannot listen to the address")
                .incoming()
                .for_each(move |socket| {
                    Peer::spawn_incoming_conn(
                        node_info.clone(),
                        socket,
                        all_peer_states3.clone(),
                        inc_msg_tx.clone(),
                        reconnect_delay,
                        chain_state_retriever.clone(),
                    );
                    future::ok(())
                })
                .map(|_| ())
                .map_err(|e| warn!(target: "network", "Error processing incoming connection {}", e));
            tokio::spawn(task);
        }
=======
        // Spawn the task that listens to incoming connections.
        let node_info1 = node_info.clone();
        let all_peer_states3 = all_peer_states.clone();
        let task = TcpListener::bind(&node_info.addr)
            .expect("Cannot listen to the address")
            .incoming()
            .for_each(move |socket| {
                Peer::spawn_incoming_conn(
                    node_info1.clone(),
                    socket,
                    all_peer_states3.clone(),
                    inc_msg_tx.clone(),
                    reconnect_delay,
                    chain_state_retriever.clone(),
                );
                future::ok(())
            })
            .map(|_| ())
            .map_err(|e| warn!(target: "network", "Error processing incoming connection {}", e));
        tokio::spawn(task);
>>>>>>> f2a4cce6

        Self { all_peer_states, node_info, phantom: PhantomData }
    }

    /// Ban this peer.
    pub fn ban_peer(&self, _peer_id: &PeerId) {
        // TODO(??): disconnect from this peer and don't accept connections.
    }

    /// This should be called if peer has done something wrong.
    pub fn suspect_malicious(&self, _peer_id: &PeerId) {
        // TODO(??): add counter + banning (disconnect and don't connect again) flag here for given peers.
    }

    /// Get `peer_id` peer information.
    pub fn get_peer_info(&self, peer_id: &PeerId) -> Option<PeerInfo> {
        self.all_peer_states.read().expect(POISONED_LOCK_ERR).iter().find_map(|(info, _)| {
            if info.id == *peer_id {
                Some(info.clone())
            } else {
                None
            }
        })
    }

    /// Get channel for the given `peer_id`, if the corresponding peer is `Ready`.
    pub fn get_peer_channel(&self, peer_id: &PeerId) -> Option<Sender<PeerMessage>> {
        self.all_peer_states.read().expect(POISONED_LOCK_ERR).iter().find_map(|(info, state)| {
            if info.id == *peer_id {
                match state.read().expect(POISONED_LOCK_ERR).deref() {
                    PeerState::Ready { out_msg_tx, .. } => Some(out_msg_tx.clone()),
                    _ => None,
                }
            } else {
                None
            }
        })
    }

    /// Get channel for the given `account_id`, if the corresponding peer is `Ready`.
    pub fn get_account_channel(&self, account_id: AccountId) -> Option<Sender<PeerMessage>> {
        self.all_peer_states.read().expect(POISONED_LOCK_ERR).iter().find_map(|(info, state)| {
            if info.account_id.as_ref() == Some(&account_id) {
                match state.read().expect(POISONED_LOCK_ERR).deref() {
                    PeerState::Ready { out_msg_tx, .. } => Some(out_msg_tx.clone()),
                    _ => None,
                }
            } else {
                None
            }
        })
    }

    /// Get channels of all peers that are `Ready`.
    pub fn get_ready_channels(&self) -> Vec<Sender<PeerMessage>> {
        self.all_peer_states
            .read()
            .expect(POISONED_LOCK_ERR)
            .values()
            .filter_map(|state| match state.read().expect(POISONED_LOCK_ERR).deref() {
                PeerState::Ready { out_msg_tx, .. } => Some(out_msg_tx.clone()),
                _ => None,
            })
            .collect()
    }
}

#[cfg(test)]
mod tests {
    use std::collections::HashSet;
    use std::net::SocketAddr;
    use std::str::FromStr;
    use std::sync::{Arc, RwLock};
    use std::thread;
    use std::time::Duration;

    use futures::future;
    use futures::future::Future;
    use futures::sink::Sink;
    use futures::stream::{iter_ok, Stream};
    use futures::sync::mpsc::channel;
    use tokio::util::StreamExt;

    use primitives::hash::hash_struct;
    use primitives::network::PeerInfo;

    use crate::peer_manager::{PeerManager, POISONED_LOCK_ERR};
    use crate::testing_utils::{wait, wait_all_peers_connected, MockChainStateRetriever};

    #[test]
    fn test_two_peers_boot() {
        let all_pms = Arc::new(RwLock::new(vec![]));
        // Spawn the first manager.
        let (out_msg_tx1, out_msg_rx1) = channel(1024);
        let (inc_msg_tx1, _) = channel(1024);
        let all_pms1 = all_pms.clone();
        let chain_state_retriever = MockChainStateRetriever {};
        let task = futures::lazy(move || {
            let pm = PeerManager::new(
                Duration::from_millis(5000),
                Duration::from_millis(5000),
                1,
                PeerInfo {
                    id: hash_struct(&0),
                    addr: SocketAddr::from_str("127.0.0.1:4000").unwrap(),
                    account_id: None,
                },
                &vec![],
                inc_msg_tx1,
                out_msg_rx1,
                chain_state_retriever,
            );
            all_pms1.write().expect(POISONED_LOCK_ERR).push(pm);
            future::ok(())
        });
        thread::spawn(move || tokio::run(task));

        // Spawn the second manager and boot it from the first one.
        let (_, out_msg_rx2) = channel(1024);
        let (inc_msg_tx2, inc_msg_rx2) = channel(1024);
        let all_pms2 = all_pms.clone();
        let chain_state_retriever = MockChainStateRetriever {};
        let task = futures::lazy(move || {
            let pm = PeerManager::new(
                Duration::from_millis(5000),
                Duration::from_millis(5000),
                1,
                PeerInfo {
                    id: hash_struct(&1),
                    addr: SocketAddr::from_str("127.0.0.1:4001").unwrap(),
                    account_id: None,
                },
                &vec![PeerInfo {
                    id: hash_struct(&0),
                    addr: SocketAddr::from_str("127.0.0.1:4000").unwrap(),
                    account_id: None,
                }],
                inc_msg_tx2,
                out_msg_rx2,
                chain_state_retriever,
            );
            all_pms2.write().expect(POISONED_LOCK_ERR).push(pm);
            future::ok(())
        });
        thread::spawn(move || tokio::run(task));

        wait_all_peers_connected(50, 10000, &all_pms, 2);
        // Create task that sends the message and then places it into `acc`.
        let acc = Arc::new(RwLock::new(None));
        let acc1 = acc.clone();
        // Send message from `manager1` to `manager2`.
        let task = out_msg_tx1
            .send((hash_struct(&1), b"hello".to_vec()))
            .map(|_| ())
            .map_err(|e| panic!("Should not panic {}", e))
            .then(move |_| {
                // Wait for 1 sec to receive it on `manager2`.
                inc_msg_rx2
                    .timeout(Duration::from_millis(1000))
                    .into_future()
                    .map(move |(el, _)| {
                        *acc.write().expect(POISONED_LOCK_ERR) = Some(el);
                    })
                    .map_err(|_| panic!("Message was not received."))
            })
            .map(|_| ())
            .map_err(|_| panic!("Error verifying messages."));
        thread::spawn(move || tokio::run(task));

        wait(move || acc1.read().expect(POISONED_LOCK_ERR).is_some(), 50, 10000);
    }

    #[test]
    /// Connect many nodes to a single boot node, i.e. star. Check that all nodes manage to discover
    /// each other by sending a message from every node to every other node.
    fn test_many_star() {
        const NUM_TASKS: usize = 20;

        let (mut v_out_msg_tx, mut v_inc_msg_rx) = (vec![], vec![]);
        let all_pms = Arc::new(RwLock::new(vec![]));

        for i in 0..NUM_TASKS {
            let (out_msg_tx, out_msg_rx) = channel(1024);
            let (inc_msg_tx, inc_msg_rx) = channel(1024);
            v_out_msg_tx.push(out_msg_tx);
            v_inc_msg_rx.push(inc_msg_rx);
            let all_pms1 = all_pms.clone();
            let chain_state_retriever = MockChainStateRetriever {};
            let task = futures::lazy(move || {
                let mut boot_nodes = vec![];
                if i != 0 {
                    boot_nodes.push(PeerInfo {
                        id: hash_struct(&(0 as usize)),
                        addr: SocketAddr::from_str("127.0.0.1:3000").unwrap(),
                        account_id: None,
                    });
                }
                let pm = PeerManager::new(
                    Duration::from_millis(50),
                    Duration::from_millis(if i == 0 { 50 } else { 500000 }),
                    if i == 0 { NUM_TASKS - 1 } else { 1 },
                    PeerInfo {
                        id: hash_struct(&i),
                        addr: SocketAddr::new("127.0.0.1".parse().unwrap(), 3000 + i as u16),
                        account_id: None,
                    },
                    &boot_nodes,
                    inc_msg_tx,
                    out_msg_rx,
                    chain_state_retriever,
                );
                all_pms1.write().expect(POISONED_LOCK_ERR).push(pm);
                Ok(())
            });
            thread::spawn(move || tokio::run(task));
        }

        let acc = Arc::new(RwLock::new(HashSet::new()));
        let acc1 = acc.clone();

        // Send messages from each peer to each other peer and check the receival.
        wait_all_peers_connected(50, 10000, &all_pms, NUM_TASKS);
        let task = futures::lazy(move || {
            for i in 0..NUM_TASKS {
                let mut messages = vec![];
                for j in 0..NUM_TASKS {
                    if j != i {
                        messages.push((hash_struct(&j), vec![i as u8, j as u8]));
                    }
                }
                let task = v_out_msg_tx[i]
                    .clone()
                    .send_all(iter_ok(messages.to_vec()))
                    .map(move |_| ())
                    .map_err(|_| panic!("Error sending messages"));
                tokio::spawn(task);

                let inc_msg_rx = v_inc_msg_rx.remove(0);
                let acc = acc.clone();
                let task = inc_msg_rx
                    .for_each(move |msg| {
                        let (id, data) = msg;
                        // Skip peer connected messages.
                        if data.len() == 2 {
                            let sender = data[0] as usize;
                            let receiver = data[1] as usize;
                            if hash_struct(&sender) == id && receiver == i {
                                acc.write().expect(POISONED_LOCK_ERR).insert(data);
                            } else {
                                panic!("Should not happen");
                            }
                        }
                        future::ok(())
                    })
                    .map(|_| ())
                    .map_err(|_| ());
                tokio::spawn(task);
            }
            Ok(())
        });
        thread::spawn(move || tokio::run(task));

        wait(
            move || acc1.read().expect(POISONED_LOCK_ERR).len() == NUM_TASKS * (NUM_TASKS - 1),
            50,
            10000,
        );
    }
}<|MERGE_RESOLUTION|>--- conflicted
+++ resolved
@@ -124,16 +124,16 @@
             .map_err(|e| warn!(target: "network", "Error gossiping peers info {}", e));
         tokio::spawn(task);
 
-<<<<<<< HEAD
         // Spawn the task that listens to incoming connections if address is specified.
         if node_info.addr.is_some() {
+            let node_info1 = node_info.clone();
             let all_peer_states3 = all_peer_states.clone();
             let task = TcpListener::bind(&node_info.addr.unwrap())
                 .expect("Cannot listen to the address")
                 .incoming()
                 .for_each(move |socket| {
                     Peer::spawn_incoming_conn(
-                        node_info.clone(),
+                        node_info1.clone(),
                         socket,
                         all_peer_states3.clone(),
                         inc_msg_tx.clone(),
@@ -146,28 +146,6 @@
                 .map_err(|e| warn!(target: "network", "Error processing incoming connection {}", e));
             tokio::spawn(task);
         }
-=======
-        // Spawn the task that listens to incoming connections.
-        let node_info1 = node_info.clone();
-        let all_peer_states3 = all_peer_states.clone();
-        let task = TcpListener::bind(&node_info.addr)
-            .expect("Cannot listen to the address")
-            .incoming()
-            .for_each(move |socket| {
-                Peer::spawn_incoming_conn(
-                    node_info1.clone(),
-                    socket,
-                    all_peer_states3.clone(),
-                    inc_msg_tx.clone(),
-                    reconnect_delay,
-                    chain_state_retriever.clone(),
-                );
-                future::ok(())
-            })
-            .map(|_| ())
-            .map_err(|e| warn!(target: "network", "Error processing incoming connection {}", e));
-        tokio::spawn(task);
->>>>>>> f2a4cce6
 
         Self { all_peer_states, node_info, phantom: PhantomData }
     }
@@ -255,7 +233,7 @@
     use primitives::network::PeerInfo;
 
     use crate::peer_manager::{PeerManager, POISONED_LOCK_ERR};
-    use crate::testing_utils::{wait, wait_all_peers_connected, MockChainStateRetriever};
+    use crate::testing_utils::{MockChainStateRetriever, wait, wait_all_peers_connected};
 
     #[test]
     fn test_two_peers_boot() {
