--- conflicted
+++ resolved
@@ -1,14 +1,8 @@
 use beacon::types::SignedBeaconBlock;
 use primitives::hash::CryptoHash;
-<<<<<<< HEAD
+use chain::{SignedShardBlock, ChainPayload, ReceiptBlock};
 use primitives::types::{AccountId, BlockId, Gossip};
 use serde_derive::{Deserialize, Serialize};
-use shard::SignedShardBlock;
-use transaction::{ChainPayload, ReceiptTransaction, SignedTransaction};
-=======
-use primitives::types::{AccountId, Gossip};
-use chain::{SignedShardBlock, ChainPayload, ReceiptBlock};
->>>>>>> 5aec1695
 
 pub type RequestId = u64;
 
@@ -18,9 +12,7 @@
     // is significantly larger than other enum members
     Receipt(Box<ReceiptBlock>),
     Status(Status),
-    BlockRequest(Box<BlockRequest>),
-    BlockResponse(Box<BlockResponse>),
-    BlockAnnounce(Box<BlockAnnounce>),
+    BlockAnnounce(Box<(SignedBeaconBlock, SignedShardBlock)>),
     Gossip(Box<Gossip<ChainPayload>>),
 }
 
