use std::collections::HashMap;
use std::sync::Arc;
use std::time;

use futures::{Future, Sink, stream};
use futures::sync::mpsc::Sender;
use parking_lot::RwLock;
use substrate_network_libp2p::{NodeIndex, ProtocolId, Secret, Severity};

use chain::{SignedBlock, SignedHeader as BlockHeader, BlockChain};
use message::{self, Message};
use primitives::hash::CryptoHash;
use primitives::traits::Decode;
<<<<<<< HEAD
use primitives::types::{AccountId, BlockId, ReceiptTransaction, SignedTransaction, Gossip, ChainPayload};
=======
use primitives::types::{
    BlockId, ReceiptTransaction, SignedTransaction, Gossip, ChainPayload,
    UID,
};
use primitives::signature::PublicKey;
use beacon::authority::SelectedAuthority;
>>>>>>> 4866bcdc
use test_utils;

/// time to wait (secs) for a request
const REQUEST_WAIT: u64 = 60;

// Maximum allowed entries in `BlockResponse`
const MAX_BLOCK_DATA_RESPONSE: u64 = 128;

/// current version of the protocol
pub(crate) const CURRENT_VERSION: u32 = 1;

#[derive(Clone, Copy)]
pub struct ProtocolConfig {
    /// Account id that runs on given machine.
    pub account_id: Option<AccountId>,
    /// Config information goes here.
    pub protocol_id: ProtocolId,
    /// This is hacky. Ideally we want public key here, but
    /// I haven't figured out how to get public key for a node
    /// from substrate libp2p
    pub secret: Secret,
}

impl ProtocolConfig {
    pub fn new(account_id: Option<AccountId>, protocol_id: ProtocolId, secret: Secret) -> ProtocolConfig {
        ProtocolConfig { account_id, protocol_id, secret }
    }

    pub fn new_with_default_id(secret: Secret) -> ProtocolConfig {
        ProtocolConfig { account_id: None, protocol_id: ProtocolId::default(), secret }
    }
}

impl Default for ProtocolConfig {
    fn default() -> Self {
        let secret = test_utils::create_secret();
        ProtocolConfig::new(None, ProtocolId::default(), secret)
    }
}

#[allow(dead_code)]
#[derive(Debug)]
pub(crate) struct PeerInfo {
    /// Protocol version.
    protocol_version: u32,
    /// best hash from peer.
    best_hash: CryptoHash,
    /// Best block index from peer.
    best_index: u64,
    /// Information about connected peers.
    request_timestamp: Option<time::Instant>,
    /// Pending block request.
    block_request: Option<message::BlockRequest>,
    /// Next request id.
    next_request_id: u64,
    /// Optionally, Account id.
    account_id: Option<AccountId>,
}

pub struct Protocol<B: SignedBlock, Header: BlockHeader> {
    // TODO: add more fields when we need them
    pub config: ProtocolConfig,
    /// Peers that are in the handshaking process.
    handshaking_peers: RwLock<HashMap<NodeIndex, time::Instant>>,
    /// Info about peers.
    peer_info: RwLock<HashMap<NodeIndex, PeerInfo>>,
    /// Info for authority peers.
    peer_account_info: RwLock<HashMap<AccountId, NodeIndex>>,
    /// Chain info, for read-only access.
    chain: Arc<BlockChain<B>>,
    /// Channel into which the protocol sends the new blocks.
    block_sender: Sender<B>,
    /// Channel into which the protocol sends the received transactions.
    transaction_sender: Sender<SignedTransaction>,
    /// Channel into which the protocol sends the received receipts.
    receipt_sender: Sender<ReceiptTransaction>,
    /// Channel into which the protocol sends the messages that should be send back to the network.
    message_sender: Sender<(NodeIndex, Message<B, Header, ChainPayload>)>,
    /// Channel into which the protocol sends the gossips that should be processed by TxFlow.
    gossip_sender: Sender<Gossip<ChainPayload>>,
    /// map between authority uid and authority public key
    authority_map: RwLock<HashMap<UID, PublicKey>>,
}

impl<B: SignedBlock, Header: BlockHeader> Protocol<B, Header> {
    pub fn new(
        config: ProtocolConfig,
        chain: Arc<BlockChain<B>>,
        block_sender: Sender<B>,
        transaction_sender: Sender<SignedTransaction>,
        receipt_sender: Sender<ReceiptTransaction>,
        message_sender: Sender<(NodeIndex, Message<B, Header, ChainPayload>)>,
        gossip_sender: Sender<Gossip<ChainPayload>>,
    ) -> Self {
        Self {
            config,
            handshaking_peers: RwLock::new(HashMap::new()),
            peer_info: RwLock::new(HashMap::new()),
            peer_account_info: RwLock::new(HashMap::new()),
            chain,
            block_sender,
            transaction_sender,
            receipt_sender,
            message_sender,
            gossip_sender,
            authority_map: RwLock::new(HashMap::new())
        }
    }

    pub fn get_node_by_account_id(&self, account_id: AccountId) -> Option<NodeIndex> {
        let peer_account_info = self.peer_account_info.read();
        Some(*peer_account_info.get(&account_id)?)
    }

    pub fn on_peer_connected(&self, peer: NodeIndex) {
        self.handshaking_peers.write().insert(peer, time::Instant::now());
        let best_block_header = self.chain.best_block().header();
        let status = message::Status {
            version: CURRENT_VERSION,
            best_index: best_block_header.index(),
            best_hash: best_block_header.block_hash(),
            genesis_hash: self.chain.genesis_hash,
            account_id: self.config.account_id,
        };
        debug!(target: "network", "Sending status message to {:?}: {:?}", peer, status);
        let message = Message::Status(status);
        self.send_message(peer, message);
    }

    pub fn on_peer_disconnected(&self, peer: NodeIndex) {
        if let Some(peer_info) = self.peer_info.read().get(&peer) {
            if let Some(account_id) = peer_info.account_id {
                self.peer_account_info.write().remove(&account_id);
            }
        }
        self.handshaking_peers.write().remove(&peer);
        self.peer_info.write().remove(&peer);
    }

    pub fn on_transaction_message(&self, transaction: SignedTransaction) {
        let copied_tx = self.transaction_sender.clone();
        tokio::spawn(
            copied_tx
                .send(transaction)
                .map(|_| ())
                .map_err(|e| error!("Failure to send the transactions {:?}", e)),
        );
    }

    /// Note, we will not actually need this until we have shards.
    fn on_receipt_message(&self, receipt: ReceiptTransaction) {
        let copied_tx = self.receipt_sender.clone();
        tokio::spawn(
            copied_tx
                .send(receipt)
                .map(|_| ())
                .map_err(|e| error!("Failure to send the receipts {:?}", e)),
        );
    }

    pub fn on_gossip_message(&self, gossip: Gossip<ChainPayload>) {
        let copied_tx = self.gossip_sender.clone();
        tokio::spawn(
            copied_tx
                .send(gossip)
                .map(|_| ())
                .map_err(|e| error!("Failure to send the gossip {:?}", e)),
        );
    }

    fn on_status_message(
        &self, peer: NodeIndex,
        status: &message::Status
    ) -> Result<(), (NodeIndex, Severity)> {
        debug!(target: "network", "Status message received from {:?}: {:?}", peer, status);
        if status.version != CURRENT_VERSION {
            return Err((peer, Severity::Bad("Peer uses incompatible version.")));
        }
        if status.genesis_hash != self.chain.genesis_hash {
            return Err((peer, Severity::Bad("Peer has different genesis hash.")));
        }

        // request blocks to catch up if necessary
        let best_index = self.chain.best_index();
        let mut next_request_id = 0;
        let mut block_request = None;
        let mut request_timestamp = None;
        if status.best_index > best_index {
            let request = message::BlockRequest {
                id: next_request_id,
                from: BlockId::Number(best_index + 1),
                to: Some(BlockId::Number(status.best_index)),
                max: Some(MAX_BLOCK_DATA_RESPONSE),
            };
            block_request = Some(request.clone());
            next_request_id += 1;
            request_timestamp = Some(time::Instant::now());
            let message = Message::BlockRequest(request);
            self.send_message(peer, message);
        }

        let peer_info = PeerInfo {
            protocol_version: status.version,
            best_hash: status.best_hash,
            best_index: status.best_index,
            request_timestamp,
            block_request,
            next_request_id,
            account_id: status.account_id,
        };
        if let Some(account_id) = status.account_id {
            self.peer_account_info.write().insert(account_id, peer);
        }
        self.peer_info.write().insert(peer, peer_info);
        self.handshaking_peers.write().remove(&peer);
        Ok(())
    }

    fn on_block_request(
        &self,
        peer: NodeIndex,
        request: message::BlockRequest,
    ) {
        let mut blocks = Vec::new();
        let mut id = request.from;
        let max = std::cmp::min(request.max.unwrap_or(u64::max_value()), MAX_BLOCK_DATA_RESPONSE);
        while let Some(block) = self.chain.get_block(&id) {
            blocks.push(block);
            if blocks.len() as u64 >= max {
                break;
            }
            let header = self.chain.get_header(&id).unwrap();
            let block_index = header.index();
            let block_hash = header.block_hash();
            let reach_end = match request.to {
                Some(BlockId::Number(n)) => block_index == n,
                Some(BlockId::Hash(h)) => block_hash == h,
                None => false,
            };
            if reach_end {
                break;
            }
            id = BlockId::Number(block_index + 1);
        }
        let response = message::BlockResponse { id: request.id, blocks };
        let message = Message::BlockResponse(response);
        self.send_message(peer, message);
    }

    fn on_incoming_block(&self, block: B) {
        let copied_tx = self.block_sender.clone();
        tokio::spawn(
            copied_tx
                .send(block)
                .map(|_| ())
                .map_err(|e| error!("Failure to send the blocks {:?}", e)),
        );
    }

    pub fn on_outgoing_block(&self, block: &B) {
        let peers = self.peer_info.read();
        for peer in peers.keys() {
            let message = Message::BlockAnnounce(message::BlockAnnounce::Block(block.clone()));
            self.send_message(*peer, message);
        }
    }

    fn on_block_response(
        &self,
        peer_id: NodeIndex,
        response: message::BlockResponse<B>,
    ) {
        let copied_tx = self.block_sender.clone();
        self.peer_info.write().entry(peer_id)
            .and_modify(|e| e.request_timestamp = None);
        tokio::spawn(
            copied_tx
                .send_all(stream::iter_ok(response.blocks))
                .map(|_| ())
                .map_err(|e| error!("Failure to send the blocks {:?}", e)),
        );
    }

    pub fn on_message(&self, peer: NodeIndex, data: &[u8]) -> Result<(), (NodeIndex, Severity)> {
        let message: Message<B, Header, ChainPayload> = Decode::decode(data)
            .ok_or((peer, Severity::Bad("Cannot decode message.")))?;

        debug!(target: "network", "message received: {:?}", message);

        match message {
            Message::Transaction(tx) => {
                self.on_transaction_message(*tx);
            },
            Message::Receipt(receipt) => {
                self.on_receipt_message(*receipt);
            },
            Message::Status(status) => {
                self.on_status_message(peer, &status)?;
            },
            Message::BlockRequest(request) => self.on_block_request(peer, request),
            Message::BlockResponse(response) => {
                let request = {
                    let mut peers = self.peer_info.write();
                    let mut peer_info = peers.get_mut(&peer)
                        .ok_or((peer, Severity::Bad("Unexpected packet received from peer")))?;
                    peer_info.block_request.take()
                            .ok_or((peer, Severity::Bad("Unexpected response packet received from peer")))?
                };
                if request.id != response.id {
                    trace!(
                        target: "network",
                        "Ignoring mismatched response packet from {} (expected {} got {})",
                        peer,
                        request.id,
                        response.id
                    );
                    return Ok(())
                }
                self.on_block_response(peer, response);
            },
            Message::BlockAnnounce(ann) => {
                debug!(target: "network", "receive block announcement: {:?}", ann);
                match ann {
                    message::BlockAnnounce::Block(b) => {
                        self.on_incoming_block(b);
                    }
                    _ => unimplemented!(),
                }
            },
            Message::Gossip(gossip) => {
               self.on_gossip_message(gossip);
            },
        }
        Ok(())
    }

    pub fn send_message(&self, receiver_index: NodeIndex, message: Message<B, Header, ChainPayload>) {
        let copied_tx = self.message_sender.clone();
        tokio::spawn(
            copied_tx
                .send((receiver_index, message))
                .map(|_| ())
                .map_err(|e| error!("Failure to send the message {:?}", e)),
        );
    }

    /// Returns the list of peers that have timedout.
    pub fn maintain_peers(&self) -> Vec<NodeIndex> {
        let cur_time = time::Instant::now();
        let mut aborting = Vec::new();
        let peer_info = self.peer_info.read();
        let handshaking_peers = self.handshaking_peers.read();
        info!("Peer info: {:?}, {:?}", peer_info.iter(), handshaking_peers.iter());
        for (peer, time_stamp) in peer_info
            .iter()
            .filter_map(|(id, info)| info.request_timestamp.as_ref().map(|x| (id, x)))
            .chain(handshaking_peers.iter()) {
            if (cur_time - *time_stamp).as_secs() > REQUEST_WAIT {
                trace!(target: "sync", "Timeout {}", *peer);
                aborting.push(*peer);
            }
        }
        aborting
    }

    pub fn set_authority_map(&self, authority_map: HashMap<UID, SelectedAuthority>) {
        *self.authority_map.write() = authority_map
            .into_iter()
            .map(|(k, v)| (k, v.public_key))
            .collect();
    }
}

#[cfg(test)]
mod tests {
    extern crate storage;

    use super::*;
    use std::thread;
    use std::time::Duration;
    use primitives::traits::Encode;
    use primitives::types::{SignedTransaction, ChainPayload};
    use beacon::types::{SignedBeaconBlock, SignedBeaconBlockHeader, BeaconBlockChain};
    use beacon::authority::Authority;
    use test_utils::{get_test_protocol, get_test_authority_config};
    use self::storage::test_utils::create_memory_db;
    use futures::sync::mpsc::channel;
    use futures::{Sink, Stream};

    #[test]
    fn test_serialization() {
        let tx = SignedTransaction::empty();
        let message: Message<SignedBeaconBlock, SignedBeaconBlockHeader, ChainPayload> =
            Message::Transaction(Box::new(tx));
        let encoded = Encode::encode(&message).unwrap();
        let decoded = Decode::decode(&encoded).unwrap();
        assert_eq!(message, decoded);
    }

    #[test]
    fn test_authority_map() {
        let storage = Arc::new(create_memory_db());
        let genesis_block = SignedBeaconBlock::new(
            0, CryptoHash::default(), vec![], CryptoHash::default()
        );
        // chain1
        let beacon_chain = Arc::new(BeaconBlockChain::new(genesis_block.clone(), storage.clone()));
        let authority_config = get_test_authority_config(1, 1, 1);
        let authority = Authority::new(authority_config, &beacon_chain);
        let (authority_tx, authority_rx) = channel(1024);
        let protocol = Arc::new(get_test_protocol());

        // get authorities for block 1
        let authorities = authority.get_authorities(1).unwrap();
        let authority_map: HashMap<UID, SelectedAuthority> = 
            authorities.into_iter().enumerate().map(|(k, v)| (k as UID, v)).collect();
        let authority_map1 = authority_map.clone().into_iter().map(|(k, v)| (k, v.public_key)).collect();
        let protocol1 = protocol.clone();
        let task = futures::lazy(move || {
            tokio::spawn(
                authority_rx.for_each(move |map| {
                    protocol1.set_authority_map(map);
                    Ok(())
                })
            );
            tokio::spawn(
                authority_tx
                    .send(authority_map)
                    .map(|_| ())
                    .map_err(|_| ())
            );
            Ok(())
        });

        let handle = thread::spawn(move || {
            tokio::run(task);
        });
        thread::sleep(Duration::from_secs(1));
        let map = protocol.authority_map.read();
        assert_eq!(*map, authority_map1);
        std::mem::drop(handle);
    }
}<|MERGE_RESOLUTION|>--- conflicted
+++ resolved
@@ -11,16 +11,12 @@
 use message::{self, Message};
 use primitives::hash::CryptoHash;
 use primitives::traits::Decode;
-<<<<<<< HEAD
-use primitives::types::{AccountId, BlockId, ReceiptTransaction, SignedTransaction, Gossip, ChainPayload};
-=======
 use primitives::types::{
-    BlockId, ReceiptTransaction, SignedTransaction, Gossip, ChainPayload,
+    AccountId, BlockId, ReceiptTransaction, SignedTransaction, Gossip, ChainPayload,
     UID,
 };
 use primitives::signature::PublicKey;
 use beacon::authority::SelectedAuthority;
->>>>>>> 4866bcdc
 use test_utils;
 
 /// time to wait (secs) for a request
