--- conflicted
+++ resolved
@@ -158,13 +158,10 @@
                     .client
                     .shard_client
                     .pool
-<<<<<<< HEAD
                     .clone()
                     .expect("Must have pool")
-=======
                     .write()
                     .expect(POISONED_LOCK_ERR)
->>>>>>> 3ff43abb
                     .add_transaction(*tx)
                 {
                     error!(target: "network", "{}", e);
@@ -175,13 +172,10 @@
                     .client
                     .shard_client
                     .pool
-<<<<<<< HEAD
                     .clone()
                     .expect("Must have pool")
-=======
                     .write()
                     .expect(POISONED_LOCK_ERR)
->>>>>>> 3ff43abb
                     .add_receipt(*receipt)
                 {
                     error!(target: "network", "{}", e);
@@ -247,15 +241,11 @@
                         .client
                         .shard_client
                         .pool
-<<<<<<< HEAD
                         .clone()
                         .expect("Must have a pool")
-                        .on_snapshot_request(authority_id, hash)
-=======
                         .write()
                         .expect(POISONED_LOCK_ERR)
                         .on_snapshot_request(hash)
->>>>>>> 3ff43abb
                     {
                         Ok(snapshot) => {
                             self.send_snapshot_response(&peer_id, request_id, snapshot);
