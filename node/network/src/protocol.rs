use std::collections::HashMap;
use std::sync::{Arc, RwLock};

use futures::{stream, stream::Stream};
use futures::future;
use futures::sink::Sink;
use futures::sync::mpsc::channel;
use futures::sync::mpsc::Receiver;
use futures::sync::mpsc::Sender;
use futures::Future;
use log::{debug, error, info, warn};
use std::time::Duration;
use tokio::timer::Interval;

use client::Client;
use configs::NetworkConfig;
use mempool::payload_gossip::PayloadGossip;
use nightshade::nightshade_task::Gossip;
use primitives::block_traits::SignedBlock;
use primitives::chain::{
    ChainState, MissingPayloadResponse, PayloadRequest, PayloadResponse, Snapshot,
};
use primitives::consensus::JointBlockBLS;
use primitives::hash::CryptoHash;
use primitives::network::{ConnectedInfo, PeerInfo, PeerMessage};
use primitives::types::{AccountId, AuthorityId, BlockIndex, PeerId};

use crate::message::{decode_message, encode_message, CoupledBlock, Message, RequestId};
use crate::peer::ChainStateRetriever;
use crate::peer_manager::PeerManager;
use crate::proxy::{Proxy, ProxyHandler};
use configs::network::ProxyHandlerType;
use crate::proxy::dropout::DropoutHandler;
use crate::proxy::debug::DebugHandler;

/// Tuple containing one single message (pointer) and one channel to send the message through.
/// Used for Proxy, they implement a stream of `SimplePackedMessage`.
pub type SimplePackedMessage = (Arc<Message>, Sender<PeerMessage>);

/// Package containing messages and channels to send results after going through proxy handlers.
pub enum PackedMessage {
    SingleMessage(Message, Sender<PeerMessage>),
    BroadcastMessage(Message, Vec<Sender<PeerMessage>>),
    MultipleMessages(Vec<Message>, Sender<PeerMessage>),
}

impl PackedMessage {
    pub fn to_stream(self) -> Box<Stream<Item=SimplePackedMessage, Error=()> + Send + Sync> {
        match self {
            PackedMessage::SingleMessage(message, channel) =>
                Box::new(stream::once(Ok((Arc::new(message), channel)))),

            PackedMessage::BroadcastMessage(message, channels) => {
                let pnt_message = Arc::new(message);
                Box::new(stream::iter_ok(channels.into_iter().map(move |c| (pnt_message.clone(), c))))
            }

            PackedMessage::MultipleMessages(messages, channel) =>
                Box::new(stream::iter_ok(messages.into_iter().map(move |m|
                    (Arc::new(m), channel.clone())
                )))
        }
    }
}

<<<<<<< HEAD
const POISONED_LOCK_ERR: &str = "The lock was poisoned.";
=======

/// Time interval between printing connected peers.
const CONNECTED_PEERS_INT: Duration = Duration::from_secs(30);
>>>>>>> 1fc76866

#[derive(Clone)]
pub struct ClientChainStateRetriever {
    client: Arc<Client>,
}

impl ClientChainStateRetriever {
    pub fn new(client: Arc<Client>) -> Self {
        ClientChainStateRetriever { client }
    }
}

impl ChainStateRetriever for ClientChainStateRetriever {
    #[inline]
    fn get_chain_state(&self) -> ChainState {
        ChainState {
            genesis_hash: self.client.beacon_client.chain.genesis_hash(),
            last_index: self.client.beacon_client.chain.best_index(),
        }
    }
}

enum RequestType {
    /// Start and end index
    Block(u64, u64),
    /// Hash of the snapshot from which we request payload.
    Payload(CryptoHash),
    /// Hash of snapshot we request
    PayloadSnapshot(CryptoHash),
}

/// Protocol responsible for actual message processing from network and sending messages.
struct Protocol {
    client: Arc<Client>,
    peer_manager: Arc<PeerManager<ClientChainStateRetriever>>,
    inc_gossip_tx: Sender<Gossip>,
    inc_payload_gossip_tx: Sender<PayloadGossip>,
    inc_block_tx: Sender<(PeerId, Vec<CoupledBlock>)>,
    payload_response_tx: Sender<PayloadResponse>,
    inc_final_signatures_tx: Sender<JointBlockBLS>,
    inc_chain_state_tx: Sender<(PeerId, ChainState)>,
    requests: RwLock<HashMap<RequestId, RequestType>>,
    next_request_id: RwLock<u64>,
    proxy_messages_tx: Sender<PackedMessage>,
}

impl Protocol {
    fn update_requests(&self, request: RequestType) -> RequestId {
        let mut request_id_guard = self.next_request_id.write().expect(POISONED_LOCK_ERR);
        let mut guard = self.requests.write().expect(POISONED_LOCK_ERR);
        let next_request_id = *request_id_guard + 1;
        *request_id_guard += 1;
        guard.insert(next_request_id, request);
        next_request_id
    }

    #[allow(clippy::cyclomatic_complexity)]
    fn receive_message(&self, peer_id: PeerId, data: Vec<u8>) {
        let message = match decode_message(&data) {
            Ok(m) => m,
            Err(e) => {
                warn!(target: "network", "{}", e);
                return;
            }
        };
        match message {
            Message::Connected(connected_info) => {
                info!(
                    "[{}] Peer {} connected to {} with {:?}",
                    self.client.account_id,
                    peer_id,
                    self.peer_manager.node_info.id,
                    connected_info
                );
                self.on_new_peer(peer_id, connected_info);
            }
            Message::Transaction(tx) => {
                if let Err(e) = self.client.shard_client.pool.add_transaction(*tx) {
                    error!(target: "network", "{}", e);
                }
            }
            Message::Receipt(receipt) => {
                if let Err(e) = self.client.shard_client.pool.add_receipt(*receipt) {
                    error!(target: "network", "{}", e);
                }
            }
            Message::Gossip(gossip) => forward_msg(self.inc_gossip_tx.clone(), *gossip),
            Message::PayloadGossip(gossip) => {
                forward_msg(self.inc_payload_gossip_tx.clone(), *gossip)
            }
            Message::BlockAnnounce(block) => {
                forward_msg(self.inc_block_tx.clone(), (peer_id, vec![*block]));
            }
            Message::BlockFetchRequest(request_id, from_index, til_index) => {
                match self.client.fetch_blocks_range(from_index, til_index) {
                    Ok(blocks) => self.send_block_response(&peer_id, request_id, blocks),
                    Err(err) => {
                        self.peer_manager.suspect_malicious(&peer_id);
                        warn!(target: "network", "Failed to fetch blocks from {} with {}. Possible grinding attack.", peer_id, err);
                    }
                }
            }
            Message::BlockResponse(request_id, blocks) => {
                match self.requests.read().expect(POISONED_LOCK_ERR).get(&request_id) {
                    Some(RequestType::Block(start, end)) => {
                        let from_index = blocks[0].0.index();
                        let til_index = blocks[blocks.len() - 1].0.index();
                        if *start != from_index || *end != til_index {
                            self.peer_manager.ban_peer(&peer_id);
                            return;
                        }
                    }
                    _ => {
                        self.peer_manager.ban_peer(&peer_id);
                        return;
                    }
                }
                self.requests.write().expect(POISONED_LOCK_ERR).remove(&request_id);
                forward_msg(self.inc_block_tx.clone(), (peer_id, blocks));
            }
            Message::PayloadRequest(request_id, missing_payload_request) => {
                if let Some(response) = self.client.fetch_payload(missing_payload_request) {
                    self.send_payload_response(&peer_id, request_id, response);
                }
            }
            Message::PayloadSnapshotRequest(request_id, hash) => {
                let block_index = self.client.shard_client.chain.best_index() + 1;
                if let Some(authority_id) = self.get_authority_id_from_peer_id(block_index, &peer_id) {
                    info!("[{}], Payload snapshot request from {} for {} (block index = {})", self.client.account_id, authority_id, hash, block_index);
                    match self.client.shard_client.pool.on_snapshot_request(authority_id, hash) {
                        Ok(snapshot) => {
                            self.send_snapshot_response(&peer_id, request_id, snapshot);
                        }
                        Err(err) => {
                            self.peer_manager.suspect_malicious(&peer_id);
                            warn!(target: "network", "Failed to fetch payload snapshot for {} with: {}. Possible grinding attack.", peer_id, err);
                        }
                    }
                } else {
                    self.peer_manager.suspect_malicious(&peer_id);
                    let (_, auth_map) = self.client.get_uid_to_authority_map(block_index);
                    warn!(target: "network", "Requesting snapshot from peer {} who is not an authority. {:?}", peer_id, auth_map);
                }
            }
            Message::PayloadResponse(request_id, missing_payload) => {
                match self.requests.read().expect(POISONED_LOCK_ERR).get(&request_id) {
                    Some(RequestType::Payload(hash)) => {
                        // Only check the snapshot hash match here. Mempool will
                        // check whether the content match.
                        if *hash != missing_payload.snapshot_hash {
                            self.peer_manager.ban_peer(&peer_id);
                            return;
                        }
                    }
                    _ => {
                        self.peer_manager.ban_peer(&peer_id);
                        return;
                    }
                }
                self.requests.write().expect(POISONED_LOCK_ERR).remove(&request_id);
                let block_index = self.client.beacon_client.chain.best_index() + 1;
                if let Some(authority_id) =
                    self.get_authority_id_from_peer_id(block_index, &peer_id)
                {
                    info!("[{}] Payload response from {} / {}", self.client.account_id, peer_id, authority_id);
                    forward_msg(
                        self.payload_response_tx.clone(),
                        PayloadResponse::General(authority_id, missing_payload),
                    );
                } else {
                    self.peer_manager.suspect_malicious(&peer_id);
                    let (_, auth_map) = self.client.get_uid_to_authority_map(block_index);
                    warn!(target: "network", "Requesting snapshot from peer {} who is not an authority. {:?}", peer_id, auth_map);
                }
            }
            Message::PayloadSnapshotResponse(request_id, snapshot) => {
                match self.requests.read().expect(POISONED_LOCK_ERR).get(&request_id) {
                    Some(RequestType::PayloadSnapshot(hash)) => {
                        if *hash != snapshot.get_hash() {
                            self.peer_manager.ban_peer(&peer_id);
                            return;
                        }
                    }
                    _ => {
                        self.peer_manager.ban_peer(&peer_id);
                        return;
                    }
                }
                self.requests.write().expect(POISONED_LOCK_ERR).remove(&request_id);
                let block_index = self.client.beacon_client.chain.best_index() + 1;
                if let Some(authority_id) =
                    self.get_authority_id_from_peer_id(block_index, &peer_id)
                {
                    info!("[{}] Snapshot response from {} / {}", self.client.account_id, peer_id, authority_id);
                    forward_msg(
                        self.payload_response_tx.clone(),
                        PayloadResponse::BlockProposal(authority_id, snapshot),
                    );
                } else {
                    self.peer_manager.suspect_malicious(&peer_id);
                    let (_, auth_map) = self.client.get_uid_to_authority_map(block_index);
                    warn!(target: "network", "Requesting snapshot from peer {} who is not an authority. {:?}", peer_id, auth_map);
                }
            }
            Message::JointBlockBLS(b) => {
                forward_msg(self.inc_final_signatures_tx.clone(), b);
            }
        }
    }

    fn on_new_peer(&self, peer_id: PeerId, connected_info: ConnectedInfo) {
        if connected_info.chain_state.genesis_hash != self.client.beacon_client.chain.genesis_hash()
        {
            self.peer_manager.ban_peer(&peer_id);
        }
        forward_msg(self.inc_chain_state_tx.clone(), (peer_id, connected_info.chain_state));
    }

    fn get_authority_id_from_peer_id(
        &self,
        block_index: BlockIndex,
        peer_id: &PeerId,
    ) -> Option<AuthorityId> {
        self.peer_manager.get_peer_info(peer_id).and_then(|peer_info| {
            peer_info.account_id.and_then(|account_id| {
                let (_, auth_map) = self.client.get_uid_to_authority_map(block_index);
                auth_map.iter().find_map(|(authority_id, authority_stake)| {
                    if authority_stake.account_id == account_id {
                        Some(*authority_id as AuthorityId)
                    } else {
                        None
                    }
                })
            })
        })
    }

    fn get_authority_channel(
        &self,
        block_index: BlockIndex,
        authority_id: AuthorityId,
    ) -> Option<Sender<PeerMessage>> {
        let (_, auth_map) = self.client.get_uid_to_authority_map(block_index);
        auth_map
            .get(&authority_id)
            .map(|auth| auth.account_id.clone())
            .and_then(|account_id| self.peer_manager.get_account_channel(account_id))
    }

    fn send_gossip(&self, g: Gossip) {
        if let Some(ch) = self.get_authority_channel(g.block_index, g.receiver_id) {
            let message = Message::Gossip(Box::new(g));
            self.send_single(message, ch);
        } else {
            debug!(target: "network", "[SND GSP] Channel for receiver_id={} not found, where account_id={:?}, sender_id={}, peer_manager={:?}",
                  g.receiver_id,
                  self.peer_manager.node_info.account_id,
                  g.sender_id, self.peer_manager);
        }
    }

    fn send_payload_gossip(&self, g: PayloadGossip) {
        if let Some(ch) = self.get_authority_channel(g.block_index, g.receiver_id) {
            let message = Message::PayloadGossip(Box::new(g));
            self.send_single(message, ch);
        } else {
            debug!(target: "network", "[SND TX GSP] Channel for {} not found.", g.receiver_id);
        }
    }

    fn send_block_announce(&self, peer_ids: Vec<PeerId>, b: CoupledBlock) {
        let message = Message::BlockAnnounce(Box::new(b));
        let mut channels = vec![];
        for peer_id in peer_ids.iter() {
            if let Some(ch) = self.peer_manager.get_peer_channel(peer_id) {
                channels.push(ch);
            }
        }
        self.send_broadcast(message, channels);
    }

    fn send_block_fetch_request(
        &self,
        peer_id: &PeerId,
        from_index: BlockIndex,
        til_index: BlockIndex,
    ) {
        if let Some(ch) = self.peer_manager.get_peer_channel(peer_id) {
            let request_id = self.update_requests(RequestType::Block(from_index, til_index));
            let message = Message::BlockFetchRequest(request_id, from_index, til_index);
            self.send_single(message, ch);
        } else {
            debug!(target: "network", "[SND BLK FTCH] Channel for peer_id={} not found, where account_id={:?}.", peer_id, self.peer_manager.node_info.account_id);
        }
    }

    fn send_block_response(
        &self,
        peer_id: &PeerId,
        request_id: RequestId,
        blocks: Vec<CoupledBlock>,
    ) {
        if let Some(ch) = self.peer_manager.get_peer_channel(peer_id) {
            let message = Message::BlockResponse(request_id, blocks);
            self.send_single(message, ch);
        } else {
            debug!(target: "network", "[SND BLOCK RQ] Channel for {} not found, where account_id={:?}.", peer_id, self.peer_manager.node_info.account_id);
        }
    }

    fn send_payload_request(&self, block_index: BlockIndex, request: PayloadRequest) {
        match request {
            PayloadRequest::General(authority_id, payload_request) => {
                let request_id =
                    self.update_requests(RequestType::Payload(payload_request.snapshot_hash));
                if let Some(ch) = self.get_authority_channel(block_index, authority_id) {
                    let data = encode_message(Message::PayloadRequest(request_id, payload_request))
                        .unwrap();
                    forward_msg(ch, PeerMessage::Message(data));
                } else {
                    debug!(target: "network", "[SND PAYLOAD RQ] Channel for {} not found, account_id={:?}", authority_id, self.peer_manager.node_info.account_id);
                }
            }
            PayloadRequest::BlockProposal(authority_id, hash) => {
                let request_id = self.update_requests(RequestType::PayloadSnapshot(hash));
                if let Some(ch) = self.get_authority_channel(block_index, authority_id) {
                    let message = Message::PayloadSnapshotRequest(request_id, hash);
                    self.send_single(message, ch);
                } else {
                    debug!(target: "network", "[SND PAYLOAD RQ] Channel for {} not found, account_id={:?}", authority_id, self.peer_manager.node_info.account_id);
                }
            }
        }
    }

    fn send_snapshot_response(
        &self,
        peer_id: &PeerId,
        request_id: RequestId,
        snapshot: Snapshot
    ) {
        info!("[{}] Send snapshot to {}", self.client.account_id, peer_id);
        if let Some(ch) = self.peer_manager.get_peer_channel(peer_id) {
            let data =
                encode_message(Message::PayloadSnapshotResponse(request_id, snapshot)).unwrap();
            forward_msg(ch, PeerMessage::Message(data));
        } else {
            debug!(
                target: "network",
                "[SND SNAPSHOT RSP] Channel for {} not found, account_id={:?}",
                peer_id,
                self.peer_manager.node_info.account_id
            );
        }
    }

    fn send_payload_response(
        &self,
        peer_id: &PeerId,
        request_id: RequestId,
        payload: MissingPayloadResponse,
    ) {
        info!("[{}] Send payload to {}", self.client.account_id, peer_id);
        if let Some(ch) = self.peer_manager.get_peer_channel(peer_id) {
            let message = Message::PayloadResponse(request_id, payload);
            self.send_single(message, ch);
        } else {
            debug!(target: "network", "[SND PAYLOAD RSP] Channel for {} not found, account_id={:?}", peer_id, self.peer_manager.node_info.account_id);
        }
    }

    fn send_broadcast(&self, message: Message, channels: Vec<Sender<PeerMessage>>) {
        let packed_message = PackedMessage::BroadcastMessage(message, channels);
        self.send_message(packed_message);
    }

    fn send_single(&self, message: Message, channel: Sender<PeerMessage>) {
        let packed_message = PackedMessage::SingleMessage(message, channel);
        self.send_message(packed_message);
    }

    /// Pass message through active proxies handlers and result messages are sent over channel `ch`.
    /// Take owner of `message`.
    fn send_message(&self, packed_message: PackedMessage) {
        let task = self.proxy_messages_tx
            .clone()
            .send(packed_message)
            .map(|_| ())
            .map_err(|e| warn!("Error sending message to proxy. {:?}", e));

        tokio::spawn(task);
    }

    fn send_joint_block_bls_announce(&self, block_index: BlockIndex, b: JointBlockBLS) {
        let receiver_id = match b {
            JointBlockBLS::Request { receiver_id, .. } => receiver_id,
            JointBlockBLS::General { receiver_id, .. } => receiver_id,
        };
        if let Some(ch) = self.get_authority_channel(block_index, receiver_id) {
            let data = encode_message(Message::JointBlockBLS(b)).unwrap();
            forward_msg(ch, PeerMessage::Message(data));
        } else {
            let (_, auth_map) = self.client.get_uid_to_authority_map(block_index);
            debug!(target: "network", "[SND BLS] Channel for {} not found, where account_id={:?} map={:?}", receiver_id, self.peer_manager.node_info.account_id,
                   auth_map
            );
        }
    }
}

fn get_proxy_handler(proxy_handler_type: &ProxyHandlerType) -> Arc<ProxyHandler> {
    match proxy_handler_type {
        ProxyHandlerType::Dropout(dropout_rate) => Arc::new(DropoutHandler::new(*dropout_rate)),
        ProxyHandlerType::Debug => Arc::new(DebugHandler::default()),
    }
}

/// Build Proxy and spawn using specified ProxyHandlers from NetworkConfig
/// or custom ProxyHandler for testing particular features.
///
/// At least one between `network_cfg.proxy_handlers` and `proxy_handlers` should be empty.
/// * `network_cfg.proxy_handlers` is not empty when running nodes with given proxy handlers from config.
/// * `proxy_handlers` is not empty when running particular tests.
fn spawn_proxy(network_cfg: NetworkConfig, mut handlers: Vec<Arc<ProxyHandler>>) -> Sender<PackedMessage> {
    // Combine passed proxies with the proxies from the config.
    for proxy_type in &network_cfg.proxy_handlers {
        handlers.push(get_proxy_handler(proxy_type));
    }

    let proxy = Proxy::new(handlers);
    let (proxy_messages_tx, proxy_messages_rx) = channel(1024);
    proxy.spawn(proxy_messages_rx);

    proxy_messages_tx
}

/// Spawn network tasks that process incoming and outgoing messages of various kind.
/// Args:
/// * `account_id`: Optional account id of the node;
/// * `network_cfg`: `NetworkConfig` object;
/// * `client`: Shared Client object which we use to get the list of authorities, and use for
///   exporting, importing blocks;
/// * `inc_gossip_tx`: Channel where protocol places incoming Nightshade gossip;
/// * `out_gossip_rx`: Channel where from protocol reads gossip that should be sent to other peers;
/// * `inc_block_tx`: Channel where protocol places incoming blocks;
/// * `out_blocks_rx`: Channel where from protocol reads blocks that should be sent for
///   announcements.
/// * `inc_final_signatures_tx`: Channel where protocol places incoming joint block BLS signatures;
/// * `out_final_signatures_rx`: Channel where from protocol reads outgoing joint block BLS signatures.
/// * `proxy_handlers`: Message are sent through proxy handlers before being sent to the network,
///   Handlers can see/drop/modify/replicate each message.
///   Note: Use empty vector when no proxy handler will be used.
pub fn spawn_network(
    client: Arc<Client>,
    account_id: Option<AccountId>,
    network_cfg: NetworkConfig,
    inc_gossip_tx: Sender<Gossip>,
    out_gossip_rx: Receiver<Gossip>,
    inc_block_tx: Sender<(PeerId, Vec<CoupledBlock>)>,
    out_block_rx: Receiver<(Vec<PeerId>, CoupledBlock)>,
    payload_request_rx: Receiver<(BlockIndex, PayloadRequest)>,
    payload_response_tx: Sender<PayloadResponse>,
    inc_final_signatures_tx: Sender<JointBlockBLS>,
    out_final_signatures_rx: Receiver<(BlockIndex, JointBlockBLS)>,
    inc_payload_gossip_tx: Sender<PayloadGossip>,
    out_payload_gossip_rx: Receiver<PayloadGossip>,
    inc_chain_state_tx: Sender<(PeerId, ChainState)>,
    out_block_fetch_rx: Receiver<(PeerId, BlockIndex, BlockIndex)>,
    proxy_handlers: Vec<Arc<ProxyHandler>>,
) {
    let (inc_msg_tx, inc_msg_rx) = channel(1024);
    let (_, out_msg_rx) = channel(1024);

    let client_chain_state_retriever = ClientChainStateRetriever::new(client.clone());
    let peer_manager = Arc::new(PeerManager::new(
        network_cfg.reconnect_delay,
        network_cfg.gossip_interval,
        network_cfg.gossip_sample_size,
        PeerInfo { id: network_cfg.peer_id, addr: network_cfg.listen_addr, account_id },
        &network_cfg.boot_nodes,
        inc_msg_tx,
        out_msg_rx,
        client_chain_state_retriever,
    ));

    // Create proxy
    let proxy_messages_tx = spawn_proxy(network_cfg, proxy_handlers);

    let protocol = Arc::new(Protocol {
        client: client.clone(),
        peer_manager: peer_manager.clone(),
        inc_gossip_tx,
        inc_block_tx,
        payload_response_tx,
        inc_final_signatures_tx,
        inc_payload_gossip_tx,
        inc_chain_state_tx,
        requests: Default::default(),
        next_request_id: Default::default(),
        proxy_messages_tx,
    });

    // Spawn a task that decodes incoming messages and places them in the corresponding channels.
    let task = {
        let protocol = protocol.clone();
        inc_msg_rx.for_each(move |(peer_id, data)| {
            protocol.receive_message(peer_id, data);
            future::ok(())
        })
    };
    tokio::spawn(task);

    // Spawn a task that encodes and sends outgoing gossips.
    let task = {
        let protocol = protocol.clone();
        out_gossip_rx.for_each(move |g| {
            protocol.send_gossip(g);
            future::ok(())
        })
    };
    tokio::spawn(task);

    // Spawn a task that encodes and sends outgoing gossips.
    let task = {
        let protocol = protocol.clone();
        out_payload_gossip_rx.for_each(move |g| {
            protocol.send_payload_gossip(g);
            future::ok(())
        })
    };
    tokio::spawn(task);

    // Spawn a task that encodes and sends outgoing block announcements.
    let task = {
        let protocol = protocol.clone();
        out_block_rx.for_each(move |(peer_ids, b)| {
            protocol.send_block_announce(peer_ids, b);
            future::ok(())
        })
    };
    tokio::spawn(task);

    // Spawn a task that send payload requests.
    let task = {
        let protocol = protocol.clone();
        payload_request_rx.for_each(move |(block_index, r)| {
            protocol.send_payload_request(block_index, r);
            future::ok(())
        })
    };
    tokio::spawn(task);

    // Spawn a task that send block fetch requests.
    let task = {
        let protocol = protocol.clone();
        out_block_fetch_rx.for_each(move |(peer_id, from_index, til_index)| {
            protocol.send_block_fetch_request(&peer_id, from_index, til_index);
            future::ok(())
        })
    };
    tokio::spawn(task);

    let task = {
        let protocol = protocol.clone();
        out_final_signatures_rx.for_each(move |(block_index, b)| {
            protocol.send_joint_block_bls_announce(block_index, b);
            future::ok(())
        })
    };
    tokio::spawn(task);

    let task = Interval::new_interval(CONNECTED_PEERS_INT)
        .for_each(move |_| {
            let (active_peers, known_peers) = peer_manager.get_peer_stats();
            info!(target: "network", "[{}] Peers: active = {}, known = {}", client.account_id, active_peers, known_peers);
            future::ok(())
        })
        .map_err(|e| error!("Timer error: {}", e));

    tokio::spawn(task);
}

pub fn forward_msg<T>(ch: Sender<T>, el: T)
    where
        T: Send + 'static,
{
    let task = ch
        .send(el)
        .map(|_| ())
        .map_err(|e| warn!(target: "network", "Error forwarding message: {}", e));
    tokio::spawn(task);
}<|MERGE_RESOLUTION|>--- conflicted
+++ resolved
@@ -63,13 +63,9 @@
     }
 }
 
-<<<<<<< HEAD
-const POISONED_LOCK_ERR: &str = "The lock was poisoned.";
-=======
 
 /// Time interval between printing connected peers.
 const CONNECTED_PEERS_INT: Duration = Duration::from_secs(30);
->>>>>>> 1fc76866
 
 #[derive(Clone)]
 pub struct ClientChainStateRetriever {
