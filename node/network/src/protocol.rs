use std::collections::HashMap;
use std::sync::Arc;
use std::time;

use futures::{Future, Sink, stream};
use futures::sync::mpsc::Sender;
use parking_lot::RwLock;
use substrate_network_libp2p::{NodeIndex, ProtocolId, Severity};

use chain::{SignedBlock, SignedHeader as BlockHeader, BlockChain};
use message::{self, Message};
use primitives::hash::CryptoHash;
use primitives::traits::Decode;
use primitives::types::{
<<<<<<< HEAD
    AccountId, BlockId, ReceiptTransaction, SignedTransaction, Gossip, ChainPayload,
=======
    BlockId, ReceiptTransaction, SignedTransaction, Gossip, ChainPayload,
>>>>>>> ab7f8587
    UID,
};
use primitives::signature::PublicKey;
use beacon::authority::SelectedAuthority;
<<<<<<< HEAD
=======
use test_utils;
>>>>>>> ab7f8587

/// time to wait (secs) for a request
const REQUEST_WAIT: u64 = 60;

// Maximum allowed entries in `BlockResponse`
const MAX_BLOCK_DATA_RESPONSE: u64 = 128;

/// current version of the protocol
pub(crate) const CURRENT_VERSION: u32 = 1;

#[derive(Clone, Copy)]
pub struct ProtocolConfig {
    /// Account id that runs on given machine.
    pub account_id: Option<AccountId>,
    /// Config information goes here.
    pub protocol_id: ProtocolId,
}

impl ProtocolConfig {
    pub fn new(account_id: Option<AccountId>, protocol_id: ProtocolId) -> ProtocolConfig {
        ProtocolConfig { account_id, protocol_id }
    }

    pub fn new_with_default_id(account_id: Option<AccountId>) -> ProtocolConfig {
        ProtocolConfig { account_id, protocol_id: ProtocolId::default() }
    }
}

impl Default for ProtocolConfig {
    fn default() -> Self {
        ProtocolConfig::new(None, ProtocolId::default())
    }
}

#[allow(dead_code)]
#[derive(Debug)]
pub(crate) struct PeerInfo {
    /// Protocol version.
    protocol_version: u32,
    /// best hash from peer.
    best_hash: CryptoHash,
    /// Best block index from peer.
    best_index: u64,
    /// Information about connected peers.
    request_timestamp: Option<time::Instant>,
    /// Pending block request.
    block_request: Option<message::BlockRequest>,
    /// Next request id.
    next_request_id: u64,
    /// Optionally, Account id.
    account_id: Option<AccountId>,
}

pub struct Protocol<B: SignedBlock, Header: BlockHeader> {
    // TODO: add more fields when we need them
    pub config: ProtocolConfig,
    /// Peers that are in the handshaking process.
    handshaking_peers: RwLock<HashMap<NodeIndex, time::Instant>>,
    /// Info about peers.
    peer_info: RwLock<HashMap<NodeIndex, PeerInfo>>,
    /// Info for authority peers.
    peer_account_info: RwLock<HashMap<AccountId, NodeIndex>>,
    /// Chain info, for read-only access.
    chain: Arc<BlockChain<B>>,
    /// Channel into which the protocol sends the new blocks.
    block_sender: Sender<B>,
    /// Channel into which the protocol sends the received transactions.
    transaction_sender: Sender<SignedTransaction>,
    /// Channel into which the protocol sends the received receipts.
    receipt_sender: Sender<ReceiptTransaction>,
    /// Channel into which the protocol sends the messages that should be send back to the network.
    message_sender: Sender<(NodeIndex, Message<B, Header, ChainPayload>)>,
    /// Channel into which the protocol sends the gossips that should be processed by TxFlow.
    gossip_sender: Sender<Gossip<ChainPayload>>,
    /// map between authority uid and authority public key
    authority_map: RwLock<HashMap<UID, PublicKey>>,
}

impl<B: SignedBlock, Header: BlockHeader> Protocol<B, Header> {
    pub fn new(
        config: ProtocolConfig,
        chain: Arc<BlockChain<B>>,
        block_sender: Sender<B>,
        transaction_sender: Sender<SignedTransaction>,
        receipt_sender: Sender<ReceiptTransaction>,
        message_sender: Sender<(NodeIndex, Message<B, Header, ChainPayload>)>,
        gossip_sender: Sender<Gossip<ChainPayload>>,
    ) -> Self {
        Self {
            config,
            handshaking_peers: RwLock::new(HashMap::new()),
            peer_info: RwLock::new(HashMap::new()),
            peer_account_info: RwLock::new(HashMap::new()),
            chain,
            block_sender,
            transaction_sender,
            receipt_sender,
            message_sender,
            gossip_sender,
            authority_map: RwLock::new(HashMap::new())
        }
    }

    pub fn get_node_by_account_id(&self, account_id: AccountId) -> Option<NodeIndex> {
        let peer_account_info = self.peer_account_info.read();
        Some(*peer_account_info.get(&account_id)?)
    }

    pub fn on_peer_connected(&self, peer: NodeIndex) {
        self.handshaking_peers.write().insert(peer, time::Instant::now());
        let best_block_header = self.chain.best_block().header();
        let status = message::Status {
            version: CURRENT_VERSION,
            best_index: best_block_header.index(),
            best_hash: best_block_header.block_hash(),
            genesis_hash: self.chain.genesis_hash,
            account_id: self.config.account_id,
        };
        debug!(target: "network", "Sending status message to {:?}: {:?}", peer, status);
        let message = Message::Status(status);
        self.send_message(peer, message);
    }

    pub fn on_peer_disconnected(&self, peer: NodeIndex) {
        if let Some(peer_info) = self.peer_info.read().get(&peer) {
            if let Some(account_id) = peer_info.account_id {
                self.peer_account_info.write().remove(&account_id);
            }
        }
        self.handshaking_peers.write().remove(&peer);
        self.peer_info.write().remove(&peer);
    }

    pub fn on_transaction_message(&self, transaction: SignedTransaction) {
        let copied_tx = self.transaction_sender.clone();
        tokio::spawn(
            copied_tx
                .send(transaction)
                .map(|_| ())
                .map_err(|e| error!("Failure to send the transactions {:?}", e)),
        );
    }

    /// Note, we will not actually need this until we have shards.
    fn on_receipt_message(&self, receipt: ReceiptTransaction) {
        let copied_tx = self.receipt_sender.clone();
        tokio::spawn(
            copied_tx
                .send(receipt)
                .map(|_| ())
                .map_err(|e| error!("Failure to send the receipts {:?}", e)),
        );
    }

    pub fn on_gossip_message(&self, gossip: Gossip<ChainPayload>) {
        let copied_tx = self.gossip_sender.clone();
        tokio::spawn(
            copied_tx
                .send(gossip)
                .map(|_| ())
                .map_err(|e| error!("Failure to send the gossip {:?}", e)),
        );
    }

    fn on_status_message(
        &self, peer: NodeIndex,
        status: &message::Status
    ) -> Result<(), (NodeIndex, Severity)> {
        debug!(target: "network", "Status message received from {:?}: {:?}", peer, status);
        if status.version != CURRENT_VERSION {
            return Err((peer, Severity::Bad("Peer uses incompatible version.")));
        }
        if status.genesis_hash != self.chain.genesis_hash {
            return Err((peer, Severity::Bad("Peer has different genesis hash.")));
        }

        // request blocks to catch up if necessary
        let best_index = self.chain.best_index();
        let mut next_request_id = 0;
        let mut block_request = None;
        let mut request_timestamp = None;
        if status.best_index > best_index {
            let request = message::BlockRequest {
                id: next_request_id,
                from: BlockId::Number(best_index + 1),
                to: Some(BlockId::Number(status.best_index)),
                max: Some(MAX_BLOCK_DATA_RESPONSE),
            };
            block_request = Some(request.clone());
            next_request_id += 1;
            request_timestamp = Some(time::Instant::now());
            let message = Message::BlockRequest(request);
            self.send_message(peer, message);
        }

        let peer_info = PeerInfo {
            protocol_version: status.version,
            best_hash: status.best_hash,
            best_index: status.best_index,
            request_timestamp,
            block_request,
            next_request_id,
            account_id: status.account_id,
        };
        if let Some(account_id) = status.account_id {
            self.peer_account_info.write().insert(account_id, peer);
        }
        self.peer_info.write().insert(peer, peer_info);
        self.handshaking_peers.write().remove(&peer);
        Ok(())
    }

    fn on_block_request(
        &self,
        peer: NodeIndex,
        request: message::BlockRequest,
    ) {
        let mut blocks = Vec::new();
        let mut id = request.from;
        let max = std::cmp::min(request.max.unwrap_or(u64::max_value()), MAX_BLOCK_DATA_RESPONSE);
        while let Some(block) = self.chain.get_block(&id) {
            blocks.push(block);
            if blocks.len() as u64 >= max {
                break;
            }
            let header = self.chain.get_header(&id).unwrap();
            let block_index = header.index();
            let block_hash = header.block_hash();
            let reach_end = match request.to {
                Some(BlockId::Number(n)) => block_index == n,
                Some(BlockId::Hash(h)) => block_hash == h,
                None => false,
            };
            if reach_end {
                break;
            }
            id = BlockId::Number(block_index + 1);
        }
        let response = message::BlockResponse { id: request.id, blocks };
        let message = Message::BlockResponse(response);
        self.send_message(peer, message);
    }

    fn on_incoming_block(&self, block: B) {
        let copied_tx = self.block_sender.clone();
        tokio::spawn(
            copied_tx
                .send(block)
                .map(|_| ())
                .map_err(|e| error!("Failure to send the blocks {:?}", e)),
        );
    }

    pub fn on_outgoing_block(&self, block: &B) {
        let peers = self.peer_info.read();
        for peer in peers.keys() {
            let message = Message::BlockAnnounce(message::BlockAnnounce::Block(block.clone()));
            self.send_message(*peer, message);
        }
    }

    fn on_block_response(
        &self,
        peer_id: NodeIndex,
        response: message::BlockResponse<B>,
    ) {
        let copied_tx = self.block_sender.clone();
        self.peer_info.write().entry(peer_id)
            .and_modify(|e| e.request_timestamp = None);
        tokio::spawn(
            copied_tx
                .send_all(stream::iter_ok(response.blocks))
                .map(|_| ())
                .map_err(|e| error!("Failure to send the blocks {:?}", e)),
        );
    }

    pub fn on_message(&self, peer: NodeIndex, data: &[u8]) -> Result<(), (NodeIndex, Severity)> {
        let message: Message<B, Header, ChainPayload> = Decode::decode(data)
            .ok_or((peer, Severity::Bad("Cannot decode message.")))?;

        debug!(target: "network", "message received: {:?}", message);

        match message {
            Message::Transaction(tx) => {
                self.on_transaction_message(*tx);
            },
            Message::Receipt(receipt) => {
                self.on_receipt_message(*receipt);
            },
            Message::Status(status) => {
                self.on_status_message(peer, &status)?;
            },
            Message::BlockRequest(request) => self.on_block_request(peer, request),
            Message::BlockResponse(response) => {
                let request = {
                    let mut peers = self.peer_info.write();
                    let mut peer_info = peers.get_mut(&peer)
                        .ok_or((peer, Severity::Bad("Unexpected packet received from peer")))?;
                    peer_info.block_request.take()
                            .ok_or((peer, Severity::Bad("Unexpected response packet received from peer")))?
                };
                if request.id != response.id {
                    trace!(
                        target: "network",
                        "Ignoring mismatched response packet from {} (expected {} got {})",
                        peer,
                        request.id,
                        response.id
                    );
                    return Ok(())
                }
                self.on_block_response(peer, response);
            },
            Message::BlockAnnounce(ann) => {
                debug!(target: "network", "receive block announcement: {:?}", ann);
                match ann {
                    message::BlockAnnounce::Block(b) => {
                        self.on_incoming_block(b);
                    }
                    _ => unimplemented!(),
                }
            },
            Message::Gossip(gossip) => {
               self.on_gossip_message(gossip);
            },
        }
        Ok(())
    }

    pub fn send_message(&self, receiver_index: NodeIndex, message: Message<B, Header, ChainPayload>) {
        let copied_tx = self.message_sender.clone();
        tokio::spawn(
            copied_tx
                .send((receiver_index, message))
                .map(|_| ())
                .map_err(|e| error!("Failure to send the message {:?}", e)),
        );
    }

    /// Returns the list of peers that have timedout.
    pub fn maintain_peers(&self) -> Vec<NodeIndex> {
        let cur_time = time::Instant::now();
        let mut aborting = Vec::new();
        let peer_info = self.peer_info.read();
        let handshaking_peers = self.handshaking_peers.read();
        info!("Peer info: {:?}, {:?}", peer_info.iter(), handshaking_peers.iter());
        for (peer, time_stamp) in peer_info
            .iter()
            .filter_map(|(id, info)| info.request_timestamp.as_ref().map(|x| (id, x)))
            .chain(handshaking_peers.iter()) {
            if (cur_time - *time_stamp).as_secs() > REQUEST_WAIT {
                trace!(target: "sync", "Timeout {}", *peer);
                aborting.push(*peer);
            }
        }
        aborting
    }

    pub fn set_authority_map(&self, authority_map: HashMap<UID, SelectedAuthority>) {
        *self.authority_map.write() = authority_map
            .into_iter()
            .map(|(k, v)| (k, v.public_key))
            .collect();
    }
}

#[cfg(test)]
mod tests {
    extern crate storage;

    use super::*;
    use std::thread;
    use std::time::Duration;
    use primitives::traits::Encode;
    use primitives::types::{SignedTransaction, ChainPayload};
    use beacon::types::{SignedBeaconBlock, SignedBeaconBlockHeader, BeaconBlockChain};
    use beacon::authority::Authority;
    use test_utils::{get_test_protocol, get_test_authority_config};
    use self::storage::test_utils::create_memory_db;
    use futures::sync::mpsc::channel;
    use futures::{Sink, Stream};

    #[test]
    fn test_serialization() {
        let tx = SignedTransaction::empty();
        let message: Message<SignedBeaconBlock, SignedBeaconBlockHeader, ChainPayload> =
            Message::Transaction(Box::new(tx));
        let encoded = Encode::encode(&message).unwrap();
        let decoded = Decode::decode(&encoded).unwrap();
        assert_eq!(message, decoded);
    }

    #[test]
    fn test_authority_map() {
        let storage = Arc::new(create_memory_db());
        let genesis_block = SignedBeaconBlock::new(
            0, CryptoHash::default(), vec![], CryptoHash::default()
        );
        // chain1
        let beacon_chain = Arc::new(BeaconBlockChain::new(genesis_block.clone(), storage.clone()));
        let authority_config = get_test_authority_config(1, 1, 1);
        let authority = Authority::new(authority_config, &beacon_chain);
        let (authority_tx, authority_rx) = channel(1024);
        let protocol = Arc::new(get_test_protocol());

        // get authorities for block 1
        let authorities = authority.get_authorities(1).unwrap();
        let authority_map: HashMap<UID, SelectedAuthority> = 
            authorities.into_iter().enumerate().map(|(k, v)| (k as UID, v)).collect();
        let authority_map1 = authority_map.clone().into_iter().map(|(k, v)| (k, v.public_key)).collect();
        let protocol1 = protocol.clone();
        let task = futures::lazy(move || {
            tokio::spawn(
                authority_rx.for_each(move |map| {
                    protocol1.set_authority_map(map);
                    Ok(())
                })
            );
            tokio::spawn(
                authority_tx
                    .send(authority_map)
                    .map(|_| ())
                    .map_err(|_| ())
            );
            Ok(())
        });

        let handle = thread::spawn(move || {
            tokio::run(task);
        });
        thread::sleep(Duration::from_secs(1));
        let map = protocol.authority_map.read();
        assert_eq!(*map, authority_map1);
        std::mem::drop(handle);
    }
}<|MERGE_RESOLUTION|>--- conflicted
+++ resolved
@@ -7,24 +7,16 @@
 use parking_lot::RwLock;
 use substrate_network_libp2p::{NodeIndex, ProtocolId, Severity};
 
-use chain::{SignedBlock, SignedHeader as BlockHeader, BlockChain};
+use beacon::authority::SelectedAuthority;
+use chain::{BlockChain, SignedBlock, SignedHeader as BlockHeader};
 use message::{self, Message};
 use primitives::hash::CryptoHash;
+use primitives::signature::PublicKey;
 use primitives::traits::Decode;
 use primitives::types::{
-<<<<<<< HEAD
-    AccountId, BlockId, ReceiptTransaction, SignedTransaction, Gossip, ChainPayload,
-=======
-    BlockId, ReceiptTransaction, SignedTransaction, Gossip, ChainPayload,
->>>>>>> ab7f8587
+    AccountId, BlockId, ChainPayload, Gossip, ReceiptTransaction, SignedTransaction,
     UID,
 };
-use primitives::signature::PublicKey;
-use beacon::authority::SelectedAuthority;
-<<<<<<< HEAD
-=======
-use test_utils;
->>>>>>> ab7f8587
 
 /// time to wait (secs) for a request
 const REQUEST_WAIT: u64 = 60;
@@ -396,17 +388,21 @@
 mod tests {
     extern crate storage;
 
-    use super::*;
     use std::thread;
     use std::time::Duration;
+
+    use futures::{Sink, Stream};
+    use futures::sync::mpsc::channel;
+
+    use beacon::authority::Authority;
+    use beacon::types::{BeaconBlockChain, SignedBeaconBlock, SignedBeaconBlockHeader};
     use primitives::traits::Encode;
-    use primitives::types::{SignedTransaction, ChainPayload};
-    use beacon::types::{SignedBeaconBlock, SignedBeaconBlockHeader, BeaconBlockChain};
-    use beacon::authority::Authority;
-    use test_utils::{get_test_protocol, get_test_authority_config};
+    use primitives::types::{ChainPayload, SignedTransaction};
+    use test_utils::{get_test_authority_config, get_test_protocol};
+
+    use super::*;
+
     use self::storage::test_utils::create_memory_db;
-    use futures::sync::mpsc::channel;
-    use futures::{Sink, Stream};
 
     #[test]
     fn test_serialization() {
