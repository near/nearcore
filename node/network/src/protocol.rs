use std::sync::Arc;

use futures::future;
use futures::sink::Sink;
use futures::stream::Stream;
use futures::sync::mpsc::channel;
use futures::sync::mpsc::Receiver;
use futures::sync::mpsc::Sender;
use futures::Future;
<<<<<<< HEAD
use log::{warn, info};

use client::Client;
use configs::NetworkConfig;
use primitives::block_traits::SignedBlock;
use primitives::chain::ChainPayload;
=======
use log::{warn, error};
>>>>>>> b743a2d8
use primitives::network::PeerInfo;
use primitives::serialize::{Decode, Encode};
use primitives::types::{AccountId, Gossip, PeerId};

use crate::message::{ChainState, ConnectedInfo, CoupledBlock, Message, RequestId};
use crate::peer::{ChainStateRetriever, PeerMessage};
use crate::peer_manager::PeerManager;

#[derive(Clone)]
pub struct ClientChainStateRetriever {
    client: Arc<Client>,
}

impl ClientChainStateRetriever {
    fn new(client: Arc<Client>) -> Self {
        ClientChainStateRetriever { client }
    }
}

impl ChainStateRetriever for ClientChainStateRetriever {
    #[inline]
    fn get_chain_state(&self) -> ChainState {
        ChainState {
            genesis_hash: self.client.beacon_chain.chain.genesis_hash(),
            last_index: self.client.beacon_chain.chain.best_block().index(),
        }
    }
}

/// Protocol responsible for actual message processing from network and sending messages.
struct Protocol {
    client: Arc<Client>,
    peer_manager: Arc<PeerManager<ClientChainStateRetriever>>,
    inc_gossip_tx: Sender<Gossip<ChainPayload>>,
    inc_block_tx: Sender<CoupledBlock>,
}

impl Protocol {
    fn receive_message(&self, peer_id: PeerId, data: Vec<u8>) {
        match Decode::decode(&data) {
            Ok(m) => match m {
                Message::Connected(connected_info) => {
                    self.on_new_peer(peer_id, connected_info);
                }
                Message::Gossip(gossip) => forward_msg(self.inc_gossip_tx.clone(), *gossip),
                Message::BlockAnnounce(block) => {
                    forward_msg(self.inc_block_tx.clone(), *block);
                }
                Message::BlockRequest(request_id, hashes) => {
                    match self.client.fetch_blocks(hashes) {
                        Ok(blocks) => self.send_block_response(&peer_id, request_id, blocks),
                        Err(err) => {
                            self.peer_manager.suspect_malicious(&peer_id);
                            warn!(target: "network", "Failed to fetch blocks from {} with {}. Possible grinding attack.", peer_id, err);
                        }
                    }
                }
                Message::BlockFetchRequest(request_id, from_index, til_index) => {
                    match self.client.fetch_blocks_range(from_index, til_index) {
                        Ok(blocks) => self.send_block_response(&peer_id, request_id, blocks),
                        Err(err) => {
                            self.peer_manager.suspect_malicious(&peer_id);
                            warn!(target: "network", "Failed to fetch blocks from {} with {}. Possible grinding attack.", peer_id, err);
                        }
                    }
                }
                Message::BlockResponse(_request_id, blocks) => {
                    for coupled_block in blocks {
                        forward_msg(self.inc_block_tx.clone(), coupled_block);
                    }
                }
                Message::PayloadRequest(request_id, transaction_hashes, receipt_hashes) => {
                    match self.client.fetch_payload(transaction_hashes, receipt_hashes) {
                        Ok(payload) => self.send_payload_response(&peer_id, request_id, payload),
                        Err(err) => {
                            self.peer_manager.suspect_malicious(&peer_id);
                            warn!(target: "network", "Failed to fetch payload from {} with {}. Possible grinding attack.", peer_id, err);
                        }
                    }
                }
                _ => (),
            },
            Err(e) => warn!(target: "network", "{}", e),
        };
    }

    fn on_new_peer(&self, peer_id: PeerId, connected_info: ConnectedInfo) {
        if connected_info.chain_state.genesis_hash != self.client.beacon_chain.chain.genesis_hash()
        {
            self.peer_manager.ban_peer(&peer_id);
        }
        // Make a separate Sync agent that constantly runs and is being called from here?
        // as we really need one per shard we keeping track + beacon chain.
        if connected_info.chain_state.last_index > self.client.beacon_chain.chain.best_index() {
            info!(target: "network", "Fetching blocks {}..{} from {}",
                  self.client.beacon_chain.chain.best_index(),
                  connected_info.chain_state.last_index, peer_id);
            self.send_block_fetch_request(
                &peer_id,
                self.client.beacon_chain.chain.best_index() + 1,
                connected_info.chain_state.last_index,
            );
        }
    }

    fn send_gossip(&self, g: Gossip<ChainPayload>) {
        let auth_map = self.client.get_recent_uid_to_authority_map();
        let out_channel = auth_map
            .get(&g.receiver_uid)
            .map(|auth| auth.account_id.clone())
            .and_then(|account_id| self.peer_manager.get_account_channel(account_id));
        if let Some(ch) = out_channel {
            let data = Encode::encode(&Message::Gossip(Box::new(g))).unwrap();
            forward_msg(ch, PeerMessage::Message(data));
        } else {
            warn!(target: "network", "[SND GSP] Channel for {} not found.", g.receiver_uid);
        }
    }

    fn send_block_announce(&self, b: CoupledBlock) {
        let data = Encode::encode(&Message::BlockAnnounce(Box::new(b))).unwrap();
        for ch in self.peer_manager.get_ready_channels() {
            forward_msg(ch, PeerMessage::Message(data.to_vec()));
        }
    }

    fn send_block_fetch_request(&self, peer_id: &PeerId, from_index: u64, til_index: u64) {
        if let Some(ch) = self.peer_manager.get_peer_channel(peer_id) {
            let request_id = 1;
            let data =
                Encode::encode(&Message::BlockFetchRequest(request_id, from_index, til_index))
                    .unwrap();
            forward_msg(ch, PeerMessage::Message(data));
        } else {
            warn!(target: "network", "[SND BLK FTCH] Channel for {} not found.", peer_id);
        }
    }

    fn send_block_response(
        &self,
        peer_id: &PeerId,
        request_id: RequestId,
        blocks: Vec<CoupledBlock>,
    ) {
        if let Some(ch) = self.peer_manager.get_peer_channel(peer_id) {
            let data = Encode::encode(&Message::BlockResponse(request_id, blocks)).unwrap();
            forward_msg(ch, PeerMessage::Message(data));
        } else {
            warn!(target: "network", "[SND BLOCK RQ] Channel for {} not found.", peer_id);
        }
    }

    fn send_payload_response(
        &self,
        peer_id: &PeerId,
        request_id: RequestId,
        payload: ChainPayload,
    ) {
        if let Some(ch) = self.peer_manager.get_peer_channel(peer_id) {
            let data = Encode::encode(&Message::PayloadResponse(request_id, payload)).unwrap();
            forward_msg(ch, PeerMessage::Message(data));
        } else {
            warn!(target: "network", "[SND PAYLOAD RSP] Channel for {} not found.", peer_id);
        }
    }
}

/// Spawn network tasks that process incoming and outgoing messages of various kind.
/// Args:
/// * `account_id`: Optional account id of the node;
/// * `network_cfg`: `NetworkConfig` object;
/// * `client`: Shared Client object which we use to get the list of authorities, and use for
///   exporting, importing blocks;
/// * `inc_gossip_tx`: Channel where protocol places incoming TxFlow gossip;
/// * `out_gossip_rx`: Channel where from protocol reads gossip that should be sent to other peers;
/// * `inc_block_tx`: Channel where protocol places incoming blocks;
/// * `out_blocks_rx`: Channel where from protocol reads blocks that should be sent for
///   announcements.
pub fn spawn_network(
    account_id: Option<AccountId>,
    network_cfg: NetworkConfig,
    client: Arc<Client>,
    inc_gossip_tx: Sender<Gossip<ChainPayload>>,
    out_gossip_rx: Receiver<Gossip<ChainPayload>>,
    inc_block_tx: Sender<CoupledBlock>,
    out_block_rx: Receiver<CoupledBlock>,
) {
    let (inc_msg_tx, inc_msg_rx) = channel(1024);
    let (_, out_msg_rx) = channel(1024);

    let client_chain_state_retriever = ClientChainStateRetriever::new(client.clone());
    let peer_manager = Arc::new(PeerManager::new(
        network_cfg.reconnect_delay,
        network_cfg.gossip_interval,
        network_cfg.gossip_sample_size,
        PeerInfo { id: network_cfg.peer_id, addr: network_cfg.listen_addr, account_id },
        &network_cfg.boot_nodes,
        inc_msg_tx,
        out_msg_rx,
        client_chain_state_retriever,
    ));

    let protocol = Arc::new(Protocol { client, peer_manager, inc_gossip_tx, inc_block_tx });

    // Spawn a task that decodes incoming messages and places them in the corresponding channels.
<<<<<<< HEAD
    let protocol1 = protocol.clone();
    let task = inc_msg_rx.for_each(move |(peer_id, data)| {
        protocol1.receive_message(peer_id, data);
=======
    let client1 = client.clone();
    let task = inc_msg_rx.for_each(move |(_, data)| {
        match Decode::decode(&data) {
            Ok(m) => match m {
                Message::Gossip(gossip) => {
                    forward_msg(inc_gossip_tx.clone(), *gossip)
                },
                Message::BlockAnnounce(block) => {
                    let unboxed = *block;
                    forward_msg(inc_block_tx.clone(), (unboxed.0, unboxed.1));
                }
                Message::Transaction(tx) => {
                    if let Err(e) = client1.shard_client.pool.add_transaction(*tx) {
                        error!(target: "network", "{}", e);
                    }
                }
                Message::Receipt(receipt) => {
                    if let Err(e) = client1.shard_client.pool.add_receipt(*receipt) {
                        error!(target: "network", "{}", e);
                    }
                }
                _ => (),
            },
            Err(e) => warn!(target: "network", "{}", e),
        };
>>>>>>> b743a2d8
        future::ok(())
    });
    tokio::spawn(task);

    // Spawn a task that encodes and sends outgoing gossips.
    let protocol2 = protocol.clone();
    let task = out_gossip_rx.for_each(move |g| {
        protocol2.send_gossip(g);
        future::ok(())
    });
    tokio::spawn(task);

    // Spawn a task that encodes and sends outgoing block announcements.
    let protocol3 = protocol.clone();
    let task = out_block_rx.for_each(move |b| {
        protocol3.send_block_announce(b);
        future::ok(())
    });
    tokio::spawn(task);
}

fn forward_msg<T>(ch: Sender<T>, el: T)
where
    T: Send + 'static,
{
    let task =
        ch.send(el).map(|_| ()).map_err(|e| warn!(target: "network", "Error forwarding {}", e));
    tokio::spawn(task);
}<|MERGE_RESOLUTION|>--- conflicted
+++ resolved
@@ -7,16 +7,12 @@
 use futures::sync::mpsc::Receiver;
 use futures::sync::mpsc::Sender;
 use futures::Future;
-<<<<<<< HEAD
-use log::{warn, info};
+use log::{warn, info, error};
 
 use client::Client;
 use configs::NetworkConfig;
 use primitives::block_traits::SignedBlock;
 use primitives::chain::ChainPayload;
-=======
-use log::{warn, error};
->>>>>>> b743a2d8
 use primitives::network::PeerInfo;
 use primitives::serialize::{Decode, Encode};
 use primitives::types::{AccountId, Gossip, PeerId};
@@ -31,7 +27,7 @@
 }
 
 impl ClientChainStateRetriever {
-    fn new(client: Arc<Client>) -> Self {
+    pub fn new(client: Arc<Client>) -> Self {
         ClientChainStateRetriever { client }
     }
 }
@@ -60,11 +56,21 @@
             Ok(m) => match m {
                 Message::Connected(connected_info) => {
                     self.on_new_peer(peer_id, connected_info);
-                }
+                },
+                Message::Transaction(tx) => {
+                    if let Err(e) = self.client.shard_client.pool.add_transaction(*tx) {
+                        error!(target: "network", "{}", e);
+                    }
+                },
+                Message::Receipt(receipt) => {
+                    if let Err(e) = self.client.shard_client.pool.add_receipt(*receipt) {
+                        error!(target: "network", "{}", e);
+                    }
+                },
                 Message::Gossip(gossip) => forward_msg(self.inc_gossip_tx.clone(), *gossip),
                 Message::BlockAnnounce(block) => {
                     forward_msg(self.inc_block_tx.clone(), *block);
-                }
+                },
                 Message::BlockRequest(request_id, hashes) => {
                     match self.client.fetch_blocks(hashes) {
                         Ok(blocks) => self.send_block_response(&peer_id, request_id, blocks),
@@ -222,37 +228,9 @@
     let protocol = Arc::new(Protocol { client, peer_manager, inc_gossip_tx, inc_block_tx });
 
     // Spawn a task that decodes incoming messages and places them in the corresponding channels.
-<<<<<<< HEAD
     let protocol1 = protocol.clone();
     let task = inc_msg_rx.for_each(move |(peer_id, data)| {
         protocol1.receive_message(peer_id, data);
-=======
-    let client1 = client.clone();
-    let task = inc_msg_rx.for_each(move |(_, data)| {
-        match Decode::decode(&data) {
-            Ok(m) => match m {
-                Message::Gossip(gossip) => {
-                    forward_msg(inc_gossip_tx.clone(), *gossip)
-                },
-                Message::BlockAnnounce(block) => {
-                    let unboxed = *block;
-                    forward_msg(inc_block_tx.clone(), (unboxed.0, unboxed.1));
-                }
-                Message::Transaction(tx) => {
-                    if let Err(e) = client1.shard_client.pool.add_transaction(*tx) {
-                        error!(target: "network", "{}", e);
-                    }
-                }
-                Message::Receipt(receipt) => {
-                    if let Err(e) = client1.shard_client.pool.add_receipt(*receipt) {
-                        error!(target: "network", "{}", e);
-                    }
-                }
-                _ => (),
-            },
-            Err(e) => warn!(target: "network", "{}", e),
-        };
->>>>>>> b743a2d8
         future::ok(())
     });
     tokio::spawn(task);
