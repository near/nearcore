--- conflicted
+++ resolved
@@ -282,15 +282,10 @@
     }
 }
 
-<<<<<<< HEAD
-pub fn spawn_server(http_api: HttpApi, addr: Option<SocketAddr>) {
-    let addr = addr.unwrap_or_else(|| SocketAddr::new(IpAddr::V4(Ipv4Addr::UNSPECIFIED), 3030));
-=======
 pub fn spawn_server<T: Send + Sync + 'static>(http_api: HttpApi<T>, addr: Option<SocketAddr>) {
     let addr = addr.unwrap_or_else(|| {
         SocketAddr::new(IpAddr::V4(Ipv4Addr::UNSPECIFIED), 3030)
     });
->>>>>>> 08348da9
 
     let http_api = Arc::new(http_api);
     let service = move || {
