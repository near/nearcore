--- conflicted
+++ resolved
@@ -8,68 +8,9 @@
     AccountId, AuthorityMask, AuthorityStake, Balance, MerkleHash, ShardId
 };
 use shard::{ShardBlock, ShardBlockHeader, SignedShardBlock};
-<<<<<<< HEAD
 use transaction::{
-    FinalTransactionStatus, SignedTransaction, Transaction, TransactionResult,
+    FinalTransactionResult, SignedTransaction, Transaction, TransactionResult,
 };
-=======
-use transaction::{FinalTransactionResult, SignedTransaction, Transaction, TransactionBody, TransactionResult};
-
-#[derive(Serialize, Deserialize)]
-pub struct SendMoneyRequest {
-    pub nonce: u64,
-    pub originator: AccountId,
-    pub receiver_account_id: AccountId,
-    pub amount: Balance,
-}
-
-#[derive(Serialize, Deserialize)]
-pub struct StakeRequest {
-    pub nonce: u64,
-    pub originator: AccountId,
-    pub amount: Balance,
-}
-
-#[derive(Serialize, Deserialize)]
-pub struct DeployContractRequest {
-    pub nonce: u64,
-    pub originator: AccountId,
-    pub contract_account_id: AccountId,
-    pub wasm_byte_array: Vec<u8>,
-    #[serde(with = "bs58_pub_key_format")]
-    pub public_key: PublicKey,
-}
-
-#[derive(Serialize, Deserialize)]
-pub struct CreateAccountRequest {
-    pub nonce: u64,
-    pub originator: AccountId,
-    pub new_account_id: AccountId,
-    pub amount: u64,
-    #[serde(with = "bs58_pub_key_format")]
-    pub public_key: PublicKey
-}
-
-#[derive(Serialize, Deserialize)]
-pub struct SwapKeyRequest {
-    pub nonce: u64,
-    pub account: AccountId,
-    #[serde(with = "bs58_pub_key_format")]
-    pub current_key: PublicKey,
-    #[serde(with = "bs58_pub_key_format")]
-    pub new_key: PublicKey,
-}
-
-#[derive(Serialize, Deserialize)]
-pub struct ScheduleFunctionCallRequest {
-    pub nonce: u64,
-    pub originator: AccountId,
-    pub contract_account_id: AccountId,
-    pub method_name: String,
-    pub args: Vec<u8>,
-    pub amount: Balance,
-}
->>>>>>> a8435a84
 
 #[derive(Serialize, Deserialize)]
 pub struct ViewAccountRequest {
