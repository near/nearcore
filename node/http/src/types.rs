--- conflicted
+++ resolved
@@ -7,12 +7,11 @@
 use primitives::types::{
     AccountId, AuthorityMask, AuthorityStake, Balance, MerkleHash, ShardId
 };
-<<<<<<< HEAD
-use transaction::{SignedTransaction, Transaction};
-=======
->>>>>>> 5bcc3c72
 use shard::{ShardBlock, ShardBlockHeader, SignedShardBlock};
-use transaction::{FinalTransactionStatus, SignedTransaction, Transaction, TransactionBody, TransactionResult};
+use transaction::{
+    FinalTransactionStatus, SignedTransaction, Transaction, TransactionBody,
+    TransactionResult,
+};
 
 #[derive(Serialize, Deserialize)]
 pub struct ViewAccountRequest {
@@ -265,15 +264,11 @@
 pub struct TransactionInfoResponse {
     pub transaction: SignedTransactionResponse,
     pub block_index: u64,
-<<<<<<< HEAD
-    pub status: TransactionStatus,
+    pub result: TransactionResult,
 }
 
 #[derive(Serialize, Deserialize)]
 pub struct SubmitTransactionRequest {
     #[serde(with = "protos_b64_format")]
     pub transaction: near_protos::signed_transaction::SignedTransaction,
-=======
-    pub result: TransactionResult,
->>>>>>> 5bcc3c72
 }