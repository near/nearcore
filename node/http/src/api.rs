use std::sync::Arc;

use futures::sync::mpsc::Sender;

use primitives::hash::hash_struct;
use primitives::traits::Encode;
use primitives::types::BlockId;
use primitives::utils::bs58_vec2str;
use transaction::{CreateAccountTransaction, DeployContractTransaction, FunctionCallTransaction, SendMoneyTransaction, SignedTransaction,
                  StakeTransaction, SwapKeyTransaction, Transaction, TransactionBody, verify_transaction_signature};

use client::Client;
use crate::types::{
    CallViewFunctionRequest, CallViewFunctionResponse,
    CreateAccountRequest, DeployContractRequest, GetBlockByHashRequest,
    GetBlocksByIndexRequest, GetTransactionRequest,
    PreparedTransactionBodyResponse, ScheduleFunctionCallRequest,
    SendMoneyRequest, SignedBeaconBlockResponse, SignedShardBlockResponse,
    SignedShardBlocksResponse, StakeRequest, SubmitTransactionResponse,
    SwapKeyRequest, TransactionInfoResponse, TransactionStatusResponse,
    ViewAccountRequest, ViewAccountResponse, ViewStateRequest, ViewStateResponse,
};

pub struct HttpApi {
    client: Arc<Client>,
    submit_txn_sender: Sender<Transaction>,
}

impl HttpApi {
    pub fn new(client: Arc<Client>, submit_txn_sender: Sender<Transaction>) -> HttpApi {
        HttpApi { client, submit_txn_sender }
    }
}

pub enum RPCError {
    BadRequest(String),
    NotFound,
    ServiceUnavailable(String),
}

impl HttpApi {
    pub fn create_account(
        &self,
        r: &CreateAccountRequest,
    ) -> Result<PreparedTransactionBodyResponse, ()> {
        let body = TransactionBody::CreateAccount(CreateAccountTransaction {
            nonce: r.nonce,
            originator: r.originator.clone(),
            new_account_id: r.new_account_id.clone(),
            amount: r.amount,
            public_key: r.public_key.encode().unwrap(),
        });
        debug!(target: "near-rpc", "Create account transaction {:?}", r.new_account_id);
        Ok(PreparedTransactionBodyResponse { body: body.clone(), hash: hash_struct(&body) })
    }

    pub fn deploy_contract(
        &self,
        r: DeployContractRequest,
    ) -> Result<PreparedTransactionBodyResponse, ()> {
        let body = TransactionBody::DeployContract(DeployContractTransaction {
            nonce: r.nonce,
            originator: r.originator.clone(),
            contract_id: r.contract_account_id.clone(),
            wasm_byte_array: r.wasm_byte_array,
            public_key: r.public_key.encode().unwrap(),
        });
        debug!(target: "near-rpc", "Deploy contract transaction {:?}", r.contract_account_id);
        Ok(PreparedTransactionBodyResponse { body: body.clone(), hash: hash_struct(&body) })
    }

    pub fn swap_key(&self, r: &SwapKeyRequest) -> Result<PreparedTransactionBodyResponse, ()> {
        let body = TransactionBody::SwapKey(SwapKeyTransaction {
            nonce: r.nonce,
            originator: r.account.clone(),
            cur_key: r.current_key.encode().unwrap(),
            new_key: r.new_key.encode().unwrap(),
        });
        debug!(target: "near-rpc", "Swap key transaction {:?}", r.account);
        Ok(PreparedTransactionBodyResponse { body: body.clone(), hash: hash_struct(&body) })
    }

    pub fn send_money(&self, r: &SendMoneyRequest) -> Result<PreparedTransactionBodyResponse, ()> {
        let body = TransactionBody::SendMoney(SendMoneyTransaction {
            nonce: r.nonce,
            originator: r.originator.clone(),
            receiver: r.receiver_account_id.clone(),
            amount: r.amount,
        });
        debug!(target: "near-rpc", "Send money transaction {:?}->{:?}, amount: {:?}",
               r.originator, r.receiver_account_id, r.amount);
        Ok(PreparedTransactionBodyResponse { body: body.clone(), hash: hash_struct(&body) })
    }

    pub fn stake(&self, r: &StakeRequest) -> Result<PreparedTransactionBodyResponse, ()> {
        let body = TransactionBody::Stake(StakeTransaction {
            nonce: r.nonce,
            originator: r.originator.clone(),
            amount: r.amount,
        });
        debug!(target: "near-rpc", "Stake money transaction {:?}, amount: {:?}",
               r.originator, r.amount);
        Ok(PreparedTransactionBodyResponse { body: body.clone(), hash: hash_struct(&body) })
    }

    pub fn schedule_function_call(
        &self,
        r: ScheduleFunctionCallRequest,
    ) -> Result<PreparedTransactionBodyResponse, ()> {
        debug!(target: "near-rpc", "Schedule function call transaction {:?}.{:?}",
               r.contract_account_id, r.method_name);
        let body = TransactionBody::FunctionCall(FunctionCallTransaction {
            nonce: r.nonce,
            originator: r.originator.clone(),
            contract_id: r.contract_account_id.clone(),
            method_name: r.method_name.into_bytes(),
            args: r.args,
            amount: r.amount,
        });
        Ok(PreparedTransactionBodyResponse { body: body.clone(), hash: hash_struct(&body) })
    }

    pub fn view_account(&self, r: &ViewAccountRequest) -> Result<ViewAccountResponse, String> {
        debug!(target: "near-rpc", "View account {:?}", r.account_id);
        match self.client.statedb_viewer.view_account(&r.account_id)
        {
            Ok(r) => Ok(ViewAccountResponse {
                account_id: r.account,
                amount: r.amount,
                stake: r.stake,
                code_hash: r.code_hash,
                nonce: r.nonce,
            }),
            Err(e) => Err(e.to_string()),
        }
    }

    pub fn call_view_function(
        &self,
        r: &CallViewFunctionRequest,
    ) -> Result<CallViewFunctionResponse, String> {
        debug!(
            target: "near-rpc",
            "Call view function {:?}{:?}",
            r.contract_account_id,
            r.method_name,
        );
        match self.client.statedb_viewer.call_function(&r.originator, &r.contract_account_id, &r.method_name, &r.args)
        {
            Ok(result) => Ok(CallViewFunctionResponse { result }),
            Err(e) => Err(e.to_string()),
        }
    }

    pub fn submit_transaction(
        &self,
        r: &SignedTransaction,
    ) -> Result<SubmitTransactionResponse, RPCError> {
        debug!(target: "near-rpc", "Received transaction {:?}", r);
        let originator = r.body.get_originator();
        let public_keys = self.client.statedb_viewer
                .get_public_keys_for_account(&originator)
                .map_err(RPCError::BadRequest)?;
        if !verify_transaction_signature(&r.clone(), &public_keys) {
            let msg =
                format!("transaction not signed with a public key of originator {:?}", originator,);
            return Err(RPCError::BadRequest(msg));
        }

        self.submit_txn_sender
            .clone()
            .try_send(Transaction::SignedTransaction(r.clone()))
            .map_err(|_| RPCError::ServiceUnavailable("transaction channel is full".to_string()))?;
        Ok(SubmitTransactionResponse { hash: r.transaction_hash() })
    }

    pub fn view_state(&self, r: &ViewStateRequest) -> Result<ViewStateResponse, ()> {
        debug!(target: "near-rpc", "View state {:?}", r.contract_account_id);
        let result =
        self.client.statedb_viewer
                .view_state(&r.contract_account_id);
        let response = ViewStateResponse {
            contract_account_id: r.contract_account_id.clone(),
            values: result.values.iter().map(|(k, v)| (bs58_vec2str(k), v.clone())).collect(),
        };
        Ok(response)
    }

    pub fn view_latest_beacon_block(&self) -> Result<SignedBeaconBlockResponse, ()> {
        Ok(self.client.beacon_chain.best_block().into())
    }

    pub fn get_beacon_block_by_hash(
        &self,
        r: &GetBlockByHashRequest,
    ) -> Result<SignedBeaconBlockResponse, &str> {
        match self.client.beacon_chain.get_block(&BlockId::Hash(r.hash)) {
            Some(block) => Ok(block.into()),
            None => Err("block not found"),
        }
    }

    pub fn view_latest_shard_block(&self) -> Result<SignedShardBlockResponse, ()> {
        Ok(self.client.shard_chain.chain.best_block().into())
    }

    pub fn get_shard_block_by_hash(
        &self,
        r: &GetBlockByHashRequest,
    ) -> Result<SignedShardBlockResponse, &str> {
        match self.client.shard_chain.chain.get_block(&BlockId::Hash(r.hash)) {
            Some(block) => Ok(block.into()),
            None => Err("block not found"),
        }
    }

    pub fn get_shard_blocks_by_index(
        &self,
        r: &GetBlocksByIndexRequest,
    ) -> Result<SignedShardBlocksResponse, String> {
        let start = r.start.unwrap_or_else(|| self.client.shard_chain.chain.best_index());
        let limit = r.limit.unwrap_or(25);
        self.client.shard_chain.chain.get_blocks_by_index(start, limit).map(|blocks| {
            SignedShardBlocksResponse { blocks: blocks.into_iter().map(|x| x.into()).collect() }
        })
    }

    pub fn get_transaction_info(
        &self,
        r: &GetTransactionRequest,
    ) -> Result<TransactionInfoResponse, RPCError> {
        match self.shard_chain.get_transaction_info(&r.hash) {
            Some(info) => Ok(TransactionInfoResponse {
                transaction: info.transaction.into(),
                block_index: info.block_index,
                status: info.status
            }),
            None => Err(RPCError::NotFound),
        }

    }

    pub fn get_transaction_status(
        &self,
<<<<<<< HEAD
        r: &GetTransactionRequest,
    )-> Result<TransactionStatusResponse, ()> {
        let status = self.shard_chain.get_transaction_status(&r.hash);
=======
        r: &GetTransactionStatusRequest,
    ) -> Result<TransactionStatusResponse, ()> {
        let status = self.client.shard_chain.get_transaction_status(&r.hash);
>>>>>>> 15e6f563
        Ok(TransactionStatusResponse { status })
    }
}<|MERGE_RESOLUTION|>--- conflicted
+++ resolved
@@ -6,8 +6,11 @@
 use primitives::traits::Encode;
 use primitives::types::BlockId;
 use primitives::utils::bs58_vec2str;
-use transaction::{CreateAccountTransaction, DeployContractTransaction, FunctionCallTransaction, SendMoneyTransaction, SignedTransaction,
-                  StakeTransaction, SwapKeyTransaction, Transaction, TransactionBody, verify_transaction_signature};
+use transaction::{
+    CreateAccountTransaction, DeployContractTransaction, FunctionCallTransaction,
+    SendMoneyTransaction, SignedTransaction, StakeTransaction, SwapKeyTransaction,
+    Transaction, TransactionBody, verify_transaction_signature,
+};
 
 use client::Client;
 use crate::types::{
@@ -229,7 +232,7 @@
         &self,
         r: &GetTransactionRequest,
     ) -> Result<TransactionInfoResponse, RPCError> {
-        match self.shard_chain.get_transaction_info(&r.hash) {
+        match self.client.shard_chain.get_transaction_info(&r.hash) {
             Some(info) => Ok(TransactionInfoResponse {
                 transaction: info.transaction.into(),
                 block_index: info.block_index,
@@ -242,15 +245,9 @@
 
     pub fn get_transaction_status(
         &self,
-<<<<<<< HEAD
         r: &GetTransactionRequest,
-    )-> Result<TransactionStatusResponse, ()> {
-        let status = self.shard_chain.get_transaction_status(&r.hash);
-=======
-        r: &GetTransactionStatusRequest,
     ) -> Result<TransactionStatusResponse, ()> {
         let status = self.client.shard_chain.get_transaction_status(&r.hash);
->>>>>>> 15e6f563
         Ok(TransactionStatusResponse { status })
     }
 }