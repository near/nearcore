--- conflicted
+++ resolved
@@ -115,24 +115,16 @@
     }
 
     pub fn view_latest_beacon_block(&self) -> Result<SignedBeaconBlockResponse, ()> {
-<<<<<<< HEAD
         Ok(self.client.beacon_client.chain.best_block_header().into())
-=======
-        Ok(self.client.beacon_client.chain.best_block().into())
->>>>>>> 7a0407de
     }
 
     pub fn get_beacon_block_by_hash(
         &self,
         r: &GetBlockByHashRequest,
     ) -> Result<SignedBeaconBlockResponse, &str> {
-<<<<<<< HEAD
         match self.client.beacon_client.chain.get_header(&BlockId::Hash(r.hash)) {
-=======
-        match self.client.beacon_client.chain.get_block(&BlockId::Hash(r.hash)) {
->>>>>>> 7a0407de
-            Some(block) => Ok(block.into()),
-            None => Err("block not found"),
+            Some(header) => Ok(header.into()),
+            None => Err("header not found"),
         }
     }
 
@@ -172,13 +164,9 @@
     ) -> Result<SignedBeaconBlocksResponse, String> {
         let start = r.start.unwrap_or_else(|| self.client.beacon_client.chain.best_index());
         let limit = r.limit.unwrap_or(25);
-<<<<<<< HEAD
-        self.client.beacon_client.chain.get_headers_by_index(start, limit).map(|blocks| {
-=======
-        self.client.beacon_client.chain.get_blocks_by_index(start, limit).map(|blocks| {
->>>>>>> 7a0407de
+        self.client.beacon_client.chain.get_headers_by_index(start, limit).map(|headers| {
             SignedBeaconBlocksResponse {
-                blocks: blocks.into_iter().map(std::convert::Into::into).collect(),
+                blocks: headers.into_iter().map(std::convert::Into::into).collect(),
             }
         })
     }
