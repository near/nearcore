--- conflicted
+++ resolved
@@ -11,20 +11,11 @@
 serde_derive = "1.0"
 serde_json = "1.0"
 
-<<<<<<< HEAD
-beacon = { path = "../../core/beacon" }
-client = { path = "../../node/client" }
+beacon = { path = "../beacon" }
+chain = { path = "../../core/chain" }
+client = { path = "../client" }
 node-runtime = { path = "../runtime" }
 primitives = { path = "../../core/primitives" }
 near-protos = { path = "../../core/protos", features = ["with-serde"] }
-shard = { path = "../../core/shard" }
-transaction = { path = "../../core/transaction" }
-=======
-chain = { path = "../../core/chain" }
-beacon = { path = "../../node/beacon" }
-node-runtime = { path = "../runtime" }
-primitives = { path = "../../core/primitives" }
-transaction = { path = "../../core/transaction" }
-client = { path = "../../node/client" }
-shard = { path = "../../node/shard" }
->>>>>>> 5bcc3c72
+shard = { path = "../shard" }
+transaction = { path = "../../core/transaction" }