[package]
name = "node-http"
version = "0.1.0"
edition = "2018"

[dependencies]
hyper = "0.12.18"
futures = "0.1.25"
log = "0.4"
serde = "1.0"
serde_derive = "1.0"
serde_json = "1.0"

beacon = { path = "../../core/beacon" }
node-runtime = { path = "../runtime" }
primitives = { path = "../../core/primitives" }
<<<<<<< HEAD
shard = { path = "../../core/shard" }
client = { path = "../../node/client" }
=======
transaction = { path = "../../core/transaction" }
shard = { path = "../../core/shard" }
>>>>>>> 98837a23
<|MERGE_RESOLUTION|>--- conflicted
+++ resolved
@@ -14,10 +14,6 @@
 beacon = { path = "../../core/beacon" }
 node-runtime = { path = "../runtime" }
 primitives = { path = "../../core/primitives" }
-<<<<<<< HEAD
-shard = { path = "../../core/shard" }
-client = { path = "../../node/client" }
-=======
 transaction = { path = "../../core/transaction" }
 shard = { path = "../../core/shard" }
->>>>>>> 98837a23
+client = { path = "../../node/client" }