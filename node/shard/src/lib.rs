--- conflicted
+++ resolved
@@ -190,19 +190,8 @@
             .unwrap_or_default()
     }
 
-<<<<<<< HEAD
     pub fn get_transaction_address(&self, hash: &CryptoHash) -> Option<TransactionAddress> {
-        let key = with_index(&hash, ExtrasIndex::TransactionAddress);
-        read_with_cache(
-            &self.storage.clone(),
-            storage::COL_EXTRA,
-            &self.transaction_addresses,
-            &key,
-        )
-=======
-    fn get_transaction_address(&self, hash: &CryptoHash) -> Option<TransactionAddress> {
         self.storage.write().expect(POISONED_LOCK_ERR).transaction_address(hash).unwrap().cloned()
->>>>>>> 87a750d2
     }
 
     pub fn get_transaction_info(&self, hash: &CryptoHash) -> Option<SignedTransactionInfo> {
