#[macro_use]
extern crate log;
extern crate parking_lot;
extern crate primitives;
extern crate rand;
#[macro_use]
extern crate serde_derive;
extern crate storage;

use std::collections::HashMap;
use std::sync::Arc;

use parking_lot::RwLock;

use chain::{SignedBlock, SignedHeader};
use configs::chain_spec::ChainSpec;
use node_runtime::{ApplyState, Runtime};
use node_runtime::state_viewer::StateDbViewer;
use primitives::hash::CryptoHash;
use primitives::types::{AuthorityStake, BlockId};
use storage::{extend_with_cache, read_with_cache, StateDb};
use transaction::{FinalTransactionResult, FinalTransactionStatus, SignedTransaction,
                  Transaction, TransactionLogs, TransactionResult, TransactionStatus};

pub use crate::types::{ShardBlock, ShardBlockHeader, SignedShardBlock};

pub mod types;

type H264 = [u8; 33];

/// Represents index of extra data in database
#[derive(Copy, Debug, Hash, Eq, PartialEq, Clone)]
pub enum ExtrasIndex {
    /// Transaction address index
    TransactionAddress = 0,
    /// Transaction result index
    TransactionResult = 1,
}

fn with_index(hash: &CryptoHash, i: ExtrasIndex) -> H264 {
    let mut result = [0; 33];
    result[0] = i as u8;
    result[1..].clone_from_slice(hash.as_ref());
    result
}

/// Represents address of certain transaction within block
#[derive(Debug, PartialEq, Clone, Serialize, Deserialize)]
pub struct TransactionAddress {
    /// Block hash
    pub block_hash: CryptoHash,
    /// Transaction index within the block
    pub index: usize
}

#[derive(Debug, Serialize, Deserialize, Clone, PartialEq)]
pub struct SignedTransactionInfo {
    pub transaction: SignedTransaction,
    pub block_index: u64,
    pub result: TransactionResult,
}

pub struct ShardBlockChain {
    pub chain: chain::BlockChain<SignedShardBlock>,
    storage: Arc<storage::Storage>,
    transaction_addresses: RwLock<HashMap<Vec<u8>, TransactionAddress>>,
    transaction_results: RwLock<HashMap<Vec<u8>, TransactionResult>>,
    pub state_db: Arc<StateDb>,
    pub runtime: RwLock<Runtime>,
    pub statedb_viewer: StateDbViewer,
}

impl ShardBlockChain {
    pub fn new(chain_spec: &ChainSpec, storage: Arc<storage::Storage>) -> Self {
        let state_db = Arc::new(StateDb::new(storage.clone()));
        let runtime = RwLock::new(Runtime::new(state_db.clone()));
        let genesis_root = runtime.write().apply_genesis_state(
            &chain_spec.accounts,
            &chain_spec.genesis_wasm,
            &chain_spec.initial_authorities,
        );
        let genesis = SignedShardBlock::genesis(genesis_root);

        let chain = chain::BlockChain::<SignedShardBlock>::new(genesis, storage.clone());
        let statedb_viewer = StateDbViewer::new(state_db.clone());
        Self {
            chain,
            storage,
            transaction_addresses: RwLock::new(HashMap::new()),
            transaction_results: RwLock::new(HashMap::new()),
            state_db,
            runtime,
            statedb_viewer
        }
    }

    #[inline]
    pub fn genesis_hash(&self) -> CryptoHash {
        self.chain.genesis_hash
    }

    pub fn insert_block(&self, block: &SignedShardBlock, db_transaction: storage::DBChanges, tx_result: Vec<TransactionResult>) {
        self.state_db.commit(db_transaction).ok();
        self.chain.insert_block(block.clone());
        self.update_for_inserted_block(&block.clone(), tx_result);
    }

    pub fn prepare_new_block(&self, last_block_hash: CryptoHash, transactions: Vec<Transaction>)
        -> (SignedShardBlock, storage::DBChanges, Vec<AuthorityStake>, Vec<TransactionResult>) {
        let last_block = self
            .chain
            .get_block(&BlockId::Hash(last_block_hash))
            .expect("At the moment we should have given shard block present");
        let apply_state = ApplyState {
            root: last_block.body.header.merkle_root_state,
            parent_block_hash: last_block_hash,
            block_index: last_block.body.header.index + 1,
            shard_id: last_block.body.header.shard_id,
        };
        let apply_result = self.runtime.write().apply(
            &apply_state,
            &[],
            &transactions,
        );
        let shard_block = SignedShardBlock::new(
            last_block.body.header.shard_id,
            last_block.body.header.index + 1,
            last_block.block_hash(),
            apply_result.root,
            transactions,
            apply_result.new_receipts,
        );
        (shard_block, apply_result.db_changes, apply_result.authority_proposals, apply_result.tx_result)
    }

    pub fn apply_block(&self, block: &SignedShardBlock) -> bool {
        let parent_hash = block.body.header.parent_hash;
        let prev_block = self
            .chain
            .get_block(&BlockId::Hash(parent_hash))
            .expect("At this moment previous shard chain block should be present");
        let prev_header = prev_block.header();
        let apply_state = ApplyState {
            root: prev_header.body.merkle_root_state,
            block_index: prev_header.body.index + 1,
            parent_block_hash: parent_hash,
            shard_id: block.body.header.shard_id,
        };
        let apply_result = self.runtime.write().check(
            &apply_state,
            &[],
            &block.body.transactions,
        );
        match apply_result {
            Some((db_transaction, root, tx_result)) => {
                if root != block.header().body.merkle_root_state {
                    info!(
                        "Merkle root {} is not equal to received {} after applying the transactions from {:?}",
                        block.header().body.merkle_root_state,
                        root,
                        block
                    );
                    false
                } else {
                    self.insert_block(&block, db_transaction, tx_result);
                    true
                }
            }
            None => {
                info!("Found incorrect transaction in block {:?}", block);
                false
            }
        }
    }

    pub fn get_transaction_result(&self, hash: &CryptoHash) -> TransactionResult {
        let key = with_index(&hash, ExtrasIndex::TransactionResult);
        match read_with_cache(
            &self.storage.clone(),
            storage::COL_EXTRA,
            &self.transaction_results,
            &key,
        ) {
            Some(result) => result,
            None => TransactionResult::default()
        }
    }

    fn get_transaction_address(&self, hash: &CryptoHash) -> Option<TransactionAddress> {
        let key = with_index(&hash, ExtrasIndex::TransactionAddress);
        read_with_cache(
            &self.storage.clone(),
            storage::COL_EXTRA,
            &self.transaction_addresses,
            &key,
        )
    }

    pub fn get_transaction_info(
        &self,
        hash: &CryptoHash,
    ) -> Option<SignedTransactionInfo> {
        match self.get_transaction_address(&hash) {
            Some(address) => {
                let block_id = BlockId::Hash(address.block_hash);
                let block = self.chain.get_block(&block_id)
                    .expect("transaction address points to non-existent block");
                let transaction = block.body.transactions.get(address.index)
                    .expect("transaction address points to invalid index inside block");
                match transaction {
                    Transaction::SignedTransaction(transaction) => {
                        let result = self.get_transaction_result(&hash);
                        Some(SignedTransactionInfo {
                            transaction: transaction.clone(),
                            block_index: block.header().index(),
                            result,
                        })
                    }
                    Transaction::Receipt(_) => {
                        unreachable!("receipts should not have transaction addresses")
                    }
                }
            },
            None => None,
        }
    }

    pub fn update_for_inserted_block(&self, block: &SignedShardBlock, tx_result: Vec<TransactionResult>) {
        let updates: HashMap<Vec<u8>, TransactionAddress> = block.body.transactions.iter()
            .enumerate()
            .map(|(i, transaction)| {
                let key = match transaction {
                    Transaction::SignedTransaction(t) => with_index(
                            &t.get_hash(),
                            ExtrasIndex::TransactionAddress,
                    ),
                    Transaction::Receipt(r) => with_index(
                            &r.nonce,
                            ExtrasIndex::TransactionAddress,
                    ),
                };
                (key.to_vec(), TransactionAddress {
                    block_hash: block.hash,
                    index: i,
                })
            })
            .collect();
        extend_with_cache(
            &self.storage.clone(),
            storage::COL_EXTRA,
            &self.transaction_addresses,
            updates,
        );
        let updates: HashMap<Vec<u8>, TransactionResult> = block.body.transactions.iter()
            .enumerate()
            .map(|(i, transaction)| {
                let key = match transaction {
                    Transaction::SignedTransaction(t) => with_index(
                        &t.get_hash(),
                        ExtrasIndex::TransactionResult,
                    ),
                    Transaction::Receipt(r) => with_index(
                        &r.nonce,
                        ExtrasIndex::TransactionResult
                    ),
                };
                (key.to_vec(), tx_result[i].clone())
            })
            .collect();
        extend_with_cache(
            &self.storage.clone(),
            storage::COL_EXTRA,
            &self.transaction_results,
            updates,
        );
    }

    fn collect_transaction_final_result(&self, transaction_result: &TransactionResult, logs: &mut Vec<TransactionLogs>) -> FinalTransactionStatus {
        match transaction_result.status {
            TransactionStatus::Unknown => FinalTransactionStatus::Unknown,
            TransactionStatus::Failed => FinalTransactionStatus::Failed,
            TransactionStatus::Completed => {
                for r in transaction_result.receipts.iter() {
                    let receipt_result = self.get_transaction_result(&r);
                    logs.push(TransactionLogs{ hash: *r, lines: receipt_result.logs.clone(), receipts: receipt_result.receipts.clone() });
                    match self.collect_transaction_final_result(&receipt_result, logs) {
                        FinalTransactionStatus::Failed => return FinalTransactionStatus::Failed,
                        FinalTransactionStatus::Completed => {},
                        _ => return FinalTransactionStatus::Started,
                    };
                }
                FinalTransactionStatus::Completed
            }
        }
    }

    pub fn get_transaction_final_result(&self, hash: &CryptoHash) -> FinalTransactionResult {
        let transaction_result = self.get_transaction_result(hash);
        let mut result = FinalTransactionResult {
            status: FinalTransactionStatus::Unknown,
            logs: vec![TransactionLogs{ hash: *hash, lines: transaction_result.logs.clone(), receipts: transaction_result.receipts.clone() }] };
        result.status = self.collect_transaction_final_result(&transaction_result, &mut result.logs);
        result
    }
}

#[cfg(test)]
mod tests {
    use node_runtime::test_utils::generate_test_chain_spec;
    use primitives::signature::DEFAULT_SIGNATURE;
    use primitives::types::Balance;
    use storage::test_utils::create_memory_db;
    use transaction::{SendMoneyTransaction, SignedTransaction, TransactionBody, TransactionStatus};

    use super::*;

    fn get_test_chain() -> ShardBlockChain {
        let (chain_spec, _signer) = generate_test_chain_spec();
        ShardBlockChain::new(&chain_spec, Arc::new(create_memory_db()))
    }

    fn send_money_tx(originator: &str, receiver: &str, amount: Balance) -> SignedTransaction {
        SignedTransaction::new(
            DEFAULT_SIGNATURE,
            TransactionBody::SendMoney(SendMoneyTransaction {
                nonce: 1, originator: originator.to_string(), receiver: receiver.to_string(), amount
            }), )
    }

    #[test]
    fn test_get_transaction_status_unknown() {
        let chain = get_test_chain();
        let result = chain.get_transaction_result(&CryptoHash::default());
        assert_eq!(result.status, TransactionStatus::Unknown);
    }

    #[test]
    fn test_transaction_failed() {
        let chain = get_test_chain();
        let tx = send_money_tx("xyz.near", "bob.near", 100);
        let (block, db_changes, _, tx_status) = chain.prepare_new_block(chain.genesis_hash(), vec![Transaction::SignedTransaction(tx.clone())]);
        chain.insert_block(&block, db_changes, tx_status);

        let result = chain.get_transaction_result(&tx.get_hash());
        assert_eq!(result.status, TransactionStatus::Failed);
    }

    #[test]
    fn test_get_transaction_status_complete() {
        let chain = get_test_chain();
        let tx = send_money_tx("alice.near", "bob.near", 10);
        let (block, db_changes, _, tx_status) = chain.prepare_new_block(chain.genesis_hash(), vec![Transaction::SignedTransaction(tx.clone())]);
        chain.insert_block(&block, db_changes, tx_status);

        let result = chain.get_transaction_result(&tx.get_hash());
        assert_eq!(result.status, TransactionStatus::Completed);
        assert_eq!(result.receipts.len(), 1);
<<<<<<< HEAD
        assert_ne!(result.receipts[0], tx.get_hash());
        assert_eq!(chain.get_transaction_final_status(&result), FinalTransactionStatus::Started);
=======
        assert_ne!(result.receipts[0], tx.transaction_hash());
        let final_result = chain.get_transaction_final_result(&tx.transaction_hash());
        assert_eq!(final_result.status, FinalTransactionStatus::Started);
        assert_eq!(final_result.logs.len(), 2);
        assert_eq!(final_result.logs[0].hash, tx.transaction_hash());
        assert_eq!(final_result.logs[0].lines.len(), 0);
        assert_eq!(final_result.logs[0].receipts.len(), 1);
>>>>>>> a8435a84

        let (block2, db_changes2, _, tx_status2) = chain.prepare_new_block(block.hash, block.body.new_receipts);
        chain.insert_block(&block2, db_changes2, tx_status2);

        let result2 = chain.get_transaction_result(&result.receipts[0]);
        assert_eq!(result2.status, TransactionStatus::Completed);
        let final_result2 = chain.get_transaction_final_result(&tx.transaction_hash());
        assert_eq!(final_result2.status, FinalTransactionStatus::Completed);
        assert_eq!(final_result2.logs.len(), 2);
        assert_eq!(final_result2.logs[0].hash, tx.transaction_hash());
        assert_eq!(final_result2.logs[1].hash, result.receipts[0]);
        assert_eq!(final_result2.logs[1].receipts.len(), 0);
    }

    #[test]
    fn test_get_transaction_address() {
        let chain = get_test_chain();
        let t = SignedTransaction::empty();
        let transaction = Transaction::SignedTransaction(SignedTransaction::empty());
        let block = SignedShardBlock::new(
            0,
            0,
            CryptoHash::default(),
            CryptoHash::default(),
            vec![transaction],
            vec![],
        );
        let db_changes = HashMap::default();
        chain.insert_block(&block, db_changes, vec![TransactionResult::default()]);
        let address = chain.get_transaction_address(&t.get_hash());
        let expected = TransactionAddress {
            block_hash: block.hash,
            index: 0,
        };
        assert_eq!(address, Some(expected.clone()));

        let cache_key = with_index(
            &t.get_hash(),
            ExtrasIndex::TransactionAddress,
        );
        let read = chain.transaction_addresses.read();
        let v = read.get(&cache_key.to_vec());
        assert_eq!(v.unwrap(), &expected.clone());
    }

    // TODO(472): Add extensive testing for ShardBlockChain.
}<|MERGE_RESOLUTION|>--- conflicted
+++ resolved
@@ -355,28 +355,23 @@
         let result = chain.get_transaction_result(&tx.get_hash());
         assert_eq!(result.status, TransactionStatus::Completed);
         assert_eq!(result.receipts.len(), 1);
-<<<<<<< HEAD
         assert_ne!(result.receipts[0], tx.get_hash());
-        assert_eq!(chain.get_transaction_final_status(&result), FinalTransactionStatus::Started);
-=======
-        assert_ne!(result.receipts[0], tx.transaction_hash());
-        let final_result = chain.get_transaction_final_result(&tx.transaction_hash());
+        let final_result = chain.get_transaction_final_result(&tx.get_hash());
         assert_eq!(final_result.status, FinalTransactionStatus::Started);
         assert_eq!(final_result.logs.len(), 2);
-        assert_eq!(final_result.logs[0].hash, tx.transaction_hash());
+        assert_eq!(final_result.logs[0].hash, tx.get_hash());
         assert_eq!(final_result.logs[0].lines.len(), 0);
         assert_eq!(final_result.logs[0].receipts.len(), 1);
->>>>>>> a8435a84
 
         let (block2, db_changes2, _, tx_status2) = chain.prepare_new_block(block.hash, block.body.new_receipts);
         chain.insert_block(&block2, db_changes2, tx_status2);
 
         let result2 = chain.get_transaction_result(&result.receipts[0]);
         assert_eq!(result2.status, TransactionStatus::Completed);
-        let final_result2 = chain.get_transaction_final_result(&tx.transaction_hash());
+        let final_result2 = chain.get_transaction_final_result(&tx.get_hash());
         assert_eq!(final_result2.status, FinalTransactionStatus::Completed);
         assert_eq!(final_result2.logs.len(), 2);
-        assert_eq!(final_result2.logs[0].hash, tx.transaction_hash());
+        assert_eq!(final_result2.logs[0].hash, tx.get_hash());
         assert_eq!(final_result2.logs[1].hash, result.receipts[0]);
         assert_eq!(final_result2.logs[1].receipts.len(), 0);
     }
