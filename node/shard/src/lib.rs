#[macro_use]
extern crate log;
extern crate parking_lot;
extern crate primitives;
extern crate rand;
#[macro_use]
extern crate serde_derive;
extern crate storage;

use std::collections::HashMap;
use std::sync::{Arc, RwLock};

use configs::chain_spec::ChainSpec;
use mempool::Pool;
use node_runtime::{ApplyState, Runtime};
use node_runtime::state_viewer::TrieViewer;
use primitives::block_traits::{SignedBlock, SignedHeader};
use primitives::chain::{ReceiptBlock, SignedShardBlock, SignedShardBlockHeader};
use primitives::hash::CryptoHash;
use primitives::merkle::{MerklePath, merklize};
use primitives::crypto::signer::BlockSigner;
use primitives::transaction::{
    FinalTransactionResult, FinalTransactionStatus, ReceiptTransaction, SignedTransaction,
    TransactionAddress, TransactionLogs, TransactionResult, TransactionStatus
};
use primitives::types::{
    AccountId, AuthorityStake, BlockId, BlockIndex, MerkleHash, ShardId
};
use storage::{ShardChainStorage, Trie, TrieUpdate};

const POISONED_LOCK_ERR: &str = "The lock was poisoned.";

#[derive(Debug, Serialize, Deserialize, Clone, PartialEq)]
pub struct SignedTransactionInfo {
    pub transaction: SignedTransaction,
    pub block_index: u64,
    pub result: TransactionResult,
}

pub struct ShardBlockExtraInfo {
    pub db_changes: storage::DBChanges,
    pub authority_proposals: Vec<AuthorityStake>,
    pub tx_results: Vec<TransactionResult>,
    pub largest_tx_nonce: HashMap<AccountId, u64>,
    pub new_receipts: HashMap<ShardId, ReceiptBlock>,
} 

pub fn get_all_receipts<'a, I>(receipt_blocks_iter: I) -> Vec<&'a ReceiptTransaction>
where
    I: Iterator<Item = &'a ReceiptBlock>
{
    receipt_blocks_iter.flat_map(|rb| &rb.receipts).collect()
}

#[allow(unused)]
pub struct ShardClient {
    pub chain: Arc<chain::BlockChain<SignedShardBlockHeader, SignedShardBlock, ShardChainStorage>>,
    pub trie: Arc<Trie>,
    storage: Arc<RwLock<ShardChainStorage>>,
    pub runtime: Runtime,
    pub trie_viewer: TrieViewer,
    pub pool: Option<Arc<Pool>>,
}

impl ShardClient {
    pub fn new(signer: Option<Arc<BlockSigner>>, chain_spec: &ChainSpec, storage: Arc<RwLock<ShardChainStorage>>) -> Self {
        let trie = Arc::new(Trie::new(storage.clone()));
        let runtime = Runtime {};
        let state_update = TrieUpdate::new(trie.clone(), MerkleHash::default());
        let (genesis_root, db_changes) = runtime.apply_genesis_state(
            state_update,
            &chain_spec.accounts,
            &chain_spec.genesis_wasm,
            &chain_spec.initial_authorities,
        );
        trie.apply_changes(db_changes).expect("Failed to commit genesis state");
        let genesis = SignedShardBlock::genesis(genesis_root);

        let chain = Arc::new(chain::BlockChain::new(genesis, storage.clone()));
        let trie_viewer = TrieViewer {};
        let pool = match signer {
            Some(signer) => Some(Arc::new(Pool::new(signer, storage.clone(), trie.clone()))),
            None => None
        };
        Self {
            chain,
            trie,
            storage,
            runtime,
            trie_viewer,
            pool
        }
    }

    pub fn get_state_update(&self) -> TrieUpdate {
        let root = self.chain.best_header().body.merkle_root_state;
        TrieUpdate::new(self.trie.clone(), root)
    }

    #[inline]
    pub fn genesis_hash(&self) -> CryptoHash {
        self.chain.genesis_hash()
    }

    pub fn insert_block(
        &self,
        block: &SignedShardBlock,
        db_transaction: storage::DBChanges,
        tx_results: Vec<TransactionResult>,
        largest_tx_nonce: HashMap<AccountId, u64>,
        new_receipts: HashMap<ShardId, ReceiptBlock>,
    ) {
        self.trie.apply_changes(db_transaction).ok();
        self.chain.insert_block(block.clone());
        if let Some(pool) = &self.pool {
            pool.import_block(&block);
        }
        let index = block.index();
        
        let mut guard = self.storage.write().expect(POISONED_LOCK_ERR);
        guard.extend_transaction_results_addresses(block, tx_results).unwrap();
        guard.extend_receipts(index, new_receipts).unwrap();
        guard.extend_tx_nonce(largest_tx_nonce).unwrap();
    }

    fn compute_receipt_blocks(
        shard_ids: Vec<ShardId>,
        receipts: Vec<Vec<ReceiptTransaction>>,
        receipt_merkle_paths: Vec<MerklePath>,
        block: &SignedShardBlock,
    ) -> HashMap<ShardId, ReceiptBlock> {
        shard_ids
            .into_iter()
            .zip(
                receipts.into_iter().zip(receipt_merkle_paths.into_iter()).map(
                    |(receipts, path)| ReceiptBlock::new(block.header(), path, receipts),
                ),
            )
            .collect()
    }

    pub fn prepare_new_block(
        &self,
        last_block_hash: CryptoHash,
        prev_receipts: Vec<ReceiptBlock>,
        transactions: Vec<SignedTransaction>,
    ) -> (SignedShardBlock, ShardBlockExtraInfo) {
        let last_block = self
            .chain
            .get_block(&BlockId::Hash(last_block_hash))
            .expect("At the moment we should have given shard block present");
        let apply_state = ApplyState {
            root: last_block.body.header.merkle_root_state,
            parent_block_hash: last_block_hash,
            block_index: last_block.body.header.index + 1,
            shard_id: last_block.body.header.shard_id,
        };
        let state_update = TrieUpdate::new(self.trie.clone(), apply_state.root);
        let apply_result =
            self.runtime.apply(state_update, &apply_state, &prev_receipts, &transactions);
        let (shard_ids, new_receipts): (Vec<_>, Vec<_>) =
            apply_result.new_receipts.into_iter().unzip();
        let (receipt_merkle_root, receipt_merkle_paths) = merklize(&new_receipts);
        let shard_block = SignedShardBlock::new(
            last_block.body.header.shard_id,
            last_block.body.header.index + 1,
            last_block.block_hash(),
            apply_result.root,
            transactions,
            prev_receipts,
            receipt_merkle_root,
        );
        let receipt_map = Self::compute_receipt_blocks(
            shard_ids,
            new_receipts,
            receipt_merkle_paths,
            &shard_block,
        );
        let shard_block_extra = ShardBlockExtraInfo {
            db_changes: apply_result.db_changes,
            authority_proposals: apply_result.authority_proposals,
            tx_results: apply_result.tx_result,
            largest_tx_nonce: apply_result.largest_tx_nonce,
            new_receipts: receipt_map,
        };
        (shard_block, shard_block_extra)
    }

    pub fn apply_block(&self, block: SignedShardBlock) -> bool {
        let state_merkle_root = block.body.header.merkle_root_state;
        let receipt_merkle_root = block.body.header.receipt_merkle_root;
        let (shard_block, shard_block_extra) = self.prepare_new_block(
            block.body.header.parent_hash,
            block.body.receipts.clone(),
            block.body.transactions.clone(),
        );
        if shard_block.body.header.merkle_root_state == state_merkle_root
            && shard_block.body.header.receipt_merkle_root == receipt_merkle_root
        {
            self.insert_block(
                &block,
                shard_block_extra.db_changes,
                shard_block_extra.tx_results,
                shard_block_extra.largest_tx_nonce,
                shard_block_extra.new_receipts
            );
            true
        } else {
            error!("Received Invalid block.");
            false
        }
    }

    pub fn get_transaction_result(&self, hash: &CryptoHash) -> TransactionResult {
        self.storage
            .write()
            .expect(POISONED_LOCK_ERR)
            .transaction_result(hash)
            .unwrap()
            .cloned()
            .unwrap_or_default()
    }

    pub fn get_transaction_address(&self, hash: &CryptoHash) -> Option<TransactionAddress> {
        self.storage
            .write()
            .expect(POISONED_LOCK_ERR)
            .transaction_address(hash)
            .unwrap()
            .cloned()
    }

    pub fn get_transaction_info(&self, hash: &CryptoHash) -> Option<SignedTransactionInfo> {
        self.get_transaction_address(hash).map(|address| {
            let block_id = BlockId::Hash(address.block_hash);
            let block = self
                .chain
                .get_block(&block_id)
                .expect("transaction address points to non-existent block");
            let transaction = block
                .body
                .transactions
                .get(address.index)
                .expect("transaction address points to invalid index inside block");
            let result = self.get_transaction_result(&hash);
            SignedTransactionInfo {
                transaction: transaction.clone(),
                block_index: block.header().index(),
                result,
            }
        })
    }

    fn collect_transaction_final_result(
        &self,
        transaction_result: &TransactionResult,
        logs: &mut Vec<TransactionLogs>,
    ) -> FinalTransactionStatus {
        match transaction_result.status {
            TransactionStatus::Unknown => FinalTransactionStatus::Unknown,
            TransactionStatus::Failed => FinalTransactionStatus::Failed,
            TransactionStatus::Completed => {
                for r in transaction_result.receipts.iter() {
                    let receipt_result = self.get_transaction_result(&r);
                    logs.push(TransactionLogs {
                        hash: *r,
                        lines: receipt_result.logs.clone(),
                        receipts: receipt_result.receipts.clone(),
                        result: receipt_result.result.clone(),
                    });
                    match self.collect_transaction_final_result(&receipt_result, logs) {
                        FinalTransactionStatus::Failed => return FinalTransactionStatus::Failed,
                        FinalTransactionStatus::Completed => {}
                        _ => return FinalTransactionStatus::Started,
                    };
                }
                FinalTransactionStatus::Completed
            }
        }
    }

    pub fn get_transaction_final_result(&self, hash: &CryptoHash) -> FinalTransactionResult {
        let transaction_result = self.get_transaction_result(hash);
        let mut result = FinalTransactionResult {
            status: FinalTransactionStatus::Unknown,
            logs: vec![TransactionLogs {
                hash: *hash,
                lines: transaction_result.logs.clone(),
                receipts: transaction_result.receipts.clone(),
                result: transaction_result.result.clone(),
            }],
        };
        result.status =
            self.collect_transaction_final_result(&transaction_result, &mut result.logs);
        result
    }

    pub fn get_receipt_block(
        &self,
        block_index: BlockIndex,
        shard_id: ShardId,
    ) -> Option<ReceiptBlock> {
        self.storage
            .write()
            .expect(POISONED_LOCK_ERR)
            .receipt_block(block_index, shard_id)
            .unwrap()
            .cloned()
    }

    /// get the largest transaction nonce for account from last block
    pub fn get_account_nonce(&self, account_id: AccountId) -> Option<u64> {
        self.storage
            .write()
            .expect(POISONED_LOCK_ERR)
            .tx_nonce(account_id)
            .unwrap()
            .cloned()
    }
}

#[cfg(test)]
mod tests {
<<<<<<< HEAD
    use rand::prelude::SliceRandom;
    use rand::thread_rng;

    use configs::chain_spec::{AuthorityRotation, DefaultIdType};
    use primitives::signer::{InMemorySigner, TransactionSigner};
=======
    use primitives::crypto::signer::InMemorySigner;
>>>>>>> 89762c7d
    use primitives::transaction::{
        FinalTransactionStatus, SignedTransaction, TransactionAddress,
        TransactionBody, TransactionStatus
    };
    use storage::GenericStorage;
    use storage::test_utils::create_beacon_shard_storages;

    use super::*;

    fn get_test_client() -> (ShardClient, Vec<Arc<InMemorySigner>>) {
        let (chain_spec, signers) = ChainSpec::testing_spec(DefaultIdType::Named, 2, 1, AuthorityRotation::ProofOfAuthority);
        let shard_storage = create_beacon_shard_storages().1;
        let shard_client = ShardClient::new(Some(signers[0].clone()), &chain_spec, shard_storage);
        (shard_client, signers)
    }

    impl ShardClient {
        // add a number of test blocks. Each block contains one transaction that sends money
        // from sender to receiver. Sender and receiver are assumed to exist.
        fn add_blocks(
            &mut self,
            sender: &str,
            receiver: &str,
            sender_signer: Arc<InMemorySigner>,
            num_blocks: u32,
        ) -> (u64, CryptoHash) {
            let mut prev_hash = *self.storage
                .write()
                .expect(POISONED_LOCK_ERR)
                .blockchain_storage_mut()
                .best_block_hash()
                .unwrap()
                .unwrap();
            let mut nonce = self.get_account_nonce(sender.to_string()).unwrap_or_else(|| 0) + 1;
            for _ in 0..num_blocks {
                let tx_body = TransactionBody::send_money(nonce, sender, receiver, 1);
                let tx = SignedTransaction::new(sender_signer.sign(&tx_body.get_hash()), tx_body);
                let (block, block_extra) =
                    self.prepare_new_block(prev_hash, vec![], vec![tx.clone()]);
                prev_hash = block.hash;
                nonce += 1;
                self.insert_block(
                    &block,
                    block_extra.db_changes,
                    block_extra.tx_results,
                    block_extra.largest_tx_nonce,
                    block_extra.new_receipts
                );
            }
            (nonce, prev_hash)
        }
    }

    #[test]
    fn test_get_transaction_status_unknown() {
        let (client, _) = get_test_client();
        let result = client.get_transaction_result(&CryptoHash::default());
        assert_eq!(result.status, TransactionStatus::Unknown);
    }

    #[test]
    fn test_transaction_failed() {
        let (client, signers) = get_test_client();
        let tx = TransactionBody::send_money(1, "xyz.near", "bob.near", 100).sign(&*signers[0]);
        let (block, block_extra) =
            client.prepare_new_block(client.genesis_hash(), vec![], vec![tx.clone()]);
        client.insert_block(
            &block,
            block_extra.db_changes,
            block_extra.tx_results,
            block_extra.largest_tx_nonce,
            block_extra.new_receipts
        );

        let result = client.get_transaction_result(&tx.get_hash());
        assert_eq!(result.status, TransactionStatus::Failed);
    }

    #[test]
    fn test_get_transaction_status_complete() {
        let (client, signers) = get_test_client();
        let tx = TransactionBody::send_money(1, "alice.near", "bob.near", 10).sign(&*signers[0]);
        let (block, block_extra) =
            client.prepare_new_block(client.genesis_hash(), vec![], vec![tx.clone()]);
        client.insert_block(
            &block,
            block_extra.db_changes,
            block_extra.tx_results,
            block_extra.largest_tx_nonce,
            block_extra.new_receipts
        );

        let result = client.get_transaction_result(&tx.get_hash());
        assert_eq!(result.status, TransactionStatus::Completed);
        assert_eq!(result.receipts.len(), 1);
        assert_ne!(result.receipts[0], tx.get_hash());
        let final_result = client.get_transaction_final_result(&tx.get_hash());
        assert_eq!(final_result.status, FinalTransactionStatus::Started);
        assert_eq!(final_result.logs.len(), 2);
        assert_eq!(final_result.logs[0].hash, tx.get_hash());
        assert_eq!(final_result.logs[0].lines.len(), 0);
        assert_eq!(final_result.logs[0].receipts.len(), 1);

        let receipt_block = client.get_receipt_block(block.index(), block.shard_id()).unwrap();
        let (block2, block_extra2) =
            client.prepare_new_block(block.hash, vec![receipt_block], vec![]);
        client.insert_block(
            &block2,
            block_extra2.db_changes,
            block_extra2.tx_results,
            block_extra2.largest_tx_nonce,
            block_extra2.new_receipts
        );

        let result2 = client.get_transaction_result(&result.receipts[0]);
        assert_eq!(result2.status, TransactionStatus::Completed);
        let final_result2 = client.get_transaction_final_result(&tx.get_hash());
        assert_eq!(final_result2.status, FinalTransactionStatus::Completed);
        assert_eq!(final_result2.logs.len(), 2);
        assert_eq!(final_result2.logs[0].hash, tx.get_hash());
        assert_eq!(final_result2.logs[1].hash, result.receipts[0]);
        assert_eq!(final_result2.logs[1].receipts.len(), 0);
    }

    #[test]
    fn test_get_transaction_address() {
        let (client, _) = get_test_client();
        let transaction = SignedTransaction::empty();
        let hash = transaction.get_hash();
        let block = SignedShardBlock::new(
            0,
            0,
            CryptoHash::default(),
            CryptoHash::default(),
            vec![transaction],
            vec![],
            CryptoHash::default(),
        );
        let db_changes = HashMap::default();
        client.insert_block(
            &block,
            db_changes,
            vec![TransactionResult::default()],
            HashMap::new(),
            HashMap::new()
        );
        let address = client.get_transaction_address(&hash);
        let expected = TransactionAddress { block_hash: block.hash, index: 0 };
        assert_eq!(address, Some(expected.clone()));
    }

    // TODO(472): Add extensive testing for ShardBlockChain.

    #[test]
    fn test_tx_nonce() {
        let (mut client, signers) = get_test_client();
        let (nonce, _) = client.add_blocks(
            "alice.near", "bob.near", signers[0].clone(), 5, 
        );
        let tx_nonce = client.storage
            .write()
            .expect(POISONED_LOCK_ERR)
            .tx_nonce("alice.near".to_string())
            .unwrap()
            .unwrap()
            .clone();
        assert_eq!(nonce - 1, tx_nonce);
    }

    #[test]
    fn test_mempool_add_tx() {
        let (mut client, signers) = get_test_client();
        let create_transaction = |sender, receiver, signer, nonce| {
            TransactionBody::send_money(
            nonce, sender, receiver, 1
            ).sign(signer)
        };
        client.add_blocks("alice.near", "bob.near", signers[0].clone(), 5);
        client.add_blocks("bob.near", "alice.near", signers[1].clone(), 1);
        let tx = create_transaction("alice.near", "bob.near", &*signers[0], 2);
        client.pool.clone().unwrap().add_transaction(tx).unwrap();
        assert!(client.pool.clone().unwrap().is_empty());
        let tx = create_transaction("alice.near", "bob.near", &*signers[0], 6);
        client.pool.clone().unwrap().add_transaction(tx).unwrap();
        assert_eq!(client.pool.clone().unwrap().len(), 1);
        let tx = create_transaction("bob.near", "alice.near", &*signers[1], 1);
        client.pool.clone().unwrap().add_transaction(tx).unwrap();
        assert_eq!(client.pool.clone().unwrap().len(), 1);
        let tx = create_transaction("bob.near", "alice.near", &*signers[1], 2);
        client.pool.clone().unwrap().add_transaction(tx).unwrap();
        assert_eq!(client.pool.clone().unwrap().len(), 2);
    }

    #[test]
    fn test_mempool_order_tx() {
        let (client, signers) = get_test_client();
        let mut transactions: Vec<_> = (0..10).map(|i| {
            TransactionBody::send_money(i + 1, "alice.near", "bob.near", 1)
            .sign(&*signers[0])
        }).collect();
        let mut rng = thread_rng();
        transactions.shuffle(&mut rng);
        for tx in transactions {
            client.pool.clone().unwrap().add_transaction(tx).unwrap();
        }
        let snapshot_hash = client.pool.clone().unwrap().snapshot_payload();
        let payload = client.pool.clone().unwrap().pop_payload_snapshot(&snapshot_hash).unwrap();
        let nonces: Vec<u64> = payload.transactions.iter().map(|tx| tx.body.get_nonce()).collect();
        assert_eq!(nonces, (1..11).collect::<Vec<u64>>())
    }
}<|MERGE_RESOLUTION|>--- conflicted
+++ resolved
@@ -12,20 +12,18 @@
 
 use configs::chain_spec::ChainSpec;
 use mempool::Pool;
+use node_runtime::state_viewer::TrieViewer;
 use node_runtime::{ApplyState, Runtime};
-use node_runtime::state_viewer::TrieViewer;
 use primitives::block_traits::{SignedBlock, SignedHeader};
 use primitives::chain::{ReceiptBlock, SignedShardBlock, SignedShardBlockHeader};
+use primitives::crypto::signer::BlockSigner;
 use primitives::hash::CryptoHash;
-use primitives::merkle::{MerklePath, merklize};
-use primitives::crypto::signer::BlockSigner;
+use primitives::merkle::{merklize, MerklePath};
 use primitives::transaction::{
     FinalTransactionResult, FinalTransactionStatus, ReceiptTransaction, SignedTransaction,
-    TransactionAddress, TransactionLogs, TransactionResult, TransactionStatus
+    TransactionAddress, TransactionLogs, TransactionResult, TransactionStatus,
 };
-use primitives::types::{
-    AccountId, AuthorityStake, BlockId, BlockIndex, MerkleHash, ShardId
-};
+use primitives::types::{AccountId, AuthorityStake, BlockId, BlockIndex, MerkleHash, ShardId};
 use storage::{ShardChainStorage, Trie, TrieUpdate};
 
 const POISONED_LOCK_ERR: &str = "The lock was poisoned.";
@@ -43,11 +41,11 @@
     pub tx_results: Vec<TransactionResult>,
     pub largest_tx_nonce: HashMap<AccountId, u64>,
     pub new_receipts: HashMap<ShardId, ReceiptBlock>,
-} 
+}
 
 pub fn get_all_receipts<'a, I>(receipt_blocks_iter: I) -> Vec<&'a ReceiptTransaction>
 where
-    I: Iterator<Item = &'a ReceiptBlock>
+    I: Iterator<Item = &'a ReceiptBlock>,
 {
     receipt_blocks_iter.flat_map(|rb| &rb.receipts).collect()
 }
@@ -63,7 +61,11 @@
 }
 
 impl ShardClient {
-    pub fn new(signer: Option<Arc<BlockSigner>>, chain_spec: &ChainSpec, storage: Arc<RwLock<ShardChainStorage>>) -> Self {
+    pub fn new(
+        signer: Option<Arc<BlockSigner>>,
+        chain_spec: &ChainSpec,
+        storage: Arc<RwLock<ShardChainStorage>>,
+    ) -> Self {
         let trie = Arc::new(Trie::new(storage.clone()));
         let runtime = Runtime {};
         let state_update = TrieUpdate::new(trie.clone(), MerkleHash::default());
@@ -80,16 +82,9 @@
         let trie_viewer = TrieViewer {};
         let pool = match signer {
             Some(signer) => Some(Arc::new(Pool::new(signer, storage.clone(), trie.clone()))),
-            None => None
+            None => None,
         };
-        Self {
-            chain,
-            trie,
-            storage,
-            runtime,
-            trie_viewer,
-            pool
-        }
+        Self { chain, trie, storage, runtime, trie_viewer, pool }
     }
 
     pub fn get_state_update(&self) -> TrieUpdate {
@@ -116,7 +111,7 @@
             pool.import_block(&block);
         }
         let index = block.index();
-        
+
         let mut guard = self.storage.write().expect(POISONED_LOCK_ERR);
         guard.extend_transaction_results_addresses(block, tx_results).unwrap();
         guard.extend_receipts(index, new_receipts).unwrap();
@@ -132,9 +127,10 @@
         shard_ids
             .into_iter()
             .zip(
-                receipts.into_iter().zip(receipt_merkle_paths.into_iter()).map(
-                    |(receipts, path)| ReceiptBlock::new(block.header(), path, receipts),
-                ),
+                receipts
+                    .into_iter()
+                    .zip(receipt_merkle_paths.into_iter())
+                    .map(|(receipts, path)| ReceiptBlock::new(block.header(), path, receipts)),
             )
             .collect()
     }
@@ -202,7 +198,7 @@
                 shard_block_extra.db_changes,
                 shard_block_extra.tx_results,
                 shard_block_extra.largest_tx_nonce,
-                shard_block_extra.new_receipts
+                shard_block_extra.new_receipts,
             );
             true
         } else {
@@ -222,12 +218,7 @@
     }
 
     pub fn get_transaction_address(&self, hash: &CryptoHash) -> Option<TransactionAddress> {
-        self.storage
-            .write()
-            .expect(POISONED_LOCK_ERR)
-            .transaction_address(hash)
-            .unwrap()
-            .cloned()
+        self.storage.write().expect(POISONED_LOCK_ERR).transaction_address(hash).unwrap().cloned()
     }
 
     pub fn get_transaction_info(&self, hash: &CryptoHash) -> Option<SignedTransactionInfo> {
@@ -310,37 +301,33 @@
 
     /// get the largest transaction nonce for account from last block
     pub fn get_account_nonce(&self, account_id: AccountId) -> Option<u64> {
-        self.storage
-            .write()
-            .expect(POISONED_LOCK_ERR)
-            .tx_nonce(account_id)
-            .unwrap()
-            .cloned()
+        self.storage.write().expect(POISONED_LOCK_ERR).tx_nonce(account_id).unwrap().cloned()
     }
 }
 
 #[cfg(test)]
 mod tests {
-<<<<<<< HEAD
     use rand::prelude::SliceRandom;
     use rand::thread_rng;
 
     use configs::chain_spec::{AuthorityRotation, DefaultIdType};
-    use primitives::signer::{InMemorySigner, TransactionSigner};
-=======
-    use primitives::crypto::signer::InMemorySigner;
->>>>>>> 89762c7d
+    use primitives::crypto::signer::{InMemorySigner, TransactionSigner};
     use primitives::transaction::{
-        FinalTransactionStatus, SignedTransaction, TransactionAddress,
-        TransactionBody, TransactionStatus
+        FinalTransactionStatus, SignedTransaction, TransactionAddress, TransactionBody,
+        TransactionStatus,
     };
+    use storage::test_utils::create_beacon_shard_storages;
     use storage::GenericStorage;
-    use storage::test_utils::create_beacon_shard_storages;
 
     use super::*;
 
     fn get_test_client() -> (ShardClient, Vec<Arc<InMemorySigner>>) {
-        let (chain_spec, signers) = ChainSpec::testing_spec(DefaultIdType::Named, 2, 1, AuthorityRotation::ProofOfAuthority);
+        let (chain_spec, signers) = ChainSpec::testing_spec(
+            DefaultIdType::Named,
+            2,
+            1,
+            AuthorityRotation::ProofOfAuthority,
+        );
         let shard_storage = create_beacon_shard_storages().1;
         let shard_client = ShardClient::new(Some(signers[0].clone()), &chain_spec, shard_storage);
         (shard_client, signers)
@@ -356,7 +343,8 @@
             sender_signer: Arc<InMemorySigner>,
             num_blocks: u32,
         ) -> (u64, CryptoHash) {
-            let mut prev_hash = *self.storage
+            let mut prev_hash = *self
+                .storage
                 .write()
                 .expect(POISONED_LOCK_ERR)
                 .blockchain_storage_mut()
@@ -376,7 +364,7 @@
                     block_extra.db_changes,
                     block_extra.tx_results,
                     block_extra.largest_tx_nonce,
-                    block_extra.new_receipts
+                    block_extra.new_receipts,
                 );
             }
             (nonce, prev_hash)
@@ -401,7 +389,7 @@
             block_extra.db_changes,
             block_extra.tx_results,
             block_extra.largest_tx_nonce,
-            block_extra.new_receipts
+            block_extra.new_receipts,
         );
 
         let result = client.get_transaction_result(&tx.get_hash());
@@ -419,7 +407,7 @@
             block_extra.db_changes,
             block_extra.tx_results,
             block_extra.largest_tx_nonce,
-            block_extra.new_receipts
+            block_extra.new_receipts,
         );
 
         let result = client.get_transaction_result(&tx.get_hash());
@@ -441,7 +429,7 @@
             block_extra2.db_changes,
             block_extra2.tx_results,
             block_extra2.largest_tx_nonce,
-            block_extra2.new_receipts
+            block_extra2.new_receipts,
         );
 
         let result2 = client.get_transaction_result(&result.receipts[0]);
@@ -474,7 +462,7 @@
             db_changes,
             vec![TransactionResult::default()],
             HashMap::new(),
-            HashMap::new()
+            HashMap::new(),
         );
         let address = client.get_transaction_address(&hash);
         let expected = TransactionAddress { block_hash: block.hash, index: 0 };
@@ -486,10 +474,9 @@
     #[test]
     fn test_tx_nonce() {
         let (mut client, signers) = get_test_client();
-        let (nonce, _) = client.add_blocks(
-            "alice.near", "bob.near", signers[0].clone(), 5, 
-        );
-        let tx_nonce = client.storage
+        let (nonce, _) = client.add_blocks("alice.near", "bob.near", signers[0].clone(), 5);
+        let tx_nonce = client
+            .storage
             .write()
             .expect(POISONED_LOCK_ERR)
             .tx_nonce("alice.near".to_string())
@@ -503,9 +490,7 @@
     fn test_mempool_add_tx() {
         let (mut client, signers) = get_test_client();
         let create_transaction = |sender, receiver, signer, nonce| {
-            TransactionBody::send_money(
-            nonce, sender, receiver, 1
-            ).sign(signer)
+            TransactionBody::send_money(nonce, sender, receiver, 1).sign(signer)
         };
         client.add_blocks("alice.near", "bob.near", signers[0].clone(), 5);
         client.add_blocks("bob.near", "alice.near", signers[1].clone(), 1);
@@ -526,10 +511,11 @@
     #[test]
     fn test_mempool_order_tx() {
         let (client, signers) = get_test_client();
-        let mut transactions: Vec<_> = (0..10).map(|i| {
-            TransactionBody::send_money(i + 1, "alice.near", "bob.near", 1)
-            .sign(&*signers[0])
-        }).collect();
+        let mut transactions: Vec<_> = (0..10)
+            .map(|i| {
+                TransactionBody::send_money(i + 1, "alice.near", "bob.near", 1).sign(&*signers[0])
+            })
+            .collect();
         let mut rng = thread_rng();
         transactions.shuffle(&mut rng);
         for tx in transactions {
