--- conflicted
+++ resolved
@@ -321,15 +321,11 @@
 
 #[cfg(test)]
 mod tests {
-<<<<<<< HEAD
     use rand::prelude::SliceRandom;
     use rand::thread_rng;
 
-    use node_runtime::test_utils::generate_test_chain_spec;
+    use configs::chain_spec::{AuthorityRotation, DefaultIdType};
     use primitives::signer::{InMemorySigner, TransactionSigner};
-=======
-    use primitives::signer::InMemorySigner;
->>>>>>> 1b3249b9
     use primitives::transaction::{
         FinalTransactionStatus, SignedTransaction, TransactionAddress,
         TransactionBody, TransactionStatus
@@ -338,7 +334,6 @@
     use storage::test_utils::create_beacon_shard_storages;
 
     use super::*;
-    use configs::chain_spec::{DefaultIdType, AuthorityRotation};
 
     fn get_test_client() -> (ShardClient, Vec<Arc<InMemorySigner>>) {
         let (chain_spec, signers) = ChainSpec::testing_spec(DefaultIdType::Named, 2, 1, AuthorityRotation::ProofOfAuthority);
@@ -511,17 +506,17 @@
         client.add_blocks("alice.near", "bob.near", signers[0].clone(), 5);
         client.add_blocks("bob.near", "alice.near", signers[1].clone(), 1);
         let tx = create_transaction("alice.near", "bob.near", &*signers[0], 2);
-        client.pool.add_transaction(tx).unwrap();
-        assert!(client.pool.is_empty());
+        client.pool.clone().unwrap().add_transaction(tx).unwrap();
+        assert!(client.pool.clone().unwrap().is_empty());
         let tx = create_transaction("alice.near", "bob.near", &*signers[0], 6);
-        client.pool.add_transaction(tx).unwrap();
-        assert_eq!(client.pool.len(), 1);
+        client.pool.clone().unwrap().add_transaction(tx).unwrap();
+        assert_eq!(client.pool.clone().unwrap().len(), 1);
         let tx = create_transaction("bob.near", "alice.near", &*signers[1], 1);
-        client.pool.add_transaction(tx).unwrap();
-        assert_eq!(client.pool.len(), 1);
+        client.pool.clone().unwrap().add_transaction(tx).unwrap();
+        assert_eq!(client.pool.clone().unwrap().len(), 1);
         let tx = create_transaction("bob.near", "alice.near", &*signers[1], 2);
-        client.pool.add_transaction(tx).unwrap();
-        assert_eq!(client.pool.len(), 2);
+        client.pool.clone().unwrap().add_transaction(tx).unwrap();
+        assert_eq!(client.pool.clone().unwrap().len(), 2);
     }
 
     #[test]
@@ -534,10 +529,10 @@
         let mut rng = thread_rng();
         transactions.shuffle(&mut rng);
         for tx in transactions {
-            client.pool.add_transaction(tx).unwrap();
+            client.pool.clone().unwrap().add_transaction(tx).unwrap();
         }
-        let snapshot_hash = client.pool.snapshot_payload();
-        let payload = client.pool.pop_payload_snapshot(&snapshot_hash).unwrap();
+        let snapshot_hash = client.pool.clone().unwrap().snapshot_payload();
+        let payload = client.pool.clone().unwrap().pop_payload_snapshot(&snapshot_hash).unwrap();
         let nonces: Vec<u64> = payload.transactions.iter().map(|tx| tx.body.get_nonce()).collect();
         assert_eq!(nonces, (1..11).collect::<Vec<u64>>())
     }
