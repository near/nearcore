--- conflicted
+++ resolved
@@ -55,17 +55,7 @@
 ) {
     let state_db_viewer = StateDbViewer::new(shard_chain.clone(), state_db);
     let rpc_port = rpc_port.unwrap_or(DEFAULT_P2P_PORT);
-<<<<<<< HEAD
-    let rpc_addr = Some(
-        SocketAddr::new(IpAddr::V4(Ipv4Addr::UNSPECIFIED), rpc_port)
-    );
-    let server = node_rpc::server::get_server(rpc_handler, rpc_addr);
-    tokio::spawn(future::lazy(|| {
-        server.wait();
-        Ok(())
-    }));
-=======
-    let http_addr = Some(SocketAddr::new(IpAddr::V4(Ipv4Addr::LOCALHOST), rpc_port));
+    let http_addr = Some(SocketAddr::new(IpAddr::V4(Ipv4Addr::UNSPECIFIED), rpc_port));
     let http_api = HttpApi::new(
         state_db_viewer,
         transactions_tx,
@@ -73,7 +63,6 @@
         shard_chain.clone(),
     );
     node_http::server::spawn_server(http_api, http_addr);
->>>>>>> 6c09838d
 }
 
 fn spawn_network_tasks(
@@ -111,8 +100,9 @@
     network_config.listen_addresses =
         vec![network::service::get_multiaddr(Ipv4Addr::UNSPECIFIED, p2p_port)];
 
-    network_config.use_secret =
-        test_network_key_seed.map(network::service::get_test_secret_from_node_index);
+    network_config.use_secret = test_network_key_seed.map(
+        network::service::get_test_secret_from_network_key_seed
+    );
 
     let network_service = network::service::new_network_service(&protocol_config, network_config);
     network::service::spawn_network_tasks(
@@ -279,13 +269,8 @@
             Some(signer.account_id()),
             &config.base_path,
             Some(config.p2p_port),
-<<<<<<< HEAD
             boot_nodes,
-            config.test_node_index,
-=======
-            config.boot_nodes,
             config.test_network_key_seed,
->>>>>>> 6c09838d
             beacon_chain.clone(),
             beacon_block_tx.clone(),
             transactions_tx.clone(),
