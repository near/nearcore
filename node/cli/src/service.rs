--- conflicted
+++ resolved
@@ -11,14 +11,8 @@
 use beacon::authority::AuthorityStake;
 use beacon::types::{BeaconBlockChain, SignedBeaconBlock};
 use beacon_chain_handler;
-<<<<<<< HEAD
-use crate::chain_spec;
 use client::{Client, ClientConfig};
 use consensus::{adapters, passthrough};
-=======
-use client::{ChainConsensusBlockBody, Client, ClientConfig};
-use consensus::adapters;
->>>>>>> 272ad65d
 use network::protocol::{Protocol, ProtocolConfig};
 use node_http::api::HttpApi;
 use node_runtime::state_viewer::StateDbViewer;
@@ -132,24 +126,8 @@
 pub fn start_service(
     network_cfg: NetworkConfig,
     client_cfg: ClientConfig,
-<<<<<<< HEAD
     devnet_cfg: Option<DevNetConfig>,
 ) {
-=======
-    spawn_consensus_task_fn: S,
-) where
-    S: Fn(
-            Receiver<Gossip<ChainPayload>>,
-            Receiver<ChainPayload>,
-            Sender<Gossip<ChainPayload>>,
-            Receiver<Control<BeaconWitnessSelector>>,
-            Sender<ChainConsensusBlockBody>,
-        ) -> ()
-        + Send
-        + Sync
-        + 'static,
-{
->>>>>>> 272ad65d
     let chain_spec = chain_spec::read_or_default_chain_spec(&client_cfg.chain_spec_path);
     let boot_nodes = if chain_spec.boot_nodes.is_empty() {
         network_cfg.boot_nodes.clone()
