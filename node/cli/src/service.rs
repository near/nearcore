--- conflicted
+++ resolved
@@ -26,16 +26,10 @@
 use node_rpc;
 use node_runtime::{state_viewer::StateDbViewer, Runtime};
 use primitives::signer::InMemorySigner;
-<<<<<<< HEAD
 use primitives::traits::Signer;
 use primitives::types::{
     Gossip, ReceiptTransaction, SignedTransaction, ChainPayload,
     UID, AccountId, AccountAlias
-=======
-use primitives::types::{
-    Gossip, ReceiptTransaction, SignedTransaction, ChainPayload,
-    UID, AccountId, AccountAlias,
->>>>>>> ab7f8587
 };
 use shard::{ShardBlockChain, SignedShardBlock};
 use storage;
@@ -126,11 +120,7 @@
 }
 
 fn configure_logging(log_level: log::LevelFilter) {
-<<<<<<< HEAD
-    let internal_targets = vec!["network", "producer", "runtime", "service", "near-rpc", "sub-libp2p"];
-=======
     let internal_targets = vec!["network", "producer", "runtime", "service", "near-rpc", "wasm"];
->>>>>>> ab7f8587
     let mut builder = Builder::from_default_env();
     internal_targets.iter().for_each(|internal_targets| {
         builder.filter(Some(internal_targets), log_level);
@@ -162,8 +152,6 @@
     pub p2p_port: u16,
     pub boot_nodes: Vec<String>,
     pub test_node_index: Option<u32>,
-
-    pub account_name: AccountAlias,
 }
 
 impl Default for ServiceConfig {
@@ -178,7 +166,6 @@
             p2p_port: DEFAULT_P2P_PORT,
             boot_nodes: vec![],
             test_node_index: None,
-            account_name: "alice".to_string()
         }
     }
 }
@@ -213,16 +200,11 @@
     let genesis = SignedBeaconBlock::genesis(shard_genesis.block_hash());
     let shard_chain = Arc::new(ShardBlockChain::new(shard_genesis, storage.clone()));
     let beacon_chain = Arc::new(BeaconBlockChain::new(genesis, storage.clone()));
-<<<<<<< HEAD
 
     let account_id = AccountId::from(&config.account_id);
     let mut key_file_path = config.base_path.to_path_buf();
     key_file_path.push(KEY_STORE_PATH);
     let signer = Arc::new(InMemorySigner::from_key_file(account_id, key_file_path.as_path()));
-=======
-    let account_id = AccountId::from(&config.account_name);
-    let signer = Arc::new(InMemorySigner::new(account_id));
->>>>>>> ab7f8587
     let authority_config = chain_spec::get_authority_config(&chain_spec);
     let authority = Authority::new(authority_config, &beacon_chain);
     let authority_handler = AuthorityHandler::new(authority, account_id);
