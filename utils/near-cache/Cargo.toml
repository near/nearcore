--- conflicted
+++ resolved
@@ -11,13 +11,8 @@
 lru.workspace = true
 
 [dev-dependencies]
-<<<<<<< HEAD
 bencher.workspace = true
-rand = "0.7"
-=======
-bencher = "0.1.5"
-rand = "0.8.5"
->>>>>>> d6dfc2b0
+rand.workspace = true
 
 [[bench]]
 name = "cache"
