--- conflicted
+++ resolved
@@ -12,13 +12,9 @@
 futures = "0.3.5"
 log = "0.4"
 once_cell = "1.5.2"
-<<<<<<< HEAD
 strum = "0.20"
-=======
-strum = "0.18"
 near-rust-allocator-proxy = { git = "https://github.com/near/near-memory-tracker.git", tag="v0.2.6" }
 nix = "0.15.0"
->>>>>>> 6ac5a2cc
 
 [features]
 performance_stats = []
