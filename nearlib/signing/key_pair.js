--- conflicted
+++ resolved
@@ -35,11 +35,7 @@
      * Generate a new keypair from a random seed
      */
     static async fromRandomSeed() {
-<<<<<<< HEAD
-        var newKeypair = nacl.sign.keyPair()
-=======
         var newKeypair = nacl.sign.keyPair();
->>>>>>> 5bcc3c72
         const result = new KeyPair(
             KeyPair.encodeBufferInBs58(newKeypair.publicKey),
             KeyPair.encodeBufferInBs58(newKeypair.secretKey));
