--- conflicted
+++ resolved
@@ -2,12 +2,8 @@
  * Simple signer that acquires a key from its single keystore and signs transactions.
  */
 const bs58 = require('bs58');
-<<<<<<< HEAD
 const nacl = require("tweetnacl");
 const { sha256 } = require('js-sha256');
-=======
-const nacl = require('tweetnacl');
->>>>>>> 5bcc3c72
 
 class SimpleKeyStoreSigner {
     constructor(keyStore) {
@@ -26,12 +22,8 @@
         const key = bs58.decode(encodedKey.getSecretKey());
         const signature = [...nacl.sign.detached(message, key)];
         return signature;
-<<<<<<< HEAD
-    };
-=======
     }
 
->>>>>>> 5bcc3c72
 }
 
 module.exports = SimpleKeyStoreSigner;