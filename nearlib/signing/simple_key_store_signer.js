/**
 * Simple signer that acquires a key from its single keystore and signs transactions.
 */
const bs58 = require('bs58');
const nacl = require("tweetnacl");
const { sha256 } = require('js-sha256');

class SimpleKeyStoreSigner {
    constructor(keyStore) {
        this.keyStore = keyStore;
    }

    /**
     * Sign a given hash. If the key for senderAccountId is not present, this operation
     * will fail.
<<<<<<< HEAD
     * @param {Buffer} body
     * @param {string} senderAccountId 
     */
    async signTransactionBody(body, senderAccountId) {
=======
     * @param {Buffer} hash
     * @param {string} senderAccountId
     */
    async signHash(hash, senderAccountId) {
>>>>>>> ef337702
        const encodedKey = await this.keyStore.getKey(senderAccountId);
        const message = new Uint8Array(sha256.array(body));
        const key = bs58.decode(encodedKey.getSecretKey());
        const signature = [...nacl.sign.detached(message, key)];
        return signature;
    }

    /**
     * Sign a transaction. If the key for senderAccountId is not present, this operation
     * will fail.
     * @param {object} tx Transaction details
     * @param {string} senderAccountId
     */
    signTransaction(tx, senderAccountId) {
        return this.signHash(tx.hash, senderAccountId);
    }

}

module.exports = SimpleKeyStoreSigner;<|MERGE_RESOLUTION|>--- conflicted
+++ resolved
@@ -11,36 +11,18 @@
     }
 
     /**
-     * Sign a given hash. If the key for senderAccountId is not present, this operation
-     * will fail.
-<<<<<<< HEAD
-     * @param {Buffer} body
-     * @param {string} senderAccountId 
+     * Sign a transaction body. If the key for senderAccountId is not present, 
+     * this operation will fail.
+     * @param {object} body
+     * @param {string} senderAccountId
      */
     async signTransactionBody(body, senderAccountId) {
-=======
-     * @param {Buffer} hash
-     * @param {string} senderAccountId
-     */
-    async signHash(hash, senderAccountId) {
->>>>>>> ef337702
         const encodedKey = await this.keyStore.getKey(senderAccountId);
         const message = new Uint8Array(sha256.array(body));
         const key = bs58.decode(encodedKey.getSecretKey());
         const signature = [...nacl.sign.detached(message, key)];
         return signature;
     }
-
-    /**
-     * Sign a transaction. If the key for senderAccountId is not present, this operation
-     * will fail.
-     * @param {object} tx Transaction details
-     * @param {string} senderAccountId
-     */
-    signTransaction(tx, senderAccountId) {
-        return this.signHash(tx.hash, senderAccountId);
-    }
-
 }
 
 module.exports = SimpleKeyStoreSigner;