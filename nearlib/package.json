--- conflicted
+++ resolved
@@ -15,12 +15,7 @@
     "fs": "0.0.1-security",
     "superagent": "^4.1.0",
     "superagent-logger": "^1.1.0",
-<<<<<<< HEAD
-    "webpack": "^4.28.1",
-    "webpack-cli": "^3.2.1"
-=======
     "tweetnacl": "^1.0.0"
->>>>>>> 4cbf8dfc
   },
   "devDependencies": {
     "jest": "^23.6.0"
