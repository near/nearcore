--- conflicted
+++ resolved
@@ -67,9 +67,6 @@
             public_key: publicKey
         });
     }
-<<<<<<< HEAD
-}
-=======
 
     async getTransactionStatus (transaction_hash) {
         const transactionStatusResponse = await this.nearClient.request('get_transaction_status', {
@@ -78,6 +75,5 @@
         return transactionStatusResponse;
     }
 };
->>>>>>> 926d6583
 
 module.exports = Near; 
