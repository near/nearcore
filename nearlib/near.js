--- conflicted
+++ resolved
@@ -90,18 +90,13 @@
         });
     }
 
-<<<<<<< HEAD
-    /**
+     /**
      * Get a status of a single transaction identified by the transaction hash. 
-     * @param {string} transaction_hash unique identifier of the transaction
+     * @param {string} transactionHash unique identifier of the transaction
      */
-    async getTransactionStatus(transaction_hash) {
-        const transactionStatusResponse = await this.nearClient.request('get_transaction_status', {
-=======
-    async getTransactionStatus(transaction_hash) {
+    async getTransactionStatus(transactionHash) {
         const transactionStatusResponse = await this.nearClient.request('get_transaction_result', {
->>>>>>> 5bcc3c72
-            hash: transaction_hash,
+            hash: transactionHash,
         });
         return transactionStatusResponse;
     }
