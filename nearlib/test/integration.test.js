--- conflicted
+++ resolved
@@ -134,16 +134,10 @@
     });
 
     test('can get assert message from method result', async () => {
-<<<<<<< HEAD
-        await expect(contract.triggerAssert()).rejects.toThrow(/Transaction .+ failed.+expected to fail.+/);
-        expect(logs).toEqual(["[test_contract]: LOG: log before assert",
-            "[test_contract]: ABORT: \"expected to fail\" filename: \"main.ts\" line: 44 col: 2",
-            "[test_contract]: Runtime error: wasm async call execution failed with error: Interpreter(Trap(Trap { kind: Host(AssertFailed) }))"]);
-=======
         await expect(contract.triggerAssert()).rejects.toThrow(/Transaction .+ failed.+expected to fail/);
         expect(logs).toEqual([`[${contractName}]: LOG: log before assert`,
-            `[${contractName}]: ABORT: "expected to fail" filename: "main.ts" line: 35 col: 2`]);
->>>>>>> f8f54507
+            `[${contractName}]: ABORT: "expected to fail" filename: "main.ts" line: 44 col: 2`,
+            `[${contractName}]: Runtime error: wasm async call execution failed with error: Interpreter(Trap(Trap { kind: Host(AssertFailed) }))`]);
     });
 });
 
