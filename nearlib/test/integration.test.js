const { Account, SimpleKeyStoreSigner, InMemoryKeyStore, KeyPair, LocalNodeConnection, NearClient, Near } = require('../');
const fs = require('fs');

const aliceAccountName = 'alice.near';
const aliceKey = new KeyPair(
    '22skMptHjFWNyuEWY22ftn2AbLPSYpmYwGJRGwpNHbTV',
    '2wyRcSwSuHtRVmkMCGjPwnzZmQLeXLzLLyED1NDMt4BjnKgQL6tF85yBx6Jr26D2dUNeC716RBoTxntVHsegogYw'
);
const test_key_store = new InMemoryKeyStore();
const simple_key_store_signer = new SimpleKeyStoreSigner(test_key_store);
test_key_store.setKey(aliceAccountName, aliceKey);
const localNodeConnection = new LocalNodeConnection('http://localhost:3030');
const nearClient = new NearClient(simple_key_store_signer, localNodeConnection);
const account = new Account(nearClient);
const nearjs = new Near(nearClient);
const TEST_MAX_RETRIES = 10;
const TRANSACTION_COMPLETE_MAX_RETRIES = 100;

test('test creating default config', async () => {
    // Make sure createDefaultConfig doesn't crash.
    Near.createDefaultConfig();
});

test('view pre-defined account works and returns correct name', async () => {
    // We do not want to check the other properties of this account since we create other accounts
    // using this account as the originator
    const viewAccountResponse = await account.viewAccount(aliceAccountName);
    expect(viewAccountResponse.account_id).toEqual(aliceAccountName);
});

test('create account and then view account returns the created account', async () => {
    const newAccountName = await generateUniqueString('create.account.test');
    const newAccountPublicKey = '9AhWenZ3JddamBoyMqnTbp7yVbRuvqAv3zwfrWgfVRJE';
    const createAccountResponse = await account.createAccount(newAccountName, newAccountPublicKey, 1, aliceAccountName);
    await waitForTransactionToComplete(createAccountResponse);
    const expctedAccount = {
        nonce: 0,
        account_id: newAccountName,
        amount: 1,
        code_hash: 'GKot5hBsd81kMupNCXHaqbhv3huEbxAFMLnpcX2hniwn',
        stake: 0,
    };
    const result = await account.viewAccount(newAccountName);
    expect(result).toEqual(expctedAccount);
});

test('create account with a new key and then view account returns the created account', async () => {
    const newAccountName = await generateUniqueString('create.randomkey.test');
    const amount = 2;
    const aliceAccountBeforeCreation = await account.viewAccount(aliceAccountName);
    const createAccountResponse = await account.createAccountWithRandomKey(
        newAccountName,
        amount,
        aliceAccountName);
    await waitForTransactionToComplete(createAccountResponse);
    expect(createAccountResponse['key']).not.toBeFalsy();
    const expctedAccount = {
        nonce: 0,
        account_id: newAccountName,
        amount: amount,
        code_hash: 'GKot5hBsd81kMupNCXHaqbhv3huEbxAFMLnpcX2hniwn',
        stake: 0,
    };
    const result = await account.viewAccount(newAccountName);
    expect(result).toEqual(expctedAccount);
    const aliceAccountAfterCreation = await account.viewAccount(aliceAccountName);
    expect(aliceAccountAfterCreation.amount).toBe(aliceAccountBeforeCreation.amount - amount);
});

test('deploy contract and make function calls', async () => {
    // See README.md for details about this contract source code location.
    const data = [...fs.readFileSync('../tests/hello.wasm')];
    const deployResult = await nearjs.deployContract(
        aliceAccountName,
        'test_contract',
        data,
        'FTEov54o3JFxgnrouLNo2uferbvkU7fHDJvt7ohJNpZY');
    await waitForContractToDeploy(deployResult);
    const args = {
        'name': 'trex'
    };
    const viewFunctionResult = await nearjs.callViewFunction(
        aliceAccountName,
        'test_contract',
        'hello', // this is the function defined in hello.wasm file that we are calling
        args);
    expect(viewFunctionResult).toEqual('hello trex');

    var setCallValue = await generateUniqueString('setCallPrefix');
    const setArgs = {
        'value': setCallValue
    };
    const scheduleResult = await nearjs.scheduleFunctionCall(
        0,
        aliceAccountName,
        'test_contract',
        'setValue', // this is the function defined in hello.wasm file that we are calling
        setArgs);
    expect(scheduleResult.hash).not.toBeFalsy();
    await waitForTransactionToComplete(scheduleResult);
    const secondViewFunctionResult = await nearjs.callViewFunction(
        aliceAccountName,
        'test_contract',
        'getValue', // this is the function defined in hello.wasm file that we are calling
        {});
    expect(secondViewFunctionResult).toEqual(setCallValue);
});

const callUntilConditionIsMet = async (functToPoll, condition, description, maxRetries = TEST_MAX_RETRIES) => {
    for (let i = 0; i < maxRetries; i++) {
        try {
            const response = await functToPoll();
            if (condition(response)) {
                console.log('Success ' + description + ' in ' + (i + 1) + ' attempts.');
                return response;
            }
        } catch (e) {
            if (i == TEST_MAX_RETRIES - 1) {
                fail('exceeded number of retries for ' + description + '. Last error ' + e.toString());
            }
        }
        await sleep(500);
    }
    fail('exceeded number of retries for ' + description);
};

const waitForTransactionToComplete = async (submitTransactionResult) => {
    expect(submitTransactionResult.hash).not.toBeFalsy();
<<<<<<< HEAD
    console.log('Waiting for transaction' + submitTransactionResult.hash);
=======
    console.log("Waiting for transaction " + submitTransactionResult.hash);
>>>>>>> 926d6583
    await callUntilConditionIsMet(
        async () => { return await nearjs.getTransactionStatus(submitTransactionResult.hash); },
        (response) => {
            if (response.status == 'Completed') {
                console.log('Transaction ' + submitTransactionResult.hash + ' completed');
                return true;
            } else {
                return false;
            }
        },
        'Call get transaction status until transaction is completed',
        TRANSACTION_COMPLETE_MAX_RETRIES
    );
};

const waitForContractToDeploy = async (deployResult) => {
    await callUntilConditionIsMet(
<<<<<<< HEAD
        async () => { return await nearClient.getTransactionStatus(deployResult.hash); },
        (response) => { return response['status'] == 'Completed'; },
        'Call account status until contract is deployed',
=======
        async () => { return await nearjs.getTransactionStatus(deployResult.hash); },
        (response) => { return response['status'] == 'Completed' },
        "Call account status until contract is deployed",
>>>>>>> 926d6583
        TRANSACTION_COMPLETE_MAX_RETRIES
    );
};

function sleep(time) {
    return new Promise(function (resolve) {
        setTimeout(resolve, time);
    });
}

// Generate some unique string with a given prefix using the alice nonce. 
const generateUniqueString = async (prefix) => {
    const viewAccountResponse = await account.viewAccount(aliceAccountName);
    return prefix + viewAccountResponse.nonce;
};<|MERGE_RESOLUTION|>--- conflicted
+++ resolved
@@ -126,11 +126,7 @@
 
 const waitForTransactionToComplete = async (submitTransactionResult) => {
     expect(submitTransactionResult.hash).not.toBeFalsy();
-<<<<<<< HEAD
-    console.log('Waiting for transaction' + submitTransactionResult.hash);
-=======
-    console.log("Waiting for transaction " + submitTransactionResult.hash);
->>>>>>> 926d6583
+    console.log('Waiting for transaction', submitTransactionResult.hash);
     await callUntilConditionIsMet(
         async () => { return await nearjs.getTransactionStatus(submitTransactionResult.hash); },
         (response) => {
@@ -148,15 +144,9 @@
 
 const waitForContractToDeploy = async (deployResult) => {
     await callUntilConditionIsMet(
-<<<<<<< HEAD
-        async () => { return await nearClient.getTransactionStatus(deployResult.hash); },
+        async () => { return await nearjs.getTransactionStatus(deployResult.hash); },
         (response) => { return response['status'] == 'Completed'; },
         'Call account status until contract is deployed',
-=======
-        async () => { return await nearjs.getTransactionStatus(deployResult.hash); },
-        (response) => { return response['status'] == 'Completed' },
-        "Call account status until contract is deployed",
->>>>>>> 926d6583
         TRANSACTION_COMPLETE_MAX_RETRIES
     );
 };
