use alphanet::testing_utils::generate_test_chain_spec;
use alphanet::testing_utils::wait;
use alphanet::testing_utils::Node;
use primitives::transaction::TransactionBody;

fn sample_two_nodes(num_nodes: usize) -> (usize, usize) {
    let i = rand::random::<usize>() % num_nodes;
    // Should be a different node.
    let mut j = rand::random::<usize>() % (num_nodes - 1);
    if j >= i {
        j += 1;
    }
    (i, j)
}

fn run_multiple_nodes(num_nodes: usize, num_trials: usize, test_prefix: &str, test_port: u16) {
    let init_balance = 1_000_000_000;
    let mut account_names = vec![];
    for i in 0..num_nodes {
        account_names.push(format!("near.{}", i));
    }
    let chain_spec = generate_test_chain_spec(&account_names, init_balance);

    let mut nodes = vec![];
    let mut boot_nodes = vec![];
    // Launch nodes in a chain, such that X+1 node boots from X node.
    for i in 0..num_nodes {
        let node = Node::for_test(
            test_prefix,
            test_port,
            account_names[i].as_str(),
            i as u16 + 1,
            boot_nodes,
            chain_spec.clone()
        );
        boot_nodes = vec![node.node_addr()];
        node.start();
        nodes.push(node);
    }
    //        thread::sleep(Duration::from_secs(10));

    // Execute N trials. In each trial we submit a transaction to a random node i, that sends
    // 1 token to a random node j. We send transaction to node Then we wait for the balance change to propagate by checking
    // the balance of j on node k.
    let mut expected_balances = vec![init_balance; num_nodes];
    let trial_duration = 10000;
    for trial in 0..num_trials {
        println!("TRIAL #{}", trial);
<<<<<<< HEAD
        let i = rand::random::<usize>() % num_nodes;
        // Should be a different node.
        let mut j = rand::random::<usize>() % (num_nodes - 1);
        if j >= i {
            j += 1;
        }
        for k in 0..num_nodes {
            let nonce = nodes[i]
                .client
                .shard_client
                .get_account_nonce(account_names[i].clone())
                .unwrap_or_default()
                + 1;
            nodes[k]
                .client
                .shard_client
                .pool
                .add_transaction(
                    TransactionBody::send_money(
                        nonce,
                        account_names[i].as_str(),
                        account_names[j].as_str(),
                        1,
                    )
                    .sign(nodes[i].signer()),
                )
                .unwrap();
        }
=======
        let (i, j) = sample_two_nodes(num_nodes);
        let (k, r) = sample_two_nodes(num_nodes);
        nodes[k]
            .client
            .shard_client
            .pool
            .add_transaction(
                TransactionBody::send_money(
                    nonces[i],
                    account_names[i].as_str(),
                    account_names[j].as_str(),
                    1,
                )
                .sign(nodes[i].signer()),
            )
            .unwrap();
        nonces[i] += 1;
>>>>>>> b9b729c2
        expected_balances[i] -= 1;
        expected_balances[j] += 1;

        wait(
            || {
                let mut state_update = nodes[r].client.shard_client.get_state_update();
                let amt = nodes[r]
                    .client
                    .shard_client
                    .trie_viewer
                    .view_account(&mut state_update, &account_names[j])
                    .unwrap()
                    .amount;
                expected_balances[j] == amt
            },
            1000,
            trial_duration,
        );
    }
}

// DISCLAIMER. These tests are very heavy and somehow manage to interfere with each other.
// If you add multiple tests and they start failing consider splitting it into several *.rs files
// to ensure they are not run in parallel.


#[test]
fn test_4_10_multiple_nodes() {
    run_multiple_nodes(4, 10, "4_10", 3200);
}

// TODO(#718)
//#[test]
//fn test_7_10_multiple_nodes() {
//    run_multiple_nodes(7, 10, "7_10", 3300);
//}<|MERGE_RESOLUTION|>--- conflicted
+++ resolved
@@ -46,45 +46,21 @@
     let trial_duration = 10000;
     for trial in 0..num_trials {
         println!("TRIAL #{}", trial);
-<<<<<<< HEAD
-        let i = rand::random::<usize>() % num_nodes;
-        // Should be a different node.
-        let mut j = rand::random::<usize>() % (num_nodes - 1);
-        if j >= i {
-            j += 1;
-        }
-        for k in 0..num_nodes {
-            let nonce = nodes[i]
+        let (i, j) = sample_two_nodes(num_nodes);
+        let (k, r) = sample_two_nodes(num_nodes);
+        let nonce = nodes[i]
                 .client
                 .shard_client
                 .get_account_nonce(account_names[i].clone())
                 .unwrap_or_default()
                 + 1;
-            nodes[k]
-                .client
-                .shard_client
-                .pool
-                .add_transaction(
-                    TransactionBody::send_money(
-                        nonce,
-                        account_names[i].as_str(),
-                        account_names[j].as_str(),
-                        1,
-                    )
-                    .sign(nodes[i].signer()),
-                )
-                .unwrap();
-        }
-=======
-        let (i, j) = sample_two_nodes(num_nodes);
-        let (k, r) = sample_two_nodes(num_nodes);
         nodes[k]
             .client
             .shard_client
             .pool
             .add_transaction(
                 TransactionBody::send_money(
-                    nonces[i],
+                    nonce,
                     account_names[i].as_str(),
                     account_names[j].as_str(),
                     1,
@@ -92,8 +68,6 @@
                 .sign(nodes[i].signer()),
             )
             .unwrap();
-        nonces[i] += 1;
->>>>>>> b9b729c2
         expected_balances[i] -= 1;
         expected_balances[j] += 1;
 
