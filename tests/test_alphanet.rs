--- conflicted
+++ resolved
@@ -93,13 +93,6 @@
 // If you add multiple tests and they start failing consider splitting it into several *.rs files
 // to ensure they are not run in parallel.
 
-<<<<<<< HEAD
-#[test]
-fn test_multiple_nodes() {
-    run_multiple_nodes(7, 100);
-}
-=======
->>>>>>> 7a0407de
 
 #[test]
 fn test_4_10_multiple_nodes() {
