
      import { near } from "./near";
      import { JSONEncoder} from "./json/encoder"
      import { JSONDecoder, ThrowingJSONHandler, DecoderState  } from "./json/decoder"
<<<<<<< HEAD
=======
      import {hello as wrapped_hello, setValue as wrapped_setValue, getValue as wrapped_getValue, getAllKeys as wrapped_getAllKeys, benchmark as wrapped_benchmark, benchmark_sum_n as wrapped_benchmark_sum_n, generateLogs as wrapped_generateLogs, triggerAssert as wrapped_triggerAssert} from "./main";
>>>>>>> 164524b6

      // Runtime functions
      @external("env", "return_value")
      declare function return_value(value_ptr: u32): void;
      @external("env", "input_read_len")
      declare function input_read_len(): u32;
      @external("env", "input_read_into")
      declare function input_read_into(ptr: usize): void;
    
import "allocator/arena";
export { memory };

import { contractContext, globalStorage, near } from "./near";

export function hello(name: string): string {

  return "hello " + name;
}

export function setValue(value: string): string {
  globalStorage.setItem("name", value);
  return value;
}

export function getValue(): string {
  return globalStorage.getItem("name");
}

export function getAllKeys(): string[] {
  let keys = globalStorage.keys("n");
  assert(keys.length == 1);
  assert(keys[0] == "name");
  return keys;
}

export function benchmark(): string[] {
  let i = 0;
  while (i < 10) {
    globalStorage.setItem(i.toString(), "123123");
    i += 1;
  }
  return globalStorage.keys("");
}

export function generateLogs(): void {
  globalStorage.setItem("item", "value");
  near.log("log1");
  near.log("log2");
}

export function triggerAssert(): void {
  near.log("log before assert");
  assert(false, "expected to fail");
}


export class __near_ArgsParser_hello extends ThrowingJSONHandler {
        buffer: Uint8Array;
        decoder: JSONDecoder<__near_ArgsParser_hello>;
        handledRoot: boolean = false;
      
__near_param_name: String;
setString(name: string, value: String): void {
if (name == "name") {
            this.__near_param_name = value;
            return;
          }

          super.setString(name, value);
        }
setNull(name: string): void {
if (name == "name") {
        this.__near_param_name = <String>null;
        return;
      }

      super.setNull(name);
    }

      pushObject(name: string): bool {
if (!this.handledRoot) {
      assert(name == null);
      this.handledRoot = true;
      return true;
    } else {
      assert(name != null);
    }

        return super.pushObject(name);
      }

      pushArray(name: string): bool {

        return super.pushArray(name);
      }
}
export function near_func_hello(): void {
      let json = new Uint8Array(input_read_len());
      input_read_into(json.buffer.data);
      let handler = new __near_ArgsParser_hello();
      handler.buffer = json;
      handler.decoder = new JSONDecoder<__near_ArgsParser_hello>(handler);
      handler.decoder.deserialize(json);
let result = hello(
handler.__near_param_name
);

        let encoder = new JSONEncoder();
        encoder.pushObject(null);
      
if (result != null) {
            encoder.setString("result", result);
          } else {
            encoder.setNull("result");
          }

        encoder.popObject();
        return_value(near.bufferWithSize(encoder.serialize()).buffer.data);
      
}
export class __near_ArgsParser_setValue extends ThrowingJSONHandler {
        buffer: Uint8Array;
        decoder: JSONDecoder<__near_ArgsParser_setValue>;
        handledRoot: boolean = false;
      
__near_param_value: String;
setString(name: string, value: String): void {
if (name == "value") {
            this.__near_param_value = value;
            return;
          }

          super.setString(name, value);
        }
setNull(name: string): void {
if (name == "value") {
        this.__near_param_value = <String>null;
        return;
      }

      super.setNull(name);
    }

      pushObject(name: string): bool {
if (!this.handledRoot) {
      assert(name == null);
      this.handledRoot = true;
      return true;
    } else {
      assert(name != null);
    }

        return super.pushObject(name);
      }

      pushArray(name: string): bool {

        return super.pushArray(name);
      }
}
export function near_func_setValue(): void {
      let json = new Uint8Array(input_read_len());
      input_read_into(json.buffer.data);
      let handler = new __near_ArgsParser_setValue();
      handler.buffer = json;
      handler.decoder = new JSONDecoder<__near_ArgsParser_setValue>(handler);
      handler.decoder.deserialize(json);
let result = setValue(
handler.__near_param_value
);

        let encoder = new JSONEncoder();
        encoder.pushObject(null);
      
if (result != null) {
            encoder.setString("result", result);
          } else {
            encoder.setNull("result");
          }

        encoder.popObject();
        return_value(near.bufferWithSize(encoder.serialize()).buffer.data);
      
}
export class __near_ArgsParser_getValue extends ThrowingJSONHandler {
        buffer: Uint8Array;
        decoder: JSONDecoder<__near_ArgsParser_getValue>;
        handledRoot: boolean = false;
      
setNull(name: string): void {

      super.setNull(name);
    }

      pushObject(name: string): bool {
if (!this.handledRoot) {
      assert(name == null);
      this.handledRoot = true;
      return true;
    } else {
      assert(name != null);
    }

        return super.pushObject(name);
      }

      pushArray(name: string): bool {

        return super.pushArray(name);
      }
}
export function near_func_getValue(): void {
      let json = new Uint8Array(input_read_len());
      input_read_into(json.buffer.data);
      let handler = new __near_ArgsParser_getValue();
      handler.buffer = json;
      handler.decoder = new JSONDecoder<__near_ArgsParser_getValue>(handler);
      handler.decoder.deserialize(json);
let result = getValue(

);

        let encoder = new JSONEncoder();
        encoder.pushObject(null);
      
if (result != null) {
            encoder.setString("result", result);
          } else {
            encoder.setNull("result");
          }

        encoder.popObject();
        return_value(near.bufferWithSize(encoder.serialize()).buffer.data);
      
}
export class __near_ArgsParser_getAllKeys extends ThrowingJSONHandler {
        buffer: Uint8Array;
        decoder: JSONDecoder<__near_ArgsParser_getAllKeys>;
        handledRoot: boolean = false;
      
setNull(name: string): void {

      super.setNull(name);
    }

      pushObject(name: string): bool {
if (!this.handledRoot) {
      assert(name == null);
      this.handledRoot = true;
      return true;
    } else {
      assert(name != null);
    }

        return super.pushObject(name);
      }

      pushArray(name: string): bool {

        return super.pushArray(name);
      }
}
export function __near_encode_Array_String(
          value: Array<String>,
          encoder: JSONEncoder): void {
for (let i = 0; i < value.length; i++) {
if (value[i] != null) {
            encoder.setString(null, value[i]);
          } else {
            encoder.setNull(null);
          }
}
}
export function near_func_getAllKeys(): void {
      let json = new Uint8Array(input_read_len());
      input_read_into(json.buffer.data);
      let handler = new __near_ArgsParser_getAllKeys();
      handler.buffer = json;
      handler.decoder = new JSONDecoder<__near_ArgsParser_getAllKeys>(handler);
      handler.decoder.deserialize(json);
let result = getAllKeys(

);

        let encoder = new JSONEncoder();
        encoder.pushObject(null);
      
if (result != null) {
          encoder.pushArray("result");
          __near_encode_Array_String(result, encoder);
          encoder.popArray();
        } else {
          encoder.setNull("result");
        }

        encoder.popObject();
        return_value(near.bufferWithSize(encoder.serialize()).buffer.data);
      
}
export class __near_ArgsParser_benchmark extends ThrowingJSONHandler {
        buffer: Uint8Array;
        decoder: JSONDecoder<__near_ArgsParser_benchmark>;
        handledRoot: boolean = false;
      
setNull(name: string): void {

      super.setNull(name);
    }

      pushObject(name: string): bool {
if (!this.handledRoot) {
      assert(name == null);
      this.handledRoot = true;
      return true;
    } else {
      assert(name != null);
    }

        return super.pushObject(name);
      }

      pushArray(name: string): bool {

        return super.pushArray(name);
      }
}
export function near_func_benchmark(): void {
      let json = new Uint8Array(input_read_len());
      input_read_into(json.buffer.data);
      let handler = new __near_ArgsParser_benchmark();
      handler.buffer = json;
      handler.decoder = new JSONDecoder<__near_ArgsParser_benchmark>(handler);
      handler.decoder.deserialize(json);
let result = benchmark(

);

        let encoder = new JSONEncoder();
        encoder.pushObject(null);
      
if (result != null) {
          encoder.pushArray("result");
          __near_encode_Array_String(result, encoder);
          encoder.popArray();
        } else {
          encoder.setNull("result");
        }

        encoder.popObject();
        return_value(near.bufferWithSize(encoder.serialize()).buffer.data);
      
}
export class __near_ArgsParser_benchmark_sum_n extends ThrowingJSONHandler {
        buffer: Uint8Array;
        decoder: JSONDecoder<__near_ArgsParser_benchmark_sum_n>;
        handledRoot: boolean = false;
      
__near_param_n: i32;
setInteger(name: string, value: i32): void {
if (name == "n") {
            this.__near_param_n = value;
            return;
          }

          super.setInteger(name, value);
        }
setNull(name: string): void {
if (name == "n") {
        this.__near_param_n = <i32>null;
        return;
      }

      super.setNull(name);
    }

      pushObject(name: string): bool {
if (!this.handledRoot) {
      assert(name == null);
      this.handledRoot = true;
      return true;
    } else {
      assert(name != null);
    }

        return super.pushObject(name);
      }

      pushArray(name: string): bool {

        return super.pushArray(name);
      }
}
export function near_func_benchmark_sum_n(): void {
      let json = new Uint8Array(input_read_len());
      input_read_into(json.buffer.data);
      let handler = new __near_ArgsParser_benchmark_sum_n();
      handler.buffer = json;
      handler.decoder = new JSONDecoder<__near_ArgsParser_benchmark_sum_n>(handler);
      handler.decoder.deserialize(json);
let result = wrapped_benchmark_sum_n(
handler.__near_param_n
);

        let encoder = new JSONEncoder();
        encoder.pushObject(null);
      
if (result != null) {
            encoder.setString("result", result);
          } else {
            encoder.setNull("result");
          }

        encoder.popObject();
        return_value(near.bufferWithSize(encoder.serialize()).buffer.data);
      
}
export class __near_ArgsParser_generateLogs extends ThrowingJSONHandler {
        buffer: Uint8Array;
        decoder: JSONDecoder<__near_ArgsParser_generateLogs>;
        handledRoot: boolean = false;
      
setNull(name: string): void {

      super.setNull(name);
    }

      pushObject(name: string): bool {
if (!this.handledRoot) {
      assert(name == null);
      this.handledRoot = true;
      return true;
    } else {
      assert(name != null);
    }

        return super.pushObject(name);
      }

      pushArray(name: string): bool {

        return super.pushArray(name);
      }
}
export function near_func_generateLogs(): void {
      let json = new Uint8Array(input_read_len());
      input_read_into(json.buffer.data);
      let handler = new __near_ArgsParser_generateLogs();
      handler.buffer = json;
      handler.decoder = new JSONDecoder<__near_ArgsParser_generateLogs>(handler);
      handler.decoder.deserialize(json);
generateLogs(

);
}
export class __near_ArgsParser_triggerAssert extends ThrowingJSONHandler {
        buffer: Uint8Array;
        decoder: JSONDecoder<__near_ArgsParser_triggerAssert>;
        handledRoot: boolean = false;
      
setNull(name: string): void {

      super.setNull(name);
    }

      pushObject(name: string): bool {
if (!this.handledRoot) {
      assert(name == null);
      this.handledRoot = true;
      return true;
    } else {
      assert(name != null);
    }

        return super.pushObject(name);
      }

      pushArray(name: string): bool {

        return super.pushArray(name);
      }
}
export function near_func_triggerAssert(): void {
      let json = new Uint8Array(input_read_len());
      input_read_into(json.buffer.data);
      let handler = new __near_ArgsParser_triggerAssert();
      handler.buffer = json;
      handler.decoder = new JSONDecoder<__near_ArgsParser_triggerAssert>(handler);
      handler.decoder.deserialize(json);
triggerAssert(

);
}<|MERGE_RESOLUTION|>--- conflicted
+++ resolved
@@ -2,10 +2,7 @@
       import { near } from "./near";
       import { JSONEncoder} from "./json/encoder"
       import { JSONDecoder, ThrowingJSONHandler, DecoderState  } from "./json/decoder"
-<<<<<<< HEAD
-=======
       import {hello as wrapped_hello, setValue as wrapped_setValue, getValue as wrapped_getValue, getAllKeys as wrapped_getAllKeys, benchmark as wrapped_benchmark, benchmark_sum_n as wrapped_benchmark_sum_n, generateLogs as wrapped_generateLogs, triggerAssert as wrapped_triggerAssert} from "./main";
->>>>>>> 164524b6
 
       // Runtime functions
       @external("env", "return_value")
@@ -15,53 +12,7 @@
       @external("env", "input_read_into")
       declare function input_read_into(ptr: usize): void;
     
-import "allocator/arena";
-export { memory };
-
-import { contractContext, globalStorage, near } from "./near";
-
-export function hello(name: string): string {
-
-  return "hello " + name;
-}
-
-export function setValue(value: string): string {
-  globalStorage.setItem("name", value);
-  return value;
-}
-
-export function getValue(): string {
-  return globalStorage.getItem("name");
-}
-
-export function getAllKeys(): string[] {
-  let keys = globalStorage.keys("n");
-  assert(keys.length == 1);
-  assert(keys[0] == "name");
-  return keys;
-}
-
-export function benchmark(): string[] {
-  let i = 0;
-  while (i < 10) {
-    globalStorage.setItem(i.toString(), "123123");
-    i += 1;
-  }
-  return globalStorage.keys("");
-}
-
-export function generateLogs(): void {
-  globalStorage.setItem("item", "value");
-  near.log("log1");
-  near.log("log2");
-}
-
-export function triggerAssert(): void {
-  near.log("log before assert");
-  assert(false, "expected to fail");
-}
-
-
+import {contractContext as contractContext,globalStorage as globalStorage,near as near} from "./near";
 export class __near_ArgsParser_hello extends ThrowingJSONHandler {
         buffer: Uint8Array;
         decoder: JSONDecoder<__near_ArgsParser_hello>;
@@ -109,7 +60,7 @@
       handler.buffer = json;
       handler.decoder = new JSONDecoder<__near_ArgsParser_hello>(handler);
       handler.decoder.deserialize(json);
-let result = hello(
+let result = wrapped_hello(
 handler.__near_param_name
 );
 
@@ -173,7 +124,7 @@
       handler.buffer = json;
       handler.decoder = new JSONDecoder<__near_ArgsParser_setValue>(handler);
       handler.decoder.deserialize(json);
-let result = setValue(
+let result = wrapped_setValue(
 handler.__near_param_value
 );
 
@@ -224,7 +175,7 @@
       handler.buffer = json;
       handler.decoder = new JSONDecoder<__near_ArgsParser_getValue>(handler);
       handler.decoder.deserialize(json);
-let result = getValue(
+let result = wrapped_getValue(
 
 );
 
@@ -286,7 +237,7 @@
       handler.buffer = json;
       handler.decoder = new JSONDecoder<__near_ArgsParser_getAllKeys>(handler);
       handler.decoder.deserialize(json);
-let result = getAllKeys(
+let result = wrapped_getAllKeys(
 
 );
 
@@ -295,7 +246,7 @@
       
 if (result != null) {
           encoder.pushArray("result");
-          __near_encode_Array_String(result, encoder);
+          __near_encode_Array_String(<Array<String>>result, encoder);
           encoder.popArray();
         } else {
           encoder.setNull("result");
@@ -339,7 +290,7 @@
       handler.buffer = json;
       handler.decoder = new JSONDecoder<__near_ArgsParser_benchmark>(handler);
       handler.decoder.deserialize(json);
-let result = benchmark(
+let result = wrapped_benchmark(
 
 );
 
@@ -348,7 +299,7 @@
       
 if (result != null) {
           encoder.pushArray("result");
-          __near_encode_Array_String(result, encoder);
+          __near_encode_Array_String(<Array<String>>result, encoder);
           encoder.popArray();
         } else {
           encoder.setNull("result");
@@ -456,7 +407,7 @@
       handler.buffer = json;
       handler.decoder = new JSONDecoder<__near_ArgsParser_generateLogs>(handler);
       handler.decoder.deserialize(json);
-generateLogs(
+wrapped_generateLogs(
 
 );
 }
@@ -494,7 +445,7 @@
       handler.buffer = json;
       handler.decoder = new JSONDecoder<__near_ArgsParser_triggerAssert>(handler);
       handler.decoder.deserialize(json);
-triggerAssert(
+wrapped_triggerAssert(
 
 );
 }