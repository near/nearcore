
      import { near } from "./near";
      import { JSONEncoder} from "./json/encoder"
      import { JSONDecoder, ThrowingJSONHandler, DecoderState  } from "./json/decoder"
<<<<<<< HEAD
      import {hello as wrapped_hello, setValue as wrapped_setValue, getValue as wrapped_getValue, getAllKeys as wrapped_getAllKeys, benchmark as wrapped_benchmark, benchmark_sum_n as wrapped_benchmark_sum_n, generateLogs as wrapped_generateLogs, triggerAssert as wrapped_triggerAssert} from "./main";
=======
      import {hello as wrapped_hello, setValue as wrapped_setValue, getValue as wrapped_getValue, getAllKeys as wrapped_getAllKeys, benchmark as wrapped_benchmark, benchmark_storage as wrapped_benchmark_storage, benchmark_sum_n as wrapped_benchmark_sum_n, generateLogs as wrapped_generateLogs, triggerAssert as wrapped_triggerAssert} from "./main";
>>>>>>> 87a750d2

      // Runtime functions
      @external("env", "return_value")
      declare function return_value(value_ptr: u32): void;
      @external("env", "input_read_len")
      declare function input_read_len(): u32;
      @external("env", "input_read_into")
      declare function input_read_into(ptr: usize): void;
    
import {contractContext as contractContext,globalStorage as globalStorage,near as near} from "./near";
export class __near_ArgsParser_hello extends ThrowingJSONHandler {
        buffer: Uint8Array;
        decoder: JSONDecoder<__near_ArgsParser_hello>;
        handledRoot: boolean = false;
      
__near_param_name: String;
setString(name: string, value: String): void {
if (name == "name") {
            this.__near_param_name = value;
            return;
          }

          super.setString(name, value);
        }
setNull(name: string): void {
if (name == "name") {
        this.__near_param_name = <String>null;
        return;
      }

      super.setNull(name);
    }

      pushObject(name: string): bool {
if (!this.handledRoot) {
      assert(name == null);
      this.handledRoot = true;
      return true;
    } else {
      assert(name != null);
    }

        return super.pushObject(name);
      }

      pushArray(name: string): bool {

        return super.pushArray(name);
      }
}
export function near_func_hello(): void {
      let json = new Uint8Array(input_read_len());
      input_read_into(json.buffer.data);
      let handler = new __near_ArgsParser_hello();
      handler.buffer = json;
      handler.decoder = new JSONDecoder<__near_ArgsParser_hello>(handler);
      handler.decoder.deserialize(json);
let result = wrapped_hello(
handler.__near_param_name
);

        let encoder = new JSONEncoder();
        encoder.pushObject(null);
      
if (result != null) {
            encoder.setString("result", result);
          } else {
            encoder.setNull("result");
          }

        encoder.popObject();
        return_value(near.bufferWithSize(encoder.serialize()).buffer.data);
      
}
export class __near_ArgsParser_setValue extends ThrowingJSONHandler {
        buffer: Uint8Array;
        decoder: JSONDecoder<__near_ArgsParser_setValue>;
        handledRoot: boolean = false;
      
__near_param_value: String;
setString(name: string, value: String): void {
if (name == "value") {
            this.__near_param_value = value;
            return;
          }

          super.setString(name, value);
        }
setNull(name: string): void {
if (name == "value") {
        this.__near_param_value = <String>null;
        return;
      }

      super.setNull(name);
    }

      pushObject(name: string): bool {
if (!this.handledRoot) {
      assert(name == null);
      this.handledRoot = true;
      return true;
    } else {
      assert(name != null);
    }

        return super.pushObject(name);
      }

      pushArray(name: string): bool {

        return super.pushArray(name);
      }
}
export function near_func_setValue(): void {
      let json = new Uint8Array(input_read_len());
      input_read_into(json.buffer.data);
      let handler = new __near_ArgsParser_setValue();
      handler.buffer = json;
      handler.decoder = new JSONDecoder<__near_ArgsParser_setValue>(handler);
      handler.decoder.deserialize(json);
let result = wrapped_setValue(
handler.__near_param_value
);

        let encoder = new JSONEncoder();
        encoder.pushObject(null);
      
if (result != null) {
            encoder.setString("result", result);
          } else {
            encoder.setNull("result");
          }

        encoder.popObject();
        return_value(near.bufferWithSize(encoder.serialize()).buffer.data);
      
}
export class __near_ArgsParser_getValue extends ThrowingJSONHandler {
        buffer: Uint8Array;
        decoder: JSONDecoder<__near_ArgsParser_getValue>;
        handledRoot: boolean = false;
      
setNull(name: string): void {

      super.setNull(name);
    }

      pushObject(name: string): bool {
if (!this.handledRoot) {
      assert(name == null);
      this.handledRoot = true;
      return true;
    } else {
      assert(name != null);
    }

        return super.pushObject(name);
      }

      pushArray(name: string): bool {

        return super.pushArray(name);
      }
}
export function near_func_getValue(): void {
      let json = new Uint8Array(input_read_len());
      input_read_into(json.buffer.data);
      let handler = new __near_ArgsParser_getValue();
      handler.buffer = json;
      handler.decoder = new JSONDecoder<__near_ArgsParser_getValue>(handler);
      handler.decoder.deserialize(json);
let result = wrapped_getValue(

);

        let encoder = new JSONEncoder();
        encoder.pushObject(null);
      
if (result != null) {
            encoder.setString("result", result);
          } else {
            encoder.setNull("result");
          }

        encoder.popObject();
        return_value(near.bufferWithSize(encoder.serialize()).buffer.data);
      
}
export class __near_ArgsParser_getAllKeys extends ThrowingJSONHandler {
        buffer: Uint8Array;
        decoder: JSONDecoder<__near_ArgsParser_getAllKeys>;
        handledRoot: boolean = false;
      
setNull(name: string): void {

      super.setNull(name);
    }

      pushObject(name: string): bool {
if (!this.handledRoot) {
      assert(name == null);
      this.handledRoot = true;
      return true;
    } else {
      assert(name != null);
    }

        return super.pushObject(name);
      }

      pushArray(name: string): bool {

        return super.pushArray(name);
      }
}
export function __near_encode_Array_String(
          value: Array<String>,
          encoder: JSONEncoder): void {
for (let i = 0; i < value.length; i++) {
if (value[i] != null) {
            encoder.setString(null, value[i]);
          } else {
            encoder.setNull(null);
          }
}
}
export function near_func_getAllKeys(): void {
      let json = new Uint8Array(input_read_len());
      input_read_into(json.buffer.data);
      let handler = new __near_ArgsParser_getAllKeys();
      handler.buffer = json;
      handler.decoder = new JSONDecoder<__near_ArgsParser_getAllKeys>(handler);
      handler.decoder.deserialize(json);
let result = wrapped_getAllKeys(

);

        let encoder = new JSONEncoder();
        encoder.pushObject(null);
      
if (result != null) {
          encoder.pushArray("result");
          __near_encode_Array_String(<Array<String>>result, encoder);
          encoder.popArray();
        } else {
          encoder.setNull("result");
        }

        encoder.popObject();
        return_value(near.bufferWithSize(encoder.serialize()).buffer.data);
      
}
export class __near_ArgsParser_benchmark extends ThrowingJSONHandler {
        buffer: Uint8Array;
        decoder: JSONDecoder<__near_ArgsParser_benchmark>;
        handledRoot: boolean = false;
      
setNull(name: string): void {

      super.setNull(name);
    }

      pushObject(name: string): bool {
if (!this.handledRoot) {
      assert(name == null);
      this.handledRoot = true;
      return true;
    } else {
      assert(name != null);
    }

        return super.pushObject(name);
      }

      pushArray(name: string): bool {

        return super.pushArray(name);
      }
}
export function near_func_benchmark(): void {
      let json = new Uint8Array(input_read_len());
      input_read_into(json.buffer.data);
      let handler = new __near_ArgsParser_benchmark();
      handler.buffer = json;
      handler.decoder = new JSONDecoder<__near_ArgsParser_benchmark>(handler);
      handler.decoder.deserialize(json);
let result = wrapped_benchmark(

);

        let encoder = new JSONEncoder();
        encoder.pushObject(null);
      
if (result != null) {
          encoder.pushArray("result");
          __near_encode_Array_String(<Array<String>>result, encoder);
          encoder.popArray();
        } else {
          encoder.setNull("result");
        }

        encoder.popObject();
        return_value(near.bufferWithSize(encoder.serialize()).buffer.data);
      
}
export class __near_ArgsParser_benchmark_storage extends ThrowingJSONHandler {
        buffer: Uint8Array;
        decoder: JSONDecoder<__near_ArgsParser_benchmark_storage>;
        handledRoot: boolean = false;
      
__near_param_n: i32;
setInteger(name: string, value: i32): void {
if (name == "n") {
            this.__near_param_n = value;
            return;
          }

          super.setInteger(name, value);
        }
setNull(name: string): void {
if (name == "n") {
        this.__near_param_n = <i32>null;
        return;
      }

      super.setNull(name);
    }

      pushObject(name: string): bool {
if (!this.handledRoot) {
      assert(name == null);
      this.handledRoot = true;
      return true;
    } else {
      assert(name != null);
    }

        return super.pushObject(name);
      }

      pushArray(name: string): bool {

        return super.pushArray(name);
      }
}
export function near_func_benchmark_storage(): void {
      let json = new Uint8Array(input_read_len());
      input_read_into(json.buffer.data);
      let handler = new __near_ArgsParser_benchmark_storage();
      handler.buffer = json;
      handler.decoder = new JSONDecoder<__near_ArgsParser_benchmark_storage>(handler);
      handler.decoder.deserialize(json);
let result = wrapped_benchmark_storage(
handler.__near_param_n
);

        let encoder = new JSONEncoder();
        encoder.pushObject(null);
      
if (result != null) {
            encoder.setString("result", result);
          } else {
            encoder.setNull("result");
          }

        encoder.popObject();
        return_value(near.bufferWithSize(encoder.serialize()).buffer.data);
      
}
export class __near_ArgsParser_benchmark_sum_n extends ThrowingJSONHandler {
        buffer: Uint8Array;
        decoder: JSONDecoder<__near_ArgsParser_benchmark_sum_n>;
        handledRoot: boolean = false;
      
__near_param_n: i32;
setInteger(name: string, value: i32): void {
if (name == "n") {
            this.__near_param_n = value;
            return;
          }

          super.setInteger(name, value);
        }
setNull(name: string): void {
if (name == "n") {
        this.__near_param_n = <i32>null;
        return;
      }

      super.setNull(name);
    }

      pushObject(name: string): bool {
if (!this.handledRoot) {
      assert(name == null);
      this.handledRoot = true;
      return true;
    } else {
      assert(name != null);
    }

        return super.pushObject(name);
      }

      pushArray(name: string): bool {

        return super.pushArray(name);
      }
}
export function near_func_benchmark_sum_n(): void {
      let json = new Uint8Array(input_read_len());
      input_read_into(json.buffer.data);
      let handler = new __near_ArgsParser_benchmark_sum_n();
      handler.buffer = json;
      handler.decoder = new JSONDecoder<__near_ArgsParser_benchmark_sum_n>(handler);
      handler.decoder.deserialize(json);
let result = wrapped_benchmark_sum_n(
handler.__near_param_n
);

        let encoder = new JSONEncoder();
        encoder.pushObject(null);
      
if (result != null) {
            encoder.setString("result", result);
          } else {
            encoder.setNull("result");
          }

        encoder.popObject();
        return_value(near.bufferWithSize(encoder.serialize()).buffer.data);
      
}
export class __near_ArgsParser_generateLogs extends ThrowingJSONHandler {
        buffer: Uint8Array;
        decoder: JSONDecoder<__near_ArgsParser_generateLogs>;
        handledRoot: boolean = false;
      
setNull(name: string): void {

      super.setNull(name);
    }

      pushObject(name: string): bool {
if (!this.handledRoot) {
      assert(name == null);
      this.handledRoot = true;
      return true;
    } else {
      assert(name != null);
    }

        return super.pushObject(name);
      }

      pushArray(name: string): bool {

        return super.pushArray(name);
      }
}
export function near_func_generateLogs(): void {
      let json = new Uint8Array(input_read_len());
      input_read_into(json.buffer.data);
      let handler = new __near_ArgsParser_generateLogs();
      handler.buffer = json;
      handler.decoder = new JSONDecoder<__near_ArgsParser_generateLogs>(handler);
      handler.decoder.deserialize(json);
wrapped_generateLogs(

);
}
export class __near_ArgsParser_triggerAssert extends ThrowingJSONHandler {
        buffer: Uint8Array;
        decoder: JSONDecoder<__near_ArgsParser_triggerAssert>;
        handledRoot: boolean = false;
      
setNull(name: string): void {

      super.setNull(name);
    }

      pushObject(name: string): bool {
if (!this.handledRoot) {
      assert(name == null);
      this.handledRoot = true;
      return true;
    } else {
      assert(name != null);
    }

        return super.pushObject(name);
      }

      pushArray(name: string): bool {

        return super.pushArray(name);
      }
}
export function near_func_triggerAssert(): void {
      let json = new Uint8Array(input_read_len());
      input_read_into(json.buffer.data);
      let handler = new __near_ArgsParser_triggerAssert();
      handler.buffer = json;
      handler.decoder = new JSONDecoder<__near_ArgsParser_triggerAssert>(handler);
      handler.decoder.deserialize(json);
wrapped_triggerAssert(

);
}<|MERGE_RESOLUTION|>--- conflicted
+++ resolved
@@ -2,11 +2,7 @@
       import { near } from "./near";
       import { JSONEncoder} from "./json/encoder"
       import { JSONDecoder, ThrowingJSONHandler, DecoderState  } from "./json/decoder"
-<<<<<<< HEAD
       import {hello as wrapped_hello, setValue as wrapped_setValue, getValue as wrapped_getValue, getAllKeys as wrapped_getAllKeys, benchmark as wrapped_benchmark, benchmark_sum_n as wrapped_benchmark_sum_n, generateLogs as wrapped_generateLogs, triggerAssert as wrapped_triggerAssert} from "./main";
-=======
-      import {hello as wrapped_hello, setValue as wrapped_setValue, getValue as wrapped_getValue, getAllKeys as wrapped_getAllKeys, benchmark as wrapped_benchmark, benchmark_storage as wrapped_benchmark_storage, benchmark_sum_n as wrapped_benchmark_sum_n, generateLogs as wrapped_generateLogs, triggerAssert as wrapped_triggerAssert} from "./main";
->>>>>>> 87a750d2
 
       // Runtime functions
       @external("env", "return_value")
