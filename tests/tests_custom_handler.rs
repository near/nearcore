use std::sync::Arc;
use std::thread;
use std::time::Duration;

use network::proxy::predicate::FnProxyHandler;
use network::proxy::ProxyHandler;
use primitives::transaction::TransactionBody;
use testlib::alphanet_utils::{create_nodes, sample_two_nodes, wait, Node, TEST_BLOCK_FETCH_LIMIT};

fn run_multiple_nodes(num_nodes: usize, num_trials: usize, test_prefix: &str, test_port: u16) {
    // Add proxy handlers to the pipeline.

    // Custom handler example
    let fn_proxy_handler = Arc::new(FnProxyHandler::new(|package| {
        // Logic here...

        // Return None to dismiss this channel,
        // or Some(package) for passing to the next handler. Note that returned package don't need to be the
        // same as the received package.
        Some(package)
    }));

    let proxy_handlers: Vec<Arc<ProxyHandler>> = vec![fn_proxy_handler];

    let (init_balance, account_names, mut nodes) =
        create_nodes(num_nodes, test_prefix, test_port, TEST_BLOCK_FETCH_LIMIT, proxy_handlers);

    let nodes: Vec<_> = nodes.drain(..).map(|cfg| Node::new(cfg)).collect();
    for i in 0..num_nodes {
        nodes[i].write().unwrap().start();
    }

    thread::sleep(Duration::from_millis(1000));

    // Execute N trials. In each trial we submit a transaction to a random node i, that sends
    // 1 token to a random node j. We send transaction to node Then we wait for the balance change to propagate by checking
    // the balance of j on node k.
    let mut expected_balances = vec![init_balance; num_nodes];
    let trial_duration = 10000;
    for _ in 0..num_trials {
        let (i, j) = sample_two_nodes(num_nodes);
        let (k, r) = sample_two_nodes(num_nodes);
        let nonce = nodes[i].read().unwrap().get_account_nonce(&account_names[i]).unwrap_or_default() + 1;
        let transaction = TransactionBody::send_money(
            nonce,
            account_names[i].as_str(),
            account_names[j].as_str(),
            1,
<<<<<<< HEAD
        )
        .sign(nodes[i].read().unwrap().signer());
        nodes[k].read().unwrap().add_transaction(transaction).unwrap();
=======
        ).sign(&*nodes[i].signer());
        nodes[k].add_transaction(transaction).unwrap();
>>>>>>> 206f6d54
        expected_balances[i] -= 1;
        expected_balances[j] += 1;

        wait(
            || expected_balances[j] == nodes[r].read().unwrap().view_balance(&account_names[j]).unwrap(),
            1000,
            trial_duration,
        );
        thread::sleep(Duration::from_millis(500));
    }
}

/// Similar to `test_alphanet::test_4_10_multiple_nodes` to show custom proxy handlers usage.
#[test]
fn test_custom_handler() {
    run_multiple_nodes(3, 1, "custom_handler", 3200);
}<|MERGE_RESOLUTION|>--- conflicted
+++ resolved
@@ -46,14 +46,9 @@
             account_names[i].as_str(),
             account_names[j].as_str(),
             1,
-<<<<<<< HEAD
         )
-        .sign(nodes[i].read().unwrap().signer());
+        .sign(&*nodes[i].read().unwrap().signer());
         nodes[k].read().unwrap().add_transaction(transaction).unwrap();
-=======
-        ).sign(&*nodes[i].signer());
-        nodes[k].add_transaction(transaction).unwrap();
->>>>>>> 206f6d54
         expected_balances[i] -= 1;
         expected_balances[j] += 1;
 
