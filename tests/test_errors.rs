use std::sync::Arc;

use near::config::TESTING_INIT_BALANCE;
use near::{load_test_config, GenesisConfig};
use near_crypto::{InMemorySigner, KeyType};
use near_network::test_utils::open_port;
use near_primitives::account::AccessKey;
use near_primitives::test_utils::init_integration_logger;
use near_primitives::transaction::{
    Action, AddKeyAction, CreateAccountAction, SignedTransaction, TransferAction,
};
use testlib::node::{Node, ThreadNode};

const TRANSACTION_VALIDITY_PERIOD: u64 = 10;

fn start_node() -> ThreadNode {
    init_integration_logger();
    let genesis_config = GenesisConfig::legacy_test(vec!["alice.near", "bob.near"], 1);
    let mut near_config = load_test_config("alice.near", open_port(), &genesis_config);
    near_config.client_config.skip_sync_wait = true;

    let mut node = ThreadNode::new(near_config);
    node.start();
    node
}

#[test]
fn test_check_tx_error_log() {
    let node = start_node();
<<<<<<< HEAD
    let signer = Arc::new(InMemorySigner::from_seed("alice.near", "alice.near"));
    let block_hash = node.user().get_best_block_hash().unwrap();
=======
    let signer = Arc::new(InMemorySigner::from_seed("alice.near", KeyType::ED25519, "alice.near"));
>>>>>>> ca24f6c2
    let tx = SignedTransaction::from_actions(
        1,
        "bob.near".to_string(),
        "test.near".to_string(),
        signer.clone(),
        vec![
            Action::CreateAccount(CreateAccountAction {}),
            Action::Transfer(TransferAction { deposit: 1_000 }),
            Action::AddKey(AddKeyAction {
                public_key: signer.public_key.clone(),
                access_key: AccessKey::full_access(),
            }),
        ],
        block_hash,
        TRANSACTION_VALIDITY_PERIOD,
    );

    let tx_result = node.user().commit_transaction(tx).unwrap_err();
    assert_eq!(
        tx_result,
        "RpcError { code: -32000, message: \"Server error\", data: Some(String(\"Signer \\\"bob.near\\\" doesn\\'t have access key with the given public_key ed25519:22skMptHjFWNyuEWY22ftn2AbLPSYpmYwGJRGwpNHbTV\")) }".to_string()
    );
}

#[test]
fn test_deliver_tx_error_log() {
    let node = start_node();
<<<<<<< HEAD
    let signer = Arc::new(InMemorySigner::from_seed("alice.near", "alice.near"));
    let block_hash = node.user().get_best_block_hash().unwrap();
=======
    let signer = Arc::new(InMemorySigner::from_seed("alice.near", KeyType::ED25519, "alice.near"));

>>>>>>> ca24f6c2
    let cost = testlib::fees_utils::create_account_transfer_full_key_cost();
    let tx = SignedTransaction::from_actions(
        1,
        "alice.near".to_string(),
        "test.near".to_string(),
        signer.clone(),
        vec![
            Action::CreateAccount(CreateAccountAction {}),
            Action::Transfer(TransferAction { deposit: TESTING_INIT_BALANCE + 1 }),
            Action::AddKey(AddKeyAction {
                public_key: signer.public_key.clone(),
                access_key: AccessKey::full_access(),
            }),
        ],
        block_hash,
        TRANSACTION_VALIDITY_PERIOD,
    );

    let tx_result = node.user().commit_transaction(tx).unwrap();
    assert_eq!(
        tx_result.transactions[0].result.logs[0],
        format!(
        "Runtime error: Sender alice.near does not have enough balance 999999950000000 for operation costing {}",
            TESTING_INIT_BALANCE + 1 + cost
        )
    );
}<|MERGE_RESOLUTION|>--- conflicted
+++ resolved
@@ -27,12 +27,8 @@
 #[test]
 fn test_check_tx_error_log() {
     let node = start_node();
-<<<<<<< HEAD
-    let signer = Arc::new(InMemorySigner::from_seed("alice.near", "alice.near"));
+    let signer = Arc::new(InMemorySigner::from_seed("alice.near", KeyType::ED25519, "alice.near"));
     let block_hash = node.user().get_best_block_hash().unwrap();
-=======
-    let signer = Arc::new(InMemorySigner::from_seed("alice.near", KeyType::ED25519, "alice.near"));
->>>>>>> ca24f6c2
     let tx = SignedTransaction::from_actions(
         1,
         "bob.near".to_string(),
@@ -60,13 +56,8 @@
 #[test]
 fn test_deliver_tx_error_log() {
     let node = start_node();
-<<<<<<< HEAD
-    let signer = Arc::new(InMemorySigner::from_seed("alice.near", "alice.near"));
+    let signer = Arc::new(InMemorySigner::from_seed("alice.near", KeyType::ED25519, "alice.near"));
     let block_hash = node.user().get_best_block_hash().unwrap();
-=======
-    let signer = Arc::new(InMemorySigner::from_seed("alice.near", KeyType::ED25519, "alice.near"));
-
->>>>>>> ca24f6c2
     let cost = testlib::fees_utils::create_account_transfer_full_key_cost();
     let tx = SignedTransaction::from_actions(
         1,
