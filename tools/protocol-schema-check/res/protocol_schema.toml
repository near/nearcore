--- conflicted
+++ resolved
@@ -198,11 +198,7 @@
 PeerId = 4061347928
 PeerIdOrHash = 58394841
 PeerInfo = 534880314
-<<<<<<< HEAD
-PeerMessage = 3731522992
-=======
-PeerMessage = 2716339208
->>>>>>> 19ae7523
+PeerMessage = 1660907561
 Ping = 730346558
 Pong = 1175347518
 PrepareError = 1046349345
@@ -231,19 +227,11 @@
 ReceiptValidationError = 1336307586
 ReceivedData = 3601438283
 RootProof = 3135729669
-<<<<<<< HEAD
-RoutedMessage = 1529956928
-RoutedMessageBody = 3231236076
-RoutedMessageV1 = 2703719067
-RoutedMessageV2 = 979645468
-RoutedMessageV3 = 4013084662
-=======
-RoutedMessage = 3510035432
-RoutedMessageBody = 3929488529
-RoutedMessageV1 = 3051672530
-RoutedMessageV2 = 3926398370
-RoutedMessageV3 = 312708179
->>>>>>> 19ae7523
+RoutedMessage = 175218922
+RoutedMessageBody = 1447523196
+RoutedMessageV1 = 4149850176
+RoutedMessageV2 = 2750362273
+RoutedMessageV3 = 2628281715
 RoutingTableUpdate = 4277670071
 Secp256K1PublicKey = 4117078281
 Secp256K1Signature = 3687154735
@@ -296,17 +284,11 @@
 StatePartRequest = 1911936050
 StatePartV0 = 3500162929
 StatePartV1 = 3423292870
-<<<<<<< HEAD
 StateRequestAck = 4252139448
 StateRequestAckBody = 3441264240
-StateResponseInfo = 1289181542
-StateResponseInfoV1 = 2508555763
-StateResponseInfoV2 = 3019666879
-=======
 StateResponseInfo = 956989180
 StateResponseInfoV1 = 533394568
 StateResponseInfoV2 = 1768615124
->>>>>>> 19ae7523
 StateRootNode = 1865105129
 StateStoredReceipt = 1160891842
 StateStoredReceiptMetadata = 2156848952
@@ -318,15 +300,9 @@
 StoredChunkStateTransitionDataV1 = 1369566822
 String = 2587724713
 SyncSnapshotHosts = 1783100898
-<<<<<<< HEAD
-T1MessageBody = 2266667748
-T2MessageBody = 4063999382
-TieredMessageBody = 4019073599
-=======
 T1MessageBody = 2098193199
-T2MessageBody = 1899674380
-TieredMessageBody = 1483790552
->>>>>>> 19ae7523
+T2MessageBody = 2256193850
+TieredMessageBody = 2601798081
 Tip = 305642482
 TransactionReceipt = 2742626568
 TransactionV0 = 3387393223
