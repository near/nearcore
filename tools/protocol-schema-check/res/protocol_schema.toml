AccessKey = 433079403
AccessKeyPermission = 885623561
<<<<<<< HEAD
Account = 1423723558
AccountContract = 2377656612
AccountV1 = 3570440720
AccountV2 = 4150394471
=======
Account = 1899121411
AccountContract = 2377656612
AccountV1 = 3570440720
AccountV2 = 2593503293
>>>>>>> 6cddee10
AccountVersion = 3672019478
Action = 708080604
ActionCosts = 3115555891
ActionError = 3315176969
ActionErrorKind = 853762542
ActionReceipt = 882261823
ActionsValidationError = 1053886215
AddKeyAction = 356099649
AdvertisedPeerDistance = 1372421497
AnnounceAccount = 3825977783
Approval = 593918844
ApprovalInner = 3210929495
ApprovalMessage = 1343934820
BalanceMismatchError = 2525009456
BandwidthRequest = 234831851
BandwidthRequestBitmap = 2138002689
BandwidthRequests = 984876287
BandwidthRequestsV1 = 3810915065
BandwidthSchedulerState = 2982803600
BandwidthSchedulerStateV1 = 34546280
BitArray = 3709965115
Block = 3541579558
BlockBody = 206872245
BlockBodyV1 = 2404380656
BlockBodyV2 = 4061842967
BlockChunkValidatorStats = 2108136564
BlockDoubleSign = 3280983623
BlockExtra = 1007391376
BlockHeader = 3330039843
BlockHeaderInnerLite = 1941666427
BlockHeaderInnerRest = 418905050
BlockHeaderInnerRestV2 = 2547351424
BlockHeaderInnerRestV3 = 2761788677
BlockHeaderInnerRestV4 = 1527174507
BlockHeaderInnerRestV5 = 4018967065
BlockHeaderV1 = 3090297699
BlockHeaderV2 = 765369625
BlockHeaderV3 = 2075503242
BlockHeaderV4 = 254520801
BlockHeaderV5 = 2596634414
BlockInfo = 1563727137
BlockInfoV1 = 735547821
BlockInfoV2 = 1224525771
BlockInfoV3 = 3120095857
BlockV1 = 4242169352
BlockV2 = 3555701995
BlockV3 = 1912022225
BlockV4 = 619721361
BlockWithChangesInfo = 887507517
BufferedReceiptIndices = 2030010377
CachedParts = 1180507252
Challenge = 237064378
ChallengeBody = 86451633
ChunkContractAccesses = 266426785
ChunkContractAccessesInner = 2811580521
ChunkContractAccessesV1 = 3680796018
ChunkContractDeploys = 414270153
ChunkEndorsement = 1084632166
ChunkEndorsementInner = 2425301775
ChunkEndorsementMetadata = 1740861942
ChunkEndorsementV2 = 3837631596
ChunkEndorsementsBitmap = 3112808654
ChunkExtraV1 = 774877102
ChunkHash = 1471814478
ChunkHashHeight = 825215623
ChunkProductionKey = 2508733236
ChunkProofs = 1746991624
ChunkState = 152409845
ChunkStateTransition = 307448170
ChunkStateWitness = 3926833312
ChunkStateWitnessAck = 177881908
ChunkStats = 4176245277
CodeBytes = 2940589161
CodeHash = 457384689
CompilationError = 738158707
CompressedContractCode = 2821526605
CompressedEpochSyncProof = 1117061636
CongestionInfo = 2682682461
CongestionInfoV1 = 2571332168
ConnectionInfoRepr = 3621760869
ConsolidatedStateChange = 2962557518
ContractCacheKey = 1745279861
ContractCodeRequest = 1530126649
ContractCodeRequestInner = 1643875081
ContractCodeRequestV1 = 3126685202
ContractCodeResponse = 88959851
ContractCodeResponseV1 = 3979467783
CreateAccountAction = 985240579
CryptoHash = 3799414537
CurrentEpochValidatorInfo = 434177728
DataReceipt = 2506806701
DataReceiver = 1715762664
DelayedReceiptIndices = 1315689119
DelegateAction = 2886759687
DeleteAccountAction = 3244670577
DeleteKeyAction = 1374597333
DeployContractAction = 2972267833
DeployGlobalContractAction = 2796563162
Direction = 1296680832
DistanceVector = 181987261
ED25519PublicKey = 213018126
Edge = 2349264530
EdgeInner = 3441978250
EdgeRepr = 733491460
EdgeState = 2217555236
EncodedChunkStateWitness = 329848903
EncodedShardChunk = 3513967731
EncodedShardChunkBody = 2481614037
EncodedShardChunkV1 = 23151435
EncodedShardChunkV2 = 2872968441
EpochId = 1173955846
EpochInfo = 820386104
EpochInfoAggregator = 2599467180
EpochInfoV1 = 760560610
EpochInfoV2 = 2533281205
EpochInfoV3 = 91327628
EpochInfoV4 = 434230701
EpochSummary = 742414117
EpochSyncProof = 2656282615
EpochSyncProofCurrentEpochData = 3178856649
EpochSyncProofEpochData = 4024593770
EpochSyncProofLastEpochData = 2620439209
EpochSyncProofV1 = 3403222461
EpochValidatorInfo = 1082066685
ExecutionMetadata = 3853243413
ExecutionOutcome = 1389616391
ExecutionOutcomeWithId = 3435887297
ExecutionOutcomeWithIdAndProof = 3467933830
ExecutionOutcomeWithProof = 3452427190
ExecutionStatus = 1674342960
ExtCosts = 1172935704
FetchingStateStatus = 2204896805
FlatStateChanges = 2811133731
FlatStateDeltaMetadata = 3401366797
FlatStateValue = 83834662
FlatStorageCreationStatus = 3717607657
FlatStorageReadyStatus = 677315221
FlatStorageReshardingStatus = 3438824150
FlatStorageStatus = 3964465569
FunctionCallAction = 2405840012
FunctionCallError = 3652274053
FunctionCallPermission = 1517509673
GlobalContractCodeIdentifier = 3486582651
GlobalContractData = 1198449900
GlobalContractDeployMode = 1256912586
GlobalContractIdentifier = 31664100
Handshake = 115352275
HandshakeAutoDes = 4093619285
HandshakeFailureReason = 3698375404
HostError = 3173968216
IgnoredVecU8 = 1855789801
IntegerOverflowError = 2542362165
InvalidAccessKeyError = 2954698659
InvalidTxError = 2090866399
KeyForFlatStateDelta = 2002998927
LatestKnown = 2945167085
LatestWitnessesInfo = 2488443612
LinkAllowance = 1652755161
MainTransitionKey = 3721480128
MaybeEncodedShardChunk = 2673577900
MerklePathItem = 2615629611
MessageDiscriminant = 3240833245
MethodResolveError = 1206790835
MissingTrieValueContext = 2666011379
NextEpochValidatorInfo = 3660299258
NonDelegateAction = 3326479987
OptimisticBlock = 1384126355
OptimisticBlockInner = 1534008891
ParentSplitParameters = 2945469052
PartialEdgeInfo = 1350359189
PartialEncodedChunk = 3268260542
PartialEncodedChunkForwardMsg = 68012243
PartialEncodedChunkPart = 194051090
PartialEncodedChunkRequestMsg = 1470767646
PartialEncodedChunkResponseMsg = 1933691847
PartialEncodedChunkV1 = 2841697594
PartialEncodedChunkV2 = 2431363427
PartialEncodedContractDeploys = 3216562245
PartialEncodedContractDeploysInner = 2549441552
PartialEncodedContractDeploysPart = 1672852427
PartialEncodedContractDeploysV1 = 2574493147
PartialEncodedStateWitness = 2729738364
PartialEncodedStateWitnessInner = 2590980035
PartialState = 3772957669
PeerChainInfoV2 = 1260985250
PeerId = 2447445523
PeerIdOrHash = 4080492546
PeerInfo = 3831734408
PeerMessage = 1659223948
Ping = 2783493472
Pong = 3159638327
PrepareError = 4009037507
ProfileDataV2 = 1955507222
ProfileDataV3 = 1564915364
PromiseYieldIndices = 405847541
PromiseYieldTimeout = 3189361393
PublicKey = 601042198
RawStateChange = 206262877
RawStateChangesWithTrieKey = 4065520827
RawTrieNode = 4239211001
RawTrieNodeWithSize = 1474149765
ReasonForBan = 792112981
Receipt = 1735297979
ReceiptEnum = 475038911
ReceiptGroup = 2105921101
ReceiptGroupV0 = 2900361850
ReceiptGroupsQueueData = 289073248
ReceiptGroupsQueueDataV0 = 3449687695
ReceiptList = 3805749482
ReceiptOrStateStoredReceipt = 1483705262
ReceiptProof = 2761240549
ReceiptProofResponse = 2904508690
ReceiptV0 = 1954157170
ReceiptV1 = 2982607639
ReceiptValidationError = 551721215
ReceivedData = 3601438283
RootProof = 3135729669
RoutedMessage = 552691319
RoutedMessageBody = 2711205418
RoutingTableUpdate = 2987752645
Secp256K1PublicKey = 4117078281
Secp256K1Signature = 3687154735
SerdeAccount = 1519554694
ServerError = 3111148975
ShardChunk = 1084327441
ShardChunkHeader = 2471921769
ShardChunkHeaderInner = 4085026561
ShardChunkHeaderInnerV1 = 1271245459
ShardChunkHeaderInnerV2 = 2664186997
ShardChunkHeaderInnerV3 = 2843221286
ShardChunkHeaderInnerV4 = 3066669719
ShardChunkHeaderV1 = 47891389
ShardChunkHeaderV2 = 226996174
ShardChunkHeaderV3 = 3315420662
ShardChunkV1 = 706095291
ShardChunkV2 = 1024062162
ShardLayout = 1639977238
ShardLayoutV0 = 3139625127
ShardLayoutV1 = 2054829142
ShardLayoutV2 = 997571636
ShardProof = 1787648268
ShardStateSyncResponse = 3928780361
ShardStateSyncResponseHeaderV1 = 97293996
ShardStateSyncResponseHeaderV2 = 3887815851
ShardStateSyncResponseV1 = 2020887407
ShardStateSyncResponseV2 = 3212237445
ShardStateSyncResponseV3 = 2667043360
ShardUId = 2410086023
Signature = 3997391707
SignedDelegateAction = 1393048951
SignedTransaction = 3898692301
SlashState = 3264273950
SlashedValidator = 2601657743
SnapshotHostInfo = 2890323952
StakeAction = 2002027105
StateChangeCause = 3890585134
StateHeaderKey = 1666317019
StatePartKey = 1083277414
StatePartRequest = 1911936050
StateResponseInfo = 2813661149
StateResponseInfoV1 = 3998913982
StateResponseInfoV2 = 2508449732
StateRootNode = 1865105129
StateStoredReceipt = 3913153550
StateStoredReceiptMetadata = 2895538362
StateStoredReceiptV0 = 1643088085
StateStoredReceiptV1 = 2649493432
StateSyncDumpProgress = 2225888613
StorageError = 2572184728
StoredChunkStateTransitionData = 102691676
StoredChunkStateTransitionDataV1 = 3220541377
String = 2587724713
SyncSnapshotHosts = 1436852332
Tip = 305642482
TransactionReceipt = 1340277275
TransactionV0 = 3214747878
TransactionV1 = 1783470324
TransferAction = 1078380396
TrieChanges = 2613580820
TrieKey = 544589632
TrieQueueIndices = 2601394796
TrieRefcountAddition = 2117109883
TrieRefcountSubtraction = 2150368599
TxExecutionError = 1525511446
UseGlobalContractAction = 4227348133
VMKind = 2110212047
ValidatorKickoutReason = 2362237969
ValidatorKickoutView = 2660746751
ValidatorMandates = 1447415322
ValidatorMandatesConfig = 1982278521
ValidatorStakeV1 = 423988503
ValidatorStats = 1141960727
ValidatorWeight = 2788163515
ValueRef = 2322946441
WasmTrap = 708167722
WeightedIndex = 2059799781
bool = 2491772024
i128 = 135705634
i16 = 2110070087
i32 = 3290438526
i64 = 3743163754
i8 = 3416148649
u128 = 3067484672
u16 = 4027734485
u32 = 2441702020
u64 = 3667915829
u8 = 4047526031<|MERGE_RESOLUTION|>--- conflicted
+++ resolved
@@ -1,16 +1,9 @@
 AccessKey = 433079403
 AccessKeyPermission = 885623561
-<<<<<<< HEAD
-Account = 1423723558
-AccountContract = 2377656612
-AccountV1 = 3570440720
-AccountV2 = 4150394471
-=======
 Account = 1899121411
 AccountContract = 2377656612
 AccountV1 = 3570440720
 AccountV2 = 2593503293
->>>>>>> 6cddee10
 AccountVersion = 3672019478
 Action = 708080604
 ActionCosts = 3115555891
