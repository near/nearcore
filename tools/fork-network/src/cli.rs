--- conflicted
+++ resolved
@@ -649,14 +649,10 @@
                         }
                         let new_account_id = map_account(&account_id, None);
                         let replacement = map_key(&public_key, None);
-<<<<<<< HEAD
                         let new_shard_id = shard_layout.account_id_to_shard_id(&new_account_id);
                         let new_shard_idx = shard_layout.get_shard_index(new_shard_id).unwrap();
 
                         storage_mutator.remove(shard_idx, key)?;
-=======
-                        storage_mutator.remove(key)?;
->>>>>>> 6cd375e7
                         storage_mutator.set_access_key(
                             new_shard_idx,
                             new_account_id,
@@ -670,16 +666,11 @@
                         // TODO(eth-implicit) Change back to is_implicit() when ETH-implicit accounts are supported.
                         if account_id.get_account_type() == AccountType::NearImplicitAccount {
                             let new_account_id = map_account(&account_id, None);
-<<<<<<< HEAD
                             let new_shard_id = shard_layout.account_id_to_shard_id(&new_account_id);
                             let new_shard_idx = shard_layout.get_shard_index(new_shard_id).unwrap();
 
                             storage_mutator.remove(shard_idx, key)?;
                             storage_mutator.set_account(new_shard_idx, new_account_id, account)?;
-=======
-                            storage_mutator.remove(key)?;
-                            storage_mutator.set_account(new_account_id, account)?;
->>>>>>> 6cd375e7
                             accounts_implicit_updated += 1;
                         }
                     }
@@ -687,7 +678,6 @@
                         // TODO(eth-implicit) Change back to is_implicit() when ETH-implicit accounts are supported.
                         if account_id.get_account_type() == AccountType::NearImplicitAccount {
                             let new_account_id = map_account(&account_id, None);
-<<<<<<< HEAD
                             let new_shard_id = shard_layout.account_id_to_shard_id(&new_account_id);
                             let new_shard_idx = shard_layout.get_shard_index(new_shard_id).unwrap();
 
@@ -698,10 +688,6 @@
                                 &data_key,
                                 value,
                             )?;
-=======
-                            storage_mutator.remove(key)?;
-                            storage_mutator.set_data(new_account_id, &data_key, value)?;
->>>>>>> 6cd375e7
                             contract_data_updated += 1;
                         }
                     }
@@ -709,25 +695,16 @@
                         // TODO(eth-implicit) Change back to is_implicit() when ETH-implicit accounts are supported.
                         if account_id.get_account_type() == AccountType::NearImplicitAccount {
                             let new_account_id = map_account(&account_id, None);
-<<<<<<< HEAD
                             let new_shard_id = shard_layout.account_id_to_shard_id(&new_account_id);
                             let new_shard_idx = shard_layout.get_shard_index(new_shard_id).unwrap();
 
                             storage_mutator.remove(shard_idx, key)?;
                             storage_mutator.set_code(new_shard_idx, new_account_id, code)?;
-=======
-                            storage_mutator.remove(key)?;
-                            storage_mutator.set_code(new_account_id, code)?;
->>>>>>> 6cd375e7
                             contract_code_updated += 1;
                         }
                     }
                     StateRecord::PostponedReceipt(mut receipt) => {
-<<<<<<< HEAD
                         storage_mutator.remove(shard_idx, key)?;
-=======
-                        storage_mutator.remove(key)?;
->>>>>>> 6cd375e7
                         near_mirror::genesis::map_receipt(&mut receipt, None, &default_key);
 
                         let new_shard_id =
@@ -741,7 +718,6 @@
                         // TODO(eth-implicit) Change back to is_implicit() when ETH-implicit accounts are supported.
                         if account_id.get_account_type() == AccountType::NearImplicitAccount {
                             let new_account_id = map_account(&account_id, None);
-<<<<<<< HEAD
                             let new_shard_id = shard_layout.account_id_to_shard_id(&new_account_id);
                             let new_shard_idx = shard_layout.get_shard_index(new_shard_id).unwrap();
 
@@ -764,20 +740,6 @@
                         // serialized StateRecords
                         let index = receipt.index.unwrap();
                         receipts_tracker.push(new_shard_idx, index);
-=======
-                            storage_mutator.remove(key)?;
-                            storage_mutator.set_received_data(new_account_id, data_id, &data)?;
-                            received_data_updated += 1;
-                        }
-                    }
-                    StateRecord::DelayedReceipt(mut receipt) => {
-                        storage_mutator.remove(key)?;
-                        near_mirror::genesis::map_receipt(&mut receipt.receipt, None, &default_key);
-                        // The index is guaranteed to be set when iterating over the trie rather than reading
-                        // serialized StateRecords
-                        let index = receipt.index.unwrap();
-                        storage_mutator.set_delayed_receipt(index, &receipt.receipt)?;
->>>>>>> 6cd375e7
                         index_delayed_receipt += 1;
                     }
                 }
@@ -886,17 +848,8 @@
             }
         }
         tracing::info!(?shard_uid, num_accounts, num_added, "Pass 2 done");
-<<<<<<< HEAD
         storage_mutator.commit()?;
         Ok(receipts_tracker)
-=======
-
-        storage_mutator.set_delayed_receipt_indices()?;
-        let state_root = storage_mutator.commit(&shard_uid, fake_block_height)?;
-
-        tracing::info!(?shard_uid, "Commit done");
-        Ok(state_root)
->>>>>>> 6cd375e7
     }
 
     fn prepare_state(
