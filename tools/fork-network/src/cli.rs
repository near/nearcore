--- conflicted
+++ resolved
@@ -7,10 +7,9 @@
 use near_mirror::key_mapping::{map_account, map_key};
 use near_o11y::default_subscriber_with_opentelemetry;
 use near_o11y::env_filter::make_env_filter;
-use near_primitives::account::Account;
-use near_primitives::account::{AccessKey, AccessKeyPermission};
+use near_primitives::account::{Account, AccessKey, AccessKeyPermission};
 use near_primitives::block::{Block, BlockHeader};
-use near_primitives::borsh::BorshSerialize;
+use near_primitives::borsh::{self, BorshSerialize};
 use near_primitives::hash::CryptoHash;
 use near_primitives::receipt::Receipt;
 use near_primitives::runtime::config::RuntimeConfig;
@@ -20,22 +19,13 @@
 use near_primitives::state_record::StateRecord;
 use near_primitives::trie_key::col;
 use near_primitives::trie_key::trie_key_parsers::parse_account_id_from_account_key;
-use near_primitives::types::AccountInfo;
-use near_primitives::types::{AccountId, ShardId, StateRoot};
+use near_primitives::types::{AccountId, AccountInfo, ShardId, StateRoot};
 use near_primitives::version::PROTOCOL_VERSION;
-<<<<<<< HEAD
 use near_store::db::RocksDB;
 use near_store::flat::store_helper;
 use near_store::flat::FlatStorageStatus;
 use near_store::{
     checkpoint_hot_storage_and_cleanup_columns, DBCol, Store, TrieDBStorage, TrieStorage, HEAD_KEY,
-=======
-use near_primitives::{
-    account::Account,
-    borsh::{self},
-    hash::CryptoHash,
-    types::AccountInfo,
->>>>>>> e685e72c
 };
 use nearcore::{load_config, open_storage, NearConfig, NightshadeRuntime, NEAR_BASE};
 use rayon::iter::{IntoParallelIterator, ParallelIterator};
@@ -173,7 +163,6 @@
         }
         update.commit()?;
 
-<<<<<<< HEAD
         tracing::info!("All Done! Run the node normally to start the forked network.");
         Ok(())
     }
@@ -230,14 +219,6 @@
             std::fs::rename(&entry.path(), &store_path.join(entry.file_name()))?;
         }
         std::fs::remove_dir(&fork_snapshot_path)?;
-=======
-        let fork_head_block = store
-            .get_ser::<near_primitives::block::Block>(
-                DBCol::Block,
-                &borsh::to_vec(&fork_head).unwrap(),
-            )?
-            .unwrap();
->>>>>>> e685e72c
 
         tracing::info!("Restoring genesis file");
         restore_backup_genesis_file(home_dir, &near_config)?;
