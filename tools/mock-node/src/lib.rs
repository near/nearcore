//! Implements `ChainHistoryAccess` and `MockPeerManagerActor`, which is the main
//! components of the mock network.

use anyhow::{anyhow, Context as AnyhowContext};
<<<<<<< HEAD
use near_chain::{Block, Chain, ChainStoreAccess, Error};
=======
use near_async::messaging::Sender;
use near_async::time;
use near_chain::{Block, BlockHeader, Chain, ChainStoreAccess, Error};
use near_chain_configs::GenesisConfig;
>>>>>>> f3d6f472
use near_client::sync::header::MAX_BLOCK_HEADERS;
use near_crypto::SecretKey;
use near_network::raw::{DirectMessage, Listener, Message, RoutedMessage};
use near_network::tcp;
use near_network::types::{PartialEncodedChunkRequestMsg, PartialEncodedChunkResponseMsg};
use near_primitives::sharding::ChunkHash;
<<<<<<< HEAD
=======
use near_primitives::static_clock::StaticClock;
>>>>>>> f3d6f472
use near_primitives::types::{BlockHeight, ShardId};
use std::collections::{HashMap, HashSet, VecDeque};
use std::future::Future;
use std::path::Path;
use std::pin::Pin;
use std::task::Poll;
use std::time::Duration;

pub mod setup;

// For now this is a simple struct with one field just to leave the door
// open for adding stuff and/or having different configs for different message types later.
#[derive(Clone, Debug, serde::Deserialize)]
pub struct MockIncomingRequestConfig {
    // How long we wait between sending each incoming request
    interval: Duration,
}

#[derive(Clone, Debug, serde::Deserialize)]
pub struct MockIncomingRequestsConfig {
    // Options for sending unrequested blocks
    block: Option<MockIncomingRequestConfig>,
    // Options for sending chunk part requests
    chunk_request: Option<MockIncomingRequestConfig>,
}

#[derive(Clone, Debug, serde::Deserialize)]
pub struct MockNetworkConfig {
    #[serde(default = "default_delay")]
    // How long we'll wait until sending replies to the client
    pub response_delay: Duration,
    pub incoming_requests: Option<MockIncomingRequestsConfig>,
}

impl MockNetworkConfig {
    pub fn with_delay(response_delay: Duration) -> Self {
        let mut ret = Self::default();
        ret.response_delay = response_delay;
        ret
    }

    pub fn from_file<P: AsRef<Path>>(path: &P) -> anyhow::Result<Self> {
        let s = std::fs::read_to_string(path)?;
        Ok(serde_json::from_str(&s)?)
    }
}

pub const MOCK_DEFAULT_NETWORK_DELAY: Duration = Duration::from_millis(100);

fn default_delay() -> Duration {
    MOCK_DEFAULT_NETWORK_DELAY
}

impl Default for MockNetworkConfig {
    fn default() -> Self {
        Self { response_delay: default_delay(), incoming_requests: None }
    }
}

// A request we want to spam the node under test with over and over
#[derive(Debug)]
struct PeriodicRequest {
    interval: tokio::time::Interval,
    message: Message,
}

async fn next_request(r: Option<&mut PeriodicRequest>) -> Message {
    match r {
        Some(r) => {
            r.interval.tick().await;
            r.message.clone()
        }
        None => futures::future::pending().await,
    }
}

#[derive(Debug)]
// Info related to unrequested messages we'll send to the client
struct IncomingRequests {
    block: Option<PeriodicRequest>,
    chunk_request: Option<PeriodicRequest>,
}

// get some chunk hash to serve as the source of unrequested incoming chunks.
// For now we find the first chunk hash we know about starting from the height the client will start at.
// The lower the height, the better, so that the client will actually do some work on these
// requests instead of just seeing that the chunk hash is unknown.
fn retrieve_starting_chunk_hash(
    chain: &Chain,
    head_height: BlockHeight,
) -> anyhow::Result<ChunkHash> {
    let mut last_err = None;
    for height in (chain.tail().context("failed fetching chain tail")? + 1..=head_height).rev() {
        match chain
            .store()
            .get_block_hash_by_height(height)
            .and_then(|hash| chain.store().get_block(&hash))
            .map(|block| block.chunks().iter().next().unwrap().chunk_hash())
        {
            Ok(hash) => return Ok(hash),
            Err(e) => {
                last_err = Some(e);
            }
        }
    }
    match last_err {
        Some(e) => {
            Err(e).with_context(|| format!("Last error (retrieving chunk hash @ #{})", head_height))
        }
        None => Err(anyhow!("given head_height is not after the chain tail?")),
    }
}

// get some block to serve as the source of unrequested incoming blocks.
fn retrieve_incoming_block(chain: &Chain, head_height: BlockHeight) -> anyhow::Result<Block> {
    let mut last_err = None;
    for height in (chain.tail().context("failed fetching chain tail")? + 1..=head_height).rev() {
        match chain.get_block_by_height(height) {
            Ok(b) => return Ok(b),
            Err(e) => {
                last_err = Some(e);
            }
        }
    }
    match last_err {
        Some(e) => {
            Err(e).with_context(|| format!("Last error (retrieving block #{})", head_height))
        }
        None => Err(anyhow!("given head_height is not after the chain tail?")),
    }
}

impl IncomingRequests {
    fn new(
        config: &Option<MockIncomingRequestsConfig>,
        chain: &Chain,
        head_height: BlockHeight,
    ) -> Self {
        let now = std::time::Instant::now();
        let mut block = None;
        let mut chunk_request = None;

        if let Some(config) = config {
            if let Some(block_config) = &config.block {
                match retrieve_incoming_block(chain, head_height) {
                    Ok(b) => {
                        block = Some(PeriodicRequest {
                            interval: tokio::time::interval_at(
                                (now + block_config.interval).into(),
                                block_config.interval,
                            ),
                            message: Message::Direct(DirectMessage::Block(b)),
                        });
                    }
                    Err(e) => {
                        tracing::error!("Can't retrieve block suitable for mock messages: {:?}", e);
                    }
                };
            }
            if let Some(chunk_request_config) = &config.chunk_request {
                match retrieve_starting_chunk_hash(chain, head_height) {
                    Ok(chunk_hash) => {
                        chunk_request = Some(PeriodicRequest {
                            interval: tokio::time::interval_at(
                                (now + chunk_request_config.interval).into(),
                                chunk_request_config.interval,
                            ),
                            message: Message::Routed(RoutedMessage::PartialEncodedChunkRequest(
                                PartialEncodedChunkRequestMsg {
                                    chunk_hash,
                                    part_ords: vec![0],
                                    tracking_shards: std::iter::once(0).collect::<HashSet<_>>(),
                                },
                            )),
                        });
                    }
                    Err(e) => {
                        tracing::error!(
                            "Can't construct chunk part request suitable for mock messages: {:?}",
                            e
                        );
                    }
                };
            }
        }

        Self { block, chunk_request }
    }

    // If the user told us to spam the node with incoming messages via the mock.json
    // config file, this function will produce them at the rate specified there.
    async fn next(&mut self) -> Message {
        tokio::select! {
            msg = next_request(self.block.as_mut()) => {
                msg
            }
            msg = next_request(self.chunk_request.as_mut()) => {
                msg
            }
        }
    }
}

struct InFlightMessage {
    message: Message,
    sent_at: tokio::time::Instant,
}

// type that simulates network latency by waiting for `response_delay`
// before delivering queued up messages
#[pin_project::pin_project]
struct InFlightMessages {
    #[pin]
    next_delivery: tokio::time::Sleep,
    messages: VecDeque<InFlightMessage>,
    response_delay: Duration,
}

impl InFlightMessages {
    fn new(response_delay: Duration) -> Self {
        Self {
            next_delivery: tokio::time::sleep(Duration::ZERO),
            messages: VecDeque::new(),
            response_delay,
        }
    }

    fn queue_message(self: Pin<&mut Self>, message: Message) {
        let me = self.project();
        let now = tokio::time::Instant::now();
        if me.messages.is_empty() {
            me.next_delivery.reset(now + *me.response_delay);
        }
        tracing::debug!(
            "mock peer queueing up message {} to be delivered in {:?}",
            &message,
            me.response_delay
        );
        me.messages.push_back(InFlightMessage { message, sent_at: now });
    }
}

impl Future for InFlightMessages {
    type Output = Message;

    fn poll(self: Pin<&mut Self>, cx: &mut std::task::Context<'_>) -> Poll<Self::Output> {
        if self.messages.is_empty() {
            Poll::Pending
        } else {
            let mut me = self.project();
            match me.next_delivery.as_mut().poll(cx) {
                Poll::Ready(()) => {
                    let msg = me.messages.pop_front().unwrap();
                    if let Some(m) = me.messages.front() {
                        // if there's another message after the one we're returning here, reset
                        // the time til the next message gets delivered accordingly.
                        me.next_delivery.as_mut().reset(m.sent_at + *me.response_delay);
                    }
                    Poll::Ready(msg.message)
                }
                Poll::Pending => Poll::Pending,
            }
        }
    }
}

struct MockPeer {
    listener: Listener,
    chain: Chain,
    current_height: BlockHeight,
    network_config: MockNetworkConfig,
    block_production: tokio::time::Interval,
    incoming_requests: IncomingRequests,
}

impl MockPeer {
    async fn new(
        chain: Chain,
        secret_key: SecretKey,
        listen_addr: tcp::ListenerAddr,
        chain_id: String,
        archival: bool,
        block_production_delay: Duration,
        num_shards: ShardId,
        network_start_height: BlockHeight,
        network_config: MockNetworkConfig,
    ) -> anyhow::Result<Self> {
        let listener = Listener::bind(
            listen_addr,
            secret_key,
            &chain_id,
            *chain.genesis().hash(),
            network_start_height,
            (0..num_shards).collect(),
            archival,
            30 * near_primitives::time::Duration::SECOND,
        )
        .await?;
        let incoming_requests =
            IncomingRequests::new(&network_config.incoming_requests, &chain, network_start_height);
        // make sure we start at a height that actually exists, because we want self.produce_block()
        // to give the first block immediately. Otherwise the node won't even try asking us for block headers
        // until we give it a block.
        let tail = chain.tail().context("failed getting chain tail")?;
        let mut current_height = None;
        for height in (tail..=network_start_height).rev() {
            if chain.get_block_by_height(height).is_ok() {
                current_height = Some(height);
                break;
            }
        }
        let current_height = match current_height {
            Some(h) => h,
            None => anyhow::bail!(
                "No block found between tail {} and network start height {}",
                tail,
                network_start_height
            ),
        };
        Ok(Self {
            listener,
            chain,
            current_height,
            network_config,
            block_production: tokio::time::interval(block_production_delay),
            incoming_requests,
        })
    }

    fn handle_message(
        &self,
        message: Message,
        outbound: Pin<&mut InFlightMessages>,
    ) -> anyhow::Result<()> {
        tracing::debug!("mock peer received message: {}", &message);
        match message {
            Message::Direct(msg) => {
                match msg {
                    DirectMessage::BlockHeadersRequest(hashes) => {
                        let headers = self
                            .chain
                            .retrieve_headers(hashes, MAX_BLOCK_HEADERS, Some(self.current_height))
                            .with_context(|| {
                                format!(
                                    "failed retrieving block headers up to {}",
                                    self.current_height
                                )
                            })?;
                        outbound
                            .queue_message(Message::Direct(DirectMessage::BlockHeaders(headers)));
                    }
                    DirectMessage::BlockRequest(hash) => {
                        let block = self
                            .chain
                            .get_block(&hash)
                            .with_context(|| format!("failed getting block {}", &hash))?;
                        outbound.queue_message(Message::Direct(DirectMessage::Block(block)));
                    }
                    _ => {}
                };
            }
            Message::Routed(r) => {
                match r {
                    RoutedMessage::PartialEncodedChunkRequest(request) => {
                        let response = retrieve_partial_encoded_chunk(&self.chain, &request)
                            .with_context(|| {
                                format!(
                                    "failed getting partial encoded chunk response for {:?}",
                                    &request
                                )
                            })?;
                        outbound.queue_message(Message::Routed(
                            RoutedMessage::PartialEncodedChunkResponse(response),
                        ));
                    }
                    // TODO: add state sync requests to possible request types so we can either
                    // respond or just exit, saying we don't know how to do that
                    _ => {}
                }
            }
        };
        Ok(())
    }

    // simulate the normal block production of the network by sending out a
    // "new" block at an interval set by the config's block_production_delay field
    fn produce_block(&mut self) -> anyhow::Result<Option<Block>> {
        let height = self.current_height;
        self.current_height += 1;
        match self.chain.get_block_by_height(height) {
            Ok(b) => Ok(Some(b)),
            Err(near_chain::Error::DBNotFoundErr(_)) => Ok(None),
            Err(e) => Err(e.into()),
        }
    }

    // returns a message produced by this mock peer. Right now this includes a new block
    // at a rate given by block_production_delay in the config, and extra chunk part requests
    // and blocks as specified by the mock.json config
    async fn incoming_message(&mut self, target_height: BlockHeight) -> anyhow::Result<Message> {
        loop {
            tokio::select! {
                msg = self.incoming_requests.next() => {
                    return Ok(msg);
                }
                _ = self.block_production.tick(), if self.current_height <= target_height => {
                    if let Some(block) = self.produce_block()? {
                        return Ok(Message::Direct(DirectMessage::Block(block)));
                    }
                }
            }
        }
    }

    // listen on the addr passed to MockPeer::new() and wait til someone connects.
    // Then respond to messages indefinitely until an error occurs
    async fn run(mut self, target_height: BlockHeight) -> anyhow::Result<()> {
        let mut conn = self.listener.accept().await?;
        let messages = InFlightMessages::new(self.network_config.response_delay);
        tokio::pin!(messages);

        loop {
            tokio::select! {
                res = conn.recv() => {
                    let (msg, _timestamp) = res.with_context(|| format!("failed receiving message from {:?}", &conn))?;

                    self.handle_message(msg, messages.as_mut())?;
                }
                msg = &mut messages => {
                    tracing::debug!("mock peer sending message {}", &msg);
                    match msg {
                        Message::Direct(msg) => conn.send_message(msg).await?,
                        Message::Routed(msg) => conn.send_routed_message(msg, conn.peer_id().clone(), 100).await?,
                    };
                }
                msg = self.incoming_message(target_height) => {
                    let msg = msg?;
                    messages.as_mut().queue_message(msg);
                }
            }
        }
    }
}

// TODO: this is not currently correct if we're an archival node and we get
// asked about an old chunk. In that case it needs to be reconstructed like
// in ShardsManager::prepare_partial_encoded_chunk_response()
fn retrieve_partial_encoded_chunk(
    chain: &Chain,
    request: &PartialEncodedChunkRequestMsg,
) -> Result<PartialEncodedChunkResponseMsg, Error> {
    let num_total_parts = chain.runtime_adapter.num_total_parts();
    let partial_chunk = chain.store().get_partial_chunk(&request.chunk_hash)?;
    let present_parts: HashMap<u64, _> =
        partial_chunk.parts().iter().map(|part| (part.part_ord, part)).collect();
    assert_eq!(
        present_parts.len(),
        num_total_parts,
        "chunk {:?} doesn't have all parts",
        request.chunk_hash
    );
    let parts: Vec<_> = request
        .part_ords
        .iter()
        .map(|ord| present_parts.get(ord).cloned().cloned().unwrap())
        .collect();

    // Same process for receipts as above for parts.
    let present_receipts: HashMap<ShardId, _> =
        partial_chunk.receipts().iter().map(|receipt| (receipt.1.to_shard_id, receipt)).collect();
    let receipts: Vec<_> = request
        .tracking_shards
        .iter()
        .map(|shard_id| present_receipts.get(shard_id).cloned().cloned().unwrap())
        .collect();

    Ok(PartialEncodedChunkResponseMsg { chunk_hash: request.chunk_hash.clone(), parts, receipts })
}<|MERGE_RESOLUTION|>--- conflicted
+++ resolved
@@ -2,24 +2,14 @@
 //! components of the mock network.
 
 use anyhow::{anyhow, Context as AnyhowContext};
-<<<<<<< HEAD
+use near_async::time;
 use near_chain::{Block, Chain, ChainStoreAccess, Error};
-=======
-use near_async::messaging::Sender;
-use near_async::time;
-use near_chain::{Block, BlockHeader, Chain, ChainStoreAccess, Error};
-use near_chain_configs::GenesisConfig;
->>>>>>> f3d6f472
 use near_client::sync::header::MAX_BLOCK_HEADERS;
 use near_crypto::SecretKey;
 use near_network::raw::{DirectMessage, Listener, Message, RoutedMessage};
 use near_network::tcp;
 use near_network::types::{PartialEncodedChunkRequestMsg, PartialEncodedChunkResponseMsg};
 use near_primitives::sharding::ChunkHash;
-<<<<<<< HEAD
-=======
-use near_primitives::static_clock::StaticClock;
->>>>>>> f3d6f472
 use near_primitives::types::{BlockHeight, ShardId};
 use std::collections::{HashMap, HashSet, VecDeque};
 use std::future::Future;
@@ -315,7 +305,7 @@
             network_start_height,
             (0..num_shards).collect(),
             archival,
-            30 * near_primitives::time::Duration::SECOND,
+            30 * time::Duration::SECOND,
         )
         .await?;
         let incoming_requests =
