//! Provides functions for setting up a mock network from configs and home dirs.

use crate::{MockNetworkConfig, MockPeer};
use anyhow::Context;
use near_chain::types::RuntimeAdapter;
use near_chain::ChainStoreUpdate;
use near_chain::{Chain, ChainGenesis, ChainStore, ChainStoreAccess, DoomslugThresholdMode};
use near_crypto::{KeyType, SecretKey};
use near_epoch_manager::{EpochManager, EpochManagerAdapter};
use near_jsonrpc_client::JsonRpcClient;
use near_network::tcp;
use near_network::types::PeerInfo;
use near_primitives::network::PeerId;
use near_primitives::state_part::PartId;
use near_primitives::syncing::get_num_state_parts;
use near_primitives::types::{BlockHeight, ShardId};
use near_store::test_utils::create_test_store;
use nearcore::{NearConfig, NightshadeRuntime};
use rayon::iter::{IntoParallelIterator, ParallelIterator};
use std::cmp::min;
use std::path::Path;
use std::sync::atomic::{AtomicUsize, Ordering};
use std::sync::Arc;

fn setup_runtime(
    home_dir: &Path,
    config: &NearConfig,
    in_memory_storage: bool,
) -> Arc<NightshadeRuntime> {
    let store = if in_memory_storage {
        create_test_store()
    } else {
        near_store::NodeStorage::opener(home_dir, config.config.archive, &config.config.store, None)
            .open()
            .unwrap()
            .get_hot_store()
    };

    NightshadeRuntime::from_config(home_dir, store, config)
}

fn setup_mock_peer(
    chain: Chain,
    config: &mut NearConfig,
    network_start_height: Option<BlockHeight>,
    network_config: MockNetworkConfig,
    target_height: BlockHeight,
    num_shards: ShardId,
    mock_listen_addr: tcp::ListenerAddr,
) -> tokio::task::JoinHandle<anyhow::Result<()>> {
    let network_start_height = match network_start_height {
        None => target_height,
        Some(0) => chain.genesis_block().header().height(),
        Some(it) => it,
    };
    let secret_key = SecretKey::from_random(KeyType::ED25519);
    config
        .network_config
        .peer_store
        .boot_nodes
        .push(PeerInfo::new(PeerId::new(secret_key.public_key()), *mock_listen_addr));
    let chain_id = config.genesis.config.chain_id.clone();
    let block_production_delay = config.client_config.min_block_production_delay;
    let archival = config.client_config.archive;
    actix::spawn(async move {
        let mock = MockPeer::new(
            chain,
            secret_key,
            mock_listen_addr,
            chain_id,
            archival,
            block_production_delay,
            num_shards,
            network_start_height,
            network_config,
        )
        .await?;
        mock.run(target_height).await
    })
}

pub struct MockNode {
    // target height actually available to sync to in the chain history database
    pub target_height: BlockHeight,
    pub mock_peer: tokio::task::JoinHandle<anyhow::Result<()>>,
    // client that allows making RPC requests to the node under test
    pub rpc_client: JsonRpcClient,
}

/// Setup up a mock node, including setting up
/// a MockPeerManagerActor and a ClientActor and a ViewClientActor
/// `client_home_dir`: home dir for the new client
/// `network_home_dir`: home dir that contains the pre-generated chain history, will be used
///                     to construct `MockPeerManagerActor`
/// `config`: config for the new client
/// `network_delay`: delay for getting response from the simulated network
/// `client_start_height`: start height for client
/// `network_start_height`: height at which the simulated network starts producing blocks
/// `target_height`: height that the simulated peers will produce blocks until. If None, will
///                  use the height from the chain head in storage
/// `in_memory_storage`: if true, make client use in memory storage instead of rocksdb
///
/// Returns a struct representing the node under test
pub fn setup_mock_node(
    client_home_dir: &Path,
    network_home_dir: &Path,
    mut config: NearConfig,
    network_config: &MockNetworkConfig,
    client_start_height: BlockHeight,
    network_start_height: Option<BlockHeight>,
    target_height: Option<BlockHeight>,
    in_memory_storage: bool,
    mock_listen_addr: tcp::ListenerAddr,
) -> MockNode {
    let parent_span = tracing::debug_span!(target: "mock_node", "setup_mock_node").entered();
    let mock_network_runtime = setup_runtime(network_home_dir, &config, false);

    let chain_genesis = ChainGenesis::new(&config.genesis);

    // set up client dir to be ready to process blocks from client_start_height
    if client_start_height > 0 {
        tracing::info!(target: "mock_node", "Preparing client data dir to be able to start at the specified start height {}", client_start_height);
        let client_runtime = setup_runtime(client_home_dir, &config, in_memory_storage);
        let mut chain_store = ChainStore::new(
            client_runtime.store().clone(),
            config.genesis.config.genesis_height,
            config.client_config.save_trie_changes,
        );
        let mut network_chain_store = ChainStore::new(
            mock_network_runtime.store().clone(),
            config.genesis.config.genesis_height,
            config.client_config.save_trie_changes,
        );

        let network_tail_height = network_chain_store.tail().unwrap();
        let network_head_height = network_chain_store.head().unwrap().height;
        tracing::info!(target: "mock_node",
              "network data chain tail height {} head height {}",
              network_tail_height,
              network_head_height,
        );
        assert!(
            client_start_height <= network_head_height
                && client_start_height >= network_tail_height,
            "client start height {} is not within the network chain range [{}, {}]",
            client_start_height,
            network_tail_height,
            network_head_height
        );
        let hash = network_chain_store.get_block_hash_by_height(client_start_height).unwrap();
        if !mock_network_runtime.is_next_block_epoch_start(&hash).unwrap() {
            let epoch_start_height = mock_network_runtime.get_epoch_start_height(&hash).unwrap();
            panic!(
                "start height must be the last block of an epoch, try using {} instead",
                epoch_start_height - 1
            );
        }

        // copy chain info
        let chain_store_update = ChainStoreUpdate::copy_chain_state_as_of_block(
            &mut chain_store,
            &hash,
            mock_network_runtime.clone(),
            &mut network_chain_store,
        )
        .unwrap();
        chain_store_update.commit().unwrap();
        tracing::info!(target: "mock_node", "Done preparing chain state");

        // copy epoch info
        let mut epoch_manager = EpochManager::new_from_genesis_config(
            client_runtime.store().clone(),
            &config.genesis.config,
        )
        .unwrap();
        let mock_epoch_manager = EpochManager::new_from_genesis_config(
            mock_network_runtime.store().clone(),
            &config.genesis.config,
        )
        .unwrap();
        epoch_manager.copy_epoch_info_as_of_block(&hash, &mock_epoch_manager).unwrap();
        tracing::info!(target: "mock_node", "Done preparing epoch info");

        // copy state for all shards
        let next_hash = network_chain_store.get_next_block_hash(&hash).unwrap();
        let next_block = network_chain_store.get_block(&next_hash).unwrap();
        for (shard_id, chunk_header) in next_block.chunks().iter().enumerate() {
            tracing::info!(target: "mock_node", "Preparing state for shard {}", shard_id);
            let shard_id = shard_id as u64;
            let state_root = chunk_header.prev_state_root();
            let state_root_node =
                mock_network_runtime.get_state_root_node(shard_id, &hash, &state_root).unwrap();
            let num_parts = get_num_state_parts(state_root_node.memory_usage);
            let finished_parts_count = Arc::new(AtomicUsize::new(0));

            (0..num_parts)
                .into_par_iter()
                .try_for_each(|part_id| -> anyhow::Result<()> {
                    let _span = tracing::debug_span!(
                        target: "mock_node",
                        parent: &parent_span,
                        "obtain_and_apply_state_part",
                        part_id,
                        shard_id)
                    .entered();

                    let state_part = mock_network_runtime
                        .obtain_state_part(
                            shard_id,
                            &next_hash,
                            &state_root,
                            PartId::new(part_id, num_parts),
                        )
                        .with_context(|| {
                            format!("Obtaining state part {} in shard {}", part_id, shard_id)
                        })?;
                    client_runtime
                        .apply_state_part(
                            shard_id,
                            &state_root,
                            PartId::new(part_id, num_parts),
                            &state_part,
                            &mock_network_runtime.get_epoch_id_from_prev_block(&hash)?,
                        )
                        .with_context(|| {
                            format!("Applying state part {} in shard {}", part_id, shard_id)
                        })?;
                    finished_parts_count.fetch_add(1, Ordering::SeqCst);
                    tracing::info!(
                        target: "mock_node",
                        "Done {}/{} parts for shard {}",
                        finished_parts_count.load(Ordering::SeqCst) + 1,
                        num_parts,
                        shard_id,
                    );
                    Ok(())
                })
                .unwrap();
        }
    }

    let chain = Chain::new_for_view_client(
        mock_network_runtime.clone(),
        &chain_genesis,
        DoomslugThresholdMode::NoApprovals,
        config.client_config.save_trie_changes,
    )
    .unwrap();
    let head = chain.head().unwrap();
    let target_height = min(target_height.unwrap_or(head.height), head.height);
    let num_shards = mock_network_runtime.num_shards(&head.epoch_id).unwrap();

    config.network_config.peer_store.boot_nodes.clear();
    let mock_peer = setup_mock_peer(
        chain,
        &mut config,
        network_start_height,
        network_config.clone(),
        target_height,
        num_shards,
        mock_listen_addr,
    );

    let rpc_client = near_jsonrpc_client::new_client(&format!(
        "http://{}",
        &config.rpc_config.as_ref().expect("the JSON RPC config must be set").addr
    ));
    let _node = nearcore::start_with_config(client_home_dir, config).unwrap();

    MockNode { target_height, mock_peer, rpc_client }
}

#[cfg(test)]
mod tests {
    use crate::setup::{setup_mock_node, MockNode};
    use crate::MockNetworkConfig;
    use actix::{Actor, System};
    use futures::{future, FutureExt};
    use near_actix_test_utils::{run_actix, spawn_interruptible};
    use near_chain_configs::Genesis;
    use near_client::{GetBlock, ProcessTxRequest};
    use near_crypto::{InMemorySigner, KeyType};
    use near_network::tcp;
    use near_network::test_utils::{wait_or_timeout, WaitOrTimeoutActor};
    use near_o11y::testonly::init_integration_logger;
    use near_o11y::WithSpanContextExt;
    use near_primitives::transaction::SignedTransaction;
    use near_store::test_utils::gen_account;
    use nearcore::config::GenesisExt;
    use nearcore::{load_test_config, start_with_config, NEAR_BASE};
    use rand::thread_rng;
    use std::ops::ControlFlow;
    use std::sync::{Arc, RwLock};
    use std::time::Duration;

    // Just a test to test that the basic mocknet setup works
    // This test first starts a localnet with one validator node that generates 20 blocks
    // to generate a chain history
    // then start a mock network with this chain history and test that
    // the client in the mock network can catch up these 20 blocks
    #[cfg_attr(not(feature = "mock_node"), ignore)]
    #[test]
    fn test_mock_node_basic() {
        init_integration_logger();

        // first set up a network with only one validator and generate some blocks
        let mut genesis =
            Genesis::test(vec!["test0".parse().unwrap(), "test1".parse().unwrap()], 1);
        genesis.config.epoch_length = 10;
        let mut near_config =
            load_test_config("test0", tcp::ListenerAddr::reserve_for_test(), genesis.clone());
        near_config.client_config.min_num_peers = 0;

        let dir = tempfile::Builder::new().prefix("test0").tempdir().unwrap();
<<<<<<< HEAD
        let path1 = dir.path();
        let last_block = Arc::new(RwLock::new(CryptoHash::default()));
        let last_block1 = last_block.clone();
=======
        let path1 = dir.path().clone();
>>>>>>> 75e36d31
        run_actix(async move {
            let nearcore::NearNode { view_client, client, .. } =
                start_with_config(path1, near_config).expect("start_with_config");

            let view_client1 = view_client;
            let nonce = Arc::new(RwLock::new(10));
            WaitOrTimeoutActor::new(
                Box::new(move |_ctx| {
                    let nonce = nonce.clone();
                    let client1 = client.clone();
                    let actor = view_client1.send(GetBlock::latest().with_span_context());
                    let actor = actor.then(move |res| {
                        if let Ok(Ok(block)) = res {
                            let next_nonce = *nonce.read().unwrap();
                            if next_nonce < 100 {
                                WaitOrTimeoutActor::new(
                                    Box::new(move |_ctx| {
                                        let signer0 = InMemorySigner::from_seed(
                                            "test1".parse().unwrap(),
                                            KeyType::ED25519,
                                            "test1",
                                        );
                                        let mut rng = thread_rng();
                                        let transaction = SignedTransaction::create_account(
                                            next_nonce,
                                            "test1".parse().unwrap(),
                                            gen_account(&mut rng, b"abcdefghijklmn")
                                                .parse()
                                                .unwrap(),
                                            5 * NEAR_BASE,
                                            signer0.public_key.clone(),
                                            &signer0,
                                            block.header.hash,
                                        );
                                        spawn_interruptible(
                                            client1
                                                .send(
                                                    ProcessTxRequest {
                                                        transaction,
                                                        is_forwarded: false,
                                                        check_only: false,
                                                    }
                                                    .with_span_context(),
                                                )
                                                .then(move |_res| future::ready(())),
                                        );
                                    }),
                                    100,
                                    30000,
                                )
                                .start();
                                *nonce.write().unwrap() = next_nonce + 1;
                            }

                            if block.header.height >= 20 {
                                System::current().stop()
                            }
                        }
                        future::ready(())
                    });
                    spawn_interruptible(actor);
                }),
                100,
                60000,
            )
            .start();
        });

        // start the mock network to simulate a new node "test1" to sync up
        // start the client at height 10 (end of the first epoch)
        let dir1 = tempfile::Builder::new().prefix("test1").tempdir().unwrap();
        let mut near_config1 = load_test_config("", tcp::ListenerAddr::reserve_for_test(), genesis);
        near_config1.client_config.min_num_peers = 1;
        near_config1.client_config.tracked_shards =
            (0..near_config1.genesis.config.shard_layout.num_shards()).collect();
        let network_config = MockNetworkConfig::with_delay(Duration::from_millis(10));
        run_actix(async move {
<<<<<<< HEAD
            let MockNode { view_client, .. } = setup_mock_node(
                dir1.path(),
                dir.path(),
=======
            let MockNode { rpc_client, .. } = setup_mock_node(
                dir1.path().clone(),
                dir.path().clone(),
>>>>>>> 75e36d31
                near_config1,
                &network_config,
                10,
                None,
                None,
                false,
                tcp::ListenerAddr::reserve_for_test(),
            );
            wait_or_timeout(100, 60000, || async {
                if let Ok(status) = rpc_client.status().await {
                    if status.sync_info.latest_block_height >= 20 {
                        System::current().stop();
                        return ControlFlow::Break(());
                    }
                }
                ControlFlow::Continue(())
            })
            .await
            .unwrap();
        })
    }
}<|MERGE_RESOLUTION|>--- conflicted
+++ resolved
@@ -312,13 +312,7 @@
         near_config.client_config.min_num_peers = 0;
 
         let dir = tempfile::Builder::new().prefix("test0").tempdir().unwrap();
-<<<<<<< HEAD
         let path1 = dir.path();
-        let last_block = Arc::new(RwLock::new(CryptoHash::default()));
-        let last_block1 = last_block.clone();
-=======
-        let path1 = dir.path().clone();
->>>>>>> 75e36d31
         run_actix(async move {
             let nearcore::NearNode { view_client, client, .. } =
                 start_with_config(path1, near_config).expect("start_with_config");
@@ -396,15 +390,9 @@
             (0..near_config1.genesis.config.shard_layout.num_shards()).collect();
         let network_config = MockNetworkConfig::with_delay(Duration::from_millis(10));
         run_actix(async move {
-<<<<<<< HEAD
             let MockNode { view_client, .. } = setup_mock_node(
                 dir1.path(),
                 dir.path(),
-=======
-            let MockNode { rpc_client, .. } = setup_mock_node(
-                dir1.path().clone(),
-                dir.path().clone(),
->>>>>>> 75e36d31
                 near_config1,
                 &network_config,
                 10,
