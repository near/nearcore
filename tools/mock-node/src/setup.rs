--- conflicted
+++ resolved
@@ -33,13 +33,10 @@
     let store = if in_memory_storage {
         create_test_store()
     } else {
-<<<<<<< HEAD
         near_store::NodeStorage::opener(home_dir, &config.config.store)
             .open()
+            .unwrap()
             .get_store(near_store::Temperature::Hot)
-=======
-        near_store::Store::opener(home_dir, &config.config.store).open().unwrap()
->>>>>>> a1337e96
     };
 
     Arc::new(NightshadeRuntime::from_config(home_dir, store, config))
