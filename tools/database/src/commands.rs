use crate::adjust_database::ChangeDbKindCommand;
use crate::analyze_contract_sizes::AnalyzeContractSizesCommand;
use crate::analyze_data_size_distribution::AnalyzeDataSizeDistributionCommand;
use crate::analyze_delayed_receipt::AnalyzeDelayedReceiptCommand;
use crate::analyze_gas_usage::AnalyzeGasUsageCommand;
use crate::analyze_high_load::HighLoadStatsCommand;
use crate::compact::RunCompactionCommand;
use crate::corrupt::CorruptStateSnapshotCommand;
use crate::drop_column::DropColumnCommand;
use crate::make_snapshot::MakeSnapshotCommand;
use crate::memtrie::LoadMemTrieCommand;
<<<<<<< HEAD
use crate::resharding_v2::ReshardingV2Command;
=======
use crate::reset_version::ResetVersionCommand;

>>>>>>> 76948b19
use crate::run_migrations::RunMigrationsCommand;
use crate::set_version::SetVersionCommand;
use crate::state_perf::StatePerfCommand;
use crate::write_to_db::WriteCryptoHashCommand;
use clap::Parser;
use near_chain_configs::GenesisValidationMode;
use std::path::PathBuf;

#[derive(Parser)]
pub struct DatabaseCommand {
    #[clap(subcommand)]
    subcmd: SubCommand,
}

#[derive(Parser)]
#[clap(subcommand_required = true, arg_required_else_help = true)]
enum SubCommand {
    /// Analyze data size distribution in RocksDB
    AnalyzeDataSizeDistribution(AnalyzeDataSizeDistributionCommand),

    /// Analyze gas usage in a chosen sequence of blocks
    AnalyzeGasUsage(AnalyzeGasUsageCommand),

    /// Change DbKind of hot or cold db.
    ChangeDbKind(ChangeDbKindCommand),

    /// Run SST file compaction on database
    CompactDatabase(RunCompactionCommand),

    /// Corrupt the state snapshot.
    CorruptStateSnapshot(CorruptStateSnapshotCommand),

    /// Drop a column from the database.
    DropColumn(DropColumnCommand),

    /// Make snapshot of the database
    MakeSnapshot(MakeSnapshotCommand),

    /// Run migrations
    RunMigrations(RunMigrationsCommand),

    /// Run performance test for State column reads.
    /// Uses RocksDB data specified via --home argument.
    StatePerf(StatePerfCommand),

    /// Loads an in-memory trie for research purposes.
    LoadMemTrie(LoadMemTrieCommand),
    /// Write CryptoHash to DB
    WriteCryptoHash(WriteCryptoHashCommand),
    /// Outputs stats that are needed to analyze high load
    /// for a block range and account.
    HighLoadStats(HighLoadStatsCommand),
    // Analyze congestion through delayed receipts
    AnalyzeDelayedReceipt(AnalyzeDelayedReceiptCommand),
    /// Analyze size of contracts present in the current state
    AnalyzeContractSizes(AnalyzeContractSizesCommand),

<<<<<<< HEAD
    /// Manually set database version
    SetVersion(SetVersionCommand),

    /// Perform on demand resharding V2
    Resharding(ReshardingV2Command),
=======
    /// Reset the database to the version used by the binary.
    ResetVersion(ResetVersionCommand),
>>>>>>> 76948b19
}

impl DatabaseCommand {
    pub fn run(
        &self,
        home: &PathBuf,
        genesis_validation: GenesisValidationMode,
    ) -> anyhow::Result<()> {
        match &self.subcmd {
            SubCommand::AnalyzeDataSizeDistribution(cmd) => cmd.run(home),
            SubCommand::AnalyzeGasUsage(cmd) => cmd.run(home, genesis_validation),
            SubCommand::ChangeDbKind(cmd) => cmd.run(home, genesis_validation),
            SubCommand::CompactDatabase(cmd) => cmd.run(home),
            SubCommand::CorruptStateSnapshot(cmd) => cmd.run(home),
            SubCommand::DropColumn(cmd) => cmd.run(home, genesis_validation),
            SubCommand::MakeSnapshot(cmd) => {
                let near_config = load_config(home, genesis_validation);
                cmd.run(home, &near_config.config.store, near_config.config.archival_config())
            }
            SubCommand::RunMigrations(cmd) => cmd.run(home, genesis_validation),
            SubCommand::StatePerf(cmd) => cmd.run(home),
            SubCommand::LoadMemTrie(cmd) => cmd.run(home, genesis_validation),
            SubCommand::WriteCryptoHash(cmd) => cmd.run(home, genesis_validation),
            SubCommand::HighLoadStats(cmd) => cmd.run(home),
            SubCommand::AnalyzeDelayedReceipt(cmd) => cmd.run(home, genesis_validation),
            SubCommand::AnalyzeContractSizes(cmd) => cmd.run(home, genesis_validation),
<<<<<<< HEAD
            SubCommand::SetVersion(cmd) => cmd.run(home, genesis_validation),
            SubCommand::Resharding(cmd) => {
                let near_config = load_config(home, genesis_validation);
                cmd.run(near_config, home)
            }
=======
            SubCommand::ResetVersion(cmd) => cmd.run(home, genesis_validation),
>>>>>>> 76948b19
        }
    }
}

fn load_config(home: &PathBuf, genesis_validation: GenesisValidationMode) -> nearcore::NearConfig {
    let near_config = nearcore::config::load_config(&home, genesis_validation);
    let near_config = near_config.unwrap_or_else(|e| panic!("Error loading config: {:#}", e));
    near_config
}<|MERGE_RESOLUTION|>--- conflicted
+++ resolved
@@ -9,12 +9,6 @@
 use crate::drop_column::DropColumnCommand;
 use crate::make_snapshot::MakeSnapshotCommand;
 use crate::memtrie::LoadMemTrieCommand;
-<<<<<<< HEAD
-use crate::resharding_v2::ReshardingV2Command;
-=======
-use crate::reset_version::ResetVersionCommand;
-
->>>>>>> 76948b19
 use crate::run_migrations::RunMigrationsCommand;
 use crate::set_version::SetVersionCommand;
 use crate::state_perf::StatePerfCommand;
@@ -72,16 +66,8 @@
     /// Analyze size of contracts present in the current state
     AnalyzeContractSizes(AnalyzeContractSizesCommand),
 
-<<<<<<< HEAD
     /// Manually set database version
     SetVersion(SetVersionCommand),
-
-    /// Perform on demand resharding V2
-    Resharding(ReshardingV2Command),
-=======
-    /// Reset the database to the version used by the binary.
-    ResetVersion(ResetVersionCommand),
->>>>>>> 76948b19
 }
 
 impl DatabaseCommand {
@@ -108,15 +94,7 @@
             SubCommand::HighLoadStats(cmd) => cmd.run(home),
             SubCommand::AnalyzeDelayedReceipt(cmd) => cmd.run(home, genesis_validation),
             SubCommand::AnalyzeContractSizes(cmd) => cmd.run(home, genesis_validation),
-<<<<<<< HEAD
             SubCommand::SetVersion(cmd) => cmd.run(home, genesis_validation),
-            SubCommand::Resharding(cmd) => {
-                let near_config = load_config(home, genesis_validation);
-                cmd.run(near_config, home)
-            }
-=======
-            SubCommand::ResetVersion(cmd) => cmd.run(home, genesis_validation),
->>>>>>> 76948b19
         }
     }
 }
