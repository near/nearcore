use crate::adjust_database::ChangeDbKindCommand;
use crate::analyse_data_size_distribution::AnalyseDataSizeDistributionCommand;
use crate::analyse_gas_usage::AnalyseGasUsageCommand;
use crate::analyse_high_load::HighLoadStatsCommand;
use crate::analyze_delayed_receipt::AnalyzeDelayedReceiptCommand;
use crate::compact::RunCompactionCommand;
use crate::corrupt::CorruptStateSnapshotCommand;
use crate::make_snapshot::MakeSnapshotCommand;
use crate::memtrie::LoadMemTrieCommand;
use crate::run_migrations::RunMigrationsCommand;
use crate::state_perf::StatePerfCommand;
use crate::write_to_db::WriteCryptoHashCommand;
use clap::Parser;
use std::path::PathBuf;

#[derive(Parser)]
pub struct DatabaseCommand {
    #[clap(subcommand)]
    subcmd: SubCommand,
}

#[derive(Parser)]
#[clap(subcommand_required = true, arg_required_else_help = true)]
enum SubCommand {
    /// Analyse data size distribution in RocksDB
    AnalyseDataSizeDistribution(AnalyseDataSizeDistributionCommand),

    /// Analyse gas usage in a chosen sequnce of blocks
    AnalyseGasUsage(AnalyseGasUsageCommand),

    /// Change DbKind of hot or cold db.
    ChangeDbKind(ChangeDbKindCommand),

    /// Run SST file compaction on database
    CompactDatabase(RunCompactionCommand),

    /// Corrupt the state snapshot.
    CorruptStateSnapshot(CorruptStateSnapshotCommand),

    /// Make snapshot of the database
    MakeSnapshot(MakeSnapshotCommand),

    /// Run migrations,
    RunMigrations(RunMigrationsCommand),

    /// Run performance test for State column reads.
    /// Uses RocksDB data specified via --home argument.
    StatePerf(StatePerfCommand),

    /// Loads an in-memory trie for research purposes.
    LoadMemTrie(LoadMemTrieCommand),
<<<<<<< HEAD

    /// Write CryptoHash to DB
    WriteCryptoHash(WriteCryptoHashCommand),
=======
    /// Outputs stats that are needed to analise high load
    /// for a block range and account.
    HighLoadStats(HighLoadStatsCommand),
    // Analyze congestion through delayed receipts
    AnalyzeDelayedReceipt(AnalyzeDelayedReceiptCommand),
>>>>>>> a1ae126f
}

impl DatabaseCommand {
    pub fn run(&self, home: &PathBuf) -> anyhow::Result<()> {
        match &self.subcmd {
            SubCommand::AnalyseDataSizeDistribution(cmd) => cmd.run(home),
            SubCommand::AnalyseGasUsage(cmd) => cmd.run(home),
            SubCommand::ChangeDbKind(cmd) => cmd.run(home),
            SubCommand::CompactDatabase(cmd) => cmd.run(home),
            SubCommand::CorruptStateSnapshot(cmd) => cmd.run(home),
            SubCommand::MakeSnapshot(cmd) => {
                let near_config = nearcore::config::load_config(
                    &home,
                    near_chain_configs::GenesisValidationMode::UnsafeFast,
                )
                .unwrap_or_else(|e| panic!("Error loading config: {:#}", e));
                cmd.run(home, near_config.config.archive, &near_config.config.store)
            }
            SubCommand::RunMigrations(cmd) => cmd.run(home),
            SubCommand::StatePerf(cmd) => cmd.run(home),
            SubCommand::LoadMemTrie(cmd) => {
                let near_config = nearcore::config::load_config(
                    &home,
                    near_chain_configs::GenesisValidationMode::UnsafeFast,
                )
                .unwrap_or_else(|e| panic!("Error loading config: {:#}", e));
                cmd.run(near_config, home)
            }
<<<<<<< HEAD
            SubCommand::WriteCryptoHash(cmd) => cmd.run(home),
=======
            SubCommand::HighLoadStats(cmd) => cmd.run(home),
            SubCommand::AnalyzeDelayedReceipt(cmd) => cmd.run(home),
>>>>>>> a1ae126f
        }
    }
}<|MERGE_RESOLUTION|>--- conflicted
+++ resolved
@@ -49,17 +49,13 @@
 
     /// Loads an in-memory trie for research purposes.
     LoadMemTrie(LoadMemTrieCommand),
-<<<<<<< HEAD
-
     /// Write CryptoHash to DB
     WriteCryptoHash(WriteCryptoHashCommand),
-=======
     /// Outputs stats that are needed to analise high load
     /// for a block range and account.
     HighLoadStats(HighLoadStatsCommand),
     // Analyze congestion through delayed receipts
     AnalyzeDelayedReceipt(AnalyzeDelayedReceiptCommand),
->>>>>>> a1ae126f
 }
 
 impl DatabaseCommand {
@@ -88,12 +84,9 @@
                 .unwrap_or_else(|e| panic!("Error loading config: {:#}", e));
                 cmd.run(near_config, home)
             }
-<<<<<<< HEAD
             SubCommand::WriteCryptoHash(cmd) => cmd.run(home),
-=======
             SubCommand::HighLoadStats(cmd) => cmd.run(home),
             SubCommand::AnalyzeDelayedReceipt(cmd) => cmd.run(home),
->>>>>>> a1ae126f
         }
     }
 }