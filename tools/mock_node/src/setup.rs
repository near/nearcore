--- conflicted
+++ resolved
@@ -139,17 +139,13 @@
     client_start_height: Option<BlockHeight>,
     target_height: Option<BlockHeight>,
     in_memory_storage: bool,
-<<<<<<< HEAD
 ) -> (
     Addr<MockPeerManagerActor>,
     Addr<ClientActor>,
     Addr<ViewClientActor>,
     Option<Vec<(&'static str, actix_web::dev::Server)>>,
 ) {
-=======
-) -> (Addr<MockPeerManagerActor>, Addr<ClientActor>, Addr<ViewClientActor>) {
     let parent_span = tracing::debug_span!(target: "mock_node", "setup_mock_node").entered();
->>>>>>> fa28aa89
     let client_runtime = setup_runtime(client_home_dir, &config, in_memory_storage);
     let mock_network_runtime = setup_runtime(network_home_dir, &config, false);
 
