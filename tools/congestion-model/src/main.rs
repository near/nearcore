use congestion_model::strategy::{GlobalTxStopShard, NoQueueShard, SimpleBackpressure};
use congestion_model::workload::{
    AllForOneProducer, BalancedProducer, LinearImbalanceProducer, Producer,
};
use congestion_model::{summary_table, CongestionStrategy, Model, PGAS};

use clap::Parser;

#[derive(Parser, Debug)]
#[command(version, about, long_about = None)]
struct Args {
    #[clap(short, long, default_value = "4")]
    shards: usize,
    #[clap(short, long, default_value = "1000")]
    rounds: usize,

    /// Can be used to select a single workload or "all" to run all workload.
    /// It's case insensitive and spaces are stripped.
    /// Example: "all", "balanced", "all to one", "AllToOne".
    #[clap(long, default_value = "all")]
    workload: String,

    /// Can be used to select a single strategy or "all" to run all strategies.
    #[clap(long, default_value = "all")]
    strategy: String,
}

fn main() {
    let args = Args::parse();

    summary_table::print_summary_header();

    let workload_names = parse_workflow_names(args.workload.as_ref());
    let strategy_names = parse_strategy_names(args.strategy.as_ref());

    for workload_name in &workload_names {
        for strategy_name in &strategy_names {
            run_model(&strategy_name, &workload_name, args.shards, args.rounds);
        }
    }
}

fn run_model(strategy_name: &str, workload_name: &str, num_shards: usize, num_rounds: usize) {
    let strategy = strategy(strategy_name, num_shards);
    let workload = workload(workload_name);
    let mut model = Model::new(strategy, workload);
    for _ in 0..num_rounds {
        model.step();
    }
    summary_table::print_summary_row(&model, workload_name, strategy_name);
}

fn normalize_cmdline_arg(value: &str) -> String {
    value.to_lowercase().replace(" ", "")
}

// Add workloads here to simulate them with `cargo run`.
<<<<<<< HEAD
const NUM_WORKLOADS: usize = 3;
fn workload(i: usize) -> (&'static str, Box<dyn Producer>) {
    match i {
        NUM_WORKLOADS.. => panic!(),
        0 => ("Balanced", Box::<BalancedProducer>::default()),
        1 => ("All to one", Box::<AllForOneProducer>::default()),
        2 => ("Linear Imbalance", Box::<LinearImbalanceProducer>::default()),
=======
fn workload(workload_name: &str) -> Box<dyn Producer> {
    match workload_name {
        "Balanced" => Box::<BalancedProducer>::default(),
        "All To One" => Box::<AllForOneProducer>::default(),
        _ => panic!("unknown workload: {}", workload_name),
>>>>>>> cad821af
    }
}

// Add strategies here to simulate them with `cargo run`.
// Returns a vector of strategies, one for each shard.
fn strategy(strategy_name: &str, num_shards: usize) -> Vec<Box<dyn CongestionStrategy>> {
    let mut result = vec![];
    for _ in 0..num_shards {
        let strategy = match strategy_name {
            "No queues" => Box::new(NoQueueShard {}) as Box<dyn CongestionStrategy>,
            "Global TX stop" => Box::<GlobalTxStopShard>::default() as Box<dyn CongestionStrategy>,
            "Simple backpressure" => {
                Box::<SimpleBackpressure>::default() as Box<dyn CongestionStrategy>
            }
            _ => panic!("unknown strategy: {}", strategy_name),
        };

        result.push(strategy);
    }
    result
}

fn parse_workflow_names(workflow_name: &str) -> Vec<String> {
    let available: Vec<String> = vec!["Balanced".to_string(), "All To One".to_string()];

    if workflow_name == "all" {
        return available;
    }

    for name in &available {
        if normalize_cmdline_arg(name.as_ref()) == normalize_cmdline_arg(workflow_name) {
            return vec![name.to_string()];
        }
    }
    panic!("The requested workflow name did not match any available workflows. Requested workflow name {:?}, The available workflows are: {:?}", workflow_name, available);
}

fn parse_strategy_names(strategy_name: &str) -> Vec<String> {
    let available: Vec<String> = vec![
        "No queues".to_string(),
        "Global TX stop".to_string(),
        "Simple backpressure".to_string(),
    ];

    if strategy_name == "all" {
        return available;
    }

    for name in &available {
        if normalize_cmdline_arg(name.as_ref()) == normalize_cmdline_arg(strategy_name) {
            return vec![name.to_string()];
        }
    }
    panic!("The requested strategy name did not match any available strategies. Requested strategy name {:?}, The available strategies are: {:?}", strategy_name, available);
}

// for looking at more details during execution, call print_report
#[allow(dead_code)]
fn print_report(model: &Model) {
    let queues = model.queue_lengths();
    let throughput = model.gas_throughput();
    let progress = model.progress();

    println!("burnt {} PGas", throughput.total / PGAS,);
    println!("{:>6} transactions finished", progress.finished_transactions);
    println!("{:>6} transactions waiting", progress.waiting_transactions);
    println!("{:>6} transactions pending", progress.pending_transactions);
    println!("{:>6} transactions failed", progress.failed_transactions);
    for shard_id in model.shard_ids() {
        println!("SHARD {shard_id}");
        println!("    {:>6} receipts incoming", queues[shard_id].incoming_receipts);
        println!("    {:>6} receipts queued", queues[shard_id].queued_receipts);
    }
}<|MERGE_RESOLUTION|>--- conflicted
+++ resolved
@@ -55,21 +55,12 @@
 }
 
 // Add workloads here to simulate them with `cargo run`.
-<<<<<<< HEAD
-const NUM_WORKLOADS: usize = 3;
-fn workload(i: usize) -> (&'static str, Box<dyn Producer>) {
-    match i {
-        NUM_WORKLOADS.. => panic!(),
-        0 => ("Balanced", Box::<BalancedProducer>::default()),
-        1 => ("All to one", Box::<AllForOneProducer>::default()),
-        2 => ("Linear Imbalance", Box::<LinearImbalanceProducer>::default()),
-=======
 fn workload(workload_name: &str) -> Box<dyn Producer> {
     match workload_name {
         "Balanced" => Box::<BalancedProducer>::default(),
         "All To One" => Box::<AllForOneProducer>::default(),
+        "Linear Imbalance" => Box::<LinearImbalanceProducer>::default(),
         _ => panic!("unknown workload: {}", workload_name),
->>>>>>> cad821af
     }
 }
 
@@ -93,7 +84,8 @@
 }
 
 fn parse_workflow_names(workflow_name: &str) -> Vec<String> {
-    let available: Vec<String> = vec!["Balanced".to_string(), "All To One".to_string()];
+    let available: Vec<String> =
+        vec!["Balanced".to_string(), "All To One".to_string(), "Linear Imbalance".to_string()];
 
     if workflow_name == "all" {
         return available;
