--- conflicted
+++ resolved
@@ -156,14 +156,9 @@
             node_storage.get_hot_store(),
             &near_config,
             epoch_manager.clone(),
-<<<<<<< HEAD
-        );
-        let chain_store = ChainStore::new(node_storage.get_hot_store(), 0, false, false);
-=======
         )
         .expect("could not create transaction runtime");
-        let chain_store = ChainStore::new(node_storage.get_hot_store(), 0, false);
->>>>>>> 7cb90878
+        let chain_store = ChainStore::new(node_storage.get_hot_store(), 0, false, false);
         let hot_store = node_storage.get_hot_store();
         (node_storage, epoch_manager, hot_runtime, chain_store, hot_store)
     }
