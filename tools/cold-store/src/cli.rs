use crate::cli::SubCommand::CheckStateRoot;
use anyhow;
use anyhow::Context;
use borsh::BorshDeserialize;
use clap;
use near_chain_configs::GenesisValidationMode;
use near_epoch_manager::{EpochManager, EpochManagerAdapter, EpochManagerHandle};
use near_primitives::block::Tip;
use near_primitives::epoch_block_info::BlockInfo;
use near_primitives::hash::CryptoHash;
use near_store::archive::cold_storage::{copy_all_data_to_cold, update_cold_db, update_cold_head};
use near_store::db::metadata::DbKind;
use near_store::{COLD_HEAD_KEY, FINAL_HEAD_KEY, HEAD_KEY, TAIL_KEY};
use near_store::{DBCol, NodeStorage, Store, StoreOpener};
use nearcore::NearConfig;
use rand::seq::SliceRandom;
use std::io::Result;
use std::path::Path;
use strum::IntoEnumIterator;

#[derive(clap::Parser)]
pub struct ColdStoreCommand {
    /// By default state viewer opens rocks DB in the read only mode, which allows it to run
    /// multiple instances in parallel and be sure that no unintended changes get written to the DB.
    #[clap(long, short = 'w')]
    readwrite: bool,
    #[clap(subcommand)]
    subcmd: SubCommand,
}

#[derive(clap::Parser)]
#[clap(subcommand_required = true, arg_required_else_help = true)]
enum SubCommand {
    /// Open NodeStorage and check that is has cold storage.
    Open,
    /// Open NodeStorage and print cold head, hot head and hot final head.
    Head,
    /// Copy n blocks to cold storage and update cold HEAD. One by one.
    /// Updating of HEAD happens in every iteration.
    CopyNextBlocks(CopyNextBlocksCmd),
    /// Copy all blocks to cold storage and update cold HEAD.
    CopyAllBlocks(CopyAllBlocksCmd),
    /// Prepare a hot db from a rpc db. This command will update the db kind in
    /// the db and perform some sanity checks to make sure this db is suitable
    /// for migration to split storage.
    /// This command expects the following preconditions:
    /// - config.store.path points to an existing database with kind Hot or Archive
    /// - config.cold_store.path points to an existing database with kind Cold
    /// - store_relative_path points to an existing database with kind Rpc
    PrepareHot(PrepareHotCmd),
    /// Traverse trie and check that every node is in cold db.
    /// Can start from given state_root or compute previous roots for every chunk in provided block
    /// and use them as starting point.
    /// You can provide maximum depth and/or maximum number of vertices to traverse for each root.
    /// Trie is traversed using DFS with randomly shuffled kids for every node.
    CheckStateRoot(CheckStateRootCmd),
    /// Modifies cold db from config to be considered not initialized.
    /// Doesn't actually delete any data, except for HEAD and COLD_HEAD in BlockMisc.
    ResetCold(ResetColdCmd),
}

impl ColdStoreCommand {
    pub fn run(
        self,
        home_dir: &Path,
        genesis_validation: GenesisValidationMode,
    ) -> anyhow::Result<()> {
        let mode =
            if self.readwrite { near_store::Mode::ReadWrite } else { near_store::Mode::ReadOnly };
        let mut near_config = nearcore::config::load_config(&home_dir, genesis_validation)
            .unwrap_or_else(|e| panic!("Error loading config: {:#}", e));

        let opener = self.get_opener(home_dir, &mut near_config);

        let storage =
            opener.open_in_mode(mode).unwrap_or_else(|e| panic!("Error opening storage: {:#}", e));

        let epoch_manager = EpochManager::new_arc_handle(
            storage.get_hot_store(),
            &near_config.genesis.config,
            Some(home_dir),
        );
        match self.subcmd {
            SubCommand::Open => check_open(&storage),
            SubCommand::Head => print_heads(&storage),
            SubCommand::CopyNextBlocks(cmd) => {
                for _ in 0..cmd.number_of_blocks {
                    copy_next_block(&storage, &near_config, epoch_manager.as_ref());
                }
                Ok(())
            }
            SubCommand::CopyAllBlocks(cmd) => {
                copy_all_blocks(&storage, cmd.batch_size, !cmd.no_check_after);
                Ok(())
            }
            SubCommand::PrepareHot(cmd) => cmd.run(&storage, &home_dir, &near_config),
            SubCommand::CheckStateRoot(cmd) => cmd.run(&storage),
            SubCommand::ResetCold(cmd) => cmd.run(&storage),
        }
    }

    /// Returns opener suitable for subcommand.
    /// If subcommand is  CheckStateRoot, creates checkpoint for cold db
    /// and modifies `near_config.config.cold_store.path` to path to that checkpoint.
    /// Then returns opener for dbs at `store.path` and `cold_store.path`.
    pub fn get_opener<'a>(
        &'a self,
        home_dir: &Path,
        near_config: &'a mut NearConfig,
    ) -> StoreOpener<'a> {
        if !near_config.config.archive {
            tracing::warn!("Expected archive option in config to be set to true.");
        }

        let opener = NodeStorage::opener(
            home_dir,
            &near_config.config.store,
            near_config.config.archival_config(),
        );

        match self.subcmd {
            CheckStateRoot(_) => {
                let (hot_snapshot, cold_snapshot) = opener
                    .create_snapshots(near_store::Mode::ReadOnly)
                    .expect("Failed to create snapshots");
                if let Some(_) = &hot_snapshot.0 {
                    hot_snapshot.remove().expect("Failed to remove unnecessary hot snapshot");
                }
                if let Some(cold_store_config) = near_config.config.cold_store.as_mut() {
                    cold_store_config.path =
                        Some(cold_snapshot.0.clone().expect("cold_snapshot should be Some"));
                }
            }
            _ => {}
        }

        NodeStorage::opener(
            home_dir,
            &near_config.config.store,
            near_config.config.archival_config(),
        )
    }
}

#[derive(clap::Parser)]
struct CopyNextBlocksCmd {
    #[clap(short, long, default_value_t = 1)]
    number_of_blocks: usize,
}

#[derive(clap::Parser)]
struct CopyAllBlocksCmd {
    /// Threshold size of the write transaction.
    #[clap(short = 'b', long, default_value_t = 500_000_000)]
    batch_size: usize,
    /// Flag to not check correctness of cold db after copying.
    #[clap(long = "nc")]
    no_check_after: bool,
}

fn check_open(store: &NodeStorage) -> anyhow::Result<()> {
    assert!(store.has_cold());
    Ok(())
}

fn print_heads(store: &NodeStorage) -> anyhow::Result<()> {
    let hot_store = store.get_hot_store();
    let cold_store = store.get_cold_store();

    // hot store
    {
        let kind = hot_store.get_db_kind()?;
        let head = hot_store.get_ser::<Tip>(DBCol::BlockMisc, HEAD_KEY)?;
        let final_head = hot_store.get_ser::<Tip>(DBCol::BlockMisc, FINAL_HEAD_KEY)?;
        let cold_head = hot_store.get_ser::<Tip>(DBCol::BlockMisc, COLD_HEAD_KEY)?;
        println!("HOT STORE KIND is {:#?}", kind);
        println!("HOT STORE HEAD is at {:#?}", head);
        println!("HOT STORE FINAL_HEAD is at {:#?}", final_head);
        println!("HOT STORE COLD_HEAD is at {:#?}", cold_head);
    }

    // cold store
    if let Some(cold_store) = cold_store {
        let kind = cold_store.get_db_kind()?;
        let head_in_cold = cold_store.get_ser::<Tip>(DBCol::BlockMisc, HEAD_KEY)?;
        println!("COLD STORE KIND is {:#?}", kind);
        println!("COLD STORE HEAD is at {:#?}", head_in_cold);
    }
    Ok(())
}

fn copy_next_block(store: &NodeStorage, config: &NearConfig, epoch_manager: &EpochManagerHandle) {
    // Cold HEAD can be not set in testing.
    // It should be set before the copying of a block in prod,
    // but we should default it to genesis height here.
    let cold_head_height = store
        .get_cold_store()
        .unwrap()
        .get_ser::<Tip>(DBCol::BlockMisc, HEAD_KEY)
        .unwrap_or_else(|e| panic!("Error reading cold HEAD: {:#}", e))
        .map_or(config.genesis.config.genesis_height, |t| t.height);

    // If FINAL_HEAD is not set for hot storage though, we default it to 0.
    // And subsequently fail in assert!(next_height <= hot_final_height).
    let hot_final_head = store
        .get_hot_store()
        .get_ser::<Tip>(DBCol::BlockMisc, FINAL_HEAD_KEY)
        .unwrap_or_else(|e| panic!("Error reading hot FINAL_HEAD: {:#}", e))
        .map(|t| t.height)
        .unwrap_or(0);

    let next_height = cold_head_height + 1;
    println!("Height: {}", next_height);
    assert!(next_height <= hot_final_head, "Should not copy non final blocks");

    // Here it should be sufficient to just read from hot storage.
    // Because BlockHeight is never garbage collectable and is not even copied to cold.
    let next_height_block_hash = get_ser_from_store::<CryptoHash>(
        &store.get_hot_store(),
        DBCol::BlockHeight,
        &next_height.to_le_bytes(),
    )
    .unwrap_or_else(|| panic!("No block hash in hot storage for height {}", next_height));

    // For copying block we need to have shard_layout.
    // For that we need epoch_id.
    // For that we might use the hash of the block.
    let epoch_id = &epoch_manager.get_epoch_id(&next_height_block_hash).unwrap();
    let shard_layout = &epoch_manager.get_shard_layout(epoch_id).unwrap();
<<<<<<< HEAD
    let shard_uids = shard_layout.shard_uids().collect();
    let is_last_block_in_epoch =
        epoch_manager.is_next_block_epoch_start(&next_height_block_hash).unwrap();
=======
    let block_info = epoch_manager.get_block_info(&next_height_block_hash).unwrap();
    let is_resharding_boundary =
        epoch_manager.is_resharding_boundary(block_info.prev_hash()).unwrap();
>>>>>>> c5d15d9f
    update_cold_db(
        &*store.cold_db().unwrap(),
        &store.get_hot_store(),
        &shard_layout,
        &shard_uids,
        &next_height,
        is_resharding_boundary,
        1,
    )
    .unwrap_or_else(|_| panic!("Failed to copy block at height {} to cold db", next_height));

    update_cold_head(&*store.cold_db().unwrap(), &store.get_hot_store(), &next_height)
        .unwrap_or_else(|_| panic!("Failed to update cold HEAD to {}", next_height));
}

fn copy_all_blocks(storage: &NodeStorage, batch_size: usize, check: bool) {
    // If FINAL_HEAD is not set for hot storage we default it to 0
    // not genesis_height, because hot db needs to contain genesis block for that
    let hot_final_head = storage
        .get_hot_store()
        .get_ser::<Tip>(DBCol::BlockMisc, FINAL_HEAD_KEY)
        .unwrap_or_else(|e| panic!("Error reading hot FINAL_HEAD: {:#}", e))
        .map(|t| t.height)
        .unwrap_or(0);

    let keep_going = std::sync::Arc::new(std::sync::atomic::AtomicBool::new(true));

    copy_all_data_to_cold(
        (*storage.cold_db().unwrap()).clone(),
        &storage.get_hot_store(),
        batch_size,
        &keep_going,
    )
    .expect("Failed to do migration to cold db");

    // Setting cold head to hot_final_head captured BEFORE the start of initial migration.
    // Doesn't really matter here, but very important in case of migration during `neard run`.
    update_cold_head(&*storage.cold_db().unwrap(), &storage.get_hot_store(), &hot_final_head)
        .unwrap_or_else(|_| panic!("Failed to update cold HEAD to {}", hot_final_head));

    if check {
        for col in DBCol::iter() {
            if col.is_cold() {
                println!(
                    "Performed {} {:?} checks",
                    check_iter(&storage.get_hot_store(), &storage.get_cold_store().unwrap(), col),
                    col
                );
            }
        }
    }
}

fn check_key(
    first_store: &near_store::Store,
    second_store: &near_store::Store,
    col: DBCol,
    key: &[u8],
) {
    let first_res = first_store.get(col, key);
    let second_res = second_store.get(col, key);

    assert_eq!(first_res.unwrap(), second_res.unwrap());
}

/// Checks that `first_store`'s column `col` is fully included in `second_store`
/// with same values for every key.
/// Return number of checks performed == number of keys in column `col` of the `first_store`.
fn check_iter(
    first_store: &near_store::Store,
    second_store: &near_store::Store,
    col: DBCol,
) -> u64 {
    let mut num_checks = 0;
    for (key, _value) in first_store.iter(col).map(Result::unwrap) {
        check_key(first_store, second_store, col, &key);
        num_checks += 1;
    }
    num_checks
}

/// Calls get_ser on Store with provided temperature from provided NodeStorage.
/// Expects read to not result in errors.
fn get_ser_from_store<T: near_primitives::borsh::BorshDeserialize>(
    store: &Store,
    col: DBCol,
    key: &[u8],
) -> Option<T> {
    store.get_ser(col, key).unwrap_or_else(|_| panic!("Error reading {} {:?} from store", col, key))
}

#[derive(clap::Parser)]
struct PrepareHotCmd {
    /// The relative path to the rpc store that will be converted to a hot store.
    /// The path should be relative to the home_dir e.g. hot_data
    #[clap(short, long)]
    store_relative_path: String,
}

impl PrepareHotCmd {
    pub fn run(
        &self,
        storage: &NodeStorage,
        home_dir: &Path,
        near_config: &NearConfig,
    ) -> anyhow::Result<()> {
        let _span = tracing::info_span!(target: "prepare-hot", "run");

        let path = Path::new(&self.store_relative_path);
        tracing::info!(target : "prepare-hot", "Preparing a hot db from a rpc db at path {path:#?}.");

        tracing::info!(target : "prepare-hot", "Opening hot and cold.");
        let hot_store = storage.get_hot_store();
        let cold_store = storage.get_cold_store();
        let cold_store =
            cold_store.ok_or_else(|| anyhow::anyhow!("The cold store is not configured!"))?;

        tracing::info!(target : "prepare-hot", "Opening rpc.");
        // Open the rpc_storage using the near_config with the path swapped.
        let mut rpc_store_config = near_config.config.store.clone();
        rpc_store_config.path = Some(path.to_path_buf());
        let rpc_opener = NodeStorage::opener(home_dir, &rpc_store_config, None);
        let rpc_storage = rpc_opener.open()?;
        let rpc_store = rpc_storage.get_hot_store();

        tracing::info!(target : "prepare-hot", "Checking db kind");
        Self::check_db_kind(&hot_store, &cold_store, &rpc_store)?;

        tracing::info!(target : "prepare-hot", "Checking up to date");
        Self::check_up_to_date(&cold_store, &rpc_store)?;

        // TODO may be worth doing some simple sanity check that the rpc store
        // and the cold store contain the same chain. Keep in mind that the
        // responsibility of ensuring that the rpc backup can be trusted lies
        // with the node owner still. We don't want to do a full check here
        // as it would take too long.

        tracing::info!(target : "prepare-hot", "The hot, cold and RPC stores are suitable for cold storage migration");
        tracing::info!(target : "prepare-hot", "Changing the DbKind of the RPC store to Hot");
        rpc_store.set_db_kind(DbKind::Hot)?;

        tracing::info!(target : "prepare-hot", "Successfully prepared the hot store for migration. You can now set the config.store.path in neard config to {:#?}", path);

        Ok(())
    }

    /// Check that the DbKind of each of the stores is as expected.
    fn check_db_kind(
        hot_store: &Store,
        cold_store: &Store,
        rpc_store: &Store,
    ) -> anyhow::Result<()> {
        let hot_db_kind = hot_store.get_db_kind()?;
        if hot_db_kind != Some(DbKind::Hot) && hot_db_kind != Some(DbKind::Archive) {
            return Err(anyhow::anyhow!(
                "Unexpected hot_store DbKind, expected: DbKind::Hot or DbKind::Archive, got: {:?}",
                hot_db_kind,
            ));
        }

        let cold_db_kind = cold_store.get_db_kind()?;
        if cold_db_kind != Some(DbKind::Cold) {
            return Err(anyhow::anyhow!(
                "Unexpected cold_store DbKind, expected: DbKind::Cold, got: {:?}",
                cold_db_kind,
            ));
        }

        let rpc_db_kind = rpc_store.get_db_kind()?;
        if rpc_db_kind != Some(DbKind::RPC) {
            return Err(anyhow::anyhow!(
                "Unexpected rpc_store DbKind, expected: DbKind::RPC, got: {:?}",
                rpc_db_kind,
            ));
        }

        Ok(())
    }

    /// Check that the cold store and rpc store are sufficiently up to date.
    fn check_up_to_date(cold_store: &Store, rpc_store: &Store) -> anyhow::Result<()> {
        let rpc_head = rpc_store.get_ser::<Tip>(DBCol::BlockMisc, HEAD_KEY)?;
        let rpc_head = rpc_head.ok_or_else(|| anyhow::anyhow!("The rpc head is missing!"))?;
        let rpc_tail = rpc_store.get_ser::<u64>(DBCol::BlockMisc, TAIL_KEY)?;
        let rpc_tail = rpc_tail.ok_or_else(|| anyhow::anyhow!("The rpc tail is missing!"))?;
        let cold_head = cold_store.get_ser::<Tip>(DBCol::BlockMisc, HEAD_KEY)?;
        let cold_head = cold_head.ok_or_else(|| anyhow::anyhow!("The cold head is missing"))?;

        // Ideally it should look like this:
        // RPC     T . .  . . . . H
        // COLD  . . . ES . . H

        if cold_head.height < rpc_tail {
            return Err(anyhow::anyhow!(
                "The cold head is behind the rpc tail. cold head height: {} rpc tail height: {}",
                cold_head.height,
                rpc_tail
            ));
        }

        let cold_head_hash = cold_head.last_block_hash;
        let cold_head_block_info =
            rpc_store.get_ser::<BlockInfo>(DBCol::BlockInfo, cold_head_hash.as_ref())?;
        let cold_head_block_info = cold_head_block_info
            .ok_or_else(|| anyhow::anyhow!("Cold head block info is not in rpc db"))?;
        let cold_epoch_first_block = *cold_head_block_info.epoch_first_block();
        let cold_epoch_first_block_info =
            rpc_store.get_ser::<BlockInfo>(DBCol::BlockInfo, cold_epoch_first_block.as_ref())?;

        if cold_epoch_first_block_info.is_none() {
            return Err(anyhow::anyhow!(
                "The start of the latest epoch in cold db is behind the rpc tail.\
                cold head height: {}, rpc tail height: {}",
                cold_head.height,
                rpc_tail
            ));
        }

        // More likely the cold store head will actually be ahead of the rpc
        // head, since rpc will be downloaded from S3 and a bit behind.
        // It should be fine and we just end up copying a few blocks from hot to
        // cold that already are present in cold. Just in case something doesn't
        // work let's tell the user that we're in that state.
        // RPC     T . . . . . H
        // COLD  . . . . . . . . . H

        if cold_head.height > rpc_head.height {
            tracing::warn!(target: "prepare-hot",
                cold_head_height = cold_head.height,
                rpc_head_height = rpc_head.height,
                "The cold head is ahead of the RPC head. This should fix itself when the node catches up and becomes in sync"
            );
        }

        Ok(())
    }
}

/// The StateRootSelector is a subcommand that allows the user to select the state root either by block height or by the state root hash.
#[derive(clap::Subcommand)]
enum StateRootSelector {
    Height { height: near_primitives::types::BlockHeight },
    Hash { hash: CryptoHash },
}

impl StateRootSelector {
    pub fn get_hashes(
        &self,
        storage: &NodeStorage,
        cold_store: &Store,
    ) -> anyhow::Result<Vec<CryptoHash>> {
        match self {
            // If height is provided, calculate previous state roots for this block's chunks.
            StateRootSelector::Height { height } => {
                let hash_key = {
                    let height_key = height.to_le_bytes();
                    storage
                        .get_hot_store()
                        .get(DBCol::BlockHeight, &height_key)?
                        .ok_or_else(|| {
                            anyhow::anyhow!("Failed to find block hash for height {:?}", height)
                        })?
                        .as_slice()
                        .to_vec()
                };
                let block = cold_store
                    .get_ser::<near_primitives::block::Block>(DBCol::Block, &hash_key)?
                    .ok_or_else(|| anyhow::anyhow!("Failed to find Block: {:?}", hash_key))?;
                let mut hashes = vec![];
                for chunk in block.chunks().iter_deprecated() {
                    hashes.push(
                        cold_store
                            .get_ser::<near_primitives::sharding::ShardChunk>(
                                DBCol::Chunks,
                                chunk.chunk_hash().as_bytes(),
                            )?
                            .ok_or_else(|| {
                                anyhow::anyhow!("Failed to find Chunk: {:?}", chunk.chunk_hash())
                            })?
                            .take_header()
                            .prev_state_root(),
                    );
                }
                Ok(hashes)
            }
            // If state root is provided, then just use it.
            StateRootSelector::Hash { hash } => Ok(vec![*hash]),
        }
    }
}

/// Struct that holds all conditions for node in Trie
/// to be checked by CheckStateRootCmd::check_trie.
#[derive(Debug)]
struct PruneCondition {
    /// Maximum depth (measured in number of nodes, not trie key length).
    max_depth: Option<u64>,
    /// Maximum number of nodes checked for each state_root.
    max_count: Option<u64>,
}

/// Struct that holds data related to pruning of node in CheckStateRootCmd::check_trie.
#[derive(Debug)]
struct PruneState {
    /// Depth of node in trie (measured in number of nodes, not trie key length).
    depth: u64,
    /// Number of already checked nodes.
    count: u64,
}

impl PruneState {
    pub fn new() -> Self {
        Self { depth: 0, count: 0 }
    }

    /// Return `true` if node should be pruned.
    pub fn should_prune(&self, condition: &PruneCondition) -> bool {
        if let Some(md) = condition.max_depth {
            if self.depth > md {
                return true;
            }
        }
        if let Some(mc) = condition.max_count {
            if self.count > mc {
                return true;
            }
        }
        false
    }

    /// Modify self to reflect going down a tree.
    /// We increment node count, because we are visiting a new node.
    pub fn down(&mut self) {
        self.count += 1;
        self.depth += 1;
    }

    /// Modify self to reflect going up a tree.
    /// We do not change node count, because we already visited parent node before.
    pub fn up(&mut self) {
        self.depth -= 1;
    }
}

#[derive(clap::Args)]
struct CheckStateRootCmd {
    /// Maximum depth (measured in number of nodes, not trie key length) for checking trie.
    #[clap(long)]
    max_depth: Option<u64>,
    /// Maximum number of nodes checked for each state_root.
    #[clap(long)]
    max_count: Option<u64>,
    #[clap(subcommand)]
    state_root_selector: StateRootSelector,
}

impl CheckStateRootCmd {
    pub fn run(self, storage: &NodeStorage) -> anyhow::Result<()> {
        let cold_store = storage
            .get_cold_store()
            .ok_or_else(|| anyhow::anyhow!("Cold storage is not configured"))?;

        let hashes = self.state_root_selector.get_hashes(storage, &cold_store)?;
        for hash in &hashes {
            Self::check_trie(
                &cold_store,
                &hash,
                &mut PruneState::new(),
                &PruneCondition { max_depth: self.max_depth, max_count: self.max_count },
            )?;
        }

        Ok(())
    }

    /// Check that trie subtree of `hash` is fully present in `store`.
    fn check_trie(
        store: &Store,
        hash: &CryptoHash,
        prune_state: &mut PruneState,
        prune_condition: &PruneCondition,
    ) -> anyhow::Result<()> {
        tracing::debug!(target: "check_trie", "Checking {:?} at {:?}", hash, prune_state);
        if prune_state.should_prune(prune_condition) {
            tracing::debug!(target: "check_trie", "Reached prune condition: {:?}", prune_condition);
            return Ok(());
        }

        let bytes = Self::read_state(store, hash.as_ref())
            .with_context(|| format!("Failed to read raw bytes for hash {:?}", hash))?
            .with_context(|| format!("Failed to find raw bytes for hash {:?}", hash))?;
        let node = near_store::RawTrieNodeWithSize::try_from_slice(&bytes)?;
        match node.node {
            near_store::RawTrieNode::Leaf(..) => {
                tracing::debug!(target: "check_trie", "Reached leaf node");
                return Ok(());
            }
            near_store::RawTrieNode::BranchNoValue(mut children)
            | near_store::RawTrieNode::BranchWithValue(_, mut children) => {
                children.0.shuffle(&mut rand::thread_rng());
                for (_, child) in children.iter() {
                    // Record in prune state that we are visiting a child node
                    prune_state.down();
                    // Visit a child node
                    Self::check_trie(store, child, prune_state, prune_condition)?;
                    // Record in prune state that we are returning from a child node
                    prune_state.up();
                }
            }
            near_store::RawTrieNode::Extension(_, child) => {
                // Record in prune state that we are visiting a child node
                prune_state.down();
                // Visit a child node
                Self::check_trie(store, &child, prune_state, prune_condition)?;
                // Record in prune state that we are returning from a child node
                prune_state.up();
            }
        }
        Ok(())
    }

    fn read_state<'a>(
        store: &'a Store,
        trie_key: &'a [u8],
    ) -> std::io::Result<Option<near_store::db::DBSlice<'a>>> {
        // As cold db strips shard_uid at the beginning of State key, we can add any 8 u8s as prefix.
        let cold_state_key = [&[1; 8], trie_key.as_ref()].concat();
        store.get(DBCol::State, &cold_state_key)
    }
}

#[derive(clap::Args)]
struct ResetColdCmd {}

impl ResetColdCmd {
    pub fn run(self, storage: &NodeStorage) -> anyhow::Result<()> {
        let cold_store = storage
            .get_cold_store()
            .ok_or_else(|| anyhow::anyhow!("Cold storage is not configured"))?;

        let mut store_update = cold_store.store_update();
        store_update.delete(DBCol::BlockMisc, HEAD_KEY);
        store_update.delete(DBCol::BlockMisc, COLD_HEAD_KEY);
        store_update.commit()?;
        Ok(())
    }
}<|MERGE_RESOLUTION|>--- conflicted
+++ resolved
@@ -227,15 +227,10 @@
     // For that we might use the hash of the block.
     let epoch_id = &epoch_manager.get_epoch_id(&next_height_block_hash).unwrap();
     let shard_layout = &epoch_manager.get_shard_layout(epoch_id).unwrap();
-<<<<<<< HEAD
     let shard_uids = shard_layout.shard_uids().collect();
-    let is_last_block_in_epoch =
-        epoch_manager.is_next_block_epoch_start(&next_height_block_hash).unwrap();
-=======
     let block_info = epoch_manager.get_block_info(&next_height_block_hash).unwrap();
     let is_resharding_boundary =
         epoch_manager.is_resharding_boundary(block_info.prev_hash()).unwrap();
->>>>>>> c5d15d9f
     update_cold_db(
         &*store.cold_db().unwrap(),
         &store.get_hot_store(),
