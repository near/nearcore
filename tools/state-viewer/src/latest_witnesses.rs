use std::path::{Path, PathBuf};
use std::rc::Rc;
<<<<<<< HEAD
use std::str::FromStr;
=======
use std::sync::Arc;
>>>>>>> b8acdc32

use crate::commands::apply_range;
use near_chain::runtime::NightshadeRuntime;
use near_chain::stateless_validation::processing_tracker::ProcessingDoneTracker;
use near_chain::stateless_validation::state_witness::CreateWitnessResult;
use near_chain::{Chain, ChainGenesis, ChainStore, DoomslugThresholdMode};
<<<<<<< HEAD
use near_epoch_manager::EpochManager;
use near_epoch_manager::shard_assignment::shard_id_to_index;
use near_epoch_manager::shard_tracker::ShardTracker;
=======
use near_epoch_manager::shard_tracker::ShardTracker;
use near_epoch_manager::{EpochManager, EpochManagerAdapter};
>>>>>>> b8acdc32
use near_primitives::stateless_validation::ChunkProductionKey;
use near_primitives::stateless_validation::state_witness::ChunkStateWitness;
use near_primitives::types::{AccountId, BlockHeight, EpochId, ShardId};
use near_store::Store;
use near_time::Clock;
use nearcore::NearConfig;
use nearcore::NightshadeRuntimeExt;
use reed_solomon_erasure::galois_8::ReedSolomon;

pub enum DumpWitnessesSource {
    /// Dumps latest saved witnesses.
    Latest,
    /// Dumps saved invalid witnesses.
    Invalid,
}

#[derive(clap::Subcommand)]
pub enum StateWitnessCmd {
    /// Generates and validates resulting state witnesses for the given range
    /// of blocks.
    Generate(GenerateWitnessesCmd),
    /// Dumps some of the stored latest state witnesses.
    DumpLatest(DumpWitnessesCmd),
    /// Dumps some of the stored invalid state witnesses.
    DumpInvalid(DumpWitnessesCmd),
    /// Validates given state witness.
    Validate(ValidateWitnessCmd),
}

impl StateWitnessCmd {
    pub(crate) fn run(&self, home_dir: &Path, near_config: NearConfig, store: Store) {
        match self {
            StateWitnessCmd::Generate(cmd) => cmd.run(home_dir, near_config, store),
            StateWitnessCmd::DumpLatest(cmd) => {
                cmd.run(near_config, store, DumpWitnessesSource::Latest)
            }
            StateWitnessCmd::DumpInvalid(cmd) => {
                cmd.run(near_config, store, DumpWitnessesSource::Invalid)
            }
            StateWitnessCmd::Validate(cmd) => cmd.run(home_dir, near_config, store),
        }
    }
}

/// TODO(stateless_validation): consider using `ChainStore` instead of
/// `Chain`.
fn setup_chain(home_dir: &Path, near_config: NearConfig, store: Store) -> Chain {
    let chain_genesis = ChainGenesis::new(&near_config.genesis.config);
    let epoch_manager =
        EpochManager::new_arc_handle(store.clone(), &near_config.genesis.config, Some(home_dir));
    let runtime_adapter =
        NightshadeRuntime::from_config(home_dir, store, &near_config, epoch_manager.clone())
            .expect("could not create the transaction runtime");
    let shard_tracker = ShardTracker::new(
        near_config.client_config.tracked_shards_config,
        epoch_manager.clone(),
        near_config.validator_signer.clone(),
    );
    Chain::new_for_view_client(
        Clock::real(),
        epoch_manager,
        shard_tracker,
        runtime_adapter,
        &chain_genesis,
        DoomslugThresholdMode::TwoThirds,
        false,
        near_config.validator_signer,
    )
    .unwrap()
}

#[derive(clap::Parser)]
pub struct GenerateWitnessesCmd {
    /// Start block height.
    #[arg(long)]
    start_height: BlockHeight,
    /// End block height.
    #[arg(long)]
    end_height: BlockHeight,
    /// Shard id.
    #[arg(long)]
    shard_id: ShardId,
}

impl GenerateWitnessesCmd {
    pub(crate) fn run(&self, home_dir: &Path, near_config: NearConfig, store: Store) {
        let chain = setup_chain(home_dir, near_config.clone(), store.clone());
        let epoch_manager = chain.epoch_manager.clone();
        let chain_store = chain.chain_store();

        let last_block_hash = chain_store.get_block_hash_by_height(self.end_height).unwrap();
        let last_block = chain_store.get_block(&last_block_hash).unwrap();
        let shard_index = shard_id_to_index(
            epoch_manager.as_ref(),
            self.shard_id,
            last_block.header().epoch_id(),
        )
        .unwrap();

        // Find the last chunk's height in the range.
        let last_block_chunks = last_block.chunks();
        let last_chunk_header = last_block_chunks.get(shard_index).unwrap();
        let last_chunk_prev_hash = last_chunk_header.prev_block_hash();
        let last_chunk_hash = chain_store.get_next_block_hash(last_chunk_prev_hash).unwrap();
        let end_height = chain_store.get_block_height(&last_chunk_hash).unwrap();

        // To generate witnesses for the first chunk in the range, we need to
        // save state transitions since the previous chunk.
        let first_block_hash = chain_store.get_block_hash_by_height(self.start_height).unwrap();
        let first_block = chain_store.get_block(&first_block_hash).unwrap();
        let first_block_chunks = first_block.chunks();
        let first_chunk_header = first_block_chunks.get(shard_index).unwrap();
        let first_chunk_prev_hash = first_chunk_header.prev_block_hash();
        let first_chunk_prev_block = chain_store.get_block(&first_chunk_prev_hash).unwrap();
        let first_chunk_prev_block_chunks = first_chunk_prev_block.chunks();
        let prev_first_chunk_header = first_chunk_prev_block_chunks.get(shard_index).unwrap();
        let prev_first_chunk_prev_hash = prev_first_chunk_header.prev_block_hash();
        let prev_first_chunk_prev_block =
            chain_store.get_block(&prev_first_chunk_prev_hash).unwrap();
        let start_height = prev_first_chunk_prev_block.header().height() + 1;

        apply_range(
            crate::cli::ApplyRangeMode::Sequential { save_state_transitions: true },
            crate::cli::StorageSource::TrieFree,
            Some(start_height),
            Some(end_height),
            self.shard_id,
            false,
            None,
            home_dir,
            near_config,
            store,
            None,
            false,
        );

        for height in self.start_height..=self.end_height {
            let block_hash = chain_store.get_block_hash_by_height(height).unwrap();
            let block = chain_store.get_block(&block_hash).unwrap();
            let block_chunks = block.chunks();
            let chunk_header = block_chunks.get(shard_index).unwrap();
            if !chunk_header.is_new_chunk(height) {
                continue;
            }

            let prev_block_hash = block.header().prev_hash();
            let prev_block = chain_store.get_block(&prev_block_hash).unwrap();
            let prev_block_chunks = prev_block.chunks();
            let prev_chunk_header = prev_block_chunks.get(shard_index).unwrap();
            let chunk_hash = chunk_header.chunk_hash();
            let chunk = chain_store.get_chunk(&chunk_hash).unwrap();

            let CreateWitnessResult { state_witness, .. } = chain_store
                .create_state_witness(
                    epoch_manager.as_ref(),
                    AccountId::from_str("alice.near").unwrap(),
                    prev_block.header(),
                    prev_chunk_header,
                    &chunk,
                )
                .unwrap();
            let processing_done_tracker = ProcessingDoneTracker::new();
            let waiter = processing_done_tracker.make_waiter();
            chain
                .shadow_validate_state_witness(
                    state_witness,
                    chain.epoch_manager.as_ref(),
                    Some(processing_done_tracker),
                )
                .unwrap();
            waiter.wait();
        }
        println!("Validation finished. Use `RUST_LOG=debug` to see validation result");
    }
}

#[derive(clap::Parser)]
pub struct DumpWitnessesCmd {
    /// Select received witnesses only with given block height.
    #[arg(long)]
    height: Option<u64>,
    /// Select only witnesses for given shard id.
    #[arg(long)]
    shard_id: Option<u64>,
    /// Select only witnesses for given epoch.
    #[arg(long)]
    epoch_id: Option<EpochId>,
    #[clap(subcommand)]
    /// Mode of dumping state witnesses.
    mode: DumpWitnessesMode,
}

#[derive(clap::Subcommand)]
enum DumpWitnessesMode {
    /// Pretty-print on screen using the "{:#?}" formatting.
    Pretty,
    /// Saves the raw &[u8] of each witness to the given directory.
    Binary { output_dir: PathBuf },
}

impl DumpWitnessesCmd {
    pub(crate) fn run(&self, near_config: NearConfig, store: Store, source: DumpWitnessesSource) {
        let chain_store = Rc::new(ChainStore::new(
            store,
            false,
            near_config.genesis.config.transaction_validity_period,
        ));

        let witnesses = match source {
            DumpWitnessesSource::Latest => {
                chain_store.get_latest_witnesses(self.height, self.shard_id, self.epoch_id).unwrap()
            }
            DumpWitnessesSource::Invalid => chain_store
                .get_invalid_witnesses(self.height, self.shard_id, self.epoch_id)
                .unwrap(),
        };
        println!("Found {} witnesses:", witnesses.len());
        if let DumpWitnessesMode::Binary { ref output_dir } = self.mode {
            if !output_dir.exists() {
                std::fs::create_dir_all(output_dir).unwrap();
            }
        }

        for (i, witness) in witnesses.iter().enumerate() {
            let ChunkProductionKey { shard_id, height_created, epoch_id } =
                witness.chunk_production_key();

            println!(
                "#{} (height: {}, shard_id: {}, epoch_id: {:?})",
                i, height_created, shard_id, epoch_id
            );
            match self.mode {
                DumpWitnessesMode::Pretty => {
                    println!("{:#?}", witness);
                    println!("");
                }
                DumpWitnessesMode::Binary { ref output_dir } => {
                    let file_name =
                        format!("witness_{}_{}_{}_{}.bin", height_created, shard_id, epoch_id.0, i);
                    let file_path = output_dir.join(file_name);
                    std::fs::write(&file_path, borsh::to_vec(witness).unwrap()).unwrap();
                    println!("Saved to {:?}", file_path);
                }
            }
        }
    }
}

#[derive(clap::Parser)]
pub struct ValidateWitnessCmd {
    /// File with state witness saved as raw &[u8].
    #[arg(long)]
    input_file: PathBuf,
}

impl ValidateWitnessCmd {
    pub(crate) fn run(&self, home_dir: &Path, near_config: NearConfig, store: Store) {
        let encoded_witness: Vec<u8> =
            std::fs::read(&self.input_file).expect("Failed to read file");
        let witness: ChunkStateWitness = borsh::BorshDeserialize::try_from_slice(&encoded_witness)
            .expect("Failed to deserialize witness");
        let chain = setup_chain(home_dir, near_config, store);
        let processing_done_tracker = ProcessingDoneTracker::new();
        let waiter = processing_done_tracker.make_waiter();
        let data_parts = epoch_manager.num_data_parts();
        let parity_parts = epoch_manager.num_total_parts() - data_parts;
        let rs = Arc::new(ReedSolomon::new(data_parts, parity_parts).unwrap());
        chain
            .shadow_validate_state_witness(
                witness,
                chain.epoch_manager.as_ref(),
                Some(processing_done_tracker),
                rs,
            )
            .unwrap();
        waiter.wait();
        println!("Validation finished. Use `RUST_LOG=debug` to see validation result");
    }
}<|MERGE_RESOLUTION|>--- conflicted
+++ resolved
@@ -1,24 +1,16 @@
 use std::path::{Path, PathBuf};
 use std::rc::Rc;
-<<<<<<< HEAD
 use std::str::FromStr;
-=======
 use std::sync::Arc;
->>>>>>> b8acdc32
 
 use crate::commands::apply_range;
 use near_chain::runtime::NightshadeRuntime;
 use near_chain::stateless_validation::processing_tracker::ProcessingDoneTracker;
 use near_chain::stateless_validation::state_witness::CreateWitnessResult;
 use near_chain::{Chain, ChainGenesis, ChainStore, DoomslugThresholdMode};
-<<<<<<< HEAD
-use near_epoch_manager::EpochManager;
 use near_epoch_manager::shard_assignment::shard_id_to_index;
 use near_epoch_manager::shard_tracker::ShardTracker;
-=======
-use near_epoch_manager::shard_tracker::ShardTracker;
 use near_epoch_manager::{EpochManager, EpochManagerAdapter};
->>>>>>> b8acdc32
 use near_primitives::stateless_validation::ChunkProductionKey;
 use near_primitives::stateless_validation::state_witness::ChunkStateWitness;
 use near_primitives::types::{AccountId, BlockHeight, EpochId, ShardId};
@@ -182,11 +174,15 @@
                 .unwrap();
             let processing_done_tracker = ProcessingDoneTracker::new();
             let waiter = processing_done_tracker.make_waiter();
+            let data_parts = epoch_manager.num_data_parts();
+            let parity_parts = epoch_manager.num_total_parts() - data_parts;
+            let rs = Arc::new(ReedSolomon::new(data_parts, parity_parts).unwrap());
             chain
                 .shadow_validate_state_witness(
                     state_witness,
                     chain.epoch_manager.as_ref(),
                     Some(processing_done_tracker),
+                    rs,
                 )
                 .unwrap();
             waiter.wait();
