--- conflicted
+++ resolved
@@ -63,15 +63,9 @@
         NightshadeRuntime::from_config(home_dir, store, &near_config, epoch_manager.clone())
             .expect("could not create the transaction runtime");
     let shard_tracker = ShardTracker::new(
-<<<<<<< HEAD
-        near_config.validator_signer.clone(),
-        near_config.client_config.tracked_shards_config,
-        epoch_manager.clone(),
-=======
         near_config.client_config.tracked_shards_config,
         epoch_manager.clone(),
         near_config.validator_signer,
->>>>>>> 73d2ecf7
     );
     Chain::new_for_view_client(
         Clock::real(),
