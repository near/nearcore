use crate::epoch_info::iterate_and_filter;
use borsh::{BorshDeserialize, BorshSerialize};
use near_chain::{Chain, ChainGenesis, ChainStoreAccess, DoomslugThresholdMode};
use near_client::sync::external::{
    create_bucket_readonly, create_bucket_readwrite, external_storage_location,
    external_storage_location_directory, get_num_parts_from_filename, ExternalConnection,
    StateFileType,
};
<<<<<<< HEAD
=======
use near_client::sync::state::get_epoch_start_sync_hash;
>>>>>>> 0cca3f84
use near_epoch_manager::shard_tracker::{ShardTracker, TrackedConfig};
use near_epoch_manager::EpochManager;
use near_primitives::challenge::PartialState;
use near_primitives::epoch_info::EpochInfo;
use near_primitives::state_part::PartId;
use near_primitives::state_record::StateRecord;
use near_primitives::types::{EpochId, StateRoot};
use near_primitives_core::hash::CryptoHash;
use near_primitives_core::types::{BlockHeight, EpochHeight, ShardId};
use near_store::{PartialStorage, Store, Trie};
use near_time::Clock;
use nearcore::{NearConfig, NightshadeRuntime, NightshadeRuntimeExt};
use std::ops::Range;
use std::path::{Path, PathBuf};
use std::str::FromStr;
use std::sync::Arc;
use std::time::{Duration, Instant};

#[derive(clap::ValueEnum, Clone, Debug, Default)]
pub(crate) enum LoadAction {
    #[default]
    Apply,
    Print,
    Validate,
}

#[derive(clap::Subcommand, Debug, Clone)]
pub(crate) enum StatePartsSubCommand {
    /// Load all or a single state part of a shard and perform an action over those parts.
    Load {
        /// Apply, validate or print.
        #[clap(value_enum, long)]
        action: LoadAction,
        /// If provided, this value will be used instead of looking it up in the headers.
        /// Use if those headers or blocks are not available.
        #[clap(long)]
        state_root: Option<StateRoot>,
        /// If provided, this value will be used instead of looking it up in the headers.
        /// Use if those headers or blocks are not available.
        #[clap(long)]
        sync_hash: Option<CryptoHash>,
        /// Choose a single part id.
        /// If None - affects all state parts.
        #[clap(long)]
        part_id: Option<u64>,
        /// Select an epoch to work on.
        #[clap(subcommand)]
        epoch_selection: EpochSelection,
    },
    /// Dump all or a single state part of a shard.
    Dump {
        /// Dump part ids starting from this part.
        #[clap(long)]
        part_from: Option<u64>,
        /// Dump part ids up to this part (exclusive).
        #[clap(long)]
        part_to: Option<u64>,
        /// Dump state sync header.
        #[clap(long, short, action)]
        dump_header: bool,
        /// Location of a file with write permissions to the bucket.
        #[clap(long)]
        credentials_file: Option<PathBuf>,
        /// Select an epoch to work on.
        #[clap(subcommand)]
        epoch_selection: EpochSelection,
    },
    /// Read State Header from the DB
    ReadStateHeader {
        /// Select an epoch to work on.
        #[clap(subcommand)]
        epoch_selection: EpochSelection,
    },
    /// Finalize state sync.
    Finalize {
        /// If provided, this value will be used instead of looking it up in the headers.
        /// Use if those headers or blocks are not available.
        #[clap(long)]
        sync_hash: CryptoHash,
    },
}

impl StatePartsSubCommand {
    pub(crate) fn run(
        self,
        shard_id: ShardId,
        root_dir: Option<PathBuf>,
        s3_bucket: Option<String>,
        s3_region: Option<String>,
        gcs_bucket: Option<String>,
        home_dir: &Path,
        near_config: NearConfig,
        store: Store,
    ) {
        let epoch_manager =
            EpochManager::new_arc_handle(store.clone(), &near_config.genesis.config);
        let shard_tracker = ShardTracker::new(
            TrackedConfig::from_config(&near_config.client_config),
            epoch_manager.clone(),
        );
        let runtime = NightshadeRuntime::from_config(
            home_dir,
            store.clone(),
            &near_config,
            epoch_manager.clone(),
        )
        .expect("could not create the transaction runtime");
        let chain_genesis = ChainGenesis::new(&near_config.genesis.config);
        let mut chain = Chain::new_for_view_client(
            Clock::real(),
            epoch_manager,
            shard_tracker,
            runtime,
            &chain_genesis,
            DoomslugThresholdMode::TwoThirds,
            false,
        )
        .unwrap();
        let chain_id = &near_config.genesis.config.chain_id;
        let sys = actix::System::new();
        sys.block_on(async move {
            match self {
                StatePartsSubCommand::Load {
                    action,
                    state_root,
                    sync_hash,
                    part_id,
                    epoch_selection,
                } => {
                    let external = create_external_connection(
                        root_dir,
                        s3_bucket,
                        s3_region,
                        gcs_bucket,
                        None,
                        Mode::Readonly,
                    );
                    load_state_parts(
                        action,
                        epoch_selection,
                        shard_id,
                        part_id,
                        state_root,
                        sync_hash,
                        &mut chain,
                        chain_id,
                        store,
                        &external,
                    )
                    .await
                }
                StatePartsSubCommand::Dump {
                    part_from,
                    part_to,
                    dump_header,
                    epoch_selection,
                    credentials_file,
                } => {
                    let external = create_external_connection(
                        root_dir,
                        s3_bucket,
                        s3_region,
                        gcs_bucket,
                        credentials_file,
                        Mode::Readwrite,
                    );
                    dump_state_parts(
                        epoch_selection,
                        shard_id,
                        part_from,
                        part_to,
                        dump_header,
                        &chain,
                        chain_id,
                        store,
                        &external,
                    )
                    .await
                }
                StatePartsSubCommand::ReadStateHeader { epoch_selection } => {
                    read_state_header(epoch_selection, shard_id, &chain, store)
                }
                StatePartsSubCommand::Finalize { sync_hash } => {
                    finalize_state_sync(sync_hash, shard_id, &mut chain)
                }
            }
            actix::System::current().stop();
        });
        sys.run().unwrap();
    }
}

enum Mode {
    Readonly,
    Readwrite,
}

fn create_external_connection(
    root_dir: Option<PathBuf>,
    bucket: Option<String>,
    region: Option<String>,
    gcs_bucket: Option<String>,
    credentials_file: Option<PathBuf>,
    mode: Mode,
) -> ExternalConnection {
    if let Some(root_dir) = root_dir {
        ExternalConnection::Filesystem { root_dir }
    } else if let (Some(bucket), Some(region)) = (bucket, region) {
        let bucket = match mode {
            Mode::Readonly => create_bucket_readonly(&bucket, &region, Duration::from_secs(5)),
            Mode::Readwrite => {
                create_bucket_readwrite(&bucket, &region, Duration::from_secs(5), credentials_file)
            }
        }
        .expect("Failed to create an S3 bucket");
        ExternalConnection::S3 { bucket: Arc::new(bucket) }
    } else if let Some(bucket) = gcs_bucket {
        if let Some(credentials_file) = credentials_file {
            std::env::set_var("SERVICE_ACCOUNT", &credentials_file);
        }
        ExternalConnection::GCS {
            gcs_client: Arc::new(cloud_storage::Client::default()),
            reqwest_client: Arc::new(reqwest::Client::default()),
            bucket,
        }
    } else {
        panic!(
            "Please provide --root-dir, or both of --s3-bucket and --s3-region, or --gcs-bucket"
        );
    }
}

#[derive(clap::Subcommand, Debug, Clone)]
pub(crate) enum EpochSelection {
    /// Current epoch.
    Current,
    /// Fetch the given epoch.
    EpochId { epoch_id: String },
    /// Fetch epochs at the given height.
    EpochHeight { epoch_height: EpochHeight },
    /// Fetch an epoch containing the given block hash.
    BlockHash { block_hash: String },
    /// Fetch an epoch containing the given block height.
    BlockHeight { block_height: BlockHeight },
}

impl EpochSelection {
    fn to_epoch_id(&self, store: Store, chain: &Chain) -> EpochId {
        match self {
            EpochSelection::Current => {
                chain.epoch_manager.get_epoch_id(&chain.head().unwrap().last_block_hash).unwrap()
            }
            EpochSelection::EpochId { epoch_id } => {
                EpochId(CryptoHash::from_str(epoch_id).unwrap())
            }
            EpochSelection::EpochHeight { epoch_height } => {
                // Fetch epochs at the given height.
                // There should only be one epoch at a given height. But this is a debug tool, let's check
                // if there are multiple epochs at a given height.
                let epoch_ids = iterate_and_filter(store, |epoch_info| {
                    epoch_info.epoch_height() == *epoch_height
                });
                assert_eq!(epoch_ids.len(), 1, "{:#?}", epoch_ids);
                epoch_ids[0]
            }
            EpochSelection::BlockHash { block_hash } => {
                let block_hash = CryptoHash::from_str(block_hash).unwrap();
                chain.epoch_manager.get_epoch_id(&block_hash).unwrap()
            }
            EpochSelection::BlockHeight { block_height } => {
                // Fetch an epoch containing the given block height.
                let block_hash =
                    chain.chain_store().get_block_hash_by_height(*block_height).unwrap();
                chain.epoch_manager.get_epoch_id(&block_hash).unwrap()
            }
        }
    }
}

/// Returns block hash of some block of the given `epoch_info` epoch.
fn get_any_block_hash_of_epoch(epoch_info: &EpochInfo, chain: &Chain) -> CryptoHash {
    let head = chain.chain_store().head().unwrap();
    let mut cur_block_info = chain.epoch_manager.get_block_info(&head.last_block_hash).unwrap();
    // EpochManager doesn't have an API that maps EpochId to Blocks, and this function works
    // around that limitation by iterating over the epochs.
    // This workaround is acceptable because:
    // 1) Extending EpochManager's API is a major change.
    // 2) This use case is not critical at all.
    loop {
        let cur_epoch_info = chain.epoch_manager.get_epoch_info(cur_block_info.epoch_id()).unwrap();
        let cur_epoch_height = cur_epoch_info.epoch_height();
        assert!(
            cur_epoch_height >= epoch_info.epoch_height(),
            "cur_block_info: {:#?}, epoch_info.epoch_height: {}",
            cur_block_info,
            epoch_info.epoch_height()
        );
        let epoch_first_block_info =
            chain.epoch_manager.get_block_info(cur_block_info.epoch_first_block()).unwrap();
        let prev_epoch_last_block_info =
            chain.epoch_manager.get_block_info(epoch_first_block_info.prev_hash()).unwrap();

        if cur_epoch_height == epoch_info.epoch_height() {
            return *cur_block_info.hash();
        }

        cur_block_info = prev_epoch_last_block_info;
    }
}

async fn load_state_parts(
    action: LoadAction,
    epoch_selection: EpochSelection,
    shard_id: ShardId,
    part_id: Option<u64>,
    maybe_state_root: Option<StateRoot>,
    maybe_sync_hash: Option<CryptoHash>,
    chain: &mut Chain,
    chain_id: &str,
    store: Store,
    external: &ExternalConnection,
) {
    let epoch_id = epoch_selection.to_epoch_id(store, chain);
    let (state_root, epoch_height, epoch_id, sync_hash) =
        if let (Some(state_root), Some(sync_hash), EpochSelection::EpochHeight { epoch_height }) =
            (maybe_state_root, maybe_sync_hash, &epoch_selection)
        {
            (state_root, *epoch_height, epoch_id, sync_hash)
        } else {
            let epoch = chain.epoch_manager.get_epoch_info(&epoch_id).unwrap();

            let sync_hash = get_any_block_hash_of_epoch(&epoch, chain);
<<<<<<< HEAD
            let sync_hash = match chain.get_sync_hash(&sync_hash).unwrap() {
                Some(h) => h,
                None => {
                    tracing::warn!(target: "state-parts", ?epoch_id, "sync hash not yet known");
                    return;
                }
            };
=======
            let sync_hash = get_epoch_start_sync_hash(chain, &sync_hash).unwrap();
>>>>>>> 0cca3f84

            let state_header = chain.get_state_response_header(shard_id, sync_hash).unwrap();
            let state_root = state_header.chunk_prev_state_root();

            (state_root, epoch.epoch_height(), epoch_id, sync_hash)
        };

    let directory_path = external_storage_location_directory(
        chain_id,
        &epoch_id,
        epoch_height,
        shard_id,
        &StateFileType::StatePart { part_id: 0, num_parts: 0 },
    );
    let part_file_names = external.list_objects(shard_id, &directory_path).await.unwrap();
    assert!(!part_file_names.is_empty());
    let num_parts = part_file_names.len() as u64;
    assert_eq!(Some(num_parts), get_num_parts_from_filename(&part_file_names[0]));
    let part_ids = get_part_ids(part_id, part_id.map(|x| x + 1), num_parts);
    tracing::info!(
        target: "state-parts",
        epoch_height,
        ?shard_id,
        num_parts,
        ?sync_hash,
        ?part_ids,
        "Loading state as seen at the beginning of the specified epoch.",
    );

    let timer = Instant::now();
    for part_id in part_ids {
        let timer = Instant::now();
        assert!(part_id < num_parts, "part_id: {}, num_parts: {}", part_id, num_parts);
        let file_type = StateFileType::StatePart { part_id, num_parts };
        let location =
            external_storage_location(chain_id, &epoch_id, epoch_height, shard_id, &file_type);
        let part = external.get_file(shard_id, &location, &file_type).await.unwrap();

        match action {
            LoadAction::Apply => {
                chain
                    .set_state_part(shard_id, sync_hash, PartId::new(part_id, num_parts), &part)
                    .unwrap();
                chain
                    .runtime_adapter
                    .apply_state_part(
                        shard_id,
                        &state_root,
                        PartId::new(part_id, num_parts),
                        &part,
                        &epoch_id,
                    )
                    .unwrap();
                tracing::info!(target: "state-parts", part_id, part_length = part.len(), elapsed_sec = timer.elapsed().as_secs_f64(), "Loaded a state part");
            }
            LoadAction::Validate => {
                assert!(chain.runtime_adapter.validate_state_part(
                    &state_root,
                    PartId::new(part_id, num_parts),
                    &part
                ));
                tracing::info!(target: "state-parts", part_id, part_length = part.len(), elapsed_sec = timer.elapsed().as_secs_f64(), "Validated a state part");
            }
            LoadAction::Print => {
                print_state_part(&state_root, PartId::new(part_id, num_parts), &part)
            }
        }
    }
    tracing::info!(target: "state-parts", total_elapsed_sec = timer.elapsed().as_secs_f64(), "Loaded all requested state parts");
}

fn print_state_part(state_root: &StateRoot, _part_id: PartId, data: &[u8]) {
    let trie_nodes: PartialState = BorshDeserialize::try_from_slice(data).unwrap();
    let trie =
        Trie::from_recorded_storage(PartialStorage { nodes: trie_nodes }, *state_root, false);
    trie.print_recursive(
        &mut std::io::stdout().lock(),
        &state_root,
        u32::MAX,
        None,
        None,
        &None,
        &None,
    );
}

async fn dump_state_parts(
    epoch_selection: EpochSelection,
    shard_id: ShardId,
    part_from: Option<u64>,
    part_to: Option<u64>,
    dump_header: bool,
    chain: &Chain,
    chain_id: &str,
    store: Store,
    external: &ExternalConnection,
) {
    let epoch_id = epoch_selection.to_epoch_id(store, chain);
    let epoch = chain.epoch_manager.get_epoch_info(&epoch_id).unwrap();
    let sync_hash = get_any_block_hash_of_epoch(&epoch, chain);
<<<<<<< HEAD
    let sync_hash = match chain.get_sync_hash(&sync_hash).unwrap() {
        Some(h) => h,
        None => {
            tracing::warn!(target: "state-parts", ?epoch_id, "sync hash not yet known");
            return;
        }
    };
=======
    let sync_hash = get_epoch_start_sync_hash(chain, &sync_hash).unwrap();
>>>>>>> 0cca3f84
    let sync_block_header = chain.get_block_header(&sync_hash).unwrap();
    let sync_prev_header = chain.get_previous_header(&sync_block_header).unwrap();
    let sync_prev_prev_hash = sync_prev_header.prev_hash();

    let state_header = chain.compute_state_response_header(shard_id, sync_hash).unwrap();
    let state_root = state_header.chunk_prev_state_root();
    let num_parts = state_header.num_state_parts();
    let part_ids = get_part_ids(part_from, part_to, num_parts);
    let epoch_height = epoch.epoch_height();

    tracing::info!(
        target: "state-parts",
        epoch_height,
        epoch_id = ?epoch_id.0,
        ?shard_id,
        num_parts,
        ?sync_hash,
        ?part_ids,
        ?state_root,
        "Dumping state as seen at the beginning of the specified epoch.",
    );

    let timer = Instant::now();

    // dump header
    if dump_header {
        let mut state_sync_header_buf: Vec<u8> = Vec::new();
        state_header.serialize(&mut state_sync_header_buf).unwrap();

        let file_type = StateFileType::StateHeader;
        let location =
            external_storage_location(&chain_id, &epoch_id, epoch_height, shard_id, &file_type);
        external
            .put_file(file_type, &state_sync_header_buf, shard_id, &location)
            .await
            .expect("Failed to put header into external storage.");
        tracing::info!(target: "state-parts", elapsed_sec = timer.elapsed().as_secs_f64(), "Header saved to external storage.");
    }

    // dump parts
    for part_id in part_ids {
        let timer = Instant::now();
        assert!(part_id < num_parts, "part_id: {}, num_parts: {}", part_id, num_parts);
        let state_part = chain
            .runtime_adapter
            .obtain_state_part(
                shard_id,
                sync_prev_prev_hash,
                &state_root,
                PartId::new(part_id, num_parts),
            )
            .unwrap();

        let file_type = StateFileType::StatePart { part_id, num_parts };
        let location = external_storage_location(
            &chain_id,
            &epoch_id,
            epoch.epoch_height(),
            shard_id,
            &file_type,
        );
        external.put_file(file_type, &state_part, shard_id, &location).await.unwrap();
        // part_storage.write(&state_part, part_id, num_parts);
        let elapsed_sec = timer.elapsed().as_secs_f64();
        let first_state_record = get_first_state_record(&state_root, &state_part);
        tracing::info!(
            target: "state-parts",
            part_id,
            part_length = state_part.len(),
            elapsed_sec,
            first_state_record = ?first_state_record.map(|sr| format!("{}", sr)),
            "Wrote a state part");
    }
    tracing::info!(target: "state-parts", total_elapsed_sec = timer.elapsed().as_secs_f64(), "Wrote all requested state parts");
}

/// Returns the first `StateRecord` encountered while iterating over a sub-trie in the state part.
fn get_first_state_record(state_root: &StateRoot, data: &[u8]) -> Option<StateRecord> {
    let trie_nodes = BorshDeserialize::try_from_slice(data).unwrap();
    let trie =
        Trie::from_recorded_storage(PartialStorage { nodes: trie_nodes }, *state_root, false);

    for (key, value) in trie.disk_iter().unwrap().flatten() {
        if let Some(sr) = StateRecord::from_raw_key_value(key, value) {
            return Some(sr);
        }
    }
    None
}

/// Reads `StateHeader` stored in the DB.
fn read_state_header(
    epoch_selection: EpochSelection,
    shard_id: ShardId,
    chain: &Chain,
    store: Store,
) {
    let epoch_id = epoch_selection.to_epoch_id(store, chain);
    let epoch = chain.epoch_manager.get_epoch_info(&epoch_id).unwrap();

    let sync_hash = get_any_block_hash_of_epoch(&epoch, chain);
<<<<<<< HEAD
    let sync_hash = match chain.get_sync_hash(&sync_hash).unwrap() {
        Some(h) => h,
        None => {
            tracing::warn!(target: "state-parts", ?epoch_id, "sync hash not yet known");
            return;
        }
    };
=======
    let sync_hash = get_epoch_start_sync_hash(chain, &sync_hash).unwrap();
>>>>>>> 0cca3f84

    let state_header = chain.chain_store().get_state_header(shard_id, sync_hash);
    tracing::info!(target: "state-parts", ?epoch_id, ?sync_hash, ?state_header);
}

fn finalize_state_sync(sync_hash: CryptoHash, shard_id: ShardId, chain: &mut Chain) {
    chain.set_state_finalize(shard_id, sync_hash).unwrap()
}

fn get_part_ids(part_from: Option<u64>, part_to: Option<u64>, num_parts: u64) -> Range<u64> {
    part_from.unwrap_or(0)..part_to.unwrap_or(num_parts)
}<|MERGE_RESOLUTION|>--- conflicted
+++ resolved
@@ -6,10 +6,6 @@
     external_storage_location_directory, get_num_parts_from_filename, ExternalConnection,
     StateFileType,
 };
-<<<<<<< HEAD
-=======
-use near_client::sync::state::get_epoch_start_sync_hash;
->>>>>>> 0cca3f84
 use near_epoch_manager::shard_tracker::{ShardTracker, TrackedConfig};
 use near_epoch_manager::EpochManager;
 use near_primitives::challenge::PartialState;
@@ -342,7 +338,6 @@
             let epoch = chain.epoch_manager.get_epoch_info(&epoch_id).unwrap();
 
             let sync_hash = get_any_block_hash_of_epoch(&epoch, chain);
-<<<<<<< HEAD
             let sync_hash = match chain.get_sync_hash(&sync_hash).unwrap() {
                 Some(h) => h,
                 None => {
@@ -350,9 +345,6 @@
                     return;
                 }
             };
-=======
-            let sync_hash = get_epoch_start_sync_hash(chain, &sync_hash).unwrap();
->>>>>>> 0cca3f84
 
             let state_header = chain.get_state_response_header(shard_id, sync_hash).unwrap();
             let state_root = state_header.chunk_prev_state_root();
@@ -453,7 +445,6 @@
     let epoch_id = epoch_selection.to_epoch_id(store, chain);
     let epoch = chain.epoch_manager.get_epoch_info(&epoch_id).unwrap();
     let sync_hash = get_any_block_hash_of_epoch(&epoch, chain);
-<<<<<<< HEAD
     let sync_hash = match chain.get_sync_hash(&sync_hash).unwrap() {
         Some(h) => h,
         None => {
@@ -461,9 +452,6 @@
             return;
         }
     };
-=======
-    let sync_hash = get_epoch_start_sync_hash(chain, &sync_hash).unwrap();
->>>>>>> 0cca3f84
     let sync_block_header = chain.get_block_header(&sync_hash).unwrap();
     let sync_prev_header = chain.get_previous_header(&sync_block_header).unwrap();
     let sync_prev_prev_hash = sync_prev_header.prev_hash();
@@ -565,7 +553,6 @@
     let epoch = chain.epoch_manager.get_epoch_info(&epoch_id).unwrap();
 
     let sync_hash = get_any_block_hash_of_epoch(&epoch, chain);
-<<<<<<< HEAD
     let sync_hash = match chain.get_sync_hash(&sync_hash).unwrap() {
         Some(h) => h,
         None => {
@@ -573,9 +560,6 @@
             return;
         }
     };
-=======
-    let sync_hash = get_epoch_start_sync_hash(chain, &sync_hash).unwrap();
->>>>>>> 0cca3f84
 
     let state_header = chain.chain_store().get_state_header(shard_id, sync_hash);
     tracing::info!(target: "state-parts", ?epoch_id, ?sync_hash, ?state_header);
