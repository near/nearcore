use crate::epoch_info::iterate_and_filter;
use borsh::BorshDeserialize;
use near_chain::{Chain, ChainGenesis, ChainStoreAccess, DoomslugThresholdMode};
use near_client::sync::state::{
    get_num_parts_from_filename, is_part_filename, location_prefix, part_filename, StateSync,
};
use near_epoch_manager::shard_tracker::{ShardTracker, TrackedConfig};
use near_epoch_manager::EpochManager;
use near_primitives::challenge::PartialState;
use near_primitives::epoch_manager::epoch_info::EpochInfo;
use near_primitives::state_part::PartId;
use near_primitives::state_record::StateRecord;
use near_primitives::types::{EpochId, StateRoot};
use near_primitives_core::hash::CryptoHash;
use near_primitives_core::types::{BlockHeight, EpochHeight, ShardId};
use near_store::{PartialStorage, Store, Trie};
use nearcore::{NearConfig, NightshadeRuntime};
use s3::serde_types::ListBucketResult;
use std::fs::DirEntry;
use std::ops::Range;
use std::path::{Path, PathBuf};
use std::str::FromStr;
use std::time::Instant;

#[derive(clap::ValueEnum, Clone, Debug, Default)]
pub(crate) enum LoadAction {
    #[default]
    Apply,
    Print,
    Validate,
}

#[derive(clap::Subcommand, Debug, Clone)]
pub(crate) enum StatePartsSubCommand {
    /// Load all or a single state part of a shard and perform an action over those parts.
    Load {
        /// Apply, validate or print.
        #[clap(value_enum, long)]
        action: LoadAction,
        /// If provided, this value will be used instead of looking it up in the headers.
        /// Use if those headers or blocks are not available.
        #[clap(long)]
        state_root: Option<StateRoot>,
        /// Choose a single part id.
        /// If None - affects all state parts.
        #[clap(long)]
        part_id: Option<u64>,
        /// Select an epoch to work on.
        #[clap(subcommand)]
        epoch_selection: EpochSelection,
    },
    /// Dump all or a single state part of a shard.
    Dump {
        /// Dump part ids starting from this part.
        #[clap(long)]
        part_from: Option<u64>,
        /// Dump part ids up to this part (exclusive).
        #[clap(long)]
        part_to: Option<u64>,
        /// Select an epoch to work on.
        #[clap(subcommand)]
        epoch_selection: EpochSelection,
        /// State part size in MBs
        #[clap(long)]
        mbs: Option<u64>,
    },
    /// Read State Header from the DB
    ReadStateHeader {
        /// Select an epoch to work on.
        #[clap(subcommand)]
        epoch_selection: EpochSelection,
    },
}

impl StatePartsSubCommand {
    pub(crate) fn run(
        self,
        shard_id: ShardId,
        root_dir: Option<PathBuf>,
        s3_bucket: Option<String>,
        s3_region: Option<String>,
        home_dir: &Path,
        near_config: NearConfig,
        store: Store,
    ) {
        let epoch_manager =
            EpochManager::new_arc_handle(store.clone(), &near_config.genesis.config);
        let shard_tracker = ShardTracker::new(
            TrackedConfig::from_config(&near_config.client_config),
            epoch_manager.clone(),
        );
        let runtime = NightshadeRuntime::from_config(
            home_dir,
            store.clone(),
            &near_config,
            epoch_manager.clone(),
        );
        let chain_genesis = ChainGenesis::new(&near_config.genesis);
        let mut chain = Chain::new_for_view_client(
            epoch_manager,
            shard_tracker,
            runtime,
            &chain_genesis,
            DoomslugThresholdMode::TwoThirds,
            false,
        )
        .unwrap();
        let chain_id = &near_config.genesis.config.chain_id;
        match self {
            StatePartsSubCommand::Load { action, state_root, part_id, epoch_selection } => {
                load_state_parts(
                    action,
                    epoch_selection,
                    shard_id,
                    part_id,
                    state_root,
                    &mut chain,
                    chain_id,
                    store,
                    Location::new(root_dir, (s3_bucket, s3_region)),
                );
            }
            StatePartsSubCommand::Dump { part_from, part_to, epoch_selection, mbs } => {
                dump_state_parts(
                    epoch_selection,
                    shard_id,
                    part_from,
                    part_to,
                    &chain,
                    chain_id,
                    store,
                    Location::new(root_dir, (s3_bucket, s3_region)),
                    mbs,
                );
            }
            StatePartsSubCommand::ReadStateHeader { epoch_selection } => {
                read_state_header(epoch_selection, shard_id, &chain, store)
            }
        }
    }
}

#[derive(clap::Subcommand, Debug, Clone)]
pub(crate) enum EpochSelection {
    /// Current epoch.
    Current,
    /// Fetch the given epoch.
    EpochId { epoch_id: String },
    /// Fetch epochs at the given height.
    EpochHeight { epoch_height: EpochHeight },
    /// Fetch an epoch containing the given block hash.
    BlockHash { block_hash: String },
    /// Fetch an epoch containing the given block height.
    BlockHeight { block_height: BlockHeight },
}

impl EpochSelection {
    fn to_epoch_id(&self, store: Store, chain: &Chain) -> EpochId {
        match self {
            EpochSelection::Current => {
                chain.epoch_manager.get_epoch_id(&chain.head().unwrap().last_block_hash).unwrap()
            }
            EpochSelection::EpochId { epoch_id } => {
                EpochId(CryptoHash::from_str(epoch_id).unwrap())
            }
            EpochSelection::EpochHeight { epoch_height } => {
                // Fetch epochs at the given height.
                // There should only be one epoch at a given height. But this is a debug tool, let's check
                // if there are multiple epochs at a given height.
                let epoch_ids = iterate_and_filter(store, |epoch_info| {
                    epoch_info.epoch_height() == *epoch_height
                });
                assert_eq!(epoch_ids.len(), 1, "{:#?}", epoch_ids);
                epoch_ids[0].clone()
            }
            EpochSelection::BlockHash { block_hash } => {
                let block_hash = CryptoHash::from_str(block_hash).unwrap();
                chain.epoch_manager.get_epoch_id(&block_hash).unwrap()
            }
            EpochSelection::BlockHeight { block_height } => {
                // Fetch an epoch containing the given block height.
                let block_hash = chain.store().get_block_hash_by_height(*block_height).unwrap();
                chain.epoch_manager.get_epoch_id(&block_hash).unwrap()
            }
        }
    }
}

enum Location {
    Files(PathBuf),
    S3 { bucket: String, region: String },
}

impl Location {
    fn new(
        root_dir: Option<PathBuf>,
        s3_bucket_and_region: (Option<String>, Option<String>),
    ) -> Self {
        let (s3_bucket, s3_region) = s3_bucket_and_region;
        assert_eq!(
            s3_bucket.is_some(),
            s3_region.is_some(),
            "None or both of --s3-bucket and --s3-region need to be set"
        );
        assert_ne!(
            root_dir.is_some(),
            s3_bucket.is_some(),
            "Only one of --root-dir and --s3 flags can be set"
        );
        if let Some(root_dir) = root_dir {
            Location::Files(root_dir)
        } else {
            Location::S3 { bucket: s3_bucket.unwrap(), region: s3_region.unwrap() }
        }
    }
}

/// Returns block hash of some block of the given `epoch_info` epoch.
fn get_any_block_hash_of_epoch(epoch_info: &EpochInfo, chain: &Chain) -> CryptoHash {
    let head = chain.store().head().unwrap();
    let mut cur_block_info = chain.epoch_manager.get_block_info(&head.last_block_hash).unwrap();
    // EpochManager doesn't have an API that maps EpochId to Blocks, and this function works
    // around that limitation by iterating over the epochs.
    // This workaround is acceptable because:
    // 1) Extending EpochManager's API is a major change.
    // 2) This use case is not critical at all.
    loop {
        let cur_epoch_info = chain.epoch_manager.get_epoch_info(cur_block_info.epoch_id()).unwrap();
        let cur_epoch_height = cur_epoch_info.epoch_height();
        assert!(
            cur_epoch_height >= epoch_info.epoch_height(),
            "cur_block_info: {:#?}, epoch_info.epoch_height: {}",
            cur_block_info,
            epoch_info.epoch_height()
        );
        let epoch_first_block_info =
            chain.epoch_manager.get_block_info(cur_block_info.epoch_first_block()).unwrap();
        let prev_epoch_last_block_info =
            chain.epoch_manager.get_block_info(epoch_first_block_info.prev_hash()).unwrap();

        if cur_epoch_height == epoch_info.epoch_height() {
            return *cur_block_info.hash();
        }

        cur_block_info = prev_epoch_last_block_info;
    }
}

fn load_state_parts(
    action: LoadAction,
    epoch_selection: EpochSelection,
    shard_id: ShardId,
    part_id: Option<u64>,
    maybe_state_root: Option<StateRoot>,
    chain: &mut Chain,
    chain_id: &str,
    store: Store,
    location: Location,
) {
    let epoch_id = epoch_selection.to_epoch_id(store, chain);
    let (state_root, epoch_height, epoch_id, sync_hash) =
        if let (Some(state_root), EpochSelection::EpochHeight { epoch_height }) =
            (maybe_state_root, &epoch_selection)
        {
            (state_root, *epoch_height, epoch_id, None)
        } else {
            let epoch = chain.epoch_manager.get_epoch_info(&epoch_id).unwrap();

            let sync_hash = get_any_block_hash_of_epoch(&epoch, chain);
            let sync_hash = StateSync::get_epoch_start_sync_hash(chain, &sync_hash).unwrap();

            let state_header = chain.get_state_response_header(shard_id, sync_hash).unwrap();
            let state_root = state_header.chunk_prev_state_root();

            (state_root, epoch.epoch_height(), epoch_id, Some(sync_hash))
        };

    let part_storage = get_state_part_reader(location, chain_id, &epoch_id, epoch_height, shard_id);

    let num_parts = part_storage.num_parts();
    assert_ne!(num_parts, 0, "Too few num_parts: {}", num_parts);
    let part_ids = get_part_ids(part_id, part_id.map(|x| x + 1), num_parts);
    tracing::info!(
        target: "state-parts",
        epoch_height,
        shard_id,
        num_parts,
        ?sync_hash,
        ?part_ids,
        "Loading state as seen at the beginning of the specified epoch.",
    );

    let timer = Instant::now();
    for part_id in part_ids {
        let timer = Instant::now();
        assert!(part_id < num_parts, "part_id: {}, num_parts: {}", part_id, num_parts);
        let part = part_storage.read(part_id, num_parts);

        match action {
            LoadAction::Apply => {
                chain
                    .set_state_part(
                        shard_id,
                        sync_hash.unwrap(),
                        PartId::new(part_id, num_parts),
                        &part,
                    )
                    .unwrap();
                chain
                    .runtime_adapter
                    .apply_state_part(
                        shard_id,
                        &state_root,
                        PartId::new(part_id, num_parts),
                        &part,
                        &epoch_id,
                    )
                    .unwrap();
                tracing::info!(target: "state-parts", part_id, part_length = part.len(), elapsed_sec = timer.elapsed().as_secs_f64(), "Loaded a state part");
            }
            LoadAction::Validate => {
                assert!(chain.runtime_adapter.validate_state_part(
                    &state_root,
                    PartId::new(part_id, num_parts),
                    &part
                ));
                tracing::info!(target: "state-parts", part_id, part_length = part.len(), elapsed_sec = timer.elapsed().as_secs_f64(), "Validated a state part");
            }
            LoadAction::Print => {
                print_state_part(&state_root, PartId::new(part_id, num_parts), &part)
            }
        }
    }
    tracing::info!(target: "state-parts", total_elapsed_sec = timer.elapsed().as_secs_f64(), "Loaded all requested state parts");
}

fn print_state_part(state_root: &StateRoot, _part_id: PartId, data: &[u8]) {
    let trie_nodes: PartialState = BorshDeserialize::try_from_slice(data).unwrap();
    let trie = Trie::from_recorded_storage(PartialStorage { nodes: trie_nodes }, *state_root);
    trie.print_recursive(&mut std::io::stdout().lock(), &state_root, u32::MAX);
}

fn dump_state_parts(
    epoch_selection: EpochSelection,
    shard_id: ShardId,
    part_from: Option<u64>,
    part_to: Option<u64>,
    chain: &Chain,
    _chain_id: &str,
    store: Store,
    _location: Location,
    mbs: Option<u64>,
) {
    // hope that epoch id is correct for flat storage. anyway shard uids don't change
    let epoch_id = epoch_selection.to_epoch_id(store, &chain);
    let shard_uid = chain.epoch_manager.shard_id_to_uid(shard_id, &epoch_id).unwrap();
    chain.runtime_adapter.create_flat_storage_for_shard(shard_uid);
    let flat_storage = chain.runtime_adapter.get_flat_storage_for_shard(shard_uid).unwrap();
    let flat_storage_head = flat_storage.get_head_hash();
    // StateSync(sync_hash) dumps/applies state at moment BEFORE applying prev(sync_hash).
    // So we take sync_hash = next(next(fs_head)) as flat storage stores state AFTER applying block at its head.
    let sync_prev_prev_hash = flat_storage_head.clone();
    let sync_prev_hash = chain.store().get_next_block_hash(&flat_storage_head).unwrap();
    let sync_hash = chain.store().get_next_block_hash(&sync_prev_hash).unwrap();
    let epoch = chain.epoch_manager.get_epoch_info(&epoch_id).unwrap();
    // let sync_hash = get_any_block_hash_of_epoch(&epoch, &chain);
    // let sync_hash = StateSync::get_epoch_start_sync_hash(&chain, &sync_hash).unwrap();

    // InvalidStateRequest("sync_hash is not the first hash of the epoch")
    // let state_header = chain.compute_state_response_header(shard_id, sync_hash).unwrap();
    // let state_root = state_header.chunk_prev_state_root();
    // let num_parts = get_num_state_parts(state_header.state_root_node().memory_usage);
    // let sync_prev_hash = chain.get_block_header(&sync_hash).unwrap().prev_hash().clone();
    let sync_prev_block = chain.get_block(&sync_prev_hash).unwrap();
    let chunk_header = sync_prev_block.chunks()[shard_id as usize].clone();
    let state_root = chunk_header.prev_state_root();
    let state_root_node = chain
        .runtime_adapter
        .get_state_root_node(shard_id, &sync_prev_hash, &chunk_header.prev_state_root())
        .unwrap();
    let num_parts = state_root_node.memory_usage / (mbs.unwrap_or(1) * 1_000_000) + 3; // get_num_state_parts(state_root_node.memory_usage);
    let part_ids = get_part_ids(part_from, part_to, num_parts);

    tracing::info!(
        target: "state-parts",
        epoch_height = epoch.epoch_height(),
        epoch_id = ?epoch_id.0,
        shard_id,
        num_parts,
        ?sync_hash,
        ?part_ids,
        ?state_root,
        "Dumping state as seen at the beginning of the specified epoch.",
    );

<<<<<<< HEAD
    // let part_storage = get_state_part_writer(location, chain_id, epoch.epoch_height(), shard_id);
=======
    let part_storage =
        get_state_part_writer(location, chain_id, &epoch_id, epoch.epoch_height(), shard_id);
>>>>>>> 64023e23

    let timer = Instant::now();
    for part_id in part_ids {
        // let timer = Instant::now();
        assert!(part_id < num_parts, "part_id: {}, num_parts: {}", part_id, num_parts);

        let state_part = chain
            .runtime_adapter
            .obtain_state_part(
                shard_id,
                &sync_prev_prev_hash,
                &state_root,
                PartId::new(part_id, num_parts),
            )
            .unwrap();

        let first_state_record = get_first_state_record(&state_root, &state_part);
        tracing::info!(target: "state-parts", "{:?}", first_state_record.map(|sr| format!("{}", sr)));
    }
    tracing::info!(target: "state-parts", total_elapsed_sec = timer.elapsed().as_secs_f64(), "Wrote all requested state parts");
}

/// Returns the first `StateRecord` encountered while iterating over a sub-trie in the state part.
fn get_first_state_record(state_root: &StateRoot, data: &[u8]) -> Option<StateRecord> {
    let trie_nodes = BorshDeserialize::try_from_slice(data).unwrap();
    let trie = Trie::from_recorded_storage(PartialStorage { nodes: trie_nodes }, *state_root);

    for (key, value) in trie.iter().unwrap().flatten() {
        if let Some(sr) = StateRecord::from_raw_key_value(key, value) {
            return Some(sr);
        }
    }
    None
}

/// Reads `StateHeader` stored in the DB.
fn read_state_header(
    epoch_selection: EpochSelection,
    shard_id: ShardId,
    chain: &Chain,
    store: Store,
) {
    let epoch_id = epoch_selection.to_epoch_id(store, chain);
    let epoch = chain.epoch_manager.get_epoch_info(&epoch_id).unwrap();

    let sync_hash = get_any_block_hash_of_epoch(&epoch, chain);
    let sync_hash = StateSync::get_epoch_start_sync_hash(chain, &sync_hash).unwrap();

    let state_header = chain.store().get_state_header(shard_id, sync_hash);
    tracing::info!(target: "state-parts", ?epoch_id, ?sync_hash, ?state_header);
}

fn get_part_ids(part_from: Option<u64>, part_to: Option<u64>, num_parts: u64) -> Range<u64> {
    part_from.unwrap_or(0)..part_to.unwrap_or(num_parts)
}

trait StatePartWriter {
    fn write(&self, state_part: &[u8], part_id: u64, num_parts: u64);
}

trait StatePartReader {
    fn read(&self, part_id: u64, num_parts: u64) -> Vec<u8>;
    fn num_parts(&self) -> u64;
}

fn get_state_part_reader(
    location: Location,
    chain_id: &str,
    epoch_id: &EpochId,
    epoch_height: u64,
    shard_id: ShardId,
) -> Box<dyn StatePartReader> {
    match location {
        Location::Files(root_dir) => Box::new(FileSystemStorage::new(
            root_dir,
            false,
            chain_id,
            epoch_id,
            epoch_height,
            shard_id,
        )),
        Location::S3 { bucket, region } => {
            Box::new(S3Storage::new(&bucket, &region, chain_id, epoch_id, epoch_height, shard_id))
        }
    }
}

#[allow(unused)]
fn get_state_part_writer(
    location: Location,
    chain_id: &str,
    epoch_id: &EpochId,
    epoch_height: u64,
    shard_id: ShardId,
) -> Box<dyn StatePartWriter> {
    match location {
        Location::Files(root_dir) => Box::new(FileSystemStorage::new(
            root_dir,
            true,
            chain_id,
            epoch_id,
            epoch_height,
            shard_id,
        )),
        Location::S3 { bucket, region } => {
            Box::new(S3Storage::new(&bucket, &region, chain_id, epoch_id, epoch_height, shard_id))
        }
    }
}

struct FileSystemStorage {
    state_parts_dir: PathBuf,
}

impl FileSystemStorage {
    fn new(
        root_dir: PathBuf,
        create_dir: bool,
        chain_id: &str,
        epoch_id: &EpochId,
        epoch_height: u64,
        shard_id: u64,
    ) -> Self {
        let prefix = location_prefix(chain_id, epoch_height, epoch_id, shard_id);
        let state_parts_dir = root_dir.join(&prefix);
        if create_dir {
            tracing::info!(target: "state-parts", ?root_dir, ?prefix, ?state_parts_dir, "Ensuring the directory exists");
            std::fs::create_dir_all(&state_parts_dir).unwrap();
        }
        tracing::info!(target: "state-parts", ?state_parts_dir, "Initialized FileSystemStorage");
        Self { state_parts_dir }
    }

    fn get_location(&self, part_id: u64, num_parts: u64) -> PathBuf {
        self.state_parts_dir.join(part_filename(part_id, num_parts))
    }
}

impl StatePartWriter for FileSystemStorage {
    fn write(&self, state_part: &[u8], part_id: u64, num_parts: u64) {
        let filename = self.get_location(part_id, num_parts);
        std::fs::write(&filename, state_part).unwrap();
        tracing::info!(target: "state-parts", part_id, part_length = state_part.len(), ?filename, "Wrote a state part to disk");
    }
}

impl StatePartReader for FileSystemStorage {
    fn read(&self, part_id: u64, num_parts: u64) -> Vec<u8> {
        let filename = self.get_location(part_id, num_parts);
        tracing::debug!(target: "state-parts", part_id, num_parts, ?filename, "Reading state part file");
        std::fs::read(filename).unwrap()
    }

    fn num_parts(&self) -> u64 {
        let paths = std::fs::read_dir(&self.state_parts_dir).unwrap();
        let mut known_num_parts = None;
        let num_files = paths
            .filter(|path| {
                let full_path = path.as_ref().unwrap();
                tracing::debug!(target: "state-parts", ?full_path);
                let filename = full_path.file_name().to_str().unwrap().to_string();
                if let Some(num_parts) = get_num_parts_from_filename(&filename) {
                    if let Some(known_num_parts) = known_num_parts {
                        assert_eq!(known_num_parts, num_parts);
                    }
                    known_num_parts = Some(num_parts);
                }
                is_part_filename(&filename)
            })
            .collect::<Vec<std::io::Result<DirEntry>>>()
            .len();
        if known_num_parts != Some(num_files as u64) {
            // This is expected when a user saves time and downloads a few parts instead of all parts.
            tracing::warn!(target: "state-parts",
                dir = ?self.state_parts_dir,
                ?known_num_parts,
                num_files,
                "Filename indicates that number of files expected doesn't match the number of files available");
        }
        known_num_parts.unwrap()
    }
}

struct S3Storage {
    location: String,
    bucket: s3::Bucket,
}

impl S3Storage {
    fn new(
        s3_bucket: &str,
        s3_region: &str,
        chain_id: &str,
        epoch_id: &EpochId,
        epoch_height: u64,
        shard_id: u64,
    ) -> Self {
        let location = location_prefix(chain_id, epoch_height, epoch_id, shard_id);
        let bucket = s3::Bucket::new(
            s3_bucket,
            s3_region.parse::<s3::Region>().unwrap(),
            s3::creds::Credentials::default().unwrap(),
        )
        .unwrap();

        tracing::info!(target: "state-parts", s3_bucket, s3_region, location, "Initialized an S3 bucket");
        Self { location, bucket }
    }

    fn get_location(&self, part_id: u64, num_parts: u64) -> String {
        format!("{}/{}", self.location, part_filename(part_id, num_parts))
    }
}

impl StatePartWriter for S3Storage {
    fn write(&self, state_part: &[u8], part_id: u64, num_parts: u64) {
        let location = self.get_location(part_id, num_parts);
        self.bucket.put_object_blocking(&location, state_part).unwrap();
        tracing::info!(target: "state-parts", part_id, part_length = state_part.len(), ?location, "Wrote a state part to S3");
    }
}

impl StatePartReader for S3Storage {
    fn read(&self, part_id: u64, num_parts: u64) -> Vec<u8> {
        let location = self.get_location(part_id, num_parts);
        let response = self.bucket.get_object_blocking(location.clone()).unwrap();
        tracing::info!(target: "state-parts", part_id, location, response_code = response.status_code(), "Got an object from S3");
        assert_eq!(response.status_code(), 200);
        response.into()
    }

    fn num_parts(&self) -> u64 {
        let location = format!("{}/", self.location);
        tracing::info!(target: "state-parts", location, "Reading an S3 bucket location to get the number of parts");
        let list: Vec<ListBucketResult> =
            self.bucket.list_blocking(location, Some("/".to_string())).unwrap();
        assert_eq!(list.len(), 1);
        let mut known_num_parts = None;
        let num_objects = list[0]
            .contents
            .iter()
            .filter(|object| {
                let filename = Path::new(&object.key);
                let filename = filename.file_name().unwrap().to_str().unwrap();
                tracing::debug!(target: "state-parts", object_key = ?object.key, ?filename);
                if let Some(num_parts) = get_num_parts_from_filename(filename) {
                    if let Some(known_num_parts) = known_num_parts {
                        assert_eq!(known_num_parts, num_parts);
                    }
                    known_num_parts = Some(num_parts);
                }
                is_part_filename(filename)
            })
            .collect::<Vec<&s3::serde_types::Object>>()
            .len();
        if let Some(known_num_parts) = known_num_parts {
            assert_eq!(known_num_parts, num_objects as u64);
        }
        num_objects as u64
    }
}<|MERGE_RESOLUTION|>--- conflicted
+++ resolved
@@ -393,12 +393,8 @@
         "Dumping state as seen at the beginning of the specified epoch.",
     );
 
-<<<<<<< HEAD
-    // let part_storage = get_state_part_writer(location, chain_id, epoch.epoch_height(), shard_id);
-=======
-    let part_storage =
-        get_state_part_writer(location, chain_id, &epoch_id, epoch.epoch_height(), shard_id);
->>>>>>> 64023e23
+    // let part_storage =
+    //     get_state_part_writer(location, chain_id, &epoch_id, epoch.epoch_height(), shard_id);
 
     let timer = Instant::now();
     for part_id in part_ids {
