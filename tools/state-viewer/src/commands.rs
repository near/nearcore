use crate::apply_chain_range::apply_chain_range;
use crate::state_dump::state_dump;
use crate::state_dump::state_dump_redis;
use crate::{apply_chunk, epoch_info};
use ansi_term::Color::Red;
use near_chain::chain::collect_receipts_from_response;
use near_chain::migrations::check_if_block_is_first_with_chunk_of_version;
use near_chain::types::{ApplyTransactionResult, BlockHeaderInfo};
use near_chain::{ChainStore, ChainStoreAccess, ChainStoreUpdate, RuntimeAdapter};
use near_epoch_manager::EpochManager;
use near_network::iter_peers_from_store;
use near_primitives::account::id::AccountId;
use near_primitives::block::{Block, BlockHeader};
use near_primitives::hash::CryptoHash;
use near_primitives::serialize::to_base;
use near_primitives::shard_layout::ShardUId;
use near_primitives::sharding::ChunkHash;
use near_primitives::state_record::StateRecord;
use near_primitives::trie_key::TrieKey;
use near_primitives::types::chunk_extra::ChunkExtra;
use near_primitives::types::{BlockHeight, ShardId, StateRoot};
use near_primitives_core::types::Gas;
use near_store::test_utils::create_test_store;
use near_store::{Store, TrieIterator};
use nearcore::{NearConfig, NightshadeRuntime};
use node_runtime::adapter::ViewRuntimeAdapter;
use std::collections::HashMap;
use std::fs::{self, File};
use std::io::Write;
use std::path::{Path, PathBuf};
use std::sync::Arc;

pub(crate) fn peers(store: Store) {
    iter_peers_from_store(store, |(peer_id, peer_info)| {
        println!("{} {:?}", peer_id, peer_info);
    })
}

pub(crate) fn state(home_dir: &Path, near_config: NearConfig, store: Store) {
    let (runtime, state_roots, header) = load_trie(store, home_dir, &near_config);
    println!("Storage roots are {:?}, block height is {}", state_roots, header.height());
    for (shard_id, state_root) in state_roots.iter().enumerate() {
        let trie = runtime.get_trie_for_shard(shard_id as u64, header.prev_hash()).unwrap();
        let trie = TrieIterator::new(&trie, state_root).unwrap();
        for item in trie {
            let (key, value) = item.unwrap();
            if let Some(state_record) = StateRecord::from_raw_key_value(key, value) {
                println!("{}", state_record);
            }
        }
    }
}

pub(crate) fn dump_state(
    height: Option<BlockHeight>,
    stream: bool,
    file: Option<PathBuf>,
    home_dir: &Path,
    near_config: NearConfig,
    store: Store,
) {
    let mode = match height {
        Some(h) => LoadTrieMode::LastFinalFromHeight(h),
        None => LoadTrieMode::Latest,
    };
    let (runtime, state_roots, header) =
        load_trie_stop_at_height(store, home_dir, &near_config, mode);
    let height = header.height();
    let home_dir = PathBuf::from(&home_dir);

    if stream {
        let output_dir = file.unwrap_or(home_dir.join("output"));
        let records_path = output_dir.join("records.json");
        let new_near_config =
            state_dump(runtime, &state_roots, header, &near_config, Some(&records_path));
        println!("Saving state at {:?} @ {} into {}", state_roots, height, output_dir.display(),);
        new_near_config.save_to_dir(&output_dir);
    } else {
        let new_near_config = state_dump(runtime, &state_roots, header, &near_config, None);
        let output_file = file.unwrap_or(home_dir.join("output.json"));
        println!("Saving state at {:?} @ {} into {}", state_roots, height, output_file.display(),);
        new_near_config.genesis.to_file(&output_file);
    }
}

pub(crate) fn dump_state_redis(
    height: Option<BlockHeight>,
    home_dir: &Path,
    near_config: NearConfig,
    store: Store,
) {
    let mode = match height {
        Some(h) => LoadTrieMode::LastFinalFromHeight(h),
        None => LoadTrieMode::Latest,
    };
    let (runtime, state_roots, header) =
        load_trie_stop_at_height(store, home_dir, &near_config, mode);

    let res = state_dump_redis(runtime, &state_roots, header);
    assert_eq!(res, Ok(()));
}

pub(crate) fn apply_range(
    start_index: Option<BlockHeight>,
    end_index: Option<BlockHeight>,
    shard_id: ShardId,
    verbose_output: bool,
    csv_file: Option<PathBuf>,
    home_dir: &Path,
    near_config: NearConfig,
    store: Store,
    only_contracts: bool,
    sequential: bool,
) {
    let mut csv_file = csv_file.map(|filename| std::fs::File::create(filename).unwrap());

    let runtime = NightshadeRuntime::with_config(
        home_dir,
        store.clone(),
        &near_config,
        None,
        near_config.client_config.max_gas_burnt_view,
    );
    apply_chain_range(
        store,
        &near_config.genesis,
        start_index,
        end_index,
        shard_id,
        runtime,
        verbose_output,
        csv_file.as_mut(),
        only_contracts,
        sequential,
    );
}

pub(crate) fn dump_code(
    account_id: String,
    output: &Path,
    home_dir: &Path,
    near_config: NearConfig,
    store: Store,
) {
    let (runtime, state_roots, header) = load_trie(store, home_dir, &near_config);
    let epoch_id = &runtime.get_epoch_id(header.hash()).unwrap();

    for (shard_id, state_root) in state_roots.iter().enumerate() {
        let shard_uid = runtime.shard_id_to_uid(shard_id as u64, epoch_id).unwrap();
        if let Ok(contract_code) =
            runtime.view_contract_code(&shard_uid, *state_root, &account_id.parse().unwrap())
        {
            let mut file = File::create(output).unwrap();
            file.write_all(contract_code.code()).unwrap();
            println!("Dump contract of account {} into file {}", account_id, output.display());

            std::process::exit(0);
        }
    }
    println!(
        "Account {} does not exist or do not have contract deployed in all shards",
        account_id
    );
}

pub(crate) fn dump_account_storage(
    account_id: String,
    storage_key: String,
    output: &Path,
    block_height: String,
    home_dir: &Path,
    near_config: NearConfig,
    store: Store,
) {
    let block_height = if block_height == "latest" {
        LoadTrieMode::Latest
    } else if let Ok(height) = block_height.parse::<u64>() {
        LoadTrieMode::Height(height)
    } else {
        panic!("block_height should be either number or \"latest\"")
    };
    let (runtime, state_roots, header) =
        load_trie_stop_at_height(store, home_dir, &near_config, block_height);
    for (shard_id, state_root) in state_roots.iter().enumerate() {
        let trie = runtime.get_trie_for_shard(shard_id as u64, header.prev_hash()).unwrap();
        let key = TrieKey::ContractData {
            account_id: account_id.parse().unwrap(),
            key: storage_key.as_bytes().to_vec(),
        };
        let item = trie.get(state_root, &key.to_vec());
        let value = item.unwrap();
        if let Some(value) = value {
            let record = StateRecord::from_raw_key_value(key.to_vec(), value).unwrap();
            match record {
                StateRecord::Data { account_id: _, data_key: _, value } => {
                    fs::write(output, &value).unwrap();
                    println!(
                        "Dump contract storage under key {} of account {} into file {}",
                        storage_key,
                        account_id,
                        output.display()
                    );
                    std::process::exit(0);
                }
                _ => unreachable!(),
            }
        }
    }
    println!("Storage under key {} of account {} not found", storage_key, account_id);
    std::process::exit(1);
}

pub(crate) fn print_chain(
    start_height: BlockHeight,
    end_height: BlockHeight,
    home_dir: &Path,
    near_config: NearConfig,
    store: Store,
) {
    let mut chain_store = ChainStore::new(store.clone(), near_config.genesis.config.genesis_height);
    let runtime = NightshadeRuntime::with_config(
        home_dir,
        store,
        &near_config,
        None,
        near_config.client_config.max_gas_burnt_view,
    );
    let mut account_id_to_blocks = HashMap::new();
    let mut cur_epoch_id = None;
    for height in start_height..=end_height {
        if let Ok(block_hash) = chain_store.get_block_hash_by_height(height) {
            let header = chain_store.get_block_header(&block_hash).unwrap().clone();
            if height == 0 {
                println!("{: >3} {}", header.height(), format_hash(*header.hash()));
            } else {
                let parent_header =
                    chain_store.get_block_header(header.prev_hash()).unwrap().clone();
                let epoch_id = runtime.get_epoch_id_from_prev_block(header.prev_hash()).unwrap();
                cur_epoch_id = Some(epoch_id.clone());
                if runtime.is_next_block_epoch_start(header.prev_hash()).unwrap() {
                    println!("{:?}", account_id_to_blocks);
                    account_id_to_blocks = HashMap::new();
                    println!(
                        "Epoch {} Validators {:?}",
                        format_hash(epoch_id.0),
                        runtime
                            .get_epoch_block_producers_ordered(&epoch_id, header.hash())
                            .unwrap()
                    );
                }
                let block_producer =
                    runtime.get_block_producer(&epoch_id, header.height()).unwrap();
                account_id_to_blocks
                    .entry(block_producer.clone())
                    .and_modify(|e| *e += 1)
                    .or_insert(1);

                let block = chain_store.get_block(&block_hash).unwrap().clone();

                let mut chunk_debug_str: Vec<String> = Vec::new();

                for shard_id in 0..header.chunk_mask().len() {
                    if header.chunk_mask()[shard_id] {
                        let chunk = chain_store
                            .get_chunk(&block.chunks()[shard_id as usize].chunk_hash())
                            .unwrap()
                            .clone();
                        chunk_debug_str.push(format!(
                            "{}: {} {: >3} Tgas ",
                            shard_id,
                            format_hash(chunk.chunk_hash().0),
                            chunk.cloned_header().gas_used() / (1024 * 1024 * 1024 * 1024)
                        ));
                    }
                }

                println!(
                    "{: >3} {} | {: >10} | parent: {: >3} {} | {} {}",
                    header.height(),
                    format_hash(*header.hash()),
                    block_producer,
                    parent_header.height(),
                    format_hash(*parent_header.hash()),
                    chunk_mask_to_str(header.chunk_mask()),
                    chunk_debug_str.join("|")
                );
            }
        } else {
            if let Some(epoch_id) = &cur_epoch_id {
                let block_producer = runtime.get_block_producer(epoch_id, height).unwrap();
                println!(
                    "{: >3} {} | {: >10}",
                    height,
                    Red.bold().paint("MISSING"),
                    block_producer
                );
            } else {
                println!("{: >3} {}", height, Red.bold().paint("MISSING"));
            }
        }
    }
}

pub(crate) fn replay_chain(
    start_height: BlockHeight,
    end_height: BlockHeight,
    home_dir: &Path,
    near_config: NearConfig,
    store: Store,
) {
    let mut chain_store = ChainStore::new(store, near_config.genesis.config.genesis_height);
    let new_store = create_test_store();
    let runtime = NightshadeRuntime::with_config(
        home_dir,
        new_store,
        &near_config,
        None,
        near_config.client_config.max_gas_burnt_view,
    );
    for height in start_height..=end_height {
        if let Ok(block_hash) = chain_store.get_block_hash_by_height(height) {
            let header = chain_store.get_block_header(&block_hash).unwrap().clone();
            println!("Height: {}, header: {:#?}", height, header);
            runtime
                .add_validator_proposals(BlockHeaderInfo::new(
                    &header,
                    chain_store.get_block_height(header.last_final_block()).unwrap(),
                ))
                .unwrap()
                .commit()
                .unwrap();
        }
    }
}

pub(crate) fn resulting_chunk_extra(result: &ApplyTransactionResult, gas_limit: Gas) -> ChunkExtra {
    let (outcome_root, _) = ApplyTransactionResult::compute_outcomes_proof(&result.outcomes);
    ChunkExtra::new(
        &result.new_root,
        outcome_root,
        result.validator_proposals.clone(),
        result.total_gas_burnt,
        gas_limit,
        result.total_balance_burnt,
    )
}

pub(crate) fn apply_block(
    block_hash: CryptoHash,
    shard_id: ShardId,
    runtime_adapter: &dyn RuntimeAdapter,
    chain_store: &mut ChainStore,
) -> (Block, ApplyTransactionResult) {
    let block = chain_store.get_block(&block_hash).unwrap().clone();
    let height = block.header().height();
    let shard_uid = runtime_adapter.shard_id_to_uid(shard_id, block.header().epoch_id()).unwrap();
    let apply_result = if block.chunks()[shard_id as usize].height_included() == height {
        let chunk =
            chain_store.get_chunk(&block.chunks()[shard_id as usize].chunk_hash()).unwrap().clone();
        let prev_block = chain_store.get_block(block.header().prev_hash()).unwrap().clone();
        let mut chain_store_update = ChainStoreUpdate::new(chain_store);
        let receipt_proof_response = chain_store_update
            .get_incoming_receipts_for_shard(
                shard_id,
                block_hash,
                prev_block.chunks()[shard_id as usize].height_included(),
            )
            .unwrap();
        let receipts = collect_receipts_from_response(&receipt_proof_response);

        let chunk_inner = chunk.cloned_header().take_inner();
        let is_first_block_with_chunk_of_version = check_if_block_is_first_with_chunk_of_version(
            chain_store,
            runtime_adapter,
            block.header().prev_hash(),
            shard_id,
        )
        .unwrap();

        runtime_adapter
            .apply_transactions(
                shard_id,
                chunk_inner.prev_state_root(),
                height,
                block.header().raw_timestamp(),
                block.header().prev_hash(),
                block.hash(),
                &receipts,
                chunk.transactions(),
                chunk_inner.validator_proposals(),
                prev_block.header().gas_price(),
                chunk_inner.gas_limit(),
                block.header().challenges_result(),
                *block.header().random_value(),
                true,
                is_first_block_with_chunk_of_version,
                None,
            )
            .unwrap()
    } else {
        let chunk_extra =
            chain_store.get_chunk_extra(block.header().prev_hash(), &shard_uid).unwrap().clone();

        runtime_adapter
            .apply_transactions(
                shard_id,
                chunk_extra.state_root(),
                block.header().height(),
                block.header().raw_timestamp(),
                block.header().prev_hash(),
                block.hash(),
                &[],
                &[],
                chunk_extra.validator_proposals(),
                block.header().gas_price(),
                chunk_extra.gas_limit(),
                block.header().challenges_result(),
                *block.header().random_value(),
                false,
                false,
                None,
            )
            .unwrap()
    };
    (block, apply_result)
}

pub(crate) fn print_apply_block_result(
    block: &Block,
    apply_result: &ApplyTransactionResult,
    runtime_adapter: &dyn RuntimeAdapter,
    chain_store: &mut ChainStore,
    shard_id: ShardId,
) {
    let height = block.header().height();
    let block_hash = block.header().hash();
    let chunk_extra =
        resulting_chunk_extra(apply_result, block.chunks()[shard_id as usize].gas_limit());
    println!(
        "apply chunk for shard {} at height {}, resulting chunk extra {:?}",
<<<<<<< HEAD
        shard_id, height, chunk_extra
=======
        shard_id,
        height,
        resulting_chunk_extra(apply_result, block.chunks()[shard_id as usize].gas_limit())
>>>>>>> a1ce8048
    );
    let shard_uid = runtime_adapter.shard_id_to_uid(shard_id, block.header().epoch_id()).unwrap();
    if block.chunks()[shard_id as usize].height_included() == height {
        if let Ok(chunk_extra) = chain_store.get_chunk_extra(&block_hash, &shard_uid) {
            println!("Existing chunk extra: {:?}", chunk_extra);
        } else {
            println!("No existing chunk extra available");
        }
    } else {
        println!("No existing chunk extra available");
    }
}

pub(crate) fn apply_block_at_height(
    height: BlockHeight,
    shard_id: ShardId,
    home_dir: &Path,
    near_config: NearConfig,
    store: Store,
) {
    let mut chain_store = ChainStore::new(store.clone(), near_config.genesis.config.genesis_height);
    let runtime_adapter: Arc<dyn RuntimeAdapter> = Arc::new(NightshadeRuntime::with_config(
        home_dir,
        store,
        &near_config,
        None,
        near_config.client_config.max_gas_burnt_view,
    ));
    let block_hash = chain_store.get_block_hash_by_height(height).unwrap();
    let (block, apply_result) =
        apply_block(block_hash, shard_id, runtime_adapter.as_ref(), &mut chain_store);
    print_apply_block_result(
        &block,
        &apply_result,
        runtime_adapter.as_ref(),
        &mut chain_store,
        shard_id,
    );
}

pub(crate) fn view_chain(
    height: Option<BlockHeight>,
    view_block: bool,
    view_chunks: bool,
    near_config: NearConfig,
    store: Store,
) {
    let mut chain_store = ChainStore::new(store.clone(), near_config.genesis.config.genesis_height);
    let block = {
        match height {
            Some(h) => {
                let block_hash =
                    chain_store.get_block_hash_by_height(h).expect("Block does not exist");
                chain_store.get_block(&block_hash).unwrap().clone()
            }
            None => {
                let head = chain_store.head().unwrap();
                chain_store.get_block(&head.last_block_hash).unwrap().clone()
            }
        }
    };
    let mut epoch_manager =
        EpochManager::new_from_genesis_config(store.clone(), &near_config.genesis.config)
            .expect("Failed to start Epoch Manager");
    let shard_layout = epoch_manager.get_shard_layout(block.header().epoch_id()).unwrap();

    let mut chunk_extras = vec![];
    let mut chunks = vec![];
    for (i, chunk_header) in block.chunks().iter().enumerate() {
        if chunk_header.height_included() == block.header().height() {
            let shard_uid = ShardUId::from_shard_id_and_layout(i as ShardId, shard_layout);
            chunk_extras
                .push((i, chain_store.get_chunk_extra(block.hash(), &shard_uid).unwrap().clone()));
            chunks.push((i, chain_store.get_chunk(&chunk_header.chunk_hash()).unwrap().clone()));
        }
    }
    let chunk_extras = block
        .chunks()
        .iter()
        .enumerate()
        .filter_map(|(i, chunk_header)| {
            if chunk_header.height_included() == block.header().height() {
                let shard_uid = ShardUId::from_shard_id_and_layout(i as ShardId, shard_layout);
                Some((i, chain_store.get_chunk_extra(block.hash(), &shard_uid).unwrap().clone()))
            } else {
                None
            }
        })
        .collect::<Vec<_>>();

    if height.is_none() {
        let head = chain_store.head().unwrap();
        println!("head: {:#?}", head);
    } else {
        println!("block height {}, hash {}", block.header().height(), block.hash());
    }

    for (shard_id, chunk_extra) in chunk_extras {
        println!("shard {}, chunk extra: {:#?}", shard_id, chunk_extra);
    }
    if view_block {
        println!("last block: {:#?}", block);
    }
    if view_chunks {
        for (shard_id, chunk) in chunks {
            println!("shard {}, chunk: {:#?}", shard_id, chunk);
        }
    }
}

pub(crate) fn check_block_chunk_existence(store: Store, near_config: NearConfig) {
    let genesis_height = near_config.genesis.config.genesis_height;
    let mut chain_store = ChainStore::new(store.clone(), genesis_height);
    let head = chain_store.head().unwrap();
    let mut cur_block = chain_store.get_block(&head.last_block_hash).unwrap().clone();
    while cur_block.header().height() > genesis_height {
        for chunk_header in cur_block.chunks().iter() {
            if chunk_header.height_included() == cur_block.header().height() {
                if let Err(_) = chain_store.get_chunk(&chunk_header.chunk_hash()) {
                    panic!(
                        "chunk {:?} cannot be found in storage, last block {:?}",
                        chunk_header, cur_block
                    );
                }
            }
        }
        cur_block = match chain_store.get_block(cur_block.header().prev_hash()) {
            Ok(b) => b.clone(),
            Err(_) => {
                panic!("last block is {:?}", cur_block);
            }
        }
    }
    println!("Block check succeed");
}

pub(crate) fn print_epoch_info(
    epoch_selection: epoch_info::EpochSelection,
    validator_account_id: Option<AccountId>,
    home_dir: &Path,
    near_config: NearConfig,
    store: Store,
) {
    let genesis_height = near_config.genesis.config.genesis_height;
    let mut chain_store = ChainStore::new(store.clone(), genesis_height);
    let mut epoch_manager =
        EpochManager::new_from_genesis_config(store.clone(), &near_config.genesis.config)
            .expect("Failed to start Epoch Manager");
    let runtime_adapter: Arc<dyn RuntimeAdapter> = Arc::new(NightshadeRuntime::with_config(
        &home_dir,
        store.clone(),
        &near_config,
        None,
        near_config.client_config.max_gas_burnt_view,
    ));

    epoch_info::print_epoch_info(
        epoch_selection,
        validator_account_id,
        store,
        &mut chain_store,
        &mut epoch_manager,
        runtime_adapter,
    );
}

pub(crate) fn get_receipt(receipt_id: CryptoHash, near_config: NearConfig, store: Store) {
    let mut chain_store = ChainStore::new(store.clone(), near_config.genesis.config.genesis_height);
    let receipt = chain_store.get_receipt(&receipt_id);
    println!("Receipt: {:#?}", receipt);
}

pub(crate) fn get_chunk(chunk_hash: ChunkHash, near_config: NearConfig, store: Store) {
    let mut chain_store = ChainStore::new(store.clone(), near_config.genesis.config.genesis_height);
    let chunk = chain_store.get_chunk(&chunk_hash);
    println!("Chunk: {:#?}", chunk);
}

pub(crate) fn get_partial_chunk(
    partial_chunk_hash: ChunkHash,
    near_config: NearConfig,
    store: Store,
) {
    let mut chain_store = ChainStore::new(store, near_config.genesis.config.genesis_height);
    let partial_chunk = chain_store.get_partial_chunk(&partial_chunk_hash);
    println!("Partial chunk: {:#?}", partial_chunk);
}

#[allow(unused)]
enum LoadTrieMode {
    /// Load latest state
    Latest,
    /// Load prev state at some height
    Height(BlockHeight),
    /// Load the prev state of the last final block from some height
    LastFinalFromHeight(BlockHeight),
}

fn load_trie(
    store: Store,
    home_dir: &Path,
    near_config: &NearConfig,
) -> (NightshadeRuntime, Vec<StateRoot>, BlockHeader) {
    load_trie_stop_at_height(store, home_dir, near_config, LoadTrieMode::Latest)
}

fn load_trie_stop_at_height(
    store: Store,
    home_dir: &Path,
    near_config: &NearConfig,
    mode: LoadTrieMode,
) -> (NightshadeRuntime, Vec<StateRoot>, BlockHeader) {
    let mut chain_store = ChainStore::new(store.clone(), near_config.genesis.config.genesis_height);

    let runtime = NightshadeRuntime::with_config(
        home_dir,
        store,
        near_config,
        None,
        near_config.client_config.max_gas_burnt_view,
    );
    let head = chain_store.head().unwrap();
    let last_block = match mode {
        LoadTrieMode::LastFinalFromHeight(height) => {
            // find the first final block whose height is at least `height`.
            let mut cur_height = height + 1;
            loop {
                if cur_height >= head.height {
                    panic!("No final block with height >= {} exists", height);
                }
                let cur_block_hash = match chain_store.get_block_hash_by_height(cur_height) {
                    Ok(hash) => hash,
                    Err(_) => {
                        cur_height += 1;
                        continue;
                    }
                };
                let last_final_block_hash =
                    *chain_store.get_block_header(&cur_block_hash).unwrap().last_final_block();
                let last_final_block = chain_store.get_block(&last_final_block_hash).unwrap();
                if last_final_block.header().height() >= height {
                    break last_final_block.clone();
                } else {
                    cur_height += 1;
                    continue;
                }
            }
        }
        LoadTrieMode::Height(height) => {
            let block_hash = chain_store.get_block_hash_by_height(height).unwrap();
            chain_store.get_block(&block_hash).unwrap().clone()
        }
        LoadTrieMode::Latest => chain_store.get_block(&head.last_block_hash).unwrap().clone(),
    };
    let state_roots = last_block.chunks().iter().map(|chunk| chunk.prev_state_root()).collect();
    (runtime, state_roots, last_block.header().clone())
}

pub fn format_hash(h: CryptoHash) -> String {
    to_base(&h)[..7].to_string()
}

pub fn chunk_mask_to_str(mask: &[bool]) -> String {
    mask.iter().map(|f| if *f { '.' } else { 'X' }).collect()
}

pub(crate) fn apply_chunk(
    home_dir: &Path,
    near_config: NearConfig,
    store: Store,
    chunk_hash: ChunkHash,
    target_height: Option<u64>,
) -> anyhow::Result<()> {
    let runtime = NightshadeRuntime::with_config(
        home_dir,
        store.clone(),
        &near_config,
        None,
        near_config.client_config.max_gas_burnt_view,
    );
    let mut chain_store = ChainStore::new(store, near_config.genesis.config.genesis_height);
    let (apply_result, gas_limit) =
        apply_chunk::apply_chunk(&runtime, &mut chain_store, chunk_hash, target_height, None)?;
    println!("resulting chunk extra:\n{:?}", resulting_chunk_extra(&apply_result, gas_limit));
    Ok(())
}

pub(crate) fn apply_tx(
    home_dir: &Path,
    near_config: NearConfig,
    store: Store,
    hash: CryptoHash,
) -> anyhow::Result<()> {
    let runtime = NightshadeRuntime::with_config(
        home_dir,
        store.clone(),
        &near_config,
        None,
        near_config.client_config.max_gas_burnt_view,
    );
    apply_chunk::apply_tx(near_config.genesis.config.genesis_height, &runtime, store, hash)
        .map(|_| ())
}

pub(crate) fn apply_receipt(
    home_dir: &Path,
    near_config: NearConfig,
    store: Store,
    hash: CryptoHash,
) -> anyhow::Result<()> {
    let runtime = NightshadeRuntime::with_config(
        home_dir,
        store.clone(),
        &near_config,
        None,
        near_config.client_config.max_gas_burnt_view,
    );
    apply_chunk::apply_receipt(near_config.genesis.config.genesis_height, &runtime, store, hash)
        .map(|_| ())
}<|MERGE_RESOLUTION|>--- conflicted
+++ resolved
@@ -434,17 +434,11 @@
 ) {
     let height = block.header().height();
     let block_hash = block.header().hash();
-    let chunk_extra =
-        resulting_chunk_extra(apply_result, block.chunks()[shard_id as usize].gas_limit());
     println!(
         "apply chunk for shard {} at height {}, resulting chunk extra {:?}",
-<<<<<<< HEAD
-        shard_id, height, chunk_extra
-=======
         shard_id,
         height,
         resulting_chunk_extra(apply_result, block.chunks()[shard_id as usize].gas_limit())
->>>>>>> a1ce8048
     );
     let shard_uid = runtime_adapter.shard_id_to_uid(shard_id, block.header().epoch_id()).unwrap();
     if block.chunks()[shard_id as usize].height_included() == height {
