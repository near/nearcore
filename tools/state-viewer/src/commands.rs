use crate::apply_chain_range::apply_chain_range;
use crate::contract_accounts::ContractAccount;
use crate::contract_accounts::ContractAccountFilter;
use crate::contract_accounts::Summary;
use crate::state_dump::state_dump;
use crate::state_dump::state_dump_redis;
use crate::tx_dump::dump_tx_from_block;
use crate::{apply_chunk, epoch_info};
use ansi_term::Color::Red;
use near_chain::chain::collect_receipts_from_response;
use near_chain::migrations::check_if_block_is_first_with_chunk_of_version;
use near_chain::types::RuntimeAdapter;
use near_chain::types::{ApplyTransactionResult, BlockHeaderInfo};
use near_chain::{
    ChainStore, ChainStoreAccess, ChainStoreUpdate, Error, RuntimeWithEpochManagerAdapter,
};
use near_chain_configs::GenesisChangeConfig;
use near_epoch_manager::{EpochManager, EpochManagerAdapter};
use near_primitives::account::id::AccountId;
use near_primitives::block::{Block, BlockHeader};
use near_primitives::hash::CryptoHash;
use near_primitives::shard_layout::ShardLayout;
use near_primitives::shard_layout::ShardUId;
use near_primitives::sharding::ChunkHash;
use near_primitives::state_record::StateRecord;
use near_primitives::trie_key::TrieKey;
use near_primitives::types::{chunk_extra::ChunkExtra, BlockHeight, ShardId, StateRoot};
use near_primitives_core::types::Gas;
use near_store::test_utils::create_test_store;
use near_store::TrieDBStorage;
use near_store::{Store, Trie, TrieCache, TrieCachingStorage, TrieConfig};
use nearcore::{NearConfig, NightshadeRuntime};
use node_runtime::adapter::ViewRuntimeAdapter;
use serde_json::json;
use std::collections::HashMap;
use std::fs::{self, File};
use std::io::Write;
use std::path::{Path, PathBuf};
use std::sync::Arc;

pub(crate) fn apply_block(
    block_hash: CryptoHash,
    shard_id: ShardId,
    runtime_adapter: &dyn RuntimeWithEpochManagerAdapter,
    chain_store: &mut ChainStore,
) -> (Block, ApplyTransactionResult) {
    let block = chain_store.get_block(&block_hash).unwrap();
    let height = block.header().height();
    let shard_uid = runtime_adapter.shard_id_to_uid(shard_id, block.header().epoch_id()).unwrap();
    let apply_result = if block.chunks()[shard_id as usize].height_included() == height {
        let chunk = chain_store.get_chunk(&block.chunks()[shard_id as usize].chunk_hash()).unwrap();
        let prev_block = chain_store.get_block(block.header().prev_hash()).unwrap();
        let chain_store_update = ChainStoreUpdate::new(chain_store);
        let receipt_proof_response = chain_store_update
            .get_incoming_receipts_for_shard(
                shard_id,
                block_hash,
                prev_block.chunks()[shard_id as usize].height_included(),
            )
            .unwrap();
        let receipts = collect_receipts_from_response(&receipt_proof_response);

        let chunk_inner = chunk.cloned_header().take_inner();
        let is_first_block_with_chunk_of_version = check_if_block_is_first_with_chunk_of_version(
            chain_store,
            runtime_adapter,
            block.header().prev_hash(),
            shard_id,
        )
        .unwrap();

        runtime_adapter
            .apply_transactions(
                shard_id,
                chunk_inner.prev_state_root(),
                height,
                block.header().raw_timestamp(),
                block.header().prev_hash(),
                block.hash(),
                &receipts,
                chunk.transactions(),
                chunk_inner.validator_proposals(),
                prev_block.header().gas_price(),
                chunk_inner.gas_limit(),
                block.header().challenges_result(),
                *block.header().random_value(),
                true,
                is_first_block_with_chunk_of_version,
                Default::default(),
                false,
            )
            .unwrap()
    } else {
        let chunk_extra =
            chain_store.get_chunk_extra(block.header().prev_hash(), &shard_uid).unwrap();

        runtime_adapter
            .apply_transactions(
                shard_id,
                chunk_extra.state_root(),
                block.header().height(),
                block.header().raw_timestamp(),
                block.header().prev_hash(),
                block.hash(),
                &[],
                &[],
                chunk_extra.validator_proposals(),
                block.header().gas_price(),
                chunk_extra.gas_limit(),
                block.header().challenges_result(),
                *block.header().random_value(),
                false,
                false,
                Default::default(),
                false,
            )
            .unwrap()
    };
    (block, apply_result)
}

pub(crate) fn apply_block_at_height(
    height: BlockHeight,
    shard_id: ShardId,
    home_dir: &Path,
    near_config: NearConfig,
    store: Store,
) -> anyhow::Result<()> {
    let mut chain_store = ChainStore::new(
        store.clone(),
        near_config.genesis.config.genesis_height,
        near_config.client_config.save_trie_changes,
    );
    let runtime_adapter: Arc<dyn RuntimeWithEpochManagerAdapter> =
        Arc::new(NightshadeRuntime::from_config(home_dir, store, &near_config));
    let block_hash = chain_store.get_block_hash_by_height(height).unwrap();
    let (block, apply_result) =
        apply_block(block_hash, shard_id, runtime_adapter.as_ref(), &mut chain_store);
    check_apply_block_result(
        &block,
        &apply_result,
        runtime_adapter.as_ref(),
        &mut chain_store,
        shard_id,
    )
}

pub(crate) fn apply_chunk(
    home_dir: &Path,
    near_config: NearConfig,
    store: Store,
    chunk_hash: ChunkHash,
    target_height: Option<u64>,
) -> anyhow::Result<()> {
    let runtime = NightshadeRuntime::from_config(home_dir, store.clone(), &near_config);
    let mut chain_store = ChainStore::new(
        store,
        near_config.genesis.config.genesis_height,
        near_config.client_config.save_trie_changes,
    );
    let (apply_result, gas_limit) =
        apply_chunk::apply_chunk(&runtime, &mut chain_store, chunk_hash, target_height, None)?;
    println!("resulting chunk extra:\n{:?}", resulting_chunk_extra(&apply_result, gas_limit));
    Ok(())
}

pub(crate) fn apply_range(
    start_index: Option<BlockHeight>,
    end_index: Option<BlockHeight>,
    shard_id: ShardId,
    verbose_output: bool,
    csv_file: Option<PathBuf>,
    home_dir: &Path,
    near_config: NearConfig,
    store: Store,
    only_contracts: bool,
    sequential: bool,
) {
    let mut csv_file = csv_file.map(|filename| std::fs::File::create(filename).unwrap());

    let runtime = NightshadeRuntime::from_config(home_dir, store.clone(), &near_config);
    apply_chain_range(
        store,
        &near_config.genesis,
        start_index,
        end_index,
        shard_id,
        runtime,
        verbose_output,
        csv_file.as_mut(),
        only_contracts,
        sequential,
    );
}

pub(crate) fn apply_receipt(
    home_dir: &Path,
    near_config: NearConfig,
    store: Store,
    hash: CryptoHash,
) -> anyhow::Result<()> {
    let runtime = NightshadeRuntime::from_config(home_dir, store.clone(), &near_config);
    apply_chunk::apply_receipt(near_config.genesis.config.genesis_height, &runtime, store, hash)
        .map(|_| ())
}

pub(crate) fn apply_tx(
    home_dir: &Path,
    near_config: NearConfig,
    store: Store,
    hash: CryptoHash,
) -> anyhow::Result<()> {
    let runtime = NightshadeRuntime::from_config(home_dir, store.clone(), &near_config);
    apply_chunk::apply_tx(near_config.genesis.config.genesis_height, &runtime, store, hash)
        .map(|_| ())
}

pub(crate) fn dump_account_storage(
    account_id: String,
    storage_key: String,
    output: &Path,
    block_height: String,
    home_dir: &Path,
    near_config: NearConfig,
    store: Store,
) {
    let block_height = if block_height == "latest" {
        LoadTrieMode::Latest
    } else if let Ok(height) = block_height.parse::<u64>() {
        LoadTrieMode::Height(height)
    } else {
        panic!("block_height should be either number or \"latest\"")
    };
    let (runtime, state_roots, header) =
        load_trie_stop_at_height(store, home_dir, &near_config, block_height);
    for (shard_id, state_root) in state_roots.iter().enumerate() {
        let trie = runtime
            .get_trie_for_shard(shard_id as u64, header.prev_hash(), *state_root, false)
            .unwrap();
        let key = TrieKey::ContractData {
            account_id: account_id.parse().unwrap(),
            key: storage_key.as_bytes().to_vec(),
        };
        let item = trie.get(&key.to_vec());
        let value = item.unwrap();
        if let Some(value) = value {
            let record = StateRecord::from_raw_key_value(key.to_vec(), value).unwrap();
            match record {
                StateRecord::Data { account_id: _, data_key: _, value } => {
                    fs::write(output, &value).unwrap();
                    println!(
                        "Dump contract storage under key {} of account {} into file {}",
                        storage_key,
                        account_id,
                        output.display()
                    );
                    std::process::exit(0);
                }
                _ => unreachable!(),
            }
        }
    }
    println!("Storage under key {} of account {} not found", storage_key, account_id);
    std::process::exit(1);
}

pub(crate) fn dump_code(
    account_id: String,
    output: &Path,
    home_dir: &Path,
    near_config: NearConfig,
    store: Store,
) {
    let (runtime, state_roots, header) = load_trie(store, home_dir, &near_config);
    let epoch_id = &runtime.get_epoch_id(header.hash()).unwrap();

    for (shard_id, state_root) in state_roots.iter().enumerate() {
        let shard_uid = runtime.shard_id_to_uid(shard_id as u64, epoch_id).unwrap();
        if let Ok(contract_code) =
            runtime.view_contract_code(&shard_uid, *state_root, &account_id.parse().unwrap())
        {
            let mut file = File::create(output).unwrap();
            file.write_all(contract_code.code()).unwrap();
            println!("Dump contract of account {} into file {}", account_id, output.display());

            std::process::exit(0);
        }
    }
    println!(
        "Account {} does not exist or do not have contract deployed in all shards",
        account_id
    );
}

pub(crate) fn dump_state(
    height: Option<BlockHeight>,
    stream: bool,
    file: Option<PathBuf>,
    home_dir: &Path,
    near_config: NearConfig,
    store: Store,
    change_config: &GenesisChangeConfig,
) {
    let mode = match height {
        Some(h) => LoadTrieMode::LastFinalFromHeight(h),
        None => LoadTrieMode::Latest,
    };
    let (runtime, state_roots, header) =
        load_trie_stop_at_height(store, home_dir, &near_config, mode);
    let height = header.height();
    let home_dir = PathBuf::from(&home_dir);

    if stream {
        let output_dir = file.unwrap_or(home_dir.join("output"));
        let records_path = output_dir.join("records.json");
        let new_near_config = state_dump(
            runtime,
            &state_roots,
            header,
            &near_config,
            Some(&records_path),
            change_config,
        );
        println!("Saving state at {:?} @ {} into {}", state_roots, height, output_dir.display(),);
        new_near_config.save_to_dir(&output_dir);
    } else {
        let new_near_config =
            state_dump(runtime, &state_roots, header, &near_config, None, change_config);
        let output_file = file.unwrap_or(home_dir.join("output.json"));
        println!("Saving state at {:?} @ {} into {}", state_roots, height, output_file.display(),);
        new_near_config.genesis.to_file(&output_file);
    }
}

pub(crate) fn dump_state_redis(
    height: Option<BlockHeight>,
    home_dir: &Path,
    near_config: NearConfig,
    store: Store,
) {
    let mode = match height {
        Some(h) => LoadTrieMode::LastFinalFromHeight(h),
        None => LoadTrieMode::Latest,
    };
    let (runtime, state_roots, header) =
        load_trie_stop_at_height(store, home_dir, &near_config, mode);

    let res = state_dump_redis(runtime, &state_roots, header);
    assert_eq!(res, Ok(()));
}

pub(crate) fn dump_tx(
    start_height: BlockHeight,
    end_height: BlockHeight,
    home_dir: &Path,
    near_config: NearConfig,
    store: Store,
    select_account_ids: Option<&[AccountId]>,
    output_path: Option<String>,
) -> Result<(), Error> {
    let chain_store = ChainStore::new(
        store,
        near_config.genesis.config.genesis_height,
        near_config.client_config.save_trie_changes,
    );
    let mut txs = vec![];
    for height in start_height..=end_height {
        let hash_result = chain_store.get_block_hash_by_height(height);
        if let Ok(hash) = hash_result {
            let block = chain_store.get_block(&hash)?;
            txs.extend(dump_tx_from_block(&chain_store, &block, select_account_ids));
        }
    }
    let json_path = match output_path {
        Some(path) => PathBuf::from(path),
        None => PathBuf::from(&home_dir).join("tx.json"),
    };
    println!("Saving tx (height {} to {}) into {}", start_height, end_height, json_path.display(),);
    fs::write(json_path, json!(txs).to_string())
        .expect("Error writing the results to a json file.");
    return Ok(());
}

pub(crate) fn get_chunk(chunk_hash: ChunkHash, near_config: NearConfig, store: Store) {
    let chain_store = ChainStore::new(
        store,
        near_config.genesis.config.genesis_height,
        near_config.client_config.save_trie_changes,
    );
    let chunk = chain_store.get_chunk(&chunk_hash);
    println!("Chunk: {:#?}", chunk);
}

pub(crate) fn get_partial_chunk(
    partial_chunk_hash: ChunkHash,
    near_config: NearConfig,
    store: Store,
) {
    let chain_store = ChainStore::new(
        store,
        near_config.genesis.config.genesis_height,
        near_config.client_config.save_trie_changes,
    );
    let partial_chunk = chain_store.get_partial_chunk(&partial_chunk_hash);
    println!("Partial chunk: {:#?}", partial_chunk);
}

pub(crate) fn get_receipt(receipt_id: CryptoHash, near_config: NearConfig, store: Store) {
    let chain_store = ChainStore::new(
        store,
        near_config.genesis.config.genesis_height,
        near_config.client_config.save_trie_changes,
    );
    let receipt = chain_store.get_receipt(&receipt_id);
    println!("Receipt: {:#?}", receipt);
}

<<<<<<< HEAD
pub(crate) fn print_apply_block_result(
=======
pub(crate) fn peers(db: Arc<dyn Database>) {
    iter_peers_from_store(db, |(peer_id, peer_info)| {
        println!("{} {:?}", peer_id, peer_info);
    })
}

pub(crate) fn check_apply_block_result(
>>>>>>> d389a7ab
    block: &Block,
    apply_result: &ApplyTransactionResult,
    runtime_adapter: &dyn RuntimeWithEpochManagerAdapter,
    chain_store: &mut ChainStore,
    shard_id: ShardId,
) -> anyhow::Result<()> {
    let height = block.header().height();
    let block_hash = block.header().hash();
    let new_chunk_extra =
        resulting_chunk_extra(apply_result, block.chunks()[shard_id as usize].gas_limit());
    println!(
        "apply chunk for shard {} at height {}, resulting chunk extra {:?}",
        shard_id, height, &new_chunk_extra,
    );
    let shard_uid = runtime_adapter.shard_id_to_uid(shard_id, block.header().epoch_id()).unwrap();
    if block.chunks()[shard_id as usize].height_included() == height {
        if let Ok(old_chunk_extra) = chain_store.get_chunk_extra(&block_hash, &shard_uid) {
            if &new_chunk_extra == old_chunk_extra.as_ref() {
                println!("new chunk extra matches old chunk extra");
                Ok(())
            } else {
                Err(anyhow::anyhow!(
                    "mismatch in resulting chunk extra.\nold: {:?}\nnew: {:?}",
                    &old_chunk_extra,
                    &new_chunk_extra
                ))
            }
        } else {
            Err(anyhow::anyhow!("No existing chunk extra available"))
        }
    } else {
        println!("No existing chunk extra available");
        Ok(())
    }
}

pub(crate) fn print_chain(
    start_height: BlockHeight,
    end_height: BlockHeight,
    home_dir: &Path,
    near_config: NearConfig,
    store: Store,
    show_full_hashes: bool,
) {
    let chain_store = ChainStore::new(
        store.clone(),
        near_config.genesis.config.genesis_height,
        near_config.client_config.save_trie_changes,
    );
    let runtime = NightshadeRuntime::from_config(home_dir, store, &near_config);
    let mut account_id_to_blocks = HashMap::new();
    let mut cur_epoch_id = None;
    for height in start_height..=end_height {
        if let Ok(block_hash) = chain_store.get_block_hash_by_height(height) {
            let header = chain_store.get_block_header(&block_hash).unwrap().clone();
            if height == 0 {
                println!(
                    "{: >3} {}",
                    header.height(),
                    format_hash(*header.hash(), show_full_hashes)
                );
            } else {
                let parent_header =
                    chain_store.get_block_header(header.prev_hash()).unwrap().clone();
                let epoch_id = runtime.get_epoch_id_from_prev_block(header.prev_hash()).unwrap();
                cur_epoch_id = Some(epoch_id.clone());
                if runtime.is_next_block_epoch_start(header.prev_hash()).unwrap() {
                    println!("{:?}", account_id_to_blocks);
                    account_id_to_blocks = HashMap::new();
                    println!(
                        "Epoch {} Validators {:?}",
                        format_hash(epoch_id.0, show_full_hashes),
                        runtime
                            .get_epoch_block_producers_ordered(&epoch_id, header.hash())
                            .unwrap()
                    );
                }
                let block_producer =
                    runtime.get_block_producer(&epoch_id, header.height()).unwrap();
                account_id_to_blocks
                    .entry(block_producer.clone())
                    .and_modify(|e| *e += 1)
                    .or_insert(1);

                let block = chain_store.get_block(&block_hash).unwrap().clone();

                let mut chunk_debug_str: Vec<String> = Vec::new();

                for shard_id in 0..header.chunk_mask().len() {
                    let chunk_producer = runtime
                        .get_chunk_producer(&epoch_id, header.height(), shard_id as u64)
                        .unwrap();
                    if header.chunk_mask()[shard_id] {
                        let chunk = chain_store
                            .get_chunk(&block.chunks()[shard_id as usize].chunk_hash())
                            .unwrap()
                            .clone();
                        chunk_debug_str.push(format!(
                            "{}: {} {: >3} Tgas {: >10}",
                            shard_id,
                            format_hash(chunk.chunk_hash().0, show_full_hashes),
                            chunk.cloned_header().gas_used() / (1_000_000_000_000),
                            chunk_producer
                        ));
                    } else {
                        chunk_debug_str
                            .push(format!("{}: MISSING {: >10}", shard_id, chunk_producer));
                    }
                }

                println!(
                    "{: >3} {} {} | {: >10} | parent: {: >3} {} | {} {}",
                    header.height(),
                    header.raw_timestamp(),
                    format_hash(*header.hash(), show_full_hashes),
                    block_producer,
                    parent_header.height(),
                    format_hash(*parent_header.hash(), show_full_hashes),
                    chunk_mask_to_str(header.chunk_mask()),
                    chunk_debug_str.join("|")
                );
            }
        } else {
            if let Some(epoch_id) = &cur_epoch_id {
                let block_producer = runtime.get_block_producer(epoch_id, height).unwrap();
                println!(
                    "{: >3} {} | {: >10}",
                    height,
                    Red.bold().paint("MISSING"),
                    block_producer
                );
            } else {
                println!("{: >3} {}", height, Red.bold().paint("MISSING"));
            }
        }
    }
}

pub(crate) fn replay_chain(
    start_height: BlockHeight,
    end_height: BlockHeight,
    home_dir: &Path,
    near_config: NearConfig,
    store: Store,
) {
    let chain_store = ChainStore::new(
        store,
        near_config.genesis.config.genesis_height,
        near_config.client_config.save_trie_changes,
    );
    let new_store = create_test_store();
    let runtime = NightshadeRuntime::from_config(home_dir, new_store, &near_config);
    for height in start_height..=end_height {
        if let Ok(block_hash) = chain_store.get_block_hash_by_height(height) {
            let header = chain_store.get_block_header(&block_hash).unwrap().clone();
            println!("Height: {}, header: {:#?}", height, header);
            runtime
                .add_validator_proposals(BlockHeaderInfo::new(
                    &header,
                    chain_store.get_block_height(header.last_final_block()).unwrap(),
                ))
                .unwrap()
                .commit()
                .unwrap();
        }
    }
}

pub(crate) fn resulting_chunk_extra(result: &ApplyTransactionResult, gas_limit: Gas) -> ChunkExtra {
    let (outcome_root, _) = ApplyTransactionResult::compute_outcomes_proof(&result.outcomes);
    ChunkExtra::new(
        &result.new_root,
        outcome_root,
        result.validator_proposals.clone(),
        result.total_gas_burnt,
        gas_limit,
        result.total_balance_burnt,
    )
}

pub(crate) fn state(home_dir: &Path, near_config: NearConfig, store: Store) {
    let (runtime, state_roots, header) = load_trie(store, home_dir, &near_config);
    println!("Storage roots are {:?}, block height is {}", state_roots, header.height());
    for (shard_id, state_root) in state_roots.iter().enumerate() {
        let trie = runtime
            .get_trie_for_shard(shard_id as u64, header.prev_hash(), *state_root, false)
            .unwrap();
        for item in trie.iter().unwrap() {
            let (key, value) = item.unwrap();
            if let Some(state_record) = StateRecord::from_raw_key_value(key, value) {
                println!("{}", state_record);
            }
        }
    }
}

pub(crate) fn view_chain(
    height: Option<BlockHeight>,
    view_block: bool,
    view_chunks: bool,
    near_config: NearConfig,
    store: Store,
) {
    let chain_store = ChainStore::new(
        store.clone(),
        near_config.genesis.config.genesis_height,
        near_config.client_config.save_trie_changes,
    );
    let block = {
        match height {
            Some(h) => {
                let block_hash =
                    chain_store.get_block_hash_by_height(h).expect("Block does not exist");
                chain_store.get_block(&block_hash).unwrap()
            }
            None => {
                let head = chain_store.head().unwrap();
                chain_store.get_block(&head.last_block_hash).unwrap()
            }
        }
    };
    let epoch_manager = EpochManager::new_from_genesis_config(store, &near_config.genesis.config)
        .expect("Failed to start Epoch Manager");
    let shard_layout = epoch_manager.get_shard_layout(block.header().epoch_id()).unwrap();

    let mut chunk_extras = vec![];
    let mut chunks = vec![];
    for (i, chunk_header) in block.chunks().iter().enumerate() {
        if chunk_header.height_included() == block.header().height() {
            let shard_uid = ShardUId::from_shard_id_and_layout(i as ShardId, &shard_layout);
            chunk_extras
                .push((i, chain_store.get_chunk_extra(block.hash(), &shard_uid).unwrap().clone()));
            chunks.push((i, chain_store.get_chunk(&chunk_header.chunk_hash()).unwrap().clone()));
        }
    }
    let chunk_extras = block
        .chunks()
        .iter()
        .enumerate()
        .filter_map(|(i, chunk_header)| {
            if chunk_header.height_included() == block.header().height() {
                let shard_uid = ShardUId::from_shard_id_and_layout(i as ShardId, &shard_layout);
                Some((i, chain_store.get_chunk_extra(block.hash(), &shard_uid).unwrap()))
            } else {
                None
            }
        })
        .collect::<Vec<_>>();

    if height.is_none() {
        let head = chain_store.head().unwrap();
        println!("head: {:#?}", head);
    } else {
        println!("block height {}, hash {}", block.header().height(), block.hash());
    }

    println!("shard layout {:#?}", shard_layout);

    for (shard_id, chunk_extra) in chunk_extras {
        println!("shard {}, chunk extra: {:#?}", shard_id, chunk_extra);
    }
    if view_block {
        println!("last block: {:#?}", block);
    }
    if view_chunks {
        for (shard_id, chunk) in chunks {
            println!("shard {}, chunk: {:#?}", shard_id, chunk);
        }
    }
}

pub(crate) fn check_block_chunk_existence(near_config: NearConfig, store: Store) {
    let genesis_height = near_config.genesis.config.genesis_height;
    let chain_store =
        ChainStore::new(store, genesis_height, near_config.client_config.save_trie_changes);
    let head = chain_store.head().unwrap();
    let mut cur_block = chain_store.get_block(&head.last_block_hash).unwrap();
    while cur_block.header().height() > genesis_height {
        for chunk_header in cur_block.chunks().iter() {
            if chunk_header.height_included() == cur_block.header().height() {
                if let Err(_) = chain_store.get_chunk(&chunk_header.chunk_hash()) {
                    panic!(
                        "chunk {:?} cannot be found in storage, last block {:?}",
                        chunk_header, cur_block
                    );
                }
            }
        }
        cur_block = match chain_store.get_block(cur_block.header().prev_hash()) {
            Ok(b) => b.clone(),
            Err(_) => {
                panic!("last block is {:?}", cur_block);
            }
        }
    }
    println!("Block check succeed");
}

pub(crate) fn print_epoch_info(
    epoch_selection: epoch_info::EpochSelection,
    validator_account_id: Option<AccountId>,
    home_dir: &Path,
    near_config: NearConfig,
    store: Store,
) {
    let genesis_height = near_config.genesis.config.genesis_height;
    let mut chain_store =
        ChainStore::new(store.clone(), genesis_height, near_config.client_config.save_trie_changes);
    let mut epoch_manager =
        EpochManager::new_from_genesis_config(store.clone(), &near_config.genesis.config)
            .expect("Failed to start Epoch Manager");
    let runtime_adapter: Arc<dyn RuntimeWithEpochManagerAdapter> =
        Arc::new(NightshadeRuntime::from_config(&home_dir, store.clone(), &near_config));

    epoch_info::print_epoch_info(
        epoch_selection,
        validator_account_id,
        store,
        &mut chain_store,
        &mut epoch_manager,
        runtime_adapter,
    );
}

fn get_trie(store: Store, hash: CryptoHash, shard_id: u32, shard_version: u32) -> Trie {
    let shard_uid = ShardUId { version: shard_version, shard_id };
    let trie_config: TrieConfig = Default::default();
    let shard_cache = TrieCache::new(&trie_config, shard_uid, true);
    let trie_storage = TrieCachingStorage::new(store, shard_cache, shard_uid, true, None);
    Trie::new(Box::new(trie_storage), hash, None)
}

pub(crate) fn view_trie(
    store: Store,
    hash: CryptoHash,
    shard_id: u32,
    shard_version: u32,
    max_depth: u32,
) -> anyhow::Result<()> {
    let trie = get_trie(store, hash, shard_id, shard_version);
    trie.print_recursive(&mut std::io::stdout().lock(), &hash, max_depth);
    Ok(())
}

pub(crate) fn view_trie_leaves(
    store: Store,
    state_root_hash: CryptoHash,
    shard_id: u32,
    shard_version: u32,
    max_depth: u32,
) -> anyhow::Result<()> {
    let trie = get_trie(store, state_root_hash, shard_id, shard_version);
    trie.print_recursive_leaves(&mut std::io::stdout().lock(), max_depth);
    Ok(())
}

#[allow(unused)]
enum LoadTrieMode {
    /// Load latest state
    Latest,
    /// Load prev state at some height
    Height(BlockHeight),
    /// Load the prev state of the last final block from some height
    LastFinalFromHeight(BlockHeight),
}

fn load_trie(
    store: Store,
    home_dir: &Path,
    near_config: &NearConfig,
) -> (NightshadeRuntime, Vec<StateRoot>, BlockHeader) {
    load_trie_stop_at_height(store, home_dir, near_config, LoadTrieMode::Latest)
}

fn load_trie_stop_at_height(
    store: Store,
    home_dir: &Path,
    near_config: &NearConfig,
    mode: LoadTrieMode,
) -> (NightshadeRuntime, Vec<StateRoot>, BlockHeader) {
    let chain_store = ChainStore::new(
        store.clone(),
        near_config.genesis.config.genesis_height,
        near_config.client_config.save_trie_changes,
    );

    let runtime = NightshadeRuntime::from_config(home_dir, store, near_config);
    let head = chain_store.head().unwrap();
    let last_block = match mode {
        LoadTrieMode::LastFinalFromHeight(height) => {
            // find the first final block whose height is at least `height`.
            let mut cur_height = height + 1;
            loop {
                if cur_height >= head.height {
                    panic!("No final block with height >= {} exists", height);
                }
                let cur_block_hash = match chain_store.get_block_hash_by_height(cur_height) {
                    Ok(hash) => hash,
                    Err(_) => {
                        cur_height += 1;
                        continue;
                    }
                };
                let last_final_block_hash =
                    *chain_store.get_block_header(&cur_block_hash).unwrap().last_final_block();
                let last_final_block = chain_store.get_block(&last_final_block_hash).unwrap();
                if last_final_block.header().height() >= height {
                    break last_final_block;
                } else {
                    cur_height += 1;
                    continue;
                }
            }
        }
        LoadTrieMode::Height(height) => {
            let block_hash = chain_store.get_block_hash_by_height(height).unwrap();
            chain_store.get_block(&block_hash).unwrap()
        }
        LoadTrieMode::Latest => chain_store.get_block(&head.last_block_hash).unwrap(),
    };
    let state_roots = last_block.chunks().iter().map(|chunk| chunk.prev_state_root()).collect();
    (runtime, state_roots, last_block.header().clone())
}

fn format_hash(h: CryptoHash, show_full_hashes: bool) -> String {
    let mut hash = h.to_string();
    if !show_full_hashes {
        hash.truncate(7);
    }
    hash
}

pub fn chunk_mask_to_str(mask: &[bool]) -> String {
    mask.iter().map(|f| if *f { '.' } else { 'X' }).collect()
}

pub(crate) fn contract_accounts(
    home_dir: &Path,
    store: Store,
    near_config: NearConfig,
    filter: ContractAccountFilter,
) -> anyhow::Result<()> {
    let (_runtime, state_roots, _header) = load_trie(store.clone(), home_dir, &near_config);

    let tries = state_roots.iter().enumerate().map(|(shard_id, &state_root)| {
        // TODO: This assumes simple nightshade layout, it will need an update when we reshard.
        let shard_uid = ShardUId::from_shard_id_and_layout(
            shard_id as u64,
            &ShardLayout::get_simple_nightshade_layout(),
        );
        // Use simple non-caching storage, we don't expect many duplicate lookups while iterating.
        let storage = TrieDBStorage::new(store.clone(), shard_uid);
        // We don't need flat state to traverse all accounts.
        let flat_state = None;
        Trie::new(Box::new(storage), state_root, flat_state)
    });

    filter.write_header(&mut std::io::stdout().lock())?;
    // Prefer streaming the results, to use less memory and provide
    // a feedback more quickly.
    if filter.can_stream() {
        // Process account after account and display results immediately.
        for (i, trie) in tries.enumerate() {
            eprintln!("Starting shard {i}");
            let trie_iter = ContractAccount::in_trie(trie, filter.clone())?;
            for contract in trie_iter {
                match contract {
                    Ok(contract) => println!("{contract}"),
                    Err(err) => eprintln!("{err}"),
                }
            }
        }
    } else {
        // Load all results into memory, which allows advanced lookups but also
        // means we have to wait for everything to complete before output can be
        // shown.
        let tries_iterator = ContractAccount::in_tries(tries.collect(), &filter)?;
        let result = tries_iterator.summary(&store, &filter);
        println!("{result}");
    }

    Ok(())
}<|MERGE_RESOLUTION|>--- conflicted
+++ resolved
@@ -415,17 +415,7 @@
     println!("Receipt: {:#?}", receipt);
 }
 
-<<<<<<< HEAD
-pub(crate) fn print_apply_block_result(
-=======
-pub(crate) fn peers(db: Arc<dyn Database>) {
-    iter_peers_from_store(db, |(peer_id, peer_info)| {
-        println!("{} {:?}", peer_id, peer_info);
-    })
-}
-
 pub(crate) fn check_apply_block_result(
->>>>>>> d389a7ab
     block: &Block,
     apply_result: &ApplyTransactionResult,
     runtime_adapter: &dyn RuntimeWithEpochManagerAdapter,
