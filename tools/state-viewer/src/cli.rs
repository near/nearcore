use crate::commands::*;
use crate::epoch_info;
use crate::rocksdb_stats::get_rocksdb_stats;
use clap::{Parser, Subcommand, Args};
use near_chain_configs::GenesisValidationMode;
use near_logger_utils::init_integration_logger;
use near_primitives::account::id::AccountId;
use near_primitives::hash::CryptoHash;
use near_primitives::sharding::ChunkHash;
use near_primitives::types::{BlockHeight, ShardId};
use near_primitives::version::{DB_VERSION, PROTOCOL_VERSION};
use near_store::{open_read_only_store, Store};
use nearcore::{get_default_home, get_store_path, load_config, NearConfig};
use once_cell::sync::Lazy;
use std::path::{Path, PathBuf};
use std::str::FromStr;

static DEFAULT_HOME: Lazy<PathBuf> = Lazy::new(|| get_default_home());

#[derive(Parser)]
pub struct StateViewerCmd {
    #[clap(flatten)]
    opts: StateViewerOpts,
    #[clap(subcommand)]
    subcmd: StateViewerSubCommand,
}

impl StateViewerCmd {
    pub fn parse_and_run() {
        let state_viewer_cmd = Self::parse();
        state_viewer_cmd.opts.init();
        println!("state_viewer: Latest Protocol: {}, DB Version: {}", PROTOCOL_VERSION, DB_VERSION);

        let home_dir = state_viewer_cmd.opts.home;
        let genesis_validation = if state_viewer_cmd.opts.unsafe_fast_startup {
            GenesisValidationMode::UnsafeFast
        } else {
            GenesisValidationMode::Full
        };
        state_viewer_cmd.subcmd.run(&home_dir, genesis_validation);
    }
}

#[derive(Parser, Debug)]
struct StateViewerOpts {
    /// Directory for config and data.
    #[clap(long, parse(from_os_str), default_value_os = DEFAULT_HOME.as_os_str())]
    home: PathBuf,
    /// Skips consistency checks of the 'genesis.json' file upon startup.
    /// Let's you start `neard` slightly faster.
    #[clap(long)]
    pub unsafe_fast_startup: bool,
}

impl StateViewerOpts {
    fn init(&self) {
        init_integration_logger();
    }
}

#[derive(Subcommand)]
#[clap(subcommand_required(true), arg_required_else_help(true))]
pub enum StateViewerSubCommand {
    #[clap(name = "peers")]
    Peers,
    #[clap(name = "state")]
    State,
    /// Generate a genesis file from the current state of the DB.
    #[clap(name = "dump_state")]
    DumpState(DumpStateCmd),
    #[clap(name = "dump_state_redis")]
    DumpStateRedis(DumpStateRedisCmd),
    /// Print chain from start_index to end_index.
    #[clap(name = "chain")]
    Chain(ChainCmd),
    /// Replay headers from chain.
    #[clap(name = "replay")]
    Replay(ReplayCmd),
    /// Apply blocks at a range of heights for a single shard.
    #[clap(name = "apply_range")]
    ApplyRange(ApplyRangeCmd),
    /// Apply block at some height for shard.
    #[clap(name = "apply")]
    Apply(ApplyCmd),
    /// View head of the storage.
    #[clap(name = "view_chain")]
    ViewChain(ViewChainCmd),
    /// Check whether the node has all the blocks up to its head.
    #[clap(name = "check_block")]
    CheckBlock,
    /// Dump deployed contract code of given account to wasm file.
    #[clap(name = "dump_code")]
    DumpCode(DumpCodeCmd),
    /// Dump contract data in storage of given account to binary file.
    #[clap(name = "dump_account_storage")]
    DumpAccountStorage(DumpAccountStorageCmd),
    /// Print `EpochInfo` of an epoch given by `--epoch_id` or by `--epoch_height`.
    #[clap(name = "epoch_info")]
    EpochInfo(EpochInfoCmd),
    /// Dump stats for the RocksDB storage.
    #[clap(name = "rocksdb_stats")]
    RocksDBStats(RocksDBStatsCmd),
    #[clap(name = "receipts")]
    Receipts(ReceiptsCmd),
    #[clap(name = "chunks")]
    Chunks(ChunksCmd),
    #[clap(name = "partial_chunks")]
    PartialChunks(PartialChunksCmd),
    /// Apply a chunk, even if it's not included in any block on disk
    #[clap(name = "apply_chunk")]
    ApplyChunk(ApplyChunkCmd),
}

impl StateViewerSubCommand {
    pub fn run(self, home_dir: &Path, genesis_validation: GenesisValidationMode) {
        let near_config = load_config(home_dir, genesis_validation);
        let store = open_read_only_store(&get_store_path(home_dir));
        match self {
            StateViewerSubCommand::Peers => peers(store),
            StateViewerSubCommand::State => state(home_dir, near_config, store),
            StateViewerSubCommand::DumpState(cmd) => cmd.run(home_dir, near_config, store),
            StateViewerSubCommand::DumpStateRedis(cmd) => cmd.run(home_dir, near_config, store),
            StateViewerSubCommand::Chain(cmd) => cmd.run(home_dir, near_config, store),
            StateViewerSubCommand::Replay(cmd) => cmd.run(home_dir, near_config, store),
            StateViewerSubCommand::ApplyRange(cmd) => cmd.run(home_dir, near_config, store),
            StateViewerSubCommand::Apply(cmd) => cmd.run(home_dir, near_config, store),
            StateViewerSubCommand::ViewChain(cmd) => cmd.run(near_config, store),
            StateViewerSubCommand::CheckBlock => check_block_chunk_existence(store, near_config),
            StateViewerSubCommand::DumpCode(cmd) => cmd.run(home_dir, near_config, store),
            StateViewerSubCommand::DumpAccountStorage(cmd) => cmd.run(home_dir, near_config, store),
            StateViewerSubCommand::EpochInfo(cmd) => cmd.run(home_dir, near_config, store),
            StateViewerSubCommand::RocksDBStats(cmd) => cmd.run(home_dir),
            StateViewerSubCommand::Receipts(cmd) => cmd.run(near_config, store),
            StateViewerSubCommand::Chunks(cmd) => cmd.run(near_config, store),
            StateViewerSubCommand::PartialChunks(cmd) => cmd.run(near_config, store),
            StateViewerSubCommand::ApplyChunk(cmd) => cmd.run(home_dir, near_config, store),
        }
    }
}

#[derive(Parser)]
pub struct DumpStateCmd {
    /// Optionally, can specify at which height to dump state.
    #[clap(long)]
    height: Option<BlockHeight>,
    /// Dumps state records and genesis config into separate files.
    /// Has reasonable RAM requirements.
    /// Use for chains with large state, such as mainnet and testnet.
    /// If false - writes all information into a single file, which is useful for smaller networks,
    /// such as betanet.
    #[clap(long)]
    stream: bool,
    /// Location of the dumped state.
    /// This is a directory if --stream is set, and a file otherwise.
    #[clap(long, parse(from_os_str))]
    file: Option<PathBuf>,
}

impl DumpStateCmd {
    pub fn run(self, home_dir: &Path, near_config: NearConfig, store: Store) {
        dump_state(self.height, self.stream, self.file, home_dir, near_config, store);
    }
}

<<<<<<< HEAD
#[derive(Parser)]
=======
#[derive(Clap)]
pub struct DumpStateRedisCmd {
    /// Optionally, can specify at which height to dump state.
    #[clap(long)]
    height: Option<BlockHeight>,
}

impl DumpStateRedisCmd {
    pub fn run(self, home_dir: &Path, near_config: NearConfig, store: Store) {
        dump_state_redis(self.height, home_dir, near_config, store);
    }
}

#[derive(Clap)]
>>>>>>> 461ca02f
pub struct ChainCmd {
    #[clap(long)]
    start_index: BlockHeight,
    #[clap(long)]
    end_index: BlockHeight,
}

impl ChainCmd {
    pub fn run(self, home_dir: &Path, near_config: NearConfig, store: Store) {
        print_chain(self.start_index, self.end_index, home_dir, near_config, store);
    }
}

#[derive(Parser)]
pub struct ReplayCmd {
    #[clap(long)]
    start_index: BlockHeight,
    #[clap(long)]
    end_index: BlockHeight,
}

impl ReplayCmd {
    pub fn run(self, home_dir: &Path, near_config: NearConfig, store: Store) {
        replay_chain(self.start_index, self.end_index, home_dir, near_config, store);
    }
}

#[derive(Parser)]
pub struct ApplyRangeCmd {
    #[clap(long)]
    start_index: Option<BlockHeight>,
    #[clap(long)]
    end_index: Option<BlockHeight>,
    #[clap(long, default_value = "0")]
    shard_id: ShardId,
    #[clap(long)]
    verbose_output: bool,
    #[clap(long, parse(from_os_str))]
    csv_file: Option<PathBuf>,
    #[clap(long)]
    only_contracts: bool,
    #[clap(long)]
    sequential: bool,
}

impl ApplyRangeCmd {
    pub fn run(self, home_dir: &Path, near_config: NearConfig, store: Store) {
        apply_range(
            self.start_index,
            self.end_index,
            self.shard_id,
            self.verbose_output,
            self.csv_file,
            home_dir,
            near_config,
            store,
            self.only_contracts,
            self.sequential,
        );
    }
}

#[derive(Parser)]
pub struct ApplyCmd {
    #[clap(long)]
    height: BlockHeight,
    #[clap(long)]
    shard_id: ShardId,
}

impl ApplyCmd {
    pub fn run(self, home_dir: &Path, near_config: NearConfig, store: Store) {
        apply_block_at_height(self.height, self.shard_id, home_dir, near_config, store);
    }
}

#[derive(Parser)]
pub struct ViewChainCmd {
    #[clap(long)]
    height: Option<BlockHeight>,
    #[clap(long)]
    block: bool,
    #[clap(long)]
    chunk: bool,
}

impl ViewChainCmd {
    pub fn run(self, near_config: NearConfig, store: Store) {
        view_chain(self.height, self.block, self.chunk, near_config, store);
    }
}

#[derive(Parser)]
pub struct DumpCodeCmd {
    #[clap(long)]
    account_id: String,
    #[clap(long, parse(from_os_str))]
    output: PathBuf,
}

impl DumpCodeCmd {
    pub fn run(self, home_dir: &Path, near_config: NearConfig, store: Store) {
        dump_code(self.account_id, &self.output, home_dir, near_config, store);
    }
}

#[derive(Parser)]
pub struct DumpAccountStorageCmd {
    #[clap(long)]
    account_id: String,
    #[clap(long)]
    storage_key: String,
    #[clap(long, parse(from_os_str))]
    output: PathBuf,
    #[clap(long)]
    block_height: String,
}

impl DumpAccountStorageCmd {
    pub fn run(self, home_dir: &Path, near_config: NearConfig, store: Store) {
        dump_account_storage(
            self.account_id,
            self.storage_key,
            &self.output,
            self.block_height,
            home_dir,
            near_config,
            store,
        );
    }
}
#[derive(Args)]
pub struct EpochInfoCmd {
    #[clap(subcommand)]
    epoch_selection: epoch_info::EpochSelection,
    /// Displays kickouts of the given validator and expected and missed blocks and chunks produced.
    #[clap(long)]
    validator_account_id: Option<String>,
}

impl EpochInfoCmd {
    pub fn run(self, home_dir: &Path, near_config: NearConfig, store: Store) {
        print_epoch_info(
            self.epoch_selection,
            self.validator_account_id.map(|s| AccountId::from_str(&s).unwrap()),
            home_dir,
            near_config,
            store,
        );
    }
}

#[derive(Parser)]
pub struct RocksDBStatsCmd {
    /// Location of the dumped Rocks DB stats.
    #[clap(long, parse(from_os_str))]
    file: Option<PathBuf>,
}

impl RocksDBStatsCmd {
    pub fn run(self, home_dir: &Path) {
        get_rocksdb_stats(home_dir, self.file).expect("Couldn't get RocksDB stats");
    }
}

#[derive(Parser)]
pub struct ReceiptsCmd {
    #[clap(long)]
    receipt_id: String,
}

impl ReceiptsCmd {
    pub fn run(self, near_config: NearConfig, store: Store) {
        get_receipt(CryptoHash::from_str(&self.receipt_id).unwrap(), near_config, store)
    }
}

#[derive(Parser)]
pub struct ChunksCmd {
    #[clap(long)]
    chunk_hash: String,
}

impl ChunksCmd {
    pub fn run(self, near_config: NearConfig, store: Store) {
        let chunk_hash = ChunkHash::from(CryptoHash::from_str(&self.chunk_hash).unwrap());
        get_chunk(chunk_hash, near_config, store)
    }
}
#[derive(Parser)]
pub struct PartialChunksCmd {
    #[clap(long)]
    partial_chunk_hash: String,
}

impl PartialChunksCmd {
    pub fn run(self, near_config: NearConfig, store: Store) {
        let partial_chunk_hash =
            ChunkHash::from(CryptoHash::from_str(&self.partial_chunk_hash).unwrap());
        get_partial_chunk(partial_chunk_hash, near_config, store)
    }
}

#[derive(Clap)]
pub struct ApplyChunkCmd {
    #[clap(long)]
    chunk_hash: String,
    #[clap(long)]
    target_height: Option<u64>,
    #[clap(long)]
    txs: Option<Vec<String>>,
    #[clap(long)]
    receipts: Option<Vec<String>>,
}

impl ApplyChunkCmd {
    pub fn run(self, home_dir: &Path, near_config: NearConfig, store: Store) {
        let hash = ChunkHash::from(CryptoHash::from_str(&self.chunk_hash).unwrap());
        let receipts = self
            .receipts
            .map(|v| v.iter().map(|h| CryptoHash::from_str(h).unwrap()).collect::<Vec<_>>());
        let txs = self
            .txs
            .map(|v| v.iter().map(|h| CryptoHash::from_str(h).unwrap()).collect::<Vec<_>>());
        apply_chunk(home_dir, near_config, store, hash, self.target_height, txs, receipts).unwrap()
    }
}<|MERGE_RESOLUTION|>--- conflicted
+++ resolved
@@ -162,10 +162,7 @@
     }
 }
 
-<<<<<<< HEAD
-#[derive(Parser)]
-=======
-#[derive(Clap)]
+#[derive(Parser)]
 pub struct DumpStateRedisCmd {
     /// Optionally, can specify at which height to dump state.
     #[clap(long)]
@@ -178,8 +175,7 @@
     }
 }
 
-#[derive(Clap)]
->>>>>>> 461ca02f
+#[derive(Parser)]
 pub struct ChainCmd {
     #[clap(long)]
     start_index: BlockHeight,
