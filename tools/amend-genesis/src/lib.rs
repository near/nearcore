use anyhow::Context;

use near_chain_configs::{Genesis, GenesisValidationMode, NEAR_BASE};
use near_crypto::PublicKey;
use near_primitives::account::AccountContract;
use near_primitives::shard_layout::ShardLayout;
use near_primitives::state_record::StateRecord;
use near_primitives::types::{AccountId, AccountInfo};
use near_primitives::utils;
use near_primitives::version::ProtocolVersion;
use near_primitives_core::account::{AccessKey, Account};
use near_primitives_core::types::{Balance, BlockHeightDelta, NumBlocks, NumSeats, NumShards};
use num_rational::Rational32;
use serde::ser::{SerializeSeq, Serializer};
use std::collections::{HashMap, hash_map};
use std::fs::File;
use std::io::{BufReader, BufWriter};
use std::path::Path;

mod cli;

pub use cli::AmendGenesisCommand;

// while parsing the --extra-records file we will keep track of the records we see for each
// account here, and then at the end figure out what to put in the storage_usage field
#[derive(Debug, Default)]
struct AccountRecords {
    account: Option<Account>,
    // when we parse the validators file, we will set the balance in the account to 0
    // and set this to true so we remember later to set some default value, and if we
    // end up seeing the account listed in the input records file, we'll use the total
    // given there
    amount_needed: bool,
    keys: HashMap<PublicKey, AccessKey>,
    // code state records must appear after the account state record. So for accounts we're
    // modifying/adding keys for, we will remember any code records (there really should only be one),
    // and add them to the output only after we write the account record
    extra_records: Vec<StateRecord>,
}

// set the total balance to what's in src, keeping the locked amount the same
fn set_total_balance(dst: &mut Account, src: &Account) {
    let total = src.amount() + src.locked();
    if total > dst.locked() {
        dst.set_amount(total - dst.locked());
    }
}

impl AccountRecords {
    fn new(amount: Balance, locked: Balance, num_bytes_account: u64) -> Self {
        let mut ret = Self::default();
        ret.set_account(amount, locked, num_bytes_account);
        ret
    }

    fn new_validator(stake: Balance, num_bytes_account: u64) -> Self {
        let mut ret = Self::default();
        ret.set_account(0, stake, num_bytes_account);
        ret.amount_needed = true;
        ret
    }

    fn set_account(&mut self, amount: Balance, locked: Balance, num_bytes_account: u64) {
        assert!(self.account.is_none());
        let account = Account::new(amount, locked, AccountContract::None, num_bytes_account);
        self.account = Some(account);
    }

    fn update_from_existing(&mut self, existing: &Account) {
        match &mut self.account {
            Some(account) => {
                // an account added in extra_records (or one of the validators) also exists in the original
                // records. Set the storage usage to reflect whatever's in the original records, and at the
                // end we will add to the storage usage with any extra keys added for this account
                account.set_storage_usage(existing.storage_usage());
                account.set_contract(existing.contract().into_owned());
                if self.amount_needed {
                    set_total_balance(account, existing);
                }
            }
            None => {
                let mut account = existing.clone();
                account.set_amount(account.amount() + account.locked());
                account.set_locked(0);
                self.account = Some(account);
            }
        }
        self.amount_needed = false;
    }

    fn push_extra_record(&mut self, record: StateRecord) {
        self.extra_records.push(record);
    }

    fn write_out<S: SerializeSeq>(
        self,
        account_id: AccountId,
        seq: &mut S,
        total_supply: &mut Balance,
        num_extra_bytes_record: u64,
    ) -> anyhow::Result<()>
    where
        <S as SerializeSeq>::Error: Send + Sync + 'static,
    {
        match self.account {
            Some(mut account) => {
                for (public_key, access_key) in self.keys {
                    let storage_usage = account.storage_usage()
                        + public_key.len() as u64
                        + borsh::object_length(&access_key).unwrap() as u64
                        + num_extra_bytes_record;
                    account.set_storage_usage(storage_usage);

                    seq.serialize_element(&StateRecord::AccessKey {
                        account_id: account_id.clone(),
                        public_key,
                        access_key,
                    })?;
                }
                if self.amount_needed {
                    account.set_amount(10_000 * NEAR_BASE);
                }
                *total_supply += account.amount() + account.locked();
                seq.serialize_element(&StateRecord::Account { account_id, account })?;
                for record in self.extra_records.iter() {
                    seq.serialize_element(record)?;
                }
            }
            None => {
                tracing::warn!(
                    "access keys for {} were included in --extra-records, but no Account record was found. Not adding them to the output",
                    &account_id
                );
            }
        }
        Ok(())
    }
}

fn validator_records(
    validators: &[AccountInfo],
    num_bytes_account: u64,
) -> anyhow::Result<HashMap<AccountId, AccountRecords>> {
    let mut records = HashMap::new();
    for AccountInfo { account_id, public_key, amount } in validators.iter() {
        let mut r = AccountRecords::new_validator(*amount, num_bytes_account);
        r.keys.insert(public_key.clone(), AccessKey::full_access());
        if records.insert(account_id.clone(), r).is_some() {
            anyhow::bail!("validator {} specified twice", account_id);
        }
    }
    Ok(records)
}

fn parse_validators(path: &Path) -> anyhow::Result<Vec<AccountInfo>> {
    let validators = std::fs::read_to_string(path)
        .with_context(|| format!("failed reading from {}", path.display()))?;
    let validators = serde_json::from_str(&validators)
        .with_context(|| format!("failed deserializing from {}", path.display()))?;
    Ok(validators)
}

fn parse_extra_records(
    records_file: &Path,
    num_bytes_account: u64,
) -> anyhow::Result<HashMap<AccountId, AccountRecords>> {
    let reader =
        BufReader::new(File::open(records_file).with_context(|| {
            format!("Failed opening validators file {}", records_file.display())
        })?);
    let mut records = HashMap::new();

    let mut result = Ok(());
    near_chain_configs::stream_records_from_file(reader, |r| {
        match r {
            StateRecord::Account { account_id, account } => {
                if !account.contract().is_none() {
                    result = Err(anyhow::anyhow!(
                        "FIXME: accounts in --extra-records with code_hash set not supported"
                    ));
                }
                match records.entry(account_id.clone()) {
                    hash_map::Entry::Vacant(e) => {
                        let r = AccountRecords::new(
                            account.amount(),
                            account.locked(),
                            num_bytes_account,
                        );
                        e.insert(r);
                    }
                    hash_map::Entry::Occupied(mut e) => {
                        let r = e.get_mut();

                        if r.account.is_some() {
                            result = Err(anyhow::anyhow!(
                                "account {} given twice in extra records",
                                &account_id
                            ));
                        }
                        r.set_account(account.amount(), account.locked(), num_bytes_account);
                    }
                }
            }
            StateRecord::AccessKey { account_id, public_key, access_key } => {
                records.entry(account_id).or_default().keys.insert(public_key, access_key);
            }
            _ => {
                result = Err(anyhow::anyhow!(
                    "FIXME: only Account and AccessKey records are supported in --extra-records"
                ));
            }
        };
    })
    .context("Failed deserializing records from --extra-records")?;

    Ok(records)
}

fn wanted_records(
    validators: &[AccountInfo],
    extra_records: Option<&Path>,
    num_bytes_account: u64,
) -> anyhow::Result<HashMap<AccountId, AccountRecords>> {
    let mut records = validator_records(validators, num_bytes_account)?;

    if let Some(path) = extra_records {
        let extra = parse_extra_records(path, num_bytes_account)?;

        for (account_id, account_records) in extra {
            match records.entry(account_id) {
                hash_map::Entry::Occupied(mut e) => {
                    let validator_records = e.get_mut();

                    if let Some(account) = &account_records.account {
                        set_total_balance(validator_records.account.as_mut().unwrap(), account);
                        validator_records.amount_needed = false;
                    }
                    validator_records.keys.extend(account_records.keys);
                }
                hash_map::Entry::Vacant(e) => {
                    e.insert(account_records);
                }
            }
        }
    }

    Ok(records)
}

#[derive(Default)]
pub struct GenesisChanges {
    pub chain_id: Option<String>,
    pub protocol_version: Option<ProtocolVersion>,
    pub num_seats: Option<NumSeats>,
    pub epoch_length: Option<BlockHeightDelta>,
    pub transaction_validity_period: Option<NumBlocks>,
    pub protocol_reward_rate: Option<Rational32>,
    pub max_inflation_rate: Option<Rational32>,
    pub block_producer_kickout_threshold: Option<u8>,
    pub chunk_producer_kickout_threshold: Option<u8>,
    pub chunk_validator_only_kickout_threshold: Option<u8>,
    pub gas_limit: Option<u64>,
    pub min_gas_price: Option<Balance>,
    pub max_gas_price: Option<Balance>,
}

/// Amend a genesis/records file created by `dump-state`.
pub fn amend_genesis(
    genesis_file_in: &Path,
    genesis_file_out: &Path,
    records_file_in: &Path,
    records_file_out: &Path,
    extra_records: Option<&Path>,
    validators: &Path,
    shard_layout_file: Option<&Path>,
    genesis_changes: &GenesisChanges,
    num_bytes_account: u64,
    num_extra_bytes_record: u64,
) -> anyhow::Result<()> {
    let mut genesis = Genesis::from_file(genesis_file_in, GenesisValidationMode::UnsafeFast)?;

    let shard_layout = if let Some(path) = shard_layout_file {
        let s = std::fs::read_to_string(path)
            .with_context(|| format!("failed reading shard layout file {}", path.display()))?;
        Some(
            serde_json::from_str::<ShardLayout>(&s)
                .context("failed deserializing --shard-layout-file")?,
        )
    } else {
        None
    };

    let reader = BufReader::new(File::open(records_file_in).with_context(|| {
        format!("Failed opening input records file {}", records_file_in.display())
    })?);
    let records_out = BufWriter::new(File::create(records_file_out).with_context(|| {
        format!("Failed opening output records file {}", records_file_out.display())
    })?);
    let mut records_ser = serde_json::Serializer::new(records_out);
    let mut records_seq = records_ser.serialize_seq(None).unwrap();

    let validators = parse_validators(validators)?;
    let mut wanted = wanted_records(&validators, extra_records, num_bytes_account)?;
    let mut total_supply = 0;

    near_chain_configs::stream_records_from_file(reader, |mut r| {
        match &mut r {
            StateRecord::AccessKey { account_id, public_key, access_key } => {
                if let Some(a) = wanted.get_mut(account_id) {
                    if let Some(a) = a.keys.remove(public_key) {
                        *access_key = a;
                    }
                }
                records_seq.serialize_element(&r).unwrap();
            }
            StateRecord::Account { account_id, account } => {
                if let Some(acc) = wanted.get_mut(account_id) {
                    acc.update_from_existing(account);
                } else {
                    if account.locked() != 0 {
                        account.set_amount(account.amount() + account.locked());
                        account.set_locked(0);
                    }
                    total_supply += account.amount() + account.locked();
                    records_seq.serialize_element(&r).unwrap();
                }
            }
            StateRecord::Contract { account_id, .. } => {
                if let Some(records) = wanted.get_mut(account_id) {
                    records.push_extra_record(r);
                } else {
                    records_seq.serialize_element(&r).unwrap();
                }
            }
            _ => {
                records_seq.serialize_element(&r).unwrap();
            }
        };
    })?;

    for (account_id, records) in wanted {
        records.write_out(
            account_id,
            &mut records_seq,
            &mut total_supply,
            num_extra_bytes_record,
        )?;
    }

    genesis.config.total_supply = total_supply;
    if let Some(n) = genesis_changes.num_seats {
        genesis.config.num_block_producer_seats = n;
    } else {
        genesis.config.num_block_producer_seats = validators.len() as NumSeats;
    }
    // here we have already checked that there are no duplicate validators in wanted_records()
    genesis.config.validators = validators;
    if let Some(chain_id) = &genesis_changes.chain_id {
        genesis.config.chain_id.clone_from(&chain_id);
    }
    if let Some(shard_layout) = shard_layout {
        genesis.config.shard_layout = shard_layout;
    }
    genesis.config.avg_hidden_validator_seats_per_shard =
        genesis.config.shard_layout.shard_ids().into_iter().map(|_| 0).collect();
    genesis.config.num_block_producer_seats_per_shard = utils::get_num_seats_per_shard(
        genesis.config.shard_layout.shard_ids().count() as NumShards,
        genesis.config.num_block_producer_seats,
    );
    if let Some(v) = genesis_changes.protocol_version {
        genesis.config.protocol_version = v;
    }
    if let Some(l) = genesis_changes.epoch_length {
        genesis.config.epoch_length = l;
    }
    if let Some(t) = genesis_changes.transaction_validity_period {
        genesis.config.transaction_validity_period = t;
    }
    if let Some(r) = genesis_changes.protocol_reward_rate {
        genesis.config.protocol_reward_rate = r;
    }
    if let Some(r) = genesis_changes.max_inflation_rate {
        genesis.config.max_inflation_rate = r;
    }
    if let Some(t) = genesis_changes.block_producer_kickout_threshold {
        genesis.config.block_producer_kickout_threshold = t;
    }
    if let Some(t) = genesis_changes.chunk_producer_kickout_threshold {
        genesis.config.chunk_producer_kickout_threshold = t;
    }
    if let Some(t) = genesis_changes.chunk_validator_only_kickout_threshold {
        genesis.config.chunk_validator_only_kickout_threshold = t;
    }
    if let Some(l) = genesis_changes.gas_limit {
        genesis.config.gas_limit = l;
    }
    if let Some(p) = genesis_changes.min_gas_price {
        genesis.config.min_gas_price = p;
    }
    if let Some(p) = genesis_changes.max_gas_price {
        genesis.config.max_gas_price = p;
    }
    genesis.to_file(genesis_file_out);
    records_seq.end()?;
    Ok(())
}

#[cfg(test)]
mod test {
    use anyhow::Context;
<<<<<<< HEAD
    use near_chain_configs::{Genesis, GenesisConfig, NEAR_BASE, get_initial_supply};
    use near_primitives::hash::CryptoHash;
=======
    use near_chain_configs::{get_initial_supply, Genesis, GenesisConfig, NEAR_BASE};
    use near_primitives::account::AccountContract;
>>>>>>> c6ee928d
    use near_primitives::shard_layout::ShardLayout;
    use near_primitives::state_record::StateRecord;
    use near_primitives::types::{AccountId, AccountInfo};
    use near_primitives::utils::{self, from_timestamp};
    use near_primitives::version::PROTOCOL_VERSION;
    use near_primitives_core::account::{AccessKey, Account};
    use near_primitives_core::types::{Balance, StorageUsage};
    use near_time::Clock;
    use num_rational::Rational32;
    use std::collections::{HashMap, HashSet};
    use tempfile::NamedTempFile;

    // these (TestAccountInfo, TestStateRecord, and ParsedTestCase) are here so we can
    // have all static data in the testcases below
    struct TestAccountInfo {
        account_id: &'static str,
        public_key: &'static str,
        amount: Balance,
    }

    impl TestAccountInfo {
        fn parse(&self) -> AccountInfo {
            AccountInfo {
                account_id: self.account_id.parse().unwrap(),
                public_key: self.public_key.parse().unwrap(),
                amount: self.amount,
            }
        }
    }

    enum TestStateRecord {
        Account {
            account_id: &'static str,
            amount: Balance,
            locked: Balance,
            /// Storage used by the given account, includes account id, this struct, access keys and other data.
            storage_usage: StorageUsage,
        },
        AccessKey {
            account_id: &'static str,
            public_key: &'static str,
        },
        Contract {
            account_id: &'static str,
        },
    }

    impl TestStateRecord {
        fn parse(&self) -> StateRecord {
            match &self {
                Self::Account { account_id, amount, locked, storage_usage } => {
                    let account =
                        Account::new(*amount, *locked, AccountContract::None, *storage_usage);
                    StateRecord::Account { account_id: account_id.parse().unwrap(), account }
                }
                Self::AccessKey { account_id, public_key } => StateRecord::AccessKey {
                    account_id: account_id.parse().unwrap(),
                    public_key: public_key.parse().unwrap(),
                    access_key: AccessKey::full_access(),
                },
                Self::Contract { account_id } => StateRecord::Contract {
                    account_id: account_id.parse().unwrap(),
                    code: vec![123],
                },
            }
        }
    }

    struct ParsedTestCase {
        genesis: Genesis,
        records_file_in: NamedTempFile,
        validators_in: Vec<AccountInfo>,
        extra_records: Vec<StateRecord>,
        wanted_records: Vec<StateRecord>,
    }

    struct TestCase {
        // for convenience, the validators set in the initial genesis file, matching
        // the accounts in records_in with nonzero `locked`
        initial_validators: &'static [TestAccountInfo],
        // records to put in the --records-file-in file
        records_in: &'static [TestStateRecord],
        // account infos to put in the --validators file
        validators_in: &'static [TestAccountInfo],
        // records to put in the --extra-records file
        extra_records: &'static [TestStateRecord],
        // the records we want to appear in the output
        wanted_records: &'static [TestStateRecord],
    }

    fn compare_records(
        got_records: Vec<StateRecord>,
        wanted_records: Vec<StateRecord>,
    ) -> anyhow::Result<()> {
        let mut got_accounts = HashMap::new();
        let mut got_keys = HashSet::new();
        let mut got_contracts = HashMap::<AccountId, usize>::new();
        let mut wanted_accounts = HashMap::new();
        let mut wanted_keys = HashSet::new();
        let mut wanted_contracts = HashMap::<AccountId, usize>::new();

        for r in got_records {
            match r {
                StateRecord::Account { account_id, account } => {
                    if got_accounts
                        .insert(
                            account_id.clone(),
                            (
                                account.amount(),
                                account.locked(),
                                account.contract().into_owned(),
                                account.storage_usage(),
                            ),
                        )
                        .is_some()
                    {
                        anyhow::bail!("two account records in the output for {}", &account_id);
                    }
                }
                StateRecord::AccessKey { account_id, public_key, access_key } => {
                    if !got_keys.insert((account_id.clone(), public_key.clone(), access_key)) {
                        anyhow::bail!(
                            "two access key records in the output for {}, {}",
                            &account_id,
                            &public_key
                        );
                    }
                }
                StateRecord::Contract { account_id, .. } => {
                    if !got_accounts.contains_key(&account_id) {
                        anyhow::bail!(
                            "account {} has a code state record before the account state record",
                            &account_id
                        );
                    }
                    *got_contracts.entry(account_id).or_default() += 1;
                }
                _ => anyhow::bail!("got an unexpected record in the output: {}", r),
            };
        }
        for r in wanted_records {
            match r {
                StateRecord::Account { account_id, account } => {
                    wanted_accounts.insert(
                        account_id,
                        (
                            account.amount(),
                            account.locked(),
                            account.contract().into_owned(),
                            account.storage_usage(),
                        ),
                    );
                }
                StateRecord::AccessKey { account_id, public_key, access_key } => {
                    wanted_keys.insert((account_id, public_key, access_key));
                }
                StateRecord::Contract { account_id, .. } => {
                    *wanted_contracts.entry(account_id).or_default() += 1;
                }
                _ => anyhow::bail!("got an unexpected record in the output: {}", r),
            };
        }

        assert_eq!(got_accounts, wanted_accounts);
        assert_eq!(got_keys, wanted_keys);
        assert_eq!(got_contracts, wanted_contracts);
        Ok(())
    }

    impl TestCase {
        fn parse(&self) -> anyhow::Result<ParsedTestCase> {
            let initial_validators = self.initial_validators.iter().map(|v| v.parse()).collect();
            let records_in: Vec<_> = self.records_in.iter().map(|r| r.parse()).collect();

            let num_shards = 4;
            let shard_layout = ShardLayout::multi_shard(num_shards, 3);

            let genesis_config = GenesisConfig {
                protocol_version: PROTOCOL_VERSION,
                genesis_time: from_timestamp(Clock::real().now_utc().unix_timestamp_nanos() as u64),
                // cspell:words rusttestnet
                chain_id: "rusttestnet".to_string(),
                genesis_height: 0,
                num_block_producer_seats: near_chain_configs::NUM_BLOCK_PRODUCER_SEATS,
                num_block_producer_seats_per_shard: utils::get_num_seats_per_shard(
                    num_shards,
                    near_chain_configs::NUM_BLOCK_PRODUCER_SEATS,
                ),
                avg_hidden_validator_seats_per_shard: (0..num_shards).map(|_| 0).collect(),
                dynamic_resharding: false,
                protocol_upgrade_stake_threshold:
                    near_chain_configs::PROTOCOL_UPGRADE_STAKE_THRESHOLD,
                epoch_length: 1000,
                gas_limit: near_chain_configs::INITIAL_GAS_LIMIT,
                gas_price_adjustment_rate: near_chain_configs::GAS_PRICE_ADJUSTMENT_RATE,
                block_producer_kickout_threshold:
                    near_chain_configs::BLOCK_PRODUCER_KICKOUT_THRESHOLD,
                chunk_producer_kickout_threshold:
                    near_chain_configs::CHUNK_PRODUCER_KICKOUT_THRESHOLD,
                chunk_validator_only_kickout_threshold:
                    near_chain_configs::CHUNK_VALIDATOR_ONLY_KICKOUT_THRESHOLD,
                online_max_threshold: Rational32::new(99, 100),
                online_min_threshold: Rational32::new(
                    near_chain_configs::BLOCK_PRODUCER_KICKOUT_THRESHOLD as i32,
                    100,
                ),
                validators: initial_validators,
                transaction_validity_period: near_chain_configs::TRANSACTION_VALIDITY_PERIOD,
                protocol_reward_rate: near_chain_configs::PROTOCOL_REWARD_RATE,
                max_inflation_rate: near_chain_configs::MAX_INFLATION_RATE,
                total_supply: get_initial_supply(&records_in),
                num_blocks_per_year: near_chain_configs::NUM_BLOCKS_PER_YEAR,
                protocol_treasury_account: "treasury.near".parse().unwrap(),
                fishermen_threshold: near_chain_configs::FISHERMEN_THRESHOLD,
                shard_layout,
                min_gas_price: near_chain_configs::MIN_GAS_PRICE,
                ..Default::default()
            };

            let mut records_file_in =
                tempfile::NamedTempFile::new().context("failed creating tmp file")?;
            serde_json::to_writer(&mut records_file_in, &records_in)
                .context("failed writing to --records-file-in")?;
            let genesis = Genesis::new_with_path(genesis_config, records_file_in.path())?;

            Ok(ParsedTestCase {
                genesis,
                records_file_in,
                validators_in: self.validators_in.iter().map(|v| v.parse()).collect(),
                extra_records: self.extra_records.iter().map(|r| r.parse()).collect(),
                wanted_records: self.wanted_records.iter().map(|r| r.parse()).collect(),
            })
        }

        // take the records in the test case and write them to temp files, and then call amend_genesis() and
        // check that the resulting genesis and records files match what's in self.want_records
        // right now we aren't testing that other kinds of records appearing in the input records file
        // will make it into the output, but that part is pretty simple
        fn run(&self) -> anyhow::Result<()> {
            let ParsedTestCase {
                genesis,
                records_file_in,
                validators_in,
                extra_records,
                wanted_records,
            } = self.parse()?;

            let mut genesis_file_in =
                tempfile::NamedTempFile::new().context("failed creating tmp file")?;
            let mut validators_file =
                tempfile::NamedTempFile::new().context("failed creating tmp file")?;
            let mut extra_records_file =
                tempfile::NamedTempFile::new().context("failed creating tmp file")?;
            let genesis_file_out =
                tempfile::NamedTempFile::new().context("failed creating tmp file")?;
            let records_file_out =
                tempfile::NamedTempFile::new().context("failed creating tmp file")?;

            serde_json::to_writer(&mut validators_file, &validators_in)
                .context("failed writing to --validators")?;
            serde_json::to_writer(&mut extra_records_file, &extra_records)
                .context("failed writing to --extra-records")?;
            serde_json::to_writer(&mut genesis_file_in, &genesis)
                .context("failed writing to --genesis-file-in")?;

            crate::amend_genesis(
                genesis_file_in.path(),
                genesis_file_out.path(),
                records_file_in.path(),
                records_file_out.path(),
                Some(extra_records_file.path()),
                validators_file.path(),
                None,
                &crate::GenesisChanges::default(),
                100,
                40,
            )
            .context("amend_genesis() failed")?;

            let got_records = std::fs::read_to_string(records_file_out.path())
                .context("failed reading from --records-file-out")?;
            let got_records: Vec<StateRecord> = serde_json::from_str(&got_records)
                .context("failed deserializing --records-file-out")?;

            compare_records(got_records, wanted_records)
        }
    }

    // cspell:words SQDK Tsena Hvcnutu
    static TEST_CASES: &[TestCase] = &[
        // first one adds one validator (foo2), bumps up another's balance (foo0), and adds an extra account (extra-account.near)
        TestCase {
            initial_validators: &[
                TestAccountInfo {
                    account_id: "foo0",
                    public_key: "ed25519:He7QeRuwizNEhBioYG3u4DZ8jWXyETiyNzFD3MkTjDMf",
                    amount: 1_000_000,
                },
                TestAccountInfo {
                    account_id: "foo1",
                    public_key: "ed25519:FXXrTXiKWpXj1R6r5fBvMLpstd8gPyrBq3qMByqKVzKF",
                    amount: 2_000_000,
                },
            ],
            records_in: &[
                TestStateRecord::Account {
                    account_id: "foo0",
                    amount: 1_000_000,
                    locked: 1_000_000,
                    storage_usage: 182,
                },
                TestStateRecord::AccessKey {
                    account_id: "foo0",
                    public_key: "ed25519:He7QeRuwizNEhBioYG3u4DZ8jWXyETiyNzFD3MkTjDMf",
                },
                TestStateRecord::Account {
                    account_id: "foo1",
                    amount: 1_000_000,
                    locked: 2_000_000,
                    storage_usage: 182,
                },
                TestStateRecord::AccessKey {
                    account_id: "foo1",
                    public_key: "ed25519:FXXrTXiKWpXj1R6r5fBvMLpstd8gPyrBq3qMByqKVzKF",
                },
                TestStateRecord::Account {
                    account_id: "asdf.near",
                    amount: 1_234_000,
                    locked: 0,
                    storage_usage: 182,
                },
                TestStateRecord::AccessKey {
                    account_id: "asdf.near",
                    public_key: "ed25519:5C66RSJgwK17Yb6VtTbgBCFHDRPzGUd6AAhFdXNvmJuo",
                },
            ],
            validators_in: &[
                TestAccountInfo {
                    account_id: "foo0",
                    public_key: "ed25519:He7QeRuwizNEhBioYG3u4DZ8jWXyETiyNzFD3MkTjDMf",
                    amount: 1_000_000,
                },
                TestAccountInfo {
                    account_id: "foo1",
                    public_key: "ed25519:FXXrTXiKWpXj1R6r5fBvMLpstd8gPyrBq3qMByqKVzKF",
                    amount: 2_000_000,
                },
                TestAccountInfo {
                    account_id: "foo2",
                    public_key: "ed25519:Eo9W44tRMwcYcoua11yM7Xfr1DjgR4EWQFM3RU27MEX8",
                    amount: 3_000_000,
                },
            ],
            extra_records: &[
                TestStateRecord::Account {
                    account_id: "foo0",
                    amount: 100_000_000,
                    locked: 50_000_000,
                    storage_usage: 0,
                },
                TestStateRecord::Account {
                    account_id: "extra-account.near",
                    amount: 9_000_000,
                    locked: 0,
                    storage_usage: 0,
                },
                TestStateRecord::AccessKey {
                    account_id: "extra-account.near",
                    public_key: "ed25519:BhnQV3oJa8iSQDKDc8gy36TsenaMFmv7qHvcnutuXj33",
                },
            ],
            wanted_records: &[
                TestStateRecord::Account {
                    account_id: "foo0",
                    amount: 149_000_000,
                    locked: 1_000_000,
                    storage_usage: 182,
                },
                TestStateRecord::AccessKey {
                    account_id: "foo0",
                    public_key: "ed25519:He7QeRuwizNEhBioYG3u4DZ8jWXyETiyNzFD3MkTjDMf",
                },
                TestStateRecord::Account {
                    account_id: "foo1",
                    amount: 1_000_000,
                    locked: 2_000_000,
                    storage_usage: 182,
                },
                TestStateRecord::AccessKey {
                    account_id: "foo1",
                    public_key: "ed25519:FXXrTXiKWpXj1R6r5fBvMLpstd8gPyrBq3qMByqKVzKF",
                },
                TestStateRecord::Account {
                    account_id: "foo2",
                    amount: 10_000 * NEAR_BASE,
                    locked: 3_000_000,
                    storage_usage: 182,
                },
                TestStateRecord::AccessKey {
                    account_id: "foo2",
                    public_key: "ed25519:Eo9W44tRMwcYcoua11yM7Xfr1DjgR4EWQFM3RU27MEX8",
                },
                TestStateRecord::Account {
                    account_id: "asdf.near",
                    amount: 1_234_000,
                    locked: 0,
                    storage_usage: 182,
                },
                TestStateRecord::AccessKey {
                    account_id: "asdf.near",
                    public_key: "ed25519:5C66RSJgwK17Yb6VtTbgBCFHDRPzGUd6AAhFdXNvmJuo",
                },
                TestStateRecord::Account {
                    account_id: "extra-account.near",
                    amount: 9_000_000,
                    locked: 0,
                    storage_usage: 182,
                },
                TestStateRecord::AccessKey {
                    account_id: "extra-account.near",
                    public_key: "ed25519:BhnQV3oJa8iSQDKDc8gy36TsenaMFmv7qHvcnutuXj33",
                },
            ],
        },
        // this one changes the validator set completely, and adds an extra accounts and keys
        TestCase {
            initial_validators: &[
                TestAccountInfo {
                    account_id: "foo0",
                    public_key: "ed25519:He7QeRuwizNEhBioYG3u4DZ8jWXyETiyNzFD3MkTjDMf",
                    amount: 1_000_000,
                },
                TestAccountInfo {
                    account_id: "foo1",
                    public_key: "ed25519:FXXrTXiKWpXj1R6r5fBvMLpstd8gPyrBq3qMByqKVzKF",
                    amount: 2_000_000,
                },
            ],
            validators_in: &[
                TestAccountInfo {
                    account_id: "foo2",
                    public_key: "ed25519:He7QeRuwizNEhBioYG3u4DZ8jWXyETiyNzFD3MkTjDMf",
                    amount: 1_000_000,
                },
                TestAccountInfo {
                    account_id: "foo3",
                    public_key: "ed25519:FXXrTXiKWpXj1R6r5fBvMLpstd8gPyrBq3qMByqKVzKF",
                    amount: 2_000_000,
                },
            ],
            records_in: &[
                TestStateRecord::Account {
                    account_id: "foo0",
                    amount: 1_000_000,
                    locked: 1_000_000,
                    storage_usage: 182,
                },
                TestStateRecord::AccessKey {
                    account_id: "foo0",
                    public_key: "ed25519:He7QeRuwizNEhBioYG3u4DZ8jWXyETiyNzFD3MkTjDMf",
                },
                TestStateRecord::Account {
                    account_id: "foo1",
                    amount: 1_000_000,
                    locked: 2_000_000,
                    storage_usage: 182,
                },
                TestStateRecord::AccessKey {
                    account_id: "foo1",
                    public_key: "ed25519:FXXrTXiKWpXj1R6r5fBvMLpstd8gPyrBq3qMByqKVzKF",
                },
                TestStateRecord::Account {
                    account_id: "asdf.near",
                    amount: 1_234_000,
                    locked: 0,
                    storage_usage: 182,
                },
                TestStateRecord::AccessKey {
                    account_id: "asdf.near",
                    public_key: "ed25519:5C66RSJgwK17Yb6VtTbgBCFHDRPzGUd6AAhFdXNvmJuo",
                },
            ],
            extra_records: &[
                TestStateRecord::Account {
                    account_id: "foo0",
                    amount: 100_000_000,
                    locked: 0,
                    storage_usage: 0,
                },
                TestStateRecord::Account {
                    account_id: "foo2",
                    amount: 300_000_000,
                    locked: 0,
                    storage_usage: 0,
                },
                TestStateRecord::AccessKey {
                    account_id: "foo0",
                    public_key: "ed25519:FXXrTXiKWpXj1R6r5fBvMLpstd8gPyrBq3qMByqKVzKF",
                },
                TestStateRecord::AccessKey {
                    account_id: "foo1",
                    public_key: "ed25519:He7QeRuwizNEhBioYG3u4DZ8jWXyETiyNzFD3MkTjDMf",
                },
                TestStateRecord::Account {
                    account_id: "extra-account.near",
                    amount: 9_000_000,
                    locked: 0,
                    storage_usage: 0,
                },
                TestStateRecord::AccessKey {
                    account_id: "extra-account.near",
                    public_key: "ed25519:BhnQV3oJa8iSQDKDc8gy36TsenaMFmv7qHvcnutuXj33",
                },
            ],
            wanted_records: &[
                TestStateRecord::Account {
                    account_id: "foo0",
                    amount: 100_000_000,
                    locked: 0,
                    storage_usage: 264,
                },
                TestStateRecord::AccessKey {
                    account_id: "foo0",
                    public_key: "ed25519:He7QeRuwizNEhBioYG3u4DZ8jWXyETiyNzFD3MkTjDMf",
                },
                TestStateRecord::AccessKey {
                    account_id: "foo0",
                    public_key: "ed25519:FXXrTXiKWpXj1R6r5fBvMLpstd8gPyrBq3qMByqKVzKF",
                },
                TestStateRecord::Account {
                    account_id: "foo1",
                    amount: 3_000_000,
                    locked: 0,
                    storage_usage: 264,
                },
                TestStateRecord::AccessKey {
                    account_id: "foo1",
                    public_key: "ed25519:FXXrTXiKWpXj1R6r5fBvMLpstd8gPyrBq3qMByqKVzKF",
                },
                TestStateRecord::AccessKey {
                    account_id: "foo1",
                    public_key: "ed25519:He7QeRuwizNEhBioYG3u4DZ8jWXyETiyNzFD3MkTjDMf",
                },
                TestStateRecord::Account {
                    account_id: "foo2",
                    amount: 299_000_000,
                    locked: 1_000_000,
                    storage_usage: 182,
                },
                TestStateRecord::AccessKey {
                    account_id: "foo2",
                    public_key: "ed25519:He7QeRuwizNEhBioYG3u4DZ8jWXyETiyNzFD3MkTjDMf",
                },
                TestStateRecord::Account {
                    account_id: "foo3",
                    amount: 10_000 * NEAR_BASE,
                    locked: 2_000_000,
                    storage_usage: 182,
                },
                TestStateRecord::AccessKey {
                    account_id: "foo3",
                    public_key: "ed25519:FXXrTXiKWpXj1R6r5fBvMLpstd8gPyrBq3qMByqKVzKF",
                },
                TestStateRecord::Account {
                    account_id: "asdf.near",
                    amount: 1_234_000,
                    locked: 0,
                    storage_usage: 182,
                },
                TestStateRecord::AccessKey {
                    account_id: "asdf.near",
                    public_key: "ed25519:5C66RSJgwK17Yb6VtTbgBCFHDRPzGUd6AAhFdXNvmJuo",
                },
                TestStateRecord::Account {
                    account_id: "extra-account.near",
                    amount: 9_000_000,
                    locked: 0,
                    storage_usage: 182,
                },
                TestStateRecord::AccessKey {
                    account_id: "extra-account.near",
                    public_key: "ed25519:BhnQV3oJa8iSQDKDc8gy36TsenaMFmv7qHvcnutuXj33",
                },
            ],
        },
        // this one tests that account records appear before code records
        TestCase {
            initial_validators: &[TestAccountInfo {
                account_id: "foo0",
                public_key: "ed25519:He7QeRuwizNEhBioYG3u4DZ8jWXyETiyNzFD3MkTjDMf",
                amount: 1_000_000,
            }],
            validators_in: &[TestAccountInfo {
                account_id: "foo0",
                public_key: "ed25519:He7QeRuwizNEhBioYG3u4DZ8jWXyETiyNzFD3MkTjDMf",
                amount: 1_000_000,
            }],
            records_in: &[
                TestStateRecord::Account {
                    account_id: "foo0",
                    amount: 1_000_000,
                    locked: 1_000_000,
                    storage_usage: 183,
                },
                TestStateRecord::AccessKey {
                    account_id: "foo0",
                    public_key: "ed25519:He7QeRuwizNEhBioYG3u4DZ8jWXyETiyNzFD3MkTjDMf",
                },
                TestStateRecord::Contract { account_id: "foo0" },
            ],
            extra_records: &[TestStateRecord::Account {
                account_id: "foo0",
                amount: 100_000_000,
                locked: 0,
                storage_usage: 0,
            }],
            wanted_records: &[
                TestStateRecord::Account {
                    account_id: "foo0",
                    amount: 99_000_000,
                    locked: 1_000_000,
                    storage_usage: 183,
                },
                TestStateRecord::AccessKey {
                    account_id: "foo0",
                    public_key: "ed25519:He7QeRuwizNEhBioYG3u4DZ8jWXyETiyNzFD3MkTjDMf",
                },
                TestStateRecord::Contract { account_id: "foo0" },
            ],
        },
    ];

    #[test]
    fn test_amend_genesis() {
        for t in TEST_CASES.iter() {
            t.run().unwrap();
        }
    }
}<|MERGE_RESOLUTION|>--- conflicted
+++ resolved
@@ -408,13 +408,8 @@
 #[cfg(test)]
 mod test {
     use anyhow::Context;
-<<<<<<< HEAD
     use near_chain_configs::{Genesis, GenesisConfig, NEAR_BASE, get_initial_supply};
-    use near_primitives::hash::CryptoHash;
-=======
-    use near_chain_configs::{get_initial_supply, Genesis, GenesisConfig, NEAR_BASE};
     use near_primitives::account::AccountContract;
->>>>>>> c6ee928d
     use near_primitives::shard_layout::ShardLayout;
     use near_primitives::state_record::StateRecord;
     use near_primitives::types::{AccountId, AccountInfo};
