--- conflicted
+++ resolved
@@ -418,12 +418,8 @@
 #[cfg(test)]
 mod test {
     use anyhow::Context;
-<<<<<<< HEAD
     use near_async::time::Clock;
-    use near_chain_configs::{get_initial_supply, Genesis, GenesisConfig};
-=======
     use near_chain_configs::{get_initial_supply, Genesis, GenesisConfig, NEAR_BASE};
->>>>>>> 67d8dfa8
     use near_primitives::hash::CryptoHash;
     use near_primitives::shard_layout::ShardLayout;
     use near_primitives::state_record::StateRecord;
