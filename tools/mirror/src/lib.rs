--- conflicted
+++ resolved
@@ -892,38 +892,22 @@
                             // TODO: here if we're getting an error because the tx was already included, it is possible
                             // that some other instance of this code ran and made progress already. For now we can assume
                             // only once instance of this code will run, but this is the place to detect if that's not the case.
-<<<<<<< HEAD
                             tracing::error!(
                                 target: "mirror",
                                 signer_id = %tx.target_tx.transaction.signer_id(),
                                 public_key = ?tx.target_tx.transaction.public_key(),
                                 provenance = %tx.provenance,
-                                ?e,
+                                ?err,
                                 "tried to send an invalid tx"
-=======
-                            tracing::debug!(
-                                target: "mirror",
-                                target_tx_signer_id = %tx.target_tx.transaction.signer_id(),
-                                target_tx_public_key = ?tx.target_tx.transaction.public_key(),
-                                tx_provenance = %tx.provenance,
-                                ?err,
-                                "tried to send an invalid tx",
->>>>>>> 9fe43c48
                             );
                             crate::metrics::TRANSACTIONS_SENT.with_label_values(&["invalid"]).inc();
                         }
                         response => {
                             tracing::error!(
                                 target: "mirror",
-<<<<<<< HEAD
                                 provenance = %tx.provenance,
-                                ?r,
+                                ?response,
                                 "unexpected response sending tx, the transaction was not sent"
-=======
-                                tx_provenance = %tx.provenance,
-                                ?response,
-                                "unexpected process tx response",
->>>>>>> 9fe43c48
                             );
                             crate::metrics::TRANSACTIONS_SENT
                                 .with_label_values(&["internal_error"])
@@ -933,19 +917,11 @@
                 }
                 TargetChainTx::AwaitingNonce(tx) => {
                     // TODO: here we should just save this transaction for later and send it when it's known
-<<<<<<< HEAD
                     tracing::warn!(
                         target: "mirror",
                         signer_id = %tx.target_tx.signer_id(),
                         public_key = ?tx.target_tx.public_key(),
                         "skipped sending transaction because valid target chain nonce not known"
-=======
-                    tracing::debug!(
-                        target: "mirror",
-                        target_tx_signer_id = %tx.target_tx.signer_id(),
-                        target_tx_public_key = ?tx.target_tx.public_key(),
-                        "skip sending tx because valid target chain nonce not known",
->>>>>>> 9fe43c48
                     );
                 }
             }
@@ -1247,7 +1223,6 @@
             })));
         }
 
-<<<<<<< HEAD
         tracing::debug!(
             target: "mirror",
             provenance = %provenance,
@@ -1255,15 +1230,6 @@
             public_key = ?target_secret_key.public_key(),
             ?target_actions,
             "preparing for signer with actions"
-=======
-        tracing::trace!(
-            target: "mirror",
-            %provenance,
-            %target_signer_id,
-            target_public_key = ?target_secret_key.public_key(),
-            ?target_actions,
-            "prepare tx",
->>>>>>> 9fe43c48
         );
         let target_tx = self
             .prepare_tx(
@@ -1316,15 +1282,9 @@
                 Err(ChainError::Unknown) => {
                     tracing::warn!(
                         target: "mirror",
-<<<<<<< HEAD
                         ?id,
                         ?receipt_id,
                         "receipt appears in the list output by receipt, but can't find it in the source chain"
-=======
-                        receipt_id = %id,
-                        origin_receipt_id = %receipt_id,
-                        "receipt appears in the output list, but can't find it in the source chain",
->>>>>>> 9fe43c48
                     );
                     continue;
                 }
@@ -1361,15 +1321,9 @@
                     if account_created {
                         tracing::warn!(
                             target: "mirror",
-<<<<<<< HEAD
                             receipt_id = ?receipt.receipt_id(),
                             ?r.actions,
                             "for receipt predecessor and receiver are the same but there's a create account in the actions"
-=======
-                            receipt_id = %receipt.receipt_id(),
-                            actions = ?r.actions,
-                            "predecessor and receiver are the same but there's a create account in the actions",
->>>>>>> 9fe43c48
                         );
                     }
                 }
@@ -1623,21 +1577,12 @@
                 )
                 .await?;
             }
-<<<<<<< HEAD
             tracing::debug!(
                 target: "mirror",
                 tx_count = %txs.len(),
                 %source_height,
                 %ch.shard_id,
                 "prepared transactions for source chain shard"
-=======
-            tracing::trace!(
-                target: "mirror",
-                tx_count = txs.len(),
-                source_height = source_height,
-                shard_id = %ch.shard_id,
-                "prepared txs",
->>>>>>> 9fe43c48
             );
             chunks.push(MappedChunk { txs, shard_id: ch.shard_id });
         }
@@ -1816,11 +1761,7 @@
 
             let start_time = tokio::time::Instant::now();
 
-<<<<<<< HEAD
             tracing::debug!(target: "mirror", source_height = %tx_batch.source_height, "sending transactions for source block");
-=======
-            tracing::trace!(target: "mirror", source_height = tx_batch.source_height, "send tx batch");
->>>>>>> 9fe43c48
             Self::send_transactions(
                 &target_client,
                 tx_batch.txs.iter_mut().map(|(_tx_ref, tx)| tx),
@@ -1832,11 +1773,7 @@
             blocks_sent.send(tx_batch).await.context("failed to send block")?;
 
             let send_delay = *send_delay.lock();
-<<<<<<< HEAD
             tracing::debug!(target: "mirror", ?send_delay, "sleeping for duration until sending more transactions");
-=======
-            tracing::trace!(target: "mirror", ?send_delay, "sleep before sending more txs");
->>>>>>> 9fe43c48
             let next_send_time = start_time + send_delay;
             send_time.as_mut().reset(next_send_time);
         }
@@ -2067,11 +2004,7 @@
             .await
             .with_context(|| format!("error fetching hash of block #{}", next_heights[0]))?;
 
-<<<<<<< HEAD
         tracing::debug!(target: "mirror", ?next_heights, "source chain initialized with first heights");
-=======
-        tracing::debug!(target: "mirror", first_heights = ?next_heights, "source chain initialized");
->>>>>>> 9fe43c48
 
         let tracker = Arc::new(Mutex::new(crate::chain_tracker::TxTracker::new(
             self.target_min_block_production_delay,
@@ -2149,11 +2082,7 @@
                 .await?;
             }
             if block.chunks.iter().any(|c| !c.txs.is_empty()) {
-<<<<<<< HEAD
                 tracing::debug!(target: "mirror", %CREATE_ACCOUNT_DELTA, "sending extra create account transactions for the first blocks");
-=======
-                tracing::debug!(target: "mirror", "send extra create account transactions for the first {} blocks", CREATE_ACCOUNT_DELTA);
->>>>>>> 9fe43c48
                 let mut b = {
                     crate::chain_tracker::TxTracker::queue_block(
                         &tracker,
