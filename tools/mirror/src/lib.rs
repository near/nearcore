--- conflicted
+++ resolved
@@ -1764,11 +1764,7 @@
             set_last_source_height(&db, tx_batch.source_height)?;
             sent_source_height = Some(tx_batch.source_height);
 
-<<<<<<< HEAD
-            blocks_sent.send(tx_batch).await?;
-=======
             blocks_sent.send(tx_batch).await.context("failed to send block")?;
->>>>>>> 0c8b3fa6
 
             let send_delay = *send_delay.lock();
             tracing::trace!(target: "mirror", ?send_delay, "sleep before sending more txs");
@@ -2132,13 +2128,8 @@
                 rpc_handler2,
             )
             .await;
-<<<<<<< HEAD
-            if let Err(res) = send_txs_done_tx.send(res) {
-                tracing::error!(target: "mirror", ?res, "failed to notify that send txs loop is done")
-=======
             if let Err(err) = send_txs_done_tx.send(res) {
                 tracing::error!(target: "mirror", ?err, "failed send txs loop res");
->>>>>>> 0c8b3fa6
             }
         });
         tokio::select! {
