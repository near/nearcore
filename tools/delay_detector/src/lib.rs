--- conflicted
+++ resolved
@@ -38,14 +38,9 @@
 
 impl<'a> Drop for DelayDetector<'a> {
     fn drop(&mut self) {
-<<<<<<< HEAD
-        let elapsed = Instant::now() - self.started;
-        if elapsed > Duration::from_millis(1) && elapsed <= Duration::from_millis(500) {
-=======
         let elapsed = self.started.elapsed();
         let long_delay = self.min_delay * 10;
         if self.min_delay < elapsed && elapsed <= long_delay {
->>>>>>> 483af53f
             info!(target: "delay_detector", "Took {:?} processing {}", elapsed, self.msg);
         }
         if elapsed > long_delay {
