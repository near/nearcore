--- conflicted
+++ resolved
@@ -13,30 +13,6 @@
 	cargo $(RUST_OPTIONS) build -p store-validator --release
 
 debug:
-<<<<<<< HEAD
-	cargo build -p neard
-	cargo build -p keypair-generator
-	cargo build -p genesis-csv-to-json
-	cargo build -p near-vm-runner-standalone
-	cargo build -p state-viewer
-	cargo build -p store-validator
-
-release-nightly:
-	cargo build -p neard --release --features nightly_protocol_features
-	cargo build -p keypair-generator --release
-	cargo build -p genesis-csv-to-json --release
-	cargo build -p near-vm-runner-standalone --release --features nightly_protocol_features
-	cargo build -p state-viewer --release
-	cargo build -p store-validator --release
-
-debug-nightly:
-	cargo build -p neard  --features nightly_protocol_features
-	cargo build -p keypair-generator
-	cargo build -p genesis-csv-to-json
-	cargo build -p near-vm-runner-standalone  --features nightly_protocol_features
-	cargo build -p state-viewer
-	cargo build -p store-validator
-=======
 	cargo $(RUST_OPTIONS) build -p neard
 	cargo $(RUST_OPTIONS) build -p near-vm-runner-standalone
 	cargo $(RUST_OPTIONS) build -p state-viewer
@@ -64,5 +40,4 @@
 	cargo $(RUST_OPTIONS) build -p neard --features nightly_protocol,nightly_protocol_features,performance_stats,memory_stats
 	cargo $(RUST_OPTIONS) build -p near-vm-runner-standalone --features nightly_protocol,nightly_protocol_features,performance_stats,memory_stats
 	cargo $(RUST_OPTIONS) build -p state-viewer --features nightly_protocol,nightly_protocol_features,performance_stats,memory_stats
-	cargo $(RUST_OPTIONS) build -p store-validator --features nightly_protocol,nightly_protocol_features,performance_stats,memory_stats
->>>>>>> 7b12f096
+	cargo $(RUST_OPTIONS) build -p store-validator --features nightly_protocol,nightly_protocol_features,performance_stats,memory_stats