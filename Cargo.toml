--- conflicted
+++ resolved
@@ -223,12 +223,8 @@
 memoffset = "0.8"
 merlin = { version = "3", default-features = false }
 more-asserts = "0.2"
-<<<<<<< HEAD
 named-lock = "0.4.1"
-near-account-id = { version = "1.1.3", features = [
-=======
 near-account-id = { version = "2.0.0", features = [
->>>>>>> fe316e52
     "internal_unstable",
     "serde",
     "borsh",
