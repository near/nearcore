--- conflicted
+++ resolved
@@ -36,12 +36,9 @@
 near-store = { path = "./core/store" }
 near-protos = { path = "./core/protos" }
 node-runtime = { path = "./runtime/runtime" }
+wasm = { path = "./runtime/wasm" }
 nearmint = { path = "./nearmint" }
-<<<<<<< HEAD
 testlib = { path = "./test-utils/testlib" }
-=======
-wasm = { path = "./runtime/wasm" }
->>>>>>> 0c0769fa
 
 [profile.release]
 lto = true        # Enable full link-time optimization.
