[workspace.package]
version = "0.0.0"                               # managed by cargo-workspaces, see below
authors = ["Near Inc <hello@nearprotocol.com>"]
edition = "2024"
rust-version = "1.86.0"
repository = "https://github.com/near/nearcore"
license = "MIT OR Apache-2.0"

[workspace.metadata.workspaces]
# Shared version of all public crates in the workspace.
# This is only used for crates that are not stable.
# Most crates are not stable on purpose, as maintaining API compatibility is a
# significant developer time expense. Please think thoroughly before adding
# anything to the list of stable crates.
# Only bump  0.x.* to 0.(x+1).0 on any nearcore release as nearcore does not guarantee
# semver compatibility. i.e. api can change without a protocol upgrade.
version = "0.20.1"
exclude = ["neard"]

[workspace]
resolver = "2"
members = [
    "benchmarks/transactions-generator",
    "chain/chain",
    "chain/chunks",
    "chain/client",
    "chain/client-primitives",
    "chain/epoch-manager",
    "chain/indexer",
    "chain/indexer-primitives",
    "chain/jsonrpc",
    "chain/jsonrpc-adversarial-primitives",
    "chain/jsonrpc-primitives",
    "chain/jsonrpc/client",
    "chain/jsonrpc/jsonrpc-tests",
    "chain/jsonrpc/openapi",
    "chain/network",
    "chain/pool",
    "chain/rosetta-rpc",
    "chain/telemetry",
    "core/async",
    "core/async-derive",
    "core/chain-configs",
    "core/crypto",
    "core/crypto/ed25519-batch",
    "core/dyn-configs",
    "core/o11y",
    "core/parameters",
    "core/primitives",
    "core/primitives-core",
    "core/store",
    "core/schema-checker/schema-checker-core",
    "core/schema-checker/schema-checker-macro",
    "core/schema-checker/schema-checker-lib",
    "core/time",
    "genesis-tools/genesis-csv-to-json",
    "genesis-tools/genesis-populate",
    "genesis-tools/keypair-generator",
    "integration-tests",
    "nearcore",
    "neard",
    "runtime/near-vm/test-api",
    "runtime/near-vm/compiler",
    "runtime/near-vm/compiler-singlepass",
    "runtime/near-vm/engine",
    "runtime/near-vm/vm",
    "runtime/near-vm/types",
    "runtime/near-vm/wast",
    "runtime/near-vm/compiler-test-derive",
    "runtime/near-vm-2/test-api",
    "runtime/near-vm-2/compiler",
    "runtime/near-vm-2/compiler-singlepass",
    "runtime/near-vm-2/engine",
    "runtime/near-vm-2/vm",
    "runtime/near-vm-2/types",
    "runtime/near-vm-2/wast",
    "runtime/near-vm-2/compiler-test-derive",
    "runtime/near-vm-runner",
    "runtime/near-wallet-contract",
    "runtime/runtime",
    "runtime/runtime-params-estimator",
    "runtime/runtime-params-estimator/estimator-warehouse",
    "test-loop-tests",
    "test-utils/actix-test-utils",
    "test-utils/store-validator",
    "test-utils/testlib",
    "tools/database",
    "tools/chainsync-loadtest",
    "tools/congestion-model",
    "tools/fork-network",
    "tools/indexer/example",
    "tools/mirror",
    "tools/mock-node",
    "tools/ping",
    "tools/protocol-schema-check",
    "tools/restaked",
    "tools/speedy_sync",
    "tools/state-parts",
    "tools/state-parts-dump-check",
    "tools/state-viewer",
    "tools/storage-usage-delta-calculator",
    "tools/themis",
    "tools/undo-block",
    "utils/config",
    "utils/fmt",
    "utils/mainnet-res",
    "utils/near-cache",
    "utils/near-stable-hasher",
    "utils/stdx",
]
exclude = ["tracing", "benchmarks"]

[workspace.lints.clippy]
all = { level = "allow", priority = -100 }
correctness = { level = "deny", priority = -50 }
suspicious = { level = "deny", priority = -50 }
perf = { level = "deny", priority = -50 }

# overrides clippy::perf = "deny": https://github.com/rust-lang/rust-clippy/issues/8111
single_char_pattern = "allow"

assigning_clones = "deny"
clone_on_copy = "deny"
derivable_impls = "deny"
disallowed_types = "deny"
explicit_deref_methods = "deny"
explicit_into_iter_loop = "deny"
explicit_iter_loop = "deny"
flat_map_option = "deny"
inefficient_to_string = "deny"
large_futures = "deny"
large_stack_frames = "deny"
large_types_passed_by_value = "deny"
len_zero = "deny"
manual_is_variant_and = "deny"
needless_collect = "deny"
needless_pass_by_ref_mut = "deny"
redundant_clone = "deny"
same_functions_in_if_condition = "deny"
or_fun_call = "deny"
unchecked_duration_subtraction = "deny"
unnecessary_box_returns = "deny"
unnecessary_join = "deny"
unnecessary_lazy_evaluations = "deny"
unused_async = "deny"

[workspace.lints.rust]
# Will take effect since Rust 1.80, produces unused warning before it: https://github.com/rust-lang/cargo/pull/13913
unexpected_cfgs = { level = "allow", check-cfg = ['cfg(enable_const_type_id)'] }

[workspace.dependencies]
actix = "0.13.0"
actix-rt = "2"
actix-web = "4.1"
anyhow = "1.0.62"
arbitrary = { version = "1.2.3", features = ["derive"] }
arc-swap = "1.5"
ark-bls12-381 = "0.4.0"
ark-ec = "0.4.0"
ark-ff = "0.4.0"
ark-serialize = "0.4.0"
ark-std = "0.4.0"
assert_matches = "1.5.0"
async-trait = "0.1.58"
aurora-engine-transactions = "1.1"
aurora-engine-types = "1.1"
axum = { version = "0.8", features = ["macros"] }
axum-test = "18.0"
backtrace = "0.3"
base64 = "0.21"
bencher = "0.1.5"
bitvec = "1.0.1"
blake2 = { version = "0.10.6", features = ["reset"] }
blst = { version = "0.3.11", features = ["portable"] }
bn = { package = "zeropool-bn", version = "0.5.11", default-features = false }
# TODO: remove this override when https://github.com/camshaft/bolero/issues/196 is fixed upstream
# Currently the changes here are: https://github.com/camshaft/bolero/compare/master...Ekleog-NEAR:bolero:reduce-list-tests-run
bolero = { version = "0.10.0", git = "https://github.com/Ekleog-NEAR/bolero", rev = "c37993bd70dcf5b1778b03daf29f686225e9a504", features = [
    "arbitrary",
] }
borsh = { version = "1.0.0", features = ["derive", "rc"] }
bs58 = "0.4"
bytes = "1"
bytesize = { version = "1.1", features = ["serde"] }
cov-mark = "2.0.0-pre.1"
cargo_metadata = "0.14.1"
cc = "1.0"
cfg-if = "1.0"
chrono = { version = "0.4", default-features = false, features = [
    "clock",
    "alloc",
    "serde",
] }
clap = { version = "4.2.0", features = ["derive", "env", "string"] }
criterion = { version = "0.7.0", default-features = false, features = [
    "html_reports",
    "cargo_bench_support",
] }
crossbeam = "0.8"
crossbeam-channel = "0.5.8"
csv = "1.2.1"
curve25519-dalek = { version = "4.1.3", default-features = false }
dashmap = { version = "6", default-features = false }
derive_builder = "0.20.2"
derive_more = "2.0"
derive-where = "1.2.7"
dirs = "4"
dynasm = "2.0"
dynasmrt = "2.0"
easy-ext = "0.2"
ed25519-dalek = { version = "2.2.0", default-features = false }
enum-map = "2.1.0"
enumset = "1.0"
ethabi = "18"
expect-test = "1.3.0"
finite-wasm = "0.5.0"
finite-wasm-6 = { package = "finite-wasm", version = "0.6.0" }
futures = "0.3.5"
futures-util = "0.3"
genesis-populate = { path = "genesis-tools/genesis-populate" }
hex = { version = "0.4.2", features = ["serde"] }
hex-literal = "0.2"
hkdf = "0.12.3"
im = "15"
indexmap = "2"
indicatif = { version = "0.17.0", features = ["rayon"] }
insta = { version = "1.41.0", features = ["json", "yaml", "redactions"] }
integration-tests = { path = "integration-tests" }
inventory = "0.3.15"
itertools = "0.14.0"
itoa = "1.0"
json_comments = "0.2.1"
libc = "0.2.81"
log = "0.4"
lru = "0.12.3"
memoffset = "0.8"
merlin = { version = "3", default-features = false }
more-asserts = "0.2"
near-account-id = { version = "1.1.3", features = [
    "internal_unstable",
    "serde",
    "borsh",
] }
near-actix-test-utils = { path = "test-utils/actix-test-utils" }
near-amend-genesis = { path = "tools/amend-genesis" }
near-database-tool = { path = "tools/database" }
near-async = { path = "core/async" }
near-async-derive = { path = "core/async-derive" }
near-cache = { path = "utils/near-cache" }
near-chain = { path = "chain/chain" }
near-chain-configs = { path = "core/chain-configs" }
near-chain-primitives = { path = "chain/chain-primitives" }
near-chunks = { path = "chain/chunks" }
near-chunks-primitives = { path = "chain/chunks-primitives" }
near-client = { path = "chain/client" }
near-client-primitives = { path = "chain/client-primitives" }
near-cold-store-tool = { path = "tools/cold-store", package = "cold-store-tool" }
near-config-utils = { path = "utils/config" }
nearcore = { path = "nearcore" }
near-crypto = { path = "core/crypto", default-features = false }
near-dyn-configs = { path = "core/dyn-configs" }
near-epoch-manager = { path = "chain/epoch-manager" }
near-flat-storage = { path = "tools/flat-storage" }
near-fork-network = { path = "tools/fork-network" }
near-fmt = { path = "utils/fmt" }
near-indexer = { path = "chain/indexer" }
near-indexer-primitives = { path = "chain/indexer-primitives" }
near-jsonrpc = { path = "chain/jsonrpc" }
near-jsonrpc-adversarial-primitives = { path = "chain/jsonrpc-adversarial-primitives" }
near-jsonrpc-client-internal = { path = "chain/jsonrpc/client" }
near-jsonrpc-primitives = { path = "chain/jsonrpc-primitives", features = [
    "full",
] }
near-mainnet-res = { path = "utils/mainnet-res" }
near-mirror = { path = "tools/mirror" }
near-network = { path = "chain/network" }
near-o11y = { path = "core/o11y" }
near-parameters = { path = "core/parameters" }
near-performance-metrics = { path = "utils/near-performance-metrics" }
near-performance-metrics-macros = { path = "utils/near-performance-metrics-macros" }
near-ping = { path = "tools/ping" }
near-pool = { path = "chain/pool" }
near-primitives = { path = "core/primitives" }
near-primitives-core = { path = "core/primitives-core" }
near-replay-archive-tool = { path = "tools/replay-archive" }
near-rosetta-rpc = { path = "chain/rosetta-rpc" }
near-stable-hasher = { path = "utils/near-stable-hasher" }
near-state-parts = { path = "tools/state-parts" }
near-state-parts-dump-check = { path = "tools/state-parts-dump-check" }
near-state-viewer = { path = "tools/state-viewer", package = "state-viewer" }
near-schema-checker-macro = { path = "core/schema-checker/schema-checker-macro" }
near-schema-checker-core = { path = "core/schema-checker/schema-checker-core" }
near-schema-checker-lib = { path = "core/schema-checker/schema-checker-lib" }
near-store = { path = "core/store" }
near-transactions-generator = { path = "benchmarks/transactions-generator" }
near-telemetry = { path = "chain/telemetry" }
near-test-contracts = { path = "runtime/near-test-contracts" }
near-time = { path = "core/time" }
near-undo-block = { path = "tools/undo-block" }
near-dump-test-contract = { path = "tools/dump-test-contract" }
near-vm-test-api = { path = "runtime/near-vm/test-api" }
near-vm-compiler = { path = "runtime/near-vm/compiler" }
near-vm-compiler-singlepass = { path = "runtime/near-vm/compiler-singlepass" }
near-vm-compiler-test-derive = { path = "runtime/near-vm/compiler-test-derive" }
near-vm-engine = { path = "runtime/near-vm/engine" }
near-vm-runner = { path = "runtime/near-vm-runner" }
near-vm-test-generator = { path = "runtime/near-vm/test-generator" }
near-vm-types = { path = "runtime/near-vm/types" }
near-vm-vm = { path = "runtime/near-vm/vm" }
near-vm-wast = { path = "runtime/near-vm/wast" }
near-vm-2-test-api = { path = "runtime/near-vm-2/test-api" }
near-vm-2-compiler = { path = "runtime/near-vm-2/compiler" }
near-vm-2-compiler-singlepass = { path = "runtime/near-vm-2/compiler-singlepass" }
near-vm-2-compiler-test-derive = { path = "runtime/near-vm-2/compiler-test-derive" }
near-vm-2-engine = { path = "runtime/near-vm-2/engine" }
near-vm-2-test-generator = { path = "runtime/near-vm-2/test-generator" }
near-vm-2-types = { path = "runtime/near-vm-2/types" }
near-vm-2-vm = { path = "runtime/near-vm-2/vm" }
near-vm-2-wast = { path = "runtime/near-vm-2/wast" }
near-wallet-contract = { path = "runtime/near-wallet-contract" }
nix = "0.24"
node-runtime = { path = "runtime/runtime" }
num-bigint = "0.3"
num_cpus = "1.11"
num-rational = { version = "0.3.1", features = ["serde"] }
num-traits = "0.2.15"

okapi = { git = "https://github.com/near/near-okapi-fork.git", rev = "fd7de89e130ab99a546f04e3faefcd53044f98d0", features = ["schemars-alpha"] } # Upstream crate can be used as soon as schemars 1.0 is supported https://github.com/GREsau/okapi/pull/161
object_store = { version = "0.12", features = ["gcp"] }
oneshot = { version = "0.1.11", features = ["std"] }
openssl-probe = "0.1.4"
opentelemetry = { version = "0.30", features = ["trace"] }
opentelemetry_sdk = { version = "0.30", features = ["rt-tokio"] }
opentelemetry-otlp = { version = "0.30", default-features = false, features = ["grpc-tonic", "trace"] }
opentelemetry-semantic-conventions = "0.30" 
ordered-float = { version = "4.2.0", features = ["serde", "borsh"] }
parking_lot = "0.12.1"
percent-encoding = "2.2.0"
pin-project = "1.0"
pid-lite = "1.2.0"
prefix-sum-vec = "0.1.2"
pretty_assertions = "1.2"
primitive-types = { version = "0.10", default-features = false }
proc-macro2 = "1.0.64"
prometheus = { version = "0.13.1", default-features = false }
protobuf = "3.0.1"
protobuf-codegen = "3.0.1"
quote = "1.0"
rand = "0.8.5"
rand_chacha = "0.3.1"
rand_core = "0.6.1"
rand_hc = "0.3.1"
rand_xorshift = "0.3"
rayon = "1.10"
redis = "0.23.0"
reed-solomon-erasure = { version = "6.0.0", features = ["simd-accel"] }
regex = "1.7.1"
region = "3.0"
reqwest = { version = "0.12.0", features = ["blocking", "native-tls-vendored"] }
ripemd = "0.1.1"
rkyv = "0.8.0"
rlimit = "0.7"
rlp = "0.5.2"
rocksdb = { version = "0.21.0", default-features = false, features = [
    "snappy",
    "lz4",
    "zstd",
    "zlib",
    "jemalloc",
] }
rusqlite = { version = "0.29.0", features = ["bundled", "chrono", "functions"] }
rustc-demangle = "0.1"
rust-s3 = { version = "0.32.3", features = ["blocking"] }
rustix = "1"
secp256k1 = { version = "0.27.0", default-features = false }
semver = "1.0.4"
serde = { version = "1.0.136", features = ["alloc", "derive", "rc"] }
serde_ignored = "0.1"
serde_json = "1.0.68"
serde_repr = "0.1.8"
serde_with = { version = "3.0", features = ["base64"] }
serde_yaml = "0.9"
schemars = { version = "1.0.3", features = ["chrono04"]}
sha2 = "0.10"
sha3 = "0.10"
smallvec = "1.6"
smart-default = "0.7"
smartstring = "1.0.1"
strum = { version = "0.24", features = ["derive"] }
stun = "0.7"
subtle = "2.2"
static_assertions = "1.1"
syn = { version = "2.0.4", features = ["extra-traits", "full"] }
sysinfo = "0.24.5"
target-lexicon = { version = "0.12.2", default-features = false }
tempfile = "3.3"
testlib = { path = "test-utils/testlib" }
test-log = { version = "0.2", default-features = false, features = ["trace"] }
thiserror = "2.0"
thread-priority = "1.2.0"
tikv-jemallocator = "0.5.0"
time = { version = "0.3.9", default-features = false }
tokio = { version = "1.28", default-features = false }
tokio-stream = { version = "0.1.2", features = ["net"] }
tokio-util = { version = "0.7.1", features = ["codec", "io"] }
toml = "0.5.8"
tower-http = { version = "0.6", features = ["cors", "trace", "limit"] }
tqdm = "0.4.4"
tracing = { version = "0.1.40", features = ["std"] }
tracing-appender = "0.2.3"
tracing-opentelemetry = "0.31"
tracing-span-tree = "0.1"
tracing-subscriber = { version = "0.3.20", features = [
    "env-filter",
    "fmt",
    "registry",
    "std",
] }
trybuild = "1.0.11"
turn = "0.9"
<<<<<<< HEAD
url = { version = "2.5.0", features = ["serde"] }
utoipa = "5.4"
utoipa-swagger-ui = "9"
=======
url = "2.5.0"
>>>>>>> 05bd489e
wasm-encoder = "0.236"
wasmparser = "0.78" # TODO: unify at least the versions of wasmparser we have in our codebase
wasmprinter = "0.236"
wasm-smith = "0.236"
wasmtime = { version = "36", default-features = false, features = [
    "cranelift",
] }
wast = "40.0"
wat = "1.0.40"
webrtc-util = "0.10"
winapi = { version = "0.3", features = [
    "winbase",
    "memoryapi",
    "errhandlingapi",
    "winnt",
    "impl-default",
] }
wiremock = "0.5.19"
xshell = "0.2.1"
xz2 = "0.1.6"
yansi = "0.5.1"
zstd = { version = "0.13.1", features = ["zstdmt"] }

stdx = { package = "near-stdx", path = "utils/stdx" }

[patch.crates-io]
protobuf = { git = "https://github.com/near/rust-protobuf.git", branch = "3.0.2-patch" }
protobuf-support = { git = "https://github.com/near/rust-protobuf.git", branch = "3.0.2-patch" }

# Note that "bench" profile inherits from "release" profile and
# "test" profile inherits from "dev" profile.
# https://doc.rust-lang.org/cargo/reference/profiles.html#test

[profile.dev]
panic = 'abort'

[profile.release]
overflow-checks = true
panic = 'abort'
lto = "fat"
codegen-units = 1

# A much faster to compile version of `release`, for development use.
[profile.dev-release]
inherits = "release"
lto = false
codegen-units = 16
debug-assertions = true

# Needed to ensure that artifacts generated by `cargo run` and `cargo nextest` are
# the same on nightly and can be reused. Not sure why it is the case.
[profile.dev-artifacts]
inherits = "dev"
panic = 'unwind'

# Compile some dependencies with optimizations to speed up tests.
[profile.dev.package.hex]
opt-level = 3
[profile.dev.package.rand]
opt-level = 3
[profile.dev.package.bs58]
opt-level = 3
[profile.dev.package.sha2]
opt-level = 3
[profile.dev.package.curve25519-dalek]
opt-level = 3
[profile.dev.package.unsafe-libyaml]
opt-level = 3
[profile.dev.package.hashbrown]
opt-level = 3
[profile.dev.package.dynasmrt]
opt-level = 3
[profile.dev.package."*"]
opt-level = 1<|MERGE_RESOLUTION|>--- conflicted
+++ resolved
@@ -418,13 +418,9 @@
 ] }
 trybuild = "1.0.11"
 turn = "0.9"
-<<<<<<< HEAD
-url = { version = "2.5.0", features = ["serde"] }
+url = "2.5.0"
 utoipa = "5.4"
 utoipa-swagger-ui = "9"
-=======
-url = "2.5.0"
->>>>>>> 05bd489e
 wasm-encoder = "0.236"
 wasmparser = "0.78" # TODO: unify at least the versions of wasmparser we have in our codebase
 wasmprinter = "0.236"
