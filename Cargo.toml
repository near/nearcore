[package]
name = "nearcore"
version = "0.1.0"
authors = ["Near Inc <hello@nearprotocol.com>"]
edition = "2018"

[[bin]]
name = "nearcore"
path = "node/src/main.rs"

[dependencies]
testnet = { path = "./node/testnet" }

[build-dependencies]
protos-autogen = { path = "./protos/builder" }

[workspace]
members = [
    "core/chain",
    "core/primitives",
    "core/storage",
    "core/txflow",
    "core/wasm",
    "core/wasm/runtest",
    "core/wasm/runtest/generate-wasm/import-memory",
    "core/near-network",
    "node/beacon",
    "node/client",
    "node/configs",
    "node/consensus",
    "node/coroutines",
    "node/devnet",
    "node/http",
    "node/network",
<<<<<<< HEAD
    "protos/builder",
=======
    "node/runtime",
    "node/shard",
    "node/testnet",
>>>>>>> 5bcc3c72
    "test-utils/chain-spec-builder",
    "test-utils/keygen"
]
exclude = [
    "core/wasm/runtest/generate-wasm/to-wasm",
]

[dev-dependencies]
lazy_static = "1.2.0"
log = "0.4.6"
rand = "0.6.1"
serde_json = "1.0.0"

devnet = { path = "./node/devnet" }
keystore = { path = "./test-utils/keygen" }
node-http = { path = "./node/http" }
primitives = { path = "./core/primitives" }
configs = { path = "./node/configs" }<|MERGE_RESOLUTION|>--- conflicted
+++ resolved
@@ -32,13 +32,10 @@
     "node/devnet",
     "node/http",
     "node/network",
-<<<<<<< HEAD
     "protos/builder",
-=======
     "node/runtime",
     "node/shard",
     "node/testnet",
->>>>>>> 5bcc3c72
     "test-utils/chain-spec-builder",
     "test-utils/keygen"
 ]
