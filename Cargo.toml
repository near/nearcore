--- conflicted
+++ resolved
@@ -138,12 +138,8 @@
 base64 = "0.21"
 bencher = "0.1.5"
 bitflags = "1.2"
-<<<<<<< HEAD
-blake2 = "0.9.1"
+blake2 = { version = "0.10.6", features = ["reset"] }
 blst = "0.3.11"
-=======
-blake2 = { version = "0.10.6", features = ["reset"] }
->>>>>>> 4fc5eabe
 bn = { package = "zeropool-bn", version = "0.5.11", default-features = false }
 # TODO: remove this override when https://github.com/camshaft/bolero/issues/196 is fixed upstream
 # Currently the changes here are: https://github.com/camshaft/bolero/compare/master...Ekleog-NEAR:bolero:reduce-list-tests-run
