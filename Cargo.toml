[workspace.package]
version = "0.0.0"                               # managed by cargo-workspaces, see below
authors = ["Near Inc <hello@nearprotocol.com>"]
edition = "2024"
rust-version = "1.86.0"
repository = "https://github.com/near/nearcore"
license = "MIT OR Apache-2.0"

[workspace.metadata.workspaces]
# Shared version of all public crates in the workspace.
# This is only used for crates that are not stable.
# Most crates are not stable on purpose, as maintaining API compatibility is a
# significant developer time expense. Please think thoroughly before adding
# anything to the list of stable crates.
# Only bump  0.x.* to 0.(x+1).0 on any nearcore release as nearcore does not guarantee
# semver compatibility. i.e. api can change without a protocol upgrade.
version = "0.20.1"
exclude = ["neard"]

[workspace]
resolver = "2"
members = [
    "benchmarks/transactions-generator",
    "chain/chain",
    "chain/chunks",
    "chain/client",
    "chain/client-primitives",
    "chain/epoch-manager",
    "chain/indexer",
    "chain/indexer-primitives",
    "chain/jsonrpc",
    "chain/jsonrpc-adversarial-primitives",
    "chain/jsonrpc-primitives",
    "chain/jsonrpc/client",
    "chain/jsonrpc/jsonrpc-tests",
    "chain/jsonrpc/openapi",
    "chain/network",
    "chain/pool",
    "chain/rosetta-rpc",
    "chain/telemetry",
    "core/async",
    "core/async-derive",
    "core/chain-configs",
    "core/crypto",
    "core/crypto/ed25519-batch",
    "core/dyn-configs",
    "core/o11y",
    "core/parameters",
    "core/primitives",
    "core/primitives-core",
    "core/store",
    "core/schema-checker/schema-checker-core",
    "core/schema-checker/schema-checker-macro",
    "core/schema-checker/schema-checker-lib",
    "core/time",
    "genesis-tools/genesis-csv-to-json",
    "genesis-tools/genesis-populate",
    "genesis-tools/keypair-generator",
    "integration-tests",
    "nearcore",
    "neard",
    "runtime/near-vm/test-api",
    "runtime/near-vm/compiler",
    "runtime/near-vm/compiler-singlepass",
    "runtime/near-vm/engine",
    "runtime/near-vm/vm",
    "runtime/near-vm/types",
    "runtime/near-vm/wast",
    "runtime/near-vm/compiler-test-derive",
    "runtime/near-vm-2/test-api",
    "runtime/near-vm-2/compiler",
    "runtime/near-vm-2/compiler-singlepass",
    "runtime/near-vm-2/engine",
    "runtime/near-vm-2/vm",
    "runtime/near-vm-2/types",
    "runtime/near-vm-2/wast",
    "runtime/near-vm-2/compiler-test-derive",
    "runtime/near-vm-runner",
    "runtime/near-wallet-contract",
    "runtime/runtime",
    "runtime/runtime-params-estimator",
    "runtime/runtime-params-estimator/estimator-warehouse",
    "test-loop-tests",
    "test-utils/actix-test-utils",
    "test-utils/store-validator",
    "test-utils/testlib",
    "tools/database",
    "tools/chainsync-loadtest",
    "tools/congestion-model",
    "tools/fork-network",
    "tools/indexer/example",
    "tools/mirror",
    "tools/mock-node",
    "tools/ping",
    "tools/protocol-schema-check",
    "tools/restaked",
    "tools/speedy_sync",
    "tools/state-parts",
    "tools/state-parts-dump-check",
    "tools/state-viewer",
    "tools/storage-usage-delta-calculator",
    "tools/themis",
    "tools/undo-block",
    "utils/config",
    "utils/fmt",
    "utils/mainnet-res",
    "utils/near-cache",
    "utils/near-stable-hasher",
    "utils/stdx",
]
exclude = ["tracing", "benchmarks"]

[workspace.lints.clippy]
all = { level = "allow", priority = -100 }
correctness = { level = "deny", priority = -50 }
suspicious = { level = "deny", priority = -50 }
perf = { level = "deny", priority = -50 }

# overrides clippy::perf = "deny": https://github.com/rust-lang/rust-clippy/issues/8111
single_char_pattern = "allow"

assigning_clones = "deny"
clone_on_copy = "deny"
derivable_impls = "deny"
disallowed_types = "deny"
explicit_deref_methods = "deny"
explicit_into_iter_loop = "deny"
explicit_iter_loop = "deny"
flat_map_option = "deny"
inefficient_to_string = "deny"
large_futures = "deny"
large_stack_frames = "deny"
large_types_passed_by_value = "deny"
len_zero = "deny"
manual_is_variant_and = "deny"
needless_collect = "deny"
needless_pass_by_ref_mut = "deny"
redundant_clone = "deny"
same_functions_in_if_condition = "deny"
or_fun_call = "deny"
unchecked_duration_subtraction = "deny"
unnecessary_box_returns = "deny"
unnecessary_join = "deny"
unnecessary_lazy_evaluations = "deny"
unused_async = "deny"

[workspace.lints.rust]
# Will take effect since Rust 1.80, produces unused warning before it: https://github.com/rust-lang/cargo/pull/13913
unexpected_cfgs = { level = "allow", check-cfg = ['cfg(enable_const_type_id)'] }

[workspace.dependencies]
actix = "0.13.0"
actix-cors = "0.6.1"
actix-rt = "2"
actix-web = "4.1"
anyhow = "1.0.62"
arbitrary = { version = "1.2.3", features = ["derive"] }
arc-swap = "1.5"
ark-bls12-381 = "0.4.0"
ark-ec = "0.4.0"
ark-ff = "0.4.0"
ark-serialize = "0.4.0"
ark-std = "0.4.0"
assert_matches = "1.5.0"
async-trait = "0.1.58"
aurora-engine-transactions = "1.1"
aurora-engine-types = "1.1"
axum = { version = "0.8", features = ["macros"] }
<<<<<<< HEAD
axum-test = "18.0"
=======
>>>>>>> a31dae81
backtrace = "0.3"
base64 = "0.21"
bencher = "0.1.5"
bitvec = "1.0.1"
blake2 = { version = "0.10.6", features = ["reset"] }
blst = { version = "0.3.11", features = ["portable"] }
bn = { package = "zeropool-bn", version = "0.5.11", default-features = false }
# TODO: remove this override when https://github.com/camshaft/bolero/issues/196 is fixed upstream
# Currently the changes here are: https://github.com/camshaft/bolero/compare/master...Ekleog-NEAR:bolero:reduce-list-tests-run
bolero = { version = "0.10.0", git = "https://github.com/Ekleog-NEAR/bolero", rev = "c37993bd70dcf5b1778b03daf29f686225e9a504", features = [
    "arbitrary",
] }
borsh = { version = "1.0.0", features = ["derive", "rc"] }
bs58 = "0.4"
bytes = "1"
bytesize = { version = "1.1", features = ["serde"] }
cov-mark = "2.0.0-pre.1"
cargo_metadata = "0.14.1"
cc = "1.0"
cfg-if = "1.0"
chrono = { version = "0.4", default-features = false, features = [
    "clock",
    "alloc",
    "serde",
] }
clap = { version = "4.2.0", features = ["derive", "env", "string"] }
criterion = { version = "0.7.0", default-features = false, features = [
    "html_reports",
    "cargo_bench_support",
] }
crossbeam = "0.8"
crossbeam-channel = "0.5.8"
csv = "1.2.1"
curve25519-dalek = { version = "4.1.3", default-features = false }
dashmap = { version = "6", default-features = false }
derive_builder = "0.20.2"
derive_more = "2.0"
derive-where = "1.2.7"
dirs = "4"
dynasm = "2.0"
dynasmrt = "2.0"
easy-ext = "0.2"
ed25519-dalek = { version = "2.2.0", default-features = false }
enum-map = "2.1.0"
enumset = "1.0"
ethabi = "18"
expect-test = "1.3.0"
finite-wasm = "0.5.0"
finite-wasm-6 = { package = "finite-wasm", version = "0.6.0" }
futures = "0.3.5"
futures-util = "0.3"
genesis-populate = { path = "genesis-tools/genesis-populate" }
hex = { version = "0.4.2", features = ["serde"] }
hex-literal = "0.2"
hkdf = "0.12.3"
im = "15"
indexmap = "2"
indicatif = { version = "0.17.0", features = ["rayon"] }
insta = { version = "1.41.0", features = ["json", "yaml", "redactions"] }
integration-tests = { path = "integration-tests" }
inventory = "0.3.15"
itertools = "0.14.0"
itoa = "1.0"
json_comments = "0.2.1"
libc = "0.2.81"
log = "0.4"
lru = "0.12.3"
memoffset = "0.8"
merlin = { version = "3", default-features = false }
more-asserts = "0.2"
near-account-id = { version = "1.1.3", features = [
    "internal_unstable",
    "serde",
    "borsh",
] }
near-actix-test-utils = { path = "test-utils/actix-test-utils" }
near-amend-genesis = { path = "tools/amend-genesis" }
near-database-tool = { path = "tools/database" }
near-async = { path = "core/async" }
near-async-derive = { path = "core/async-derive" }
near-cache = { path = "utils/near-cache" }
near-chain = { path = "chain/chain" }
near-chain-configs = { path = "core/chain-configs" }
near-chain-primitives = { path = "chain/chain-primitives" }
near-chunks = { path = "chain/chunks" }
near-chunks-primitives = { path = "chain/chunks-primitives" }
near-client = { path = "chain/client" }
near-client-primitives = { path = "chain/client-primitives" }
near-cold-store-tool = { path = "tools/cold-store", package = "cold-store-tool" }
near-config-utils = { path = "utils/config" }
nearcore = { path = "nearcore" }
near-crypto = { path = "core/crypto", default-features = false }
near-dyn-configs = { path = "core/dyn-configs" }
near-epoch-manager = { path = "chain/epoch-manager" }
near-flat-storage = { path = "tools/flat-storage" }
near-fork-network = { path = "tools/fork-network" }
near-fmt = { path = "utils/fmt" }
near-indexer = { path = "chain/indexer" }
near-indexer-primitives = { path = "chain/indexer-primitives" }
near-jsonrpc = { path = "chain/jsonrpc" }
near-jsonrpc-adversarial-primitives = { path = "chain/jsonrpc-adversarial-primitives" }
near-jsonrpc-client-internal = { path = "chain/jsonrpc/client" }
near-jsonrpc-primitives = { path = "chain/jsonrpc-primitives", features = [
    "full",
] }
near-mainnet-res = { path = "utils/mainnet-res" }
near-mirror = { path = "tools/mirror" }
near-network = { path = "chain/network" }
near-o11y = { path = "core/o11y" }
near-parameters = { path = "core/parameters" }
near-performance-metrics = { path = "utils/near-performance-metrics" }
near-performance-metrics-macros = { path = "utils/near-performance-metrics-macros" }
near-ping = { path = "tools/ping" }
near-pool = { path = "chain/pool" }
near-primitives = { path = "core/primitives" }
near-primitives-core = { path = "core/primitives-core" }
near-replay-archive-tool = { path = "tools/replay-archive" }
near-rosetta-rpc = { path = "chain/rosetta-rpc" }
near-stable-hasher = { path = "utils/near-stable-hasher" }
near-state-parts = { path = "tools/state-parts" }
near-state-parts-dump-check = { path = "tools/state-parts-dump-check" }
near-state-viewer = { path = "tools/state-viewer", package = "state-viewer" }
near-schema-checker-macro = { path = "core/schema-checker/schema-checker-macro" }
near-schema-checker-core = { path = "core/schema-checker/schema-checker-core" }
near-schema-checker-lib = { path = "core/schema-checker/schema-checker-lib" }
near-store = { path = "core/store" }
near-transactions-generator = { path = "benchmarks/transactions-generator" }
near-telemetry = { path = "chain/telemetry" }
near-test-contracts = { path = "runtime/near-test-contracts" }
near-time = { path = "core/time" }
near-undo-block = { path = "tools/undo-block" }
near-dump-test-contract = { path = "tools/dump-test-contract" }
near-vm-test-api = { path = "runtime/near-vm/test-api" }
near-vm-compiler = { path = "runtime/near-vm/compiler" }
near-vm-compiler-singlepass = { path = "runtime/near-vm/compiler-singlepass" }
near-vm-compiler-test-derive = { path = "runtime/near-vm/compiler-test-derive" }
near-vm-engine = { path = "runtime/near-vm/engine" }
near-vm-runner = { path = "runtime/near-vm-runner" }
near-vm-test-generator = { path = "runtime/near-vm/test-generator" }
near-vm-types = { path = "runtime/near-vm/types" }
near-vm-vm = { path = "runtime/near-vm/vm" }
near-vm-wast = { path = "runtime/near-vm/wast" }
near-vm-2-test-api = { path = "runtime/near-vm-2/test-api" }
near-vm-2-compiler = { path = "runtime/near-vm-2/compiler" }
near-vm-2-compiler-singlepass = { path = "runtime/near-vm-2/compiler-singlepass" }
near-vm-2-compiler-test-derive = { path = "runtime/near-vm-2/compiler-test-derive" }
near-vm-2-engine = { path = "runtime/near-vm-2/engine" }
near-vm-2-test-generator = { path = "runtime/near-vm-2/test-generator" }
near-vm-2-types = { path = "runtime/near-vm-2/types" }
near-vm-2-vm = { path = "runtime/near-vm-2/vm" }
near-vm-2-wast = { path = "runtime/near-vm-2/wast" }
near-wallet-contract = { path = "runtime/near-wallet-contract" }
nix = "0.24"
node-runtime = { path = "runtime/runtime" }
num-bigint = "0.3"
num_cpus = "1.11"
num-rational = { version = "0.3.1", features = ["serde"] }
num-traits = "0.2.15"

okapi = { git = "https://github.com/near/near-okapi-fork.git", rev = "fd7de89e130ab99a546f04e3faefcd53044f98d0", features = ["schemars-alpha"] } # Upstream crate can be used as soon as schemars 1.0 is supported https://github.com/GREsau/okapi/pull/161
object_store = { version = "0.12", features = ["gcp"] }
oneshot = { version = "0.1.11", features = ["std"] }
openssl-probe = "0.1.4"
opentelemetry = { version = "0.30", features = ["trace"] }
opentelemetry_sdk = { version = "0.30", features = ["rt-tokio"] }
opentelemetry-otlp = { version = "0.30", default-features = false, features = ["grpc-tonic", "trace"] }
opentelemetry-semantic-conventions = "0.30" 
ordered-float = { version = "4.2.0", features = ["serde", "borsh"] }
parking_lot = "0.12.1"
percent-encoding = "2.2.0"
pin-project = "1.0"
pid-lite = "1.2.0"
prefix-sum-vec = "0.1.2"
pretty_assertions = "1.2"
primitive-types = { version = "0.10", default-features = false }
proc-macro2 = "1.0.64"
prometheus = { version = "0.13.1", default-features = false }
protobuf = "3.0.1"
protobuf-codegen = "3.0.1"
quote = "1.0"
rand = "0.8.5"
rand_chacha = "0.3.1"
rand_core = "0.6.1"
rand_hc = "0.3.1"
rand_xorshift = "0.3"
rayon = "1.10"
redis = "0.23.0"
reed-solomon-erasure = { version = "6.0.0", features = ["simd-accel"] }
regex = "1.7.1"
region = "3.0"
reqwest = { version = "0.12.0", features = ["blocking", "native-tls-vendored"] }
ripemd = "0.1.1"
rkyv = "0.8.0"
rlimit = "0.7"
rlp = "0.5.2"
rocksdb = { version = "0.21.0", default-features = false, features = [
    "snappy",
    "lz4",
    "zstd",
    "zlib",
    "jemalloc",
] }
rusqlite = { version = "0.29.0", features = ["bundled", "chrono", "functions"] }
rustc-demangle = "0.1"
rust-s3 = { version = "0.32.3", features = ["blocking"] }
rustix = "1"
secp256k1 = { version = "0.27.0", default-features = false }
semver = "1.0.4"
serde = { version = "1.0.136", features = ["alloc", "derive", "rc"] }
serde_ignored = "0.1"
serde_json = "1.0.68"
serde_repr = "0.1.8"
serde_with = { version = "3.0", features = ["base64"] }
serde_yaml = "0.9"
schemars = { version = "1.0.3", features = ["chrono04"]}
sha2 = "0.10"
sha3 = "0.10"
smallvec = "1.6"
smart-default = "0.7"
smartstring = "1.0.1"
strum = { version = "0.24", features = ["derive"] }
stun = "0.7"
subtle = "2.2"
static_assertions = "1.1"
syn = { version = "2.0.4", features = ["extra-traits", "full"] }
sysinfo = "0.24.5"
target-lexicon = { version = "0.12.2", default-features = false }
tempfile = "3.3"
testlib = { path = "test-utils/testlib" }
test-log = { version = "0.2", default-features = false, features = ["trace"] }
thiserror = "2.0"
thread-priority = "1.2.0"
tikv-jemallocator = "0.5.0"
time = { version = "0.3.9", default-features = false }
tokio = { version = "1.28", default-features = false }
tokio-stream = { version = "0.1.2", features = ["net"] }
tokio-util = { version = "0.7.1", features = ["codec", "io"] }
toml = "0.5.8"
tower-http = { version = "0.6", features = ["cors", "trace", "limit"] }
tqdm = "0.4.4"
tracing = { version = "0.1.40", features = ["std"] }
tracing-appender = "0.2.3"
tracing-opentelemetry = "0.31"
tracing-span-tree = "0.1"
tracing-subscriber = { version = "0.3.20", features = [
    "env-filter",
    "fmt",
    "registry",
    "std",
] }
trybuild = "1.0.11"
turn = "0.9"
url = "2.5.0"
wasm-encoder = "0.236"
wasmparser = "0.78" # TODO: unify at least the versions of wasmparser we have in our codebase
wasmprinter = "0.236"
wasm-smith = "0.236"
wasmtime = { version = "36", default-features = false, features = [
    "cranelift",
] }
wast = "40.0"
wat = "1.0.40"
webrtc-util = "0.10"
winapi = { version = "0.3", features = [
    "winbase",
    "memoryapi",
    "errhandlingapi",
    "winnt",
    "impl-default",
] }
wiremock = "0.5.19"
xshell = "0.2.1"
xz2 = "0.1.6"
yansi = "0.5.1"
zstd = { version = "0.13.1", features = ["zstdmt"] }

stdx = { package = "near-stdx", path = "utils/stdx" }

[patch.crates-io]
protobuf = { git = "https://github.com/near/rust-protobuf.git", branch = "3.0.2-patch" }
protobuf-support = { git = "https://github.com/near/rust-protobuf.git", branch = "3.0.2-patch" }

# Note that "bench" profile inherits from "release" profile and
# "test" profile inherits from "dev" profile.
# https://doc.rust-lang.org/cargo/reference/profiles.html#test

[profile.dev]
panic = 'abort'

[profile.release]
overflow-checks = true
panic = 'abort'
lto = "fat"
codegen-units = 1

# A much faster to compile version of `release`, for development use.
[profile.dev-release]
inherits = "release"
lto = false
codegen-units = 16
debug-assertions = true

# Needed to ensure that artifacts generated by `cargo run` and `cargo nextest` are
# the same on nightly and can be reused. Not sure why it is the case.
[profile.dev-artifacts]
inherits = "dev"
panic = 'unwind'

# Compile some dependencies with optimizations to speed up tests.
[profile.dev.package.hex]
opt-level = 3
[profile.dev.package.rand]
opt-level = 3
[profile.dev.package.bs58]
opt-level = 3
[profile.dev.package.sha2]
opt-level = 3
[profile.dev.package.curve25519-dalek]
opt-level = 3
[profile.dev.package.unsafe-libyaml]
opt-level = 3
[profile.dev.package.hashbrown]
opt-level = 3
[profile.dev.package.dynasmrt]
opt-level = 3
[profile.dev.package."*"]
opt-level = 1<|MERGE_RESOLUTION|>--- conflicted
+++ resolved
@@ -166,10 +166,7 @@
 aurora-engine-transactions = "1.1"
 aurora-engine-types = "1.1"
 axum = { version = "0.8", features = ["macros"] }
-<<<<<<< HEAD
 axum-test = "18.0"
-=======
->>>>>>> a31dae81
 backtrace = "0.3"
 base64 = "0.21"
 bencher = "0.1.5"
