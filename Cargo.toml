--- conflicted
+++ resolved
@@ -21,13 +21,8 @@
     "core/wasm",
     "core/wasm/runtest",
     "core/wasm/runtest/generate-wasm/import-memory",
-<<<<<<< HEAD
     "core/near-network",
-    "node/beacon-chain-handler",
-    "node/cli",
-=======
     "node/beacon",
->>>>>>> 9fd353ff
     "node/client",
     "node/configs",
     "node/consensus",
