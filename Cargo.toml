--- conflicted
+++ resolved
@@ -109,14 +109,9 @@
 bitflags = "1.2"
 blake2 = "0.9.1"
 bn = { package = "zeropool-bn", version = "0.5.11" }
-<<<<<<< HEAD
 # TODO: revert to upstream bolero once https://github.com/camshaft/bolero/pull/186 lands and gets released
 bolero = { version = "0.9.0", git = "https://github.com/camshaft/bolero", rev = "7d955a67fbd06f61ffaf28178e976280c33c045a", features = ["arbitrary"] }
-borsh = { version = "0.10.2", features = ["rc"] }
-=======
-bolero = "0.8.0"
 borsh = { version = "1.0.0", features = ["derive", "rc"] }
->>>>>>> 22b7a369
 bs58 = "0.4"
 bytes = "1"
 bytesize = { version = "1.1", features = ["serde"] }
