[workspace.package]
version = "0.0.0"                               # managed by cargo-workspaces, see below
authors = ["Near Inc <hello@nearprotocol.com>"]
edition = "2021"
rust-version = "1.73.0"
repository = "https://github.com/near/nearcore"
license = "MIT OR Apache-2.0"

[workspace.metadata.workspaces]
# shared version of all public crates in the workspace
version = "0.17.0"
exclude = ["neard"]

[workspace]
resolver = "2"
members = [
    "chain/chain",
    "chain/chunks",
    "chain/client",
    "chain/client-primitives",
    "chain/epoch-manager",
    "chain/indexer",
    "chain/indexer-primitives",
    "chain/jsonrpc",
    "chain/jsonrpc-adversarial-primitives",
    "chain/jsonrpc-primitives",
    "chain/jsonrpc/client",
    "chain/jsonrpc/fuzz",
    "chain/jsonrpc/jsonrpc-tests",
    "chain/network",
    "chain/pool",
    "chain/rosetta-rpc",
    "chain/telemetry",
    "core/async",
    "core/chain-configs",
    "core/crypto",
    "core/dyn-configs",
    "core/o11y",
    "core/primitives",
    "core/primitives-core",
    "core/store",
    "genesis-tools/genesis-csv-to-json",
    "genesis-tools/genesis-populate",
    "genesis-tools/keypair-generator",
    "integration-tests",
    "nearcore",
    "neard",
    "runtime/near-vm/test-api",
    "runtime/near-vm/compiler",
    "runtime/near-vm/compiler-singlepass",
    "runtime/near-vm/engine",
    "runtime/near-vm/vm",
    "runtime/near-vm/types",
    "runtime/near-vm/wast",
    "runtime/near-vm/compiler-test-derive",
    "runtime/near-vm-runner",
    "runtime/near-vm-runner/fuzz",
    "runtime/runtime",
    "runtime/runtime-params-estimator",
    "runtime/runtime-params-estimator/estimator-warehouse",
    "test-utils/actix-test-utils",
    "test-utils/runtime-tester",
    "test-utils/runtime-tester/fuzz",
    "test-utils/store-validator",
    "test-utils/testlib",
    "test-utils/style",
    "tools/database",
    "tools/chainsync-loadtest",
    "tools/fork-network",
    "tools/indexer/example",
    "tools/mirror",
    "tools/ping",
    "tools/restaked",
    "tools/rpctypegen/core",
    "tools/rpctypegen/macro",
    "tools/speedy_sync",
    "tools/state-parts",
    "tools/state-viewer",
    "tools/storage-usage-delta-calculator",
    "tools/themis",
    "tools/undo-block",
    "utils/config",
    "utils/fmt",
    "utils/mainnet-res",
    "utils/near-cache",
    "utils/stdx",
]

[workspace.dependencies]
actix = "0.13.0"
actix-cors = "0.6.1"
actix-http = "3.3"
actix-rt = "2"
actix-web = "4.1"
ansi_term = "0.12"
anyhow = "1.0.62"
arbitrary = { version = "1.2.3", features = ["derive"] }
arc-swap = "1.5"
assert_matches = "1.5.0"
async-recursion = "1.0.4"
async-trait = "0.1.58"
atty = "0.2"
awc = { version = "3", features = ["openssl"] }
backtrace = "0.3"
base64 = "0.21"
bencher = "0.1.5"
bitflags = "1.2"
blake2 = "0.9.1"
bn = { package = "zeropool-bn", version = "0.5.11" }
<<<<<<< HEAD
bolero = { version = "0.10.0", features = ["arbitrary"] }
=======
# TODO: revert to upstream bolero once https://github.com/camshaft/bolero/pull/186 lands and gets released
bolero = { version = "0.9.0", git = "https://github.com/camshaft/bolero", rev = "7d955a67fbd06f61ffaf28178e976280c33c045a", features = [
    "arbitrary",
] }
>>>>>>> da8393b8
borsh = { version = "1.0.0", features = ["derive", "rc"] }
bs58 = "0.4"
bytes = "1"
bytesize = { version = "1.1", features = ["serde"] }
c2-chacha = "0.3"
cargo_metadata = "0.14.1"
cc = "1.0"
cfg-if = "1.0"
chrono = { version = "0.4.19", features = ["serde"] }
clap = { version = "4.2.0", features = ["derive", "env", "string"] }
cloud-storage = "0.11.1"
conqueue = "0.4.0"
cpu-time = "1.0"
criterion = { version = "0.3.5", default_features = false, features = [
    "html_reports",
    "cargo_bench_support",
] }
crossbeam = "0.8"
crossbeam-channel = "0.5.8"
crossbeam-queue = "0.3.8"
csv = "1.2.1"
curve25519-dalek = "3"
derive-enum-from-into = "0.1.1"
derive_more = "0.99.9"
dirs = "4"
dynasm = "2.0"
dynasmrt = "2.0"
easy-ext = "0.2"
ed25519-dalek = "1"
elastic-array = "0.11"
enum-map = "2.1.0"
enumset = "1.0"
expect-test = "1.3.0"
finite-wasm = "0.5.0"
flate2 = "1.0.22"
fs2 = "0.4"
futures = "0.3.5"
futures-util = "0.3"
genesis-populate = { path = "genesis-tools/genesis-populate" }
hashbrown = "0.11"
hex = { version = "0.4.2", features = ["serde"] }
hex-literal = "0.2"
hkdf = "0.12.3"
hyper = { version = "0.14", features = ["full"] }
hyper-tls = "0.5.0"
im = "15"
indexmap = "1.6"
indicatif = { version = "0.15.0", features = ["with_rayon"] }
insta = { version = "1.34.0", features = ["json", "yaml", "redactions"] }
integration-tests = { path = "integration-tests" }
itertools = "0.10.0"
itoa = "1.0"
json_comments = "0.2.1"
lazy_static = "1.4"
leb128 = "0.2"
libc = "0.2.81"
libfuzzer-sys = { version = "0.4", features = ["arbitrary-derive"] }
log = "0.4"
loupe = "0.1"
lru = "0.7.2"
memmap2 = "0.5"
memoffset = "0.8"
more-asserts = "0.2"
near-account-id = { version = "1.0.0-alpha.1", features = ["internal_unstable", "serde", "borsh"] }
near-actix-test-utils = { path = "test-utils/actix-test-utils" }
near-amend-genesis = { path = "tools/amend-genesis" }
near-database-tool = { path = "tools/database" }
near-async = { path = "core/async" }
near-cache = { path = "utils/near-cache" }
near-chain = { path = "chain/chain" }
near-chain-configs = { path = "core/chain-configs" }
near-chain-primitives = { path = "chain/chain-primitives" }
near-chunks = { path = "chain/chunks" }
near-chunks-primitives = { path = "chain/chunks-primitives" }
near-client = { path = "chain/client" }
near-client-primitives = { path = "chain/client-primitives" }
near-cold-store-tool = { path = "tools/cold-store", package = "cold-store-tool" }
near-config-utils = { path = "utils/config" }
nearcore = { path = "nearcore" }
near-crypto = { path = "core/crypto" }
near-dyn-configs = { path = "core/dyn-configs" }
near-epoch-manager = { path = "chain/epoch-manager" }
near-flat-storage = { path = "tools/flat-storage" }
near-fork-network = { path = "tools/fork-network" }
near-fmt = { path = "utils/fmt" }
near-indexer = { path = "chain/indexer" }
near-indexer-primitives = { path = "chain/indexer-primitives" }
near-jsonrpc = { path = "chain/jsonrpc" }
near-jsonrpc-adversarial-primitives = { path = "chain/jsonrpc-adversarial-primitives" }
near-jsonrpc-client = { path = "chain/jsonrpc/client" }
near-jsonrpc-primitives = { path = "chain/jsonrpc-primitives", features = [
    "full",
] }
near-jsonrpc-tests = { path = "chain/jsonrpc/jsonrpc-tests" }
near-mainnet-res = { path = "utils/mainnet-res" }
near-mirror = { path = "tools/mirror" }
near-network = { path = "chain/network" }
near-o11y = { path = "core/o11y" }
near-performance-metrics = { path = "utils/near-performance-metrics" }
near-performance-metrics-macros = { path = "utils/near-performance-metrics-macros" }
near-ping = { path = "tools/ping" }
near-pool = { path = "chain/pool" }
near-primitives = { path = "core/primitives" }
near-primitives-core = { path = "core/primitives-core" }
near-rosetta-rpc = { path = "chain/rosetta-rpc" }
near-rpc-error-core = { path = "tools/rpctypegen/core" }
near-rpc-error-macro = { path = "tools/rpctypegen/macro" }
near-stable-hasher = { path = "utils/near-stable-hasher" }
near-state-parts = { path = "tools/state-parts" }
near-state-viewer = { path = "tools/state-viewer", package = "state-viewer" }
near-store = { path = "core/store" }
near-telemetry = { path = "chain/telemetry" }
near-test-contracts = { path = "runtime/near-test-contracts" }
near-undo-block = { path = "tools/undo-block" }
near-vm-test-api = { path = "runtime/near-vm/test-api" }
near-vm-compiler = { path = "runtime/near-vm/compiler" }
near-vm-compiler-singlepass = { path = "runtime/near-vm/compiler-singlepass" }
near-vm-compiler-test-derive = { path = "runtime/near-vm/compiler-test-derive" }
near-vm-engine = { path = "runtime/near-vm/engine" }
near-vm-engine-universal = { path = "runtime/near-vm/engine-universal" }
near-vm-runner = { path = "runtime/near-vm-runner" }
near-vm-test-generator = { path = "runtime/near-vm/test-generator" }
near-vm-types = { path = "runtime/near-vm/types" }
near-vm-vm = { path = "runtime/near-vm/vm" }
near-vm-wast = { path = "runtime/near-vm/wast" }
nix = "0.24"
node-runtime = { path = "runtime/runtime" }
num-bigint = "0.3"
num_cpus = "1.11"
num-rational = { version = "0.3.1", features = ["serde"] }
num-traits = "0.2.15"
once_cell = "1.13.1"
openssl = { version = "0.10", features = ["vendored"] }
openssl-probe = "0.1.4"
opentelemetry = { version = "0.17.0", features = ["rt-tokio", "trace"] }
opentelemetry-otlp = "0.10.0"
opentelemetry-semantic-conventions = "0.9.0"
paperclip = { version = "0.8.0", features = ["actix4"] }
parity-wasm = { version = "0.42", default-features = false }
parity-wasm_41 = { package = "parity-wasm", version = "0.41" }
parking_lot = "0.12.1"
percent-encoding = "2.2.0"
pin-project = "1.0"
prefix-sum-vec = "0.1.2"
pretty_assertions = "1.2"
primitive-types = { version = "0.10", default-features = false }
proc-macro2 = "1.0.64"
prometheus = "0.13.1"
protobuf = "3.0.1"
protobuf-codegen = "3.0.1"
pwasm-utils_12 = { package = "pwasm-utils", version = "0.12" }
quote = "1.0"
rand = "0.8.5"
rand_chacha = "0.3.1"
rand_core = "0.5"
rand_hc = "0.3.1"
rand_xorshift = "0.3"
rayon = "1.5"
redis = "0.23.0"
reed-solomon-erasure = "4"
regex = "1.7.1"
region = "3.0"
reqwest = { version = "0.11.14", features = ["blocking"] }
ripemd = "0.1.1"
rkyv = "0.7.31"
rlimit = "0.7"
rocksdb = { version = "0.21.0", default-features = false, features = [
    "snappy",
    "lz4",
    "zstd",
    "zlib",
    "jemalloc",
] }
runtime-tester = { path = "test-utils/runtime-tester" }
rusqlite = { version = "0.29.0", features = ["bundled", "chrono", "functions"] }
rustc-demangle = "0.1"
rust-s3 = { version = "0.32.3", features = ["blocking"] }
rustix = "0.37"
secp256k1 = { version = "0.27.0", features = ["recovery", "rand-std"] }
semver = "1.0.4"
serde = { version = "1.0.136", features = ["alloc", "derive", "rc"] }
serde_ignored = "0.1"
serde_json = "1.0.68"
serde_repr = "0.1.8"
serde_with = { version = "3.0", features = ["base64"] }
serde_yaml = "0.9"
serial_test = "0.5"
sha2 = "0.10"
sha3 = "0.10"
shell-escape = "0.1.5"
smallvec = "1.6"
smart-default = "0.6"
smartstring = "1.0.1"
strum = { version = "0.24", features = ["derive"] }
stun = "0.4"
subtle = "2.2"
syn = { version = "2.0.4", features = ["extra-traits", "full"] }
sysinfo = "0.24.5"
tar = "0.4.38"
target-lexicon = { version = "0.12.2", default-features = false }
tempfile = "3.3"
testlib = { path = "test-utils/testlib" }
test-log = { version = "0.2", default-features = false, features = ["trace"] }
thiserror = "1.0.30"
tikv-jemallocator = "0.5.0"
time = "0.3.9"
tokio = { version = "1.28", features = [
    "fs",
    "macros",
    "net",
    "rt-multi-thread",
    "sync",
    "time",
] }
tokio-stream = { version = "0.1.2", features = ["net"] }
tokio-util = { version = "0.7.1", features = ["codec", "io"] }
toml = "0.5.8"
tqdm = "0.4.4"
tracing = { version = "0.1.36", features = ["std"] }
tracing-appender = "0.2.2"
tracing-opentelemetry = "0.17.0"
tracing-span-tree = "0.1"
tracing-subscriber = { version = "0.3.15", features = [
    "env-filter",
    "fmt",
    "registry",
    "std",
] }
trybuild = "1.0.11"
turn = "0.6"
validator = "0.12"
wasm-encoder = "0.27.0"
wasmer-compiler = { package = "wasmer-compiler-near", version = "=2.4.1" }
wasmer-compiler-singlepass = { package = "wasmer-compiler-singlepass-near", version = "=2.4.1" }
wasmer-engine = { package = "wasmer-engine-near", version = "=2.4.1" }
wasmer-engine-universal = { package = "wasmer-engine-universal-near", version = "=2.4.1", features = [
    "compiler",
] }
wasmer-runtime = { version = "0.18.0", package = "wasmer-runtime-near", features = [
    "default-backend-singlepass",
], default-features = false }
wasmer-runtime-core = { version = "0.18.2", package = "wasmer-runtime-core-near" }
wasmer-types = { package = "wasmer-types-near", version = "=2.4.1" }
wasmer-vm = { package = "wasmer-vm-near", version = "=2.4.1" }
wasmparser = "0.78" # TODO: unify at least the versions of wasmparser we have in our codebase
wasmprinter = "0.2"
wasm-smith = "0.10"
wasmtime = { version = "9.0.3", default-features = false, features = [
    "cranelift",
] }
wast = "40.0"
wat = "1.0.40"
webrtc-util = "0.7"
winapi = { version = "0.3", features = [
    "winbase",
    "memoryapi",
    "errhandlingapi",
    "winnt",
    "impl-default",
] }
xshell = "0.2.1"
xz2 = "0.1.6"

stdx = { package = "near-stdx", path = "utils/stdx" }

[patch.crates-io]

# Note that "bench" profile inherits from "release" profile and
# "test" profile inherits from "dev" profile.
# https://doc.rust-lang.org/cargo/reference/profiles.html#test

[profile.dev]
panic = 'abort'

[profile.release]
overflow-checks = true
panic = 'abort'
lto = "fat"
codegen-units = 1

# A much faster to compile version of `release`.
[profile.quick-release]
inherits = "release"
lto = false
codegen-units = 16

# Used for fuzzing, LTO is ill-supported as of 2023-09 and so should not be enabled.
[profile.fuzz]
inherits = "dev"
opt-level = 3
incremental = false
codegen-units = 1

# Compile some dependencies with optimizations to speed up tests.
[profile.dev.package.hex]
opt-level = 3
[profile.dev.package.rand]
opt-level = 3
[profile.dev.package.bs58]
opt-level = 3
[profile.dev.package.sha2]
opt-level = 3
[profile.dev.package.curve25519-dalek]
opt-level = 3
[profile.dev.package.unsafe-libyaml]
opt-level = 3
[profile.dev.package.hashbrown]
opt-level = 3
[profile.dev.package.dynasmrt]
opt-level = 3
[profile.dev.package."*"]
opt-level = 1<|MERGE_RESOLUTION|>--- conflicted
+++ resolved
@@ -107,14 +107,7 @@
 bitflags = "1.2"
 blake2 = "0.9.1"
 bn = { package = "zeropool-bn", version = "0.5.11" }
-<<<<<<< HEAD
 bolero = { version = "0.10.0", features = ["arbitrary"] }
-=======
-# TODO: revert to upstream bolero once https://github.com/camshaft/bolero/pull/186 lands and gets released
-bolero = { version = "0.9.0", git = "https://github.com/camshaft/bolero", rev = "7d955a67fbd06f61ffaf28178e976280c33c045a", features = [
-    "arbitrary",
-] }
->>>>>>> da8393b8
 borsh = { version = "1.0.0", features = ["derive", "rc"] }
 bs58 = "0.4"
 bytes = "1"
