[workspace]
members = [
    "chain/chain",
    "chain/chunks",
    "chain/client",
    "chain/client-primitives",
    "chain/epoch-manager",
    "chain/indexer",
    "chain/indexer-primitives",
    "chain/jsonrpc",
    "chain/jsonrpc-adversarial-primitives",
    "chain/jsonrpc-primitives",
    "chain/jsonrpc/client",
    "chain/jsonrpc/fuzz",
    "chain/jsonrpc/jsonrpc-tests",
    "chain/network",
    "chain/pool",
    "chain/rosetta-rpc",
    "chain/telemetry",
    "core/account-id",
    "core/account-id/fuzz",
    "core/chain-configs",
    "core/crypto",
    "core/metrics",
    "core/o11y",
    "core/primitives",
    "core/primitives-core",
    "core/store",
    "genesis-tools/genesis-csv-to-json",
    "genesis-tools/genesis-populate",
    "genesis-tools/keypair-generator",
    "integration-tests",
    "nearcore",
    "neard",
    "runtime/near-vm-logic",
    "runtime/near-vm-runner",
    "runtime/near-vm-runner/fuzz",
    "runtime/runtime",
    "runtime/runtime-params-estimator",
    "runtime/runtime-params-estimator/estimator-warehouse",
    "test-utils/actix-test-utils",
    "test-utils/runtime-tester",
    "test-utils/runtime-tester/fuzz",
    "test-utils/store-validator",
    "test-utils/testlib",
    "tools/chainsync-loadtest",
    "tools/delay-detector",
    "tools/indexer/example",
<<<<<<< HEAD
    "tools/mock_node",
    "tools/ping",
=======
    "tools/mock-node",
>>>>>>> 297589f7
    "tools/restaked",
    "tools/rpctypegen/core",
    "tools/rpctypegen/macro",
    "tools/state-viewer",
    "tools/storage-usage-delta-calculator",
    "tools/themis",
    "utils/mainnet-res",
    "utils/near-cache",
    "utils/near-rate-limiter",
]

[workspace.metadata.workspaces]
version = "0.14.0"
exclude = [ "neard" ]

[patch.crates-io]

# Note that "bench" profile inherits from "release" profile and
# "test" profile inherits from "dev" profile.
# https://doc.rust-lang.org/cargo/reference/profiles.html#test

[profile.release]
overflow-checks = true
panic = 'abort'

[profile.dev]
panic = 'abort'

# Compile some dependencies with optimizations to speed up tests.
[profile.dev.package.hex]
opt-level = 3
[profile.dev.package.rand]
opt-level = 3
[profile.dev.package.bs58]
opt-level = 3
[profile.dev.package.sha2]
opt-level = 3<|MERGE_RESOLUTION|>--- conflicted
+++ resolved
@@ -46,12 +46,7 @@
     "tools/chainsync-loadtest",
     "tools/delay-detector",
     "tools/indexer/example",
-<<<<<<< HEAD
-    "tools/mock_node",
-    "tools/ping",
-=======
     "tools/mock-node",
->>>>>>> 297589f7
     "tools/restaked",
     "tools/rpctypegen/core",
     "tools/rpctypegen/macro",
