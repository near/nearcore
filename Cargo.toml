--- conflicted
+++ resolved
@@ -47,11 +47,8 @@
     "tools/delay_detector",
     "tools/storage-usage-delta-calculator",
     "tools/restored-receipts-verifier",
-<<<<<<< HEAD
     "tools/rocksdb-stats",
-=======
     "tools/themis",
->>>>>>> 960c4112
     "integration-tests",
     "utils/near-rate-limiter",
     "utils/near-cache",
