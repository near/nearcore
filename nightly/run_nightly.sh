while true
do
        git pull --ff-only origin staging
<<<<<<< HEAD
        n=$(ls ~/testruns | wc -l)
        if (( $n % 100 == 0 ))
        then
                cd .. && cargo clean && cd nightly
        fi
        cd .. && cargo build --all --tests && cd nightly
        timestamp=$(date +%y%m%d_%H%M%S)
        output_path=~/testruns/$(git rev-parse HEAD)_${timestamp}
        python nightly.py run nightly.txt ${output_path}

        # Upload file bigger than 1M to gcloud storage
        for f in `find ${output_path} -type f -size +1M`
        do
                path=$(echo ${f} | sed "s|.*testruns/||");
                cd ~/testruns
                gsutil cp -r ${path} gs://log.nightly.neartest.com/${path}
                # Original log save the log url
                echo "https://storage.cloud.google.com/log.nightly.neartest.com/${path}" > ${f}
                cd -
        done
=======
        cd .. && cargo build --all --tests --features adversarial && cd nightly
        python nightly.py run nightly.txt ~/testruns/$(git rev-parse HEAD)_$(date +%y%m%d_%H%M%S)
>>>>>>> 9ed24269
done<|MERGE_RESOLUTION|>--- conflicted
+++ resolved
@@ -1,13 +1,12 @@
 while true
 do
         git pull --ff-only origin staging
-<<<<<<< HEAD
         n=$(ls ~/testruns | wc -l)
         if (( $n % 100 == 0 ))
         then
                 cd .. && cargo clean && cd nightly
         fi
-        cd .. && cargo build --all --tests && cd nightly
+        cd .. && cargo build --all --tests --features adversarial && cd nightly
         timestamp=$(date +%y%m%d_%H%M%S)
         output_path=~/testruns/$(git rev-parse HEAD)_${timestamp}
         python nightly.py run nightly.txt ${output_path}
@@ -22,8 +21,4 @@
                 echo "https://storage.cloud.google.com/log.nightly.neartest.com/${path}" > ${f}
                 cd -
         done
-=======
-        cd .. && cargo build --all --tests --features adversarial && cd nightly
-        python nightly.py run nightly.txt ~/testruns/$(git rev-parse HEAD)_$(date +%y%m%d_%H%M%S)
->>>>>>> 9ed24269
 done