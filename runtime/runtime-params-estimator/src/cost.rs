--- conflicted
+++ resolved
@@ -196,16 +196,12 @@
     /// Subtract the base cost of creating a sir-receipt.
     /// TODO(jakmeier): Consider different account states.
     ActionDeleteAccount,
-<<<<<<< HEAD
+    ActionDeleteAccountSendNotSir,
+    ActionDeleteAccountSendSir,
+    ActionDeleteAccountExec,
     /// Estimates `action_creation_config.delegate_cost` which is charged
     /// for `DelegateAction` actions.
     ActionDelegate,
-=======
-    ActionDeleteAccountSendNotSir,
-    ActionDeleteAccountSendSir,
-    ActionDeleteAccountExec,
->>>>>>> dce92b8f
-
     /// Estimates `wasm_config.ext_costs.base` which is intended to be charged
     /// once on every host function call. However, this is currently
     /// inconsistent. First, we do not charge on Math API methods (`sha256`,
