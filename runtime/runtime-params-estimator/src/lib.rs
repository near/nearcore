//! Code to estimate each specific cost.
//!
//! Each cost is registered in `ALL_COSTS` array, together with a
//! cost-estimation function. Function can be arbitrary. Most, but not all,
//! costs are estimated using roughly the following algorithm:
//!
//!   * Create an instance of near starting with specific fixture with many
//!     accounts deployed.
//!   * Create a template transaction, like transfer from a to b.
//!   * Create a bunch of blocks stuffed with copies of this template
//!     transaction.
//!   * Measure the "time" it takes to process the blocks (including all
//!     generated receipts)
//!   * Divide the total time by number of blocks * number of transactions in a
//!     block.
//!
//! Some common variations:
//!
//!   * As we measure "the whole thing", we deduct base costs from composite
//!     measurements. For example, when estimating cost of transfer action we
//!     deduct the cost of an empty transaction, as that is accounted for
//!     separately.
//!   * For "per byte" costs, like `ActionDeployContractPerByte`, we estimate
//!     the time required for a "large" input, for an empty input, and divide
//!     the difference by the number of bytes. As an alternative, least squares
//!     method is used for cases where we have several interesting inputs with
//!     different sizes.
//!   * For host functions, use few blocks of transactions. Instead, each
//!     transaction calls host function from `wasm` in a loop.
//!   * Some costs are measured more directly. For example, to measure cost of
//!     wasm opcode we call vm_runner directly, bypassing the rest of runtime
//!     machinery.
//!   * Some RocksDB related estimations avoid nearcore entirely and run on
//!     completely independent database instances. This DB is controlled by the
//!     `rdb-` prefixed flags which are combined in `RocksDBTestConfig`.
//!
//! Some costs depend on each other. As we want to allow estimating a subset of
//! costs and don't want to just run everything in order (as that would be to
//! slow), we have a very simple manual caching infrastructure in place.
//!
//! To run estimations on a non-empty DB with standardised content, we first
//! dump all records to a `StateDump` written to a file. Then for each
//! iteration of a an estimation, we first load the records from this dump into
//! a fresh database. Afterwards, it is crucial to run compaction on RocksDB
//! before starting measurements. Otherwise, the SST file layout can be very
//! inefficient, as there was no time to restructure them. We assume that in
//! production, the inflow of new data is not as bulky and therefore it should
//! always be reasonably compacted. Also, without forcing it before
//! measurements start, compaction may start during the measurement and makes
//! the results unstable.
//!
//! Notes on code architecture:
//!
//! To keep estimations comprehensible, each estimation has a simple function
//! here in the top-level module. Calls to code in submodules should have a
//! descriptive function names so that it is obvious what it does without
//! digging deeper.
//!

mod cost;
mod cost_table;
mod costs_to_runtime_config;
mod estimator_context;
mod gas_cost;
mod qemu;
mod rocksdb;
mod transaction_builder;

pub(crate) mod estimator_params;
pub(crate) mod least_squares;

// Helper functions shared between modules
pub mod utils;

// Runs a VM (Default: Wasmer) on the given contract and measures the time it takes to do a single operation.
pub mod vm_estimator;
// Encapsulates the runtime so that it can be run separately from the rest of the node.
pub mod testbed;
// Prepares transactions and feeds them to the testbed in batches. Performs the warm up, takes care
// of nonces.
pub mod config;
mod function_call;
mod gas_metering;
mod trie;

use std::convert::TryFrom;
use std::iter;
use std::time::Instant;

use estimator_params::sha256_cost;
use gas_cost::{LeastSquaresTolerance, NonNegativeTolerance};
use gas_metering::gas_metering_cost;
use near_crypto::{KeyType, SecretKey};
use near_primitives::account::{AccessKey, AccessKeyPermission, FunctionCallPermission};
use near_primitives::contract::ContractCode;
use near_primitives::runtime::fees::RuntimeFeesConfig;
use near_primitives::transaction::{
    Action, AddKeyAction, CreateAccountAction, DeleteAccountAction, DeleteKeyAction,
    DeployContractAction, SignedTransaction, StakeAction, TransferAction,
};
use near_primitives::types::AccountId;
use near_primitives::version::PROTOCOL_VERSION;
use near_vm_logic::mocks::mock_external::MockedExternal;
use near_vm_logic::{ExtCosts, VMConfig};
use near_vm_runner::MockCompiledContractCache;
use rand::Rng;
use serde_json::json;
use utils::{
    average_cost, fn_cost, fn_cost_count, fn_cost_in_contract, fn_cost_with_setup,
    generate_data_only_contract, generate_fn_name, noop_function_call_cost, read_resource,
    transaction_cost, transaction_cost_ext,
};
use vm_estimator::{compile_single_contract_cost, compute_compile_cost_vm};

use crate::config::Config;
use crate::cost_table::format_gas;
use crate::estimator_context::EstimatorContext;
use crate::gas_cost::GasCost;
use crate::rocksdb::{rocks_db_inserts_cost, rocks_db_read_cost};
use crate::transaction_builder::TransactionBuilder;
use crate::vm_estimator::create_context;

pub use crate::cost::Cost;
pub use crate::cost_table::CostTable;
pub use crate::costs_to_runtime_config::costs_to_runtime_config;
pub use crate::qemu::QemuCommandBuilder;
pub use crate::rocksdb::RocksDBTestConfig;

static ALL_COSTS: &[(Cost, fn(&mut EstimatorContext) -> GasCost)] = &[
    (Cost::Bls12381VerifyBase, bls12381_verify_base),
    (Cost::Bls12381VerifyByte, bls12381_verify_byte),
    (Cost::Bls12381VerifyElements, bls12381_verify_elements),
    (Cost::ActionReceiptCreation, action_receipt_creation),
    (Cost::ActionSirReceiptCreation, action_sir_receipt_creation),
    (Cost::ActionTransfer, action_transfer),
    (Cost::ActionCreateAccount, action_create_account),
    (Cost::ActionDeleteAccount, action_delete_account),
    (Cost::ActionAddFullAccessKey, action_add_full_access_key),
    (Cost::ActionAddFunctionAccessKeyBase, action_add_function_access_key_base),
    (Cost::ActionAddFunctionAccessKeyPerByte, action_add_function_access_key_per_byte),
    (Cost::ActionDeleteKey, action_delete_key),
    (Cost::ActionStake, action_stake),
    (Cost::ActionDeployContractBase, action_deploy_contract_base),
    (Cost::ActionDeployContractPerByte, action_deploy_contract_per_byte),
    (Cost::ActionFunctionCallBase, action_function_call_base),
    (Cost::ActionFunctionCallPerByte, action_function_call_per_byte),
    (Cost::HostFunctionCall, host_function_call),
    (Cost::WasmInstruction, wasm_instruction),
    (Cost::DataReceiptCreationBase, data_receipt_creation_base),
    (Cost::DataReceiptCreationPerByte, data_receipt_creation_per_byte),
    (Cost::ReadMemoryBase, read_memory_base),
    (Cost::ReadMemoryByte, read_memory_byte),
    (Cost::WriteMemoryBase, write_memory_base),
    (Cost::WriteMemoryByte, write_memory_byte),
    (Cost::ReadRegisterBase, read_register_base),
    (Cost::ReadRegisterByte, read_register_byte),
    (Cost::WriteRegisterBase, write_register_base),
    (Cost::WriteRegisterByte, write_register_byte),
    (Cost::LogBase, log_base),
    (Cost::LogByte, log_byte),
    (Cost::Utf8DecodingBase, utf8_decoding_base),
    (Cost::Utf8DecodingByte, utf8_decoding_byte),
    (Cost::Utf16DecodingBase, utf16_decoding_base),
    (Cost::Utf16DecodingByte, utf16_decoding_byte),
    (Cost::Sha256Base, sha256_base),
    (Cost::Sha256Byte, sha256_byte),
    (Cost::Keccak256Base, keccak256_base),
    (Cost::Keccak256Byte, keccak256_byte),
    (Cost::Keccak512Base, keccak512_base),
    (Cost::Keccak512Byte, keccak512_byte),
    (Cost::Ripemd160Base, ripemd160_base),
    (Cost::Ripemd160Block, ripemd160_block),
    (Cost::EcrecoverBase, ecrecover_base),
    #[cfg(feature = "protocol_feature_ed25519_verify")]
    (Cost::Ed25519VerifyBase, ed25519_verify_base),
    #[cfg(feature = "protocol_feature_ed25519_verify")]
    (Cost::Ed25519VerifyByte, ed25519_verify_byte),
    (Cost::AltBn128G1MultiexpBase, alt_bn128g1_multiexp_base),
    (Cost::AltBn128G1MultiexpElement, alt_bn128g1_multiexp_element),
    (Cost::AltBn128G1SumBase, alt_bn128g1_sum_base),
    (Cost::AltBn128G1SumElement, alt_bn128g1_sum_element),
    (Cost::AltBn128PairingCheckBase, alt_bn128_pairing_check_base),
    (Cost::AltBn128PairingCheckElement, alt_bn128_pairing_check_element),
    (Cost::StorageHasKeyBase, storage_has_key_base),
    (Cost::StorageHasKeyByte, storage_has_key_byte),
    (Cost::StorageReadBase, storage_read_base),
    (Cost::StorageReadKeyByte, storage_read_key_byte),
    (Cost::StorageReadValueByte, storage_read_value_byte),
    (Cost::StorageWriteBase, storage_write_base),
    (Cost::StorageWriteKeyByte, storage_write_key_byte),
    (Cost::StorageWriteValueByte, storage_write_value_byte),
    (Cost::StorageWriteEvictedByte, storage_write_evicted_byte),
    (Cost::StorageRemoveBase, storage_remove_base),
    (Cost::StorageRemoveKeyByte, storage_remove_key_byte),
    (Cost::StorageRemoveRetValueByte, storage_remove_ret_value_byte),
    (Cost::TouchingTrieNode, touching_trie_node),
    (Cost::ReadCachedTrieNode, read_cached_trie_node),
    (Cost::TouchingTrieNodeRead, touching_trie_node_read),
    (Cost::TouchingTrieNodeWrite, touching_trie_node_write),
    (Cost::ApplyBlock, apply_block_cost),
    (Cost::ContractCompileBase, contract_compile_base),
    (Cost::ContractCompileBytes, contract_compile_bytes),
    (Cost::ContractCompileBaseV2, contract_compile_base_v2),
    (Cost::ContractCompileBytesV2, contract_compile_bytes_v2),
    (Cost::DeployBytes, pure_deploy_bytes),
    (Cost::ContractLoadingBase, contract_loading_base),
    (Cost::ContractLoadingPerByte, contract_loading_per_byte),
    (Cost::FunctionCallPerStorageByte, function_call_per_storage_byte),
    (Cost::GasMeteringBase, gas_metering_base),
    (Cost::GasMeteringOp, gas_metering_op),
    (Cost::RocksDbInsertValueByte, rocks_db_insert_value_byte),
    (Cost::RocksDbReadValueByte, rocks_db_read_value_byte),
    (Cost::CpuBenchmarkSha256, cpu_benchmark_sha256),
    (Cost::OneCPUInstruction, one_cpu_instruction),
    (Cost::OneNanosecond, one_nanosecond),
];

// We use core-contracts, e2f60b5b0930a9df2c413e1460e179c65c8876e3.
static REAL_CONTRACTS_SAMPLE: [(&str, &str); 4] = [
    // File 341191, code 279965, data 56627.
    ("res/lockup_contract.wasm", "terminate_vesting"),
    // File 257516, code 203545, data 50419.
    ("res/staking_pool.wasm", "ping"),
    // File 135358, code 113152, data 19520.
    ("res/voting_contract.wasm", "ping"),
    // File 124250, code 103473, data 18176.
    ("res/whitelist.wasm", "add_staking_pool"),
];

pub fn run(config: Config) -> CostTable {
    let mut ctx = EstimatorContext::new(&config);
    let mut res = CostTable::default();

    for (cost, f) in ALL_COSTS.iter().copied() {
        if let Some(costs) = &ctx.config.costs_to_measure {
            if !costs.contains(&format!("{:?}", cost)) {
                continue;
            }
        }

        let start = Instant::now();
        let measurement = f(&mut ctx);
        let time = start.elapsed();
        let name = cost.to_string();
        let uncertain = if measurement.is_uncertain() { "UNCERTAIN " } else { "" };
        let gas = measurement.to_gas();
        res.add(cost, gas);

        eprintln!(
            "{:<40} {:>25} gas [{:>25}] {:<10}(computed in {:.2?}) {}",
            name,
            format_gas(gas),
            format!("{:?}", measurement),
            uncertain,
            time,
            measurement.uncertain_message().unwrap_or_default(),
        );

        if config.json_output {
            let json = json! ({
                "name": name,
                "result": measurement.to_json(),
                "computed_in": time,
            });
            println!("{json}");
        }
    }
    eprintln!();

    res
}

fn action_receipt_creation(ctx: &mut EstimatorContext) -> GasCost {
    if let Some(cached) = ctx.cached.action_receipt_creation.clone() {
        return cached;
    }

    let mut make_transaction = |tb: &mut TransactionBuilder| -> SignedTransaction {
        let (sender, receiver) = tb.random_account_pair();

        tb.transaction_from_actions(sender, receiver, vec![])
    };
    let block_size = 100;
    // Sender != Receiver means this will be executed over two blocks.
    let block_latency = 1;
    let cost = transaction_cost_ext(ctx, block_size, &mut make_transaction, block_latency).0;

    ctx.cached.action_receipt_creation = Some(cost.clone());
    cost
}

fn action_sir_receipt_creation(ctx: &mut EstimatorContext) -> GasCost {
    if let Some(cached) = ctx.cached.action_sir_receipt_creation.clone() {
        return cached;
    }

    let mut make_transaction = |tb: &mut TransactionBuilder| -> SignedTransaction {
        let sender = tb.random_account();
        let receiver = sender.clone();

        tb.transaction_from_actions(sender, receiver, vec![])
    };
    let cost = transaction_cost(ctx, &mut make_transaction);

    ctx.cached.action_sir_receipt_creation = Some(cost.clone());
    cost
}

fn action_transfer(ctx: &mut EstimatorContext) -> GasCost {
    let total_cost = {
        let mut make_transaction = |tb: &mut TransactionBuilder| -> SignedTransaction {
            let (sender, receiver) = tb.random_account_pair();

            let actions = vec![Action::Transfer(TransferAction { deposit: 1 })];
            tb.transaction_from_actions(sender, receiver, actions)
        };
        let block_size = 100;
        // Transferring from one account to another may touch two shards, thus executes over two blocks.
        let block_latency = 1;
        transaction_cost_ext(ctx, block_size, &mut make_transaction, block_latency).0
    };

    let base_cost = action_receipt_creation(ctx);

    total_cost.saturating_sub(&base_cost, &NonNegativeTolerance::PER_MILLE)
}

fn action_create_account(ctx: &mut EstimatorContext) -> GasCost {
    let total_cost = {
        let mut make_transaction = |tb: &mut TransactionBuilder| -> SignedTransaction {
            let sender = tb.random_account();
            let new_account =
                AccountId::try_from(format!("{}_{}", sender, tb.rng().gen::<u64>())).unwrap();

            let actions = vec![
                Action::CreateAccount(CreateAccountAction {}),
                Action::Transfer(TransferAction { deposit: 10u128.pow(26) }),
            ];
            tb.transaction_from_actions(sender, new_account, actions)
        };
        let block_size = 100;
        // Creating a new account is initiated by an account that potentially is on a different shard. Thus, it executes over two blocks.
        let block_latency = 1;
        transaction_cost_ext(ctx, block_size, &mut make_transaction, block_latency).0
    };

    let base_cost = action_receipt_creation(ctx);

    total_cost.saturating_sub(&base_cost, &NonNegativeTolerance::PER_MILLE)
}

fn action_delete_account(ctx: &mut EstimatorContext) -> GasCost {
    let total_cost = {
        let mut make_transaction = |tb: &mut TransactionBuilder| -> SignedTransaction {
            let sender = tb.random_unused_account();
            let receiver = sender.clone();
            let beneficiary_id = tb.random_unused_account();

            let actions = vec![Action::DeleteAccount(DeleteAccountAction { beneficiary_id })];
            tb.transaction_from_actions(sender, receiver, actions)
        };
        let block_size = 100;
        // Deleting an account is initiated by an account that potentially is on a different shard. Thus, it executes over two blocks.
        let block_latency = 1;
        transaction_cost_ext(ctx, block_size, &mut make_transaction, block_latency).0
    };

    let base_cost = action_sir_receipt_creation(ctx);

    total_cost.saturating_sub(&base_cost, &NonNegativeTolerance::PER_MILLE)
}

fn action_add_full_access_key(ctx: &mut EstimatorContext) -> GasCost {
    let total_cost = {
        let mut make_transaction = |tb: &mut TransactionBuilder| -> SignedTransaction {
            let sender = tb.random_unused_account();

            add_key_transaction(tb, sender, AccessKeyPermission::FullAccess)
        };
        transaction_cost(ctx, &mut make_transaction)
    };

    let base_cost = action_sir_receipt_creation(ctx);

    total_cost.saturating_sub(&base_cost, &NonNegativeTolerance::PER_MILLE)
}

fn action_add_function_access_key_base(ctx: &mut EstimatorContext) -> GasCost {
    if let Some(cost) = ctx.cached.action_add_function_access_key_base.clone() {
        return cost;
    }

    let total_cost = {
        let mut make_transaction = |tb: &mut TransactionBuilder| -> SignedTransaction {
            let sender = tb.random_unused_account();
            let receiver_id = tb.account(0).to_string();

            let permission = AccessKeyPermission::FunctionCall(FunctionCallPermission {
                allowance: Some(100),
                receiver_id,
                method_names: vec!["m".to_string()],
            });
            add_key_transaction(tb, sender, permission)
        };
        transaction_cost(ctx, &mut make_transaction)
    };

    let base_cost = action_sir_receipt_creation(ctx);

    let cost = total_cost.saturating_sub(&base_cost, &NonNegativeTolerance::PER_MILLE);
    ctx.cached.action_add_function_access_key_base = Some(cost.clone());
    cost
}

fn action_add_function_access_key_per_byte(ctx: &mut EstimatorContext) -> GasCost {
    let base_cost = action_add_function_access_key_base(ctx) + action_sir_receipt_creation(ctx);

    // Set up estimation with varying method length and total bytes.
    let mut estimate = |method_len: usize, total_len: usize| {
        // Nothing prevents a key to list the same method many times. Performance should not be affected.
        let method_name = "x".repeat(method_len);
        let num_methods = total_len / (method_len + 1);
        let method_names = vec![method_name; num_methods];

        let mut make_transaction = |tb: &mut TransactionBuilder| -> SignedTransaction {
            let sender = tb.random_unused_account();
            let receiver_id = tb.account(0).to_string();

            let permission = AccessKeyPermission::FunctionCall(FunctionCallPermission {
                allowance: Some(100),
                receiver_id,
                method_names: method_names.clone(),
            });
            add_key_transaction(tb, sender, permission)
        };

        let total_cost = transaction_cost(ctx, &mut make_transaction);
        // +1 for null-terminator
        let actual_total_len = num_methods * (method_len + 1);
        let per_byte_cost = total_cost.saturating_sub(&base_cost, &NonNegativeTolerance::PER_MILLE)
            / actual_total_len as u64;

        if ctx.config.debug {
            eprintln!("{num_methods}x{method_len}: {per_byte_cost:?}");
        }
        per_byte_cost
    };

    // A single action can have up to 2kB bytes of comma-separated method names.
    // As defined by the parameter `max_number_bytes_method_names`.
    let max_bytes = 2_000;
    // Methods name lengths are limited by the runtime parameter `max_length_method_name`.
    let max_method_len = 256;

    // Try a couple of combinations that could potentially be the worst-case.
    let cost_a = estimate(max_method_len, max_bytes);
    let cost_b = estimate(1, max_bytes); // This is the worst at time of writing.
    let cost_c = estimate(8, max_bytes);
    let cost_d = estimate(max_method_len, max_method_len + 1);
    let cost_e = estimate(max_method_len / 2, max_bytes / 2);

    [cost_a, cost_b, cost_c, cost_d, cost_e].into_iter().max().unwrap()
}

fn add_key_transaction(
    tb: &mut TransactionBuilder,
    sender: AccountId,
    permission: AccessKeyPermission,
) -> SignedTransaction {
    let receiver = sender.clone();

    let public_key = "ed25519:DcA2MzgpJbrUATQLLceocVckhhAqrkingax4oJ9kZ847".parse().unwrap();
    let access_key = AccessKey { nonce: 0, permission };

    tb.transaction_from_actions(
        sender,
        receiver,
        vec![Action::AddKey(AddKeyAction { public_key, access_key })],
    )
}

fn action_delete_key(ctx: &mut EstimatorContext) -> GasCost {
    let total_cost = {
        let mut make_transaction = |tb: &mut TransactionBuilder| -> SignedTransaction {
            let sender = tb.random_unused_account();
            let receiver = sender.clone();

            let actions = vec![Action::DeleteKey(DeleteKeyAction {
                public_key: SecretKey::from_seed(KeyType::ED25519, sender.as_ref()).public_key(),
            })];
            tb.transaction_from_actions(sender, receiver, actions)
        };
        transaction_cost(ctx, &mut make_transaction)
    };

    let base_cost = action_sir_receipt_creation(ctx);

    total_cost.saturating_sub(&base_cost, &NonNegativeTolerance::PER_MILLE)
}

fn action_stake(ctx: &mut EstimatorContext) -> GasCost {
    let total_cost = {
        let mut make_transaction = |tb: &mut TransactionBuilder| -> SignedTransaction {
            let sender = tb.random_unused_account();
            let receiver = sender.clone();

            let actions = vec![Action::Stake(StakeAction {
                stake: 1,
                public_key: "22skMptHjFWNyuEWY22ftn2AbLPSYpmYwGJRGwpNHbTV".parse().unwrap(),
            })];
            tb.transaction_from_actions(sender, receiver, actions)
        };
        transaction_cost(ctx, &mut make_transaction)
    };

    let base_cost = action_sir_receipt_creation(ctx);

    total_cost.saturating_sub(&base_cost, &NonNegativeTolerance::PER_MILLE)
}

fn action_deploy_contract_base(ctx: &mut EstimatorContext) -> GasCost {
    if let Some(cost) = ctx.cached.deploy_contract_base.clone() {
        return cost;
    }

    let cost = {
        let code = near_test_contracts::smallest_rs_contract();
        deploy_contract_cost(ctx, code.to_vec(), Some(b"sum"))
    };

    ctx.cached.deploy_contract_base = Some(cost.clone());
    cost
}
fn action_deploy_contract_per_byte(ctx: &mut EstimatorContext) -> GasCost {
    let mut xs = vec![];
    let mut ys = vec![];

    for (contract, pivot_fn) in REAL_CONTRACTS_SAMPLE {
        let code = read_resource(contract);
        xs.push(code.len() as u64);
        let cost = deploy_contract_cost(ctx, code, Some(pivot_fn.as_bytes()));
        // The sampled contracts are about 80% code. Since the deployment cost
        // is heavily dominated by compilation, we therefore use a multiplier of
        // 5/4 to guess what a contract with 100% code would cost to deploy.
        ys.push(cost * 5 / 4);
    }

    // We do linear regression on a cost curve that is mostly flat for small
    // contracts and steeper for larger contracts. Thus, the fitted linear
    // function usually crosses the y-axis somewhere in the negative. The
    // tolerance is chosen, quite arbitrarily, as a full base cost from protocol
    // v50. Values further in the negative indicate that the estimation error is
    // out of proportion.
    let negative_base_tolerance = 369_531_500_000u64;
    // For icount-based measurements, since we start compilation after the full
    // contract is already loaded into memory, it is possible that IO costs per
    // byte are essentially 0 and sometimes negative in the fitted curve. If
    // this negative value is small enough, this can be tolerated and the
    // parameter is clamped to 0 without marking the result as uncertain.
    let rel_factor_tolerance = 0.001;
    let (_base, per_byte) = GasCost::least_squares_method_gas_cost(
        &xs,
        &ys,
        &LeastSquaresTolerance::default()
            .base_abs_nn_tolerance(negative_base_tolerance)
            .factor_rel_nn_tolerance(rel_factor_tolerance),
        ctx.config.debug,
    );
    per_byte
}

/// Cost for deploying a specific contract.
///
/// This function will run however many iterations of the transaction as has
/// been defined in the config.
/// To avoid hitting the contract code cache, a pivot function name can be
/// provided. This must be a name of an exported function in the WASM module. It
/// will be dynamically modified on every iteration to a unique name. This
/// ensures a different code hash every time, without logical changes to the
/// contract.
fn deploy_contract_cost(
    ctx: &mut EstimatorContext,
    code: Vec<u8>,
    pivot_fn_name: Option<&[u8]>,
) -> GasCost {
    let mut code_num = 0;
    let mut code_factory = || {
        let mut code = code.clone();
        if let Some(pivot_fn_name) = pivot_fn_name {
            let unique_name = generate_fn_name(code_num, pivot_fn_name.len());
            code_num += 1;

            let start =
                code.windows(pivot_fn_name.len()).position(|slice| slice == pivot_fn_name).unwrap();
            code[start..(start + pivot_fn_name.len())].copy_from_slice(&unique_name);
        }
        code
    };

    let mut make_transaction = |tb: &mut TransactionBuilder| -> SignedTransaction {
        let sender = tb.random_unused_account();
        let receiver = sender.clone();

        let actions = vec![Action::DeployContract(DeployContractAction { code: code_factory() })];
        tb.transaction_from_actions(sender, receiver, actions)
    };
    // Use a small block size since deployments are gas heavy.
    let block_size = 5;
    let (total_cost, _ext) = transaction_cost_ext(ctx, block_size, &mut make_transaction, 0);
    let base_cost = action_sir_receipt_creation(ctx);

    total_cost.saturating_sub(&base_cost, &NonNegativeTolerance::PER_MILLE)
}
fn contract_compile_base(ctx: &mut EstimatorContext) -> GasCost {
    compilation_cost_base_per_byte(ctx).0
}
fn contract_compile_bytes(ctx: &mut EstimatorContext) -> GasCost {
    compilation_cost_base_per_byte(ctx).1
}
fn compilation_cost_base_per_byte(ctx: &mut EstimatorContext) -> (GasCost, GasCost) {
    if let Some(base_byte_cost) = ctx.cached.compile_cost_base_per_byte.clone() {
        return base_byte_cost;
    }

    let verbose = ctx.config.debug;
    let base_byte_cost = compute_compile_cost_vm(ctx.config.metric, ctx.config.vm_kind, verbose);

    ctx.cached.compile_cost_base_per_byte = Some(base_byte_cost.clone());
    base_byte_cost
}
fn contract_compile_base_v2(ctx: &mut EstimatorContext) -> GasCost {
    contract_compile_base_per_byte_v2(ctx).0
}
fn contract_compile_bytes_v2(ctx: &mut EstimatorContext) -> GasCost {
    contract_compile_base_per_byte_v2(ctx).1
}
fn contract_compile_base_per_byte_v2(ctx: &mut EstimatorContext) -> (GasCost, GasCost) {
    if let Some(costs) = ctx.cached.compile_cost_base_per_byte_v2.clone() {
        return costs;
    }

    let smallest_contract = near_test_contracts::smallest_rs_contract();
    let smallest_cost =
        compile_single_contract_cost(ctx.config.metric, ctx.config.vm_kind, smallest_contract);
    let smallest_size = smallest_contract.len() as u64;

    let mut max_bytes_cost = GasCost::zero();
    for (contract, _) in REAL_CONTRACTS_SAMPLE {
        let binary = read_resource(contract);
        let cost = compile_single_contract_cost(ctx.config.metric, ctx.config.vm_kind, &binary);
        let bytes_cost = cost.saturating_sub(&smallest_cost, &NonNegativeTolerance::PER_MILLE)
            / (binary.len() as u64 - smallest_size);
        max_bytes_cost = std::cmp::max(bytes_cost, max_bytes_cost);
    }

    let base_cost = smallest_cost.saturating_sub(
        &(max_bytes_cost.clone() * smallest_size),
        &NonNegativeTolerance::PER_MILLE,
    );
    let costs = (base_cost, max_bytes_cost);

    ctx.cached.compile_cost_base_per_byte_v2 = Some(costs.clone());
    costs
}
fn pure_deploy_bytes(ctx: &mut EstimatorContext) -> GasCost {
    let vm_config = VMConfig::test();
    let small_code = generate_data_only_contract(0, &vm_config);
    let large_code = generate_data_only_contract(bytesize::mb(4u64) as usize, &vm_config);
    let small_code_len = small_code.len();
    let large_code_len = large_code.len();
    let cost_empty = deploy_contract_cost(ctx, small_code, Some(b"main"));
    let cost_4mb = deploy_contract_cost(ctx, large_code, Some(b"main"));

    (cost_4mb - cost_empty) / (large_code_len - small_code_len) as u64
}

/// Base cost for a fn call action, without receipt creation or contract loading.
fn action_function_call_base(ctx: &mut EstimatorContext) -> GasCost {
    let n_actions = 100;
    let code = generate_data_only_contract(0, &VMConfig::test());
    // This returns a cost without block/transaction/receipt overhead.
    let base_cost = fn_cost_in_contract(ctx, "main", &code, n_actions);
    // Executable loading is a separately charged step, so it must be subtracted on the action cost.
    let executable_loading_cost = contract_loading_base(ctx);
    base_cost.saturating_sub(&executable_loading_cost, &NonNegativeTolerance::PER_MILLE)
}
fn action_function_call_per_byte(ctx: &mut EstimatorContext) -> GasCost {
    // X values below 1M have a rather high variance. Therefore, use one small X
    // value and two larger values to fit a curve that gets the slope about
    // right.
    let xs = [1, 1_000_000, 4_000_000];
    let ys: Vec<GasCost> = xs
        .iter()
        .map(|&arg_len| inner_action_function_call_per_byte(ctx, arg_len as usize))
        .collect();

    let (_base, per_byte) = GasCost::least_squares_method_gas_cost(
        &xs,
        &ys,
        &LeastSquaresTolerance::default().factor_rel_nn_tolerance(0.001),
        ctx.config.debug,
    );
    per_byte
}

fn inner_action_function_call_per_byte(ctx: &mut EstimatorContext, arg_len: usize) -> GasCost {
    let mut make_transaction = |tb: &mut TransactionBuilder| -> SignedTransaction {
        let sender = tb.random_unused_account();
        let args = tb.random_vec(arg_len);
        tb.transaction_from_function_call(sender, "noop", args)
    };
    let block_size = 5;
    let block_latency = 0;
    transaction_cost_ext(ctx, block_size, &mut make_transaction, block_latency).0
}

fn contract_loading_base(ctx: &mut EstimatorContext) -> GasCost {
    let (base, _per_byte) = contract_loading_base_per_byte(ctx);
    base
}
fn contract_loading_per_byte(ctx: &mut EstimatorContext) -> GasCost {
    let (_base, per_byte) = contract_loading_base_per_byte(ctx);
    per_byte
}
fn contract_loading_base_per_byte(ctx: &mut EstimatorContext) -> (GasCost, GasCost) {
    if let Some(base_byte_cost) = ctx.cached.contract_loading_base_per_byte.clone() {
        return base_byte_cost;
    }

    let (base, per_byte) = crate::function_call::contract_loading_cost(ctx.config);
    ctx.cached.contract_loading_base_per_byte = Some((base.clone(), per_byte.clone()));
    (base, per_byte)
}
fn function_call_per_storage_byte(ctx: &mut EstimatorContext) -> GasCost {
    let vm_config = VMConfig::test();
    let n_actions = 5;

    let small_code = generate_data_only_contract(0, &vm_config);
    let small_cost = fn_cost_in_contract(ctx, "main", &small_code, n_actions);

    let large_code = generate_data_only_contract(4_000_000, &vm_config);
    let large_cost = fn_cost_in_contract(ctx, "main", &large_code, n_actions);

    large_cost.saturating_sub(&small_cost, &NonNegativeTolerance::PER_MILLE)
        / (large_code.len() - small_code.len()) as u64
}

fn data_receipt_creation_base(ctx: &mut EstimatorContext) -> GasCost {
    // NB: there isn't `ExtCosts` for data receipt creation, so we ignore (`_`) the counts.
    // The function returns a chain of two promises.
    let block_latency = 2;
    let (total_cost, _) =
        fn_cost_count(ctx, "data_receipt_10b_1000", ExtCosts::base, block_latency);
    // The function returns a promise.
    let block_latency = 1;
    let (base_cost, _) =
        fn_cost_count(ctx, "data_receipt_base_10b_1000", ExtCosts::base, block_latency);

    total_cost.saturating_sub(&base_cost, &NonNegativeTolerance::PER_MILLE) / 1000
}

fn data_receipt_creation_per_byte(ctx: &mut EstimatorContext) -> GasCost {
    // NB: there isn't `ExtCosts` for data receipt creation, so we ignore (`_`) the counts.
    // The function returns a chain of two promises.
    let block_latency = 2;
    let (total_cost, _) =
        fn_cost_count(ctx, "data_receipt_100kib_1000", ExtCosts::base, block_latency);
    // The function returns a chain of two promises.
    let block_latency = 2;
    let (base_cost, _) = fn_cost_count(ctx, "data_receipt_10b_1000", ExtCosts::base, block_latency);

    let bytes_per_transaction = 1000 * 100 * 1024;

    total_cost.saturating_sub(&base_cost, &NonNegativeTolerance::PER_MILLE) / bytes_per_transaction
}

fn host_function_call(ctx: &mut EstimatorContext) -> GasCost {
    let block_latency = 0;
    let (total_cost, count) = fn_cost_count(ctx, "base_1M", ExtCosts::base, block_latency);
    assert_eq!(count, 1_000_000);

    let base_cost = noop_function_call_cost(ctx);

    total_cost.saturating_sub(&base_cost, &NonNegativeTolerance::PER_MILLE) / count
}

fn wasm_instruction(ctx: &mut EstimatorContext) -> GasCost {
    let vm_kind = ctx.config.vm_kind;

    let code = near_test_contracts::estimator_contract();

    let n_iters = 10;

    let code = ContractCode::new(code.to_vec(), None);
    let mut fake_external = MockedExternal::new();
    let config = VMConfig::test();
    let fees = RuntimeFeesConfig::test();
    let promise_results = vec![];
    let cache = MockCompiledContractCache::default();

    let mut run = || {
        let context = create_context(vec![]);
        let vm_result = vm_kind
            .runtime(config.clone())
            .unwrap()
            .run(
                &code,
                "cpu_ram_soak_test",
                &mut fake_external,
                context,
                &fees,
                &promise_results,
                PROTOCOL_VERSION,
                Some(&cache),
            )
            .expect("fatal_error");
        assert!(vm_result.aborted.is_some());
        vm_result
    };

    let warmup_outcome = run();

    let total = {
        let start = GasCost::measure(ctx.config.metric);
        for _ in 0..n_iters {
            run();
        }
        start.elapsed()
    };

    let instructions_per_iter = {
        let op_cost = config.regular_op_cost as u64;
        warmup_outcome.burnt_gas / op_cost
    };

    let per_instruction = total / (instructions_per_iter * n_iters);
    per_instruction
}

fn read_memory_base(ctx: &mut EstimatorContext) -> GasCost {
    fn_cost(ctx, "read_memory_10b_10k", ExtCosts::read_memory_base, 10_000)
}
fn read_memory_byte(ctx: &mut EstimatorContext) -> GasCost {
    fn_cost(ctx, "read_memory_1Mib_10k", ExtCosts::read_memory_byte, 1024 * 1024 * 10_000)
}

fn write_memory_base(ctx: &mut EstimatorContext) -> GasCost {
    fn_cost(ctx, "write_memory_10b_10k", ExtCosts::write_memory_base, 10_000)
}
fn write_memory_byte(ctx: &mut EstimatorContext) -> GasCost {
    fn_cost(ctx, "write_memory_1Mib_10k", ExtCosts::write_memory_byte, 1024 * 1024 * 10_000)
}

fn read_register_base(ctx: &mut EstimatorContext) -> GasCost {
    fn_cost(ctx, "read_register_10b_10k", ExtCosts::read_register_base, 10_000)
}
fn read_register_byte(ctx: &mut EstimatorContext) -> GasCost {
    fn_cost(ctx, "read_register_1Mib_10k", ExtCosts::read_register_byte, 1024 * 1024 * 10_000)
}

fn write_register_base(ctx: &mut EstimatorContext) -> GasCost {
    fn_cost(ctx, "write_register_10b_10k", ExtCosts::write_register_base, 10_000)
}
fn write_register_byte(ctx: &mut EstimatorContext) -> GasCost {
    fn_cost(ctx, "write_register_1Mib_10k", ExtCosts::write_register_byte, 1024 * 1024 * 10_000)
}

fn log_base(ctx: &mut EstimatorContext) -> GasCost {
    fn_cost(ctx, "utf16_log_10b_10k", ExtCosts::log_base, 10_000)
}
fn log_byte(ctx: &mut EstimatorContext) -> GasCost {
    // NOTE: We are paying per *output* byte here, hence 3/2 multiplier.
    fn_cost(ctx, "utf16_log_10kib_1k", ExtCosts::log_byte, (10 * 1024 * 3 / 2) * 1_000)
}

fn utf8_decoding_base(ctx: &mut EstimatorContext) -> GasCost {
    fn_cost(ctx, "utf8_log_10b_10k", ExtCosts::utf8_decoding_base, 10_000)
}
fn utf8_decoding_byte(ctx: &mut EstimatorContext) -> GasCost {
    let no_nul = fn_cost(ctx, "utf8_log_10kib_1k", ExtCosts::utf8_decoding_byte, 10 * 1024 * 1_000);
    let nul = fn_cost(
        ctx,
        "nul_utf8_log_10kib_1k",
        ExtCosts::utf8_decoding_byte,
        (10 * 1024 - 1) * 1_000,
    );
    nul.max(no_nul)
}

fn utf16_decoding_base(ctx: &mut EstimatorContext) -> GasCost {
    fn_cost(ctx, "utf16_log_10b_10k", ExtCosts::utf16_decoding_base, 10_000)
}
fn utf16_decoding_byte(ctx: &mut EstimatorContext) -> GasCost {
    let no_nul =
        fn_cost(ctx, "utf16_log_10kib_1k", ExtCosts::utf16_decoding_byte, 10 * 1024 * 1_000);
    let nul = fn_cost(
        ctx,
        "nul_utf16_log_10kib_1k",
        ExtCosts::utf16_decoding_byte,
        (10 * 1024 - 2) * 1_000,
    );
    nul.max(no_nul)
}

fn sha256_base(ctx: &mut EstimatorContext) -> GasCost {
    fn_cost(ctx, "sha256_10b_10k", ExtCosts::sha256_base, 10_000)
}
fn sha256_byte(ctx: &mut EstimatorContext) -> GasCost {
    fn_cost(ctx, "sha256_10kib_10k", ExtCosts::sha256_byte, 10 * 1024 * 10_000)
}

fn keccak256_base(ctx: &mut EstimatorContext) -> GasCost {
    fn_cost(ctx, "keccak256_10b_10k", ExtCosts::keccak256_base, 10_000)
}
fn keccak256_byte(ctx: &mut EstimatorContext) -> GasCost {
    fn_cost(ctx, "keccak256_10kib_10k", ExtCosts::keccak256_byte, 10 * 1024 * 10_000)
}

fn keccak512_base(ctx: &mut EstimatorContext) -> GasCost {
    fn_cost(ctx, "keccak512_10b_10k", ExtCosts::keccak512_base, 10_000)
}
fn keccak512_byte(ctx: &mut EstimatorContext) -> GasCost {
    fn_cost(ctx, "keccak512_10kib_10k", ExtCosts::keccak512_byte, 10 * 1024 * 10_000)
}

fn ripemd160_base(ctx: &mut EstimatorContext) -> GasCost {
    fn_cost(ctx, "ripemd160_10b_10k", ExtCosts::ripemd160_base, 10_000)
}
fn ripemd160_block(ctx: &mut EstimatorContext) -> GasCost {
    fn_cost(ctx, "ripemd160_10kib_10k", ExtCosts::ripemd160_block, (10 * 1024 / 64 + 1) * 10_000)
}

fn ecrecover_base(ctx: &mut EstimatorContext) -> GasCost {
    fn_cost(ctx, "ecrecover_10k", ExtCosts::ecrecover_base, 10_000)
}

#[cfg(feature = "protocol_feature_ed25519_verify")]
fn ed25519_verify_base(ctx: &mut EstimatorContext) -> GasCost {
    if ctx.cached.ed25519_verify_base.is_none() {
        let cost = fn_cost(ctx, "ed25519_verify_32b_500", ExtCosts::ed25519_verify_base, 500);
        ctx.cached.ed25519_verify_base = Some(cost);
    }
    ctx.cached.ed25519_verify_base.clone().unwrap()
}

#[cfg(feature = "protocol_feature_ed25519_verify")]
fn ed25519_verify_byte(ctx: &mut EstimatorContext) -> GasCost {
<<<<<<< HEAD
    fn_cost(ctx, "ed25519_verify_10k", ExtCosts::ed25519_verify_byte, 960_000)
}

fn bls12381_verify_base(ctx: &mut EstimatorContext) -> GasCost {
    fn_cost(ctx, "bls12_381_verify_basic_10k", ExtCosts::bls12381_verify_base, 10_000)
}

fn bls12381_verify_byte(ctx: &mut EstimatorContext) -> GasCost {
    fn_cost(ctx, "bls12_381_verify_bytes_10k_1k", ExtCosts::bls12381_verify_byte, 10_000*1000)
}

fn bls12381_verify_elements(ctx: &mut EstimatorContext) -> GasCost {
    fn_cost(ctx, "bls12_381_verify_elements_1000_100", ExtCosts::bls12381_verify_elements, 1000 * 100)
=======
    let base = ed25519_verify_base(ctx);
    // inside the WASM function, there are 64 calls to `ed25519_verify`.
    let base_call_num = 64;
    // each call checks a message of size 16kiB
    let iteration_bytes = 16384;
    let total_bytes = base_call_num * iteration_bytes;
    let byte = fn_cost(ctx, "ed25519_verify_16kib_64", ExtCosts::ed25519_verify_byte, total_bytes);
    // need to subtract the base cost, which has already been divided by the number of bytes per iteration
    byte - base / iteration_bytes
>>>>>>> 94e5e49d
}

fn alt_bn128g1_multiexp_base(ctx: &mut EstimatorContext) -> GasCost {
    fn_cost(ctx, "alt_bn128_g1_multiexp_1_10", ExtCosts::alt_bn128_g1_multiexp_base, 10)
}
fn alt_bn128g1_multiexp_element(ctx: &mut EstimatorContext) -> GasCost {
    fn_cost(ctx, "alt_bn128_g1_multiexp_10_10", ExtCosts::alt_bn128_g1_multiexp_element, 10 * 10)
}

fn alt_bn128g1_sum_base(ctx: &mut EstimatorContext) -> GasCost {
    fn_cost(ctx, "alt_bn128_g1_sum_1_1k", ExtCosts::alt_bn128_g1_sum_base, 1000)
}
fn alt_bn128g1_sum_element(ctx: &mut EstimatorContext) -> GasCost {
    fn_cost(ctx, "alt_bn128_g1_sum_10_1k", ExtCosts::alt_bn128_g1_sum_element, 10 * 1000)
}

fn alt_bn128_pairing_check_base(ctx: &mut EstimatorContext) -> GasCost {
    fn_cost(ctx, "alt_bn128_pairing_check_1_10", ExtCosts::alt_bn128_pairing_check_base, 10)
}
fn alt_bn128_pairing_check_element(ctx: &mut EstimatorContext) -> GasCost {
    fn_cost(
        ctx,
        "alt_bn128_pairing_check_10_10",
        ExtCosts::alt_bn128_pairing_check_element,
        10 * 10,
    )
}

fn storage_has_key_base(ctx: &mut EstimatorContext) -> GasCost {
    fn_cost_with_setup(
        ctx,
        "storage_write_10b_key_10b_value_1k",
        "storage_has_key_10b_key_10b_value_1k",
        ExtCosts::storage_has_key_base,
        1000,
    )
}
fn storage_has_key_byte(ctx: &mut EstimatorContext) -> GasCost {
    fn_cost_with_setup(
        ctx,
        "storage_write_10kib_key_10b_value_1k",
        "storage_has_key_10kib_key_10b_value_1k",
        ExtCosts::storage_has_key_byte,
        10 * 1024 * 1000,
    )
}

fn storage_read_base(ctx: &mut EstimatorContext) -> GasCost {
    if let Some(cost) = ctx.cached.storage_read_base.clone() {
        return cost;
    }

    let cost = fn_cost_with_setup(
        ctx,
        "storage_write_10b_key_10b_value_1k",
        "storage_read_10b_key_10b_value_1k",
        ExtCosts::storage_read_base,
        1000,
    );

    ctx.cached.storage_read_base = Some(cost.clone());
    cost
}
fn storage_read_key_byte(ctx: &mut EstimatorContext) -> GasCost {
    fn_cost_with_setup(
        ctx,
        "storage_write_10kib_key_10b_value_1k",
        "storage_read_10kib_key_10b_value_1k",
        ExtCosts::storage_read_key_byte,
        10 * 1024 * 1000,
    )
}
fn storage_read_value_byte(ctx: &mut EstimatorContext) -> GasCost {
    fn_cost_with_setup(
        ctx,
        "storage_write_10b_key_10kib_value_1k",
        "storage_read_10b_key_10kib_value_1k",
        ExtCosts::storage_read_value_byte,
        10 * 1024 * 1000,
    )
}

fn storage_write_base(ctx: &mut EstimatorContext) -> GasCost {
    fn_cost(ctx, "storage_write_10b_key_10b_value_1k", ExtCosts::storage_write_base, 1000)
}
fn storage_write_key_byte(ctx: &mut EstimatorContext) -> GasCost {
    fn_cost(
        ctx,
        "storage_write_10kib_key_10b_value_1k",
        ExtCosts::storage_write_key_byte,
        10 * 1024 * 1000,
    )
}
fn storage_write_value_byte(ctx: &mut EstimatorContext) -> GasCost {
    fn_cost(
        ctx,
        "storage_write_10b_key_10kib_value_1k",
        ExtCosts::storage_write_value_byte,
        10 * 1024 * 1000,
    )
}
fn storage_write_evicted_byte(ctx: &mut EstimatorContext) -> GasCost {
    fn_cost_with_setup(
        ctx,
        "storage_write_10b_key_10kib_value_1k",
        "storage_write_10b_key_10kib_value_1k",
        ExtCosts::storage_write_evicted_byte,
        10 * 1024 * 1000,
    )
}

fn storage_remove_base(ctx: &mut EstimatorContext) -> GasCost {
    fn_cost_with_setup(
        ctx,
        "storage_write_10b_key_10b_value_1k",
        "storage_remove_10b_key_10b_value_1k",
        ExtCosts::storage_remove_base,
        1000,
    )
}
fn storage_remove_key_byte(ctx: &mut EstimatorContext) -> GasCost {
    fn_cost_with_setup(
        ctx,
        "storage_write_10kib_key_10b_value_1k",
        "storage_remove_10kib_key_10b_value_1k",
        ExtCosts::storage_remove_key_byte,
        10 * 1024 * 1000,
    )
}
fn storage_remove_ret_value_byte(ctx: &mut EstimatorContext) -> GasCost {
    fn_cost_with_setup(
        ctx,
        "storage_write_10b_key_10kib_value_1k",
        "storage_remove_10b_key_10kib_value_1k",
        ExtCosts::storage_remove_ret_value_byte,
        10 * 1024 * 1000,
    )
}

fn touching_trie_node(ctx: &mut EstimatorContext) -> GasCost {
    let read = touching_trie_node_read(ctx);
    let write = touching_trie_node_write(ctx);
    return std::cmp::max(read, write);
}

fn touching_trie_node_read(ctx: &mut EstimatorContext) -> GasCost {
    if let Some(cost) = ctx.cached.touching_trie_node_read.clone() {
        return cost;
    }
    let warmup_iters = ctx.config.warmup_iters_per_block;
    let measured_iters = ctx.config.iter_per_block;
    // Number of bytes in the final key. Will create 2x that many nodes.
    // Picked somewhat arbitrarily, balancing estimation time vs accuracy.
    let final_key_len = 1000;
    let cost = trie::read_node_from_db(ctx, warmup_iters, measured_iters, final_key_len);

    ctx.cached.touching_trie_node_read = Some(cost.clone());
    cost
}

fn touching_trie_node_write(ctx: &mut EstimatorContext) -> GasCost {
    if let Some(cost) = ctx.cached.touching_trie_node_write.clone() {
        return cost;
    }
    let warmup_iters = ctx.config.warmup_iters_per_block;
    let measured_iters = ctx.config.iter_per_block;
    // Number of bytes in the final key. Will create 2x that many nodes.
    // Picked somewhat arbitrarily, balancing estimation time vs accuracy.
    let final_key_len = 1000;
    let cost = trie::write_node(ctx, warmup_iters, measured_iters, final_key_len);

    ctx.cached.touching_trie_node_write = Some(cost.clone());
    cost
}

fn read_cached_trie_node(ctx: &mut EstimatorContext) -> GasCost {
    let warmup_iters = ctx.config.warmup_iters_per_block;
    let iters = ctx.config.iter_per_block;
    let mut testbed = ctx.testbed();

    let results = (0..(warmup_iters + iters))
        .map(|_| trie::read_node_from_chunk_cache(&mut testbed))
        .skip(warmup_iters)
        .collect::<Vec<_>>();
    average_cost(results)
}

fn apply_block_cost(ctx: &mut EstimatorContext) -> GasCost {
    if let Some(cost) = ctx.cached.apply_block.clone() {
        return cost;
    }

    let mut testbed = ctx.testbed();

    let n_warmup = testbed.config.warmup_iters_per_block;
    // Inner + outer iterations such that a single measurement is reasonably stable.
    let n_blocks = 10;
    let outer_iterations = testbed.config.iter_per_block;

    // Warmup inner and outer loop, to make sure this estimation is not
    // overestimated. This value is subtracted from other measurements,
    // overestimating is more of a concern than usual.
    let blocks = vec![vec![]; n_blocks + n_warmup];
    let measurements = iter::repeat_with(|| {
        testbed
            .measure_blocks(blocks.clone(), 0)
            .into_iter()
            .skip(n_warmup)
            .map(|(gas, _ext)| gas)
            .sum::<GasCost>()
            / n_blocks as u64
    })
    .skip(n_warmup)
    .take(outer_iterations)
    .collect::<Vec<_>>();

    let gas_cost = average_cost(measurements);

    ctx.cached.apply_block = Some(gas_cost.clone());

    gas_cost
}

fn gas_metering_base(ctx: &mut EstimatorContext) -> GasCost {
    gas_metering(ctx).0
}

fn gas_metering_op(ctx: &mut EstimatorContext) -> GasCost {
    gas_metering(ctx).1
}

fn rocks_db_insert_value_byte(ctx: &mut EstimatorContext) -> GasCost {
    let total_bytes = ctx.config.rocksdb_test_config.op_count as u64
        * ctx.config.rocksdb_test_config.value_size as u64;
    rocks_db_inserts_cost(&ctx.config) / total_bytes
}

fn rocks_db_read_value_byte(ctx: &mut EstimatorContext) -> GasCost {
    let total_bytes = ctx.config.rocksdb_test_config.op_count as u64
        * ctx.config.rocksdb_test_config.value_size as u64;
    rocks_db_read_cost(&ctx.config) / total_bytes
}

fn gas_metering(ctx: &mut EstimatorContext) -> (GasCost, GasCost) {
    if let Some(cached) = ctx.cached.gas_metering_cost_base_per_op.clone() {
        return cached;
    }
    let (base, byte) = gas_metering_cost(&ctx.config);
    ctx.cached.gas_metering_cost_base_per_op = Some((base.clone(), byte.clone()));
    (base, byte)
}

fn cpu_benchmark_sha256(ctx: &mut EstimatorContext) -> GasCost {
    const REPEATS: u64 = 1_000_000;
    sha256_cost(ctx.config.metric, REPEATS)
}

/// Estimate how much gas is charged for 1 CPU instruction. (Using given runtime parameters, on the specific system this is being run on.)
fn one_cpu_instruction(ctx: &mut EstimatorContext) -> GasCost {
    eprintln!("Cannot estimate ONE_CPU_INSTRUCTION like any other cost. The result will only show the constant value currently used in the estimator.");
    GasCost::from_gas(estimator_params::GAS_IN_INSTR, ctx.config.metric)
}

/// Estimate how much gas is charged for 1 nanosecond of computation. (Using given runtime parameters, on the specific system this is being run on.)
fn one_nanosecond(ctx: &mut EstimatorContext) -> GasCost {
    // Currently we don't have a test for this, yet. 1 gas has just always been 1ns.
    // But it would be useful to go backwards and see how expensive computation time is on specific hardware.
    eprintln!("Cannot estimate ONE_NANOSECOND like any other cost. The result will only show the constant value currently used in the estimator.");
    GasCost::from_gas(estimator_params::GAS_IN_NS, ctx.config.metric)
}<|MERGE_RESOLUTION|>--- conflicted
+++ resolved
@@ -945,21 +945,6 @@
 
 #[cfg(feature = "protocol_feature_ed25519_verify")]
 fn ed25519_verify_byte(ctx: &mut EstimatorContext) -> GasCost {
-<<<<<<< HEAD
-    fn_cost(ctx, "ed25519_verify_10k", ExtCosts::ed25519_verify_byte, 960_000)
-}
-
-fn bls12381_verify_base(ctx: &mut EstimatorContext) -> GasCost {
-    fn_cost(ctx, "bls12_381_verify_basic_10k", ExtCosts::bls12381_verify_base, 10_000)
-}
-
-fn bls12381_verify_byte(ctx: &mut EstimatorContext) -> GasCost {
-    fn_cost(ctx, "bls12_381_verify_bytes_10k_1k", ExtCosts::bls12381_verify_byte, 10_000*1000)
-}
-
-fn bls12381_verify_elements(ctx: &mut EstimatorContext) -> GasCost {
-    fn_cost(ctx, "bls12_381_verify_elements_1000_100", ExtCosts::bls12381_verify_elements, 1000 * 100)
-=======
     let base = ed25519_verify_base(ctx);
     // inside the WASM function, there are 64 calls to `ed25519_verify`.
     let base_call_num = 64;
@@ -969,7 +954,18 @@
     let byte = fn_cost(ctx, "ed25519_verify_16kib_64", ExtCosts::ed25519_verify_byte, total_bytes);
     // need to subtract the base cost, which has already been divided by the number of bytes per iteration
     byte - base / iteration_bytes
->>>>>>> 94e5e49d
+}
+
+fn bls12381_verify_base(ctx: &mut EstimatorContext) -> GasCost {
+    fn_cost(ctx, "bls12_381_verify_basic_10k", ExtCosts::bls12381_verify_base, 10_000)
+}
+
+fn bls12381_verify_byte(ctx: &mut EstimatorContext) -> GasCost {
+    fn_cost(ctx, "bls12_381_verify_bytes_10k_1k", ExtCosts::bls12381_verify_byte, 10_000*1000)
+}
+
+fn bls12381_verify_elements(ctx: &mut EstimatorContext) -> GasCost {
+    fn_cost(ctx, "bls12_381_verify_elements_1000_100", ExtCosts::bls12381_verify_elements, 1000 * 100)
 }
 
 fn alt_bn128g1_multiexp_base(ctx: &mut EstimatorContext) -> GasCost {
