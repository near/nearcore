--- conflicted
+++ resolved
@@ -27,14 +27,8 @@
     /// Copies dump from another directory and loads the state from it.
     pub fn from_state_dump(dump_dir: &Path) -> Self {
         let workdir = tempfile::Builder::new().prefix("runtime_testbed").tempdir().unwrap();
-<<<<<<< HEAD
         let StateDump { store, roots } = StateDump::from_dir(dump_dir, workdir.path());
-        let tries = ShardTries::new(store.clone(), 0, 1);
-=======
-        let store_path = near_store::get_store_path(workdir.path());
-        let StateDump { store, roots } = StateDump::from_dir(dump_dir, &store_path);
         let tries = ShardTries::new(store, 0, 1);
->>>>>>> fe44d8d2
 
         assert!(roots.len() <= 1, "Parameter estimation works with one shard only.");
         assert!(!roots.is_empty(), "No state roots found.");
