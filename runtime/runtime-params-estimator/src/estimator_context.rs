--- conflicted
+++ resolved
@@ -161,12 +161,8 @@
         );
         store_update.commit().expect("failed to set flat storage status");
         let flat_storage = FlatStorage::new(store, shard_uid);
-<<<<<<< HEAD
         self.generate_deltas(&flat_storage);
-        flat_storage_manager.add_flat_storage_for_shard(shard_uid.shard_id(), flat_storage);
-=======
         flat_storage_manager.add_flat_storage_for_shard(shard_uid, flat_storage);
->>>>>>> c986e8a1
         flat_storage_manager
     }
 
