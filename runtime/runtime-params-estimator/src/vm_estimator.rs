use crate::cases::ratio_to_gas_signed;
use crate::testbed_runners::{end_count, start_count, GasMetric};
use near_primitives::contract::ContractCode;
use near_primitives::profile::ProfileData;
use near_primitives::runtime::fees::RuntimeFeesConfig;
use near_primitives::types::{CompiledContractCache, ProtocolVersion};
use near_primitives::version::PROTOCOL_VERSION;
use near_store::{create_store, StoreCompiledContractCache};
use near_vm_logic::mocks::mock_external::MockedExternal;
use near_vm_logic::{VMConfig, VMContext, VMOutcome};
use near_vm_runner::{compile_module, precompile_contract_vm, prepare, run_vm, VMError, VMKind};
use nearcore::get_store_path;
use num_rational::Ratio;
use num_traits::ToPrimitive;
use std::convert::TryFrom;
use std::fs;
use std::path::PathBuf;
use std::sync::Arc;
use walrus::{Module, Result};

const CURRENT_ACCOUNT_ID: &str = "alice";
const SIGNER_ACCOUNT_ID: &str = "bob";
const SIGNER_ACCOUNT_PK: [u8; 3] = [0, 1, 2];
const PREDECESSOR_ACCOUNT_ID: &str = "carol";

pub(crate) fn create_context(input: Vec<u8>) -> VMContext {
    VMContext {
        current_account_id: CURRENT_ACCOUNT_ID.parse().unwrap(),
        signer_account_id: SIGNER_ACCOUNT_ID.parse().unwrap(),
        signer_account_pk: Vec::from(&SIGNER_ACCOUNT_PK[..]),
        predecessor_account_id: PREDECESSOR_ACCOUNT_ID.parse().unwrap(),
        input,
        block_index: 10,
        block_timestamp: 42,
        epoch_height: 0,
        account_balance: 2u128,
        account_locked_balance: 1u128,
        storage_usage: 12,
        attached_deposit: 2u128,
        prepaid_gas: 10_u64.pow(18),
        random_seed: vec![0, 1, 2],
        is_view: false,
        output_data_receivers: vec![],
    }
}

fn call(code: &[u8]) -> (Option<VMOutcome>, Option<VMError>) {
    let mut fake_external = MockedExternal::new();
    let context = create_context(vec![]);
    let config = VMConfig::default();
    let fees = RuntimeFeesConfig::default();

    let promise_results = vec![];

    let code = ContractCode::new(code.to_vec(), None);
    near_vm_runner::run(
        &code,
        "cpu_ram_soak_test",
        &mut fake_external,
        context,
        &config,
        &fees,
        &promise_results,
        PROTOCOL_VERSION,
        None,
        &Default::default(),
    )
}

const NUM_ITERATIONS: u64 = 10;

/// Cost of the most CPU demanding operation.
pub fn cost_per_op(gas_metric: GasMetric, code: &[u8]) -> Ratio<u64> {
    // Call once for the warmup.
    let (outcome, _) = call(code);
    let outcome = outcome.unwrap();
    let start = start_count(gas_metric);
    for _ in 0..NUM_ITERATIONS {
        call(code);
    }
    let measured = end_count(gas_metric, &start);
    // We are given by measurement burnt gas
    //   gas_burned(call) = outcome.burnt_gas
    // and raw 'measured' value counting x86 insns.
    // And know that
    //   measured = NUM_ITERATIONS * x86_insns(call)
    // Gas that was burned could be computed in two ways:
    // As number of WASM instructions by cost of a single instruction.
    //   gas_burned(call) = gas_cost_per_wasm_op * wasm_insns(call)
    // and as normalized x86 insns count.
    //   gas_burned(call) = measured * GAS_IN_MEASURE_UNIT / DIVISOR
    // Divisor here is essentially a normalizing factor matching insn count
    // to the notion of 1M gas as nanosecond of computations.
    // So
    //   outcome.burnt_gas = wasm_insns(call) *
    //       VMConfig::default().regular_op_cost
    //   gas_cost_per_wasm_op = (measured * GAS_IN_MEASURE_UNIT *
    //       VMConfig::default().regular_op_cost) /
    //       (DIVISOR * NUM_ITERATIONS * outcome.burnt_gas)
    // Enough to return just
    //    (measured * VMConfig::default().regular_op_cost) /
    //       (outcome.burnt_gas * NUM_ITERATIONS),
    // as remaining can be computed with ratio_to_gas().
    Ratio::new(
        measured * (VMConfig::default().regular_op_cost as u64),
        NUM_ITERATIONS * outcome.burnt_gas,
    )
}

type CompileCost = (u64, Ratio<u64>);

fn compile(code: &[u8], gas_metric: GasMetric, vm_kind: VMKind) -> Option<CompileCost> {
    let start = start_count(gas_metric);
    for _ in 0..NUM_ITERATIONS {
        let prepared_code = prepare::prepare_contract(code, &VMConfig::default()).unwrap();
        if compile_module(vm_kind, &prepared_code) {
            return None;
        }
    }
    let end = end_count(gas_metric, &start);
    Some((code.len() as u64, Ratio::new(end, NUM_ITERATIONS)))
}

pub fn load_and_compile(
    path: &PathBuf,
    gas_metric: GasMetric,
    vm_kind: VMKind,
) -> Option<CompileCost> {
    match fs::read(path) {
        Ok(mut code) => match delete_all_data(&mut code) {
            Ok(code) => compile(&code, gas_metric, vm_kind),
            _ => None,
        },
        _ => None,
    }
}

fn measure_contract(
    vm_kind: VMKind,
    gas_metric: GasMetric,
    contract: &ContractCode,
    cache: Option<&dyn CompiledContractCache>,
) -> u64 {
    let vm_config = VMConfig::default();
    let start = start_count(gas_metric);
    let result = precompile_contract_vm(vm_kind, &contract, &vm_config, cache);
    let end = end_count(gas_metric, &start);
    assert!(result.is_ok(), "Compilation failed");
    end
}

#[derive(Default, Clone)]
struct MockCompiledContractCache {}

impl CompiledContractCache for MockCompiledContractCache {
    fn put(&self, _key: &[u8], _value: &[u8]) -> Result<(), std::io::Error> {
        Ok(())
    }

    fn get(&self, _key: &[u8]) -> Result<Option<Vec<u8>>, std::io::Error> {
        Ok(None)
    }
}

pub(crate) fn least_squares_method(
    xs: &Vec<u64>,
    ys: &Vec<u64>,
) -> (Ratio<i128>, Ratio<i128>, Vec<i128>) {
    let n = xs.len();
    let n128 = n as i128;

    let mut sum_prod = 0 as i128; // Sum of x * y.
    for i in 0..n {
        sum_prod = sum_prod + (xs[i] as i128) * (ys[i] as i128);
    }
    let mut sum_x = 0 as i128; // Sum of x.
    for i in 0..n {
        sum_x = sum_x + (xs[i] as i128);
    }
    let mut sum_y = 0 as i128; // Sum of y.
    for i in 0..n {
        sum_y = sum_y + (ys[i] as i128);
    }
    let mut sum_x_square = 0 as i128; // Sum of x^2.
    for i in 0..n {
        sum_x_square = sum_x_square + (xs[i] as i128) * (xs[i] as i128);
    }
    let b = Ratio::new(n128 * sum_prod - sum_x * sum_y, n128 * sum_x_square - sum_x * sum_x);
    let a = Ratio::new(sum_y * b.denom() - b.numer() * sum_x, n128 * b.denom());

    // Compute error estimations
    let mut errs = vec![];
    for i in 0..n {
        let expect = (a + b * (xs[i] as i128)).to_integer();
        let diff = expect - (ys[i] as i128);
        errs.push(diff);
    }

    (a, b, errs)
}

/// Returns `(a, b)` - approximation coefficients for formula `a + b * x`
/// where `x` is the contract size in bytes. Practically, we compute upper bound
/// of this approximation, assuming that whole contract consists of code only.
fn precompilation_cost(gas_metric: GasMetric, vm_kind: VMKind) -> (Ratio<i128>, Ratio<i128>) {
    if cfg!(debug_assertions) {
        eprintln!("WARNING: did you pass --release flag, results do not make sense otherwise")
    }
    let cache_store1: Arc<StoreCompiledContractCache>;
    let cache_store2: Arc<MockCompiledContractCache>;
    let cache: Option<&dyn CompiledContractCache>;
    let use_file_store = true;
    if use_file_store {
        let workdir = tempfile::Builder::new().prefix("runtime_testbed").tempdir().unwrap();
        let store = create_store(&get_store_path(workdir.path()));
        cache_store1 = Arc::new(StoreCompiledContractCache { store });
        cache = Some(cache_store1.as_ref());
    } else {
        cache_store2 = Arc::new(MockCompiledContractCache {});
        cache = Some(cache_store2.as_ref());
    }
    let mut xs = vec![];
    let mut ys = vec![];

    // We use core-contracts, e2f60b5b0930a9df2c413e1460e179c65c8876e3.
    let measure_contracts = vec![
        // File 341191, code 279965, data 56627.
        &include_bytes!("../test-contract/res/lockup_contract.wasm")[..],
        // File 257516, code 203545, data 50419.
        &include_bytes!("../test-contract/res/staking_pool.wasm")[..],
        // File 135358, code 113152, data 19520.
        &include_bytes!("../test-contract/res/voting_contract.wasm")[..],
        // File 124250, code 103473, data 18176.
        &include_bytes!("../test-contract/res/whitelist.wasm")[..],
    ];

    for raw_bytes in measure_contracts {
        let contract = ContractCode::new(raw_bytes.to_vec(), None);
        xs.push(raw_bytes.len() as u64);
        ys.push(measure_contract(vm_kind, gas_metric, &contract, cache));
    }

    let (a, b, _) = least_squares_method(&xs, &ys);

    // We multiply `b` by 5/4 to accommodate for the fact that test contracts are typically 80% code,
    // so in the worst case it could grow to 100% and our costs still give better upper estimation.
    let safety = Ratio::new(5i128, 4i128); // 5/4.
    let (corrected_a, corrected_b) = (a * safety, b * safety);

    // Now validate that estimations obtained earlier provides correct upper estimation
    // for several other contracts.
    // Contracts binaries are taken from near-sdk-rs examples, ae20fc458858144e4a35faf58be778d13c2b0511.
    let validate_contracts = vec![
        // File 139637.
        &include_bytes!("../test-contract/res/status_message.wasm")[..],
        // File 157010.
        &include_bytes!("../test-contract/res/mission_control.wasm")[..],
        // File 218444.
        &include_bytes!("../test-contract/res/fungible_token.wasm")[..],
    ];

    for raw_bytes in validate_contracts {
        let contract = ContractCode::new(raw_bytes.to_vec(), None);
        let x = raw_bytes.len() as u64;
        let y = measure_contract(vm_kind, gas_metric, &contract, cache);
        let expect = (corrected_a + corrected_b * (x as i128)).to_integer();
        let error = expect - (y as i128);
        if gas_metric == GasMetric::ICount {
            // Time based metric may lead to unpredictable results.
            assert!(error >= 0);
        }
    }

    (corrected_a, corrected_b)
}

pub(crate) fn compute_compile_cost_vm(
    metric: GasMetric,
    vm_kind: VMKind,
    verbose: bool,
) -> (u64, u64) {
    let (a, b) = precompilation_cost(metric, vm_kind);
    let base = ratio_to_gas_signed(metric, a);
    let per_byte = ratio_to_gas_signed(metric, b);
    if verbose {
        println!(
            "{:?} using {:?}: in a + b * x: a = {} ({}) b = {}({}) base = {} per_byte = {}",
            vm_kind,
            metric,
            a,
            a.to_f64().unwrap(),
            b,
            b.to_f64().unwrap(),
            base,
            per_byte
        );
    }
    match metric {
        GasMetric::ICount => (u64::try_from(base).unwrap(), u64::try_from(per_byte).unwrap()),
        // Time metric can lead to negative coefficients.
        GasMetric::Time => (u64::try_from(base).unwrap_or(0), u64::try_from(per_byte).unwrap_or(0)),
    }
}

#[allow(dead_code)]
fn test_compile_cost(metric: GasMetric) {
    compute_compile_cost_vm(metric, VMKind::Wasmer0, true);
    compute_compile_cost_vm(metric, VMKind::Wasmer1, true);
}

#[test]
fn test_compile_cost_time() {
    test_compile_cost(GasMetric::Time)
}

#[test]
fn test_compile_cost_icount() {
    // Use smth like
    // CARGO_TARGET_X86_64_UNKNOWN_LINUX_GNU_RUNNER=./runner.sh cargo test --release \
    // --lib vm_estimator::test_compile_cost_icount --no-fail-fast -- --exact --nocapture
    // Where runner.sh is
    // /host/nearcore/runtime/runtime-params-estimator/emu-cost/counter_plugin/qemu-x86_64 \
    // -cpu Westmere-v1 -plugin file=/host/nearcore/runtime/runtime-params-estimator/emu-cost/counter_plugin/libcounter.so $@
    test_compile_cost(GasMetric::ICount)
}

#[allow(dead_code)]
fn test_many_contracts_call(gas_metric: GasMetric, vm_kind: VMKind) {
    if cfg!(debug_assertions) {
        eprintln!("WARNING: did you pass --release flag, results do not make sense otherwise")
    }
    let count = 10000;
    let mut contracts = vec![];
    // Create many similar, yet not identical small contracts.
    for index in 0..count {
        let code_str = format!(
            r#"
            (module
              (type (;0;) (func))
              (func (;0;) (type 0)
               i32.const {}
               return
              )
              (export "hello" (func 0))
            )"#,
            index
        );
        let code = ContractCode::new(wat::parse_str(&code_str).unwrap(), None);
        contracts.push(code);
    }
    let workdir = tempfile::Builder::new().prefix("runtime_testbed").tempdir().unwrap();
    let store = create_store(&get_store_path(workdir.path()));
    let cache_store = Arc::new(StoreCompiledContractCache { store });
    let cache: Option<&dyn CompiledContractCache> = Some(cache_store.as_ref());
    let vm_config = VMConfig::default();
    for contract in &contracts {
        let result = precompile_contract_vm(vm_kind, contract, &vm_config, cache);
        assert!(result.is_ok());
    }
    let mut fake_external = MockedExternal::new();
<<<<<<< HEAD
    let fake_context = VMContext {
        current_account_id: CURRENT_ACCOUNT_ID.parse().unwrap(),
        signer_account_id: SIGNER_ACCOUNT_ID.parse().unwrap(),
        signer_account_pk: Vec::from(&SIGNER_ACCOUNT_PK[..]),
        predecessor_account_id: PREDECESSOR_ACCOUNT_ID.parse().unwrap(),
        input: vec![],
        block_index: 10,
        block_timestamp: 42,
        epoch_height: 1,
        account_balance: 2u128,
        account_locked_balance: 0,
        storage_usage: 12,
        attached_deposit: 2u128,
        prepaid_gas: 10_u64.pow(14),
        random_seed: vec![0, 1, 2],
        is_view: false,
        output_data_receivers: vec![],
    };
=======
    let fake_context = create_context(vec![]);
>>>>>>> 1e7c6613
    let fees = RuntimeFeesConfig::default();

    let start = start_count(gas_metric);
    for contract in &contracts {
        let promise_results = vec![];
        let result = run_vm(
            contract,
            "hello",
            &mut fake_external,
            fake_context.clone(),
            &vm_config,
            &fees,
            &promise_results,
            vm_kind,
            ProtocolVersion::MAX,
            cache,
            ProfileData::new(),
        );
        assert!(result.1.is_none());
    }
    let total_raw = end_count(gas_metric, &start) as i128;

    let total_gas = ratio_to_gas_signed(gas_metric, Ratio::new(total_raw, 1));
    let raw_per_call = total_raw / count;
    let gas_per_call = ratio_to_gas_signed(gas_metric, Ratio::new(total_raw, count as i128));
    println!(
        "{} calls: {} ({} per call) raw {:?}, {} gas ({} per call)",
        count, total_raw, raw_per_call, gas_metric, total_gas, gas_per_call
    );
}

#[test]
fn test_many_contracts_call_time() {
    test_many_contracts_call(GasMetric::Time, VMKind::Wasmer0)
}

#[test]
fn test_many_contracts_call_icount() {
    // Use smth like
    // CARGO_TARGET_X86_64_UNKNOWN_LINUX_GNU_RUNNER=./runner.sh cargo test --release \
    // --features near-vm-runner/no_cpu_compatibility_checks \
    // --lib vm_estimator::test_many_contracts_call_icount --no-fail-fast -- --exact --nocapture
    // Where runner.sh is
    // /host/nearcore/runtime/runtime-params-estimator/emu-cost/counter_plugin/qemu-x86_64 \
    // -cpu Westmere-v1 -plugin file=/host/nearcore/runtime/runtime-params-estimator/emu-cost/counter_plugin/libcounter.so $@
    test_many_contracts_call(GasMetric::ICount, VMKind::Wasmer0)
}

fn delete_all_data(wasm_bin: &mut Vec<u8>) -> Result<&Vec<u8>> {
    let m = &mut Module::from_buffer(wasm_bin)?;
    for id in m.data.iter().map(|t| t.id()).collect::<Vec<_>>() {
        m.data.delete(id);
    }
    *wasm_bin = m.emit_wasm();
    Ok(wasm_bin)
}<|MERGE_RESOLUTION|>--- conflicted
+++ resolved
@@ -358,28 +358,7 @@
         assert!(result.is_ok());
     }
     let mut fake_external = MockedExternal::new();
-<<<<<<< HEAD
-    let fake_context = VMContext {
-        current_account_id: CURRENT_ACCOUNT_ID.parse().unwrap(),
-        signer_account_id: SIGNER_ACCOUNT_ID.parse().unwrap(),
-        signer_account_pk: Vec::from(&SIGNER_ACCOUNT_PK[..]),
-        predecessor_account_id: PREDECESSOR_ACCOUNT_ID.parse().unwrap(),
-        input: vec![],
-        block_index: 10,
-        block_timestamp: 42,
-        epoch_height: 1,
-        account_balance: 2u128,
-        account_locked_balance: 0,
-        storage_usage: 12,
-        attached_deposit: 2u128,
-        prepaid_gas: 10_u64.pow(14),
-        random_seed: vec![0, 1, 2],
-        is_view: false,
-        output_data_receivers: vec![],
-    };
-=======
     let fake_context = create_context(vec![]);
->>>>>>> 1e7c6613
     let fees = RuntimeFeesConfig::default();
 
     let start = start_count(gas_metric);
