--- conflicted
+++ resolved
@@ -27,11 +27,6 @@
 
 /// How much gas there is in a nanosecond worth of computation.
 const GAS_IN_NANOS: f64 = 1_000_000f64;
-<<<<<<< HEAD
-///// The block limit is
-//const GAS_IN_BLOCK: u64 = 1_000_000_000_000_000u64;
-=======
->>>>>>> a50cbc21
 
 fn measure_function(
     metric: Metric,
