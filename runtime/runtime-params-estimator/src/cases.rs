use num_rational::Ratio;
use rand::seq::SliceRandom;
use rand::{Rng, SeedableRng};
use std::cell::RefCell;
use std::collections::{BTreeMap, HashMap, HashSet};
use std::convert::TryFrom;
use std::process;

use near_crypto::{InMemorySigner, KeyType, PublicKey};
use near_primitives::account::{AccessKey, AccessKeyPermission, FunctionCallPermission};
use near_primitives::hash::CryptoHash;
use near_primitives::transaction::{
    Action, AddKeyAction, CreateAccountAction, DeleteAccountAction, DeleteKeyAction,
    DeployContractAction, FunctionCallAction, SignedTransaction, StakeAction, TransferAction,
};

use crate::ext_costs_generator::ExtCostsGenerator;
use crate::runtime_fees_generator::RuntimeFeesGenerator;
use crate::stats::Measurements;
use crate::testbed::RuntimeTestbed;
use crate::testbed_runners::GasMetric;
use crate::testbed_runners::{get_account_id, measure_actions, measure_transactions, Config};
use crate::vm_estimator::{cost_per_op, cost_to_compile, load_and_compile};
use near_runtime_fees::{
    AccessKeyCreationConfig, ActionCreationConfig, DataReceiptCreationConfig, Fee,
    RuntimeFeesConfig,
};
use near_vm_logic::{ExtCosts, ExtCostsConfig, VMConfig, VMLimitConfig};
use node_runtime::config::RuntimeConfig;

/// How much gas there is in a nanosecond worth of computation.
const GAS_IN_MEASURE_UNIT: u128 = 1_000_000u128;

fn measure_function(
    metric: Metric,
    method_name: &'static str,
    measurements: &mut Measurements,
    testbed: RuntimeTestbed,
    accounts_deployed: &[usize],
    nonces: &mut HashMap<usize, u64>,
    config: &Config,
    allow_failures: bool,
    args: Vec<u8>,
) -> RuntimeTestbed {
    // Measure the speed of creating a function fixture with 1MiB input.
    let mut rng = rand_xorshift::XorShiftRng::from_seed([0u8; 16]);
    let mut f = || {
        let account_idx = *accounts_deployed.choose(&mut rng).unwrap();
        let account_id = get_account_id(account_idx);
        let signer = InMemorySigner::from_seed(&account_id, KeyType::ED25519, &account_id);
        let nonce = *nonces.entry(account_idx).and_modify(|x| *x += 1).or_insert(1);
        let function_call = Action::FunctionCall(FunctionCallAction {
            method_name: method_name.to_string(),
            args: args.clone(),
            gas: 10u64.pow(18),
            deposit: 0,
        });
        SignedTransaction::from_actions(
            nonce as u64,
            account_id.clone(),
            account_id,
            &signer,
            vec![function_call],
            CryptoHash::default(),
        )
    };
    measure_transactions(metric, measurements, config, Some(testbed), &mut f, allow_failures)
}

macro_rules! calls_helper(
    { $($el:ident => $method_name:ident),* } => {
    {
        let mut v: Vec<(Metric, &str)> = vec![];
        $(
            v.push((Metric::$el, stringify!($method_name)));
        )*
        v
    }
    };
);

#[derive(Debug, PartialEq, Eq, Ord, PartialOrd, Clone, Copy)]
#[allow(non_camel_case_types)]
pub enum Metric {
    Receipt,
    SirReceipt,
    ActionTransfer,
    ActionCreateAccount,
    ActionDeleteAccount,
    ActionAddFullAccessKey,
    ActionAddFunctionAccessKey1Method,
    ActionAddFunctionAccessKey1000Methods,
    ActionDeleteAccessKey,
    ActionStake,
    ActionDeploySmallest,
    ActionDeploy10K,
    ActionDeploy100K,
    ActionDeploy1M,

    warmup,
    noop_1MiB,
    noop,
    base_1M,
    read_memory_10b_10k,
    read_memory_1Mib_10k,
    write_memory_10b_10k,
    write_memory_1Mib_10k,
    read_register_10b_10k,
    read_register_1Mib_10k,
    write_register_10b_10k,
    write_register_1Mib_10k,
    utf8_log_10b_10k,
    utf8_log_10kib_10k,
    nul_utf8_log_10b_10k,
    nul_utf8_log_10kib_10k,
    utf16_log_10b_10k,
    utf16_log_10kib_10k,
    nul_utf16_log_10b_10k,
    nul_utf16_log_10kib_10k,
    sha256_10b_10k,
    sha256_10kib_10k,
    keccak256_10b_10k,
    keccak256_10kib_10k,
    keccak512_10b_10k,
    keccak512_10kib_10k,
    storage_write_10b_key_10b_value_1k,
    storage_write_10kib_key_10b_value_1k,
    storage_write_10b_key_10kib_value_1k,
    storage_write_10b_key_10kib_value_1k_evict,
    storage_read_10b_key_10b_value_1k,
    storage_read_10kib_key_10b_value_1k,
    storage_read_10b_key_10kib_value_1k,
    storage_remove_10b_key_10b_value_1k,
    storage_remove_10kib_key_10b_value_1k,
    storage_remove_10b_key_10kib_value_1k,
    storage_has_key_10b_key_10b_value_1k,
    storage_has_key_10kib_key_10b_value_1k,
    storage_has_key_10b_key_10kib_value_1k,

    promise_and_100k,
    promise_and_100k_on_1k_and,
    promise_return_100k,
    data_producer_10b,
    data_producer_100kib,
    data_receipt_base_10b_1000,
    data_receipt_10b_1000,
    data_receipt_100kib_1000,
    cpu_ram_soak_test,
}

pub fn run(mut config: Config, only_compile: bool) -> RuntimeConfig {
    let mut m = Measurements::new(config.metric);
    if only_compile {
        let (contract_compile_cost, contract_compile_base_cost) =
            cost_to_compile(config.metric, config.vm_kind, true);
        let contract_byte_cost = ratio_to_gas(config.metric, contract_compile_cost);
        println!(
            "{}, {}",
            contract_byte_cost,
            ratio_to_gas(config.metric, contract_compile_base_cost)
        );
        process::exit(0);
    }
    config.block_sizes = vec![100];
    // Warmup for receipts
    measure_actions(Metric::warmup, &mut m, &config, None, vec![], false, false);
    // Measure the speed of processing empty receipts.
    measure_actions(Metric::Receipt, &mut m, &config, None, vec![], false, false);
    // Measure the speed of processing a sir receipt (where sender is receiver).
    measure_actions(Metric::SirReceipt, &mut m, &config, None, vec![], true, false);

    // Measure the speed of processing simple transfers.
    measure_actions(
        Metric::ActionTransfer,
        &mut m,
        &config,
        None,
        vec![Action::Transfer(TransferAction { deposit: 1 })],
        false,
        false,
    );

    // Measure the speed of creating account.
    let mut nonces: HashMap<usize, u64> = HashMap::new();
    let mut f = || {
        let account_idx = rand::thread_rng().gen::<usize>() % config.active_accounts;
        let account_id = get_account_id(account_idx);
        let other_account_id =
            format!("near_{}_{}", account_idx, rand::thread_rng().gen::<usize>());
        let signer = InMemorySigner::from_seed(&account_id, KeyType::ED25519, &account_id);
        let nonce = *nonces.entry(account_idx).and_modify(|x| *x += 1).or_insert(1);
        SignedTransaction::from_actions(
            nonce as u64,
            account_id,
            other_account_id,
            &signer,
            vec![
                Action::CreateAccount(CreateAccountAction {}),
                Action::Transfer(TransferAction { deposit: 10u128.pow(26) }),
            ],
            CryptoHash::default(),
        )
    };
    measure_transactions(Metric::ActionCreateAccount, &mut m, &config, None, &mut f, false);

    // Measure the speed of deleting an account.
    let mut nonces: HashMap<usize, u64> = HashMap::new();
    let mut deleted_accounts = HashSet::new();
    let mut beneficiaries = HashSet::new();
    let mut f = || {
        let account_idx = loop {
            let x = rand::thread_rng().gen::<usize>() % config.active_accounts;
            if !deleted_accounts.contains(&x) & &!beneficiaries.contains(&x) {
                break x;
            }
        };
        let beneficiary_idx = loop {
            let x = rand::thread_rng().gen::<usize>() % config.active_accounts;
            if !deleted_accounts.contains(&x) && x != account_idx {
                break x;
            }
        };
        deleted_accounts.insert(account_idx);
        beneficiaries.insert(beneficiary_idx);
        let account_id = get_account_id(account_idx);
        let beneficiary_id = get_account_id(beneficiary_idx);
        let signer = InMemorySigner::from_seed(&account_id, KeyType::ED25519, &account_id);
        let nonce = *nonces.entry(account_idx).and_modify(|x| *x += 1).or_insert(1);
        SignedTransaction::from_actions(
            nonce as u64,
            account_id.clone(),
            account_id,
            &signer,
            vec![Action::DeleteAccount(DeleteAccountAction { beneficiary_id })],
            CryptoHash::default(),
        )
    };
    measure_transactions(Metric::ActionDeleteAccount, &mut m, &config, None, &mut f, false);

    // Measure the speed of adding a full access key.
    measure_actions(
        Metric::ActionAddFullAccessKey,
        &mut m,
        &config,
        None,
        vec![Action::AddKey(AddKeyAction {
            public_key: serde_json::from_str(
                "\"ed25519:DcA2MzgpJbrUATQLLceocVckhhAqrkingax4oJ9kZ847\"",
            )
            .unwrap(),
            access_key: AccessKey { nonce: 0, permission: AccessKeyPermission::FullAccess },
        })],
        true,
        true,
    );

    // Measure the speed of adding a function call access key.
    measure_actions(
        Metric::ActionAddFunctionAccessKey1Method,
        &mut m,
        &config,
        None,
        vec![Action::AddKey(AddKeyAction {
            public_key: serde_json::from_str(
                "\"ed25519:DcA2MzgpJbrUATQLLceocVckhhAqrkingax4oJ9kZ847\"",
            )
            .unwrap(),
            access_key: AccessKey {
                nonce: 0,
                permission: AccessKeyPermission::FunctionCall(FunctionCallPermission {
                    allowance: Some(100),
                    receiver_id: get_account_id(0),
                    method_names: vec!["method1".to_string()],
                }),
            },
        })],
        true,
        true,
    );

    // Measure the speed of adding an access key with 1k methods each 10bytes long.
    let many_methods: Vec<_> = (0..1000).map(|i| format!("a123456{:03}", i)).collect();
    measure_actions(
        Metric::ActionAddFunctionAccessKey1000Methods,
        &mut m,
        &config,
        None,
        vec![Action::AddKey(AddKeyAction {
            public_key: serde_json::from_str(
                "\"ed25519:DcA2MzgpJbrUATQLLceocVckhhAqrkingax4oJ9kZ847\"",
            )
            .unwrap(),
            access_key: AccessKey {
                nonce: 0,
                permission: AccessKeyPermission::FunctionCall(FunctionCallPermission {
                    allowance: Some(100),
                    receiver_id: get_account_id(0),
                    method_names: many_methods,
                }),
            },
        })],
        true,
        true,
    );

    // Measure the speed of deleting an access key.
    let mut nonces: HashMap<usize, u64> = HashMap::new();
    // Accounts with deleted access keys.
    let mut deleted_accounts = HashSet::new();
    let mut f = || {
        let account_idx = loop {
            let x = rand::thread_rng().gen::<usize>() % config.active_accounts;
            if !deleted_accounts.contains(&x) {
                break x;
            }
        };
        deleted_accounts.insert(account_idx);
        let account_id = get_account_id(account_idx);
        let signer = InMemorySigner::from_seed(&account_id, KeyType::ED25519, &account_id);
        let nonce = *nonces.entry(account_idx).and_modify(|x| *x += 1).or_insert(1);
        SignedTransaction::from_actions(
            nonce as u64,
            account_id.clone(),
            account_id,
            &signer,
            vec![Action::DeleteKey(DeleteKeyAction { public_key: signer.public_key.clone() })],
            CryptoHash::default(),
        )
    };
    measure_transactions(Metric::ActionDeleteAccessKey, &mut m, &config, None, &mut f, false);

    // Measure the speed of staking.
    let public_key: PublicKey = "22skMptHjFWNyuEWY22ftn2AbLPSYpmYwGJRGwpNHbTV".parse().unwrap();
    measure_actions(
        Metric::ActionStake,
        &mut m,
        &config,
        None,
        vec![Action::Stake(StakeAction { stake: 1, public_key })],
        true,
        true,
    );

    // Measure the speed of deploying some code.
    let smallest_code = include_bytes!("../test-contract/res/smallest_contract.wasm");
    let code_10k = include_bytes!("../test-contract/res/small_contract.wasm");
    let code_100k = include_bytes!("../test-contract/res/medium_contract.wasm");
    let code_1m = include_bytes!("../test-contract/res/large_contract.wasm");
    let curr_code = RefCell::new(smallest_code.to_vec());
    let mut nonces: HashMap<usize, u64> = HashMap::new();
    let mut accounts_deployed = HashSet::new();
    let mut good_code_accounts = HashSet::new();
    let good_account = RefCell::new(false);
    let mut f = || {
        let account_idx = loop {
            let x = rand::thread_rng().gen::<usize>() % config.active_accounts;
            if accounts_deployed.contains(&x) {
                continue;
            }
            break x;
        };
        accounts_deployed.insert(account_idx);
        if *good_account.borrow() {
            good_code_accounts.insert(account_idx);
        }
        let account_id = get_account_id(account_idx);
        let signer = InMemorySigner::from_seed(&account_id, KeyType::ED25519, &account_id);
        let nonce = *nonces.entry(account_idx).and_modify(|x| *x += 1).or_insert(1);
        SignedTransaction::from_actions(
            nonce as u64,
            account_id.clone(),
            account_id,
            &signer,
            vec![Action::DeployContract(DeployContractAction { code: curr_code.borrow().clone() })],
            CryptoHash::default(),
        )
    };
    let mut testbed =
        measure_transactions(Metric::ActionDeploySmallest, &mut m, &config, None, &mut f, false);

    *good_account.borrow_mut() = true;
    *curr_code.borrow_mut() = code_10k.to_vec();

    testbed = measure_transactions(
        Metric::ActionDeploy10K,
        &mut m,
        &config,
        Some(testbed),
        &mut f,
        false,
    );

    // Deploying more small code accounts. It's important that they are the same size to correctly
    // deduct base
    for _ in 0..2 {
        testbed =
            measure_transactions(Metric::warmup, &mut m, &config, Some(testbed), &mut f, false);
    }

    *good_account.borrow_mut() = false;
    *curr_code.borrow_mut() = code_100k.to_vec();
    testbed = measure_transactions(
        Metric::ActionDeploy100K,
        &mut m,
        &config,
        Some(testbed),
        &mut f,
        false,
    );
    *curr_code.borrow_mut() = code_1m.to_vec();
    testbed =
        measure_transactions(Metric::ActionDeploy1M, &mut m, &config, Some(testbed), &mut f, false);

    let ad: Vec<_> = good_code_accounts.into_iter().collect();

    testbed = measure_function(
        Metric::warmup,
        "noop",
        &mut m,
        testbed,
        &ad,
        &mut nonces,
        &config,
        false,
        vec![],
    );

    testbed = measure_function(
        Metric::noop_1MiB,
        "noop",
        &mut m,
        testbed,
        &ad,
        &mut nonces,
        &config,
        false,
        (&[0u8; 1024 * 1024]).to_vec(),
    );

    testbed = measure_function(
        Metric::noop,
        "noop",
        &mut m,
        testbed,
        &ad,
        &mut nonces,
        &config,
        false,
        vec![],
    );

    config.block_sizes = vec![2];

    // When adding new functions do not forget to rebuild the test contract by running `test-contract/build.sh`.
    let v = calls_helper! {
    cpu_ram_soak_test => cpu_ram_soak_test,
    base_1M => base_1M,
    read_memory_10b_10k => read_memory_10b_10k,
    read_memory_1Mib_10k => read_memory_1Mib_10k,
    write_memory_10b_10k => write_memory_10b_10k,
    write_memory_1Mib_10k => write_memory_1Mib_10k,
    read_register_10b_10k => read_register_10b_10k,
    read_register_1Mib_10k => read_register_1Mib_10k,
    write_register_10b_10k => write_register_10b_10k,
    write_register_1Mib_10k => write_register_1Mib_10k,
    utf8_log_10b_10k => utf8_log_10b_10k,
    utf8_log_10kib_10k => utf8_log_10kib_10k,
    nul_utf8_log_10b_10k => nul_utf8_log_10b_10k,
    nul_utf8_log_10kib_10k => nul_utf8_log_10kib_10k,
    utf16_log_10b_10k => utf16_log_10b_10k,
    utf16_log_10kib_10k => utf16_log_10kib_10k,
    nul_utf16_log_10b_10k => nul_utf16_log_10b_10k,
    nul_utf16_log_10kib_10k => nul_utf16_log_10kib_10k,
    sha256_10b_10k => sha256_10b_10k,
    sha256_10kib_10k => sha256_10kib_10k,
    keccak256_10b_10k => keccak256_10b_10k,
    keccak256_10kib_10k => keccak256_10kib_10k,
    keccak512_10b_10k => keccak512_10b_10k,
    keccak512_10kib_10k => keccak512_10kib_10k,
    storage_write_10b_key_10b_value_1k => storage_write_10b_key_10b_value_1k,
    storage_read_10b_key_10b_value_1k => storage_read_10b_key_10b_value_1k,
    storage_has_key_10b_key_10b_value_1k => storage_has_key_10b_key_10b_value_1k,
    storage_remove_10b_key_10b_value_1k => storage_remove_10b_key_10b_value_1k,
    storage_write_10kib_key_10b_value_1k => storage_write_10kib_key_10b_value_1k,
    storage_read_10kib_key_10b_value_1k => storage_read_10kib_key_10b_value_1k,
    storage_has_key_10kib_key_10b_value_1k => storage_has_key_10kib_key_10b_value_1k,
    storage_remove_10kib_key_10b_value_1k => storage_remove_10kib_key_10b_value_1k,
    storage_write_10b_key_10kib_value_1k => storage_write_10b_key_10kib_value_1k,
    storage_write_10b_key_10kib_value_1k_evict => storage_write_10b_key_10kib_value_1k,
    storage_read_10b_key_10kib_value_1k => storage_read_10b_key_10kib_value_1k,
    storage_has_key_10b_key_10kib_value_1k => storage_has_key_10b_key_10kib_value_1k,
    storage_remove_10b_key_10kib_value_1k =>   storage_remove_10b_key_10kib_value_1k ,
    promise_and_100k => promise_and_100k,
    promise_and_100k_on_1k_and => promise_and_100k_on_1k_and,
    promise_return_100k => promise_return_100k,
    data_producer_10b => data_producer_10b,
    data_producer_100kib => data_producer_100kib,
    data_receipt_base_10b_1000 => data_receipt_base_10b_1000,
    data_receipt_10b_1000 => data_receipt_10b_1000,
    data_receipt_100kib_1000 => data_receipt_100kib_1000
        };

    // Measure the speed of all extern function calls.
    for (metric, method_name) in v {
        testbed = measure_function(
            metric,
            method_name,
            &mut m,
            testbed,
            &ad,
            &mut nonces,
            &config,
            false,
            vec![],
        );
    }

    get_runtime_config(&m, &config)

    //    let mut csv_path = PathBuf::from(&config.state_dump_path);
    //    csv_path.push("./metrics.csv");
    //    m.save_to_csv(csv_path.as_path());
    //
    //    m.plot(PathBuf::from(&config.state_dump_path).as_path());
}

fn ratio_to_gas(gas_metric: GasMetric, value: Ratio<u64>) -> u64 {
    let divisor = match gas_metric {
        // We use factor of 8 to approximately match the price of SHA256 operation between
        // time-based and icount-based metric as measured on 3.2Ghz Core i5.
        GasMetric::ICount => 8u128,
        GasMetric::Time => 1u128,
    };
    u64::try_from(
        Ratio::<u128>::new(
            (*value.numer() as u128) * GAS_IN_MEASURE_UNIT,
            (*value.denom() as u128) * divisor,
        )
        .to_integer(),
    )
    .unwrap()
}

/// Converts cost of a certain action to a fee, spliting it evenly between send and execution fee.
fn measured_to_fee(gas_metric: GasMetric, value: Ratio<u64>) -> Fee {
    let value = ratio_to_gas(gas_metric, value);
    Fee { send_sir: value / 2, send_not_sir: value / 2, execution: value / 2 }
}

fn measured_to_gas(
    gas_metric: GasMetric,
    measured: &BTreeMap<ExtCosts, Ratio<u64>>,
    cost: ExtCosts,
) -> u64 {
    match measured.get(&cost) {
        Some(value) => ratio_to_gas(gas_metric, *value),
        None => panic!("cost {} not found", cost as u32),
    }
}

fn get_runtime_fees_config(measurement: &Measurements) -> RuntimeFeesConfig {
    use crate::runtime_fees_generator::ReceiptFees::*;
    let generator = RuntimeFeesGenerator::new(measurement);
    let measured = generator.compute();
    let metric = measurement.gas_metric;
    let function_call_total_cost = ratio_to_gas(metric, measured[&ActionFunctionCallBase]);
    let function_call_cost = Fee {
        send_sir: function_call_total_cost / 2,
        send_not_sir: function_call_total_cost / 2,
        execution: function_call_total_cost / 2,
    };
    RuntimeFeesConfig {
        action_receipt_creation_config: measured_to_fee(metric, measured[&ActionReceiptCreation]),
        data_receipt_creation_config: DataReceiptCreationConfig {
            base_cost: measured_to_fee(metric, measured[&DataReceiptCreationBase]),
            cost_per_byte: measured_to_fee(metric, measured[&DataReceiptCreationPerByte]),
        },
        action_creation_config: ActionCreationConfig {
            create_account_cost: measured_to_fee(metric, measured[&ActionCreateAccount]),
            deploy_contract_cost: measured_to_fee(metric, measured[&ActionDeployContractBase]),
            deploy_contract_cost_per_byte: measured_to_fee(
                metric,
                measured[&ActionDeployContractPerByte],
            ),
            function_call_cost,
            function_call_cost_per_byte: measured_to_fee(
                metric,
                measured[&ActionFunctionCallPerByte],
            ),
            transfer_cost: measured_to_fee(metric, measured[&ActionTransfer]),
            stake_cost: measured_to_fee(metric, measured[&ActionStake]),
            add_key_cost: AccessKeyCreationConfig {
                full_access_cost: measured_to_fee(metric, measured[&ActionAddFullAccessKey]),
                function_call_cost: measured_to_fee(
                    metric,
                    measured[&ActionAddFunctionAccessKeyBase],
                ),
                function_call_cost_per_byte: measured_to_fee(
                    metric,
                    measured[&ActionAddFunctionAccessKeyPerByte],
                ),
            },
            delete_key_cost: measured_to_fee(metric, measured[&ActionDeleteKey]),
            delete_account_cost: measured_to_fee(metric, measured[&ActionDeleteAccount]),
        },
        ..Default::default()
    }
}

fn get_ext_costs_config(measurement: &Measurements, config: &Config) -> ExtCostsConfig {
    let mut generator = ExtCostsGenerator::new(measurement);
    let measured = generator.compute();
    let metric = measurement.gas_metric;
    use ExtCosts::*;
    let (contract_compile_bytes_, contract_compile_base_) = get_compile_cost(config, false);
    ExtCostsConfig {
        base: measured_to_gas(metric, &measured, base),
        contract_compile_base: contract_compile_base_,
        contract_compile_bytes: contract_compile_bytes_,
        read_memory_base: measured_to_gas(metric, &measured, read_memory_base),
        read_memory_byte: measured_to_gas(metric, &measured, read_memory_byte),
        write_memory_base: measured_to_gas(metric, &measured, write_memory_base),
        write_memory_byte: measured_to_gas(metric, &measured, write_memory_byte),
        read_register_base: measured_to_gas(metric, &measured, read_register_base),
        read_register_byte: measured_to_gas(metric, &measured, read_register_byte),
        write_register_base: measured_to_gas(metric, &measured, write_register_base),
        write_register_byte: measured_to_gas(metric, &measured, write_register_byte),
        utf8_decoding_base: measured_to_gas(metric, &measured, utf8_decoding_base),
        utf8_decoding_byte: measured_to_gas(metric, &measured, utf8_decoding_byte),
        utf16_decoding_base: measured_to_gas(metric, &measured, utf16_decoding_base),
        utf16_decoding_byte: measured_to_gas(metric, &measured, utf16_decoding_byte),
        sha256_base: measured_to_gas(metric, &measured, sha256_base),
        sha256_byte: measured_to_gas(metric, &measured, sha256_byte),
        keccak256_base: measured_to_gas(metric, &measured, keccak256_base),
        keccak256_byte: measured_to_gas(metric, &measured, keccak256_byte),
        keccak512_base: measured_to_gas(metric, &measured, keccak512_base),
        keccak512_byte: measured_to_gas(metric, &measured, keccak512_byte),
        log_base: measured_to_gas(metric, &measured, log_base),
        log_byte: measured_to_gas(metric, &measured, log_byte),
        storage_write_base: measured_to_gas(metric, &measured, storage_write_base),
        storage_write_key_byte: measured_to_gas(metric, &measured, storage_write_key_byte),
        storage_write_value_byte: measured_to_gas(metric, &measured, storage_write_value_byte),
        storage_write_evicted_byte: measured_to_gas(metric, &measured, storage_write_evicted_byte),
        storage_read_base: measured_to_gas(metric, &measured, storage_read_base),
        storage_read_key_byte: measured_to_gas(metric, &measured, storage_read_key_byte),
        storage_read_value_byte: measured_to_gas(metric, &measured, storage_read_value_byte),
        storage_remove_base: measured_to_gas(metric, &measured, storage_remove_base),
        storage_remove_key_byte: measured_to_gas(metric, &measured, storage_remove_key_byte),
        storage_remove_ret_value_byte: measured_to_gas(
            metric,
            &measured,
            storage_remove_ret_value_byte,
        ),
        storage_has_key_base: measured_to_gas(metric, &measured, storage_has_key_base),
        storage_has_key_byte: measured_to_gas(metric, &measured, storage_has_key_byte),
        // TODO: storage_iter_* operations below are deprecated, so just hardcode zero price,
        // and remove those operations ASAP.
        storage_iter_create_prefix_base: 0,
        storage_iter_create_prefix_byte: 0,
        storage_iter_create_range_base: 0,
        storage_iter_create_from_byte: 0,
        storage_iter_create_to_byte: 0,
        storage_iter_next_base: 0,
        storage_iter_next_key_byte: 0,
        storage_iter_next_value_byte: 0,
        // TODO: Actually compute it once our storage is complete.
        // TODO: temporary value, as suggested by @nearmax, divisor is log_16(20000) ~ 3.57 ~ 7/2.
        touching_trie_node: measured_to_gas(metric, &measured, storage_read_base) * 2 / 7,
        promise_and_base: measured_to_gas(metric, &measured, promise_and_base),
        promise_and_per_promise: measured_to_gas(metric, &measured, promise_and_per_promise),
        promise_return: measured_to_gas(metric, &measured, promise_return),
        // TODO: accurately price host functions that expose validator information.
        validator_stake_base: 303944908800,
        validator_total_stake_base: 303944908800,
    }
}

fn get_vm_config(measurement: &Measurements, config: &Config) -> VMConfig {
    VMConfig {
        ext_costs: get_ext_costs_config(measurement, config),
        // TODO: Figure out whether we need this fee at all. If we do what should be the memory
        // growth cost.
        grow_mem_cost: 1,
        regular_op_cost: ratio_to_gas(measurement.gas_metric, cost_per_op(measurement.gas_metric))
            as u32,
        limit_config: VMLimitConfig::default(),
    }
}

fn get_runtime_config(measurement: &Measurements, config: &Config) -> RuntimeConfig {
    let mut runtime_config = RuntimeConfig::default();
    runtime_config.wasm_config = get_vm_config(measurement, config);

    // Compiling small test contract that was used for `noop` function call estimation.
    load_and_compile(
        &"./test-contract/res/small_contract.wasm".into(),
        config.metric,
        config.vm_kind,
    )
    .unwrap();
<<<<<<< HEAD
    let test_contract_compilation_cost = ratio_to_gas(config.metric, compile_cost.1);

    runtime_config.transaction_costs =
        get_runtime_fees_config(measurement, test_contract_compilation_cost);

    // Shifting compilation costs from function call runtime to the deploy action cost at execution
    // time.
    runtime_config.transaction_costs.action_creation_config.deploy_contract_cost.execution +=
        runtime_config.wasm_config.ext_costs.contract_compile_base;
    runtime_config
        .transaction_costs
        .action_creation_config
        .deploy_contract_cost_per_byte
        .execution += runtime_config.wasm_config.ext_costs.contract_compile_bytes;
    runtime_config.wasm_config.ext_costs.contract_compile_base = 0;
    runtime_config.wasm_config.ext_costs.contract_compile_bytes = 0;

=======
    runtime_config.transaction_costs = get_runtime_fees_config(measurement);
>>>>>>> 7e04c063
    runtime_config
}

fn get_compile_cost(config: &Config, verbose: bool) -> (u64, u64) {
    let (a, b) = cost_to_compile(config.metric, config.vm_kind, verbose);
    (ratio_to_gas(config.metric, a), ratio_to_gas(config.metric, b))
}<|MERGE_RESOLUTION|>--- conflicted
+++ resolved
@@ -698,11 +698,10 @@
         config.vm_kind,
     )
     .unwrap();
-<<<<<<< HEAD
+
     let test_contract_compilation_cost = ratio_to_gas(config.metric, compile_cost.1);
 
-    runtime_config.transaction_costs =
-        get_runtime_fees_config(measurement, test_contract_compilation_cost);
+    runtime_config.transaction_costs = get_runtime_fees_config(measurement);
 
     // Shifting compilation costs from function call runtime to the deploy action cost at execution
     // time.
@@ -716,9 +715,6 @@
     runtime_config.wasm_config.ext_costs.contract_compile_base = 0;
     runtime_config.wasm_config.ext_costs.contract_compile_bytes = 0;
 
-=======
-    runtime_config.transaction_costs = get_runtime_fees_config(measurement);
->>>>>>> 7e04c063
     runtime_config
 }
 
