--- conflicted
+++ resolved
@@ -52,31 +52,9 @@
     let config_store = RuntimeConfigStore::new(None);
     let actual_fees_config = &config_store.get_config(PROTOCOL_VERSION).fees;
     let res = RuntimeFeesConfig {
-<<<<<<< HEAD
-        action_receipt_creation_config: fee(Cost::ActionReceiptCreation)?,
-        data_receipt_creation_config: DataReceiptCreationConfig {
-            base_cost: fee(Cost::DataReceiptCreationBase)?,
-            cost_per_byte: fee(Cost::DataReceiptCreationPerByte)?,
-        },
-        action_creation_config: ActionCreationConfig {
-            create_account_cost: fee(Cost::ActionCreateAccount)?,
-            deploy_contract_cost: fee(Cost::ActionDeployContractBase)?,
-            deploy_contract_cost_per_byte: fee(Cost::ActionDeployContractPerByte)?,
-            function_call_cost: fee(Cost::ActionFunctionCallBase)?,
-            function_call_cost_per_byte: fee(Cost::ActionFunctionCallPerByte)?,
-            transfer_cost: fee(Cost::ActionTransfer)?,
-            stake_cost: fee(Cost::ActionStake)?,
-            add_key_cost: AccessKeyCreationConfig {
-                full_access_cost: fee(Cost::ActionAddFullAccessKey)?,
-                function_call_cost: fee(Cost::ActionAddFunctionAccessKeyBase)?,
-                function_call_cost_per_byte: fee(Cost::ActionAddFunctionAccessKeyPerByte)?,
-            },
-            delete_key_cost: fee(Cost::ActionDeleteKey)?,
-            delete_account_cost: fee(Cost::ActionDeleteAccount)?,
-            delegate_cost: fee(Cost::ActionDelegate)?,
-=======
         action_fees: enum_map::enum_map! {
             ActionCosts::create_account => fee(Cost::ActionCreateAccount)?,
+            ActionCosts::delegate => fee(Cost::ActionDelegate)?,
             ActionCosts::delete_account => fee(Cost::ActionDeleteAccount)?,
             ActionCosts::deploy_contract_base => fee(Cost::ActionDeployContractBase)?,
             ActionCosts::deploy_contract_byte => fee(Cost::ActionDeployContractPerByte)?,
@@ -91,7 +69,6 @@
             ActionCosts::new_action_receipt => fee(Cost::ActionReceiptCreation)?,
             ActionCosts::new_data_receipt_base => fee(Cost::DataReceiptCreationBase)?,
             ActionCosts::new_data_receipt_byte => fee(Cost::DataReceiptCreationPerByte)?,
->>>>>>> dce92b8f
         },
         ..actual_fees_config.clone()
     };
