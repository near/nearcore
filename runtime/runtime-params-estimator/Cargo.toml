[package]
name = "runtime-params-estimator"
version = "0.0.0"
authors.workspace = true
publish = false
# Please update rust-toolchain.toml as well when changing version here:
rust-version.workspace = true
edition.workspace = true

[[bin]]
name = "runtime-params-estimator"
required-features = ["costs_counting"]

[dependencies]
<<<<<<< HEAD
anyhow.workspace = true
borsh.workspace = true
bytesize.workspace = true
cfg-if.workspace = true
chrono.workspace = true
clap.workspace = true
hex.workspace = true
indicatif.workspace = true
libc.workspace = true
num-rational.workspace = true
num-traits.workspace = true
rand = "0.7.3"
rand_xorshift = "0.2"
rocksdb.workspace = true
serde_json.workspace = true
tempfile.workspace = true
tracing-span-tree.workspace = true
tracing-subscriber.workspace = true
tracing.workspace = true
walrus.workspace = true
wat.workspace = true
=======
indicatif = "0.15.0"
tempfile = "3"
rand = "0.8.5"
rand_xorshift = "0.3"
serde_json = "1"
clap = { version = "3.1.6", features = ["derive"] }
borsh = "0.9"
num-rational = "0.3"
anyhow = "1"
chrono = "0.4"
bytesize = "1.1"
tracing = "0.1"
tracing-span-tree = "0.1"
tracing-subscriber = { version = "0.3", features = ["fmt", "registry"] }
>>>>>>> d6dfc2b0

genesis-populate = { path = "../../genesis-tools/genesis-populate"}
near-chain-configs = { path = "../../core/chain-configs" }
near-crypto = { path = "../../core/crypto" }
near-o11y = { path = "../../core/o11y" }
near-primitives = { path = "../../core/primitives" }
near-store = { path = "../../core/store" }
near-test-contracts = { path = "../near-test-contracts" }
near-vm-logic = {path = "../../runtime/near-vm-logic"  }
near-vm-runner = {path = "../../runtime/near-vm-runner" }
nearcore = { path = "../../nearcore" }
node-runtime = { path = "../../runtime/runtime" }

[features]
default = ["costs_counting"]
costs_counting = ["near-vm-logic/costs_counting"]
# Required feature for proper config, but can't be enabled by default because it is leaked to other release crates.
required = [
  "costs_counting",
  "near-vm-runner/no_cpu_compatibility_checks",
  "no_cache",
]
no_cache = [
  "node-runtime/no_cache",
  "near-store/no_cache",
]
wasmtime = ["near-vm-runner/force_wasmtime"]
nightly = [
    "nightly_protocol",
]
nightly_protocol = [
  "near-primitives/nightly_protocol",
  "near-test-contracts/nightly",
  "protocol_feature_ed25519_verify"
]
sandbox = ["node-runtime/sandbox"]
io_trace = ["near-store/io_trace", "near-o11y/io_trace", "near-vm-logic/io_trace"]
protocol_feature_ed25519_verify = [
    "near-vm-logic/protocol_feature_ed25519_verify",
    "near-vm-runner/protocol_feature_ed25519_verify"
]<|MERGE_RESOLUTION|>--- conflicted
+++ resolved
@@ -12,7 +12,6 @@
 required-features = ["costs_counting"]
 
 [dependencies]
-<<<<<<< HEAD
 anyhow.workspace = true
 borsh.workspace = true
 bytesize.workspace = true
@@ -24,8 +23,8 @@
 libc.workspace = true
 num-rational.workspace = true
 num-traits.workspace = true
-rand = "0.7.3"
-rand_xorshift = "0.2"
+rand.workspace = true
+rand_xorshift.workspace = true
 rocksdb.workspace = true
 serde_json.workspace = true
 tempfile.workspace = true
@@ -34,22 +33,6 @@
 tracing.workspace = true
 walrus.workspace = true
 wat.workspace = true
-=======
-indicatif = "0.15.0"
-tempfile = "3"
-rand = "0.8.5"
-rand_xorshift = "0.3"
-serde_json = "1"
-clap = { version = "3.1.6", features = ["derive"] }
-borsh = "0.9"
-num-rational = "0.3"
-anyhow = "1"
-chrono = "0.4"
-bytesize = "1.1"
-tracing = "0.1"
-tracing-span-tree = "0.1"
-tracing-subscriber = { version = "0.3", features = ["fmt", "registry"] }
->>>>>>> d6dfc2b0
 
 genesis-populate = { path = "../../genesis-tools/genesis-populate"}
 near-chain-configs = { path = "../../core/chain-configs" }
