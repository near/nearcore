--- conflicted
+++ resolved
@@ -21,15 +21,9 @@
 near-runtime-fees = { path = "../../runtime/near-runtime-fees" }
 near-crypto = { path = "../../core/crypto" }
 near-vm-logic = {path = "../../runtime/near-vm-logic" , features = ["costs_counting"]}
-<<<<<<< HEAD
-near-vm-runner = {path = "../../runtime/near-vm-runner" , features = ["costs_counting", "no_cache", "no_cpu_compatibility_checks", "wasmtime_vm" ]}
-node-runtime = { path = "../../runtime/runtime" , features = ["costs_counting", "no_cache"]}
-near-store = { path = "../../core/store", features = ["no_cache", "single_thread_rocksdb"] }
-=======
 near-vm-runner = {path = "../../runtime/near-vm-runner" , features = ["costs_counting" ]}
 node-runtime = { path = "../../runtime/runtime" , features = ["costs_counting"]}
 near-store = { path = "../../core/store" }
->>>>>>> dceb3765
 near-primitives = { path = "../../core/primitives" }
 testlib = { path = "../../test-utils/testlib" }
 state-viewer = { path = "../../test-utils/state-viewer" }
@@ -49,7 +43,7 @@
 [features]
 default = []
 # Required feature for proper config, but can't be enabled by default because it is leaked to other release crates.
-required = ["near-vm-runner/no_cpu_compatibility_checks", "no_cache"]
+required = ["near-vm-runner/no_cpu_compatibility_checks", "no_cache", "near-store/single_thread_rocksdb"]
 no_cache = ["node-runtime/no_cache", "near-store/no_cache"]
 wasmtime = ["near-vm-logic/wasmtime_default"]
 lightbeam = ["wasmtime", "near-vm-runner/lightbeam"]
