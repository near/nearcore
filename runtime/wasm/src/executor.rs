--- conflicted
+++ resolved
@@ -77,34 +77,13 @@
     let method_name = std::str::from_utf8(method_name).map_err(|_| Error::BadUtf8)?;
 
     match instance.call(&method_name, &[]) {
-<<<<<<< HEAD
-        Ok(_) => Ok(ExecutionOutcome {
-            storage_usage: (context.storage_usage as StorageUsageChange + runtime.storage_counter)
-                as StorageUsage,
-            return_data: Ok(runtime.return_data),
-            frozen_balance: runtime.frozen_balance,
-            liquid_balance: runtime.liquid_balance,
-            random_seed: runtime.random_seed,
-            logs: runtime.logs,
-        }),
-        Err(e) => Ok(ExecutionOutcome {
-            storage_usage: context.storage_usage,
-            return_data: Err(Into::<wasmer_runtime::error::Error>::into(e).into()),
-            frozen_balance: runtime.frozen_balance,
-            liquid_balance: runtime.liquid_balance,
-            random_seed: runtime.random_seed,
-            logs: runtime.logs,
-        }),
-=======
         Ok(_) => {
             let e = ExecutionOutcome {
-                gas_used: runtime.gas_counter,
-                mana_used: runtime.mana_counter,
-                mana_left: context.mana - runtime.mana_counter,
                 storage_usage: (context.storage_usage as StorageUsageChange
                     + runtime.storage_counter) as StorageUsage,
                 return_data: Ok(runtime.return_data),
-                balance: runtime.balance,
+                frozen_balance: runtime.frozen_balance,
+                liquid_balance: runtime.liquid_balance,
                 random_seed: runtime.random_seed,
                 logs: runtime.logs,
             };
@@ -113,18 +92,15 @@
         }
         Err(e) => {
             let e = ExecutionOutcome {
-                gas_used: runtime.gas_counter,
-                mana_used: 0,
-                mana_left: context.mana,
                 storage_usage: context.storage_usage,
                 return_data: Err(Into::<wasmer_runtime::error::Error>::into(e).into()),
-                balance: context.initial_balance,
+                frozen_balance: runtime.frozen_balance,
+                liquid_balance: runtime.liquid_balance,
                 random_seed: runtime.random_seed,
                 logs: runtime.logs,
             };
             debug!(target:"runtime", "{:?}", e);
             Ok(e)
         }
->>>>>>> 0c0769fa
     }
 }