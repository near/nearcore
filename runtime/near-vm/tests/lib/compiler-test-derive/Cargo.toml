[lib]
proc-macro = true

[package]
<<<<<<< HEAD
name = "compiler-test-derive"
version = "0.0.0"
authors = ["Near Inc <hello@nearprotocol.com>"]
=======
name = "near-vm-compiler-test-derive"
version = "0.0.0"
authors = ["Wasmer Engineering Team <engineering@wasmer.io>", "Near Inc <hello@nearprotocol.com>"]
>>>>>>> 95d3bcca
edition = "2021"
license = "MIT"
description = "A macro to generate easily tests across compilers and engines"
keywords = ["unsafe", "body", "fn", "safety", "hygiene"]
categories = ["rust-patterns"]
publish = false

[dependencies]
proc-macro2 = "1.*"
quote = "1.*"
syn =  { version = "1.*", features = ["full"] }

[features]

[dev-dependencies]
pretty_assertions = "1.0"
trybuild = "1.0.11"<|MERGE_RESOLUTION|>--- conflicted
+++ resolved
@@ -2,15 +2,9 @@
 proc-macro = true
 
 [package]
-<<<<<<< HEAD
-name = "compiler-test-derive"
-version = "0.0.0"
-authors = ["Near Inc <hello@nearprotocol.com>"]
-=======
 name = "near-vm-compiler-test-derive"
 version = "0.0.0"
 authors = ["Wasmer Engineering Team <engineering@wasmer.io>", "Near Inc <hello@nearprotocol.com>"]
->>>>>>> 95d3bcca
 edition = "2021"
 license = "MIT"
 description = "A macro to generate easily tests across compilers and engines"
