[package]
name = "near-vm-engine-universal"
version = "0.0.0"
description = "Wasmer Universal Engine"
categories = ["wasm"]
keywords = ["wasm", "webassembly", "engine", "universal"]
<<<<<<< HEAD
authors = ["Near Inc <hello@nearprotocol.com>"]
=======
authors = ["Wasmer Engineering Team <engineering@wasmer.io>", "Near Inc <hello@nearprotocol.com>"]
>>>>>>> 95d3bcca
repository = "https://github.com/wasmerio/wasmer"
license = "MIT OR Apache-2.0 WITH LLVM-exception "
readme = "README.md"
edition = "2021"
publish = false

[lib]
name = "wasmer_engine_universal"

[dependencies]
<<<<<<< HEAD
finite-wasm.workspace = true
=======
finite-wasm = "0.3.0"
>>>>>>> 95d3bcca
wasmer-compiler = { path = "../compiler", package = "near-vm-compiler", features = ["translator"] }
wasmer-engine = { path = "../engine", package = "near-vm-engine" }
wasmer-types = { path = "../types", package = "near-vm-types" }
wasmer-vm = { path = "../vm", package = "near-vm-vm" }

cfg-if = "1.0"
enumset = "1.0"
# flexbuffers = { path = "../../../flatbuffers/rust/flexbuffers", version = "0.1.0" }
leb128 = "0.2"
prefix-sum-vec = "0.1.1"
region = "3.0"
rkyv = "0.7.31"
thiserror = "1"
tracing = "0.1"
wasmparser = "0.99.0"

[target.'cfg(target_os = "windows")'.dependencies]
winapi = { version = "0.3", features = ["winnt", "impl-default"] }

[features]
# Enable the `compiler` feature if you want the engine to compile
# and not be only on headless mode.
compiler = ["wasmer-compiler/translator"]

[badges]
maintenance = { status = "actively-developed" }<|MERGE_RESOLUTION|>--- conflicted
+++ resolved
@@ -4,11 +4,7 @@
 description = "Wasmer Universal Engine"
 categories = ["wasm"]
 keywords = ["wasm", "webassembly", "engine", "universal"]
-<<<<<<< HEAD
-authors = ["Near Inc <hello@nearprotocol.com>"]
-=======
 authors = ["Wasmer Engineering Team <engineering@wasmer.io>", "Near Inc <hello@nearprotocol.com>"]
->>>>>>> 95d3bcca
 repository = "https://github.com/wasmerio/wasmer"
 license = "MIT OR Apache-2.0 WITH LLVM-exception "
 readme = "README.md"
@@ -19,11 +15,7 @@
 name = "wasmer_engine_universal"
 
 [dependencies]
-<<<<<<< HEAD
 finite-wasm.workspace = true
-=======
-finite-wasm = "0.3.0"
->>>>>>> 95d3bcca
 wasmer-compiler = { path = "../compiler", package = "near-vm-compiler", features = ["translator"] }
 wasmer-engine = { path = "../engine", package = "near-vm-engine" }
 wasmer-types = { path = "../types", package = "near-vm-types" }
