use crate::config::ExtCosts::*;
use crate::config::VMConfig;
use crate::context::VMContext;
use crate::dependencies::{External, MemoryLike};
use crate::gas_counter::GasCounter;
use crate::types::{
    AccountId, Balance, Gas, IteratorIndex, PromiseIndex, PromiseResult, ReceiptIndex, ReturnData,
    StorageUsage,
};
use crate::{ExtCosts, HostError, HostErrorOrStorageError, ValuePtr};
use byteorder::ByteOrder;
use near_runtime_fees::RuntimeFeesConfig;
use serde::{Deserialize, Serialize};
use std::collections::{HashMap, HashSet};
use std::mem::size_of;

type Result<T> = ::std::result::Result<T, HostErrorOrStorageError>;

pub struct VMLogic<'a> {
    /// Provides access to the components outside the Wasm runtime for operations on the trie and
    /// receipts creation.
    ext: &'a mut dyn External,
    /// Part of Context API and Economics API that was extracted from the receipt.
    context: VMContext,
    /// Parameters of Wasm and economic parameters.
    config: &'a VMConfig,
    /// Fees for creating (async) actions on runtime.
    fees_config: &'a RuntimeFeesConfig,
    /// If this method execution is invoked directly as a callback by one or more contract calls the
    /// results of the methods that made the callback are stored in this collection.
    promise_results: &'a [PromiseResult],
    /// Pointer to the guest memory.
    memory: &'a mut dyn MemoryLike,

    /// Keeping track of the current account balance, which can decrease when we create promises
    /// and attach balance to them.
    current_account_balance: Balance,
    /// Current amount of locked tokens, does not automatically change when staking transaction is
    /// issued.
    current_account_locked_balance: Balance,
    /// Storage usage of the current account at the moment
    current_storage_usage: StorageUsage,
    gas_counter: GasCounter,
    /// What method returns.
    return_data: ReturnData,
    /// Logs written by the runtime.
    logs: Vec<String>,
    /// Registers can be used by the guest to store blobs of data without moving them across
    /// host-guest boundary.
    registers: HashMap<u64, Vec<u8>>,

    /// Iterators that were created and can still be used.
    valid_iterators: HashSet<IteratorIndex>,
    /// Iterators that became invalidated by mutating the trie.
    invalid_iterators: HashSet<IteratorIndex>,

    /// The DAG of promises, indexed by promise id.
    promises: Vec<Promise>,
    /// Record the accounts towards which the receipts are directed.
    receipt_to_account: HashMap<ReceiptIndex, AccountId>,

    /// Tracks the total log length. The sum of length of all logs.
    total_log_length: u64,
}

/// Promises API allows to create a DAG-structure that defines dependencies between smart contract
/// calls. A single promise can be created with zero or several dependencies on other promises.
/// * If a promise was created from a receipt (using `promise_create` or `promise_then`) it's a
///   `Receipt`;
/// * If a promise was created by merging several promises (using `promise_and`) then
///   it's a `NotReceipt`, but has receipts of all promises it depends on.
#[derive(Debug)]
enum Promise {
    Receipt(ReceiptIndex),
    NotReceipt(Vec<ReceiptIndex>),
}

macro_rules! memory_get {
    ($_type:ty, $name:ident) => {
        fn $name(&mut self, offset: u64, ) -> Result<$_type> {
            let mut array = [0u8; size_of::<$_type>()];
            self.memory_get_into(offset, &mut array)?;
            Ok(<$_type>::from_le_bytes(array))
        }
    };
}

macro_rules! memory_set {
    ($_type:ty, $name:ident) => {
        fn $name( &mut self, offset: u64, value: $_type, ) -> Result<()> {
            self.memory_set_slice(offset, &value.to_le_bytes())
        }
    };
}

impl<'a> VMLogic<'a> {
    pub fn new(
        ext: &'a mut dyn External,
        context: VMContext,
        config: &'a VMConfig,
        fees_config: &'a RuntimeFeesConfig,
        promise_results: &'a [PromiseResult],
        memory: &'a mut dyn MemoryLike,
    ) -> Self {
        ext.reset_touched_nodes_counter();
        let current_account_balance = context.account_balance + context.attached_deposit;
        let current_storage_usage = context.storage_usage;
        let max_gas_burnt = if context.is_view {
            config.limit_config.max_gas_burnt_view
        } else {
            config.limit_config.max_gas_burnt
        };
        let current_account_locked_balance = context.account_locked_balance;
        let gas_counter = GasCounter::new(
            config.ext_costs.clone(),
            max_gas_burnt,
            context.prepaid_gas,
            context.is_view,
        );
        Self {
            ext,
            context,
            config,
            fees_config,
            promise_results,
            memory,
            current_account_balance,
            current_account_locked_balance,
            current_storage_usage,
            gas_counter,
            return_data: ReturnData::None,
            logs: vec![],
            registers: HashMap::new(),
            valid_iterators: HashSet::new(),
            invalid_iterators: HashSet::new(),
            promises: vec![],
            receipt_to_account: HashMap::new(),
            total_log_length: 0,
        }
    }

    // ###########################
    // # Memory helper functions #
    // ###########################

    fn try_fit_mem(&mut self, offset: u64, len: u64) -> Result<()> {
        if self.memory.fits_memory(offset, len) {
            Ok(())
        } else {
            Err(HostError::MemoryAccessViolation.into())
        }
    }

    fn memory_get_into(&mut self, offset: u64, buf: &mut [u8]) -> Result<()> {
        self.gas_counter.pay_base(read_memory_base)?;
        self.gas_counter.pay_per_byte(read_memory_byte, buf.len() as _)?;
        self.try_fit_mem(offset, buf.len() as _)?;
        self.memory.read_memory(offset, buf);
        Ok(())
    }

    fn memory_get_vec(&mut self, offset: u64, len: u64) -> Result<Vec<u8>> {
        self.gas_counter.pay_base(read_memory_base)?;
        self.gas_counter.pay_per_byte(read_memory_byte, len)?;
        self.try_fit_mem(offset, len)?;
        let mut buf = vec![0; len as usize];
        self.memory.read_memory(offset, &mut buf);
        Ok(buf)
    }

    memory_get!(u128, memory_get_u128);
    memory_get!(u32, memory_get_u32);
    memory_get!(u16, memory_get_u16);
    memory_get!(u8, memory_get_u8);

    /// Reads an array of `u64` elements.
    fn memory_get_vec_u64(&mut self, offset: u64, num_elements: u64) -> Result<Vec<u64>> {
        let memory_len = num_elements
            .checked_mul(size_of::<u64>() as u64)
            .ok_or(HostError::MemoryAccessViolation)?;
        let data = self.memory_get_vec(offset, memory_len)?;
        let mut res = vec![0u64; num_elements as usize];
        byteorder::LittleEndian::read_u64_into(&data, &mut res);
        Ok(res)
    }

    fn get_vec_from_memory_or_register(&mut self, offset: u64, len: u64) -> Result<Vec<u8>> {
        if len != std::u64::MAX {
            self.memory_get_vec(offset, len)
        } else {
            self.internal_read_register(offset)
        }
    }

    fn memory_set_slice(&mut self, offset: u64, buf: &[u8]) -> Result<()> {
        self.gas_counter.pay_base(write_memory_base)?;
        self.gas_counter.pay_per_byte(write_memory_byte, buf.len() as _)?;
        self.try_fit_mem(offset, buf.len() as _)?;
        self.memory.write_memory(offset, buf);
        Ok(())
    }

    memory_set!(u128, memory_set_u128);

    // #################
    // # Registers API #
    // #################

    fn internal_read_register(&mut self, register_id: u64) -> Result<Vec<u8>> {
        if let Some(data) = self.registers.get(&register_id) {
            self.gas_counter.pay_base(read_register_base)?;
            self.gas_counter.pay_per_byte(read_register_byte, data.len() as _)?;
            Ok(data.clone())
        } else {
            Err(HostError::InvalidRegisterId(register_id).into())
        }
    }

    fn internal_write_register(&mut self, register_id: u64, data: Vec<u8>) -> Result<()> {
        self.gas_counter.pay_base(write_register_base)?;
        self.gas_counter.pay_per_byte(write_register_byte, data.len() as u64)?;
        if data.len() as u64 > self.config.limit_config.max_register_size
            || self.registers.len() as u64 >= self.config.limit_config.max_number_registers
        {
            return Err(HostError::MemoryAccessViolation.into());
        }
        self.registers.insert(register_id, data);

        // Calculate the new memory usage.
        let usage: usize =
            self.registers.values().map(|v| size_of::<u64>() + v.len() * size_of::<u8>()).sum();
        if usage as u64 > self.config.limit_config.registers_memory_limit {
            Err(HostError::MemoryAccessViolation.into())
        } else {
            Ok(())
        }
    }

    /// Convenience function for testing.
    pub fn wrapped_internal_write_register(&mut self, register_id: u64, data: &[u8]) -> Result<()> {
        self.internal_write_register(register_id, data.to_vec())
    }

    /// Writes the entire content from the register `register_id` into the memory of the guest starting with `ptr`.
    ///
    /// # Arguments
    ///
    /// * `register_id` -- a register id from where to read the data;
    /// * `ptr` -- location on guest memory where to copy the data.
    ///
    /// # Errors
    ///
    /// * If the content extends outside the memory allocated to the guest. In Wasmer, it returns `MemoryAccessViolation` error message;
    /// * If `register_id` is pointing to unused register returns `InvalidRegisterId` error message.
    ///
    /// # Undefined Behavior
    ///
    /// If the content of register extends outside the preallocated memory on the host side, or the pointer points to a
    /// wrong location this function will overwrite memory that it is not supposed to overwrite causing an undefined behavior.
    ///
    /// # Cost
    ///
    /// `base + read_register_base + read_register_byte * num_bytes + write_memory_base + write_memory_byte * num_bytes`
    pub fn read_register(&mut self, register_id: u64, ptr: u64) -> Result<()> {
        self.gas_counter.pay_base(base)?;
        let data = self.internal_read_register(register_id)?;
        self.memory_set_slice(ptr, &data)
    }

    /// Returns the size of the blob stored in the given register.
    /// * If register is used, then returns the size, which can potentially be zero;
    /// * If register is not used, returns `u64::MAX`
    ///
    /// # Arguments
    ///
    /// * `register_id` -- a register id from where to read the data;
    ///
    /// # Cost
    ///
    /// `base`
    pub fn register_len(&mut self, register_id: u64) -> Result<u64> {
        self.gas_counter.pay_base(base)?;
        Ok(self.registers.get(&register_id).map(|r| r.len() as _).unwrap_or(std::u64::MAX))
    }

    /// Copies `data` from the guest memory into the register. If register is unused will initialize
    /// it. If register has larger capacity than needed for `data` will not re-allocate it. The
    /// register will lose the pre-existing data if any.
    ///
    /// # Arguments
    ///
    /// * `register_id` -- a register id where to write the data;
    /// * `data_len` -- length of the data in bytes;
    /// * `data_ptr` -- pointer in the guest memory where to read the data from.
    ///
    /// # Cost
    ///
    /// `base + read_memory_base + read_memory_bytes * num_bytes + write_register_base + write_register_bytes * num_bytes`
    pub fn write_register(&mut self, register_id: u64, data_len: u64, data_ptr: u64) -> Result<()> {
        self.gas_counter.pay_base(base)?;
        let data = self.memory_get_vec(data_ptr, data_len)?;
        self.internal_write_register(register_id, data)
    }

    // ###################################
    // # String reading helper functions #
    // ###################################

    /// Helper function to read and return utf8-encoding string.
    /// If `len == u64::MAX` then treats the string as null-terminated with character `'\0'`.
    ///
    /// # Errors
    ///
    /// * If string extends outside the memory of the guest with `MemoryAccessViolation`;
    /// * If string is not UTF-8 returns `BadUtf8`.
    /// * If number of bytes read + `total_log_length` exceeds the `max_total_log_length` returns
    ///   `TotalLogLengthExceeded`.
    ///
    /// # Cost
    ///
    /// For not nul-terminated string:
    /// `read_memory_base + read_memory_byte * num_bytes + utf8_decoding_base + utf8_decoding_byte * num_bytes`
    ///
    /// For nul-terminated string:
    /// `(read_memory_base + read_memory_byte) * num_bytes + utf8_decoding_base + utf8_decoding_byte * num_bytes`
    fn get_utf8_string(&mut self, len: u64, ptr: u64) -> Result<String> {
        self.gas_counter.pay_base(utf8_decoding_base)?;
        let mut buf;
        let max_len =
            self.config.limit_config.max_total_log_length.saturating_sub(self.total_log_length);
        if len != std::u64::MAX {
            if len > max_len {
                return Err(HostError::TotalLogLengthExceeded {
                    length: self.total_log_length.saturating_add(len),
                    limit: self.config.limit_config.max_total_log_length,
                }
                .into());
            }
            buf = self.memory_get_vec(ptr, len)?;
        } else {
            buf = vec![];
            for i in 0..=max_len {
                let el = self.memory_get_u8(ptr + i)?;
                if el == 0 {
                    break;
                }
                if i == max_len {
                    return Err(HostError::TotalLogLengthExceeded {
                        length: self.total_log_length.saturating_add(max_len).saturating_add(1),
                        limit: self.config.limit_config.max_total_log_length,
                    }
                    .into());
                }
                buf.push(el);
            }
        }
        self.gas_counter.pay_per_byte(utf8_decoding_byte, buf.len() as _)?;
        String::from_utf8(buf).map_err(|_| HostError::BadUTF8.into())
    }

    /// Helper function to read UTF-16 formatted string from guest memory.
    /// # Errors
    ///
    /// * If string extends outside the memory of the guest with `MemoryAccessViolation`;
    /// * If string is not UTF-16 returns `BadUtf16`.
    /// * If number of bytes read + `total_log_length` exceeds the `max_total_log_length` returns
    ///   `TotalLogLengthExceeded`.
    ///
    /// # Cost
    ///
    /// For not nul-terminated string:
    /// `read_memory_base + read_memory_byte * num_bytes + utf16_decoding_base + utf16_decoding_byte * num_bytes`
    ///
    /// For nul-terminated string:
    /// `read_memory_base * num_bytes / 2 + read_memory_byte * num_bytes + utf16_decoding_base + utf16_decoding_byte * num_bytes`
    fn get_utf16_string(&mut self, len: u64, ptr: u64) -> Result<String> {
        self.gas_counter.pay_base(utf16_decoding_base)?;
        let mut u16_buffer;
        let max_len =
            self.config.limit_config.max_total_log_length.saturating_sub(self.total_log_length);
        if len != std::u64::MAX {
            let input = self.memory_get_vec(ptr, len)?;
            if len % 2 != 0 {
                return Err(HostError::BadUTF16.into());
            }
            if len > max_len {
                return Err(HostError::TotalLogLengthExceeded {
                    length: self.total_log_length.saturating_add(len),
                    limit: self.config.limit_config.max_total_log_length,
                }
                .into());
            }
            u16_buffer = vec![0u16; len as usize / 2];
            byteorder::LittleEndian::read_u16_into(&input, &mut u16_buffer);
        } else {
            u16_buffer = vec![];
            let limit = max_len / size_of::<u16>() as u64;
            // Takes 2 bytes each iter
            for i in 0..=limit {
                // self.try_fit_mem will check for u64 overflow on the first iteration (i == 0)
                let start = ptr + i * size_of::<u16>() as u64;
                let el = self.memory_get_u16(start)?;
                if el == 0 {
                    break;
                }
                if i == limit {
                    return Err(HostError::TotalLogLengthExceeded {
                        length: self
                            .total_log_length
                            .saturating_add(i * size_of::<u16>() as u64)
                            .saturating_add(size_of::<u16>() as u64),
                        limit: self.config.limit_config.max_total_log_length,
                    }
                    .into());
                }
                u16_buffer.push(el);
            }
        }
        self.gas_counter
            .pay_per_byte(utf16_decoding_byte, u16_buffer.len() as u64 * size_of::<u16>() as u64)?;
        String::from_utf16(&u16_buffer).map_err(|_| HostError::BadUTF16.into())
    }

    // ####################################################
    // # Helper functions to prevent code duplication API #
    // ####################################################

    /// Checks that the current log number didn't reach the limit yet, so we can add a new message.
    fn check_can_add_a_log_message(&self) -> Result<()> {
        if self.logs.len() as u64 >= self.config.limit_config.max_number_logs {
            Err(HostError::NumberOfLogsExceeded { limit: self.config.limit_config.max_number_logs }
                .into())
        } else {
            Ok(())
        }
    }

    /// Adds a given promise to the vector of promises and returns a new promise index.
    /// Throws `NumberPromisesExceeded` if the total number of promises exceeded the limit.
    fn checked_push_promise(&mut self, promise: Promise) -> Result<PromiseIndex> {
        let new_promise_idx = self.promises.len() as PromiseIndex;
        self.promises.push(promise);
        if self.promises.len() as u64
            > self.config.limit_config.max_promises_per_function_call_action
        {
            Err(HostError::NumberPromisesExceeded {
                number_of_promises: self.promises.len() as u64,
                limit: self.config.limit_config.max_promises_per_function_call_action,
            }
            .into())
        } else {
            Ok(new_promise_idx)
        }
    }

    fn checked_push_log(&mut self, message: String) -> Result<()> {
        self.total_log_length += message.as_bytes().len() as u64;
        if self.total_log_length > self.config.limit_config.max_total_log_length {
            return Err(HostError::TotalLogLengthExceeded {
                length: self.total_log_length,
                limit: self.config.limit_config.max_total_log_length,
            }
            .into());
        }
        self.logs.push(message);
        Ok(())
    }

    // ###############
    // # Context API #
    // ###############

    /// Saves the account id of the current contract that we execute into the register.
    ///
    /// # Errors
    ///
    /// If the registers exceed the memory limit returns `MemoryAccessViolation`.
    ///
    /// # Cost
    ///
    /// `base + write_register_base + write_register_byte * num_bytes`
    pub fn current_account_id(&mut self, register_id: u64) -> Result<()> {
        self.gas_counter.pay_base(base)?;

        self.internal_write_register(
            register_id,
            self.context.current_account_id.as_bytes().to_vec(),
        )
    }

    /// All contract calls are a result of some transaction that was signed by some account using
    /// some access key and submitted into a memory pool (either through the wallet using RPC or by
    /// a node itself). This function returns the id of that account. Saves the bytes of the signer
    /// account id into the register.
    ///
    /// # Errors
    ///
    /// * If the registers exceed the memory limit returns `MemoryAccessViolation`.
    /// * If called as view function returns `ProhibitedInView`.
    ///
    /// # Cost
    ///
    /// `base + write_register_base + write_register_byte * num_bytes`
    pub fn signer_account_id(&mut self, register_id: u64) -> Result<()> {
        self.gas_counter.pay_base(base)?;

        if self.context.is_view {
            return Err(HostError::ProhibitedInView("signer_account_id".to_string()).into());
        }
        self.internal_write_register(
            register_id,
            self.context.signer_account_id.as_bytes().to_vec(),
        )
    }

    /// Saves the public key fo the access key that was used by the signer into the register. In
    /// rare situations smart contract might want to know the exact access key that was used to send
    /// the original transaction, e.g. to increase the allowance or manipulate with the public key.
    ///
    /// # Errors
    ///
    /// * If the registers exceed the memory limit returns `MemoryAccessViolation`.
    /// * If called as view function returns `ProhibitedInView`.
    ///
    /// # Cost
    ///
    /// `base + write_register_base + write_register_byte * num_bytes`
    pub fn signer_account_pk(&mut self, register_id: u64) -> Result<()> {
        self.gas_counter.pay_base(base)?;

        if self.context.is_view {
            return Err(HostError::ProhibitedInView("signer_account_pk".to_string()).into());
        }
        self.internal_write_register(register_id, self.context.signer_account_pk.clone())
    }

    /// All contract calls are a result of a receipt, this receipt might be created by a transaction
    /// that does function invocation on the contract or another contract as a result of
    /// cross-contract call. Saves the bytes of the predecessor account id into the register.
    ///
    /// # Errors
    ///
    /// * If the registers exceed the memory limit returns `MemoryAccessViolation`.
    /// * If called as view function returns `ProhibitedInView`.
    ///
    /// # Cost
    ///
    /// `base + write_register_base + write_register_byte * num_bytes`
    pub fn predecessor_account_id(&mut self, register_id: u64) -> Result<()> {
        self.gas_counter.pay_base(base)?;

        if self.context.is_view {
            return Err(HostError::ProhibitedInView("predecessor_account_id".to_string()).into());
        }
        self.internal_write_register(
            register_id,
            self.context.predecessor_account_id.as_bytes().to_vec(),
        )
    }

    /// Reads input to the contract call into the register. Input is expected to be in JSON-format.
    /// If input is provided saves the bytes (potentially zero) of input into register. If input is
    /// not provided writes 0 bytes into the register.
    ///
    /// # Cost
    ///
    /// `base + write_register_base + write_register_byte * num_bytes`
    pub fn input(&mut self, register_id: u64) -> Result<()> {
        self.gas_counter.pay_base(base)?;

        self.internal_write_register(register_id, self.context.input.clone())
    }

    /// Returns the current block height.
    ///
    /// # Cost
    ///
    /// `base`
    // TODO #1903 rename to `block_height`
    pub fn block_index(&mut self) -> Result<u64> {
        self.gas_counter.pay_base(base)?;
        Ok(self.context.block_index)
    }

    /// Returns the current block timestamp.
    ///
    /// # Cost
    ///
    /// `base`
    pub fn block_timestamp(&mut self) -> Result<u64> {
        self.gas_counter.pay_base(base)?;
        Ok(self.context.block_timestamp)
    }

    /// Returns the number of bytes used by the contract if it was saved to the trie as of the
    /// invocation. This includes:
    /// * The data written with storage_* functions during current and previous execution;
    /// * The bytes needed to store the access keys of the given account.
    /// * The contract code size
    /// * A small fixed overhead for account metadata.
    ///
    /// # Cost
    ///
    /// `base`
    pub fn storage_usage(&mut self) -> Result<StorageUsage> {
        self.gas_counter.pay_base(base)?;
        Ok(self.current_storage_usage)
    }

    // #################
    // # Economics API #
    // #################

    /// The current balance of the given account. This includes the attached_deposit that was
    /// attached to the transaction.
    ///
    /// # Cost
    ///
    /// `base + memory_write_base + memory_write_size * 16`
    pub fn account_balance(&mut self, balance_ptr: u64) -> Result<()> {
        self.gas_counter.pay_base(base)?;
        self.memory_set_u128(balance_ptr, self.current_account_balance)
    }

    /// The current amount of tokens locked due to staking.
    ///
    /// # Cost
    ///
    /// `base + memory_write_base + memory_write_size * 16`
    pub fn account_locked_balance(&mut self, balance_ptr: u64) -> Result<()> {
        self.gas_counter.pay_base(base)?;
        self.memory_set_u128(balance_ptr, self.current_account_locked_balance)
    }

    /// The balance that was attached to the call that will be immediately deposited before the
    /// contract execution starts.
    ///
    /// # Errors
    ///
    /// If called as view function returns `ProhibitedInView``.
    ///
    /// # Cost
    ///
    /// `base + memory_write_base + memory_write_size * 16`
    pub fn attached_deposit(&mut self, balance_ptr: u64) -> Result<()> {
        self.gas_counter.pay_base(base)?;

        if self.context.is_view {
            return Err(HostError::ProhibitedInView("attached_deposit".to_string()).into());
        }
        self.memory_set_u128(balance_ptr, self.context.attached_deposit)
    }

    /// The amount of gas attached to the call that can be used to pay for the gas fees.
    ///
    /// # Errors
    ///
    /// If called as view function returns `ProhibitedInView`.
    ///
    /// # Cost
    ///
    /// `base`
    pub fn prepaid_gas(&mut self) -> Result<Gas> {
        self.gas_counter.pay_base(base)?;
        if self.context.is_view {
            return Err(HostError::ProhibitedInView("prepaid_gas".to_string()).into());
        }
        Ok(self.context.prepaid_gas)
    }

    /// The gas that was already burnt during the contract execution (cannot exceed `prepaid_gas`)
    ///
    /// # Errors
    ///
    /// If called as view function returns `ProhibitedInView`.
    ///
    /// # Cost
    ///
    /// `base`
    pub fn used_gas(&mut self) -> Result<Gas> {
        self.gas_counter.pay_base(base)?;
        if self.context.is_view {
            return Err(HostError::ProhibitedInView("used_gas".to_string()).into());
        }
        Ok(self.gas_counter.used_gas())
    }

    // ############
    // # Math API #
    // ############

    /// Writes random seed into the register.
    ///
    /// # Errors
    ///
    /// If the size of the registers exceed the set limit `MemoryAccessViolation`.
    ///
    /// # Cost
    ///
    /// `base + write_register_base + write_register_byte * num_bytes`.
    pub fn random_seed(&mut self, register_id: u64) -> Result<()> {
        self.gas_counter.pay_base(base)?;
        self.internal_write_register(register_id, self.context.random_seed.clone())
    }

    /// Hashes the random sequence of bytes using sha256 and returns it into `register_id`.
    ///
    /// # Errors
    ///
    /// If `value_len + value_ptr` points outside the memory or the registers use more memory than
    /// the limit with `MemoryAccessViolation`.
    ///
    /// # Cost
    ///
    /// `base + write_register_base + write_register_byte * num_bytes + sha256_base + sha256_byte * num_bytes`
    pub fn sha256(&mut self, value_len: u64, value_ptr: u64, register_id: u64) -> Result<()> {
        self.gas_counter.pay_base(sha256_base)?;
        let value = self.get_vec_from_memory_or_register(value_ptr, value_len)?;
        self.gas_counter.pay_per_byte(sha256_byte, value.len() as u64)?;
        let value_hash = self.ext.sha256(&value)?;
        self.internal_write_register(register_id, value_hash)
    }

    /// Called by gas metering injected into Wasm. Counts both towards `burnt_gas` and `used_gas`.
    ///
    /// # Errors
    ///
    /// * If passed gas amount somehow overflows internal gas counters returns `IntegerOverflow`;
    /// * If we exceed usage limit imposed on burnt gas returns `GasLimitExceeded`;
    /// * If we exceed the `prepaid_gas` then returns `GasExceeded`.
    pub fn gas(&mut self, gas_amount: u32) -> Result<()> {
        let value = Gas::from(gas_amount) * Gas::from(self.config.regular_op_cost);
        self.gas_counter.deduct_gas(value, value)
    }

    // ################
    // # Promises API #
    // ################

    /// A helper function to pay gas fee for creating a new receipt without actions.
    /// # Args:
    /// * `sir`: whether contract call is addressed to itself;
    /// * `data_dependencies`: other contracts that this execution will be waiting on (or rather
    ///   their data receipts), where bool indicates whether this is sender=receiver communication.
    ///
    /// # Cost
    ///
    /// This is a convenience function that encapsulates several costs:
    /// `burnt_gas := dispatch cost of the receipt + base dispatch cost  cost of the data receipt`
    /// `used_gas := burnt_gas + exec cost of the receipt + base exec cost  cost of the data receipt`
    /// Notice that we prepay all base cost upon the creation of the data dependency, we are going to
    /// pay for the content transmitted through the dependency upon the actual creation of the
    /// DataReceipt.
    fn pay_gas_for_new_receipt(&mut self, sir: bool, data_dependencies: &[bool]) -> Result<()> {
        let fees_config_cfg = &self.fees_config;
        let mut burn_gas = fees_config_cfg.action_receipt_creation_config.send_fee(sir);
        let mut use_gas = fees_config_cfg.action_receipt_creation_config.exec_fee();
        for dep in data_dependencies {
            // Both creation and execution for data receipts are considered burnt gas.
            burn_gas = burn_gas
                .checked_add(fees_config_cfg.data_receipt_creation_config.base_cost.send_fee(*dep))
                .ok_or(HostError::IntegerOverflow)?
                .checked_add(fees_config_cfg.data_receipt_creation_config.base_cost.exec_fee())
                .ok_or(HostError::IntegerOverflow)?;
        }
        use_gas = use_gas.checked_add(burn_gas).ok_or(HostError::IntegerOverflow)?;
        self.gas_counter.deduct_gas(burn_gas, use_gas)
    }

    /// A helper function to subtract balance on transfer or attached deposit for promises.
    /// # Args:
    /// * `amount`: the amount to deduct from the current account balance.
    fn deduct_balance(&mut self, amount: Balance) -> Result<()> {
        self.current_account_balance =
            self.current_account_balance.checked_sub(amount).ok_or(HostError::BalanceExceeded)?;
        Ok(())
    }

    /// Creates a promise that will execute a method on account with given arguments and attaches
    /// the given amount and gas. `amount_ptr` point to slices of bytes representing `u128`.
    ///
    /// # Errors
    ///
    /// * If `account_id_len + account_id_ptr` or `method_name_len + method_name_ptr` or
    /// `arguments_len + arguments_ptr` or `amount_ptr + 16` points outside the memory of the guest
    /// or host returns `MemoryAccessViolation`.
    /// * If called as view function returns `ProhibitedInView`.
    ///
    /// # Returns
    ///
    /// Index of the new promise that uniquely identifies it within the current execution of the
    /// method.
    ///
    /// # Cost
    ///
    /// Since `promise_create` is a convenience wrapper around `promise_batch_create` and
    /// `promise_batch_action_function_call`. This also means it charges `base` cost twice.
    pub fn promise_create(
        &mut self,
        account_id_len: u64,
        account_id_ptr: u64,
        method_name_len: u64,
        method_name_ptr: u64,
        arguments_len: u64,
        arguments_ptr: u64,
        amount_ptr: u64,
        gas: Gas,
    ) -> Result<u64> {
        let new_promise_idx = self.promise_batch_create(account_id_len, account_id_ptr)?;
        self.promise_batch_action_function_call(
            new_promise_idx,
            method_name_len,
            method_name_ptr,
            arguments_len,
            arguments_ptr,
            amount_ptr,
            gas,
        )?;
        Ok(new_promise_idx)
    }

    /// Attaches the callback that is executed after promise pointed by `promise_idx` is complete.
    ///
    /// # Errors
    ///
    /// * If `promise_idx` does not correspond to an existing promise returns `InvalidPromiseIndex`;
    /// * If `account_id_len + account_id_ptr` or `method_name_len + method_name_ptr` or
    ///   `arguments_len + arguments_ptr` or `amount_ptr + 16` points outside the memory of the
    ///   guest or host returns `MemoryAccessViolation`.
    /// * If called as view function returns `ProhibitedInView`.
    ///
    /// # Returns
    ///
    /// Index of the new promise that uniquely identifies it within the current execution of the
    /// method.
    ///
    /// # Cost
    ///
    /// Since `promise_create` is a convenience wrapper around `promise_batch_then` and
    /// `promise_batch_action_function_call`. This also means it charges `base` cost twice.
    pub fn promise_then(
        &mut self,
        promise_idx: u64,
        account_id_len: u64,
        account_id_ptr: u64,
        method_name_len: u64,
        method_name_ptr: u64,
        arguments_len: u64,
        arguments_ptr: u64,
        amount_ptr: u64,
        gas: u64,
    ) -> Result<u64> {
        let new_promise_idx =
            self.promise_batch_then(promise_idx, account_id_len, account_id_ptr)?;
        self.promise_batch_action_function_call(
            new_promise_idx,
            method_name_len,
            method_name_ptr,
            arguments_len,
            arguments_ptr,
            amount_ptr,
            gas,
        )?;
        Ok(new_promise_idx)
    }

    /// Creates a new promise which completes when time all promises passed as arguments complete.
    /// Cannot be used with registers. `promise_idx_ptr` points to an array of `u64` elements, with
    /// `promise_idx_count` denoting the number of elements. The array contains indices of promises
    /// that need to be waited on jointly.
    ///
    /// # Errors
    ///
    /// * If `promise_ids_ptr + 8 * promise_idx_count` extend outside the guest memory returns
    ///   `MemoryAccessViolation`;
    /// * If any of the promises in the array do not correspond to existing promises returns
    ///   `InvalidPromiseIndex`.
    /// * If called as view function returns `ProhibitedInView`.
    /// * If the total number of receipt dependencies exceeds `max_number_input_data_dependencies`
    ///   limit returns `NumInputDataDependenciesExceeded`.
    /// * If the total number of promises exceeds `max_promises_per_function_call_action` limit
    ///   returns `NumPromisesExceeded`.
    ///
    /// # Returns
    ///
    /// Index of the new promise that uniquely identifies it within the current execution of the
    /// method.
    ///
    /// # Cost
    ///
    /// `base + promise_and_base + promise_and_per_promise * num_promises + cost of reading promise ids from memory`.
    pub fn promise_and(
        &mut self,
        promise_idx_ptr: u64,
        promise_idx_count: u64,
    ) -> Result<PromiseIndex> {
        self.gas_counter.pay_base(base)?;
        if self.context.is_view {
            return Err(HostError::ProhibitedInView("promise_and".to_string()).into());
        }
        self.gas_counter.pay_base(promise_and_base)?;
        self.gas_counter.pay_per_byte(
            promise_and_per_promise,
            promise_idx_count
                .checked_mul(size_of::<u64>() as u64)
                .ok_or(HostError::IntegerOverflow)?,
        )?;

        let promise_indices = self.memory_get_vec_u64(promise_idx_ptr, promise_idx_count)?;

        let mut receipt_dependencies = vec![];
        for promise_idx in &promise_indices {
            let promise = self
                .promises
                .get(*promise_idx as usize)
                .ok_or(HostError::InvalidPromiseIndex(*promise_idx))?;
            match &promise {
                Promise::Receipt(receipt_idx) => {
                    receipt_dependencies.push(*receipt_idx);
                }
                Promise::NotReceipt(receipt_indices) => {
                    receipt_dependencies.extend(receipt_indices.clone());
                }
            }
            // Checking this in the loop to prevent abuse of too many joined vectors.
            if receipt_dependencies.len() as u64
                > self.config.limit_config.max_number_input_data_dependencies
            {
                return Err(HostError::NumberInputDataDependenciesExceeded {
                    number_of_input_data_dependencies: receipt_dependencies.len() as u64,
                    limit: self.config.limit_config.max_number_input_data_dependencies,
                }
                .into());
            }
        }
<<<<<<< HEAD
        self.checked_push_promise(Promise {
            promise_to_receipt: PromiseToReceipts::NotReceipt(receipt_dependencies),
        })
=======
        let new_promise_idx = self.promises.len() as PromiseIndex;
        self.promises.push(Promise::NotReceipt(receipt_dependencies));
        Ok(new_promise_idx)
>>>>>>> 0db90f0f
    }

    /// Creates a new promise towards given `account_id` without any actions attached to it.
    ///
    /// # Errors
    ///
    /// * If `account_id_len + account_id_ptr` points outside the memory of the guest or host
    /// returns `MemoryAccessViolation`.
    /// * If called as view function returns `ProhibitedInView`.
    /// * If the total number of promises exceeds `max_promises_per_function_call_action` limit
    ///   returns `NumPromisesExceeded`.
    ///
    /// # Returns
    ///
    /// Index of the new promise that uniquely identifies it within the current execution of the
    /// method.
    ///
    /// # Cost
    ///
    /// `burnt_gas := base + cost of reading and decoding the account id + dispatch cost of the receipt`.
    /// `used_gas := burnt_gas + exec cost of the receipt`.
    pub fn promise_batch_create(
        &mut self,
        account_id_len: u64,
        account_id_ptr: u64,
    ) -> Result<u64> {
        self.gas_counter.pay_base(base)?;
        if self.context.is_view {
            return Err(HostError::ProhibitedInView("promise_batch_create".to_string()).into());
        }
        let account_id = self.read_and_parse_account_id(account_id_ptr, account_id_len)?;
        let sir = account_id == self.context.current_account_id;
        self.pay_gas_for_new_receipt(sir, &[])?;
        let new_receipt_idx = self.ext.create_receipt(vec![], account_id.clone())?;
        self.receipt_to_account.insert(new_receipt_idx, account_id);

<<<<<<< HEAD
        self.checked_push_promise(Promise {
            promise_to_receipt: PromiseToReceipts::Receipt(new_receipt_idx),
        })
=======
        let promise_idx = self.promises.len() as PromiseIndex;
        self.promises.push(Promise::Receipt(new_receipt_idx));
        Ok(promise_idx)
>>>>>>> 0db90f0f
    }

    /// Creates a new promise towards given `account_id` without any actions attached, that is
    /// executed after promise pointed by `promise_idx` is complete.
    ///
    /// # Errors
    ///
    /// * If `promise_idx` does not correspond to an existing promise returns `InvalidPromiseIndex`;
    /// * If `account_id_len + account_id_ptr` points outside the memory of the guest or host
    /// returns `MemoryAccessViolation`.
    /// * If called as view function returns `ProhibitedInView`.
    /// * If the total number of promises exceeds `max_promises_per_function_call_action` limit
    ///   returns `NumPromisesExceeded`.
    ///
    /// # Returns
    ///
    /// Index of the new promise that uniquely identifies it within the current execution of the
    /// method.
    ///
    /// # Cost
    ///
    /// `base + cost of reading and decoding the account id + dispatch&execution cost of the receipt
    ///  + dispatch&execution base cost for each data dependency`
    pub fn promise_batch_then(
        &mut self,
        promise_idx: u64,
        account_id_len: u64,
        account_id_ptr: u64,
    ) -> Result<u64> {
        self.gas_counter.pay_base(base)?;
        if self.context.is_view {
            return Err(HostError::ProhibitedInView("promise_batch_then".to_string()).into());
        }
        let account_id = self.read_and_parse_account_id(account_id_ptr, account_id_len)?;
        // Update the DAG and return new promise idx.
        let promise = self
            .promises
            .get(promise_idx as usize)
            .ok_or(HostError::InvalidPromiseIndex(promise_idx))?;
        let receipt_dependencies = match &promise {
            Promise::Receipt(receipt_idx) => vec![*receipt_idx],
            Promise::NotReceipt(receipt_indices) => receipt_indices.clone(),
        };

        let sir = account_id == self.context.current_account_id;
        let deps: Vec<_> = receipt_dependencies
            .iter()
            .map(|receipt_idx| {
                self.receipt_to_account
                    .get(receipt_idx)
                    .expect("promises and receipt_to_account should be consistent.")
                    == &account_id
            })
            .collect();
        self.pay_gas_for_new_receipt(sir, &deps)?;

        let new_receipt_idx = self.ext.create_receipt(receipt_dependencies, account_id.clone())?;
        self.receipt_to_account.insert(new_receipt_idx, account_id);
<<<<<<< HEAD

        self.checked_push_promise(Promise {
            promise_to_receipt: PromiseToReceipts::Receipt(new_receipt_idx),
        })
=======
        let new_promise_idx = self.promises.len() as PromiseIndex;
        self.promises.push(Promise::Receipt(new_receipt_idx));
        Ok(new_promise_idx)
>>>>>>> 0db90f0f
    }

    /// Helper function to return the receipt index corresponding to the given promise index.
    /// It also pulls account ID for the given receipt and compares it with the current account ID
    /// to return whether the receipt's account ID is the same.
    fn promise_idx_to_receipt_idx_with_sir(
        &self,
        promise_idx: u64,
    ) -> Result<(ReceiptIndex, bool)> {
        let promise = self
            .promises
            .get(promise_idx as usize)
            .ok_or(HostError::InvalidPromiseIndex(promise_idx))?;
        let receipt_idx = match &promise {
            Promise::Receipt(receipt_idx) => Ok(*receipt_idx),
            Promise::NotReceipt(_) => Err(HostError::CannotAppendActionToJointPromise),
        }?;

        let account_id = self
            .receipt_to_account
            .get(&receipt_idx)
            .expect("promises and receipt_to_account should be consistent.");
        let sir = account_id == &self.context.current_account_id;
        Ok((receipt_idx, sir))
    }

    /// Appends `CreateAccount` action to the batch of actions for the given promise pointed by
    /// `promise_idx`.
    ///
    /// # Errors
    ///
    /// * If `promise_idx` does not correspond to an existing promise returns `InvalidPromiseIndex`.
    /// * If the promise pointed by the `promise_idx` is an ephemeral promise created by
    /// `promise_and` returns `CannotAppendActionToJointPromise`.
    /// * If called as view function returns `ProhibitedInView`.
    ///
    /// # Cost
    ///
    /// `burnt_gas := base + dispatch action fee`
    /// `used_gas := burnt_gas + exec action fee`
    pub fn promise_batch_action_create_account(&mut self, promise_idx: u64) -> Result<()> {
        self.gas_counter.pay_base(base)?;
        if self.context.is_view {
            return Err(HostError::ProhibitedInView(
                "promise_batch_action_create_account".to_string(),
            )
            .into());
        }
        let (receipt_idx, sir) = self.promise_idx_to_receipt_idx_with_sir(promise_idx)?;

        self.gas_counter
            .pay_action_base(&self.fees_config.action_creation_config.create_account_cost, sir)?;

        self.ext.append_action_create_account(receipt_idx)?;
        Ok(())
    }

    /// Appends `DeployContract` action to the batch of actions for the given promise pointed by
    /// `promise_idx`.
    ///
    /// # Errors
    ///
    /// * If `promise_idx` does not correspond to an existing promise returns `InvalidPromiseIndex`.
    /// * If the promise pointed by the `promise_idx` is an ephemeral promise created by
    /// `promise_and` returns `CannotAppendActionToJointPromise`.
    /// * If `code_len + code_ptr` points outside the memory of the guest or host returns
    /// `MemoryAccessViolation`.
    /// * If called as view function returns `ProhibitedInView`.
    /// * If the contract code length exceeds `max_contract_size` returns `ContractSizeExceeded`.
    ///
    /// # Cost
    ///
    /// `burnt_gas := base + dispatch action base fee + dispatch action per byte fee * num bytes + cost of reading vector from memory `
    /// `used_gas := burnt_gas + exec action base fee + exec action per byte fee * num bytes`
    pub fn promise_batch_action_deploy_contract(
        &mut self,
        promise_idx: u64,
        code_len: u64,
        code_ptr: u64,
    ) -> Result<()> {
        self.gas_counter.pay_base(base)?;
        if self.context.is_view {
            return Err(HostError::ProhibitedInView(
                "promise_batch_action_deploy_contract".to_string(),
            )
            .into());
        }
        let code = self.get_vec_from_memory_or_register(code_ptr, code_len)?;
        if code.len() as u64 > self.config.limit_config.max_contract_size {
            return Err(HostError::ContractSizeExceeded {
                size: code.len() as u64,
                limit: self.config.limit_config.max_contract_size,
            }
            .into());
        }

        let (receipt_idx, sir) = self.promise_idx_to_receipt_idx_with_sir(promise_idx)?;

        let num_bytes = code.len() as u64;
        self.gas_counter
            .pay_action_base(&self.fees_config.action_creation_config.deploy_contract_cost, sir)?;
        self.gas_counter.pay_action_per_byte(
            &self.fees_config.action_creation_config.deploy_contract_cost_per_byte,
            num_bytes,
            sir,
        )?;

        self.ext.append_action_deploy_contract(receipt_idx, code)?;
        Ok(())
    }

    /// Appends `FunctionCall` action to the batch of actions for the given promise pointed by
    /// `promise_idx`.
    ///
    /// # Errors
    ///
    /// * If `promise_idx` does not correspond to an existing promise returns `InvalidPromiseIndex`.
    /// * If the promise pointed by the `promise_idx` is an ephemeral promise created by
    /// `promise_and` returns `CannotAppendActionToJointPromise`.
    /// * If `method_name_len + method_name_ptr` or `arguments_len + arguments_ptr` or
    /// `amount_ptr + 16` points outside the memory of the guest or host returns
    /// `MemoryAccessViolation`.
    /// * If called as view function returns `ProhibitedInView`.
    ///
    /// # Cost
    ///
    /// `burnt_gas := base + dispatch action base fee + dispatch action per byte fee * num bytes + cost of reading vector from memory
    ///  + cost of reading u128, method_name and arguments from the memory`
    /// `used_gas := burnt_gas + exec action base fee + exec action per byte fee * num bytes`
    pub fn promise_batch_action_function_call(
        &mut self,
        promise_idx: u64,
        method_name_len: u64,
        method_name_ptr: u64,
        arguments_len: u64,
        arguments_ptr: u64,
        amount_ptr: u64,
        gas: Gas,
    ) -> Result<()> {
        self.gas_counter.pay_base(base)?;
        if self.context.is_view {
            return Err(HostError::ProhibitedInView(
                "promise_batch_action_function_call".to_string(),
            )
            .into());
        }
        let amount = self.memory_get_u128(amount_ptr)?;
        let method_name = self.get_vec_from_memory_or_register(method_name_ptr, method_name_len)?;
        if method_name.is_empty() {
            return Err(HostError::EmptyMethodName.into());
        }
        let arguments = self.get_vec_from_memory_or_register(arguments_ptr, arguments_len)?;

        let (receipt_idx, sir) = self.promise_idx_to_receipt_idx_with_sir(promise_idx)?;

        let num_bytes = (method_name.len() + arguments.len()) as u64;
        self.gas_counter
            .pay_action_base(&self.fees_config.action_creation_config.function_call_cost, sir)?;
        self.gas_counter.pay_action_per_byte(
            &self.fees_config.action_creation_config.function_call_cost_per_byte,
            num_bytes,
            sir,
        )?;
        // Prepaid gas
        self.gas_counter.deduct_gas(0, gas)?;

        self.deduct_balance(amount)?;

        self.ext.append_action_function_call(receipt_idx, method_name, arguments, amount, gas)?;
        Ok(())
    }

    /// Appends `Transfer` action to the batch of actions for the given promise pointed by
    /// `promise_idx`.
    ///
    /// # Errors
    ///
    /// * If `promise_idx` does not correspond to an existing promise returns `InvalidPromiseIndex`.
    /// * If the promise pointed by the `promise_idx` is an ephemeral promise created by
    /// `promise_and` returns `CannotAppendActionToJointPromise`.
    /// * If `amount_ptr + 16` points outside the memory of the guest or host returns
    /// `MemoryAccessViolation`.
    /// * If called as view function returns `ProhibitedInView`.
    ///
    /// # Cost
    ///
    /// `burnt_gas := base + dispatch action base fee + dispatch action per byte fee * num bytes + cost of reading u128 from memory `
    /// `used_gas := burnt_gas + exec action base fee + exec action per byte fee * num bytes`
    pub fn promise_batch_action_transfer(
        &mut self,
        promise_idx: u64,
        amount_ptr: u64,
    ) -> Result<()> {
        self.gas_counter.pay_base(base)?;
        if self.context.is_view {
            return Err(
                HostError::ProhibitedInView("promise_batch_action_transfer".to_string()).into()
            );
        }
        let amount = self.memory_get_u128(amount_ptr)?;

        let (receipt_idx, sir) = self.promise_idx_to_receipt_idx_with_sir(promise_idx)?;

        self.gas_counter
            .pay_action_base(&self.fees_config.action_creation_config.transfer_cost, sir)?;

        self.deduct_balance(amount)?;

        self.ext.append_action_transfer(receipt_idx, amount)?;
        Ok(())
    }

    /// Appends `Stake` action to the batch of actions for the given promise pointed by
    /// `promise_idx`.
    ///
    /// # Errors
    ///
    /// * If `promise_idx` does not correspond to an existing promise returns `InvalidPromiseIndex`.
    /// * If the promise pointed by the `promise_idx` is an ephemeral promise created by
    /// `promise_and` returns `CannotAppendActionToJointPromise`.
    /// * If the given public key is not a valid (e.g. wrong length) returns `InvalidPublicKey`.
    /// * If `amount_ptr + 16` or `public_key_len + public_key_ptr` points outside the memory of the
    /// guest or host returns `MemoryAccessViolation`.
    /// * If called as view function returns `ProhibitedInView`.
    ///
    /// # Cost
    ///
    /// `burnt_gas := base + dispatch action base fee + dispatch action per byte fee * num bytes + cost of reading public key from memory `
    /// `used_gas := burnt_gas + exec action base fee + exec action per byte fee * num bytes`
    pub fn promise_batch_action_stake(
        &mut self,
        promise_idx: u64,
        amount_ptr: u64,
        public_key_len: u64,
        public_key_ptr: u64,
    ) -> Result<()> {
        self.gas_counter.pay_base(base)?;
        if self.context.is_view {
            return Err(
                HostError::ProhibitedInView("promise_batch_action_stake".to_string()).into()
            );
        }
        let amount = self.memory_get_u128(amount_ptr)?;
        let public_key = self.get_vec_from_memory_or_register(public_key_ptr, public_key_len)?;

        let (receipt_idx, sir) = self.promise_idx_to_receipt_idx_with_sir(promise_idx)?;

        self.gas_counter
            .pay_action_base(&self.fees_config.action_creation_config.stake_cost, sir)?;

        self.deduct_balance(amount)?;

        self.ext.append_action_stake(receipt_idx, amount, public_key)?;
        Ok(())
    }

    /// Appends `AddKey` action to the batch of actions for the given promise pointed by
    /// `promise_idx`. The access key will have `FullAccess` permission.
    ///
    /// # Errors
    ///
    /// * If `promise_idx` does not correspond to an existing promise returns `InvalidPromiseIndex`.
    /// * If the promise pointed by the `promise_idx` is an ephemeral promise created by
    /// `promise_and` returns `CannotAppendActionToJointPromise`.
    /// * If the given public key is not a valid (e.g. wrong length) returns `InvalidPublicKey`.
    /// * If `public_key_len + public_key_ptr` points outside the memory of the guest or host
    /// returns `MemoryAccessViolation`.
    /// * If called as view function returns `ProhibitedInView`.
    ///
    /// # Cost
    ///
    /// `burnt_gas := base + dispatch action base fee + dispatch action per byte fee * num bytes + cost of reading public key from memory `
    /// `used_gas := burnt_gas + exec action base fee + exec action per byte fee * num bytes`
    pub fn promise_batch_action_add_key_with_full_access(
        &mut self,
        promise_idx: u64,
        public_key_len: u64,
        public_key_ptr: u64,
        nonce: u64,
    ) -> Result<()> {
        self.gas_counter.pay_base(base)?;
        if self.context.is_view {
            return Err(HostError::ProhibitedInView(
                "promise_batch_action_add_key_with_full_access".to_string(),
            )
            .into());
        }
        let public_key = self.get_vec_from_memory_or_register(public_key_ptr, public_key_len)?;

        let (receipt_idx, sir) = self.promise_idx_to_receipt_idx_with_sir(promise_idx)?;

        self.gas_counter.pay_action_base(
            &self.fees_config.action_creation_config.add_key_cost.full_access_cost,
            sir,
        )?;

        self.ext.append_action_add_key_with_full_access(receipt_idx, public_key, nonce)?;
        Ok(())
    }

    /// Appends `AddKey` action to the batch of actions for the given promise pointed by
    /// `promise_idx`. The access key will have `FunctionCall` permission.
    ///
    /// # Errors
    ///
    /// * If `promise_idx` does not correspond to an existing promise returns `InvalidPromiseIndex`.
    /// * If the promise pointed by the `promise_idx` is an ephemeral promise created by
    /// `promise_and` returns `CannotAppendActionToJointPromise`.
    /// * If the given public key is not a valid (e.g. wrong length) returns `InvalidPublicKey`.
    /// * If `public_key_len + public_key_ptr`, `allowance_ptr + 16`,
    /// `receiver_id_len + receiver_id_ptr` or `method_names_len + method_names_ptr` points outside
    /// the memory of the guest or host returns `MemoryAccessViolation`.
    /// * If called as view function returns `ProhibitedInView`.
    ///
    /// # Cost
    ///
    /// `burnt_gas := base + dispatch action base fee + dispatch action per byte fee * num bytes + cost of reading vector from memory
    ///  + cost of reading u128, method_names and public key from the memory + cost of reading and parsing account name`
    /// `used_gas := burnt_gas + exec action base fee + exec action per byte fee * num bytes`
    pub fn promise_batch_action_add_key_with_function_call(
        &mut self,
        promise_idx: u64,
        public_key_len: u64,
        public_key_ptr: u64,
        nonce: u64,
        allowance_ptr: u64,
        receiver_id_len: u64,
        receiver_id_ptr: u64,
        method_names_len: u64,
        method_names_ptr: u64,
    ) -> Result<()> {
        self.gas_counter.pay_base(base)?;
        if self.context.is_view {
            return Err(HostError::ProhibitedInView(
                "promise_batch_action_add_key_with_function_call".to_string(),
            )
            .into());
        }
        let public_key = self.get_vec_from_memory_or_register(public_key_ptr, public_key_len)?;
        let allowance = self.memory_get_u128(allowance_ptr)?;
        let allowance = if allowance > 0 { Some(allowance) } else { None };
        let receiver_id = self.read_and_parse_account_id(receiver_id_ptr, receiver_id_len)?;
        let method_names =
            self.get_vec_from_memory_or_register(method_names_ptr, method_names_len)?;
        // Use `,` separator to split `method_names` into a vector of method names.
        let method_names =
            method_names
                .split(|c| *c == b',')
                .map(|v| {
                    if v.is_empty() {
                        Err(HostError::EmptyMethodName.into())
                    } else {
                        Ok(v.to_vec())
                    }
                })
                .collect::<Result<Vec<_>>>()?;

        let (receipt_idx, sir) = self.promise_idx_to_receipt_idx_with_sir(promise_idx)?;

        // +1 is to account for null-terminating characters.
        let num_bytes = method_names.iter().map(|v| v.len() as u64 + 1).sum::<u64>();
        self.gas_counter.pay_action_base(
            &self.fees_config.action_creation_config.add_key_cost.function_call_cost,
            sir,
        )?;
        self.gas_counter.pay_action_per_byte(
            &self.fees_config.action_creation_config.add_key_cost.function_call_cost_per_byte,
            num_bytes,
            sir,
        )?;

        self.ext.append_action_add_key_with_function_call(
            receipt_idx,
            public_key,
            nonce,
            allowance,
            receiver_id,
            method_names,
        )?;
        Ok(())
    }

    /// Appends `DeleteKey` action to the batch of actions for the given promise pointed by
    /// `promise_idx`.
    ///
    /// # Errors
    ///
    /// * If `promise_idx` does not correspond to an existing promise returns `InvalidPromiseIndex`.
    /// * If the promise pointed by the `promise_idx` is an ephemeral promise created by
    /// `promise_and` returns `CannotAppendActionToJointPromise`.
    /// * If the given public key is not a valid (e.g. wrong length) returns `InvalidPublicKey`.
    /// * If `public_key_len + public_key_ptr` points outside the memory of the guest or host
    /// returns `MemoryAccessViolation`.
    /// * If called as view function returns `ProhibitedInView`.
    ///
    /// # Cost
    ///
    /// `burnt_gas := base + dispatch action base fee + dispatch action per byte fee * num bytes + cost of reading public key from memory `
    /// `used_gas := burnt_gas + exec action base fee + exec action per byte fee * num bytes`
    pub fn promise_batch_action_delete_key(
        &mut self,
        promise_idx: u64,
        public_key_len: u64,
        public_key_ptr: u64,
    ) -> Result<()> {
        self.gas_counter.pay_base(base)?;
        if self.context.is_view {
            return Err(
                HostError::ProhibitedInView("promise_batch_action_delete_key".to_string()).into()
            );
        }
        let public_key = self.get_vec_from_memory_or_register(public_key_ptr, public_key_len)?;

        let (receipt_idx, sir) = self.promise_idx_to_receipt_idx_with_sir(promise_idx)?;

        self.gas_counter
            .pay_action_base(&self.fees_config.action_creation_config.delete_key_cost, sir)?;

        self.ext.append_action_delete_key(receipt_idx, public_key)?;
        Ok(())
    }

    /// Appends `DeleteAccount` action to the batch of actions for the given promise pointed by
    /// `promise_idx`.
    ///
    /// # Errors
    ///
    /// * If `promise_idx` does not correspond to an existing promise returns `InvalidPromiseIndex`.
    /// * If the promise pointed by the `promise_idx` is an ephemeral promise created by
    /// `promise_and` returns `CannotAppendActionToJointPromise`.
    /// * If `beneficiary_id_len + beneficiary_id_ptr` points outside the memory of the guest or
    /// host returns `MemoryAccessViolation`.
    /// * If called as view function returns `ProhibitedInView`.
    ///
    /// # Cost
    ///
    /// `burnt_gas := base + dispatch action base fee + dispatch action per byte fee * num bytes + cost of reading and parsing account id from memory `
    /// `used_gas := burnt_gas + exec action base fee + exec action per byte fee * num bytes`
    pub fn promise_batch_action_delete_account(
        &mut self,
        promise_idx: u64,
        beneficiary_id_len: u64,
        beneficiary_id_ptr: u64,
    ) -> Result<()> {
        self.gas_counter.pay_base(base)?;
        if self.context.is_view {
            return Err(HostError::ProhibitedInView(
                "promise_batch_action_delete_account".to_string(),
            )
            .into());
        }
        let beneficiary_id =
            self.read_and_parse_account_id(beneficiary_id_ptr, beneficiary_id_len)?;

        let (receipt_idx, sir) = self.promise_idx_to_receipt_idx_with_sir(promise_idx)?;

        self.gas_counter
            .pay_action_base(&self.fees_config.action_creation_config.delete_account_cost, sir)?;

        self.ext.append_action_delete_account(receipt_idx, beneficiary_id)?;
        Ok(())
    }

    /// If the current function is invoked by a callback we can access the execution results of the
    /// promises that caused the callback. This function returns the number of complete and
    /// incomplete callbacks.
    ///
    /// Note, we are only going to have incomplete callbacks once we have promise_or combinator.
    ///
    ///
    /// * If there is only one callback returns `1`;
    /// * If there are multiple callbacks (e.g. created through `promise_and`) returns their number;
    /// * If the function was called not through the callback returns `0`.
    ///
    /// # Cost
    ///
    /// `base`
    pub fn promise_results_count(&mut self) -> Result<u64> {
        self.gas_counter.pay_base(base)?;
        if self.context.is_view {
            return Err(HostError::ProhibitedInView("promise_results_count".to_string()).into());
        }
        Ok(self.promise_results.len() as _)
    }

    /// If the current function is invoked by a callback we can access the execution results of the
    /// promises that caused the callback. This function returns the result in blob format and
    /// places it into the register.
    ///
    /// * If promise result is complete and successful copies its blob into the register;
    /// * If promise result is complete and failed or incomplete keeps register unused;
    ///
    /// # Returns
    ///
    /// * If promise result is not complete returns `0`;
    /// * If promise result is complete and successful returns `1`;
    /// * If promise result is complete and failed returns `2`.
    ///
    /// # Errors
    ///
    /// * If `result_id` does not correspond to an existing result returns `InvalidPromiseResultIndex`;
    /// * If copying the blob exhausts the memory limit it returns `MemoryAccessViolation`.
    /// * If called as view function returns `ProhibitedInView`.
    ///
    /// # Cost
    ///
    /// `base + cost of writing data into a register`
    pub fn promise_result(&mut self, result_idx: u64, register_id: u64) -> Result<u64> {
        self.gas_counter.pay_base(base)?;
        if self.context.is_view {
            return Err(HostError::ProhibitedInView("promise_result".to_string()).into());
        }
        match self
            .promise_results
            .get(result_idx as usize)
            .ok_or(HostError::InvalidPromiseResultIndex(result_idx))?
        {
            PromiseResult::NotReady => Ok(0),
            PromiseResult::Successful(data) => {
                self.internal_write_register(register_id, data.clone())?;
                Ok(1)
            }
            PromiseResult::Failed => Ok(2),
        }
    }

    /// When promise `promise_idx` finishes executing its result is considered to be the result of
    /// the current function.
    ///
    /// # Errors
    ///
    /// * If `promise_idx` does not correspond to an existing promise returns `InvalidPromiseIndex`.
    /// * If called as view function returns `ProhibitedInView`.
    ///
    /// # Cost
    ///
    /// `base + promise_return`
    pub fn promise_return(&mut self, promise_idx: u64) -> Result<()> {
        self.gas_counter.pay_base(base)?;
        self.gas_counter.pay_base(promise_return)?;
        if self.context.is_view {
            return Err(HostError::ProhibitedInView("promise_return".to_string()).into());
        }
        match self
            .promises
            .get(promise_idx as usize)
            .ok_or(HostError::InvalidPromiseIndex(promise_idx))?
        {
            Promise::Receipt(receipt_idx) => {
                self.return_data = ReturnData::ReceiptIndex(*receipt_idx);
                Ok(())
            }
            Promise::NotReceipt(_) => Err(HostError::CannotReturnJointPromise.into()),
        }
    }

    // #####################
    // # Miscellaneous API #
    // #####################

    /// Sets the blob of data as the return value of the contract.
    ///
    /// # Errors
    ///
    /// * If `value_len + value_ptr` exceeds the memory container or points to an unused register it
    ///   returns `MemoryAccessViolation`.
    /// * if the length of the returned data exceeds `max_length_returned_data` returns
    ///   `ReturnedValueLengthExceeded`.
    ///
    /// # Cost
    /// `base + cost of reading return value from memory or register + dispatch&exec cost per byte of the data sent * num data receivers`
    pub fn value_return(&mut self, value_len: u64, value_ptr: u64) -> Result<()> {
        self.gas_counter.pay_base(base)?;
        let return_val = self.get_vec_from_memory_or_register(value_ptr, value_len)?;
        let mut burn_gas: Gas = 0;
        let num_bytes = return_val.len() as u64;
        if num_bytes > self.config.limit_config.max_length_returned_data {
            return Err(HostError::ReturnedValueLengthExceeded {
                length: num_bytes,
                limit: self.config.limit_config.max_length_returned_data,
            }
            .into());
        }
        let data_cfg = &self.fees_config.data_receipt_creation_config;
        for data_receiver in &self.context.output_data_receivers {
            let sir = data_receiver == &self.context.current_account_id;
            // We deduct for execution here too, because if we later have an OR combinator
            // for promises then we might have some valid data receipts that arrive too late
            // to be picked up by the execution that waits on them (because it has started
            // after it receives the first data receipt) and then we need to issue a special
            // refund in this situation. Which we avoid by just paying for execution of
            // data receipt that might not be performed.
            // The gas here is considered burnt, cause we'll prepay for it upfront.
            burn_gas = burn_gas
                .checked_add(
                    data_cfg
                        .cost_per_byte
                        .send_fee(sir)
                        .checked_add(data_cfg.cost_per_byte.exec_fee())
                        .ok_or(HostError::IntegerOverflow)?
                        .checked_mul(num_bytes)
                        .ok_or(HostError::IntegerOverflow)?,
                )
                .ok_or(HostError::IntegerOverflow)?;
        }
        self.gas_counter.deduct_gas(burn_gas, burn_gas)?;
        self.return_data = ReturnData::Value(return_val);
        Ok(())
    }

    /// Terminates the execution of the program with panic `GuestPanic`.
    ///
    /// # Cost
    ///
    /// `base`
    pub fn panic(&mut self) -> Result<()> {
        self.gas_counter.pay_base(base)?;
        Err(HostError::GuestPanic("explicit guest panic".to_string()).into())
    }

    /// Guest panics with the UTF-8 encoded string.
    /// If `len == u64::MAX` then treats the string as null-terminated with character `'\0'`.
    ///
    /// # Errors
    ///
    /// * If string extends outside the memory of the guest with `MemoryAccessViolation`;
    /// * If string is not UTF-8 returns `BadUtf8`.
    /// * If string is longer than `max_log_len` returns `TotalLogLengthExceeded`.
    ///
    /// # Cost
    /// `base + cost of reading and decoding a utf8 string`
    pub fn panic_utf8(&mut self, len: u64, ptr: u64) -> Result<()> {
        self.gas_counter.pay_base(base)?;
        Err(HostError::GuestPanic(self.get_utf8_string(len, ptr)?).into())
    }

    /// Logs the UTF-8 encoded string.
    /// If `len == u64::MAX` then treats the string as null-terminated with character `'\0'`.
    ///
    /// # Errors
    ///
    /// * If string extends outside the memory of the guest with `MemoryAccessViolation`;
    /// * If string is not UTF-8 returns `BadUtf8`.
    /// * If number of bytes read + `total_log_length` exceeds the `max_total_log_length` returns
    ///   `TotalLogLengthExceeded`.
    /// * If the total number of logs will exceed the `max_number_logs` returns
    ///   `NumberOfLogsExceeded`.
    ///
    /// # Cost
    ///
    /// `base + log_base + log_byte + num_bytes + utf8 decoding cost`
    pub fn log_utf8(&mut self, len: u64, ptr: u64) -> Result<()> {
        self.gas_counter.pay_base(base)?;
        self.check_can_add_a_log_message()?;
        let message = self.get_utf8_string(len, ptr)?;
        self.gas_counter.pay_base(log_base)?;
        self.gas_counter.pay_per_byte(log_byte, message.as_bytes().len() as u64)?;
        self.checked_push_log(message)
    }

    /// Logs the UTF-16 encoded string. If `len == u64::MAX` then treats the string as
    /// null-terminated with two-byte sequence of `0x00 0x00`.
    ///
    /// # Errors
    ///
    /// * If string extends outside the memory of the guest with `MemoryAccessViolation`;
    /// * If string is not UTF-16 returns `BadUtf16`.
    /// * If number of bytes read + `total_log_length` exceeds the `max_total_log_length` returns
    ///   `TotalLogLengthExceeded`.
    /// * If the total number of logs will exceed the `max_number_logs` returns
    ///   `NumberOfLogsExceeded`.
    ///
    /// # Cost
    ///
    /// `base + log_base + log_byte * num_bytes + utf16 decoding cost`
    pub fn log_utf16(&mut self, len: u64, ptr: u64) -> Result<()> {
        self.gas_counter.pay_base(base)?;
        self.check_can_add_a_log_message()?;
        let message = self.get_utf16_string(len, ptr)?;
        self.gas_counter.pay_base(log_base)?;
        self.gas_counter.pay_per_byte(
            log_byte,
            message.encode_utf16().count() as u64 * size_of::<u16>() as u64,
        )?;
        self.checked_push_log(message)
    }

    /// Special import kept for compatibility with AssemblyScript contracts. Not called by smart
    /// contracts directly, but instead called by the code generated by AssemblyScript.
    ///
    /// # Errors
    ///
    /// * If string extends outside the memory of the guest with `MemoryAccessViolation`;
    /// * If string is not UTF-8 returns `BadUtf8`.
    /// * If number of bytes read + `total_log_length` exceeds the `max_total_log_length` returns
    ///   `TotalLogLengthExceeded`.
    /// * If the total number of logs will exceed the `max_number_logs` returns
    ///   `NumberOfLogsExceeded`.
    ///
    /// # Cost
    ///
    /// `base +  log_base + log_byte * num_bytes + utf16 decoding cost`
    pub fn abort(&mut self, msg_ptr: u32, filename_ptr: u32, line: u32, col: u32) -> Result<()> {
        self.gas_counter.pay_base(base)?;
        if msg_ptr < 4 || filename_ptr < 4 {
            return Err(HostError::BadUTF16.into());
        }
        self.check_can_add_a_log_message()?;

        let msg_len = self.memory_get_u32((msg_ptr - 4) as u64)?;
        let filename_len = self.memory_get_u32((filename_ptr - 4) as u64)?;

        let msg = self.get_utf16_string(msg_len as u64, msg_ptr as u64)?;
        let filename = self.get_utf16_string(filename_len as u64, filename_ptr as u64)?;

        let message = format!("{}, filename: \"{}\" line: {} col: {}", msg, filename, line, col);
        self.gas_counter.pay_base(log_base)?;
        self.gas_counter.pay_per_byte(log_byte, message.as_bytes().len() as u64)?;
        self.checked_push_log(format!("ABORT: {}", message))?;

        Err(HostError::GuestPanic(message).into())
    }

    // ###############
    // # Storage API #
    // ###############

    /// Reads account id from the given location in memory.
    ///
    /// # Errors
    ///
    /// * If account is not UTF-8 encoded then returns `BadUtf8`;
    ///
    /// # Cost
    ///
    /// This is a helper function that encapsulates the following costs:
    /// cost of reading buffer from register or memory,
    /// `utf8_decoding_base + utf8_decoding_byte * num_bytes`.
    fn read_and_parse_account_id(&mut self, ptr: u64, len: u64) -> Result<AccountId> {
        let buf = self.get_vec_from_memory_or_register(ptr, len)?;
        self.gas_counter.pay_base(utf8_decoding_base)?;
        self.gas_counter.pay_per_byte(utf8_decoding_byte, buf.len() as u64)?;
        let account_id = AccountId::from_utf8(buf).map_err(|_| HostError::BadUTF8)?;
        Ok(account_id)
    }

    /// Writes key-value into storage.
    /// * If key is not in use it inserts the key-value pair and does not modify the register. Returns `0`;
    /// * If key is in use it inserts the key-value and copies the old value into the `register_id`. Returns `1`.
    ///
    /// # Errors
    ///
    /// * If `key_len + key_ptr` or `value_len + value_ptr` exceeds the memory container or points
    ///   to an unused register it returns `MemoryAccessViolation`;
    /// * If returning the preempted value into the registers exceed the memory container it returns
    ///   `MemoryAccessViolation`.
    /// * If the length of the key exceeds `max_length_storage_key` returns `KeyLengthExceeded`.
    /// * If the length of the value exceeds `max_length_storage_value` returns
    ///   `ValueLengthExceeded`.
    ///
    /// # Cost
    ///
    /// `base + storage_write_base + storage_write_key_byte * num_key_bytes + storage_write_value_byte * num_value_bytes
    /// + get_vec_from_memory_or_register_cost x 2`.
    ///
    /// If a value was evicted it costs additional `storage_write_value_evicted_byte * num_evicted_bytes + internal_write_register_cost`.
    pub fn storage_write(
        &mut self,
        key_len: u64,
        key_ptr: u64,
        value_len: u64,
        value_ptr: u64,
        register_id: u64,
    ) -> Result<u64> {
        self.gas_counter.pay_base(base)?;
        self.gas_counter.pay_base(storage_write_base)?;
        // All iterators that were valid now become invalid
        for invalidated_iter_idx in self.valid_iterators.drain() {
            self.ext.storage_iter_drop(invalidated_iter_idx)?;
            self.invalid_iterators.insert(invalidated_iter_idx);
        }
        let key = self.get_vec_from_memory_or_register(key_ptr, key_len)?;
        if key.len() as u64 > self.config.limit_config.max_length_storage_key {
            return Err(HostError::KeyLengthExceeded {
                length: key.len() as u64,
                limit: self.config.limit_config.max_length_storage_key,
            }
            .into());
        }
        let value = self.get_vec_from_memory_or_register(value_ptr, value_len)?;
        if value.len() as u64 > self.config.limit_config.max_length_storage_value {
            return Err(HostError::ValueLengthExceeded {
                length: value.len() as u64,
                limit: self.config.limit_config.max_length_storage_value,
            }
            .into());
        }
        self.gas_counter.pay_per_byte(storage_write_key_byte, key.len() as u64)?;
        self.gas_counter.pay_per_byte(storage_write_value_byte, value.len() as u64)?;
        let nodes_before = self.ext.get_touched_nodes_count();
        let evicted_ptr = self.ext.storage_get(&key)?;
        let evicted =
            Self::deref_value(&mut self.gas_counter, storage_write_evicted_byte, evicted_ptr)?;
        self.gas_counter
            .pay_per_byte(touching_trie_node, self.ext.get_touched_nodes_count() - nodes_before)?;
        self.ext.storage_set(&key, &value)?;
        let storage_config = &self.fees_config.storage_usage_config;
        match evicted {
            Some(old_value) => {
                self.current_storage_usage -=
                    (old_value.len() as u64) * storage_config.value_cost_per_byte;
                self.current_storage_usage +=
                    value.len() as u64 * storage_config.value_cost_per_byte;
                self.internal_write_register(register_id, old_value)?;
                Ok(1)
            }
            None => {
                self.current_storage_usage +=
                    value.len() as u64 * storage_config.value_cost_per_byte;
                self.current_storage_usage += key.len() as u64 * storage_config.key_cost_per_byte;
                self.current_storage_usage += storage_config.data_record_cost;
                Ok(0)
            }
        }
    }

    fn deref_value<'s>(
        gas_counter: &mut GasCounter,
        cost_per_byte: ExtCosts,
        value_ptr: Option<Box<dyn ValuePtr + 's>>,
    ) -> Result<Option<Vec<u8>>> {
        match value_ptr {
            Some(value_ptr) => {
                gas_counter.pay_per_byte(cost_per_byte, value_ptr.len() as u64)?;
                value_ptr.deref().map(Some)
            }
            None => Ok(None),
        }
    }

    /// Reads the value stored under the given key.
    /// * If key is used copies the content of the value into the `register_id`, even if the content
    ///   is zero bytes. Returns `1`;
    /// * If key is not present then does not modify the register. Returns `0`;
    ///
    /// # Errors
    ///
    /// * If `key_len + key_ptr` exceeds the memory container or points to an unused register it
    ///   returns `MemoryAccessViolation`;
    /// * If returning the preempted value into the registers exceed the memory container it returns
    ///   `MemoryAccessViolation`.
    /// * If the length of the key exceeds `max_length_storage_key` returns `KeyLengthExceeded`.
    ///
    /// # Cost
    ///
    /// `base + storage_read_base + storage_read_key_byte * num_key_bytes + storage_read_value_byte + num_value_bytes
    ///  cost to read key from register + cost to write value into register`.
    pub fn storage_read(&mut self, key_len: u64, key_ptr: u64, register_id: u64) -> Result<u64> {
        self.gas_counter.pay_base(base)?;
        self.gas_counter.pay_base(storage_read_base)?;
        let key = self.get_vec_from_memory_or_register(key_ptr, key_len)?;
        if key.len() as u64 > self.config.limit_config.max_length_storage_key {
            return Err(HostError::KeyLengthExceeded {
                length: key.len() as u64,
                limit: self.config.limit_config.max_length_storage_key,
            }
            .into());
        }
        self.gas_counter.pay_per_byte(storage_read_key_byte, key.len() as u64)?;
        let nodes_before = self.ext.get_touched_nodes_count();
        let read = self.ext.storage_get(&key);
        self.gas_counter
            .pay_per_byte(touching_trie_node, self.ext.get_touched_nodes_count() - nodes_before)?;
        let read = Self::deref_value(&mut self.gas_counter, storage_read_value_byte, read?)?;
        match read {
            Some(value) => {
                self.internal_write_register(register_id, value)?;
                Ok(1)
            }
            None => Ok(0),
        }
    }

    /// Removes the value stored under the given key.
    /// * If key is used, removes the key-value from the trie and copies the content of the value
    ///   into the `register_id`, even if the content is zero bytes. Returns `1`;
    /// * If key is not present then does not modify the register. Returns `0`.
    ///
    /// # Errors
    ///
    /// * If `key_len + key_ptr` exceeds the memory container or points to an unused register it
    ///   returns `MemoryAccessViolation`;
    /// * If the registers exceed the memory limit returns `MemoryAccessViolation`;
    /// * If returning the preempted value into the registers exceed the memory container it returns
    ///   `MemoryAccessViolation`.
    /// * If the length of the key exceeds `max_length_storage_key` returns `KeyLengthExceeded`.
    ///
    /// # Cost
    ///
    /// `base + storage_remove_base + storage_remove_key_byte * num_key_bytes + storage_remove_ret_value_byte * num_value_bytes
    /// + cost to read the key + cost to write the value`.
    pub fn storage_remove(&mut self, key_len: u64, key_ptr: u64, register_id: u64) -> Result<u64> {
        self.gas_counter.pay_base(base)?;
        self.gas_counter.pay_base(storage_remove_base)?;
        // All iterators that were valid now become invalid
        for invalidated_iter_idx in self.valid_iterators.drain() {
            self.ext.storage_iter_drop(invalidated_iter_idx)?;
            self.invalid_iterators.insert(invalidated_iter_idx);
        }
        let key = self.get_vec_from_memory_or_register(key_ptr, key_len)?;
        if key.len() as u64 > self.config.limit_config.max_length_storage_key {
            return Err(HostError::KeyLengthExceeded {
                length: key.len() as u64,
                limit: self.config.limit_config.max_length_storage_key,
            }
            .into());
        }
        self.gas_counter.pay_per_byte(storage_remove_key_byte, key.len() as u64)?;
        let nodes_before = self.ext.get_touched_nodes_count();
        let removed_ptr = self.ext.storage_get(&key)?;
        let removed =
            Self::deref_value(&mut self.gas_counter, storage_remove_ret_value_byte, removed_ptr)?;

        self.ext.storage_remove(&key)?;
        self.gas_counter
            .pay_per_byte(touching_trie_node, self.ext.get_touched_nodes_count() - nodes_before)?;
        let storage_config = &self.fees_config.storage_usage_config;
        match removed {
            Some(value) => {
                self.current_storage_usage -=
                    (value.len() as u64) * storage_config.value_cost_per_byte;
                self.current_storage_usage -= key.len() as u64 * storage_config.key_cost_per_byte;
                self.current_storage_usage -= storage_config.data_record_cost;
                self.internal_write_register(register_id, value)?;
                Ok(1)
            }
            None => Ok(0),
        }
    }

    /// Checks if there is a key-value pair.
    /// * If key is used returns `1`, even if the value is zero bytes;
    /// * Otherwise returns `0`.
    ///
    /// # Errors
    ///
    /// * If `key_len + key_ptr` exceeds the memory container it returns `MemoryAccessViolation`.
    /// * If the length of the key exceeds `max_length_storage_key` returns `KeyLengthExceeded`.
    ///
    /// # Cost
    ///
    /// `base + storage_has_key_base + storage_has_key_byte * num_bytes + cost of reading key`
    pub fn storage_has_key(&mut self, key_len: u64, key_ptr: u64) -> Result<u64> {
        self.gas_counter.pay_base(base)?;
        self.gas_counter.pay_base(storage_has_key_base)?;
        let key = self.get_vec_from_memory_or_register(key_ptr, key_len)?;
        if key.len() as u64 > self.config.limit_config.max_length_storage_key {
            return Err(HostError::KeyLengthExceeded {
                length: key.len() as u64,
                limit: self.config.limit_config.max_length_storage_key,
            }
            .into());
        }
        self.gas_counter.pay_per_byte(storage_has_key_byte, key.len() as u64)?;
        let nodes_before = self.ext.get_touched_nodes_count();
        let res = self.ext.storage_has_key(&key);
        self.gas_counter
            .pay_per_byte(touching_trie_node, self.ext.get_touched_nodes_count() - nodes_before)?;
        Ok(res? as u64)
    }

    /// Creates an iterator object inside the host. Returns the identifier that uniquely
    /// differentiates the given iterator from other iterators that can be simultaneously created.
    /// * It iterates over the keys that have the provided prefix. The order of iteration is defined
    ///   by the lexicographic order of the bytes in the keys;
    /// * If there are no keys, it creates an empty iterator, see below on empty iterators.
    ///
    /// # Errors
    ///
    /// * If `prefix_len + prefix_ptr` exceeds the memory container it returns
    ///   `MemoryAccessViolation`.
    /// * If the length of the prefix exceeds `max_length_storage_key` returns `KeyLengthExceeded`.
    ///
    /// # Cost
    ///
    /// `base + storage_iter_create_prefix_base + storage_iter_create_key_byte * num_prefix_bytes
    ///  cost of reading the prefix`.
    pub fn storage_iter_prefix(&mut self, prefix_len: u64, prefix_ptr: u64) -> Result<u64> {
        self.gas_counter.pay_base(base)?;
        self.gas_counter.pay_base(storage_iter_create_prefix_base)?;

        let prefix = self.get_vec_from_memory_or_register(prefix_ptr, prefix_len)?;
        if prefix.len() as u64 > self.config.limit_config.max_length_storage_key {
            return Err(HostError::KeyLengthExceeded {
                length: prefix.len() as u64,
                limit: self.config.limit_config.max_length_storage_key,
            }
            .into());
        }
        self.gas_counter.pay_per_byte(storage_iter_create_prefix_byte, prefix.len() as u64)?;
        let nodes_before = self.ext.get_touched_nodes_count();
        let iterator_index = self.ext.storage_iter(&prefix);
        self.gas_counter
            .pay_per_byte(touching_trie_node, self.ext.get_touched_nodes_count() - nodes_before)?;
        let iterator_index = iterator_index?;
        self.valid_iterators.insert(iterator_index);
        Ok(iterator_index)
    }

    /// Iterates over all key-values such that keys are between `start` and `end`, where `start` is
    /// inclusive and `end` is exclusive. Unless lexicographically `start < end`, it creates an
    /// empty iterator. Note, this definition allows for `start` or `end` keys to not actually exist
    /// on the given trie.
    ///
    /// # Errors
    ///
    /// * If `start_len + start_ptr` or `end_len + end_ptr` exceeds the memory container or points to
    ///   an unused register it returns `MemoryAccessViolation`.
    /// * If the length of the `start` exceeds `max_length_storage_key` returns `KeyLengthExceeded`.
    /// * If the length of the `end` exceeds `max_length_storage_key` returns `KeyLengthExceeded`.
    ///
    /// # Cost
    ///
    /// `base + storage_iter_create_range_base + storage_iter_create_from_byte * num_from_bytes
    ///  + storage_iter_create_to_byte * num_to_bytes + reading from prefix + reading to prefix`.
    pub fn storage_iter_range(
        &mut self,
        start_len: u64,
        start_ptr: u64,
        end_len: u64,
        end_ptr: u64,
    ) -> Result<u64> {
        self.gas_counter.pay_base(base)?;
        self.gas_counter.pay_base(storage_iter_create_range_base)?;
        let start_key = self.get_vec_from_memory_or_register(start_ptr, start_len)?;
        if start_key.len() as u64 > self.config.limit_config.max_length_storage_key {
            return Err(HostError::KeyLengthExceeded {
                length: start_key.len() as u64,
                limit: self.config.limit_config.max_length_storage_key,
            }
            .into());
        }
        let end_key = self.get_vec_from_memory_or_register(end_ptr, end_len)?;
        if end_key.len() as u64 > self.config.limit_config.max_length_storage_key {
            return Err(HostError::KeyLengthExceeded {
                length: end_key.len() as u64,
                limit: self.config.limit_config.max_length_storage_key,
            }
            .into());
        }
        self.gas_counter.pay_per_byte(storage_iter_create_from_byte, start_key.len() as u64)?;
        self.gas_counter.pay_per_byte(storage_iter_create_to_byte, end_key.len() as u64)?;

        let nodes_before = self.ext.get_touched_nodes_count();
        let iterator_index = self.ext.storage_iter_range(&start_key, &end_key);
        self.gas_counter
            .pay_per_byte(touching_trie_node, self.ext.get_touched_nodes_count() - nodes_before)?;
        let iterator_index = iterator_index?;
        self.valid_iterators.insert(iterator_index);
        Ok(iterator_index)
    }

    /// Advances iterator and saves the next key and value in the register.
    /// * If iterator is not empty (after calling next it points to a key-value), copies the key
    ///   into `key_register_id` and value into `value_register_id` and returns `1`;
    /// * If iterator is empty returns `0`;
    /// This allows us to iterate over the keys that have zero bytes stored in values.
    ///
    /// # Errors
    ///
    /// * If `key_register_id == value_register_id` returns `MemoryAccessViolation`;
    /// * If the registers exceed the memory limit returns `MemoryAccessViolation`;
    /// * If `iterator_id` does not correspond to an existing iterator returns `InvalidIteratorId`;
    /// * If between the creation of the iterator and calling `storage_iter_next` the range over
    ///   which it iterates was modified returns `IteratorWasInvalidated`. Specifically, if
    ///   `storage_write` or `storage_remove` was invoked on the key key such that:
    ///   * in case of `storage_iter_prefix`. `key` has the given prefix and:
    ///     * Iterator was not called next yet.
    ///     * `next` was already called on the iterator and it is currently pointing at the `key`
    ///       `curr` such that `curr <= key`.
    ///   * in case of `storage_iter_range`. `start<=key<end` and:
    ///     * Iterator was not called `next` yet.
    ///     * `next` was already called on the iterator and it is currently pointing at the key
    ///       `curr` such that `curr<=key<end`.
    ///
    /// # Cost
    ///
    /// `base + storage_iter_next_base + storage_iter_next_key_byte * num_key_bytes + storage_iter_next_value_byte * num_value_bytes
    ///  + writing key to register + writing value to register`.
    pub fn storage_iter_next(
        &mut self,
        iterator_id: u64,
        key_register_id: u64,
        value_register_id: u64,
    ) -> Result<u64> {
        self.gas_counter.pay_base(base)?;
        self.gas_counter.pay_base(storage_iter_next_base)?;
        if self.invalid_iterators.contains(&iterator_id) {
            return Err(HostError::IteratorWasInvalidated(iterator_id).into());
        } else if !self.valid_iterators.contains(&iterator_id) {
            return Err(HostError::InvalidIteratorIndex(iterator_id).into());
        }

        let nodes_before = self.ext.get_touched_nodes_count();

        let key_value = match self.ext.storage_iter_next(iterator_id)? {
            Some((key, value_ptr)) => {
                self.gas_counter.pay_per_byte(storage_iter_next_key_byte, key.len() as u64)?;
                self.gas_counter
                    .pay_per_byte(storage_iter_next_value_byte, value_ptr.len() as u64)?;
                let value = value_ptr.deref()?;
                Some((key, value))
            }
            None => None,
        };
        self.gas_counter
            .pay_per_byte(touching_trie_node, self.ext.get_touched_nodes_count() - nodes_before)?;
        match key_value {
            Some((key, value)) => {
                self.internal_write_register(key_register_id, key)?;
                self.internal_write_register(value_register_id, value)?;
                Ok(1)
            }
            None => Ok(0),
        }
    }

    /// Computes the outcome of execution.
    pub fn outcome(self) -> VMOutcome {
        VMOutcome {
            balance: self.current_account_balance,
            storage_usage: self.current_storage_usage,
            return_data: self.return_data,
            burnt_gas: self.gas_counter.burnt_gas(),
            used_gas: self.gas_counter.used_gas(),
            logs: self.logs,
        }
    }
}

#[derive(Debug, PartialEq, Serialize, Deserialize)]
pub struct VMOutcome {
    pub balance: Balance,
    pub storage_usage: StorageUsage,
    pub return_data: ReturnData,
    pub burnt_gas: Gas,
    pub used_gas: Gas,
    pub logs: Vec<String>,
}<|MERGE_RESOLUTION|>--- conflicted
+++ resolved
@@ -933,15 +933,7 @@
                 .into());
             }
         }
-<<<<<<< HEAD
-        self.checked_push_promise(Promise {
-            promise_to_receipt: PromiseToReceipts::NotReceipt(receipt_dependencies),
-        })
-=======
-        let new_promise_idx = self.promises.len() as PromiseIndex;
-        self.promises.push(Promise::NotReceipt(receipt_dependencies));
-        Ok(new_promise_idx)
->>>>>>> 0db90f0f
+        self.checked_push_promise(Promise::NotReceipt(receipt_dependencies))
     }
 
     /// Creates a new promise towards given `account_id` without any actions attached to it.
@@ -978,15 +970,7 @@
         let new_receipt_idx = self.ext.create_receipt(vec![], account_id.clone())?;
         self.receipt_to_account.insert(new_receipt_idx, account_id);
 
-<<<<<<< HEAD
-        self.checked_push_promise(Promise {
-            promise_to_receipt: PromiseToReceipts::Receipt(new_receipt_idx),
-        })
-=======
-        let promise_idx = self.promises.len() as PromiseIndex;
-        self.promises.push(Promise::Receipt(new_receipt_idx));
-        Ok(promise_idx)
->>>>>>> 0db90f0f
+        self.checked_push_promise(Promise::Receipt(new_receipt_idx))
     }
 
     /// Creates a new promise towards given `account_id` without any actions attached, that is
@@ -1045,16 +1029,8 @@
 
         let new_receipt_idx = self.ext.create_receipt(receipt_dependencies, account_id.clone())?;
         self.receipt_to_account.insert(new_receipt_idx, account_id);
-<<<<<<< HEAD
-
-        self.checked_push_promise(Promise {
-            promise_to_receipt: PromiseToReceipts::Receipt(new_receipt_idx),
-        })
-=======
-        let new_promise_idx = self.promises.len() as PromiseIndex;
-        self.promises.push(Promise::Receipt(new_receipt_idx));
-        Ok(new_promise_idx)
->>>>>>> 0db90f0f
+
+        self.checked_push_promise(Promise::Receipt(new_receipt_idx))
     }
 
     /// Helper function to return the receipt index corresponding to the given promise index.
