use crate::context::VMContext;
use crate::dependencies::{External, MemoryLike};
use crate::gas_counter::GasCounter;
use crate::types::{PromiseIndex, PromiseResult, ReceiptIndex, ReturnData};
use crate::utils::split_method_names;
use crate::ValuePtr;
use byteorder::ByteOrder;
use near_crypto::Secp256K1Signature;
use near_primitives::version::is_implicit_account_creation_enabled;
use near_primitives_core::config::ExtCosts::*;
use near_primitives_core::config::{ActionCosts, ExtCosts, VMConfig};
use near_primitives_core::profile::ProfileData;
use near_primitives_core::runtime::fees::{
    transfer_exec_fee, transfer_send_fee, RuntimeFeesConfig,
};
use near_primitives_core::types::{
    AccountId, Balance, EpochHeight, Gas, ProtocolVersion, StorageUsage,
};
use near_vm_errors::InconsistentStateError;
use near_vm_errors::{HostError, VMLogicError};
use serde::{Deserialize, Serialize};
use std::collections::HashMap;
use std::convert::TryFrom;
use std::mem::size_of;

pub type Result<T> = ::std::result::Result<T, VMLogicError>;

const LEGACY_DEFAULT_PROTOCOL_VERSION: ProtocolVersion = 34;

pub struct VMLogic<'a> {
    /// Provides access to the components outside the Wasm runtime for operations on the trie and
    /// receipts creation.
    ext: &'a mut dyn External,
    /// Part of Context API and Economics API that was extracted from the receipt.
    context: VMContext,
    /// Parameters of Wasm and economic parameters.
    config: &'a VMConfig,
    /// Fees for creating (async) actions on runtime.
    fees_config: &'a RuntimeFeesConfig,
    /// If this method execution is invoked directly as a callback by one or more contract calls the
    /// results of the methods that made the callback are stored in this collection.
    promise_results: &'a [PromiseResult],
    /// Pointer to the guest memory.
    memory: &'a mut dyn MemoryLike,

    /// Keeping track of the current account balance, which can decrease when we create promises
    /// and attach balance to them.
    current_account_balance: Balance,
    /// Current amount of locked tokens, does not automatically change when staking transaction is
    /// issued.
    current_account_locked_balance: Balance,
    /// Storage usage of the current account at the moment
    current_storage_usage: StorageUsage,
    gas_counter: GasCounter,
    /// What method returns.
    return_data: ReturnData,
    /// Logs written by the runtime.
    logs: Vec<String>,
    /// Registers can be used by the guest to store blobs of data without moving them across
    /// host-guest boundary.
    registers: HashMap<u64, Vec<u8>>,

    /// The DAG of promises, indexed by promise id.
    promises: Vec<Promise>,
    /// Record the accounts towards which the receipts are directed.
    receipt_to_account: HashMap<ReceiptIndex, AccountId>,

    /// Tracks the total log length. The sum of length of all logs.
    total_log_length: u64,

    /// Current protocol version that is used for the function call.
    current_protocol_version: ProtocolVersion,
}

/// Promises API allows to create a DAG-structure that defines dependencies between smart contract
/// calls. A single promise can be created with zero or several dependencies on other promises.
/// * If a promise was created from a receipt (using `promise_create` or `promise_then`) it's a
///   `Receipt`;
/// * If a promise was created by merging several promises (using `promise_and`) then
///   it's a `NotReceipt`, but has receipts of all promises it depends on.
#[derive(Debug)]
enum Promise {
    Receipt(ReceiptIndex),
    NotReceipt(Vec<ReceiptIndex>),
}

macro_rules! memory_get {
    ($_type:ty, $name:ident) => {
        fn $name(&mut self, offset: u64) -> Result<$_type> {
            let mut array = [0u8; size_of::<$_type>()];
            self.memory_get_into(offset, &mut array)?;
            Ok(<$_type>::from_le_bytes(array))
        }
    };
}

macro_rules! memory_set {
    ($_type:ty, $name:ident) => {
        fn $name(&mut self, offset: u64, value: $_type) -> Result<()> {
            self.memory_set_slice(offset, &value.to_le_bytes())
        }
    };
}

impl<'a> VMLogic<'a> {
    pub fn new_with_protocol_version(
        ext: &'a mut dyn External,
        context: VMContext,
        config: &'a VMConfig,
        fees_config: &'a RuntimeFeesConfig,
        promise_results: &'a [PromiseResult],
        memory: &'a mut dyn MemoryLike,
        profile: ProfileData,
        current_protocol_version: ProtocolVersion,
    ) -> Self {
        ext.reset_touched_nodes_counter();
        // Overflow should be checked before calling VMLogic.
        let current_account_balance = context.account_balance + context.attached_deposit;
        let current_storage_usage = context.storage_usage;
        let max_gas_burnt = if context.is_view {
            config.limit_config.max_gas_burnt_view
        } else {
            config.limit_config.max_gas_burnt
        };
        let current_account_locked_balance = context.account_locked_balance;
        let gas_counter = GasCounter::new(
            config.ext_costs.clone(),
            max_gas_burnt,
            context.prepaid_gas,
            context.is_view,
            profile,
        );
        Self {
            ext,
            context,
            config,
            fees_config,
            promise_results,
            memory,
            current_account_balance,
            current_account_locked_balance,
            current_storage_usage,
            gas_counter,
            return_data: ReturnData::None,
            logs: vec![],
            registers: HashMap::new(),
            promises: vec![],
            receipt_to_account: HashMap::new(),
            total_log_length: 0,
            current_protocol_version,
        }
    }

    /// Legacy initialization method that doesn't pass the protocol version and uses the last
    /// protocol version before the change was introduced.
    pub fn new(
        ext: &'a mut dyn External,
        context: VMContext,
        config: &'a VMConfig,
        fees_config: &'a RuntimeFeesConfig,
        promise_results: &'a [PromiseResult],
        memory: &'a mut dyn MemoryLike,
        profile: ProfileData,
    ) -> Self {
        Self::new_with_protocol_version(
            ext,
            context,
            config,
            fees_config,
            promise_results,
            memory,
            profile,
            LEGACY_DEFAULT_PROTOCOL_VERSION,
        )
    }

    // ###########################
    // # Memory helper functions #
    // ###########################

    fn try_fit_mem(&mut self, offset: u64, len: u64) -> Result<()> {
        if self.memory.fits_memory(offset, len) {
            Ok(())
        } else {
            Err(HostError::MemoryAccessViolation.into())
        }
    }

    fn memory_get_into(&mut self, offset: u64, buf: &mut [u8]) -> Result<()> {
        self.gas_counter.pay_base(read_memory_base)?;
        self.gas_counter.pay_per(read_memory_byte, buf.len() as _)?;
        self.try_fit_mem(offset, buf.len() as _)?;
        self.memory.read_memory(offset, buf);
        Ok(())
    }

    fn memory_get_vec(&mut self, offset: u64, len: u64) -> Result<Vec<u8>> {
        self.gas_counter.pay_base(read_memory_base)?;
        self.gas_counter.pay_per(read_memory_byte, len)?;
        self.try_fit_mem(offset, len)?;
        let mut buf = vec![0; len as usize];
        self.memory.read_memory(offset, &mut buf);
        Ok(buf)
    }

    memory_get!(u128, memory_get_u128);
    memory_get!(u32, memory_get_u32);
    memory_get!(u16, memory_get_u16);
    memory_get!(u8, memory_get_u8);

    /// Reads an array of `u64` elements.
    fn memory_get_vec_u64(&mut self, offset: u64, num_elements: u64) -> Result<Vec<u64>> {
        let memory_len = num_elements
            .checked_mul(size_of::<u64>() as u64)
            .ok_or(HostError::MemoryAccessViolation)?;
        let data = self.memory_get_vec(offset, memory_len)?;
        let mut res = vec![0u64; num_elements as usize];
        byteorder::LittleEndian::read_u64_into(&data, &mut res);
        Ok(res)
    }

    fn get_vec_from_memory_or_register(&mut self, offset: u64, len: u64) -> Result<Vec<u8>> {
        if len != std::u64::MAX {
            self.memory_get_vec(offset, len)
        } else {
            self.internal_read_register(offset)
        }
    }

    fn memory_set_slice(&mut self, offset: u64, buf: &[u8]) -> Result<()> {
        self.gas_counter.pay_base(write_memory_base)?;
        self.gas_counter.pay_per(write_memory_byte, buf.len() as _)?;
        self.try_fit_mem(offset, buf.len() as _)?;
        self.memory.write_memory(offset, buf);
        Ok(())
    }

    memory_set!(u128, memory_set_u128);

    // #################
    // # Registers API #
    // #################

    fn internal_read_register(&mut self, register_id: u64) -> Result<Vec<u8>> {
        if let Some(data) = self.registers.get(&register_id) {
            self.gas_counter.pay_base(read_register_base)?;
            self.gas_counter.pay_per(read_register_byte, data.len() as _)?;
            Ok(data.clone())
        } else {
            Err(HostError::InvalidRegisterId { register_id }.into())
        }
    }

    fn internal_write_register(&mut self, register_id: u64, data: Vec<u8>) -> Result<()> {
        self.gas_counter.pay_base(write_register_base)?;
        self.gas_counter.pay_per(write_register_byte, data.len() as u64)?;
        if data.len() as u64 > self.config.limit_config.max_register_size
            || self.registers.len() as u64 >= self.config.limit_config.max_number_registers
        {
            return Err(HostError::MemoryAccessViolation.into());
        }
        self.registers.insert(register_id, data);

        // Calculate the new memory usage.
        let usage: usize =
            self.registers.values().map(|v| size_of::<u64>() + v.len() * size_of::<u8>()).sum();
        if usage as u64 > self.config.limit_config.registers_memory_limit {
            Err(HostError::MemoryAccessViolation.into())
        } else {
            Ok(())
        }
    }

    /// Convenience function for testing.
    pub fn wrapped_internal_write_register(&mut self, register_id: u64, data: &[u8]) -> Result<()> {
        self.internal_write_register(register_id, data.to_vec())
    }

    /// Writes the entire content from the register `register_id` into the memory of the guest starting with `ptr`.
    ///
    /// # Arguments
    ///
    /// * `register_id` -- a register id from where to read the data;
    /// * `ptr` -- location on guest memory where to copy the data.
    ///
    /// # Errors
    ///
    /// * If the content extends outside the memory allocated to the guest. In Wasmer, it returns `MemoryAccessViolation` error message;
    /// * If `register_id` is pointing to unused register returns `InvalidRegisterId` error message.
    ///
    /// # Undefined Behavior
    ///
    /// If the content of register extends outside the preallocated memory on the host side, or the pointer points to a
    /// wrong location this function will overwrite memory that it is not supposed to overwrite causing an undefined behavior.
    ///
    /// # Cost
    ///
    /// `base + read_register_base + read_register_byte * num_bytes + write_memory_base + write_memory_byte * num_bytes`
    pub fn read_register(&mut self, register_id: u64, ptr: u64) -> Result<()> {
        self.gas_counter.pay_base(base)?;
        let data = self.internal_read_register(register_id)?;
        self.memory_set_slice(ptr, &data)
    }

    /// Returns the size of the blob stored in the given register.
    /// * If register is used, then returns the size, which can potentially be zero;
    /// * If register is not used, returns `u64::MAX`
    ///
    /// # Arguments
    ///
    /// * `register_id` -- a register id from where to read the data;
    ///
    /// # Cost
    ///
    /// `base`
    pub fn register_len(&mut self, register_id: u64) -> Result<u64> {
        self.gas_counter.pay_base(base)?;
        Ok(self.registers.get(&register_id).map(|r| r.len() as _).unwrap_or(std::u64::MAX))
    }

    /// Copies `data` from the guest memory into the register. If register is unused will initialize
    /// it. If register has larger capacity than needed for `data` will not re-allocate it. The
    /// register will lose the pre-existing data if any.
    ///
    /// # Arguments
    ///
    /// * `register_id` -- a register id where to write the data;
    /// * `data_len` -- length of the data in bytes;
    /// * `data_ptr` -- pointer in the guest memory where to read the data from.
    ///
    /// # Cost
    ///
    /// `base + read_memory_base + read_memory_bytes * num_bytes + write_register_base + write_register_bytes * num_bytes`
    pub fn write_register(&mut self, register_id: u64, data_len: u64, data_ptr: u64) -> Result<()> {
        self.gas_counter.pay_base(base)?;
        let data = self.memory_get_vec(data_ptr, data_len)?;
        self.internal_write_register(register_id, data)
    }

    // ###################################
    // # String reading helper functions #
    // ###################################

    /// Helper function to read and return utf8-encoding string.
    /// If `len == u64::MAX` then treats the string as null-terminated with character `'\0'`.
    ///
    /// # Errors
    ///
    /// * If string extends outside the memory of the guest with `MemoryAccessViolation`;
    /// * If string is not UTF-8 returns `BadUtf8`.
    /// * If number of bytes read + `total_log_length` exceeds the `max_total_log_length` returns
    ///   `TotalLogLengthExceeded`.
    ///
    /// # Cost
    ///
    /// For not nul-terminated string:
    /// `read_memory_base + read_memory_byte * num_bytes + utf8_decoding_base + utf8_decoding_byte * num_bytes`
    ///
    /// For nul-terminated string:
    /// `(read_memory_base + read_memory_byte) * num_bytes + utf8_decoding_base + utf8_decoding_byte * num_bytes`
    fn get_utf8_string(&mut self, len: u64, ptr: u64) -> Result<String> {
        self.gas_counter.pay_base(utf8_decoding_base)?;
        let mut buf;
        let max_len =
            self.config.limit_config.max_total_log_length.saturating_sub(self.total_log_length);
        if len != std::u64::MAX {
            if len > max_len {
                return Err(HostError::TotalLogLengthExceeded {
                    length: self.total_log_length.saturating_add(len),
                    limit: self.config.limit_config.max_total_log_length,
                }
                .into());
            }
            buf = self.memory_get_vec(ptr, len)?;
        } else {
            buf = vec![];
            for i in 0..=max_len {
                // self.try_fit_mem will check for u64 overflow on the first iteration (i == 0)
                let el = self.memory_get_u8(ptr + i)?;
                if el == 0 {
                    break;
                }
                if i == max_len {
                    return Err(HostError::TotalLogLengthExceeded {
                        length: self.total_log_length.saturating_add(max_len).saturating_add(1),
                        limit: self.config.limit_config.max_total_log_length,
                    }
                    .into());
                }
                buf.push(el);
            }
        }
        self.gas_counter.pay_per(utf8_decoding_byte, buf.len() as _)?;
        String::from_utf8(buf).map_err(|_| HostError::BadUTF8.into())
    }

    /// Helper function to read UTF-16 formatted string from guest memory.
    /// # Errors
    ///
    /// * If string extends outside the memory of the guest with `MemoryAccessViolation`;
    /// * If string is not UTF-16 returns `BadUtf16`.
    /// * If number of bytes read + `total_log_length` exceeds the `max_total_log_length` returns
    ///   `TotalLogLengthExceeded`.
    ///
    /// # Cost
    ///
    /// For not nul-terminated string:
    /// `read_memory_base + read_memory_byte * num_bytes + utf16_decoding_base + utf16_decoding_byte * num_bytes`
    ///
    /// For nul-terminated string:
    /// `read_memory_base * num_bytes / 2 + read_memory_byte * num_bytes + utf16_decoding_base + utf16_decoding_byte * num_bytes`
    fn get_utf16_string(&mut self, len: u64, ptr: u64) -> Result<String> {
        self.gas_counter.pay_base(utf16_decoding_base)?;
        let mut u16_buffer;
        let max_len =
            self.config.limit_config.max_total_log_length.saturating_sub(self.total_log_length);
        if len != std::u64::MAX {
            let input = self.memory_get_vec(ptr, len)?;
            if len % 2 != 0 {
                return Err(HostError::BadUTF16.into());
            }
            if len > max_len {
                return Err(HostError::TotalLogLengthExceeded {
                    length: self.total_log_length.saturating_add(len),
                    limit: self.config.limit_config.max_total_log_length,
                }
                .into());
            }
            u16_buffer = vec![0u16; len as usize / 2];
            byteorder::LittleEndian::read_u16_into(&input, &mut u16_buffer);
        } else {
            u16_buffer = vec![];
            let limit = max_len / size_of::<u16>() as u64;
            // Takes 2 bytes each iter
            for i in 0..=limit {
                // self.try_fit_mem will check for u64 overflow on the first iteration (i == 0)
                let start = ptr + i * size_of::<u16>() as u64;
                let el = self.memory_get_u16(start)?;
                if el == 0 {
                    break;
                }
                if i == limit {
                    return Err(HostError::TotalLogLengthExceeded {
                        length: self
                            .total_log_length
                            .saturating_add(i * size_of::<u16>() as u64)
                            .saturating_add(size_of::<u16>() as u64),
                        limit: self.config.limit_config.max_total_log_length,
                    }
                    .into());
                }
                u16_buffer.push(el);
            }
        }
        self.gas_counter
            .pay_per(utf16_decoding_byte, u16_buffer.len() as u64 * size_of::<u16>() as u64)?;
        String::from_utf16(&u16_buffer).map_err(|_| HostError::BadUTF16.into())
    }

    // ####################################################
    // # Helper functions to prevent code duplication API #
    // ####################################################

    /// Checks that the current log number didn't reach the limit yet, so we can add a new message.
    fn check_can_add_a_log_message(&self) -> Result<()> {
        if self.logs.len() as u64 >= self.config.limit_config.max_number_logs {
            Err(HostError::NumberOfLogsExceeded { limit: self.config.limit_config.max_number_logs }
                .into())
        } else {
            Ok(())
        }
    }

    /// Adds a given promise to the vector of promises and returns a new promise index.
    /// Throws `NumberPromisesExceeded` if the total number of promises exceeded the limit.
    fn checked_push_promise(&mut self, promise: Promise) -> Result<PromiseIndex> {
        let new_promise_idx = self.promises.len() as PromiseIndex;
        self.promises.push(promise);
        if self.promises.len() as u64
            > self.config.limit_config.max_promises_per_function_call_action
        {
            Err(HostError::NumberPromisesExceeded {
                number_of_promises: self.promises.len() as u64,
                limit: self.config.limit_config.max_promises_per_function_call_action,
            }
            .into())
        } else {
            Ok(new_promise_idx)
        }
    }

    fn checked_push_log(&mut self, message: String) -> Result<()> {
        // The size of logged data can't be too large. No overflow.
        self.total_log_length += message.len() as u64;
        if self.total_log_length > self.config.limit_config.max_total_log_length {
            return Err(HostError::TotalLogLengthExceeded {
                length: self.total_log_length,
                limit: self.config.limit_config.max_total_log_length,
            }
            .into());
        }
        self.logs.push(message);
        Ok(())
    }

    // ###############
    // # Context API #
    // ###############

    /// Saves the account id of the current contract that we execute into the register.
    ///
    /// # Errors
    ///
    /// If the registers exceed the memory limit returns `MemoryAccessViolation`.
    ///
    /// # Cost
    ///
    /// `base + write_register_base + write_register_byte * num_bytes`
    pub fn current_account_id(&mut self, register_id: u64) -> Result<()> {
        self.gas_counter.pay_base(base)?;

        self.internal_write_register(
            register_id,
            self.context.current_account_id.as_ref().as_bytes().to_vec(),
        )
    }

    /// All contract calls are a result of some transaction that was signed by some account using
    /// some access key and submitted into a memory pool (either through the wallet using RPC or by
    /// a node itself). This function returns the id of that account. Saves the bytes of the signer
    /// account id into the register.
    ///
    /// # Errors
    ///
    /// * If the registers exceed the memory limit returns `MemoryAccessViolation`.
    /// * If called as view function returns `ProhibitedInView`.
    ///
    /// # Cost
    ///
    /// `base + write_register_base + write_register_byte * num_bytes`
    pub fn signer_account_id(&mut self, register_id: u64) -> Result<()> {
        self.gas_counter.pay_base(base)?;

        if self.context.is_view {
            return Err(HostError::ProhibitedInView {
                method_name: "signer_account_id".to_string(),
            }
            .into());
        }
        self.internal_write_register(
            register_id,
            self.context.signer_account_id.as_ref().as_bytes().to_vec(),
        )
    }

    /// Saves the public key fo the access key that was used by the signer into the register. In
    /// rare situations smart contract might want to know the exact access key that was used to send
    /// the original transaction, e.g. to increase the allowance or manipulate with the public key.
    ///
    /// # Errors
    ///
    /// * If the registers exceed the memory limit returns `MemoryAccessViolation`.
    /// * If called as view function returns `ProhibitedInView`.
    ///
    /// # Cost
    ///
    /// `base + write_register_base + write_register_byte * num_bytes`
    pub fn signer_account_pk(&mut self, register_id: u64) -> Result<()> {
        self.gas_counter.pay_base(base)?;

        if self.context.is_view {
            return Err(HostError::ProhibitedInView {
                method_name: "signer_account_pk".to_string(),
            }
            .into());
        }
        self.internal_write_register(register_id, self.context.signer_account_pk.clone())
    }

    /// All contract calls are a result of a receipt, this receipt might be created by a transaction
    /// that does function invocation on the contract or another contract as a result of
    /// cross-contract call. Saves the bytes of the predecessor account id into the register.
    ///
    /// # Errors
    ///
    /// * If the registers exceed the memory limit returns `MemoryAccessViolation`.
    /// * If called as view function returns `ProhibitedInView`.
    ///
    /// # Cost
    ///
    /// `base + write_register_base + write_register_byte * num_bytes`
    pub fn predecessor_account_id(&mut self, register_id: u64) -> Result<()> {
        self.gas_counter.pay_base(base)?;

        if self.context.is_view {
            return Err(HostError::ProhibitedInView {
                method_name: "predecessor_account_id".to_string(),
            }
            .into());
        }
        self.internal_write_register(
            register_id,
            self.context.predecessor_account_id.as_ref().as_bytes().to_vec(),
        )
    }

    /// Reads input to the contract call into the register. Input is expected to be in JSON-format.
    /// If input is provided saves the bytes (potentially zero) of input into register. If input is
    /// not provided writes 0 bytes into the register.
    ///
    /// # Cost
    ///
    /// `base + write_register_base + write_register_byte * num_bytes`
    pub fn input(&mut self, register_id: u64) -> Result<()> {
        self.gas_counter.pay_base(base)?;

        self.internal_write_register(register_id, self.context.input.clone())
    }

    /// Returns the current block height.
    ///
    /// # Cost
    ///
    /// `base`
    // TODO #1903 rename to `block_height`
    pub fn block_index(&mut self) -> Result<u64> {
        self.gas_counter.pay_base(base)?;
        Ok(self.context.block_index)
    }

    /// Returns the current block timestamp (number of non-leap-nanoseconds since January 1, 1970 0:00:00 UTC).
    ///
    /// # Cost
    ///
    /// `base`
    pub fn block_timestamp(&mut self) -> Result<u64> {
        self.gas_counter.pay_base(base)?;
        Ok(self.context.block_timestamp)
    }

    /// Returns the current epoch height.
    ///
    /// # Cost
    ///
    /// `base`
    pub fn epoch_height(&mut self) -> Result<EpochHeight> {
        self.gas_counter.pay_base(base)?;
        Ok(self.context.epoch_height)
    }

    /// Get the stake of an account, if the account is currently a validator. Otherwise returns 0.
    /// writes the value into the` u128` variable pointed by `stake_ptr`.
    ///
    /// # Cost
    ///
    /// `base + memory_write_base + memory_write_size * 16 + utf8_decoding_base + utf8_decoding_byte * account_id_len + validator_stake_base`.
    pub fn validator_stake(
        &mut self,
        account_id_len: u64,
        account_id_ptr: u64,
        stake_ptr: u64,
    ) -> Result<()> {
        self.gas_counter.pay_base(base)?;
        let account_id = self.read_and_parse_account_id(account_id_ptr, account_id_len)?;
        self.gas_counter.pay_base(validator_stake_base)?;
        let balance = self.ext.validator_stake(&account_id)?.unwrap_or_default();
        self.memory_set_u128(stake_ptr, balance)
    }

    /// Get the total validator stake of the current epoch.
    /// Write the u128 value into `stake_ptr`.
    /// writes the value into the` u128` variable pointed by `stake_ptr`.
    ///
    /// # Cost
    ///
    /// `base + memory_write_base + memory_write_size * 16 + validator_total_stake_base`
    pub fn validator_total_stake(&mut self, stake_ptr: u64) -> Result<()> {
        self.gas_counter.pay_base(base)?;
        self.gas_counter.pay_base(validator_total_stake_base)?;
        let total_stake = self.ext.validator_total_stake()?;
        self.memory_set_u128(stake_ptr, total_stake)
    }

    /// Returns the number of bytes used by the contract if it was saved to the trie as of the
    /// invocation. This includes:
    /// * The data written with storage_* functions during current and previous execution;
    /// * The bytes needed to store the access keys of the given account.
    /// * The contract code size
    /// * A small fixed overhead for account metadata.
    ///
    /// # Cost
    ///
    /// `base`
    pub fn storage_usage(&mut self) -> Result<StorageUsage> {
        self.gas_counter.pay_base(base)?;
        Ok(self.current_storage_usage)
    }

    // #################
    // # Economics API #
    // #################

    /// The current balance of the given account. This includes the attached_deposit that was
    /// attached to the transaction.
    ///
    /// # Cost
    ///
    /// `base + memory_write_base + memory_write_size * 16`
    pub fn account_balance(&mut self, balance_ptr: u64) -> Result<()> {
        self.gas_counter.pay_base(base)?;
        self.memory_set_u128(balance_ptr, self.current_account_balance)
    }

    /// The current amount of tokens locked due to staking.
    ///
    /// # Cost
    ///
    /// `base + memory_write_base + memory_write_size * 16`
    pub fn account_locked_balance(&mut self, balance_ptr: u64) -> Result<()> {
        self.gas_counter.pay_base(base)?;
        self.memory_set_u128(balance_ptr, self.current_account_locked_balance)
    }

    /// The balance that was attached to the call that will be immediately deposited before the
    /// contract execution starts.
    ///
    /// # Errors
    ///
    /// If called as view function returns `ProhibitedInView``.
    ///
    /// # Cost
    ///
    /// `base + memory_write_base + memory_write_size * 16`
    pub fn attached_deposit(&mut self, balance_ptr: u64) -> Result<()> {
        self.gas_counter.pay_base(base)?;

        if self.context.is_view {
            return Err(HostError::ProhibitedInView {
                method_name: "attached_deposit".to_string(),
            }
            .into());
        }
        self.memory_set_u128(balance_ptr, self.context.attached_deposit)
    }

    /// The amount of gas attached to the call that can be used to pay for the gas fees.
    ///
    /// # Errors
    ///
    /// If called as view function returns `ProhibitedInView`.
    ///
    /// # Cost
    ///
    /// `base`
    pub fn prepaid_gas(&mut self) -> Result<Gas> {
        self.gas_counter.pay_base(base)?;
        if self.context.is_view {
            return Err(
                HostError::ProhibitedInView { method_name: "prepaid_gas".to_string() }.into()
            );
        }
        Ok(self.context.prepaid_gas)
    }

    /// The gas that was already burnt during the contract execution (cannot exceed `prepaid_gas`)
    ///
    /// # Errors
    ///
    /// If called as view function returns `ProhibitedInView`.
    ///
    /// # Cost
    ///
    /// `base`
    pub fn used_gas(&mut self) -> Result<Gas> {
        self.gas_counter.pay_base(base)?;
        if self.context.is_view {
            return Err(HostError::ProhibitedInView { method_name: "used_gas".to_string() }.into());
        }
        Ok(self.gas_counter.used_gas())
    }

    // ############
    // # Math API #
    // ############

    /// Compute multiexp on alt_bn128 curve.
    /// See more detailed description at `alt_bn128::alt_bn128_g1_multiexp`.
    ///
    /// # Errors
    ///
    /// If `value_len + value_ptr` points outside the memory or the registers use more memory than
    /// the limit with `MemoryAccessViolation`.
    ///
    /// AltBn128SerializationError, AltBn128DeserializationError
    ///
    /// # Cost
    ///
    /// `base + write_register_base + write_register_byte * num_bytes + alt_bn128_g1_multiexp_base +
    /// alt_bn128_g1_multiexp_byte * num_bytes + alt_bn128_g1_multiexp_sublinear *
    /// alt_bn128_g1_multiexp_sublinear_complexity_estimate(num_bytes, (alt_bn128_g1_multiexp_base *
    /// alt_bn128_g1_multiexp_byte * num_bytes) / alt_bn128_g1_multiexp_sublinear)`
    #[cfg(feature = "protocol_feature_alt_bn128")]
    pub fn alt_bn128_g1_multiexp(
        &mut self,
        value_len: u64,
        value_ptr: u64,
        register_id: u64,
    ) -> Result<()> {
        self.gas_counter.pay_base(alt_bn128_g1_multiexp_base)?;
        let value_buf = self.get_vec_from_memory_or_register(value_ptr, value_len)?;
        let len = value_buf.len() as u64;
        self.gas_counter.pay_per(alt_bn128_g1_multiexp_byte, len)?;

        let discount = (alt_bn128_g1_multiexp_base as u64
            + alt_bn128_g1_multiexp_byte as u64 * len)
            / alt_bn128_g1_multiexp_sublinear as u64;
        let sublinear_complexity =
            crate::alt_bn128::alt_bn128_g1_multiexp_sublinear_complexity_estimate(len, discount);
        self.gas_counter.pay_per(alt_bn128_g1_multiexp_sublinear, sublinear_complexity)?;

        let res = crate::alt_bn128::alt_bn128_g1_multiexp(&value_buf)?;

        self.internal_write_register(register_id, res)
    }

    /// Compute signed sum on alt_bn128 for g1 group.
    /// See more detailed description at `alt_bn128::alt_bn128_g1_sum`.
    ///
    /// # Errors
    ///
    /// If `value_len + value_ptr` points outside the memory or the registers use more memory than
    /// the limit with `MemoryAccessViolation`.
    ///
    /// AltBn128SerializationError, AltBn128DeserializationError
    ///
    /// # Cost
    ///
    /// `base + write_register_base + write_register_byte * num_bytes + alt_bn128_g1_sum_base + alt_bn128_g1_sum_byte * num_bytes`
    #[cfg(feature = "protocol_feature_alt_bn128")]
    pub fn alt_bn128_g1_sum(
        &mut self,
        value_len: u64,
        value_ptr: u64,
        register_id: u64,
    ) -> Result<()> {
        self.gas_counter.pay_base(alt_bn128_g1_sum_base)?;
        let value_buf = self.get_vec_from_memory_or_register(value_ptr, value_len)?;
        self.gas_counter.pay_per(alt_bn128_g1_sum_byte, value_buf.len() as u64)?;

        let res = crate::alt_bn128::alt_bn128_g1_sum(&value_buf)?;

        self.internal_write_register(register_id, res)
    }

    /// Compute pairing check on alt_bn128 curve.
    /// See more detailed description at `alt_bn128::alt_bn128_pairing_check`.
    ///
    /// # Errors
    ///
    /// If `value_len + value_ptr` points outside the memory or the registers use more memory than
    /// the limit with `MemoryAccessViolation`.
    ///
    /// AltBn128SerializationError, AltBn128DeserializationError
    ///
    /// # Cost
    ///
    /// `base + write_register_base + write_register_byte * num_bytes + alt_bn128_pairing_base + alt_bn128_pairing_byte * num_bytes`
    #[cfg(feature = "protocol_feature_alt_bn128")]
    pub fn alt_bn128_pairing_check(&mut self, value_len: u64, value_ptr: u64) -> Result<u64> {
        self.gas_counter.pay_base(alt_bn128_pairing_check_base)?;
        let value_buf = self.get_vec_from_memory_or_register(value_ptr, value_len)?;
        self.gas_counter.pay_per(alt_bn128_pairing_check_byte, value_buf.len() as u64)?;

        Ok(crate::alt_bn128::alt_bn128_pairing_check(&value_buf)? as u64)
    }

    /// Writes random seed into the register.
    ///
    /// # Errors
    ///
    /// If the size of the registers exceed the set limit `MemoryAccessViolation`.
    ///
    /// # Cost
    ///
    /// `base + write_register_base + write_register_byte * num_bytes`.
    pub fn random_seed(&mut self, register_id: u64) -> Result<()> {
        self.gas_counter.pay_base(base)?;
        self.internal_write_register(register_id, self.context.random_seed.clone())
    }

    /// Hashes the given value using sha256 and returns it into `register_id`.
    ///
    /// # Errors
    ///
    /// If `value_len + value_ptr` points outside the memory or the registers use more memory than
    /// the limit with `MemoryAccessViolation`.
    ///
    /// # Cost
    ///
    /// `base + write_register_base + write_register_byte * num_bytes + sha256_base + sha256_byte * num_bytes`
    pub fn sha256(&mut self, value_len: u64, value_ptr: u64, register_id: u64) -> Result<()> {
        self.gas_counter.pay_base(sha256_base)?;
        let value = self.get_vec_from_memory_or_register(value_ptr, value_len)?;
        self.gas_counter.pay_per(sha256_byte, value.len() as u64)?;

        use sha2::Digest;

        let value_hash = sha2::Sha256::digest(&value);
        self.internal_write_register(register_id, value_hash.as_slice().to_vec())
    }

    /// Hashes the given value using keccak256 and returns it into `register_id`.
    ///
    /// # Errors
    ///
    /// If `value_len + value_ptr` points outside the memory or the registers use more memory than
    /// the limit with `MemoryAccessViolation`.
    ///
    /// # Cost
    ///
    /// `base + write_register_base + write_register_byte * num_bytes + keccak256_base + keccak256_byte * num_bytes`
    pub fn keccak256(&mut self, value_len: u64, value_ptr: u64, register_id: u64) -> Result<()> {
        self.gas_counter.pay_base(keccak256_base)?;
        let value = self.get_vec_from_memory_or_register(value_ptr, value_len)?;
        self.gas_counter.pay_per(keccak256_byte, value.len() as u64)?;

        use sha3::Digest;

        let value_hash = sha3::Keccak256::digest(&value);
        self.internal_write_register(register_id, value_hash.as_slice().to_vec())
    }

    /// Hashes the given value using keccak512 and returns it into `register_id`.
    ///
    /// # Errors
    ///
    /// If `value_len + value_ptr` points outside the memory or the registers use more memory than
    /// the limit with `MemoryAccessViolation`.
    ///
    /// # Cost
    ///
    /// `base + write_register_base + write_register_byte * num_bytes + keccak512_base + keccak512_byte * num_bytes`
    pub fn keccak512(&mut self, value_len: u64, value_ptr: u64, register_id: u64) -> Result<()> {
        self.gas_counter.pay_base(keccak512_base)?;
        let value = self.get_vec_from_memory_or_register(value_ptr, value_len)?;
        self.gas_counter.pay_per(keccak512_byte, value.len() as u64)?;

        use sha3::Digest;

        let value_hash = sha3::Keccak512::digest(&value);
        self.internal_write_register(register_id, value_hash.as_slice().to_vec())
    }

    /// Hashes the given value using RIPEMD-160 and returns it into `register_id`.
    ///
    /// # Errors
    ///
    /// If `value_len + value_ptr` points outside the memory or the registers use more memory than
    /// the limit with `MemoryAccessViolation`.
    ///
    /// # Cost
    ///
    ///  Where `message_blocks` is `(value_len + 9).div_ceil(64)`.
    ///
    /// `base + write_register_base + write_register_byte * num_bytes + ripemd160_base + ripemd160_block * message_blocks`
    pub fn ripemd160(&mut self, value_len: u64, value_ptr: u64, register_id: u64) -> Result<()> {
        self.gas_counter.pay_base(ripemd160_base)?;
        let value = self.get_vec_from_memory_or_register(value_ptr, value_len)?;

        let message_blocks = value
            .len()
            .checked_add(8)
            .ok_or(VMLogicError::HostError(HostError::IntegerOverflow))?
            / 64
            + 1;

        self.gas_counter.pay_per(ripemd160_block, message_blocks as u64)?;

        use ripemd160::Digest;

        let value_hash = ripemd160::Ripemd160::digest(&value);
        self.internal_write_register(register_id, value_hash.as_slice().to_vec())
    }

    /// Recovers an ECDSA signer address and returns it into `register_id`.
    ///
    /// Takes in an additional flag to check for malleability of the signature
    /// which is generally only ideal for transactions.
    ///
    /// Returns a bool indicating success or failure as a `u64`.
    ///
    /// # Malleability Flags
    ///
    /// 0 - No extra checks.
    /// 1 - Rejecting upper range.
    ///
    /// # Errors
    ///
    /// * If `hash_ptr`, `r_ptr`, or `s_ptr` point outside the memory or the registers use more
    ///   memory than the limit, then returns `MemoryAccessViolation`.
    ///
    /// # Cost
    ///
    /// `base + write_register_base + write_register_byte * 64 + ecrecover_base`
    pub fn ecrecover(
        &mut self,
        hash_len: u64,
        hash_ptr: u64,
        sig_len: u64,
        sig_ptr: u64,
        v: u64,
        malleability_flag: u64,
        register_id: u64,
    ) -> Result<u64> {
        self.gas_counter.pay_base(ecrecover_base)?;

        let signature = {
            let vec = self.get_vec_from_memory_or_register(sig_ptr, sig_len)?;
            if vec.len() != 64 {
                return Err(VMLogicError::HostError(HostError::ECRecoverError {
                    msg: format!(
                        "The length of the signature: {}, exceeds the limit of 64 bytes",
                        vec.len()
                    ),
                }));
            }

            let mut bytes = [0u8; 65];
            bytes[0..64].copy_from_slice(&vec);

            if v < 4 {
                bytes[64] = v as u8;
                Secp256K1Signature::from(bytes)
            } else {
                return Err(VMLogicError::HostError(HostError::ECRecoverError {
                    msg: format!("V recovery byte 0 through 3 are valid but was provided {}", v),
                }));
            }
        };

        let hash = {
            let vec = self.get_vec_from_memory_or_register(hash_ptr, hash_len)?;
            if vec.len() != 32 {
                return Err(VMLogicError::HostError(HostError::ECRecoverError {
                    msg: format!(
                        "The length of the hash: {}, exceeds the limit of 32 bytes",
                        vec.len()
                    ),
                }));
            }

            let mut bytes = [0u8; 32];
            bytes.copy_from_slice(&vec);
            bytes
        };

        if malleability_flag != 0 && malleability_flag != 1 {
            return Err(VMLogicError::HostError(HostError::ECRecoverError {
                msg: format!(
                    "Malleability flag needs to be 0 or 1, but is instead {}",
                    malleability_flag
                ),
            }));
        }

        if !signature.check_signature_values(malleability_flag != 0) {
            return Ok(false as u64);
        }

        if let Ok(pk) = signature.recover(hash) {
            self.internal_write_register(register_id, pk.as_ref().to_vec())?;
            return Ok(true as u64);
        };

        Ok(false as u64)
    }

    /// Called by gas metering injected into Wasm. Counts both towards `burnt_gas` and `used_gas`.
    ///
    /// # Errors
    ///
    /// * If passed gas amount somehow overflows internal gas counters returns `IntegerOverflow`;
    /// * If we exceed usage limit imposed on burnt gas returns `GasLimitExceeded`;
    /// * If we exceed the `prepaid_gas` then returns `GasExceeded`.
    pub fn gas(&mut self, gas_amount: u32) -> Result<()> {
        let value = Gas::from(gas_amount) * Gas::from(self.config.regular_op_cost);
        self.gas_counter.pay_wasm_gas(value)
    }

    // ################
    // # Promises API #
    // ################

    /// A helper function to pay gas fee for creating a new receipt without actions.
    /// # Args:
    /// * `sir`: whether contract call is addressed to itself;
    /// * `data_dependencies`: other contracts that this execution will be waiting on (or rather
    ///   their data receipts), where bool indicates whether this is sender=receiver communication.
    ///
    /// # Cost
    ///
    /// This is a convenience function that encapsulates several costs:
    /// `burnt_gas := dispatch cost of the receipt + base dispatch cost  cost of the data receipt`
    /// `used_gas := burnt_gas + exec cost of the receipt + base exec cost  cost of the data receipt`
    /// Notice that we prepay all base cost upon the creation of the data dependency, we are going to
    /// pay for the content transmitted through the dependency upon the actual creation of the
    /// DataReceipt.
    fn pay_gas_for_new_receipt(&mut self, sir: bool, data_dependencies: &[bool]) -> Result<()> {
        let fees_config_cfg = &self.fees_config;
        let mut burn_gas = fees_config_cfg.action_receipt_creation_config.send_fee(sir);
        let mut use_gas = fees_config_cfg.action_receipt_creation_config.exec_fee();
        for dep in data_dependencies {
            // Both creation and execution for data receipts are considered burnt gas.
            burn_gas = burn_gas
                .checked_add(fees_config_cfg.data_receipt_creation_config.base_cost.send_fee(*dep))
                .ok_or(HostError::IntegerOverflow)?
                .checked_add(fees_config_cfg.data_receipt_creation_config.base_cost.exec_fee())
                .ok_or(HostError::IntegerOverflow)?;
        }
        use_gas = use_gas.checked_add(burn_gas).ok_or(HostError::IntegerOverflow)?;
        self.gas_counter.pay_action_accumulated(burn_gas, use_gas, ActionCosts::new_receipt)
    }

    /// A helper function to subtract balance on transfer or attached deposit for promises.
    /// # Args:
    /// * `amount`: the amount to deduct from the current account balance.
    fn deduct_balance(&mut self, amount: Balance) -> Result<()> {
        self.current_account_balance =
            self.current_account_balance.checked_sub(amount).ok_or(HostError::BalanceExceeded)?;
        Ok(())
    }

    /// Creates a promise that will execute a method on account with given arguments and attaches
    /// the given amount and gas. `amount_ptr` point to slices of bytes representing `u128`.
    ///
    /// # Errors
    ///
    /// * If `account_id_len + account_id_ptr` or `method_name_len + method_name_ptr` or
    /// `arguments_len + arguments_ptr` or `amount_ptr + 16` points outside the memory of the guest
    /// or host returns `MemoryAccessViolation`.
    /// * If called as view function returns `ProhibitedInView`.
    ///
    /// # Returns
    ///
    /// Index of the new promise that uniquely identifies it within the current execution of the
    /// method.
    ///
    /// # Cost
    ///
    /// Since `promise_create` is a convenience wrapper around `promise_batch_create` and
    /// `promise_batch_action_function_call`. This also means it charges `base` cost twice.
    pub fn promise_create(
        &mut self,
        account_id_len: u64,
        account_id_ptr: u64,
        method_name_len: u64,
        method_name_ptr: u64,
        arguments_len: u64,
        arguments_ptr: u64,
        amount_ptr: u64,
        gas: Gas,
    ) -> Result<u64> {
        let new_promise_idx = self.promise_batch_create(account_id_len, account_id_ptr)?;
        self.promise_batch_action_function_call(
            new_promise_idx,
            method_name_len,
            method_name_ptr,
            arguments_len,
            arguments_ptr,
            amount_ptr,
            gas,
        )?;
        Ok(new_promise_idx)
    }

    /// Attaches the callback that is executed after promise pointed by `promise_idx` is complete.
    ///
    /// # Errors
    ///
    /// * If `promise_idx` does not correspond to an existing promise returns `InvalidPromiseIndex`;
    /// * If `account_id_len + account_id_ptr` or `method_name_len + method_name_ptr` or
    ///   `arguments_len + arguments_ptr` or `amount_ptr + 16` points outside the memory of the
    ///   guest or host returns `MemoryAccessViolation`.
    /// * If called as view function returns `ProhibitedInView`.
    ///
    /// # Returns
    ///
    /// Index of the new promise that uniquely identifies it within the current execution of the
    /// method.
    ///
    /// # Cost
    ///
    /// Since `promise_create` is a convenience wrapper around `promise_batch_then` and
    /// `promise_batch_action_function_call`. This also means it charges `base` cost twice.
    pub fn promise_then(
        &mut self,
        promise_idx: u64,
        account_id_len: u64,
        account_id_ptr: u64,
        method_name_len: u64,
        method_name_ptr: u64,
        arguments_len: u64,
        arguments_ptr: u64,
        amount_ptr: u64,
        gas: u64,
    ) -> Result<u64> {
        let new_promise_idx =
            self.promise_batch_then(promise_idx, account_id_len, account_id_ptr)?;
        self.promise_batch_action_function_call(
            new_promise_idx,
            method_name_len,
            method_name_ptr,
            arguments_len,
            arguments_ptr,
            amount_ptr,
            gas,
        )?;
        Ok(new_promise_idx)
    }

    /// Creates a new promise which completes when time all promises passed as arguments complete.
    /// Cannot be used with registers. `promise_idx_ptr` points to an array of `u64` elements, with
    /// `promise_idx_count` denoting the number of elements. The array contains indices of promises
    /// that need to be waited on jointly.
    ///
    /// # Errors
    ///
    /// * If `promise_ids_ptr + 8 * promise_idx_count` extend outside the guest memory returns
    ///   `MemoryAccessViolation`;
    /// * If any of the promises in the array do not correspond to existing promises returns
    ///   `InvalidPromiseIndex`.
    /// * If called as view function returns `ProhibitedInView`.
    /// * If the total number of receipt dependencies exceeds `max_number_input_data_dependencies`
    ///   limit returns `NumInputDataDependenciesExceeded`.
    /// * If the total number of promises exceeds `max_promises_per_function_call_action` limit
    ///   returns `NumPromisesExceeded`.
    ///
    /// # Returns
    ///
    /// Index of the new promise that uniquely identifies it within the current execution of the
    /// method.
    ///
    /// # Cost
    ///
    /// `base + promise_and_base + promise_and_per_promise * num_promises + cost of reading promise ids from memory`.
    pub fn promise_and(
        &mut self,
        promise_idx_ptr: u64,
        promise_idx_count: u64,
    ) -> Result<PromiseIndex> {
        self.gas_counter.pay_base(base)?;
        if self.context.is_view {
            return Err(
                HostError::ProhibitedInView { method_name: "promise_and".to_string() }.into()
            );
        }
        self.gas_counter.pay_base(promise_and_base)?;
        self.gas_counter.pay_per(
            promise_and_per_promise,
            promise_idx_count
                .checked_mul(size_of::<u64>() as u64)
                .ok_or(HostError::IntegerOverflow)?,
        )?;

        let promise_indices = self.memory_get_vec_u64(promise_idx_ptr, promise_idx_count)?;

        let mut receipt_dependencies = vec![];
        for promise_idx in &promise_indices {
            let promise = self
                .promises
                .get(*promise_idx as usize)
                .ok_or(HostError::InvalidPromiseIndex { promise_idx: *promise_idx })?;
            match &promise {
                Promise::Receipt(receipt_idx) => {
                    receipt_dependencies.push(*receipt_idx);
                }
                Promise::NotReceipt(receipt_indices) => {
                    receipt_dependencies.extend(receipt_indices.clone());
                }
            }
            // Checking this in the loop to prevent abuse of too many joined vectors.
            if receipt_dependencies.len() as u64
                > self.config.limit_config.max_number_input_data_dependencies
            {
                return Err(HostError::NumberInputDataDependenciesExceeded {
                    number_of_input_data_dependencies: receipt_dependencies.len() as u64,
                    limit: self.config.limit_config.max_number_input_data_dependencies,
                }
                .into());
            }
        }
        self.checked_push_promise(Promise::NotReceipt(receipt_dependencies))
    }

    /// Creates a new promise towards given `account_id` without any actions attached to it.
    ///
    /// # Errors
    ///
    /// * If `account_id_len + account_id_ptr` points outside the memory of the guest or host
    /// returns `MemoryAccessViolation`.
    /// * If called as view function returns `ProhibitedInView`.
    /// * If the total number of promises exceeds `max_promises_per_function_call_action` limit
    ///   returns `NumPromisesExceeded`.
    ///
    /// # Returns
    ///
    /// Index of the new promise that uniquely identifies it within the current execution of the
    /// method.
    ///
    /// # Cost
    ///
    /// `burnt_gas := base + cost of reading and decoding the account id + dispatch cost of the receipt`.
    /// `used_gas := burnt_gas + exec cost of the receipt`.
    pub fn promise_batch_create(
        &mut self,
        account_id_len: u64,
        account_id_ptr: u64,
    ) -> Result<u64> {
        self.gas_counter.pay_base(base)?;
        if self.context.is_view {
            return Err(HostError::ProhibitedInView {
                method_name: "promise_batch_create".to_string(),
            }
            .into());
        }
        let account_id = self.read_and_parse_account_id(account_id_ptr, account_id_len)?;
        let sir = account_id == self.context.current_account_id;
        self.pay_gas_for_new_receipt(sir, &[])?;
        let new_receipt_idx = self.ext.create_receipt(vec![], account_id.clone())?;
        self.receipt_to_account.insert(new_receipt_idx, account_id);

        self.checked_push_promise(Promise::Receipt(new_receipt_idx))
    }

    /// Creates a new promise towards given `account_id` without any actions attached, that is
    /// executed after promise pointed by `promise_idx` is complete.
    ///
    /// # Errors
    ///
    /// * If `promise_idx` does not correspond to an existing promise returns `InvalidPromiseIndex`;
    /// * If `account_id_len + account_id_ptr` points outside the memory of the guest or host
    /// returns `MemoryAccessViolation`.
    /// * If called as view function returns `ProhibitedInView`.
    /// * If the total number of promises exceeds `max_promises_per_function_call_action` limit
    ///   returns `NumPromisesExceeded`.
    ///
    /// # Returns
    ///
    /// Index of the new promise that uniquely identifies it within the current execution of the
    /// method.
    ///
    /// # Cost
    ///
    /// `base + cost of reading and decoding the account id + dispatch&execution cost of the receipt
    ///  + dispatch&execution base cost for each data dependency`
    pub fn promise_batch_then(
        &mut self,
        promise_idx: u64,
        account_id_len: u64,
        account_id_ptr: u64,
    ) -> Result<u64> {
        self.gas_counter.pay_base(base)?;
        if self.context.is_view {
            return Err(HostError::ProhibitedInView {
                method_name: "promise_batch_then".to_string(),
            }
            .into());
        }
        let account_id = self.read_and_parse_account_id(account_id_ptr, account_id_len)?;
        // Update the DAG and return new promise idx.
        let promise = self
            .promises
            .get(promise_idx as usize)
            .ok_or(HostError::InvalidPromiseIndex { promise_idx })?;
        let receipt_dependencies = match &promise {
            Promise::Receipt(receipt_idx) => vec![*receipt_idx],
            Promise::NotReceipt(receipt_indices) => receipt_indices.clone(),
        };

        let sir = account_id == self.context.current_account_id;
        let deps: Vec<_> = receipt_dependencies
            .iter()
            .map(|receipt_idx| self.get_account_by_receipt(receipt_idx) == &account_id)
            .collect();
        self.pay_gas_for_new_receipt(sir, &deps)?;

        let new_receipt_idx = self.ext.create_receipt(receipt_dependencies, account_id.clone())?;
        self.receipt_to_account.insert(new_receipt_idx, account_id);

        self.checked_push_promise(Promise::Receipt(new_receipt_idx))
    }

    /// Helper function to return the account id towards which the receipt is directed.
    fn get_account_by_receipt(&self, receipt_idx: &ReceiptIndex) -> &AccountId {
        self.receipt_to_account
            .get(receipt_idx)
            .expect("promises and receipt_to_account should be consistent.")
    }

    /// Helper function to return the receipt index corresponding to the given promise index.
    /// It also pulls account ID for the given receipt and compares it with the current account ID
    /// to return whether the receipt's account ID is the same.
    fn promise_idx_to_receipt_idx_with_sir(
        &self,
        promise_idx: u64,
    ) -> Result<(ReceiptIndex, bool)> {
        let promise = self
            .promises
            .get(promise_idx as usize)
            .ok_or(HostError::InvalidPromiseIndex { promise_idx })?;
        let receipt_idx = match &promise {
            Promise::Receipt(receipt_idx) => Ok(*receipt_idx),
            Promise::NotReceipt(_) => Err(HostError::CannotAppendActionToJointPromise),
        }?;

        let account_id = self.get_account_by_receipt(&receipt_idx);
        let sir = account_id == &self.context.current_account_id;
        Ok((receipt_idx, sir))
    }

    /// Appends `CreateAccount` action to the batch of actions for the given promise pointed by
    /// `promise_idx`.
    ///
    /// # Errors
    ///
    /// * If `promise_idx` does not correspond to an existing promise returns `InvalidPromiseIndex`.
    /// * If the promise pointed by the `promise_idx` is an ephemeral promise created by
    /// `promise_and` returns `CannotAppendActionToJointPromise`.
    /// * If called as view function returns `ProhibitedInView`.
    ///
    /// # Cost
    ///
    /// `burnt_gas := base + dispatch action fee`
    /// `used_gas := burnt_gas + exec action fee`
    pub fn promise_batch_action_create_account(&mut self, promise_idx: u64) -> Result<()> {
        self.gas_counter.pay_base(base)?;
        if self.context.is_view {
            return Err(HostError::ProhibitedInView {
                method_name: "promise_batch_action_create_account".to_string(),
            }
            .into());
        }
        let (receipt_idx, sir) = self.promise_idx_to_receipt_idx_with_sir(promise_idx)?;

        self.gas_counter.pay_action_base(
            &self.fees_config.action_creation_config.create_account_cost,
            sir,
            ActionCosts::create_account,
        )?;

        self.ext.append_action_create_account(receipt_idx)?;
        Ok(())
    }

    /// Appends `DeployContract` action to the batch of actions for the given promise pointed by
    /// `promise_idx`.
    ///
    /// # Errors
    ///
    /// * If `promise_idx` does not correspond to an existing promise returns `InvalidPromiseIndex`.
    /// * If the promise pointed by the `promise_idx` is an ephemeral promise created by
    /// `promise_and` returns `CannotAppendActionToJointPromise`.
    /// * If `code_len + code_ptr` points outside the memory of the guest or host returns
    /// `MemoryAccessViolation`.
    /// * If called as view function returns `ProhibitedInView`.
    /// * If the contract code length exceeds `max_contract_size` returns `ContractSizeExceeded`.
    ///
    /// # Cost
    ///
    /// `burnt_gas := base + dispatch action base fee + dispatch action per byte fee * num bytes + cost of reading vector from memory `
    /// `used_gas := burnt_gas + exec action base fee + exec action per byte fee * num bytes`
    pub fn promise_batch_action_deploy_contract(
        &mut self,
        promise_idx: u64,
        code_len: u64,
        code_ptr: u64,
    ) -> Result<()> {
        self.gas_counter.pay_base(base)?;
        if self.context.is_view {
            return Err(HostError::ProhibitedInView {
                method_name: "promise_batch_action_deploy_contract".to_string(),
            }
            .into());
        }
        let code = self.get_vec_from_memory_or_register(code_ptr, code_len)?;
        if code.len() as u64 > self.config.limit_config.max_contract_size {
            return Err(HostError::ContractSizeExceeded {
                size: code.len() as u64,
                limit: self.config.limit_config.max_contract_size,
            }
            .into());
        }

        let (receipt_idx, sir) = self.promise_idx_to_receipt_idx_with_sir(promise_idx)?;

        let num_bytes = code.len() as u64;
        self.gas_counter.pay_action_base(
            &self.fees_config.action_creation_config.deploy_contract_cost,
            sir,
            ActionCosts::deploy_contract,
        )?;
        self.gas_counter.pay_action_per_byte(
            &self.fees_config.action_creation_config.deploy_contract_cost_per_byte,
            num_bytes,
            sir,
            ActionCosts::deploy_contract,
        )?;

        self.ext.append_action_deploy_contract(receipt_idx, code)?;
        Ok(())
    }

    /// Appends `FunctionCall` action to the batch of actions for the given promise pointed by
    /// `promise_idx`.
    ///
    /// # Errors
    ///
    /// * If `promise_idx` does not correspond to an existing promise returns `InvalidPromiseIndex`.
    /// * If the promise pointed by the `promise_idx` is an ephemeral promise created by
    /// `promise_and` returns `CannotAppendActionToJointPromise`.
    /// * If `method_name_len + method_name_ptr` or `arguments_len + arguments_ptr` or
    /// `amount_ptr + 16` points outside the memory of the guest or host returns
    /// `MemoryAccessViolation`.
    /// * If called as view function returns `ProhibitedInView`.
    ///
    /// # Cost
    ///
    /// `burnt_gas := base + dispatch action base fee + dispatch action per byte fee * num bytes + cost of reading vector from memory
    ///  + cost of reading u128, method_name and arguments from the memory`
    /// `used_gas := burnt_gas + exec action base fee + exec action per byte fee * num bytes`
    pub fn promise_batch_action_function_call(
        &mut self,
        promise_idx: u64,
        method_name_len: u64,
        method_name_ptr: u64,
        arguments_len: u64,
        arguments_ptr: u64,
        amount_ptr: u64,
        gas: Gas,
    ) -> Result<()> {
        self.gas_counter.pay_base(base)?;
        if self.context.is_view {
            return Err(HostError::ProhibitedInView {
                method_name: "promise_batch_action_function_call".to_string(),
            }
            .into());
        }
        let amount = self.memory_get_u128(amount_ptr)?;
        let method_name = self.get_vec_from_memory_or_register(method_name_ptr, method_name_len)?;
        if method_name.is_empty() {
            return Err(HostError::EmptyMethodName.into());
        }
        let arguments = self.get_vec_from_memory_or_register(arguments_ptr, arguments_len)?;

        let (receipt_idx, sir) = self.promise_idx_to_receipt_idx_with_sir(promise_idx)?;

        // Input can't be large enough to overflow
        let num_bytes = method_name.len() as u64 + arguments.len() as u64;
        self.gas_counter.pay_action_base(
            &self.fees_config.action_creation_config.function_call_cost,
            sir,
            ActionCosts::function_call,
        )?;
        self.gas_counter.pay_action_per_byte(
            &self.fees_config.action_creation_config.function_call_cost_per_byte,
            num_bytes,
            sir,
            ActionCosts::function_call,
        )?;
        // Prepaid gas
        self.gas_counter.prepay_gas(gas)?;

        self.deduct_balance(amount)?;

        self.ext.append_action_function_call(receipt_idx, method_name, arguments, amount, gas)?;
        Ok(())
    }

    /// Appends `Transfer` action to the batch of actions for the given promise pointed by
    /// `promise_idx`.
    ///
    /// # Errors
    ///
    /// * If `promise_idx` does not correspond to an existing promise returns `InvalidPromiseIndex`.
    /// * If the promise pointed by the `promise_idx` is an ephemeral promise created by
    /// `promise_and` returns `CannotAppendActionToJointPromise`.
    /// * If `amount_ptr + 16` points outside the memory of the guest or host returns
    /// `MemoryAccessViolation`.
    /// * If called as view function returns `ProhibitedInView`.
    ///
    /// # Cost
    ///
    /// `burnt_gas := base + dispatch action base fee + dispatch action per byte fee * num bytes + cost of reading u128 from memory `
    /// `used_gas := burnt_gas + exec action base fee + exec action per byte fee * num bytes`
    pub fn promise_batch_action_transfer(
        &mut self,
        promise_idx: u64,
        amount_ptr: u64,
    ) -> Result<()> {
        self.gas_counter.pay_base(base)?;
        if self.context.is_view {
            return Err(HostError::ProhibitedInView {
                method_name: "promise_batch_action_transfer".to_string(),
            }
            .into());
        }
        let amount = self.memory_get_u128(amount_ptr)?;

        let (receipt_idx, sir) = self.promise_idx_to_receipt_idx_with_sir(promise_idx)?;
        let receiver_id = self.get_account_by_receipt(&receipt_idx);
        let is_receiver_implicit =
            is_implicit_account_creation_enabled(self.current_protocol_version)
                && AccountId::is_64_len_hex(receiver_id);

        let send_fee =
            transfer_send_fee(&self.fees_config.action_creation_config, sir, is_receiver_implicit);
        let exec_fee =
            transfer_exec_fee(&self.fees_config.action_creation_config, is_receiver_implicit);
        let burn_gas = send_fee;
        let use_gas = burn_gas.checked_add(exec_fee).ok_or(HostError::IntegerOverflow)?;
        self.gas_counter.pay_action_accumulated(burn_gas, use_gas, ActionCosts::transfer)?;

        self.deduct_balance(amount)?;

        self.ext.append_action_transfer(receipt_idx, amount)?;
        Ok(())
    }

    /// Appends `Stake` action to the batch of actions for the given promise pointed by
    /// `promise_idx`.
    ///
    /// # Errors
    ///
    /// * If `promise_idx` does not correspond to an existing promise returns `InvalidPromiseIndex`.
    /// * If the promise pointed by the `promise_idx` is an ephemeral promise created by
    /// `promise_and` returns `CannotAppendActionToJointPromise`.
    /// * If the given public key is not a valid (e.g. wrong length) returns `InvalidPublicKey`.
    /// * If `amount_ptr + 16` or `public_key_len + public_key_ptr` points outside the memory of the
    /// guest or host returns `MemoryAccessViolation`.
    /// * If called as view function returns `ProhibitedInView`.
    ///
    /// # Cost
    ///
    /// `burnt_gas := base + dispatch action base fee + dispatch action per byte fee * num bytes + cost of reading public key from memory `
    /// `used_gas := burnt_gas + exec action base fee + exec action per byte fee * num bytes`
    pub fn promise_batch_action_stake(
        &mut self,
        promise_idx: u64,
        amount_ptr: u64,
        public_key_len: u64,
        public_key_ptr: u64,
    ) -> Result<()> {
        self.gas_counter.pay_base(base)?;
        if self.context.is_view {
            return Err(HostError::ProhibitedInView {
                method_name: "promise_batch_action_stake".to_string(),
            }
            .into());
        }
        let amount = self.memory_get_u128(amount_ptr)?;
        let public_key = self.get_vec_from_memory_or_register(public_key_ptr, public_key_len)?;

        let (receipt_idx, sir) = self.promise_idx_to_receipt_idx_with_sir(promise_idx)?;

        self.gas_counter.pay_action_base(
            &self.fees_config.action_creation_config.stake_cost,
            sir,
            ActionCosts::stake,
        )?;

        self.ext.append_action_stake(receipt_idx, amount, public_key)?;
        Ok(())
    }

    /// Appends `AddKey` action to the batch of actions for the given promise pointed by
    /// `promise_idx`. The access key will have `FullAccess` permission.
    ///
    /// # Errors
    ///
    /// * If `promise_idx` does not correspond to an existing promise returns `InvalidPromiseIndex`.
    /// * If the promise pointed by the `promise_idx` is an ephemeral promise created by
    /// `promise_and` returns `CannotAppendActionToJointPromise`.
    /// * If the given public key is not a valid (e.g. wrong length) returns `InvalidPublicKey`.
    /// * If `public_key_len + public_key_ptr` points outside the memory of the guest or host
    /// returns `MemoryAccessViolation`.
    /// * If called as view function returns `ProhibitedInView`.
    ///
    /// # Cost
    ///
    /// `burnt_gas := base + dispatch action base fee + dispatch action per byte fee * num bytes + cost of reading public key from memory `
    /// `used_gas := burnt_gas + exec action base fee + exec action per byte fee * num bytes`
    pub fn promise_batch_action_add_key_with_full_access(
        &mut self,
        promise_idx: u64,
        public_key_len: u64,
        public_key_ptr: u64,
        nonce: u64,
    ) -> Result<()> {
        self.gas_counter.pay_base(base)?;
        if self.context.is_view {
            return Err(HostError::ProhibitedInView {
                method_name: "promise_batch_action_add_key_with_full_access".to_string(),
            }
            .into());
        }
        let public_key = self.get_vec_from_memory_or_register(public_key_ptr, public_key_len)?;

        let (receipt_idx, sir) = self.promise_idx_to_receipt_idx_with_sir(promise_idx)?;

        self.gas_counter.pay_action_base(
            &self.fees_config.action_creation_config.add_key_cost.full_access_cost,
            sir,
            ActionCosts::add_key,
        )?;

        self.ext.append_action_add_key_with_full_access(receipt_idx, public_key, nonce)?;
        Ok(())
    }

    /// Appends `AddKey` action to the batch of actions for the given promise pointed by
    /// `promise_idx`. The access key will have `FunctionCall` permission.
    ///
    /// # Errors
    ///
    /// * If `promise_idx` does not correspond to an existing promise returns `InvalidPromiseIndex`.
    /// * If the promise pointed by the `promise_idx` is an ephemeral promise created by
    /// `promise_and` returns `CannotAppendActionToJointPromise`.
    /// * If the given public key is not a valid (e.g. wrong length) returns `InvalidPublicKey`.
    /// * If `public_key_len + public_key_ptr`, `allowance_ptr + 16`,
    /// `receiver_id_len + receiver_id_ptr` or `method_names_len + method_names_ptr` points outside
    /// the memory of the guest or host returns `MemoryAccessViolation`.
    /// * If called as view function returns `ProhibitedInView`.
    ///
    /// # Cost
    ///
    /// `burnt_gas := base + dispatch action base fee + dispatch action per byte fee * num bytes + cost of reading vector from memory
    ///  + cost of reading u128, method_names and public key from the memory + cost of reading and parsing account name`
    /// `used_gas := burnt_gas + exec action base fee + exec action per byte fee * num bytes`
    pub fn promise_batch_action_add_key_with_function_call(
        &mut self,
        promise_idx: u64,
        public_key_len: u64,
        public_key_ptr: u64,
        nonce: u64,
        allowance_ptr: u64,
        receiver_id_len: u64,
        receiver_id_ptr: u64,
        method_names_len: u64,
        method_names_ptr: u64,
    ) -> Result<()> {
        self.gas_counter.pay_base(base)?;
        if self.context.is_view {
            return Err(HostError::ProhibitedInView {
                method_name: "promise_batch_action_add_key_with_function_call".to_string(),
            }
            .into());
        }
        let public_key = self.get_vec_from_memory_or_register(public_key_ptr, public_key_len)?;
        let allowance = self.memory_get_u128(allowance_ptr)?;
        let allowance = if allowance > 0 { Some(allowance) } else { None };
        let receiver_id = self.read_and_parse_account_id(receiver_id_ptr, receiver_id_len)?;
        let raw_method_names =
            self.get_vec_from_memory_or_register(method_names_ptr, method_names_len)?;
        let method_names = split_method_names(&raw_method_names)?;

        let (receipt_idx, sir) = self.promise_idx_to_receipt_idx_with_sir(promise_idx)?;

        // +1 is to account for null-terminating characters.
        let num_bytes = method_names.iter().map(|v| v.len() as u64 + 1).sum::<u64>();
        self.gas_counter.pay_action_base(
            &self.fees_config.action_creation_config.add_key_cost.function_call_cost,
            sir,
            ActionCosts::function_call,
        )?;
        self.gas_counter.pay_action_per_byte(
            &self.fees_config.action_creation_config.add_key_cost.function_call_cost_per_byte,
            num_bytes,
            sir,
            ActionCosts::function_call,
        )?;

        self.ext.append_action_add_key_with_function_call(
            receipt_idx,
            public_key,
            nonce,
            allowance,
            receiver_id,
            method_names,
        )?;
        Ok(())
    }

    /// Appends `DeleteKey` action to the batch of actions for the given promise pointed by
    /// `promise_idx`.
    ///
    /// # Errors
    ///
    /// * If `promise_idx` does not correspond to an existing promise returns `InvalidPromiseIndex`.
    /// * If the promise pointed by the `promise_idx` is an ephemeral promise created by
    /// `promise_and` returns `CannotAppendActionToJointPromise`.
    /// * If the given public key is not a valid (e.g. wrong length) returns `InvalidPublicKey`.
    /// * If `public_key_len + public_key_ptr` points outside the memory of the guest or host
    /// returns `MemoryAccessViolation`.
    /// * If called as view function returns `ProhibitedInView`.
    ///
    /// # Cost
    ///
    /// `burnt_gas := base + dispatch action base fee + dispatch action per byte fee * num bytes + cost of reading public key from memory `
    /// `used_gas := burnt_gas + exec action base fee + exec action per byte fee * num bytes`
    pub fn promise_batch_action_delete_key(
        &mut self,
        promise_idx: u64,
        public_key_len: u64,
        public_key_ptr: u64,
    ) -> Result<()> {
        self.gas_counter.pay_base(base)?;
        if self.context.is_view {
            return Err(HostError::ProhibitedInView {
                method_name: "promise_batch_action_delete_key".to_string(),
            }
            .into());
        }
        let public_key = self.get_vec_from_memory_or_register(public_key_ptr, public_key_len)?;

        let (receipt_idx, sir) = self.promise_idx_to_receipt_idx_with_sir(promise_idx)?;

        self.gas_counter.pay_action_base(
            &self.fees_config.action_creation_config.delete_key_cost,
            sir,
            ActionCosts::delete_key,
        )?;

        self.ext.append_action_delete_key(receipt_idx, public_key)?;
        Ok(())
    }

    /// Appends `DeleteAccount` action to the batch of actions for the given promise pointed by
    /// `promise_idx`.
    ///
    /// # Errors
    ///
    /// * If `promise_idx` does not correspond to an existing promise returns `InvalidPromiseIndex`.
    /// * If the promise pointed by the `promise_idx` is an ephemeral promise created by
    /// `promise_and` returns `CannotAppendActionToJointPromise`.
    /// * If `beneficiary_id_len + beneficiary_id_ptr` points outside the memory of the guest or
    /// host returns `MemoryAccessViolation`.
    /// * If called as view function returns `ProhibitedInView`.
    ///
    /// # Cost
    ///
    /// `burnt_gas := base + dispatch action base fee + dispatch action per byte fee * num bytes + cost of reading and parsing account id from memory `
    /// `used_gas := burnt_gas + exec action base fee + exec action per byte fee * num bytes + fees for transferring funds to the beneficiary`
    pub fn promise_batch_action_delete_account(
        &mut self,
        promise_idx: u64,
        beneficiary_id_len: u64,
        beneficiary_id_ptr: u64,
    ) -> Result<()> {
        self.gas_counter.pay_base(base)?;
        if self.context.is_view {
            return Err(HostError::ProhibitedInView {
                method_name: "promise_batch_action_delete_account".to_string(),
            }
            .into());
        }
        let beneficiary_id =
            self.read_and_parse_account_id(beneficiary_id_ptr, beneficiary_id_len)?;

        let (receipt_idx, sir) = self.promise_idx_to_receipt_idx_with_sir(promise_idx)?;
        self.gas_counter.pay_action_base(
            &self.fees_config.action_creation_config.delete_account_cost,
            sir,
            ActionCosts::delete_account,
        )?;

<<<<<<< HEAD
        if checked_feature!("stable", AllowCreateAccountOnDelete, self.current_protocol_version) {
            let receiver_id = self.get_account_by_receipt(&receipt_idx);
            let sir = receiver_id == &beneficiary_id;
            let is_receiver_implicit =
                is_implicit_account_creation_enabled(self.current_protocol_version)
                    && AccountId::is_64_len_hex(receiver_id);

            let transfer_to_beneficiary_send_fee = transfer_send_fee(
                &self.fees_config.action_creation_config,
                sir,
                is_receiver_implicit,
            );
            let transfer_to_beneficiary_exec_fee =
                transfer_exec_fee(&self.fees_config.action_creation_config, is_receiver_implicit);
            let use_gas = self
                .fees_config
                .action_receipt_creation_config
                .send_fee(sir)
                .checked_add(self.fees_config.action_receipt_creation_config.exec_fee())
                .ok_or(HostError::IntegerOverflow)?
                .checked_add(transfer_to_beneficiary_send_fee)
                .ok_or(HostError::IntegerOverflow)?
                .checked_add(transfer_to_beneficiary_exec_fee)
                .ok_or(HostError::IntegerOverflow)?;

            self.gas_counter.pay_action_accumulated(0, use_gas, ActionCosts::transfer)?;
        }

=======
>>>>>>> 1e7c6613
        self.ext.append_action_delete_account(receipt_idx, beneficiary_id)?;
        Ok(())
    }

    /// If the current function is invoked by a callback we can access the execution results of the
    /// promises that caused the callback. This function returns the number of complete and
    /// incomplete callbacks.
    ///
    /// Note, we are only going to have incomplete callbacks once we have promise_or combinator.
    ///
    ///
    /// * If there is only one callback returns `1`;
    /// * If there are multiple callbacks (e.g. created through `promise_and`) returns their number;
    /// * If the function was called not through the callback returns `0`.
    ///
    /// # Cost
    ///
    /// `base`
    pub fn promise_results_count(&mut self) -> Result<u64> {
        self.gas_counter.pay_base(base)?;
        if self.context.is_view {
            return Err(HostError::ProhibitedInView {
                method_name: "promise_results_count".to_string(),
            }
            .into());
        }
        Ok(self.promise_results.len() as _)
    }

    /// If the current function is invoked by a callback we can access the execution results of the
    /// promises that caused the callback. This function returns the result in blob format and
    /// places it into the register.
    ///
    /// * If promise result is complete and successful copies its blob into the register;
    /// * If promise result is complete and failed or incomplete keeps register unused;
    ///
    /// # Returns
    ///
    /// * If promise result is not complete returns `0`;
    /// * If promise result is complete and successful returns `1`;
    /// * If promise result is complete and failed returns `2`.
    ///
    /// # Errors
    ///
    /// * If `result_id` does not correspond to an existing result returns `InvalidPromiseResultIndex`;
    /// * If copying the blob exhausts the memory limit it returns `MemoryAccessViolation`.
    /// * If called as view function returns `ProhibitedInView`.
    ///
    /// # Cost
    ///
    /// `base + cost of writing data into a register`
    pub fn promise_result(&mut self, result_idx: u64, register_id: u64) -> Result<u64> {
        self.gas_counter.pay_base(base)?;
        if self.context.is_view {
            return Err(
                HostError::ProhibitedInView { method_name: "promise_result".to_string() }.into()
            );
        }
        match self
            .promise_results
            .get(result_idx as usize)
            .ok_or(HostError::InvalidPromiseResultIndex { result_idx })?
        {
            PromiseResult::NotReady => Ok(0),
            PromiseResult::Successful(data) => {
                self.internal_write_register(register_id, data.clone())?;
                Ok(1)
            }
            PromiseResult::Failed => Ok(2),
        }
    }

    /// When promise `promise_idx` finishes executing its result is considered to be the result of
    /// the current function.
    ///
    /// # Errors
    ///
    /// * If `promise_idx` does not correspond to an existing promise returns `InvalidPromiseIndex`.
    /// * If called as view function returns `ProhibitedInView`.
    ///
    /// # Cost
    ///
    /// `base + promise_return`
    pub fn promise_return(&mut self, promise_idx: u64) -> Result<()> {
        self.gas_counter.pay_base(base)?;
        self.gas_counter.pay_base(promise_return)?;
        if self.context.is_view {
            return Err(
                HostError::ProhibitedInView { method_name: "promise_return".to_string() }.into()
            );
        }
        match self
            .promises
            .get(promise_idx as usize)
            .ok_or(HostError::InvalidPromiseIndex { promise_idx })?
        {
            Promise::Receipt(receipt_idx) => {
                self.return_data = ReturnData::ReceiptIndex(*receipt_idx);
                Ok(())
            }
            Promise::NotReceipt(_) => Err(HostError::CannotReturnJointPromise.into()),
        }
    }

    // #####################
    // # Miscellaneous API #
    // #####################

    /// Sets the blob of data as the return value of the contract.
    ///
    /// # Errors
    ///
    /// * If `value_len + value_ptr` exceeds the memory container or points to an unused register it
    ///   returns `MemoryAccessViolation`.
    /// * if the length of the returned data exceeds `max_length_returned_data` returns
    ///   `ReturnedValueLengthExceeded`.
    ///
    /// # Cost
    /// `base + cost of reading return value from memory or register + dispatch&exec cost per byte of the data sent * num data receivers`
    pub fn value_return(&mut self, value_len: u64, value_ptr: u64) -> Result<()> {
        self.gas_counter.pay_base(base)?;
        let return_val = self.get_vec_from_memory_or_register(value_ptr, value_len)?;
        let mut burn_gas: Gas = 0;
        let num_bytes = return_val.len() as u64;
        if num_bytes > self.config.limit_config.max_length_returned_data {
            return Err(HostError::ReturnedValueLengthExceeded {
                length: num_bytes,
                limit: self.config.limit_config.max_length_returned_data,
            }
            .into());
        }
        let data_cfg = &self.fees_config.data_receipt_creation_config;
        for data_receiver in &self.context.output_data_receivers {
            let sir = data_receiver == &self.context.current_account_id;
            // We deduct for execution here too, because if we later have an OR combinator
            // for promises then we might have some valid data receipts that arrive too late
            // to be picked up by the execution that waits on them (because it has started
            // after it receives the first data receipt) and then we need to issue a special
            // refund in this situation. Which we avoid by just paying for execution of
            // data receipt that might not be performed.
            // The gas here is considered burnt, cause we'll prepay for it upfront.
            burn_gas = burn_gas
                .checked_add(
                    data_cfg
                        .cost_per_byte
                        .send_fee(sir)
                        .checked_add(data_cfg.cost_per_byte.exec_fee())
                        .ok_or(HostError::IntegerOverflow)?
                        .checked_mul(num_bytes)
                        .ok_or(HostError::IntegerOverflow)?,
                )
                .ok_or(HostError::IntegerOverflow)?;
        }
        self.gas_counter.pay_action_accumulated(burn_gas, burn_gas, ActionCosts::value_return)?;
        self.return_data = ReturnData::Value(return_val);
        Ok(())
    }

    /// Terminates the execution of the program with panic `GuestPanic`.
    ///
    /// # Cost
    ///
    /// `base`
    pub fn panic(&mut self) -> Result<()> {
        self.gas_counter.pay_base(base)?;
        Err(HostError::GuestPanic { panic_msg: "explicit guest panic".to_string() }.into())
    }

    /// Guest panics with the UTF-8 encoded string.
    /// If `len == u64::MAX` then treats the string as null-terminated with character `'\0'`.
    ///
    /// # Errors
    ///
    /// * If string extends outside the memory of the guest with `MemoryAccessViolation`;
    /// * If string is not UTF-8 returns `BadUtf8`.
    /// * If string is longer than `max_log_len` returns `TotalLogLengthExceeded`.
    ///
    /// # Cost
    /// `base + cost of reading and decoding a utf8 string`
    pub fn panic_utf8(&mut self, len: u64, ptr: u64) -> Result<()> {
        self.gas_counter.pay_base(base)?;
        Err(HostError::GuestPanic { panic_msg: self.get_utf8_string(len, ptr)? }.into())
    }

    /// Logs the UTF-8 encoded string.
    /// If `len == u64::MAX` then treats the string as null-terminated with character `'\0'`.
    ///
    /// # Errors
    ///
    /// * If string extends outside the memory of the guest with `MemoryAccessViolation`;
    /// * If string is not UTF-8 returns `BadUtf8`.
    /// * If number of bytes read + `total_log_length` exceeds the `max_total_log_length` returns
    ///   `TotalLogLengthExceeded`.
    /// * If the total number of logs will exceed the `max_number_logs` returns
    ///   `NumberOfLogsExceeded`.
    ///
    /// # Cost
    ///
    /// `base + log_base + log_byte + num_bytes + utf8 decoding cost`
    pub fn log_utf8(&mut self, len: u64, ptr: u64) -> Result<()> {
        self.gas_counter.pay_base(base)?;
        self.check_can_add_a_log_message()?;
        let message = self.get_utf8_string(len, ptr)?;
        self.gas_counter.pay_base(log_base)?;
        self.gas_counter.pay_per(log_byte, message.len() as u64)?;
        self.checked_push_log(message)
    }

    /// Logs the UTF-16 encoded string. If `len == u64::MAX` then treats the string as
    /// null-terminated with two-byte sequence of `0x00 0x00`.
    ///
    /// # Errors
    ///
    /// * If string extends outside the memory of the guest with `MemoryAccessViolation`;
    /// * If string is not UTF-16 returns `BadUtf16`.
    /// * If number of bytes read + `total_log_length` exceeds the `max_total_log_length` returns
    ///   `TotalLogLengthExceeded`.
    /// * If the total number of logs will exceed the `max_number_logs` returns
    ///   `NumberOfLogsExceeded`.
    ///
    /// # Cost
    ///
    /// `base + log_base + log_byte * num_bytes + utf16 decoding cost`
    pub fn log_utf16(&mut self, len: u64, ptr: u64) -> Result<()> {
        self.gas_counter.pay_base(base)?;
        self.check_can_add_a_log_message()?;
        let message = self.get_utf16_string(len, ptr)?;
        self.gas_counter.pay_base(log_base)?;
        // Let's not use `encode_utf16` for gas per byte here, since it's a lot of compute.
        self.gas_counter.pay_per(log_byte, message.len() as u64)?;
        self.checked_push_log(message)
    }

    /// Special import kept for compatibility with AssemblyScript contracts. Not called by smart
    /// contracts directly, but instead called by the code generated by AssemblyScript.
    ///
    /// # Errors
    ///
    /// * If string extends outside the memory of the guest with `MemoryAccessViolation`;
    /// * If string is not UTF-8 returns `BadUtf8`.
    /// * If number of bytes read + `total_log_length` exceeds the `max_total_log_length` returns
    ///   `TotalLogLengthExceeded`.
    /// * If the total number of logs will exceed the `max_number_logs` returns
    ///   `NumberOfLogsExceeded`.
    ///
    /// # Cost
    ///
    /// `base +  log_base + log_byte * num_bytes + utf16 decoding cost`
    pub fn abort(&mut self, msg_ptr: u32, filename_ptr: u32, line: u32, col: u32) -> Result<()> {
        self.gas_counter.pay_base(base)?;
        if msg_ptr < 4 || filename_ptr < 4 {
            return Err(HostError::BadUTF16.into());
        }
        self.check_can_add_a_log_message()?;

        // Underflow checked above.
        let msg_len = self.memory_get_u32((msg_ptr - 4) as u64)?;
        let filename_len = self.memory_get_u32((filename_ptr - 4) as u64)?;

        let msg = self.get_utf16_string(msg_len as u64, msg_ptr as u64)?;
        let filename = self.get_utf16_string(filename_len as u64, filename_ptr as u64)?;

        let message = format!("{}, filename: \"{}\" line: {} col: {}", msg, filename, line, col);
        self.gas_counter.pay_base(log_base)?;
        self.gas_counter.pay_per(log_byte, message.as_bytes().len() as u64)?;
        self.checked_push_log(format!("ABORT: {}", message))?;

        Err(HostError::GuestPanic { panic_msg: message }.into())
    }

    // ###############
    // # Storage API #
    // ###############

    /// Reads account id from the given location in memory.
    ///
    /// # Errors
    ///
    /// * If account is not UTF-8 encoded then returns `BadUtf8`;
    /// * If account is not valid then returns `InvalidAccountId`.
    ///
    /// # Cost
    ///
    /// This is a helper function that encapsulates the following costs:
    /// cost of reading buffer from register or memory,
    /// `utf8_decoding_base + utf8_decoding_byte * num_bytes`.
    fn read_and_parse_account_id(&mut self, ptr: u64, len: u64) -> Result<AccountId> {
        let buf = self.get_vec_from_memory_or_register(ptr, len)?;
        self.gas_counter.pay_base(utf8_decoding_base)?;
        self.gas_counter.pay_per(utf8_decoding_byte, buf.len() as u64)?;
        let account_id =
            AccountId::try_from(String::from_utf8(buf).map_err(|_| HostError::BadUTF8)?)
                .map_err(|_| HostError::InvalidAccountId)?;
        Ok(account_id)
    }

    /// Writes key-value into storage.
    /// * If key is not in use it inserts the key-value pair and does not modify the register. Returns `0`;
    /// * If key is in use it inserts the key-value and copies the old value into the `register_id`. Returns `1`.
    ///
    /// # Errors
    ///
    /// * If `key_len + key_ptr` or `value_len + value_ptr` exceeds the memory container or points
    ///   to an unused register it returns `MemoryAccessViolation`;
    /// * If returning the preempted value into the registers exceed the memory container it returns
    ///   `MemoryAccessViolation`.
    /// * If the length of the key exceeds `max_length_storage_key` returns `KeyLengthExceeded`.
    /// * If the length of the value exceeds `max_length_storage_value` returns
    ///   `ValueLengthExceeded`.
    /// * If called as view function returns `ProhibitedInView``.
    ///
    /// # Cost
    ///
    /// `base + storage_write_base + storage_write_key_byte * num_key_bytes + storage_write_value_byte * num_value_bytes
    /// + get_vec_from_memory_or_register_cost x 2`.
    ///
    /// If a value was evicted it costs additional `storage_write_value_evicted_byte * num_evicted_bytes + internal_write_register_cost`.
    pub fn storage_write(
        &mut self,
        key_len: u64,
        key_ptr: u64,
        value_len: u64,
        value_ptr: u64,
        register_id: u64,
    ) -> Result<u64> {
        self.gas_counter.pay_base(base)?;
        if self.context.is_view {
            return Err(
                HostError::ProhibitedInView { method_name: "storage_write".to_string() }.into()
            );
        }
        self.gas_counter.pay_base(storage_write_base)?;
        let key = self.get_vec_from_memory_or_register(key_ptr, key_len)?;
        if key.len() as u64 > self.config.limit_config.max_length_storage_key {
            return Err(HostError::KeyLengthExceeded {
                length: key.len() as u64,
                limit: self.config.limit_config.max_length_storage_key,
            }
            .into());
        }
        let value = self.get_vec_from_memory_or_register(value_ptr, value_len)?;
        if value.len() as u64 > self.config.limit_config.max_length_storage_value {
            return Err(HostError::ValueLengthExceeded {
                length: value.len() as u64,
                limit: self.config.limit_config.max_length_storage_value,
            }
            .into());
        }
        self.gas_counter.pay_per(storage_write_key_byte, key.len() as u64)?;
        self.gas_counter.pay_per(storage_write_value_byte, value.len() as u64)?;
        let nodes_before = self.ext.get_touched_nodes_count();
        let evicted_ptr = self.ext.storage_get(&key)?;
        let evicted =
            Self::deref_value(&mut self.gas_counter, storage_write_evicted_byte, evicted_ptr)?;
        self.gas_counter
            .pay_per(touching_trie_node, self.ext.get_touched_nodes_count() - nodes_before)?;
        self.ext.storage_set(&key, &value)?;
        let storage_config = &self.fees_config.storage_usage_config;
        match evicted {
            Some(old_value) => {
                // Inner value can't overflow, because the value length is limited.
                self.current_storage_usage = self
                    .current_storage_usage
                    .checked_sub(old_value.len() as u64)
                    .ok_or(InconsistentStateError::IntegerOverflow)?;
                // Inner value can't overflow, because the value length is limited.
                self.current_storage_usage = self
                    .current_storage_usage
                    .checked_add(value.len() as u64)
                    .ok_or(InconsistentStateError::IntegerOverflow)?;
                self.internal_write_register(register_id, old_value)?;
                Ok(1)
            }
            None => {
                // Inner value can't overflow, because the key/value length is limited.
                self.current_storage_usage = self
                    .current_storage_usage
                    .checked_add(
                        value.len() as u64
                            + key.len() as u64
                            + storage_config.num_extra_bytes_record,
                    )
                    .ok_or(InconsistentStateError::IntegerOverflow)?;
                Ok(0)
            }
        }
    }

    fn deref_value<'s>(
        gas_counter: &mut GasCounter,
        cost_per_byte: ExtCosts,
        value_ptr: Option<Box<dyn ValuePtr + 's>>,
    ) -> Result<Option<Vec<u8>>> {
        match value_ptr {
            Some(value_ptr) => {
                gas_counter.pay_per(cost_per_byte, value_ptr.len() as u64)?;
                value_ptr.deref().map(Some)
            }
            None => Ok(None),
        }
    }

    /// Reads the value stored under the given key.
    /// * If key is used copies the content of the value into the `register_id`, even if the content
    ///   is zero bytes. Returns `1`;
    /// * If key is not present then does not modify the register. Returns `0`;
    ///
    /// # Errors
    ///
    /// * If `key_len + key_ptr` exceeds the memory container or points to an unused register it
    ///   returns `MemoryAccessViolation`;
    /// * If returning the preempted value into the registers exceed the memory container it returns
    ///   `MemoryAccessViolation`.
    /// * If the length of the key exceeds `max_length_storage_key` returns `KeyLengthExceeded`.
    ///
    /// # Cost
    ///
    /// `base + storage_read_base + storage_read_key_byte * num_key_bytes + storage_read_value_byte + num_value_bytes
    ///  cost to read key from register + cost to write value into register`.
    pub fn storage_read(&mut self, key_len: u64, key_ptr: u64, register_id: u64) -> Result<u64> {
        self.gas_counter.pay_base(base)?;
        self.gas_counter.pay_base(storage_read_base)?;
        let key = self.get_vec_from_memory_or_register(key_ptr, key_len)?;
        if key.len() as u64 > self.config.limit_config.max_length_storage_key {
            return Err(HostError::KeyLengthExceeded {
                length: key.len() as u64,
                limit: self.config.limit_config.max_length_storage_key,
            }
            .into());
        }
        self.gas_counter.pay_per(storage_read_key_byte, key.len() as u64)?;
        let nodes_before = self.ext.get_touched_nodes_count();
        let read = self.ext.storage_get(&key);
        self.gas_counter
            .pay_per(touching_trie_node, self.ext.get_touched_nodes_count() - nodes_before)?;
        let read = Self::deref_value(&mut self.gas_counter, storage_read_value_byte, read?)?;
        match read {
            Some(value) => {
                self.internal_write_register(register_id, value)?;
                Ok(1)
            }
            None => Ok(0),
        }
    }

    /// Removes the value stored under the given key.
    /// * If key is used, removes the key-value from the trie and copies the content of the value
    ///   into the `register_id`, even if the content is zero bytes. Returns `1`;
    /// * If key is not present then does not modify the register. Returns `0`.
    ///
    /// # Errors
    ///
    /// * If `key_len + key_ptr` exceeds the memory container or points to an unused register it
    ///   returns `MemoryAccessViolation`;
    /// * If the registers exceed the memory limit returns `MemoryAccessViolation`;
    /// * If returning the preempted value into the registers exceed the memory container it returns
    ///   `MemoryAccessViolation`.
    /// * If the length of the key exceeds `max_length_storage_key` returns `KeyLengthExceeded`.
    /// * If called as view function returns `ProhibitedInView``.
    ///
    /// # Cost
    ///
    /// `base + storage_remove_base + storage_remove_key_byte * num_key_bytes + storage_remove_ret_value_byte * num_value_bytes
    /// + cost to read the key + cost to write the value`.
    pub fn storage_remove(&mut self, key_len: u64, key_ptr: u64, register_id: u64) -> Result<u64> {
        self.gas_counter.pay_base(base)?;
        if self.context.is_view {
            return Err(
                HostError::ProhibitedInView { method_name: "storage_remove".to_string() }.into()
            );
        }
        self.gas_counter.pay_base(storage_remove_base)?;
        let key = self.get_vec_from_memory_or_register(key_ptr, key_len)?;
        if key.len() as u64 > self.config.limit_config.max_length_storage_key {
            return Err(HostError::KeyLengthExceeded {
                length: key.len() as u64,
                limit: self.config.limit_config.max_length_storage_key,
            }
            .into());
        }
        self.gas_counter.pay_per(storage_remove_key_byte, key.len() as u64)?;
        let nodes_before = self.ext.get_touched_nodes_count();
        let removed_ptr = self.ext.storage_get(&key)?;
        let removed =
            Self::deref_value(&mut self.gas_counter, storage_remove_ret_value_byte, removed_ptr)?;

        self.ext.storage_remove(&key)?;
        self.gas_counter
            .pay_per(touching_trie_node, self.ext.get_touched_nodes_count() - nodes_before)?;
        let storage_config = &self.fees_config.storage_usage_config;
        match removed {
            Some(value) => {
                // Inner value can't overflow, because the key/value length is limited.
                self.current_storage_usage = self
                    .current_storage_usage
                    .checked_sub(
                        value.len() as u64
                            + key.len() as u64
                            + storage_config.num_extra_bytes_record,
                    )
                    .ok_or(InconsistentStateError::IntegerOverflow)?;
                self.internal_write_register(register_id, value)?;
                Ok(1)
            }
            None => Ok(0),
        }
    }

    /// Checks if there is a key-value pair.
    /// * If key is used returns `1`, even if the value is zero bytes;
    /// * Otherwise returns `0`.
    ///
    /// # Errors
    ///
    /// * If `key_len + key_ptr` exceeds the memory container it returns `MemoryAccessViolation`.
    /// * If the length of the key exceeds `max_length_storage_key` returns `KeyLengthExceeded`.
    ///
    /// # Cost
    ///
    /// `base + storage_has_key_base + storage_has_key_byte * num_bytes + cost of reading key`
    pub fn storage_has_key(&mut self, key_len: u64, key_ptr: u64) -> Result<u64> {
        self.gas_counter.pay_base(base)?;
        self.gas_counter.pay_base(storage_has_key_base)?;
        let key = self.get_vec_from_memory_or_register(key_ptr, key_len)?;
        if key.len() as u64 > self.config.limit_config.max_length_storage_key {
            return Err(HostError::KeyLengthExceeded {
                length: key.len() as u64,
                limit: self.config.limit_config.max_length_storage_key,
            }
            .into());
        }
        self.gas_counter.pay_per(storage_has_key_byte, key.len() as u64)?;
        let nodes_before = self.ext.get_touched_nodes_count();
        let res = self.ext.storage_has_key(&key);
        self.gas_counter
            .pay_per(touching_trie_node, self.ext.get_touched_nodes_count() - nodes_before)?;
        Ok(res? as u64)
    }

    /// DEPRECATED
    /// Creates an iterator object inside the host. Returns the identifier that uniquely
    /// differentiates the given iterator from other iterators that can be simultaneously created.
    /// * It iterates over the keys that have the provided prefix. The order of iteration is defined
    ///   by the lexicographic order of the bytes in the keys;
    /// * If there are no keys, it creates an empty iterator, see below on empty iterators.
    ///
    /// # Errors
    ///
    /// * If `prefix_len + prefix_ptr` exceeds the memory container it returns
    ///   `MemoryAccessViolation`.
    /// * If the length of the prefix exceeds `max_length_storage_key` returns `KeyLengthExceeded`.
    ///
    /// # Cost
    ///
    /// `base + storage_iter_create_prefix_base + storage_iter_create_key_byte * num_prefix_bytes
    ///  cost of reading the prefix`.
    pub fn storage_iter_prefix(&mut self, _prefix_len: u64, _prefix_ptr: u64) -> Result<u64> {
        Err(VMLogicError::HostError(HostError::Deprecated {
            method_name: "storage_iter_prefix".to_string(),
        }))
    }

    /// DEPRECATED
    /// Iterates over all key-values such that keys are between `start` and `end`, where `start` is
    /// inclusive and `end` is exclusive. Unless lexicographically `start < end`, it creates an
    /// empty iterator. Note, this definition allows for `start` or `end` keys to not actually exist
    /// on the given trie.
    ///
    /// # Errors
    ///
    /// * If `start_len + start_ptr` or `end_len + end_ptr` exceeds the memory container or points to
    ///   an unused register it returns `MemoryAccessViolation`.
    /// * If the length of the `start` exceeds `max_length_storage_key` returns `KeyLengthExceeded`.
    /// * If the length of the `end` exceeds `max_length_storage_key` returns `KeyLengthExceeded`.
    ///
    /// # Cost
    ///
    /// `base + storage_iter_create_range_base + storage_iter_create_from_byte * num_from_bytes
    ///  + storage_iter_create_to_byte * num_to_bytes + reading from prefix + reading to prefix`.
    pub fn storage_iter_range(
        &mut self,
        _start_len: u64,
        _start_ptr: u64,
        _end_len: u64,
        _end_ptr: u64,
    ) -> Result<u64> {
        Err(VMLogicError::HostError(HostError::Deprecated {
            method_name: "storage_iter_range".to_string(),
        }))
    }

    /// DEPRECATED
    /// Advances iterator and saves the next key and value in the register.
    /// * If iterator is not empty (after calling next it points to a key-value), copies the key
    ///   into `key_register_id` and value into `value_register_id` and returns `1`;
    /// * If iterator is empty returns `0`;
    /// This allows us to iterate over the keys that have zero bytes stored in values.
    ///
    /// # Errors
    ///
    /// * If `key_register_id == value_register_id` returns `MemoryAccessViolation`;
    /// * If the registers exceed the memory limit returns `MemoryAccessViolation`;
    /// * If `iterator_id` does not correspond to an existing iterator returns `InvalidIteratorId`;
    /// * If between the creation of the iterator and calling `storage_iter_next` the range over
    ///   which it iterates was modified returns `IteratorWasInvalidated`. Specifically, if
    ///   `storage_write` or `storage_remove` was invoked on the key key such that:
    ///   * in case of `storage_iter_prefix`. `key` has the given prefix and:
    ///     * Iterator was not called next yet.
    ///     * `next` was already called on the iterator and it is currently pointing at the `key`
    ///       `curr` such that `curr <= key`.
    ///   * in case of `storage_iter_range`. `start<=key<end` and:
    ///     * Iterator was not called `next` yet.
    ///     * `next` was already called on the iterator and it is currently pointing at the key
    ///       `curr` such that `curr<=key<end`.
    ///
    /// # Cost
    ///
    /// `base + storage_iter_next_base + storage_iter_next_key_byte * num_key_bytes + storage_iter_next_value_byte * num_value_bytes
    ///  + writing key to register + writing value to register`.
    pub fn storage_iter_next(
        &mut self,
        _iterator_id: u64,
        _key_register_id: u64,
        _value_register_id: u64,
    ) -> Result<u64> {
        Err(VMLogicError::HostError(HostError::Deprecated {
            method_name: "storage_iter_next".to_string(),
        }))
    }

    /// Computes the outcome of execution.
    pub fn outcome(self) -> VMOutcome {
        VMOutcome {
            balance: self.current_account_balance,
            storage_usage: self.current_storage_usage,
            return_data: self.return_data,
            burnt_gas: self.gas_counter.burnt_gas(),
            used_gas: self.gas_counter.used_gas(),
            logs: self.logs,
        }
    }

    /// clones the outcome of execution.
    pub fn clone_outcome(&self) -> VMOutcome {
        let logs = self.logs.clone();
        let return_data = self.return_data.clone();
        VMOutcome {
            balance: self.current_account_balance,
            storage_usage: self.current_storage_usage,
            return_data,
            burnt_gas: self.gas_counter.burnt_gas(),
            used_gas: self.gas_counter.used_gas(),
            logs,
        }
    }

    // TODO: remove, as those costs are incorrectly computed, and we shall account it on deployment.
    pub fn add_contract_compile_fee(&mut self, code_len: u64) -> Result<()> {
        self.gas_counter.pay_per(contract_compile_bytes, code_len)?;
        self.gas_counter.pay_base(contract_compile_base)
    }
}

#[derive(PartialEq, Serialize, Deserialize, Clone)]
pub struct VMOutcome {
    #[serde(with = "crate::serde_with::u128_dec_format")]
    pub balance: Balance,
    pub storage_usage: StorageUsage,
    pub return_data: ReturnData,
    pub burnt_gas: Gas,
    pub used_gas: Gas,
    pub logs: Vec<String>,
}

impl std::fmt::Debug for VMOutcome {
    fn fmt(&self, f: &mut std::fmt::Formatter<'_>) -> std::fmt::Result {
        let return_data_str = match &self.return_data {
            ReturnData::None => "None".to_string(),
            ReturnData::ReceiptIndex(_) => "Receipt".to_string(),
            ReturnData::Value(v) => format!("Value [{} bytes]", v.len()),
        };
        write!(
            f,
            "VMOutcome: balance {} storage_usage {} return data {} burnt gas {} used gas {}",
            self.balance, self.storage_usage, return_data_str, self.burnt_gas, self.used_gas
        )
    }
}<|MERGE_RESOLUTION|>--- conflicted
+++ resolved
@@ -1873,37 +1873,6 @@
             ActionCosts::delete_account,
         )?;
 
-<<<<<<< HEAD
-        if checked_feature!("stable", AllowCreateAccountOnDelete, self.current_protocol_version) {
-            let receiver_id = self.get_account_by_receipt(&receipt_idx);
-            let sir = receiver_id == &beneficiary_id;
-            let is_receiver_implicit =
-                is_implicit_account_creation_enabled(self.current_protocol_version)
-                    && AccountId::is_64_len_hex(receiver_id);
-
-            let transfer_to_beneficiary_send_fee = transfer_send_fee(
-                &self.fees_config.action_creation_config,
-                sir,
-                is_receiver_implicit,
-            );
-            let transfer_to_beneficiary_exec_fee =
-                transfer_exec_fee(&self.fees_config.action_creation_config, is_receiver_implicit);
-            let use_gas = self
-                .fees_config
-                .action_receipt_creation_config
-                .send_fee(sir)
-                .checked_add(self.fees_config.action_receipt_creation_config.exec_fee())
-                .ok_or(HostError::IntegerOverflow)?
-                .checked_add(transfer_to_beneficiary_send_fee)
-                .ok_or(HostError::IntegerOverflow)?
-                .checked_add(transfer_to_beneficiary_exec_fee)
-                .ok_or(HostError::IntegerOverflow)?;
-
-            self.gas_counter.pay_action_accumulated(0, use_gas, ActionCosts::transfer)?;
-        }
-
-=======
->>>>>>> 1e7c6613
         self.ext.append_action_delete_account(receipt_idx, beneficiary_id)?;
         Ok(())
     }
