--- conflicted
+++ resolved
@@ -275,10 +275,7 @@
     ///
     /// * If string extends outside the memory of the guest with `MemoryAccessViolation`;
     /// * If string is not UTF-8 returns `BadUtf8`.
-<<<<<<< HEAD
-=======
     /// * If string is longer than `max_log_len` returns `BadUtf8`.
->>>>>>> 7b1ea496
     fn get_utf8_string(&mut self, len: u64, ptr: u64) -> Result<String> {
         let mut buf;
         if len != std::u64::MAX {
@@ -289,23 +286,14 @@
         } else {
             buf = vec![];
             for i in 0..=self.config.max_log_len {
-<<<<<<< HEAD
-                if i == self.config.max_log_len {
-                    return Err(HostError::BadUTF8.into());
-                }
-=======
->>>>>>> 7b1ea496
                 Self::try_fit_mem(self.memory, ptr, i)?;
                 let el = self.memory.read_memory_u8(ptr + i);
                 if el == 0 {
                     break;
                 }
-<<<<<<< HEAD
-=======
                 if i == self.config.max_log_len {
                     return Err(HostError::BadUTF8.into());
                 }
->>>>>>> 7b1ea496
                 buf.push(el);
             }
         }
@@ -1380,10 +1368,7 @@
     ///
     /// * If string extends outside the memory of the guest with `MemoryAccessViolation`;
     /// * If string is not UTF-8 returns `BadUtf8`.
-<<<<<<< HEAD
-=======
     /// * If string is longer than `max_log_len` returns `BadUtf8`.
->>>>>>> 7b1ea496
     pub fn panic_utf8(&mut self, len: u64, ptr: u64) -> Result<()> {
         Err(HostError::GuestPanic(self.get_utf8_string(len, ptr)?).into())
     }
