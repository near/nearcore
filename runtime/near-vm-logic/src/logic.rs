use crate::config::ExtCosts::*;
use crate::config::VMConfig;
use crate::context::VMContext;
use crate::dependencies::{External, MemoryLike};
use crate::gas_counter::GasCounter;
use crate::types::{
<<<<<<< HEAD
    AccountId, Balance, EpochHeight, Gas, IteratorIndex, PromiseIndex, PromiseResult, ReceiptIndex,
    ReturnData, StorageUsage,
=======
    AccountId, Balance, Gas, PromiseIndex, PromiseResult, ReceiptIndex, ReturnData, StorageUsage,
>>>>>>> 92d870d6
};
use crate::utils::split_method_names;
use crate::{ExtCosts, HostError, VMLogicError, ValuePtr};
use byteorder::ByteOrder;
use near_runtime_fees::RuntimeFeesConfig;
use near_vm_errors::InconsistentStateError;
use serde::{Deserialize, Serialize};
use std::collections::HashMap;
use std::mem::size_of;

type Result<T> = ::std::result::Result<T, VMLogicError>;

pub struct VMLogic<'a> {
    /// Provides access to the components outside the Wasm runtime for operations on the trie and
    /// receipts creation.
    ext: &'a mut dyn External,
    /// Part of Context API and Economics API that was extracted from the receipt.
    context: VMContext,
    /// Parameters of Wasm and economic parameters.
    config: &'a VMConfig,
    /// Fees for creating (async) actions on runtime.
    fees_config: &'a RuntimeFeesConfig,
    /// If this method execution is invoked directly as a callback by one or more contract calls the
    /// results of the methods that made the callback are stored in this collection.
    promise_results: &'a [PromiseResult],
    /// Pointer to the guest memory.
    memory: &'a mut dyn MemoryLike,

    /// Keeping track of the current account balance, which can decrease when we create promises
    /// and attach balance to them.
    current_account_balance: Balance,
    /// Current amount of locked tokens, does not automatically change when staking transaction is
    /// issued.
    current_account_locked_balance: Balance,
    /// Storage usage of the current account at the moment
    current_storage_usage: StorageUsage,
    gas_counter: GasCounter,
    /// What method returns.
    return_data: ReturnData,
    /// Logs written by the runtime.
    logs: Vec<String>,
    /// Registers can be used by the guest to store blobs of data without moving them across
    /// host-guest boundary.
    registers: HashMap<u64, Vec<u8>>,

    /// The DAG of promises, indexed by promise id.
    promises: Vec<Promise>,
    /// Record the accounts towards which the receipts are directed.
    receipt_to_account: HashMap<ReceiptIndex, AccountId>,

    /// Tracks the total log length. The sum of length of all logs.
    total_log_length: u64,
}

/// Promises API allows to create a DAG-structure that defines dependencies between smart contract
/// calls. A single promise can be created with zero or several dependencies on other promises.
/// * If a promise was created from a receipt (using `promise_create` or `promise_then`) it's a
///   `Receipt`;
/// * If a promise was created by merging several promises (using `promise_and`) then
///   it's a `NotReceipt`, but has receipts of all promises it depends on.
#[derive(Debug)]
enum Promise {
    Receipt(ReceiptIndex),
    NotReceipt(Vec<ReceiptIndex>),
}

macro_rules! memory_get {
    ($_type:ty, $name:ident) => {
        fn $name(&mut self, offset: u64) -> Result<$_type> {
            let mut array = [0u8; size_of::<$_type>()];
            self.memory_get_into(offset, &mut array)?;
            Ok(<$_type>::from_le_bytes(array))
        }
    };
}

macro_rules! memory_set {
    ($_type:ty, $name:ident) => {
        fn $name(&mut self, offset: u64, value: $_type) -> Result<()> {
            self.memory_set_slice(offset, &value.to_le_bytes())
        }
    };
}

impl<'a> VMLogic<'a> {
    pub fn new(
        ext: &'a mut dyn External,
        context: VMContext,
        config: &'a VMConfig,
        fees_config: &'a RuntimeFeesConfig,
        promise_results: &'a [PromiseResult],
        memory: &'a mut dyn MemoryLike,
    ) -> Self {
        ext.reset_touched_nodes_counter();
        // Overflow should be checked before calling VMLogic.
        let current_account_balance = context.account_balance + context.attached_deposit;
        let current_storage_usage = context.storage_usage;
        let max_gas_burnt = if context.is_view {
            config.limit_config.max_gas_burnt_view
        } else {
            config.limit_config.max_gas_burnt
        };
        let current_account_locked_balance = context.account_locked_balance;
        let gas_counter = GasCounter::new(
            config.ext_costs.clone(),
            max_gas_burnt,
            context.prepaid_gas,
            context.is_view,
        );
        Self {
            ext,
            context,
            config,
            fees_config,
            promise_results,
            memory,
            current_account_balance,
            current_account_locked_balance,
            current_storage_usage,
            gas_counter,
            return_data: ReturnData::None,
            logs: vec![],
            registers: HashMap::new(),
            promises: vec![],
            receipt_to_account: HashMap::new(),
            total_log_length: 0,
        }
    }

    // ###########################
    // # Memory helper functions #
    // ###########################

    fn try_fit_mem(&mut self, offset: u64, len: u64) -> Result<()> {
        if self.memory.fits_memory(offset, len) {
            Ok(())
        } else {
            Err(HostError::MemoryAccessViolation.into())
        }
    }

    fn memory_get_into(&mut self, offset: u64, buf: &mut [u8]) -> Result<()> {
        self.gas_counter.pay_base(read_memory_base)?;
        self.gas_counter.pay_per_byte(read_memory_byte, buf.len() as _)?;
        self.try_fit_mem(offset, buf.len() as _)?;
        self.memory.read_memory(offset, buf);
        Ok(())
    }

    fn memory_get_vec(&mut self, offset: u64, len: u64) -> Result<Vec<u8>> {
        self.gas_counter.pay_base(read_memory_base)?;
        self.gas_counter.pay_per_byte(read_memory_byte, len)?;
        self.try_fit_mem(offset, len)?;
        let mut buf = vec![0; len as usize];
        self.memory.read_memory(offset, &mut buf);
        Ok(buf)
    }

    memory_get!(u128, memory_get_u128);
    memory_get!(u32, memory_get_u32);
    memory_get!(u16, memory_get_u16);
    memory_get!(u8, memory_get_u8);

    /// Reads an array of `u64` elements.
    fn memory_get_vec_u64(&mut self, offset: u64, num_elements: u64) -> Result<Vec<u64>> {
        let memory_len = num_elements
            .checked_mul(size_of::<u64>() as u64)
            .ok_or(HostError::MemoryAccessViolation)?;
        let data = self.memory_get_vec(offset, memory_len)?;
        let mut res = vec![0u64; num_elements as usize];
        byteorder::LittleEndian::read_u64_into(&data, &mut res);
        Ok(res)
    }

    fn get_vec_from_memory_or_register(&mut self, offset: u64, len: u64) -> Result<Vec<u8>> {
        if len != std::u64::MAX {
            self.memory_get_vec(offset, len)
        } else {
            self.internal_read_register(offset)
        }
    }

    fn memory_set_slice(&mut self, offset: u64, buf: &[u8]) -> Result<()> {
        self.gas_counter.pay_base(write_memory_base)?;
        self.gas_counter.pay_per_byte(write_memory_byte, buf.len() as _)?;
        self.try_fit_mem(offset, buf.len() as _)?;
        self.memory.write_memory(offset, buf);
        Ok(())
    }

    memory_set!(u128, memory_set_u128);

    // #################
    // # Registers API #
    // #################

    fn internal_read_register(&mut self, register_id: u64) -> Result<Vec<u8>> {
        if let Some(data) = self.registers.get(&register_id) {
            self.gas_counter.pay_base(read_register_base)?;
            self.gas_counter.pay_per_byte(read_register_byte, data.len() as _)?;
            Ok(data.clone())
        } else {
            Err(HostError::InvalidRegisterId { register_id }.into())
        }
    }

    fn internal_write_register(&mut self, register_id: u64, data: Vec<u8>) -> Result<()> {
        self.gas_counter.pay_base(write_register_base)?;
        self.gas_counter.pay_per_byte(write_register_byte, data.len() as u64)?;
        if data.len() as u64 > self.config.limit_config.max_register_size
            || self.registers.len() as u64 >= self.config.limit_config.max_number_registers
        {
            return Err(HostError::MemoryAccessViolation.into());
        }
        self.registers.insert(register_id, data);

        // Calculate the new memory usage.
        let usage: usize =
            self.registers.values().map(|v| size_of::<u64>() + v.len() * size_of::<u8>()).sum();
        if usage as u64 > self.config.limit_config.registers_memory_limit {
            Err(HostError::MemoryAccessViolation.into())
        } else {
            Ok(())
        }
    }

    /// Convenience function for testing.
    pub fn wrapped_internal_write_register(&mut self, register_id: u64, data: &[u8]) -> Result<()> {
        self.internal_write_register(register_id, data.to_vec())
    }

    /// Writes the entire content from the register `register_id` into the memory of the guest starting with `ptr`.
    ///
    /// # Arguments
    ///
    /// * `register_id` -- a register id from where to read the data;
    /// * `ptr` -- location on guest memory where to copy the data.
    ///
    /// # Errors
    ///
    /// * If the content extends outside the memory allocated to the guest. In Wasmer, it returns `MemoryAccessViolation` error message;
    /// * If `register_id` is pointing to unused register returns `InvalidRegisterId` error message.
    ///
    /// # Undefined Behavior
    ///
    /// If the content of register extends outside the preallocated memory on the host side, or the pointer points to a
    /// wrong location this function will overwrite memory that it is not supposed to overwrite causing an undefined behavior.
    ///
    /// # Cost
    ///
    /// `base + read_register_base + read_register_byte * num_bytes + write_memory_base + write_memory_byte * num_bytes`
    pub fn read_register(&mut self, register_id: u64, ptr: u64) -> Result<()> {
        self.gas_counter.pay_base(base)?;
        let data = self.internal_read_register(register_id)?;
        self.memory_set_slice(ptr, &data)
    }

    /// Returns the size of the blob stored in the given register.
    /// * If register is used, then returns the size, which can potentially be zero;
    /// * If register is not used, returns `u64::MAX`
    ///
    /// # Arguments
    ///
    /// * `register_id` -- a register id from where to read the data;
    ///
    /// # Cost
    ///
    /// `base`
    pub fn register_len(&mut self, register_id: u64) -> Result<u64> {
        self.gas_counter.pay_base(base)?;
        Ok(self.registers.get(&register_id).map(|r| r.len() as _).unwrap_or(std::u64::MAX))
    }

    /// Copies `data` from the guest memory into the register. If register is unused will initialize
    /// it. If register has larger capacity than needed for `data` will not re-allocate it. The
    /// register will lose the pre-existing data if any.
    ///
    /// # Arguments
    ///
    /// * `register_id` -- a register id where to write the data;
    /// * `data_len` -- length of the data in bytes;
    /// * `data_ptr` -- pointer in the guest memory where to read the data from.
    ///
    /// # Cost
    ///
    /// `base + read_memory_base + read_memory_bytes * num_bytes + write_register_base + write_register_bytes * num_bytes`
    pub fn write_register(&mut self, register_id: u64, data_len: u64, data_ptr: u64) -> Result<()> {
        self.gas_counter.pay_base(base)?;
        let data = self.memory_get_vec(data_ptr, data_len)?;
        self.internal_write_register(register_id, data)
    }

    // ###################################
    // # String reading helper functions #
    // ###################################

    /// Helper function to read and return utf8-encoding string.
    /// If `len == u64::MAX` then treats the string as null-terminated with character `'\0'`.
    ///
    /// # Errors
    ///
    /// * If string extends outside the memory of the guest with `MemoryAccessViolation`;
    /// * If string is not UTF-8 returns `BadUtf8`.
    /// * If number of bytes read + `total_log_length` exceeds the `max_total_log_length` returns
    ///   `TotalLogLengthExceeded`.
    ///
    /// # Cost
    ///
    /// For not nul-terminated string:
    /// `read_memory_base + read_memory_byte * num_bytes + utf8_decoding_base + utf8_decoding_byte * num_bytes`
    ///
    /// For nul-terminated string:
    /// `(read_memory_base + read_memory_byte) * num_bytes + utf8_decoding_base + utf8_decoding_byte * num_bytes`
    fn get_utf8_string(&mut self, len: u64, ptr: u64) -> Result<String> {
        self.gas_counter.pay_base(utf8_decoding_base)?;
        let mut buf;
        let max_len =
            self.config.limit_config.max_total_log_length.saturating_sub(self.total_log_length);
        if len != std::u64::MAX {
            if len > max_len {
                return Err(HostError::TotalLogLengthExceeded {
                    length: self.total_log_length.saturating_add(len),
                    limit: self.config.limit_config.max_total_log_length,
                }
                .into());
            }
            buf = self.memory_get_vec(ptr, len)?;
        } else {
            buf = vec![];
            for i in 0..=max_len {
                // self.try_fit_mem will check for u64 overflow on the first iteration (i == 0)
                let el = self.memory_get_u8(ptr + i)?;
                if el == 0 {
                    break;
                }
                if i == max_len {
                    return Err(HostError::TotalLogLengthExceeded {
                        length: self.total_log_length.saturating_add(max_len).saturating_add(1),
                        limit: self.config.limit_config.max_total_log_length,
                    }
                    .into());
                }
                buf.push(el);
            }
        }
        self.gas_counter.pay_per_byte(utf8_decoding_byte, buf.len() as _)?;
        String::from_utf8(buf).map_err(|_| HostError::BadUTF8.into())
    }

    /// Helper function to read UTF-16 formatted string from guest memory.
    /// # Errors
    ///
    /// * If string extends outside the memory of the guest with `MemoryAccessViolation`;
    /// * If string is not UTF-16 returns `BadUtf16`.
    /// * If number of bytes read + `total_log_length` exceeds the `max_total_log_length` returns
    ///   `TotalLogLengthExceeded`.
    ///
    /// # Cost
    ///
    /// For not nul-terminated string:
    /// `read_memory_base + read_memory_byte * num_bytes + utf16_decoding_base + utf16_decoding_byte * num_bytes`
    ///
    /// For nul-terminated string:
    /// `read_memory_base * num_bytes / 2 + read_memory_byte * num_bytes + utf16_decoding_base + utf16_decoding_byte * num_bytes`
    fn get_utf16_string(&mut self, len: u64, ptr: u64) -> Result<String> {
        self.gas_counter.pay_base(utf16_decoding_base)?;
        let mut u16_buffer;
        let max_len =
            self.config.limit_config.max_total_log_length.saturating_sub(self.total_log_length);
        if len != std::u64::MAX {
            let input = self.memory_get_vec(ptr, len)?;
            if len % 2 != 0 {
                return Err(HostError::BadUTF16.into());
            }
            if len > max_len {
                return Err(HostError::TotalLogLengthExceeded {
                    length: self.total_log_length.saturating_add(len),
                    limit: self.config.limit_config.max_total_log_length,
                }
                .into());
            }
            u16_buffer = vec![0u16; len as usize / 2];
            byteorder::LittleEndian::read_u16_into(&input, &mut u16_buffer);
        } else {
            u16_buffer = vec![];
            let limit = max_len / size_of::<u16>() as u64;
            // Takes 2 bytes each iter
            for i in 0..=limit {
                // self.try_fit_mem will check for u64 overflow on the first iteration (i == 0)
                let start = ptr + i * size_of::<u16>() as u64;
                let el = self.memory_get_u16(start)?;
                if el == 0 {
                    break;
                }
                if i == limit {
                    return Err(HostError::TotalLogLengthExceeded {
                        length: self
                            .total_log_length
                            .saturating_add(i * size_of::<u16>() as u64)
                            .saturating_add(size_of::<u16>() as u64),
                        limit: self.config.limit_config.max_total_log_length,
                    }
                    .into());
                }
                u16_buffer.push(el);
            }
        }
        self.gas_counter
            .pay_per_byte(utf16_decoding_byte, u16_buffer.len() as u64 * size_of::<u16>() as u64)?;
        String::from_utf16(&u16_buffer).map_err(|_| HostError::BadUTF16.into())
    }

    // ####################################################
    // # Helper functions to prevent code duplication API #
    // ####################################################

    /// Checks that the current log number didn't reach the limit yet, so we can add a new message.
    fn check_can_add_a_log_message(&self) -> Result<()> {
        if self.logs.len() as u64 >= self.config.limit_config.max_number_logs {
            Err(HostError::NumberOfLogsExceeded { limit: self.config.limit_config.max_number_logs }
                .into())
        } else {
            Ok(())
        }
    }

    /// Adds a given promise to the vector of promises and returns a new promise index.
    /// Throws `NumberPromisesExceeded` if the total number of promises exceeded the limit.
    fn checked_push_promise(&mut self, promise: Promise) -> Result<PromiseIndex> {
        let new_promise_idx = self.promises.len() as PromiseIndex;
        self.promises.push(promise);
        if self.promises.len() as u64
            > self.config.limit_config.max_promises_per_function_call_action
        {
            Err(HostError::NumberPromisesExceeded {
                number_of_promises: self.promises.len() as u64,
                limit: self.config.limit_config.max_promises_per_function_call_action,
            }
            .into())
        } else {
            Ok(new_promise_idx)
        }
    }

    fn checked_push_log(&mut self, message: String) -> Result<()> {
        // The size of logged data can't be too large. No overflow.
        self.total_log_length += message.len() as u64;
        if self.total_log_length > self.config.limit_config.max_total_log_length {
            return Err(HostError::TotalLogLengthExceeded {
                length: self.total_log_length,
                limit: self.config.limit_config.max_total_log_length,
            }
            .into());
        }
        self.logs.push(message);
        Ok(())
    }

    // ###############
    // # Context API #
    // ###############

    /// Saves the account id of the current contract that we execute into the register.
    ///
    /// # Errors
    ///
    /// If the registers exceed the memory limit returns `MemoryAccessViolation`.
    ///
    /// # Cost
    ///
    /// `base + write_register_base + write_register_byte * num_bytes`
    pub fn current_account_id(&mut self, register_id: u64) -> Result<()> {
        self.gas_counter.pay_base(base)?;

        self.internal_write_register(
            register_id,
            self.context.current_account_id.as_bytes().to_vec(),
        )
    }

    /// All contract calls are a result of some transaction that was signed by some account using
    /// some access key and submitted into a memory pool (either through the wallet using RPC or by
    /// a node itself). This function returns the id of that account. Saves the bytes of the signer
    /// account id into the register.
    ///
    /// # Errors
    ///
    /// * If the registers exceed the memory limit returns `MemoryAccessViolation`.
    /// * If called as view function returns `ProhibitedInView`.
    ///
    /// # Cost
    ///
    /// `base + write_register_base + write_register_byte * num_bytes`
    pub fn signer_account_id(&mut self, register_id: u64) -> Result<()> {
        self.gas_counter.pay_base(base)?;

        if self.context.is_view {
            return Err(HostError::ProhibitedInView {
                method_name: "signer_account_id".to_string(),
            }
            .into());
        }
        self.internal_write_register(
            register_id,
            self.context.signer_account_id.as_bytes().to_vec(),
        )
    }

    /// Saves the public key fo the access key that was used by the signer into the register. In
    /// rare situations smart contract might want to know the exact access key that was used to send
    /// the original transaction, e.g. to increase the allowance or manipulate with the public key.
    ///
    /// # Errors
    ///
    /// * If the registers exceed the memory limit returns `MemoryAccessViolation`.
    /// * If called as view function returns `ProhibitedInView`.
    ///
    /// # Cost
    ///
    /// `base + write_register_base + write_register_byte * num_bytes`
    pub fn signer_account_pk(&mut self, register_id: u64) -> Result<()> {
        self.gas_counter.pay_base(base)?;

        if self.context.is_view {
            return Err(HostError::ProhibitedInView {
                method_name: "signer_account_pk".to_string(),
            }
            .into());
        }
        self.internal_write_register(register_id, self.context.signer_account_pk.clone())
    }

    /// All contract calls are a result of a receipt, this receipt might be created by a transaction
    /// that does function invocation on the contract or another contract as a result of
    /// cross-contract call. Saves the bytes of the predecessor account id into the register.
    ///
    /// # Errors
    ///
    /// * If the registers exceed the memory limit returns `MemoryAccessViolation`.
    /// * If called as view function returns `ProhibitedInView`.
    ///
    /// # Cost
    ///
    /// `base + write_register_base + write_register_byte * num_bytes`
    pub fn predecessor_account_id(&mut self, register_id: u64) -> Result<()> {
        self.gas_counter.pay_base(base)?;

        if self.context.is_view {
            return Err(HostError::ProhibitedInView {
                method_name: "predecessor_account_id".to_string(),
            }
            .into());
        }
        self.internal_write_register(
            register_id,
            self.context.predecessor_account_id.as_bytes().to_vec(),
        )
    }

    /// Reads input to the contract call into the register. Input is expected to be in JSON-format.
    /// If input is provided saves the bytes (potentially zero) of input into register. If input is
    /// not provided writes 0 bytes into the register.
    ///
    /// # Cost
    ///
    /// `base + write_register_base + write_register_byte * num_bytes`
    pub fn input(&mut self, register_id: u64) -> Result<()> {
        self.gas_counter.pay_base(base)?;

        self.internal_write_register(register_id, self.context.input.clone())
    }

    /// Returns the current block height.
    ///
    /// # Cost
    ///
    /// `base`
    // TODO #1903 rename to `block_height`
    pub fn block_index(&mut self) -> Result<u64> {
        self.gas_counter.pay_base(base)?;
        Ok(self.context.block_index)
    }

    /// Returns the current block timestamp (number of non-leap-nanoseconds since January 1, 1970 0:00:00 UTC).
    ///
    /// # Cost
    ///
    /// `base`
    pub fn block_timestamp(&mut self) -> Result<u64> {
        self.gas_counter.pay_base(base)?;
        Ok(self.context.block_timestamp)
    }

    /// Returns the current epoch height.
    ///
    /// # Cost
    ///
    /// `base`
    pub fn epoch_height(&mut self) -> Result<EpochHeight> {
        self.gas_counter.pay_base(base)?;
        Ok(self.context.epoch_height)
    }

    /// Returns the number of bytes used by the contract if it was saved to the trie as of the
    /// invocation. This includes:
    /// * The data written with storage_* functions during current and previous execution;
    /// * The bytes needed to store the access keys of the given account.
    /// * The contract code size
    /// * A small fixed overhead for account metadata.
    ///
    /// # Cost
    ///
    /// `base`
    pub fn storage_usage(&mut self) -> Result<StorageUsage> {
        self.gas_counter.pay_base(base)?;
        Ok(self.current_storage_usage)
    }

    // #################
    // # Economics API #
    // #################

    /// The current balance of the given account. This includes the attached_deposit that was
    /// attached to the transaction.
    ///
    /// # Cost
    ///
    /// `base + memory_write_base + memory_write_size * 16`
    pub fn account_balance(&mut self, balance_ptr: u64) -> Result<()> {
        self.gas_counter.pay_base(base)?;
        self.memory_set_u128(balance_ptr, self.current_account_balance)
    }

    /// The current amount of tokens locked due to staking.
    ///
    /// # Cost
    ///
    /// `base + memory_write_base + memory_write_size * 16`
    pub fn account_locked_balance(&mut self, balance_ptr: u64) -> Result<()> {
        self.gas_counter.pay_base(base)?;
        self.memory_set_u128(balance_ptr, self.current_account_locked_balance)
    }

    /// The balance that was attached to the call that will be immediately deposited before the
    /// contract execution starts.
    ///
    /// # Errors
    ///
    /// If called as view function returns `ProhibitedInView``.
    ///
    /// # Cost
    ///
    /// `base + memory_write_base + memory_write_size * 16`
    pub fn attached_deposit(&mut self, balance_ptr: u64) -> Result<()> {
        self.gas_counter.pay_base(base)?;

        if self.context.is_view {
            return Err(HostError::ProhibitedInView {
                method_name: "attached_deposit".to_string(),
            }
            .into());
        }
        self.memory_set_u128(balance_ptr, self.context.attached_deposit)
    }

    /// The amount of gas attached to the call that can be used to pay for the gas fees.
    ///
    /// # Errors
    ///
    /// If called as view function returns `ProhibitedInView`.
    ///
    /// # Cost
    ///
    /// `base`
    pub fn prepaid_gas(&mut self) -> Result<Gas> {
        self.gas_counter.pay_base(base)?;
        if self.context.is_view {
            return Err(
                HostError::ProhibitedInView { method_name: "prepaid_gas".to_string() }.into()
            );
        }
        Ok(self.context.prepaid_gas)
    }

    /// The gas that was already burnt during the contract execution (cannot exceed `prepaid_gas`)
    ///
    /// # Errors
    ///
    /// If called as view function returns `ProhibitedInView`.
    ///
    /// # Cost
    ///
    /// `base`
    pub fn used_gas(&mut self) -> Result<Gas> {
        self.gas_counter.pay_base(base)?;
        if self.context.is_view {
            return Err(HostError::ProhibitedInView { method_name: "used_gas".to_string() }.into());
        }
        Ok(self.gas_counter.used_gas())
    }

    // ############
    // # Math API #
    // ############

    /// Writes random seed into the register.
    ///
    /// # Errors
    ///
    /// If the size of the registers exceed the set limit `MemoryAccessViolation`.
    ///
    /// # Cost
    ///
    /// `base + write_register_base + write_register_byte * num_bytes`.
    pub fn random_seed(&mut self, register_id: u64) -> Result<()> {
        self.gas_counter.pay_base(base)?;
        self.internal_write_register(register_id, self.context.random_seed.clone())
    }

    /// Hashes the random sequence of bytes using sha256 and returns it into `register_id`.
    ///
    /// # Errors
    ///
    /// If `value_len + value_ptr` points outside the memory or the registers use more memory than
    /// the limit with `MemoryAccessViolation`.
    ///
    /// # Cost
    ///
    /// `base + write_register_base + write_register_byte * num_bytes + sha256_base + sha256_byte * num_bytes`
    pub fn sha256(&mut self, value_len: u64, value_ptr: u64, register_id: u64) -> Result<()> {
        self.gas_counter.pay_base(sha256_base)?;
        let value = self.get_vec_from_memory_or_register(value_ptr, value_len)?;
        self.gas_counter.pay_per_byte(sha256_byte, value.len() as u64)?;
        let value_hash = self.ext.sha256(&value)?;
        self.internal_write_register(register_id, value_hash)
    }

    /// Hashes the random sequence of bytes using keccak256 and returns it into `register_id`.
    ///
    /// # Errors
    ///
    /// If `value_len + value_ptr` points outside the memory or the registers use more memory than
    /// the limit with `MemoryAccessViolation`.
    ///
    /// # Cost
    ///
    /// `base + write_register_base + write_register_byte * num_bytes + keccak256_base + keccak256_byte * num_bytes`
    pub fn keccak256(&mut self, value_len: u64, value_ptr: u64, register_id: u64) -> Result<()> {
        self.gas_counter.pay_base(keccak256_base)?;
        let value = self.get_vec_from_memory_or_register(value_ptr, value_len)?;
        self.gas_counter.pay_per_byte(keccak256_byte, value.len() as u64)?;
        let value_hash = self.ext.keccak256(&value)?;
        self.internal_write_register(register_id, value_hash)
    }

    /// Hashes the random sequence of bytes using keccak512 and returns it into `register_id`.
    ///
    /// # Errors
    ///
    /// If `value_len + value_ptr` points outside the memory or the registers use more memory than
    /// the limit with `MemoryAccessViolation`.
    ///
    /// # Cost
    ///
    /// `base + write_register_base + write_register_byte * num_bytes + keccak512_base + keccak512_byte * num_bytes`
    pub fn keccak512(&mut self, value_len: u64, value_ptr: u64, register_id: u64) -> Result<()> {
        self.gas_counter.pay_base(keccak512_base)?;
        let value = self.get_vec_from_memory_or_register(value_ptr, value_len)?;
        self.gas_counter.pay_per_byte(keccak512_byte, value.len() as u64)?;
        let value_hash = self.ext.keccak512(&value)?;
        self.internal_write_register(register_id, value_hash)
    }

    /// Called by gas metering injected into Wasm. Counts both towards `burnt_gas` and `used_gas`.
    ///
    /// # Errors
    ///
    /// * If passed gas amount somehow overflows internal gas counters returns `IntegerOverflow`;
    /// * If we exceed usage limit imposed on burnt gas returns `GasLimitExceeded`;
    /// * If we exceed the `prepaid_gas` then returns `GasExceeded`.
    pub fn gas(&mut self, gas_amount: u32) -> Result<()> {
        let value = Gas::from(gas_amount) * Gas::from(self.config.regular_op_cost);
        self.gas_counter.deduct_gas(value, value)
    }

    // ################
    // # Promises API #
    // ################

    /// A helper function to pay gas fee for creating a new receipt without actions.
    /// # Args:
    /// * `sir`: whether contract call is addressed to itself;
    /// * `data_dependencies`: other contracts that this execution will be waiting on (or rather
    ///   their data receipts), where bool indicates whether this is sender=receiver communication.
    ///
    /// # Cost
    ///
    /// This is a convenience function that encapsulates several costs:
    /// `burnt_gas := dispatch cost of the receipt + base dispatch cost  cost of the data receipt`
    /// `used_gas := burnt_gas + exec cost of the receipt + base exec cost  cost of the data receipt`
    /// Notice that we prepay all base cost upon the creation of the data dependency, we are going to
    /// pay for the content transmitted through the dependency upon the actual creation of the
    /// DataReceipt.
    fn pay_gas_for_new_receipt(&mut self, sir: bool, data_dependencies: &[bool]) -> Result<()> {
        let fees_config_cfg = &self.fees_config;
        let mut burn_gas = fees_config_cfg.action_receipt_creation_config.send_fee(sir);
        let mut use_gas = fees_config_cfg.action_receipt_creation_config.exec_fee();
        for dep in data_dependencies {
            // Both creation and execution for data receipts are considered burnt gas.
            burn_gas = burn_gas
                .checked_add(fees_config_cfg.data_receipt_creation_config.base_cost.send_fee(*dep))
                .ok_or(HostError::IntegerOverflow)?
                .checked_add(fees_config_cfg.data_receipt_creation_config.base_cost.exec_fee())
                .ok_or(HostError::IntegerOverflow)?;
        }
        use_gas = use_gas.checked_add(burn_gas).ok_or(HostError::IntegerOverflow)?;
        self.gas_counter.deduct_gas(burn_gas, use_gas)
    }

    /// A helper function to subtract balance on transfer or attached deposit for promises.
    /// # Args:
    /// * `amount`: the amount to deduct from the current account balance.
    fn deduct_balance(&mut self, amount: Balance) -> Result<()> {
        self.current_account_balance =
            self.current_account_balance.checked_sub(amount).ok_or(HostError::BalanceExceeded)?;
        Ok(())
    }

    /// Creates a promise that will execute a method on account with given arguments and attaches
    /// the given amount and gas. `amount_ptr` point to slices of bytes representing `u128`.
    ///
    /// # Errors
    ///
    /// * If `account_id_len + account_id_ptr` or `method_name_len + method_name_ptr` or
    /// `arguments_len + arguments_ptr` or `amount_ptr + 16` points outside the memory of the guest
    /// or host returns `MemoryAccessViolation`.
    /// * If called as view function returns `ProhibitedInView`.
    ///
    /// # Returns
    ///
    /// Index of the new promise that uniquely identifies it within the current execution of the
    /// method.
    ///
    /// # Cost
    ///
    /// Since `promise_create` is a convenience wrapper around `promise_batch_create` and
    /// `promise_batch_action_function_call`. This also means it charges `base` cost twice.
    pub fn promise_create(
        &mut self,
        account_id_len: u64,
        account_id_ptr: u64,
        method_name_len: u64,
        method_name_ptr: u64,
        arguments_len: u64,
        arguments_ptr: u64,
        amount_ptr: u64,
        gas: Gas,
    ) -> Result<u64> {
        let new_promise_idx = self.promise_batch_create(account_id_len, account_id_ptr)?;
        self.promise_batch_action_function_call(
            new_promise_idx,
            method_name_len,
            method_name_ptr,
            arguments_len,
            arguments_ptr,
            amount_ptr,
            gas,
        )?;
        Ok(new_promise_idx)
    }

    /// Attaches the callback that is executed after promise pointed by `promise_idx` is complete.
    ///
    /// # Errors
    ///
    /// * If `promise_idx` does not correspond to an existing promise returns `InvalidPromiseIndex`;
    /// * If `account_id_len + account_id_ptr` or `method_name_len + method_name_ptr` or
    ///   `arguments_len + arguments_ptr` or `amount_ptr + 16` points outside the memory of the
    ///   guest or host returns `MemoryAccessViolation`.
    /// * If called as view function returns `ProhibitedInView`.
    ///
    /// # Returns
    ///
    /// Index of the new promise that uniquely identifies it within the current execution of the
    /// method.
    ///
    /// # Cost
    ///
    /// Since `promise_create` is a convenience wrapper around `promise_batch_then` and
    /// `promise_batch_action_function_call`. This also means it charges `base` cost twice.
    pub fn promise_then(
        &mut self,
        promise_idx: u64,
        account_id_len: u64,
        account_id_ptr: u64,
        method_name_len: u64,
        method_name_ptr: u64,
        arguments_len: u64,
        arguments_ptr: u64,
        amount_ptr: u64,
        gas: u64,
    ) -> Result<u64> {
        let new_promise_idx =
            self.promise_batch_then(promise_idx, account_id_len, account_id_ptr)?;
        self.promise_batch_action_function_call(
            new_promise_idx,
            method_name_len,
            method_name_ptr,
            arguments_len,
            arguments_ptr,
            amount_ptr,
            gas,
        )?;
        Ok(new_promise_idx)
    }

    /// Creates a new promise which completes when time all promises passed as arguments complete.
    /// Cannot be used with registers. `promise_idx_ptr` points to an array of `u64` elements, with
    /// `promise_idx_count` denoting the number of elements. The array contains indices of promises
    /// that need to be waited on jointly.
    ///
    /// # Errors
    ///
    /// * If `promise_ids_ptr + 8 * promise_idx_count` extend outside the guest memory returns
    ///   `MemoryAccessViolation`;
    /// * If any of the promises in the array do not correspond to existing promises returns
    ///   `InvalidPromiseIndex`.
    /// * If called as view function returns `ProhibitedInView`.
    /// * If the total number of receipt dependencies exceeds `max_number_input_data_dependencies`
    ///   limit returns `NumInputDataDependenciesExceeded`.
    /// * If the total number of promises exceeds `max_promises_per_function_call_action` limit
    ///   returns `NumPromisesExceeded`.
    ///
    /// # Returns
    ///
    /// Index of the new promise that uniquely identifies it within the current execution of the
    /// method.
    ///
    /// # Cost
    ///
    /// `base + promise_and_base + promise_and_per_promise * num_promises + cost of reading promise ids from memory`.
    pub fn promise_and(
        &mut self,
        promise_idx_ptr: u64,
        promise_idx_count: u64,
    ) -> Result<PromiseIndex> {
        self.gas_counter.pay_base(base)?;
        if self.context.is_view {
            return Err(
                HostError::ProhibitedInView { method_name: "promise_and".to_string() }.into()
            );
        }
        self.gas_counter.pay_base(promise_and_base)?;
        self.gas_counter.pay_per_byte(
            promise_and_per_promise,
            promise_idx_count
                .checked_mul(size_of::<u64>() as u64)
                .ok_or(HostError::IntegerOverflow)?,
        )?;

        let promise_indices = self.memory_get_vec_u64(promise_idx_ptr, promise_idx_count)?;

        let mut receipt_dependencies = vec![];
        for promise_idx in &promise_indices {
            let promise = self
                .promises
                .get(*promise_idx as usize)
                .ok_or(HostError::InvalidPromiseIndex { promise_idx: *promise_idx })?;
            match &promise {
                Promise::Receipt(receipt_idx) => {
                    receipt_dependencies.push(*receipt_idx);
                }
                Promise::NotReceipt(receipt_indices) => {
                    receipt_dependencies.extend(receipt_indices.clone());
                }
            }
            // Checking this in the loop to prevent abuse of too many joined vectors.
            if receipt_dependencies.len() as u64
                > self.config.limit_config.max_number_input_data_dependencies
            {
                return Err(HostError::NumberInputDataDependenciesExceeded {
                    number_of_input_data_dependencies: receipt_dependencies.len() as u64,
                    limit: self.config.limit_config.max_number_input_data_dependencies,
                }
                .into());
            }
        }
        self.checked_push_promise(Promise::NotReceipt(receipt_dependencies))
    }

    /// Creates a new promise towards given `account_id` without any actions attached to it.
    ///
    /// # Errors
    ///
    /// * If `account_id_len + account_id_ptr` points outside the memory of the guest or host
    /// returns `MemoryAccessViolation`.
    /// * If called as view function returns `ProhibitedInView`.
    /// * If the total number of promises exceeds `max_promises_per_function_call_action` limit
    ///   returns `NumPromisesExceeded`.
    ///
    /// # Returns
    ///
    /// Index of the new promise that uniquely identifies it within the current execution of the
    /// method.
    ///
    /// # Cost
    ///
    /// `burnt_gas := base + cost of reading and decoding the account id + dispatch cost of the receipt`.
    /// `used_gas := burnt_gas + exec cost of the receipt`.
    pub fn promise_batch_create(
        &mut self,
        account_id_len: u64,
        account_id_ptr: u64,
    ) -> Result<u64> {
        self.gas_counter.pay_base(base)?;
        if self.context.is_view {
            return Err(HostError::ProhibitedInView {
                method_name: "promise_batch_create".to_string(),
            }
            .into());
        }
        let account_id = self.read_and_parse_account_id(account_id_ptr, account_id_len)?;
        let sir = account_id == self.context.current_account_id;
        self.pay_gas_for_new_receipt(sir, &[])?;
        let new_receipt_idx = self.ext.create_receipt(vec![], account_id.clone())?;
        self.receipt_to_account.insert(new_receipt_idx, account_id);

        self.checked_push_promise(Promise::Receipt(new_receipt_idx))
    }

    /// Creates a new promise towards given `account_id` without any actions attached, that is
    /// executed after promise pointed by `promise_idx` is complete.
    ///
    /// # Errors
    ///
    /// * If `promise_idx` does not correspond to an existing promise returns `InvalidPromiseIndex`;
    /// * If `account_id_len + account_id_ptr` points outside the memory of the guest or host
    /// returns `MemoryAccessViolation`.
    /// * If called as view function returns `ProhibitedInView`.
    /// * If the total number of promises exceeds `max_promises_per_function_call_action` limit
    ///   returns `NumPromisesExceeded`.
    ///
    /// # Returns
    ///
    /// Index of the new promise that uniquely identifies it within the current execution of the
    /// method.
    ///
    /// # Cost
    ///
    /// `base + cost of reading and decoding the account id + dispatch&execution cost of the receipt
    ///  + dispatch&execution base cost for each data dependency`
    pub fn promise_batch_then(
        &mut self,
        promise_idx: u64,
        account_id_len: u64,
        account_id_ptr: u64,
    ) -> Result<u64> {
        self.gas_counter.pay_base(base)?;
        if self.context.is_view {
            return Err(HostError::ProhibitedInView {
                method_name: "promise_batch_then".to_string(),
            }
            .into());
        }
        let account_id = self.read_and_parse_account_id(account_id_ptr, account_id_len)?;
        // Update the DAG and return new promise idx.
        let promise = self
            .promises
            .get(promise_idx as usize)
            .ok_or(HostError::InvalidPromiseIndex { promise_idx })?;
        let receipt_dependencies = match &promise {
            Promise::Receipt(receipt_idx) => vec![*receipt_idx],
            Promise::NotReceipt(receipt_indices) => receipt_indices.clone(),
        };

        let sir = account_id == self.context.current_account_id;
        let deps: Vec<_> = receipt_dependencies
            .iter()
            .map(|receipt_idx| {
                self.receipt_to_account
                    .get(receipt_idx)
                    .expect("promises and receipt_to_account should be consistent.")
                    == &account_id
            })
            .collect();
        self.pay_gas_for_new_receipt(sir, &deps)?;

        let new_receipt_idx = self.ext.create_receipt(receipt_dependencies, account_id.clone())?;
        self.receipt_to_account.insert(new_receipt_idx, account_id);

        self.checked_push_promise(Promise::Receipt(new_receipt_idx))
    }

    /// Helper function to return the receipt index corresponding to the given promise index.
    /// It also pulls account ID for the given receipt and compares it with the current account ID
    /// to return whether the receipt's account ID is the same.
    fn promise_idx_to_receipt_idx_with_sir(
        &self,
        promise_idx: u64,
    ) -> Result<(ReceiptIndex, bool)> {
        let promise = self
            .promises
            .get(promise_idx as usize)
            .ok_or(HostError::InvalidPromiseIndex { promise_idx })?;
        let receipt_idx = match &promise {
            Promise::Receipt(receipt_idx) => Ok(*receipt_idx),
            Promise::NotReceipt(_) => Err(HostError::CannotAppendActionToJointPromise),
        }?;

        let account_id = self
            .receipt_to_account
            .get(&receipt_idx)
            .expect("promises and receipt_to_account should be consistent.");
        let sir = account_id == &self.context.current_account_id;
        Ok((receipt_idx, sir))
    }

    /// Appends `CreateAccount` action to the batch of actions for the given promise pointed by
    /// `promise_idx`.
    ///
    /// # Errors
    ///
    /// * If `promise_idx` does not correspond to an existing promise returns `InvalidPromiseIndex`.
    /// * If the promise pointed by the `promise_idx` is an ephemeral promise created by
    /// `promise_and` returns `CannotAppendActionToJointPromise`.
    /// * If called as view function returns `ProhibitedInView`.
    ///
    /// # Cost
    ///
    /// `burnt_gas := base + dispatch action fee`
    /// `used_gas := burnt_gas + exec action fee`
    pub fn promise_batch_action_create_account(&mut self, promise_idx: u64) -> Result<()> {
        self.gas_counter.pay_base(base)?;
        if self.context.is_view {
            return Err(HostError::ProhibitedInView {
                method_name: "promise_batch_action_create_account".to_string(),
            }
            .into());
        }
        let (receipt_idx, sir) = self.promise_idx_to_receipt_idx_with_sir(promise_idx)?;

        self.gas_counter
            .pay_action_base(&self.fees_config.action_creation_config.create_account_cost, sir)?;

        self.ext.append_action_create_account(receipt_idx)?;
        Ok(())
    }

    /// Appends `DeployContract` action to the batch of actions for the given promise pointed by
    /// `promise_idx`.
    ///
    /// # Errors
    ///
    /// * If `promise_idx` does not correspond to an existing promise returns `InvalidPromiseIndex`.
    /// * If the promise pointed by the `promise_idx` is an ephemeral promise created by
    /// `promise_and` returns `CannotAppendActionToJointPromise`.
    /// * If `code_len + code_ptr` points outside the memory of the guest or host returns
    /// `MemoryAccessViolation`.
    /// * If called as view function returns `ProhibitedInView`.
    /// * If the contract code length exceeds `max_contract_size` returns `ContractSizeExceeded`.
    ///
    /// # Cost
    ///
    /// `burnt_gas := base + dispatch action base fee + dispatch action per byte fee * num bytes + cost of reading vector from memory `
    /// `used_gas := burnt_gas + exec action base fee + exec action per byte fee * num bytes`
    pub fn promise_batch_action_deploy_contract(
        &mut self,
        promise_idx: u64,
        code_len: u64,
        code_ptr: u64,
    ) -> Result<()> {
        self.gas_counter.pay_base(base)?;
        if self.context.is_view {
            return Err(HostError::ProhibitedInView {
                method_name: "promise_batch_action_deploy_contract".to_string(),
            }
            .into());
        }
        let code = self.get_vec_from_memory_or_register(code_ptr, code_len)?;
        if code.len() as u64 > self.config.limit_config.max_contract_size {
            return Err(HostError::ContractSizeExceeded {
                size: code.len() as u64,
                limit: self.config.limit_config.max_contract_size,
            }
            .into());
        }

        let (receipt_idx, sir) = self.promise_idx_to_receipt_idx_with_sir(promise_idx)?;

        let num_bytes = code.len() as u64;
        self.gas_counter
            .pay_action_base(&self.fees_config.action_creation_config.deploy_contract_cost, sir)?;
        self.gas_counter.pay_action_per_byte(
            &self.fees_config.action_creation_config.deploy_contract_cost_per_byte,
            num_bytes,
            sir,
        )?;

        self.ext.append_action_deploy_contract(receipt_idx, code)?;
        Ok(())
    }

    /// Appends `FunctionCall` action to the batch of actions for the given promise pointed by
    /// `promise_idx`.
    ///
    /// # Errors
    ///
    /// * If `promise_idx` does not correspond to an existing promise returns `InvalidPromiseIndex`.
    /// * If the promise pointed by the `promise_idx` is an ephemeral promise created by
    /// `promise_and` returns `CannotAppendActionToJointPromise`.
    /// * If `method_name_len + method_name_ptr` or `arguments_len + arguments_ptr` or
    /// `amount_ptr + 16` points outside the memory of the guest or host returns
    /// `MemoryAccessViolation`.
    /// * If called as view function returns `ProhibitedInView`.
    ///
    /// # Cost
    ///
    /// `burnt_gas := base + dispatch action base fee + dispatch action per byte fee * num bytes + cost of reading vector from memory
    ///  + cost of reading u128, method_name and arguments from the memory`
    /// `used_gas := burnt_gas + exec action base fee + exec action per byte fee * num bytes`
    pub fn promise_batch_action_function_call(
        &mut self,
        promise_idx: u64,
        method_name_len: u64,
        method_name_ptr: u64,
        arguments_len: u64,
        arguments_ptr: u64,
        amount_ptr: u64,
        gas: Gas,
    ) -> Result<()> {
        self.gas_counter.pay_base(base)?;
        if self.context.is_view {
            return Err(HostError::ProhibitedInView {
                method_name: "promise_batch_action_function_call".to_string(),
            }
            .into());
        }
        let amount = self.memory_get_u128(amount_ptr)?;
        let method_name = self.get_vec_from_memory_or_register(method_name_ptr, method_name_len)?;
        if method_name.is_empty() {
            return Err(HostError::EmptyMethodName.into());
        }
        let arguments = self.get_vec_from_memory_or_register(arguments_ptr, arguments_len)?;

        let (receipt_idx, sir) = self.promise_idx_to_receipt_idx_with_sir(promise_idx)?;

        // Input can't be large enough to overflow
        let num_bytes = method_name.len() as u64 + arguments.len() as u64;
        self.gas_counter
            .pay_action_base(&self.fees_config.action_creation_config.function_call_cost, sir)?;
        self.gas_counter.pay_action_per_byte(
            &self.fees_config.action_creation_config.function_call_cost_per_byte,
            num_bytes,
            sir,
        )?;
        // Prepaid gas
        self.gas_counter.deduct_gas(0, gas)?;

        self.deduct_balance(amount)?;

        self.ext.append_action_function_call(receipt_idx, method_name, arguments, amount, gas)?;
        Ok(())
    }

    /// Appends `Transfer` action to the batch of actions for the given promise pointed by
    /// `promise_idx`.
    ///
    /// # Errors
    ///
    /// * If `promise_idx` does not correspond to an existing promise returns `InvalidPromiseIndex`.
    /// * If the promise pointed by the `promise_idx` is an ephemeral promise created by
    /// `promise_and` returns `CannotAppendActionToJointPromise`.
    /// * If `amount_ptr + 16` points outside the memory of the guest or host returns
    /// `MemoryAccessViolation`.
    /// * If called as view function returns `ProhibitedInView`.
    ///
    /// # Cost
    ///
    /// `burnt_gas := base + dispatch action base fee + dispatch action per byte fee * num bytes + cost of reading u128 from memory `
    /// `used_gas := burnt_gas + exec action base fee + exec action per byte fee * num bytes`
    pub fn promise_batch_action_transfer(
        &mut self,
        promise_idx: u64,
        amount_ptr: u64,
    ) -> Result<()> {
        self.gas_counter.pay_base(base)?;
        if self.context.is_view {
            return Err(HostError::ProhibitedInView {
                method_name: "promise_batch_action_transfer".to_string(),
            }
            .into());
        }
        let amount = self.memory_get_u128(amount_ptr)?;

        let (receipt_idx, sir) = self.promise_idx_to_receipt_idx_with_sir(promise_idx)?;

        self.gas_counter
            .pay_action_base(&self.fees_config.action_creation_config.transfer_cost, sir)?;

        self.deduct_balance(amount)?;

        self.ext.append_action_transfer(receipt_idx, amount)?;
        Ok(())
    }

    /// Appends `Stake` action to the batch of actions for the given promise pointed by
    /// `promise_idx`.
    ///
    /// # Errors
    ///
    /// * If `promise_idx` does not correspond to an existing promise returns `InvalidPromiseIndex`.
    /// * If the promise pointed by the `promise_idx` is an ephemeral promise created by
    /// `promise_and` returns `CannotAppendActionToJointPromise`.
    /// * If the given public key is not a valid (e.g. wrong length) returns `InvalidPublicKey`.
    /// * If `amount_ptr + 16` or `public_key_len + public_key_ptr` points outside the memory of the
    /// guest or host returns `MemoryAccessViolation`.
    /// * If called as view function returns `ProhibitedInView`.
    ///
    /// # Cost
    ///
    /// `burnt_gas := base + dispatch action base fee + dispatch action per byte fee * num bytes + cost of reading public key from memory `
    /// `used_gas := burnt_gas + exec action base fee + exec action per byte fee * num bytes`
    pub fn promise_batch_action_stake(
        &mut self,
        promise_idx: u64,
        amount_ptr: u64,
        public_key_len: u64,
        public_key_ptr: u64,
    ) -> Result<()> {
        self.gas_counter.pay_base(base)?;
        if self.context.is_view {
            return Err(HostError::ProhibitedInView {
                method_name: "promise_batch_action_stake".to_string(),
            }
            .into());
        }
        let amount = self.memory_get_u128(amount_ptr)?;
        let public_key = self.get_vec_from_memory_or_register(public_key_ptr, public_key_len)?;

        let (receipt_idx, sir) = self.promise_idx_to_receipt_idx_with_sir(promise_idx)?;

        self.gas_counter
            .pay_action_base(&self.fees_config.action_creation_config.stake_cost, sir)?;

        self.ext.append_action_stake(receipt_idx, amount, public_key)?;
        Ok(())
    }

    /// Appends `AddKey` action to the batch of actions for the given promise pointed by
    /// `promise_idx`. The access key will have `FullAccess` permission.
    ///
    /// # Errors
    ///
    /// * If `promise_idx` does not correspond to an existing promise returns `InvalidPromiseIndex`.
    /// * If the promise pointed by the `promise_idx` is an ephemeral promise created by
    /// `promise_and` returns `CannotAppendActionToJointPromise`.
    /// * If the given public key is not a valid (e.g. wrong length) returns `InvalidPublicKey`.
    /// * If `public_key_len + public_key_ptr` points outside the memory of the guest or host
    /// returns `MemoryAccessViolation`.
    /// * If called as view function returns `ProhibitedInView`.
    ///
    /// # Cost
    ///
    /// `burnt_gas := base + dispatch action base fee + dispatch action per byte fee * num bytes + cost of reading public key from memory `
    /// `used_gas := burnt_gas + exec action base fee + exec action per byte fee * num bytes`
    pub fn promise_batch_action_add_key_with_full_access(
        &mut self,
        promise_idx: u64,
        public_key_len: u64,
        public_key_ptr: u64,
        nonce: u64,
    ) -> Result<()> {
        self.gas_counter.pay_base(base)?;
        if self.context.is_view {
            return Err(HostError::ProhibitedInView {
                method_name: "promise_batch_action_add_key_with_full_access".to_string(),
            }
            .into());
        }
        let public_key = self.get_vec_from_memory_or_register(public_key_ptr, public_key_len)?;

        let (receipt_idx, sir) = self.promise_idx_to_receipt_idx_with_sir(promise_idx)?;

        self.gas_counter.pay_action_base(
            &self.fees_config.action_creation_config.add_key_cost.full_access_cost,
            sir,
        )?;

        self.ext.append_action_add_key_with_full_access(receipt_idx, public_key, nonce)?;
        Ok(())
    }

    /// Appends `AddKey` action to the batch of actions for the given promise pointed by
    /// `promise_idx`. The access key will have `FunctionCall` permission.
    ///
    /// # Errors
    ///
    /// * If `promise_idx` does not correspond to an existing promise returns `InvalidPromiseIndex`.
    /// * If the promise pointed by the `promise_idx` is an ephemeral promise created by
    /// `promise_and` returns `CannotAppendActionToJointPromise`.
    /// * If the given public key is not a valid (e.g. wrong length) returns `InvalidPublicKey`.
    /// * If `public_key_len + public_key_ptr`, `allowance_ptr + 16`,
    /// `receiver_id_len + receiver_id_ptr` or `method_names_len + method_names_ptr` points outside
    /// the memory of the guest or host returns `MemoryAccessViolation`.
    /// * If called as view function returns `ProhibitedInView`.
    ///
    /// # Cost
    ///
    /// `burnt_gas := base + dispatch action base fee + dispatch action per byte fee * num bytes + cost of reading vector from memory
    ///  + cost of reading u128, method_names and public key from the memory + cost of reading and parsing account name`
    /// `used_gas := burnt_gas + exec action base fee + exec action per byte fee * num bytes`
    pub fn promise_batch_action_add_key_with_function_call(
        &mut self,
        promise_idx: u64,
        public_key_len: u64,
        public_key_ptr: u64,
        nonce: u64,
        allowance_ptr: u64,
        receiver_id_len: u64,
        receiver_id_ptr: u64,
        method_names_len: u64,
        method_names_ptr: u64,
    ) -> Result<()> {
        self.gas_counter.pay_base(base)?;
        if self.context.is_view {
            return Err(HostError::ProhibitedInView {
                method_name: "promise_batch_action_add_key_with_function_call".to_string(),
            }
            .into());
        }
        let public_key = self.get_vec_from_memory_or_register(public_key_ptr, public_key_len)?;
        let allowance = self.memory_get_u128(allowance_ptr)?;
        let allowance = if allowance > 0 { Some(allowance) } else { None };
        let receiver_id = self.read_and_parse_account_id(receiver_id_ptr, receiver_id_len)?;
        let raw_method_names =
            self.get_vec_from_memory_or_register(method_names_ptr, method_names_len)?;
        let method_names = split_method_names(&raw_method_names)?;

        let (receipt_idx, sir) = self.promise_idx_to_receipt_idx_with_sir(promise_idx)?;

        // +1 is to account for null-terminating characters.
        let num_bytes = method_names.iter().map(|v| v.len() as u64 + 1).sum::<u64>();
        self.gas_counter.pay_action_base(
            &self.fees_config.action_creation_config.add_key_cost.function_call_cost,
            sir,
        )?;
        self.gas_counter.pay_action_per_byte(
            &self.fees_config.action_creation_config.add_key_cost.function_call_cost_per_byte,
            num_bytes,
            sir,
        )?;

        self.ext.append_action_add_key_with_function_call(
            receipt_idx,
            public_key,
            nonce,
            allowance,
            receiver_id,
            method_names,
        )?;
        Ok(())
    }

    /// Appends `DeleteKey` action to the batch of actions for the given promise pointed by
    /// `promise_idx`.
    ///
    /// # Errors
    ///
    /// * If `promise_idx` does not correspond to an existing promise returns `InvalidPromiseIndex`.
    /// * If the promise pointed by the `promise_idx` is an ephemeral promise created by
    /// `promise_and` returns `CannotAppendActionToJointPromise`.
    /// * If the given public key is not a valid (e.g. wrong length) returns `InvalidPublicKey`.
    /// * If `public_key_len + public_key_ptr` points outside the memory of the guest or host
    /// returns `MemoryAccessViolation`.
    /// * If called as view function returns `ProhibitedInView`.
    ///
    /// # Cost
    ///
    /// `burnt_gas := base + dispatch action base fee + dispatch action per byte fee * num bytes + cost of reading public key from memory `
    /// `used_gas := burnt_gas + exec action base fee + exec action per byte fee * num bytes`
    pub fn promise_batch_action_delete_key(
        &mut self,
        promise_idx: u64,
        public_key_len: u64,
        public_key_ptr: u64,
    ) -> Result<()> {
        self.gas_counter.pay_base(base)?;
        if self.context.is_view {
            return Err(HostError::ProhibitedInView {
                method_name: "promise_batch_action_delete_key".to_string(),
            }
            .into());
        }
        let public_key = self.get_vec_from_memory_or_register(public_key_ptr, public_key_len)?;

        let (receipt_idx, sir) = self.promise_idx_to_receipt_idx_with_sir(promise_idx)?;

        self.gas_counter
            .pay_action_base(&self.fees_config.action_creation_config.delete_key_cost, sir)?;

        self.ext.append_action_delete_key(receipt_idx, public_key)?;
        Ok(())
    }

    /// Appends `DeleteAccount` action to the batch of actions for the given promise pointed by
    /// `promise_idx`.
    ///
    /// # Errors
    ///
    /// * If `promise_idx` does not correspond to an existing promise returns `InvalidPromiseIndex`.
    /// * If the promise pointed by the `promise_idx` is an ephemeral promise created by
    /// `promise_and` returns `CannotAppendActionToJointPromise`.
    /// * If `beneficiary_id_len + beneficiary_id_ptr` points outside the memory of the guest or
    /// host returns `MemoryAccessViolation`.
    /// * If called as view function returns `ProhibitedInView`.
    ///
    /// # Cost
    ///
    /// `burnt_gas := base + dispatch action base fee + dispatch action per byte fee * num bytes + cost of reading and parsing account id from memory `
    /// `used_gas := burnt_gas + exec action base fee + exec action per byte fee * num bytes`
    pub fn promise_batch_action_delete_account(
        &mut self,
        promise_idx: u64,
        beneficiary_id_len: u64,
        beneficiary_id_ptr: u64,
    ) -> Result<()> {
        self.gas_counter.pay_base(base)?;
        if self.context.is_view {
            return Err(HostError::ProhibitedInView {
                method_name: "promise_batch_action_delete_account".to_string(),
            }
            .into());
        }
        let beneficiary_id =
            self.read_and_parse_account_id(beneficiary_id_ptr, beneficiary_id_len)?;

        let (receipt_idx, sir) = self.promise_idx_to_receipt_idx_with_sir(promise_idx)?;

        self.gas_counter
            .pay_action_base(&self.fees_config.action_creation_config.delete_account_cost, sir)?;

        self.ext.append_action_delete_account(receipt_idx, beneficiary_id)?;
        Ok(())
    }

    /// If the current function is invoked by a callback we can access the execution results of the
    /// promises that caused the callback. This function returns the number of complete and
    /// incomplete callbacks.
    ///
    /// Note, we are only going to have incomplete callbacks once we have promise_or combinator.
    ///
    ///
    /// * If there is only one callback returns `1`;
    /// * If there are multiple callbacks (e.g. created through `promise_and`) returns their number;
    /// * If the function was called not through the callback returns `0`.
    ///
    /// # Cost
    ///
    /// `base`
    pub fn promise_results_count(&mut self) -> Result<u64> {
        self.gas_counter.pay_base(base)?;
        if self.context.is_view {
            return Err(HostError::ProhibitedInView {
                method_name: "promise_results_count".to_string(),
            }
            .into());
        }
        Ok(self.promise_results.len() as _)
    }

    /// If the current function is invoked by a callback we can access the execution results of the
    /// promises that caused the callback. This function returns the result in blob format and
    /// places it into the register.
    ///
    /// * If promise result is complete and successful copies its blob into the register;
    /// * If promise result is complete and failed or incomplete keeps register unused;
    ///
    /// # Returns
    ///
    /// * If promise result is not complete returns `0`;
    /// * If promise result is complete and successful returns `1`;
    /// * If promise result is complete and failed returns `2`.
    ///
    /// # Errors
    ///
    /// * If `result_id` does not correspond to an existing result returns `InvalidPromiseResultIndex`;
    /// * If copying the blob exhausts the memory limit it returns `MemoryAccessViolation`.
    /// * If called as view function returns `ProhibitedInView`.
    ///
    /// # Cost
    ///
    /// `base + cost of writing data into a register`
    pub fn promise_result(&mut self, result_idx: u64, register_id: u64) -> Result<u64> {
        self.gas_counter.pay_base(base)?;
        if self.context.is_view {
            return Err(
                HostError::ProhibitedInView { method_name: "promise_result".to_string() }.into()
            );
        }
        match self
            .promise_results
            .get(result_idx as usize)
            .ok_or(HostError::InvalidPromiseResultIndex { result_idx })?
        {
            PromiseResult::NotReady => Ok(0),
            PromiseResult::Successful(data) => {
                self.internal_write_register(register_id, data.clone())?;
                Ok(1)
            }
            PromiseResult::Failed => Ok(2),
        }
    }

    /// When promise `promise_idx` finishes executing its result is considered to be the result of
    /// the current function.
    ///
    /// # Errors
    ///
    /// * If `promise_idx` does not correspond to an existing promise returns `InvalidPromiseIndex`.
    /// * If called as view function returns `ProhibitedInView`.
    ///
    /// # Cost
    ///
    /// `base + promise_return`
    pub fn promise_return(&mut self, promise_idx: u64) -> Result<()> {
        self.gas_counter.pay_base(base)?;
        self.gas_counter.pay_base(promise_return)?;
        if self.context.is_view {
            return Err(
                HostError::ProhibitedInView { method_name: "promise_return".to_string() }.into()
            );
        }
        match self
            .promises
            .get(promise_idx as usize)
            .ok_or(HostError::InvalidPromiseIndex { promise_idx })?
        {
            Promise::Receipt(receipt_idx) => {
                self.return_data = ReturnData::ReceiptIndex(*receipt_idx);
                Ok(())
            }
            Promise::NotReceipt(_) => Err(HostError::CannotReturnJointPromise.into()),
        }
    }

    // #####################
    // # Miscellaneous API #
    // #####################

    /// Sets the blob of data as the return value of the contract.
    ///
    /// # Errors
    ///
    /// * If `value_len + value_ptr` exceeds the memory container or points to an unused register it
    ///   returns `MemoryAccessViolation`.
    /// * if the length of the returned data exceeds `max_length_returned_data` returns
    ///   `ReturnedValueLengthExceeded`.
    ///
    /// # Cost
    /// `base + cost of reading return value from memory or register + dispatch&exec cost per byte of the data sent * num data receivers`
    pub fn value_return(&mut self, value_len: u64, value_ptr: u64) -> Result<()> {
        self.gas_counter.pay_base(base)?;
        let return_val = self.get_vec_from_memory_or_register(value_ptr, value_len)?;
        let mut burn_gas: Gas = 0;
        let num_bytes = return_val.len() as u64;
        if num_bytes > self.config.limit_config.max_length_returned_data {
            return Err(HostError::ReturnedValueLengthExceeded {
                length: num_bytes,
                limit: self.config.limit_config.max_length_returned_data,
            }
            .into());
        }
        let data_cfg = &self.fees_config.data_receipt_creation_config;
        for data_receiver in &self.context.output_data_receivers {
            let sir = data_receiver == &self.context.current_account_id;
            // We deduct for execution here too, because if we later have an OR combinator
            // for promises then we might have some valid data receipts that arrive too late
            // to be picked up by the execution that waits on them (because it has started
            // after it receives the first data receipt) and then we need to issue a special
            // refund in this situation. Which we avoid by just paying for execution of
            // data receipt that might not be performed.
            // The gas here is considered burnt, cause we'll prepay for it upfront.
            burn_gas = burn_gas
                .checked_add(
                    data_cfg
                        .cost_per_byte
                        .send_fee(sir)
                        .checked_add(data_cfg.cost_per_byte.exec_fee())
                        .ok_or(HostError::IntegerOverflow)?
                        .checked_mul(num_bytes)
                        .ok_or(HostError::IntegerOverflow)?,
                )
                .ok_or(HostError::IntegerOverflow)?;
        }
        self.gas_counter.deduct_gas(burn_gas, burn_gas)?;
        self.return_data = ReturnData::Value(return_val);
        Ok(())
    }

    /// Terminates the execution of the program with panic `GuestPanic`.
    ///
    /// # Cost
    ///
    /// `base`
    pub fn panic(&mut self) -> Result<()> {
        self.gas_counter.pay_base(base)?;
        Err(HostError::GuestPanic { panic_msg: "explicit guest panic".to_string() }.into())
    }

    /// Guest panics with the UTF-8 encoded string.
    /// If `len == u64::MAX` then treats the string as null-terminated with character `'\0'`.
    ///
    /// # Errors
    ///
    /// * If string extends outside the memory of the guest with `MemoryAccessViolation`;
    /// * If string is not UTF-8 returns `BadUtf8`.
    /// * If string is longer than `max_log_len` returns `TotalLogLengthExceeded`.
    ///
    /// # Cost
    /// `base + cost of reading and decoding a utf8 string`
    pub fn panic_utf8(&mut self, len: u64, ptr: u64) -> Result<()> {
        self.gas_counter.pay_base(base)?;
        Err(HostError::GuestPanic { panic_msg: self.get_utf8_string(len, ptr)? }.into())
    }

    /// Logs the UTF-8 encoded string.
    /// If `len == u64::MAX` then treats the string as null-terminated with character `'\0'`.
    ///
    /// # Errors
    ///
    /// * If string extends outside the memory of the guest with `MemoryAccessViolation`;
    /// * If string is not UTF-8 returns `BadUtf8`.
    /// * If number of bytes read + `total_log_length` exceeds the `max_total_log_length` returns
    ///   `TotalLogLengthExceeded`.
    /// * If the total number of logs will exceed the `max_number_logs` returns
    ///   `NumberOfLogsExceeded`.
    ///
    /// # Cost
    ///
    /// `base + log_base + log_byte + num_bytes + utf8 decoding cost`
    pub fn log_utf8(&mut self, len: u64, ptr: u64) -> Result<()> {
        self.gas_counter.pay_base(base)?;
        self.check_can_add_a_log_message()?;
        let message = self.get_utf8_string(len, ptr)?;
        self.gas_counter.pay_base(log_base)?;
        self.gas_counter.pay_per_byte(log_byte, message.len() as u64)?;
        self.checked_push_log(message)
    }

    /// Logs the UTF-16 encoded string. If `len == u64::MAX` then treats the string as
    /// null-terminated with two-byte sequence of `0x00 0x00`.
    ///
    /// # Errors
    ///
    /// * If string extends outside the memory of the guest with `MemoryAccessViolation`;
    /// * If string is not UTF-16 returns `BadUtf16`.
    /// * If number of bytes read + `total_log_length` exceeds the `max_total_log_length` returns
    ///   `TotalLogLengthExceeded`.
    /// * If the total number of logs will exceed the `max_number_logs` returns
    ///   `NumberOfLogsExceeded`.
    ///
    /// # Cost
    ///
    /// `base + log_base + log_byte * num_bytes + utf16 decoding cost`
    pub fn log_utf16(&mut self, len: u64, ptr: u64) -> Result<()> {
        self.gas_counter.pay_base(base)?;
        self.check_can_add_a_log_message()?;
        let message = self.get_utf16_string(len, ptr)?;
        self.gas_counter.pay_base(log_base)?;
        // Let's not use `encode_utf16` for gas per byte here, since it's a lot of compute.
        self.gas_counter.pay_per_byte(log_byte, message.len() as u64)?;
        self.checked_push_log(message)
    }

    /// Special import kept for compatibility with AssemblyScript contracts. Not called by smart
    /// contracts directly, but instead called by the code generated by AssemblyScript.
    ///
    /// # Errors
    ///
    /// * If string extends outside the memory of the guest with `MemoryAccessViolation`;
    /// * If string is not UTF-8 returns `BadUtf8`.
    /// * If number of bytes read + `total_log_length` exceeds the `max_total_log_length` returns
    ///   `TotalLogLengthExceeded`.
    /// * If the total number of logs will exceed the `max_number_logs` returns
    ///   `NumberOfLogsExceeded`.
    ///
    /// # Cost
    ///
    /// `base +  log_base + log_byte * num_bytes + utf16 decoding cost`
    pub fn abort(&mut self, msg_ptr: u32, filename_ptr: u32, line: u32, col: u32) -> Result<()> {
        self.gas_counter.pay_base(base)?;
        if msg_ptr < 4 || filename_ptr < 4 {
            return Err(HostError::BadUTF16.into());
        }
        self.check_can_add_a_log_message()?;

        // Underflow checked above.
        let msg_len = self.memory_get_u32((msg_ptr - 4) as u64)?;
        let filename_len = self.memory_get_u32((filename_ptr - 4) as u64)?;

        let msg = self.get_utf16_string(msg_len as u64, msg_ptr as u64)?;
        let filename = self.get_utf16_string(filename_len as u64, filename_ptr as u64)?;

        let message = format!("{}, filename: \"{}\" line: {} col: {}", msg, filename, line, col);
        self.gas_counter.pay_base(log_base)?;
        self.gas_counter.pay_per_byte(log_byte, message.as_bytes().len() as u64)?;
        self.checked_push_log(format!("ABORT: {}", message))?;

        Err(HostError::GuestPanic { panic_msg: message }.into())
    }

    // ###############
    // # Storage API #
    // ###############

    /// Reads account id from the given location in memory.
    ///
    /// # Errors
    ///
    /// * If account is not UTF-8 encoded then returns `BadUtf8`;
    ///
    /// # Cost
    ///
    /// This is a helper function that encapsulates the following costs:
    /// cost of reading buffer from register or memory,
    /// `utf8_decoding_base + utf8_decoding_byte * num_bytes`.
    fn read_and_parse_account_id(&mut self, ptr: u64, len: u64) -> Result<AccountId> {
        let buf = self.get_vec_from_memory_or_register(ptr, len)?;
        self.gas_counter.pay_base(utf8_decoding_base)?;
        self.gas_counter.pay_per_byte(utf8_decoding_byte, buf.len() as u64)?;
        let account_id = AccountId::from_utf8(buf).map_err(|_| HostError::BadUTF8)?;
        Ok(account_id)
    }

    /// Writes key-value into storage.
    /// * If key is not in use it inserts the key-value pair and does not modify the register. Returns `0`;
    /// * If key is in use it inserts the key-value and copies the old value into the `register_id`. Returns `1`.
    ///
    /// # Errors
    ///
    /// * If `key_len + key_ptr` or `value_len + value_ptr` exceeds the memory container or points
    ///   to an unused register it returns `MemoryAccessViolation`;
    /// * If returning the preempted value into the registers exceed the memory container it returns
    ///   `MemoryAccessViolation`.
    /// * If the length of the key exceeds `max_length_storage_key` returns `KeyLengthExceeded`.
    /// * If the length of the value exceeds `max_length_storage_value` returns
    ///   `ValueLengthExceeded`.
    /// * If called as view function returns `ProhibitedInView``.
    ///
    /// # Cost
    ///
    /// `base + storage_write_base + storage_write_key_byte * num_key_bytes + storage_write_value_byte * num_value_bytes
    /// + get_vec_from_memory_or_register_cost x 2`.
    ///
    /// If a value was evicted it costs additional `storage_write_value_evicted_byte * num_evicted_bytes + internal_write_register_cost`.
    pub fn storage_write(
        &mut self,
        key_len: u64,
        key_ptr: u64,
        value_len: u64,
        value_ptr: u64,
        register_id: u64,
    ) -> Result<u64> {
        self.gas_counter.pay_base(base)?;
        if self.context.is_view {
            return Err(
                HostError::ProhibitedInView { method_name: "storage_write".to_string() }.into()
            );
        }
        self.gas_counter.pay_base(storage_write_base)?;
        let key = self.get_vec_from_memory_or_register(key_ptr, key_len)?;
        if key.len() as u64 > self.config.limit_config.max_length_storage_key {
            return Err(HostError::KeyLengthExceeded {
                length: key.len() as u64,
                limit: self.config.limit_config.max_length_storage_key,
            }
            .into());
        }
        let value = self.get_vec_from_memory_or_register(value_ptr, value_len)?;
        if value.len() as u64 > self.config.limit_config.max_length_storage_value {
            return Err(HostError::ValueLengthExceeded {
                length: value.len() as u64,
                limit: self.config.limit_config.max_length_storage_value,
            }
            .into());
        }
        self.gas_counter.pay_per_byte(storage_write_key_byte, key.len() as u64)?;
        self.gas_counter.pay_per_byte(storage_write_value_byte, value.len() as u64)?;
        let nodes_before = self.ext.get_touched_nodes_count();
        let evicted_ptr = self.ext.storage_get(&key)?;
        let evicted =
            Self::deref_value(&mut self.gas_counter, storage_write_evicted_byte, evicted_ptr)?;
        self.gas_counter
            .pay_per_byte(touching_trie_node, self.ext.get_touched_nodes_count() - nodes_before)?;
        self.ext.storage_set(&key, &value)?;
        let storage_config = &self.fees_config.storage_usage_config;
        match evicted {
            Some(old_value) => {
                // Inner value can't overflow, because the value length is limited.
                self.current_storage_usage = self
                    .current_storage_usage
                    .checked_sub(old_value.len() as u64)
                    .ok_or(InconsistentStateError::IntegerOverflow)?;
                // Inner value can't overflow, because the value length is limited.
                self.current_storage_usage = self
                    .current_storage_usage
                    .checked_add(value.len() as u64)
                    .ok_or(InconsistentStateError::IntegerOverflow)?;
                self.internal_write_register(register_id, old_value)?;
                Ok(1)
            }
            None => {
                // Inner value can't overflow, because the key/value length is limited.
                self.current_storage_usage = self
                    .current_storage_usage
                    .checked_add(
                        value.len() as u64
                            + key.len() as u64
                            + storage_config.num_extra_bytes_record,
                    )
                    .ok_or(InconsistentStateError::IntegerOverflow)?;
                Ok(0)
            }
        }
    }

    fn deref_value<'s>(
        gas_counter: &mut GasCounter,
        cost_per_byte: ExtCosts,
        value_ptr: Option<Box<dyn ValuePtr + 's>>,
    ) -> Result<Option<Vec<u8>>> {
        match value_ptr {
            Some(value_ptr) => {
                gas_counter.pay_per_byte(cost_per_byte, value_ptr.len() as u64)?;
                value_ptr.deref().map(Some)
            }
            None => Ok(None),
        }
    }

    /// Reads the value stored under the given key.
    /// * If key is used copies the content of the value into the `register_id`, even if the content
    ///   is zero bytes. Returns `1`;
    /// * If key is not present then does not modify the register. Returns `0`;
    ///
    /// # Errors
    ///
    /// * If `key_len + key_ptr` exceeds the memory container or points to an unused register it
    ///   returns `MemoryAccessViolation`;
    /// * If returning the preempted value into the registers exceed the memory container it returns
    ///   `MemoryAccessViolation`.
    /// * If the length of the key exceeds `max_length_storage_key` returns `KeyLengthExceeded`.
    ///
    /// # Cost
    ///
    /// `base + storage_read_base + storage_read_key_byte * num_key_bytes + storage_read_value_byte + num_value_bytes
    ///  cost to read key from register + cost to write value into register`.
    pub fn storage_read(&mut self, key_len: u64, key_ptr: u64, register_id: u64) -> Result<u64> {
        self.gas_counter.pay_base(base)?;
        self.gas_counter.pay_base(storage_read_base)?;
        let key = self.get_vec_from_memory_or_register(key_ptr, key_len)?;
        if key.len() as u64 > self.config.limit_config.max_length_storage_key {
            return Err(HostError::KeyLengthExceeded {
                length: key.len() as u64,
                limit: self.config.limit_config.max_length_storage_key,
            }
            .into());
        }
        self.gas_counter.pay_per_byte(storage_read_key_byte, key.len() as u64)?;
        let nodes_before = self.ext.get_touched_nodes_count();
        let read = self.ext.storage_get(&key);
        self.gas_counter
            .pay_per_byte(touching_trie_node, self.ext.get_touched_nodes_count() - nodes_before)?;
        let read = Self::deref_value(&mut self.gas_counter, storage_read_value_byte, read?)?;
        match read {
            Some(value) => {
                self.internal_write_register(register_id, value)?;
                Ok(1)
            }
            None => Ok(0),
        }
    }

    /// Removes the value stored under the given key.
    /// * If key is used, removes the key-value from the trie and copies the content of the value
    ///   into the `register_id`, even if the content is zero bytes. Returns `1`;
    /// * If key is not present then does not modify the register. Returns `0`.
    ///
    /// # Errors
    ///
    /// * If `key_len + key_ptr` exceeds the memory container or points to an unused register it
    ///   returns `MemoryAccessViolation`;
    /// * If the registers exceed the memory limit returns `MemoryAccessViolation`;
    /// * If returning the preempted value into the registers exceed the memory container it returns
    ///   `MemoryAccessViolation`.
    /// * If the length of the key exceeds `max_length_storage_key` returns `KeyLengthExceeded`.
    /// * If called as view function returns `ProhibitedInView``.
    ///
    /// # Cost
    ///
    /// `base + storage_remove_base + storage_remove_key_byte * num_key_bytes + storage_remove_ret_value_byte * num_value_bytes
    /// + cost to read the key + cost to write the value`.
    pub fn storage_remove(&mut self, key_len: u64, key_ptr: u64, register_id: u64) -> Result<u64> {
        self.gas_counter.pay_base(base)?;
        if self.context.is_view {
            return Err(
                HostError::ProhibitedInView { method_name: "storage_remove".to_string() }.into()
            );
        }
        self.gas_counter.pay_base(storage_remove_base)?;
        let key = self.get_vec_from_memory_or_register(key_ptr, key_len)?;
        if key.len() as u64 > self.config.limit_config.max_length_storage_key {
            return Err(HostError::KeyLengthExceeded {
                length: key.len() as u64,
                limit: self.config.limit_config.max_length_storage_key,
            }
            .into());
        }
        self.gas_counter.pay_per_byte(storage_remove_key_byte, key.len() as u64)?;
        let nodes_before = self.ext.get_touched_nodes_count();
        let removed_ptr = self.ext.storage_get(&key)?;
        let removed =
            Self::deref_value(&mut self.gas_counter, storage_remove_ret_value_byte, removed_ptr)?;

        self.ext.storage_remove(&key)?;
        self.gas_counter
            .pay_per_byte(touching_trie_node, self.ext.get_touched_nodes_count() - nodes_before)?;
        let storage_config = &self.fees_config.storage_usage_config;
        match removed {
            Some(value) => {
                // Inner value can't overflow, because the key/value length is limited.
                self.current_storage_usage = self
                    .current_storage_usage
                    .checked_sub(
                        value.len() as u64
                            + key.len() as u64
                            + storage_config.num_extra_bytes_record,
                    )
                    .ok_or(InconsistentStateError::IntegerOverflow)?;
                self.internal_write_register(register_id, value)?;
                Ok(1)
            }
            None => Ok(0),
        }
    }

    /// Checks if there is a key-value pair.
    /// * If key is used returns `1`, even if the value is zero bytes;
    /// * Otherwise returns `0`.
    ///
    /// # Errors
    ///
    /// * If `key_len + key_ptr` exceeds the memory container it returns `MemoryAccessViolation`.
    /// * If the length of the key exceeds `max_length_storage_key` returns `KeyLengthExceeded`.
    ///
    /// # Cost
    ///
    /// `base + storage_has_key_base + storage_has_key_byte * num_bytes + cost of reading key`
    pub fn storage_has_key(&mut self, key_len: u64, key_ptr: u64) -> Result<u64> {
        self.gas_counter.pay_base(base)?;
        self.gas_counter.pay_base(storage_has_key_base)?;
        let key = self.get_vec_from_memory_or_register(key_ptr, key_len)?;
        if key.len() as u64 > self.config.limit_config.max_length_storage_key {
            return Err(HostError::KeyLengthExceeded {
                length: key.len() as u64,
                limit: self.config.limit_config.max_length_storage_key,
            }
            .into());
        }
        self.gas_counter.pay_per_byte(storage_has_key_byte, key.len() as u64)?;
        let nodes_before = self.ext.get_touched_nodes_count();
        let res = self.ext.storage_has_key(&key);
        self.gas_counter
            .pay_per_byte(touching_trie_node, self.ext.get_touched_nodes_count() - nodes_before)?;
        Ok(res? as u64)
    }

    /// DEPRECATED
    /// Creates an iterator object inside the host. Returns the identifier that uniquely
    /// differentiates the given iterator from other iterators that can be simultaneously created.
    /// * It iterates over the keys that have the provided prefix. The order of iteration is defined
    ///   by the lexicographic order of the bytes in the keys;
    /// * If there are no keys, it creates an empty iterator, see below on empty iterators.
    ///
    /// # Errors
    ///
    /// * If `prefix_len + prefix_ptr` exceeds the memory container it returns
    ///   `MemoryAccessViolation`.
    /// * If the length of the prefix exceeds `max_length_storage_key` returns `KeyLengthExceeded`.
    ///
    /// # Cost
    ///
    /// `base + storage_iter_create_prefix_base + storage_iter_create_key_byte * num_prefix_bytes
    ///  cost of reading the prefix`.
    pub fn storage_iter_prefix(&mut self, _prefix_len: u64, _prefix_ptr: u64) -> Result<u64> {
        Err(VMLogicError::HostError(HostError::Deprecated {
            method_name: "storage_iter_prefix".to_string(),
        }))
    }

    /// DEPRECATED
    /// Iterates over all key-values such that keys are between `start` and `end`, where `start` is
    /// inclusive and `end` is exclusive. Unless lexicographically `start < end`, it creates an
    /// empty iterator. Note, this definition allows for `start` or `end` keys to not actually exist
    /// on the given trie.
    ///
    /// # Errors
    ///
    /// * If `start_len + start_ptr` or `end_len + end_ptr` exceeds the memory container or points to
    ///   an unused register it returns `MemoryAccessViolation`.
    /// * If the length of the `start` exceeds `max_length_storage_key` returns `KeyLengthExceeded`.
    /// * If the length of the `end` exceeds `max_length_storage_key` returns `KeyLengthExceeded`.
    ///
    /// # Cost
    ///
    /// `base + storage_iter_create_range_base + storage_iter_create_from_byte * num_from_bytes
    ///  + storage_iter_create_to_byte * num_to_bytes + reading from prefix + reading to prefix`.
    pub fn storage_iter_range(
        &mut self,
        _start_len: u64,
        _start_ptr: u64,
        _end_len: u64,
        _end_ptr: u64,
    ) -> Result<u64> {
        Err(VMLogicError::HostError(HostError::Deprecated {
            method_name: "storage_iter_range".to_string(),
        }))
    }

    /// DEPRECATED
    /// Advances iterator and saves the next key and value in the register.
    /// * If iterator is not empty (after calling next it points to a key-value), copies the key
    ///   into `key_register_id` and value into `value_register_id` and returns `1`;
    /// * If iterator is empty returns `0`;
    /// This allows us to iterate over the keys that have zero bytes stored in values.
    ///
    /// # Errors
    ///
    /// * If `key_register_id == value_register_id` returns `MemoryAccessViolation`;
    /// * If the registers exceed the memory limit returns `MemoryAccessViolation`;
    /// * If `iterator_id` does not correspond to an existing iterator returns `InvalidIteratorId`;
    /// * If between the creation of the iterator and calling `storage_iter_next` the range over
    ///   which it iterates was modified returns `IteratorWasInvalidated`. Specifically, if
    ///   `storage_write` or `storage_remove` was invoked on the key key such that:
    ///   * in case of `storage_iter_prefix`. `key` has the given prefix and:
    ///     * Iterator was not called next yet.
    ///     * `next` was already called on the iterator and it is currently pointing at the `key`
    ///       `curr` such that `curr <= key`.
    ///   * in case of `storage_iter_range`. `start<=key<end` and:
    ///     * Iterator was not called `next` yet.
    ///     * `next` was already called on the iterator and it is currently pointing at the key
    ///       `curr` such that `curr<=key<end`.
    ///
    /// # Cost
    ///
    /// `base + storage_iter_next_base + storage_iter_next_key_byte * num_key_bytes + storage_iter_next_value_byte * num_value_bytes
    ///  + writing key to register + writing value to register`.
    pub fn storage_iter_next(
        &mut self,
        _iterator_id: u64,
        _key_register_id: u64,
        _value_register_id: u64,
    ) -> Result<u64> {
        Err(VMLogicError::HostError(HostError::Deprecated {
            method_name: "storage_iter_next".to_string(),
        }))
    }

    /// Computes the outcome of execution.
    pub fn outcome(self) -> VMOutcome {
        VMOutcome {
            balance: self.current_account_balance,
            storage_usage: self.current_storage_usage,
            return_data: self.return_data,
            burnt_gas: self.gas_counter.burnt_gas(),
            used_gas: self.gas_counter.used_gas(),
            logs: self.logs,
        }
    }
}

#[derive(Debug, PartialEq, Serialize, Deserialize)]
pub struct VMOutcome {
    pub balance: Balance,
    pub storage_usage: StorageUsage,
    pub return_data: ReturnData,
    pub burnt_gas: Gas,
    pub used_gas: Gas,
    pub logs: Vec<String>,
}<|MERGE_RESOLUTION|>--- conflicted
+++ resolved
@@ -4,12 +4,8 @@
 use crate::dependencies::{External, MemoryLike};
 use crate::gas_counter::GasCounter;
 use crate::types::{
-<<<<<<< HEAD
-    AccountId, Balance, EpochHeight, Gas, IteratorIndex, PromiseIndex, PromiseResult, ReceiptIndex,
-    ReturnData, StorageUsage,
-=======
-    AccountId, Balance, Gas, PromiseIndex, PromiseResult, ReceiptIndex, ReturnData, StorageUsage,
->>>>>>> 92d870d6
+    AccountId, Balance, EpochHeight, Gas, PromiseIndex, PromiseResult, ReceiptIndex, ReturnData,
+    StorageUsage,
 };
 use crate::utils::split_method_names;
 use crate::{ExtCosts, HostError, VMLogicError, ValuePtr};
