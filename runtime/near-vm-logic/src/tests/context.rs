--- conflicted
+++ resolved
@@ -1,32 +1,7 @@
 use near_primitives::types::Gas;
 
 use crate::tests::vm_logic_builder::VMLogicBuilder;
-<<<<<<< HEAD
-use crate::VMContext;
-
-pub fn create_context() -> VMContext {
-    VMContext {
-        current_account_id: "alice".parse().unwrap(),
-        signer_account_id: "bob".parse().unwrap(),
-        signer_account_pk: vec![0, 1, 2, 3, 4],
-        predecessor_account_id: "carol".parse().unwrap(),
-        input: vec![0, 1, 2, 3, 5],
-        block_height: 10,
-        block_timestamp: 42,
-        epoch_height: 1,
-        account_balance: 2u128,
-        account_locked_balance: 1u128,
-        storage_usage: 12,
-        attached_deposit: 2u128,
-        prepaid_gas: Gas::from(10_u64.pow(14)),
-        random_seed: vec![0, 1, 2],
-        view_config: None,
-        output_data_receivers: vec![],
-    }
-}
-=======
 use near_primitives::config::{VMLimitConfig, ViewConfig};
->>>>>>> c308df15
 
 macro_rules! decl_test_bytes {
     ($testname:ident, $method:ident, $ctx:ident, $want:expr) => {
