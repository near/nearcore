use crate::tests::vm_logic_builder::VMLogicBuilder;
<<<<<<< HEAD
use crate::VMContext;
use near_primitives::config::{VMLimitConfig, ViewConfig};

pub fn create_context() -> VMContext {
    VMContext {
        current_account_id: "alice".parse().unwrap(),
        signer_account_id: "bob".parse().unwrap(),
        signer_account_pk: vec![0, 1, 2, 3, 4],
        predecessor_account_id: "carol".parse().unwrap(),
        input: vec![0, 1, 2, 3, 5],
        block_height: 10,
        block_timestamp: 42,
        epoch_height: 1,
        account_balance: 2u128,
        account_locked_balance: 1u128,
        storage_usage: 12,
        attached_deposit: 2u128,
        prepaid_gas: 10_u64.pow(14),
        random_seed: vec![0, 1, 2],
        view_config: None,
        output_data_receivers: vec![],
    }
}
=======
>>>>>>> 01988fc0

macro_rules! decl_test_bytes {
    ($testname:ident, $method:ident, $ctx:ident, $want:expr) => {
        #[test]
        fn $testname() {
            let mut logic_builder = VMLogicBuilder::default();
            let $ctx = &logic_builder.context;
            let want = $want.to_vec();
            let mut logic = logic_builder.build();
            logic.$method(0).expect("read bytes into register from context should be ok");
            logic.assert_read_register(&want[..], 0);
        }
    };
}

macro_rules! decl_test_u64 {
    ($testname:ident, $method:ident, $ctx:ident, $want:expr) => {
        #[test]
        fn $testname() {
            let mut logic_builder = VMLogicBuilder::default();
            let $ctx = &logic_builder.context;
            let want = $want;

            let mut logic = logic_builder.build();
            let got = logic.$method().expect("read from context should be ok");
            assert_eq!(want, got);
        }
    };
}

macro_rules! decl_test_u128 {
    ($testname:ident, $method:ident, $ctx:ident, $want:expr) => {
        #[test]
        fn $testname() {
            let mut logic_builder = VMLogicBuilder::default();
            let $ctx = &logic_builder.context;
            let want = $want;

            let mut logic = logic_builder.build();
            logic.$method(0).expect("read from context should be ok");
            let got = logic.internal_mem_read(0, 16).try_into().unwrap();
            assert_eq!(u128::from_le_bytes(got), want);
        }
    };
}

decl_test_bytes!(
    test_current_account_id,
    current_account_id,
    ctx,
    ctx.current_account_id.as_ref().as_bytes()
);
decl_test_bytes!(
    test_signer_account_id,
    signer_account_id,
    ctx,
    ctx.signer_account_id.as_ref().as_bytes()
);
decl_test_bytes!(
    test_predecessor_account_id,
    predecessor_account_id,
    ctx,
    ctx.predecessor_account_id.as_ref().as_bytes()
);
decl_test_bytes!(test_signer_account_pk, signer_account_pk, ctx, ctx.signer_account_pk);

decl_test_bytes!(test_random_seed, random_seed, ctx, ctx.random_seed);

decl_test_bytes!(test_input, input, ctx, ctx.input);

decl_test_u64!(test_block_index, block_index, ctx, ctx.block_height);
decl_test_u64!(test_block_timestamp, block_timestamp, ctx, ctx.block_timestamp);
decl_test_u64!(test_storage_usage, storage_usage, ctx, ctx.storage_usage);
decl_test_u64!(test_prepaid_gas, prepaid_gas, ctx, ctx.prepaid_gas);

decl_test_u128!(
    test_account_balance,
    account_balance,
    ctx,
    ctx.account_balance + ctx.attached_deposit
);
decl_test_u128!(
    test_account_locked_balance,
    account_locked_balance,
    ctx,
    ctx.account_locked_balance
);
<<<<<<< HEAD
decl_test_u128!(test_attached_deposit, attached_deposit, create_context().attached_deposit);

#[test]
fn test_attached_deposit_view() {
    #[track_caller]
    fn test_view(amount: u128) {
        let mut logic_builder = VMLogicBuilder::default();
        let mut context = create_context();
        context.view_config =
            Some(ViewConfig { max_gas_burnt: VMLimitConfig::test().max_gas_burnt });
        context.account_balance = 0;
        context.attached_deposit = amount;
        let mut logic = logic_builder.build(context);

        let mut buf = [0u8; std::mem::size_of::<u128>()];

        logic.attached_deposit(buf.as_mut_ptr() as _).expect("read from context should be ok");
        let res = u128::from_le_bytes(buf);
        assert_eq!(res, amount);
    }

    test_view(0);
    test_view(1);
    test_view(u128::MAX);
}
=======
decl_test_u128!(test_attached_deposit, attached_deposit, ctx, ctx.attached_deposit);
>>>>>>> 01988fc0
<|MERGE_RESOLUTION|>--- conflicted
+++ resolved
@@ -1,30 +1,5 @@
 use crate::tests::vm_logic_builder::VMLogicBuilder;
-<<<<<<< HEAD
-use crate::VMContext;
 use near_primitives::config::{VMLimitConfig, ViewConfig};
-
-pub fn create_context() -> VMContext {
-    VMContext {
-        current_account_id: "alice".parse().unwrap(),
-        signer_account_id: "bob".parse().unwrap(),
-        signer_account_pk: vec![0, 1, 2, 3, 4],
-        predecessor_account_id: "carol".parse().unwrap(),
-        input: vec![0, 1, 2, 3, 5],
-        block_height: 10,
-        block_timestamp: 42,
-        epoch_height: 1,
-        account_balance: 2u128,
-        account_locked_balance: 1u128,
-        storage_usage: 12,
-        attached_deposit: 2u128,
-        prepaid_gas: 10_u64.pow(14),
-        random_seed: vec![0, 1, 2],
-        view_config: None,
-        output_data_receivers: vec![],
-    }
-}
-=======
->>>>>>> 01988fc0
 
 macro_rules! decl_test_bytes {
     ($testname:ident, $method:ident, $ctx:ident, $want:expr) => {
@@ -112,24 +87,25 @@
     ctx,
     ctx.account_locked_balance
 );
-<<<<<<< HEAD
-decl_test_u128!(test_attached_deposit, attached_deposit, create_context().attached_deposit);
+
+decl_test_u128!(test_attached_deposit, attached_deposit, ctx, ctx.attached_deposit);
 
 #[test]
 fn test_attached_deposit_view() {
     #[track_caller]
     fn test_view(amount: u128) {
         let mut logic_builder = VMLogicBuilder::default();
-        let mut context = create_context();
+        let mut context = &mut logic_builder.context;
         context.view_config =
             Some(ViewConfig { max_gas_burnt: VMLimitConfig::test().max_gas_burnt });
         context.account_balance = 0;
         context.attached_deposit = amount;
-        let mut logic = logic_builder.build(context);
+        let mut logic = logic_builder.build();
 
-        let mut buf = [0u8; std::mem::size_of::<u128>()];
+        logic.attached_deposit(0).expect("read from context should be ok");
+        let buf =
+            logic.internal_mem_read(0, std::mem::size_of::<u128>() as u64).try_into().unwrap();
 
-        logic.attached_deposit(buf.as_mut_ptr() as _).expect("read from context should be ok");
         let res = u128::from_le_bytes(buf);
         assert_eq!(res, amount);
     }
@@ -137,7 +113,4 @@
     test_view(0);
     test_view(1);
     test_view(u128::MAX);
-}
-=======
-decl_test_u128!(test_attached_deposit, attached_deposit, ctx, ctx.attached_deposit);
->>>>>>> 01988fc0
+}