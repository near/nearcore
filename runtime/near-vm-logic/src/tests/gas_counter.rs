use crate::receipt_manager::ReceiptMetadata;
use crate::tests::helpers::*;
use crate::tests::vm_logic_builder::{TestVMLogic, VMLogicBuilder};
use crate::types::Gas;
<<<<<<< HEAD
use crate::{VMConfig, VMLogic};
use borsh::BorshSerialize;
use expect_test::expect;
use near_account_id::AccountId;
use near_primitives::config::ActionCosts;
=======
use crate::VMConfig;
use expect_test::expect;
use near_primitives::config::{ActionCosts, ExtCosts};
>>>>>>> 13caf1f7
use near_primitives::runtime::fees::Fee;
use near_primitives::transaction::{Action, FunctionCallAction};
use near_vm_errors::{HostError, VMLogicError};

#[test]
fn test_dont_burn_gas_when_exceeding_attached_gas_limit() {
    let gas_limit = 10u64.pow(14);

    let mut logic_builder = VMLogicBuilder::default();
    logic_builder.config.limit_config.max_gas_burnt = gas_limit * 2;
    logic_builder.context.prepaid_gas = gas_limit;
    let mut logic = logic_builder.build();

    let index = promise_create(&mut logic, b"rick.test", 0, 0).expect("should create a promise");
    promise_batch_action_function_call(&mut logic, index, 0, gas_limit * 2)
        .expect_err("should fail with gas limit");
    let outcome = logic.compute_outcome_and_distribute_gas();

    // Just avoid hard-coding super-precise amount of gas burnt.
    assert!(outcome.burnt_gas < gas_limit / 2);
    assert_eq!(outcome.used_gas, gas_limit);
}

#[test]
fn test_limit_wasm_gas_after_attaching_gas() {
    let gas_limit = 10u64.pow(14);
    let op_limit = op_limit(gas_limit);

    let mut logic_builder = VMLogicBuilder::default();
    logic_builder.config.limit_config.max_gas_burnt = gas_limit * 2;
    logic_builder.context.prepaid_gas = gas_limit;
    let mut logic = logic_builder.build();

    let index = promise_create(&mut logic, b"rick.test", 0, 0).expect("should create a promise");
    promise_batch_action_function_call(&mut logic, index, 0, gas_limit / 2)
        .expect("should add action to receipt");
    logic.gas((op_limit / 2) as u32).expect_err("should fail with gas limit");
    let outcome = logic.compute_outcome_and_distribute_gas();

    assert_eq!(outcome.used_gas, gas_limit);
    assert!(gas_limit / 2 < outcome.burnt_gas);
    assert!(outcome.burnt_gas < gas_limit);
}

#[test]
fn test_cant_burn_more_than_max_gas_burnt_gas() {
    let gas_limit = 10u64.pow(14);
    let op_limit = op_limit(gas_limit);

    let mut logic_builder = VMLogicBuilder::default();
    logic_builder.config.limit_config.max_gas_burnt = gas_limit;
    logic_builder.context.prepaid_gas = gas_limit * 2;
    let mut logic = logic_builder.build();

    logic.gas(op_limit * 3).expect_err("should fail with gas limit");
    let outcome = logic.compute_outcome_and_distribute_gas();

    assert_eq!(outcome.burnt_gas, gas_limit);
    assert_eq!(outcome.used_gas, gas_limit * 2);
}

#[test]
fn test_cant_burn_more_than_prepaid_gas() {
    let gas_limit = 10u64.pow(14);
    let op_limit = op_limit(gas_limit);

    let mut logic_builder = VMLogicBuilder::default();
    logic_builder.config.limit_config.max_gas_burnt = gas_limit * 2;
    logic_builder.context.prepaid_gas = gas_limit;
    let mut logic = logic_builder.build();

    logic.gas(op_limit * 3).expect_err("should fail with gas limit");
    let outcome = logic.compute_outcome_and_distribute_gas();

    assert_eq!(outcome.burnt_gas, gas_limit);
    assert_eq!(outcome.used_gas, gas_limit);
}

#[test]
fn test_hit_max_gas_burnt_limit() {
    let gas_limit = 10u64.pow(14);
    let op_limit = op_limit(gas_limit);

    let mut logic_builder = VMLogicBuilder::default();
    logic_builder.config.limit_config.max_gas_burnt = gas_limit;
    logic_builder.context.prepaid_gas = gas_limit * 3;
    let mut logic = logic_builder.build();

    promise_create(&mut logic, b"rick.test", 0, gas_limit / 2).expect("should create a promise");
    logic.gas(op_limit * 2).expect_err("should fail with gas limit");
    let outcome = logic.compute_outcome_and_distribute_gas();

    assert_eq!(outcome.burnt_gas, gas_limit);
    assert!(outcome.used_gas > gas_limit * 2);
}

#[test]
fn test_hit_prepaid_gas_limit() {
    let gas_limit = 10u64.pow(14);
    let op_limit = op_limit(gas_limit);

    let mut logic_builder = VMLogicBuilder::default();
    logic_builder.config.limit_config.max_gas_burnt = gas_limit * 3;
    logic_builder.context.prepaid_gas = gas_limit;
    let mut logic = logic_builder.build();

    promise_create(&mut logic, b"rick.test", 0, gas_limit / 2).expect("should create a promise");
    logic.gas(op_limit * 2).expect_err("should fail with gas limit");
    let outcome = logic.compute_outcome_and_distribute_gas();

    assert_eq!(outcome.burnt_gas, gas_limit);
    assert_eq!(outcome.used_gas, gas_limit);
}

#[track_caller]
fn assert_with_gas(receipt: &ReceiptMetadata, expcted_gas: Gas) {
    match receipt.actions[0] {
        Action::FunctionCall(FunctionCallAction { gas, .. }) => {
            assert_eq!(expcted_gas, gas);
        }
        _ => {
            panic!("expected function call action");
        }
    }
}

#[track_caller]
fn function_call_weight_check(function_calls: &[(Gas, u64, Gas)]) {
    let gas_limit = 10_000_000_000;

    let mut logic_builder = VMLogicBuilder::free();
    logic_builder.config.limit_config.max_gas_burnt = gas_limit;
    logic_builder.context.prepaid_gas = gas_limit;
    let mut logic = logic_builder.build();

    let mut ratios = vec![];

    // Schedule all function calls
    for &(static_gas, gas_weight, _) in function_calls {
        let index = promise_batch_create(&mut logic, "rick.test").expect("should create a promise");
        promise_batch_action_function_call_weight(&mut logic, index, 0, static_gas, gas_weight)
            .expect("batch action function call should succeed");
        ratios.push((index, gas_weight));
    }

    // Test static gas assigned before
    let receipts = logic.receipt_manager().action_receipts.iter().map(|(_, rec)| rec);
    for (receipt, &(static_gas, _, _)) in receipts.zip(function_calls) {
        assert_with_gas(receipt, static_gas);
    }

    let outcome = logic.compute_outcome_and_distribute_gas();

    // Test gas is distributed after outcome calculated.
    let receipts = outcome.action_receipts.iter().map(|(_, rec)| rec);

    // Assert lengths are equal for zip
    assert_eq!(receipts.len(), function_calls.len());

    // Assert sufficient amount was given to
    for (receipt, &(_, _, expected)) in receipts.zip(function_calls) {
        assert_with_gas(receipt, expected);
    }

    // Verify that all gas was consumed (assumes at least one ratio is provided)
    assert_eq!(outcome.used_gas, gas_limit);
}

#[test]
fn function_call_weight_basic_cases_test() {
    // Following tests input are in the format (static gas, gas weight, expected gas)
    // and the gas limit is `10_000_000_000`

    // Single function call
    function_call_weight_check(&[(0, 1, 10_000_000_000)]);

    // Single function with static gas
    function_call_weight_check(&[(888, 1, 10_000_000_000)]);

    // Large weight
    function_call_weight_check(&[(0, 88888, 10_000_000_000)]);

    // Weight larger than gas limit
    function_call_weight_check(&[(0, 11u64.pow(14), 10_000_000_000)]);

    // Split two
    function_call_weight_check(&[(0, 3, 6_000_000_000), (0, 2, 4_000_000_000)]);

    // Split two with static gas
    function_call_weight_check(&[(1_000_000, 3, 5_998_600_000), (3_000_000, 2, 4_001_400_000)]);

    // Many different gas weights
    function_call_weight_check(&[
        (1_000_000, 3, 2_699_800_000),
        (3_000_000, 2, 1_802_200_000),
        (0, 1, 899_600_000),
        (1_000_000_000, 0, 1_000_000_000),
        (0, 4, 3_598_400_000),
    ]);

    // Weight over u64 bounds
    function_call_weight_check(&[(0, u64::MAX, 9_999_999_999), (0, 1000, 1)]);

    // Weight over gas limit with three function calls
    function_call_weight_check(&[
        (0, 10_000_000_000, 4_999_999_999),
        (0, 1, 0),
        (0, 10_000_000_000, 5_000_000_001),
    ]);

    // Weights with one zero and one non-zero
    function_call_weight_check(&[(0, 0, 0), (0, 1, 10_000_000_000)])
}

#[test]
fn function_call_no_weight_refund() {
    let gas_limit = 10u64.pow(14);

    let mut logic_builder = VMLogicBuilder::default();
    logic_builder.config.limit_config.max_gas_burnt = gas_limit;
    logic_builder.context.prepaid_gas = gas_limit;
    let mut logic = logic_builder.build();

    let index = promise_batch_create(&mut logic, "rick.test").expect("should create a promise");
    promise_batch_action_function_call_weight(&mut logic, index, 0, 1000, 0)
        .expect("batch action function call should succeed");

    let outcome = logic.compute_outcome_and_distribute_gas();

    // Verify that unused gas was not allocated to function call
    assert!(outcome.used_gas < gas_limit);
}

#[test]
fn test_overflowing_burn_gas_with_promises_gas() {
    let gas_limit = 3 * 10u64.pow(14);
    let mut logic_builder = VMLogicBuilder::default();
    logic_builder.config.limit_config.max_gas_burnt = gas_limit;
    logic_builder.context.prepaid_gas = gas_limit;
    let mut logic = logic_builder.build();

    let account_id = logic.internal_mem_write(b"rick.test");
    let args = logic.internal_mem_write(b"");
    let num_100u128 = logic.internal_mem_write(&100u128.to_le_bytes());
    let num_10u128 = logic.internal_mem_write(&10u128.to_le_bytes());

    let index = promise_batch_create(&mut logic, "rick.test").expect("should create a promise");
    logic.promise_batch_action_transfer(index, num_100u128.ptr).unwrap();
    let call_id = logic.promise_batch_then(index, account_id.len, account_id.ptr).unwrap();

    let needed_gas_charge = u64::max_value() - logic.gas_counter().used_gas() - 1;
    let function_name_len =
        needed_gas_charge / logic.config().ext_costs.cost(ExtCosts::read_memory_byte);
    let result = logic.promise_batch_action_function_call(
        call_id,
        function_name_len,
        /* function_name_ptr: */ 0,
        args.len,
        args.ptr,
        num_10u128.ptr,
        10000,
    );
    assert!(matches!(
        result,
        Err(near_vm_errors::VMLogicError::HostError(near_vm_errors::HostError::GasLimitExceeded))
    ));
    assert_eq!(logic.gas_counter().used_gas(), gas_limit);
}

#[test]
fn test_overflowing_burn_gas_with_promises_gas_2() {
    let gas_limit = 3 * 10u64.pow(14);
    let mut logic_builder = VMLogicBuilder::default();
    logic_builder.config.limit_config.max_gas_burnt = gas_limit;
    logic_builder.context.prepaid_gas = gas_limit / 2;
    let mut logic = logic_builder.build();

    let account_id = logic.internal_mem_write(b"rick.test");
    let args = logic.internal_mem_write(b"");
    let num_100u128 = logic.internal_mem_write(&100u128.to_le_bytes());

    let index = promise_batch_create(&mut logic, "rick.test").expect("should create a promise");
    logic.promise_batch_action_transfer(index, num_100u128.ptr).unwrap();
    logic.promise_batch_then(index, account_id.len, account_id.ptr).unwrap();
    let minimum_prepay = logic.gas_counter().used_gas();
    let mut logic_builder = logic_builder;
    logic_builder.context.prepaid_gas = minimum_prepay;
    let mut logic = logic_builder.build();
    let index = promise_batch_create(&mut logic, "rick.test").expect("should create a promise");
    logic.promise_batch_action_transfer(index, num_100u128.ptr).unwrap();
    let call_id = logic.promise_batch_then(index, account_id.len, account_id.ptr).unwrap();
    let needed_gas_charge = u64::max_value() - logic.gas_counter().used_gas() - 1;
    let function_name_len =
        needed_gas_charge / logic.config().ext_costs.cost(ExtCosts::read_memory_byte);
    let result = logic.promise_batch_action_function_call(
        call_id,
        function_name_len,
        /* function_name_ptr: */ 0,
        args.len,
        args.ptr,
        10u128.to_le_bytes().as_ptr() as _,
        10000,
    );
    assert!(matches!(
        result,
        Err(near_vm_errors::VMLogicError::HostError(near_vm_errors::HostError::GasExceeded))
    ));
    assert_eq!(logic.gas_counter().used_gas(), minimum_prepay);
}

/// Check consistent result when exceeding gas limit on a specific action gas parameter.
///
/// Increases an action cost to a high value and then watch an execution run out
/// of gas. Then make sure the exact result is still the same. This prevents
/// accidental protocol changes where gas is deducted in different order.
///
/// The `exercise_action` function must be a function or closure that operates
/// on a `VMLogic` and triggers gas costs associated with the action parameter
/// under test.
///
/// `num_action_paid` specifies how often the cost is charged in
/// `exercise_action`. We aim to make it `num_action_paid` = 1 in the typical
/// case but for cots per byte this is usually a higher value.
///
/// `num_action_paid` is required to calculate by how much exactly gas prices
/// must be increased so that it will just trigger the gas limit.
#[track_caller]
fn check_action_gas_exceeds_limit(
    cost: ActionCosts,
    num_action_paid: u64,
    exercise_action: impl FnOnce(&mut TestVMLogic) -> Result<(), VMLogicError>,
) {
    // Create a logic parametrized such that it will fail with out-of-gas when specified action is deducted.
    let gas_limit = 10u64.pow(13);
    let gas_attached = gas_limit;
    let fee = Fee {
        send_sir: gas_limit / num_action_paid + 1,
        send_not_sir: gas_limit / num_action_paid + 10,
        execution: 1, // exec part is `used`, make it small
    };
<<<<<<< HEAD
    let mut logic_builder = VMLogicBuilder::default().max_gas_burnt(gas_limit).gas_fee(cost, fee);
    let output_receivers = vec!["alice.test".parse().unwrap()];
    let mut logic = logic_builder.build_with_output_receivers(gas_attached, output_receivers);
=======
    let mut logic_builder = VMLogicBuilder::default();
    logic_builder.config.limit_config.max_gas_burnt = gas_limit;
    logic_builder.fees_config.action_fees[cost] = fee;
    logic_builder.context.prepaid_gas = gas_attached;
    let mut logic = logic_builder.build();
>>>>>>> 13caf1f7

    let result = exercise_action(&mut logic);
    assert!(result.is_err(), "expected out-of-gas error for {cost:?} but was ok");
    assert_eq!(result.unwrap_err(), VMLogicError::HostError(HostError::GasLimitExceeded));

    // When gas limit is exceeded, we always set burnt_gas := prepaid and then promise_gas := 0.
    assert_eq!(
        gas_attached,
        logic.gas_counter().burnt_gas(),
        "burnt gas should be all attached gas",
    );
    assert_eq!(
        gas_attached,
        logic.gas_counter().used_gas(),
        "used gas should be no more than burnt gas",
    );
}

/// Check consistent result when exceeding attached gas on a specific action gas
/// parameter.
///
/// Very similar to `check_action_gas_exceeds_limit` but we hit a different
/// limit and return a different error. See that comment for an explanation on
/// the arguments.
///
/// This case is more interesting because the burnt gas can be below used gas,
/// when the prepaid gas was exceeded by burnt burnt + promised gas but not by
/// burnt gas alone.
///
/// Consequently, `num_action_paid` here is even more important to calculate
/// exactly what the gas costs should be to trigger the limits.
#[track_caller]
fn check_action_gas_exceeds_attached(
    cost: ActionCosts,
    num_action_paid: u64,
    expected: expect_test::Expect,
    exercise_action: impl FnOnce(&mut TestVMLogic) -> Result<(), VMLogicError>,
) {
    // Create a logic parametrized such that it will fail with out-of-gas when specified action is deducted.
    let gas_limit = 10u64.pow(14);
    let gas_attached = 10u64.pow(13);
    let fee = Fee {
        send_sir: 1,      // make burnt gas small
        send_not_sir: 10, // make it easy to distinguish `sir` / `not_sir`
        execution: gas_attached / num_action_paid + 1,
    };
<<<<<<< HEAD
    let mut logic_builder = VMLogicBuilder::default().max_gas_burnt(gas_limit).gas_fee(cost, fee);
    let output_receivers = vec!["alice.test".parse().unwrap()];
    let mut logic = logic_builder.build_with_output_receivers(gas_attached, output_receivers);
=======
    let mut logic_builder = VMLogicBuilder::default();
    logic_builder.config.limit_config.max_gas_burnt = gas_limit;
    logic_builder.fees_config.action_fees[cost] = fee;
    logic_builder.context.prepaid_gas = gas_attached;
    let mut logic = logic_builder.build();
>>>>>>> 13caf1f7

    let result = exercise_action(&mut logic);
    assert!(result.is_err(), "expected out-of-gas error for {cost:?} but was ok");
    assert_eq!(result.unwrap_err(), VMLogicError::HostError(HostError::GasExceeded));

    let actual = format!(
        "{} burnt {} used",
        logic.gas_counter().burnt_gas(),
        logic.gas_counter().used_gas()
    );
    expected.assert_eq(&actual);
}

// Below are a bunch of `out_of_gas_*` tests. These test that when we run out of
// gas while charging a specific action gas cost, we burn a consistent amount of
// gas. This is to prevent accidental changes in how we charge gas. It cannot
// cover all cases but it can detect things like a changed order of gas charging
// or splitting pay_gas(A+B) to pay_gas(A), pay_gas(B), which went through to
// master unnoticed before.
//
// The setup for these tests is as follows:
// - 1 test per action cost
// - each test checks for 2 types of out of gas errors, gas limit exceeded and
//   gas attached exceeded
// - common code to create a test VMLogic setup is in checker functions
//   `check_action_gas_exceeds_limit` and `check_action_gas_exceeds_attached`
//   which are called from every test
// - each action cost must be triggered in a different way, so we define a small
//   function that does something which charges the tested action cost, then we
//   give this function to the checker functions
// - if an action cost is charged through different paths, the test defines
//   multiple functions that trigger the cost and the checker functions are
//   called once for each of them
// - these action cost triggering functions are defined in the test's inner
//   scope, unless they are shared between multiple tests

/// see longer comment above for how this test works
#[test]
fn out_of_gas_new_action_receipt() {
    // two different ways to create an action receipts, first check exceeding the burnt limit
    check_action_gas_exceeds_limit(ActionCosts::new_action_receipt, 1, create_action_receipt);
    check_action_gas_exceeds_limit(ActionCosts::new_action_receipt, 2, create_promise_dependency);

    // the same again, but for prepaid gas
    check_action_gas_exceeds_attached(
        ActionCosts::new_action_receipt,
        1,
        expect!["8644846690 burnt 10000000000000 used"],
        create_action_receipt,
    );

    check_action_gas_exceeds_attached(
        ActionCosts::new_action_receipt,
        2,
        expect!["9411968532130 burnt 10000000000000 used"],
        create_promise_dependency,
    );

    /// function to trigger action receipt action cost
    fn create_action_receipt(logic: &mut VMLogic) -> Result<(), VMLogicError> {
        promise_batch_create(logic, "rick.test")?;
        Ok(())
    }
}

/// see longer comment above for how this test works
#[test]
fn out_of_gas_new_data_receipt() {
    check_action_gas_exceeds_limit(
        ActionCosts::new_data_receipt_base,
        1,
        create_promise_dependency,
    );

    check_action_gas_exceeds_attached(
        ActionCosts::new_data_receipt_base,
        1,
        expect!["10000000000000 burnt 10000000000000 used"],
        create_promise_dependency,
    );
}

<<<<<<< HEAD
/// function to trigger action + data receipt action costs
fn create_promise_dependency(logic: &mut VMLogic) -> Result<(), VMLogicError> {
    let account_id = "rick.test";
    let idx = promise_batch_create(logic, account_id)?;
    logic.promise_batch_then(idx, account_id.len() as _, account_id.as_ptr() as _)?;
    Ok(())
}

/// see longer comment above for how this test works
#[test]
fn out_of_gas_new_data_receipt_byte() {
    check_action_gas_exceeds_limit(ActionCosts::new_data_receipt_byte, 11, value_return);

    // expect to burn it all because send + exec fees are fully paid upfront
    check_action_gas_exceeds_attached(
        ActionCosts::new_data_receipt_byte,
        11,
        expect!["10000000000000 burnt 10000000000000 used"],
        value_return,
    );

    // value return will pay for the cost of returned data dependency bytes, if there are any.
    fn value_return(logic: &mut VMLogic) -> Result<(), VMLogicError> {
        let value: &[u8; 11] = b"lorem ipsum";
        logic.value_return(11, value.as_ptr() as u64)?;
        Ok(())
    }
}

/// see longer comment above for how this test works
#[test]
fn out_of_gas_create_account() {
    check_action_gas_exceeds_limit(ActionCosts::create_account, 1, create_account);

    check_action_gas_exceeds_attached(
        ActionCosts::create_account,
        1,
        expect!["116969114801 burnt 10000000000000 used"],
        create_account,
    );

    fn create_account(logic: &mut VMLogic) -> Result<(), VMLogicError> {
        let account_id = "rick.test";
        let idx = promise_batch_create(logic, account_id)?;
        logic.promise_batch_action_create_account(idx)?;
        Ok(())
    }
}

/// see longer comment above for how this test works
#[test]
fn out_of_gas_delete_account() {
    check_action_gas_exceeds_limit(ActionCosts::delete_account, 1, delete_account);

    check_action_gas_exceeds_attached(
        ActionCosts::delete_account,
        1,
        expect!["125349193370 burnt 10000000000000 used"],
        delete_account,
    );

    fn delete_account(logic: &mut VMLogic) -> Result<(), VMLogicError> {
        let beneficiary_account_id = "alice.test";
        let deleted_account_id = "bob.test";
        let idx = promise_batch_create(logic, deleted_account_id)?;
        logic.promise_batch_action_delete_account(
            idx,
            beneficiary_account_id.len() as _,
            beneficiary_account_id.as_ptr() as _,
        )?;
        Ok(())
    }
}

/// see longer comment above for how this test works
#[test]
fn out_of_gas_deploy_contract_base() {
    check_action_gas_exceeds_limit(ActionCosts::deploy_contract_base, 1, deploy_contract);

    check_action_gas_exceeds_attached(
        ActionCosts::deploy_contract_base,
        1,
        expect!["119677812659 burnt 10000000000000 used"],
        deploy_contract,
    );
}

/// see longer comment above for how this test works
#[test]
fn out_of_gas_deploy_contract_byte() {
    check_action_gas_exceeds_limit(ActionCosts::deploy_contract_byte, 26, deploy_contract);

    check_action_gas_exceeds_attached(
        ActionCosts::deploy_contract_byte,
        26,
        expect!["304443562909 burnt 10000000000000 used"],
        deploy_contract,
    );
}

/// function to trigger base + 26 bytes deployment costs (26 is arbitrary)
fn deploy_contract(logic: &mut VMLogic) -> Result<(), VMLogicError> {
    let account_id = "rick.test";
    let idx = promise_batch_create(logic, account_id)?;
    let code = b"lorem ipsum with length 26";
    logic.promise_batch_action_deploy_contract(idx, code.len() as u64, code.as_ptr() as u64)?;
    Ok(())
}

/// see longer comment above for how this test works
#[test]
fn out_of_gas_function_call_base() {
    check_action_gas_exceeds_limit(ActionCosts::function_call_base, 1, cross_contract_call);
    check_action_gas_exceeds_limit(
        ActionCosts::function_call_base,
        1,
        cross_contract_call_gas_weight,
    );

    check_action_gas_exceeds_attached(
        ActionCosts::function_call_base,
        1,
        expect!["125011579049 burnt 10000000000000 used"],
        cross_contract_call,
    );
    check_action_gas_exceeds_attached(
        ActionCosts::function_call_base,
        1,
        expect!["125011579049 burnt 10000000000000 used"],
        cross_contract_call_gas_weight,
    );
}

/// see longer comment above for how this test works
#[test]
fn out_of_gas_function_call_byte() {
    check_action_gas_exceeds_limit(ActionCosts::function_call_byte, 40, cross_contract_call);
    check_action_gas_exceeds_limit(
        ActionCosts::function_call_byte,
        40,
        cross_contract_call_gas_weight,
    );

    check_action_gas_exceeds_attached(
        ActionCosts::function_call_byte,
        40,
        expect!["2444873079439 burnt 10000000000000 used"],
        cross_contract_call,
    );
    check_action_gas_exceeds_attached(
        ActionCosts::function_call_byte,
        40,
        expect!["2444873079439 burnt 10000000000000 used"],
        cross_contract_call_gas_weight,
    );
}

/// function to trigger base + 40 bytes function call action costs (40 is 26 +
/// 14 which are arbitrary)
fn cross_contract_call(logic: &mut VMLogic) -> Result<(), VMLogicError> {
    let account_id = "rick.test";
    let idx = promise_batch_create(logic, account_id)?;
    let arg = b"lorem ipsum with length 26";
    let name = b"fn_with_len_14";
    let attached_balance = &1u128;
    let gas = 1; // attaching very little gas so it doesn't cause gas exceeded on its own
    logic.promise_batch_action_function_call(
        idx,
        name.len() as u64,
        name.as_ptr() as u64,
        arg.len() as u64,
        arg.as_ptr() as u64,
        attached_balance as *const u128 as u64,
        gas,
    )?;
    Ok(())
}

/// same as `cross_contract_call` but splits gas remainder among outgoing calls
fn cross_contract_call_gas_weight(logic: &mut VMLogic) -> Result<(), VMLogicError> {
    let account_id = "rick.test";
    let idx = promise_batch_create(logic, account_id)?;
    let arg = b"lorem ipsum with length 26";
    let name = b"fn_with_len_14";
    let attached_balance = &1u128;
    let gas = 1; // attaching very little gas so it doesn't cause gas exceeded on its own
    let gas_weight = 1;
    logic.promise_batch_action_function_call_weight(
        idx,
        name.len() as u64,
        name.as_ptr() as u64,
        arg.len() as u64,
        arg.as_ptr() as u64,
        attached_balance as *const u128 as u64,
        gas,
        gas_weight,
    )?;
    Ok(())
}

/// see longer comment above for how this test works
#[test]
fn out_of_gas_transfer() {
    check_action_gas_exceeds_limit(ActionCosts::transfer, 1, promise_transfer);

    check_action_gas_exceeds_attached(
        ActionCosts::transfer,
        1,
        expect!["119935181141 burnt 10000000000000 used"],
        promise_transfer,
    );

    fn promise_transfer(logic: &mut VMLogic) -> Result<(), VMLogicError> {
        let account_id = "alice.test";
        let idx = promise_batch_create(logic, account_id)?;
        let attached_balance = &1u128;
        logic.promise_batch_action_transfer(idx, attached_balance as *const u128 as u64)?;
        Ok(())
    }
}

/// see longer comment above for how this test works
#[test]
fn out_of_gas_stake() {
    check_action_gas_exceeds_limit(ActionCosts::stake, 1, promise_stake);

    check_action_gas_exceeds_attached(
        ActionCosts::stake,
        1,
        expect!["122375106518 burnt 10000000000000 used"],
        promise_stake,
    );

    fn promise_stake(logic: &mut VMLogic) -> Result<(), VMLogicError> {
        let account_id = "pool.test";
        let idx = promise_batch_create(logic, account_id)?;
        let attached_balance = &1u128;
        let pk = test_pk();
        logic.promise_batch_action_stake(
            idx,
            attached_balance as *const u128 as u64,
            pk.len() as u64,
            pk.as_ptr() as u64,
        )?;
        Ok(())
    }
}

/// see longer comment above for how this test works
#[test]
fn out_of_gas_add_full_access_key() {
    check_action_gas_exceeds_limit(ActionCosts::add_full_access_key, 1, promise_full_access_key);

    check_action_gas_exceeds_attached(
        ActionCosts::add_full_access_key,
        1,
        expect!["119999803802 burnt 10000000000000 used"],
        promise_full_access_key,
    );

    fn promise_full_access_key(logic: &mut VMLogic) -> Result<(), VMLogicError> {
        let account_id = "alice.test";
        let idx = promise_batch_create(logic, account_id)?;
        let pk = test_pk();
        let nonce = 0;
        logic.promise_batch_action_add_key_with_full_access(
            idx,
            pk.len() as u64,
            pk.as_ptr() as u64,
            nonce,
        )?;
        Ok(())
    }
}

/// see longer comment above for how this test works
#[test]
fn out_of_gas_add_function_call_key_base() {
    check_action_gas_exceeds_limit(
        ActionCosts::add_function_call_key_base,
        1,
        promise_function_key,
    );

    check_action_gas_exceeds_attached(
        ActionCosts::add_function_call_key_base,
        1,
        expect!["133982421242 burnt 10000000000000 used"],
        promise_function_key,
    );
}

/// see longer comment above for how this test works
#[test]
fn out_of_gas_add_function_call_key_byte() {
    check_action_gas_exceeds_limit(
        ActionCosts::add_function_call_key_byte,
        7,
        promise_function_key,
    );

    check_action_gas_exceeds_attached(
        ActionCosts::add_function_call_key_byte,
        7,
        expect!["236200046312 burnt 10000000000000 used"],
        promise_function_key,
    );
}

/// function to trigger base + 7 bytes action costs for adding a new function
/// call access key to an account (7 is arbitrary)
fn promise_function_key(logic: &mut VMLogic) -> Result<(), VMLogicError> {
    let account_id = "alice.test";
    let idx = promise_batch_create(logic, account_id)?;
    let allowance = &1u128;
    let pk = test_pk();
    let nonce = 0;
    let methods = b"foo,baz";
    logic.promise_batch_action_add_key_with_function_call(
        idx,
        pk.len() as u64,
        pk.as_ptr() as u64,
        nonce,
        allowance as *const u128 as u64,
        account_id.len() as u64,
        account_id.as_ptr() as u64,
        methods.len() as u64,
        methods.as_ptr() as u64,
    )?;
    Ok(())
}

/// see longer comment above for how this test works
#[test]
fn out_of_gas_delete_key() {
    check_action_gas_exceeds_limit(ActionCosts::delete_key, 1, promise_delete_key);

    check_action_gas_exceeds_attached(
        ActionCosts::delete_key,
        1,
        expect!["119999803802 burnt 10000000000000 used"],
        promise_delete_key,
    );

    fn promise_delete_key(logic: &mut VMLogic) -> Result<(), VMLogicError> {
        let account_id = "alice.test";
        let idx = promise_batch_create(logic, account_id)?;
        let pk = test_pk();
        logic.promise_batch_action_delete_key(idx, pk.len() as u64, pk.as_ptr() as u64)?;
        Ok(())
    }
}

impl VMLogicBuilder {
    fn max_gas_burnt(mut self, max_gas_burnt: Gas) -> Self {
        self.config.limit_config.max_gas_burnt = max_gas_burnt;
        self
    }

    fn gas_fee(mut self, cost: ActionCosts, fee: Fee) -> Self {
        self.fees_config.action_fees[cost] = fee;
        self
    }

    fn build_with_prepaid_gas(&mut self, prepaid_gas: Gas) -> VMLogic<'_> {
        let mut context = get_context(vec![], false);
        context.prepaid_gas = prepaid_gas;
        self.build(context)
    }

    fn build_with_output_receivers(
        &mut self,
        prepaid_gas: Gas,
        output_data_receivers: Vec<AccountId>,
    ) -> VMLogic<'_> {
        let mut context = get_context(vec![], false);
        context.prepaid_gas = prepaid_gas;
        context.output_data_receivers = output_data_receivers;
        self.build(context)
    }
}

=======
fn create_action_receipt(logic: &mut TestVMLogic) -> Result<(), VMLogicError> {
    promise_batch_create(logic, "rick.test")?;
    Ok(())
}

fn create_promise_dependency(logic: &mut TestVMLogic) -> Result<(), VMLogicError> {
    let account_id = "rick.test";
    let idx = promise_batch_create(logic, account_id)?;
    let account_id = logic.internal_mem_write(account_id.as_bytes());
    logic.promise_batch_then(idx, account_id.len, account_id.ptr)?;
    Ok(())
}

>>>>>>> 13caf1f7
/// Given the limit in gas, compute the corresponding limit in wasm ops for use
/// with [`VMLogic::gas`] function.
fn op_limit(gas_limit: Gas) -> u32 {
    (gas_limit / (VMConfig::test().regular_op_cost as u64)) as u32
}

fn test_pk() -> Vec<u8> {
    let pk = "ed25519:22W5rKuvbMRphnDoCj6nfrWhRKvh9Xf9SWXfGHaeXGde"
        .parse::<near_crypto::PublicKey>()
        .unwrap()
        .try_to_vec()
        .unwrap();
    pk
}<|MERGE_RESOLUTION|>--- conflicted
+++ resolved
@@ -2,17 +2,10 @@
 use crate::tests::helpers::*;
 use crate::tests::vm_logic_builder::{TestVMLogic, VMLogicBuilder};
 use crate::types::Gas;
-<<<<<<< HEAD
-use crate::{VMConfig, VMLogic};
+use crate::{MemSlice, VMConfig};
 use borsh::BorshSerialize;
 use expect_test::expect;
-use near_account_id::AccountId;
-use near_primitives::config::ActionCosts;
-=======
-use crate::VMConfig;
-use expect_test::expect;
 use near_primitives::config::{ActionCosts, ExtCosts};
->>>>>>> 13caf1f7
 use near_primitives::runtime::fees::Fee;
 use near_primitives::transaction::{Action, FunctionCallAction};
 use near_vm_errors::{HostError, VMLogicError};
@@ -353,17 +346,12 @@
         send_not_sir: gas_limit / num_action_paid + 10,
         execution: 1, // exec part is `used`, make it small
     };
-<<<<<<< HEAD
-    let mut logic_builder = VMLogicBuilder::default().max_gas_burnt(gas_limit).gas_fee(cost, fee);
-    let output_receivers = vec!["alice.test".parse().unwrap()];
-    let mut logic = logic_builder.build_with_output_receivers(gas_attached, output_receivers);
-=======
     let mut logic_builder = VMLogicBuilder::default();
     logic_builder.config.limit_config.max_gas_burnt = gas_limit;
     logic_builder.fees_config.action_fees[cost] = fee;
     logic_builder.context.prepaid_gas = gas_attached;
-    let mut logic = logic_builder.build();
->>>>>>> 13caf1f7
+    logic_builder.context.output_data_receivers = vec!["alice.test".parse().unwrap()];
+    let mut logic = logic_builder.build();
 
     let result = exercise_action(&mut logic);
     assert!(result.is_err(), "expected out-of-gas error for {cost:?} but was ok");
@@ -410,17 +398,12 @@
         send_not_sir: 10, // make it easy to distinguish `sir` / `not_sir`
         execution: gas_attached / num_action_paid + 1,
     };
-<<<<<<< HEAD
-    let mut logic_builder = VMLogicBuilder::default().max_gas_burnt(gas_limit).gas_fee(cost, fee);
-    let output_receivers = vec!["alice.test".parse().unwrap()];
-    let mut logic = logic_builder.build_with_output_receivers(gas_attached, output_receivers);
-=======
     let mut logic_builder = VMLogicBuilder::default();
     logic_builder.config.limit_config.max_gas_burnt = gas_limit;
     logic_builder.fees_config.action_fees[cost] = fee;
     logic_builder.context.prepaid_gas = gas_attached;
-    let mut logic = logic_builder.build();
->>>>>>> 13caf1f7
+    logic_builder.context.output_data_receivers = vec!["alice.test".parse().unwrap()];
+    let mut logic = logic_builder.build();
 
     let result = exercise_action(&mut logic);
     assert!(result.is_err(), "expected out-of-gas error for {cost:?} but was ok");
@@ -480,7 +463,7 @@
     );
 
     /// function to trigger action receipt action cost
-    fn create_action_receipt(logic: &mut VMLogic) -> Result<(), VMLogicError> {
+    fn create_action_receipt(logic: &mut TestVMLogic) -> Result<(), VMLogicError> {
         promise_batch_create(logic, "rick.test")?;
         Ok(())
     }
@@ -501,15 +484,6 @@
         expect!["10000000000000 burnt 10000000000000 used"],
         create_promise_dependency,
     );
-}
-
-<<<<<<< HEAD
-/// function to trigger action + data receipt action costs
-fn create_promise_dependency(logic: &mut VMLogic) -> Result<(), VMLogicError> {
-    let account_id = "rick.test";
-    let idx = promise_batch_create(logic, account_id)?;
-    logic.promise_batch_then(idx, account_id.len() as _, account_id.as_ptr() as _)?;
-    Ok(())
 }
 
 /// see longer comment above for how this test works
@@ -526,9 +500,10 @@
     );
 
     // value return will pay for the cost of returned data dependency bytes, if there are any.
-    fn value_return(logic: &mut VMLogic) -> Result<(), VMLogicError> {
-        let value: &[u8; 11] = b"lorem ipsum";
-        logic.value_return(11, value.as_ptr() as u64)?;
+    fn value_return(logic: &mut TestVMLogic) -> Result<(), VMLogicError> {
+        // 11 characters long string
+        let value = logic.internal_mem_write(b"lorem ipsum");
+        logic.value_return(11, value.ptr)?;
         Ok(())
     }
 }
@@ -545,7 +520,7 @@
         create_account,
     );
 
-    fn create_account(logic: &mut VMLogic) -> Result<(), VMLogicError> {
+    fn create_account(logic: &mut TestVMLogic) -> Result<(), VMLogicError> {
         let account_id = "rick.test";
         let idx = promise_batch_create(logic, account_id)?;
         logic.promise_batch_action_create_account(idx)?;
@@ -565,15 +540,12 @@
         delete_account,
     );
 
-    fn delete_account(logic: &mut VMLogic) -> Result<(), VMLogicError> {
+    fn delete_account(logic: &mut TestVMLogic) -> Result<(), VMLogicError> {
         let beneficiary_account_id = "alice.test";
         let deleted_account_id = "bob.test";
         let idx = promise_batch_create(logic, deleted_account_id)?;
-        logic.promise_batch_action_delete_account(
-            idx,
-            beneficiary_account_id.len() as _,
-            beneficiary_account_id.as_ptr() as _,
-        )?;
+        let beneficiary = logic.internal_mem_write(beneficiary_account_id.as_bytes());
+        logic.promise_batch_action_delete_account(idx, beneficiary.len, beneficiary.ptr)?;
         Ok(())
     }
 }
@@ -605,11 +577,11 @@
 }
 
 /// function to trigger base + 26 bytes deployment costs (26 is arbitrary)
-fn deploy_contract(logic: &mut VMLogic) -> Result<(), VMLogicError> {
+fn deploy_contract(logic: &mut TestVMLogic) -> Result<(), VMLogicError> {
     let account_id = "rick.test";
     let idx = promise_batch_create(logic, account_id)?;
-    let code = b"lorem ipsum with length 26";
-    logic.promise_batch_action_deploy_contract(idx, code.len() as u64, code.as_ptr() as u64)?;
+    let code = logic.internal_mem_write(b"lorem ipsum with length 26");
+    logic.promise_batch_action_deploy_contract(idx, code.len, code.ptr)?;
     Ok(())
 }
 
@@ -663,41 +635,32 @@
 
 /// function to trigger base + 40 bytes function call action costs (40 is 26 +
 /// 14 which are arbitrary)
-fn cross_contract_call(logic: &mut VMLogic) -> Result<(), VMLogicError> {
+fn cross_contract_call(logic: &mut TestVMLogic) -> Result<(), VMLogicError> {
     let account_id = "rick.test";
     let idx = promise_batch_create(logic, account_id)?;
     let arg = b"lorem ipsum with length 26";
     let name = b"fn_with_len_14";
-    let attached_balance = &1u128;
+    let attached_balance = 1u128;
     let gas = 1; // attaching very little gas so it doesn't cause gas exceeded on its own
-    logic.promise_batch_action_function_call(
-        idx,
-        name.len() as u64,
-        name.as_ptr() as u64,
-        arg.len() as u64,
-        arg.as_ptr() as u64,
-        attached_balance as *const u128 as u64,
-        gas,
-    )?;
+    promise_batch_action_function_call_ext(logic, idx, name, arg, attached_balance, gas)?;
     Ok(())
 }
 
 /// same as `cross_contract_call` but splits gas remainder among outgoing calls
-fn cross_contract_call_gas_weight(logic: &mut VMLogic) -> Result<(), VMLogicError> {
+fn cross_contract_call_gas_weight(logic: &mut TestVMLogic) -> Result<(), VMLogicError> {
     let account_id = "rick.test";
     let idx = promise_batch_create(logic, account_id)?;
     let arg = b"lorem ipsum with length 26";
     let name = b"fn_with_len_14";
-    let attached_balance = &1u128;
+    let attached_balance = 1u128;
     let gas = 1; // attaching very little gas so it doesn't cause gas exceeded on its own
     let gas_weight = 1;
-    logic.promise_batch_action_function_call_weight(
+    promise_batch_action_function_call_weight_ext(
+        logic,
         idx,
-        name.len() as u64,
-        name.as_ptr() as u64,
-        arg.len() as u64,
-        arg.as_ptr() as u64,
-        attached_balance as *const u128 as u64,
+        name,
+        arg,
+        attached_balance,
         gas,
         gas_weight,
     )?;
@@ -716,11 +679,11 @@
         promise_transfer,
     );
 
-    fn promise_transfer(logic: &mut VMLogic) -> Result<(), VMLogicError> {
+    fn promise_transfer(logic: &mut TestVMLogic) -> Result<(), VMLogicError> {
         let account_id = "alice.test";
         let idx = promise_batch_create(logic, account_id)?;
-        let attached_balance = &1u128;
-        logic.promise_batch_action_transfer(idx, attached_balance as *const u128 as u64)?;
+        let attached_balance = logic.internal_mem_write(&1u128.to_be_bytes());
+        logic.promise_batch_action_transfer(idx, attached_balance.ptr)?;
         Ok(())
     }
 }
@@ -737,17 +700,12 @@
         promise_stake,
     );
 
-    fn promise_stake(logic: &mut VMLogic) -> Result<(), VMLogicError> {
+    fn promise_stake(logic: &mut TestVMLogic) -> Result<(), VMLogicError> {
         let account_id = "pool.test";
         let idx = promise_batch_create(logic, account_id)?;
-        let attached_balance = &1u128;
-        let pk = test_pk();
-        logic.promise_batch_action_stake(
-            idx,
-            attached_balance as *const u128 as u64,
-            pk.len() as u64,
-            pk.as_ptr() as u64,
-        )?;
+        let attached_balance = logic.internal_mem_write(&1u128.to_be_bytes());
+        let pk = write_test_pk(logic);
+        logic.promise_batch_action_stake(idx, attached_balance.ptr, pk.len, pk.ptr)?;
         Ok(())
     }
 }
@@ -764,17 +722,12 @@
         promise_full_access_key,
     );
 
-    fn promise_full_access_key(logic: &mut VMLogic) -> Result<(), VMLogicError> {
+    fn promise_full_access_key(logic: &mut TestVMLogic) -> Result<(), VMLogicError> {
         let account_id = "alice.test";
         let idx = promise_batch_create(logic, account_id)?;
         let pk = test_pk();
         let nonce = 0;
-        logic.promise_batch_action_add_key_with_full_access(
-            idx,
-            pk.len() as u64,
-            pk.as_ptr() as u64,
-            nonce,
-        )?;
+        promise_batch_action_add_key_with_full_access(logic, idx, &pk, nonce)?;
         Ok(())
     }
 }
@@ -815,23 +768,21 @@
 
 /// function to trigger base + 7 bytes action costs for adding a new function
 /// call access key to an account (7 is arbitrary)
-fn promise_function_key(logic: &mut VMLogic) -> Result<(), VMLogicError> {
+fn promise_function_key(logic: &mut TestVMLogic) -> Result<(), VMLogicError> {
     let account_id = "alice.test";
     let idx = promise_batch_create(logic, account_id)?;
-    let allowance = &1u128;
+    let allowance = 1u128;
     let pk = test_pk();
     let nonce = 0;
     let methods = b"foo,baz";
-    logic.promise_batch_action_add_key_with_function_call(
+    promise_batch_action_add_key_with_function_call(
+        logic,
         idx,
-        pk.len() as u64,
-        pk.as_ptr() as u64,
+        &pk,
         nonce,
-        allowance as *const u128 as u64,
-        account_id.len() as u64,
-        account_id.as_ptr() as u64,
-        methods.len() as u64,
-        methods.as_ptr() as u64,
+        allowance,
+        account_id.as_bytes(),
+        methods,
     )?;
     Ok(())
 }
@@ -848,50 +799,16 @@
         promise_delete_key,
     );
 
-    fn promise_delete_key(logic: &mut VMLogic) -> Result<(), VMLogicError> {
+    fn promise_delete_key(logic: &mut TestVMLogic) -> Result<(), VMLogicError> {
         let account_id = "alice.test";
         let idx = promise_batch_create(logic, account_id)?;
-        let pk = test_pk();
-        logic.promise_batch_action_delete_key(idx, pk.len() as u64, pk.as_ptr() as u64)?;
+        let pk = write_test_pk(logic);
+        logic.promise_batch_action_delete_key(idx, pk.len, pk.ptr)?;
         Ok(())
     }
 }
 
-impl VMLogicBuilder {
-    fn max_gas_burnt(mut self, max_gas_burnt: Gas) -> Self {
-        self.config.limit_config.max_gas_burnt = max_gas_burnt;
-        self
-    }
-
-    fn gas_fee(mut self, cost: ActionCosts, fee: Fee) -> Self {
-        self.fees_config.action_fees[cost] = fee;
-        self
-    }
-
-    fn build_with_prepaid_gas(&mut self, prepaid_gas: Gas) -> VMLogic<'_> {
-        let mut context = get_context(vec![], false);
-        context.prepaid_gas = prepaid_gas;
-        self.build(context)
-    }
-
-    fn build_with_output_receivers(
-        &mut self,
-        prepaid_gas: Gas,
-        output_data_receivers: Vec<AccountId>,
-    ) -> VMLogic<'_> {
-        let mut context = get_context(vec![], false);
-        context.prepaid_gas = prepaid_gas;
-        context.output_data_receivers = output_data_receivers;
-        self.build(context)
-    }
-}
-
-=======
-fn create_action_receipt(logic: &mut TestVMLogic) -> Result<(), VMLogicError> {
-    promise_batch_create(logic, "rick.test")?;
-    Ok(())
-}
-
+/// function to trigger action + data receipt action costs
 fn create_promise_dependency(logic: &mut TestVMLogic) -> Result<(), VMLogicError> {
     let account_id = "rick.test";
     let idx = promise_batch_create(logic, account_id)?;
@@ -900,7 +817,6 @@
     Ok(())
 }
 
->>>>>>> 13caf1f7
 /// Given the limit in gas, compute the corresponding limit in wasm ops for use
 /// with [`VMLogic::gas`] function.
 fn op_limit(gas_limit: Gas) -> u32 {
@@ -914,4 +830,8 @@
         .try_to_vec()
         .unwrap();
     pk
+}
+
+fn write_test_pk(logic: &mut TestVMLogic) -> MemSlice {
+    logic.internal_mem_write(&test_pk())
 }