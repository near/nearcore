--- conflicted
+++ resolved
@@ -48,28 +48,15 @@
 #[test]
 fn test_promise_batch_action_function_call() {
     let mut logic_builder = VMLogicBuilder::default();
-<<<<<<< HEAD
-    let mut logic = logic_builder.build(get_context(vec![], false));
-    let index =
-        promise_create(&mut logic, b"rick.test", 0, Gas::from(0)).expect("should create a promise");
-=======
-    let mut logic = logic_builder.build();
-    let index = promise_create(&mut logic, b"rick.test", 0, 0).expect("should create a promise");
-    let index_ptr = logic.internal_mem_write(&index.to_le_bytes()).ptr;
->>>>>>> c308df15
+    let mut logic = logic_builder.build();
+    let index = promise_create(&mut logic, b"rick.test", 0, 0).expect("should create a promise");
+    let index_ptr = logic.internal_mem_write(&index.to_le_bytes()).ptr;
 
     promise_batch_action_function_call(&mut logic, 123, 0, Gas::from(0))
         .expect_err("shouldn't accept not existent promise index");
-<<<<<<< HEAD
-    let non_receipt = logic
-        .promise_and(index.to_le_bytes().as_ptr() as _, 1u64)
-        .expect("should create a non-receipt promise");
-    promise_batch_action_function_call(&mut logic, non_receipt, 0, Gas::from(0))
-=======
     let non_receipt =
         logic.promise_and(index_ptr, 1u64).expect("should create a non-receipt promise");
     promise_batch_action_function_call(&mut logic, non_receipt, 0, 0)
->>>>>>> c308df15
         .expect_err("shouldn't accept non-receipt promise index");
 
     promise_batch_action_function_call(&mut logic, index, 0, Gas::from(0))
@@ -93,15 +80,9 @@
 #[test]
 fn test_promise_batch_action_create_account() {
     let mut logic_builder = VMLogicBuilder::default();
-<<<<<<< HEAD
-    let mut logic = logic_builder.build(get_context(vec![], false));
-    let index =
-        promise_create(&mut logic, b"rick.test", 0, Gas::from(0)).expect("should create a promise");
-=======
-    let mut logic = logic_builder.build();
-    let index = promise_create(&mut logic, b"rick.test", 0, 0).expect("should create a promise");
-    let index_ptr = logic.internal_mem_write(&index.to_le_bytes()).ptr;
->>>>>>> c308df15
+    let mut logic = logic_builder.build();
+    let index = promise_create(&mut logic, b"rick.test", 0, 0).expect("should create a promise");
+    let index_ptr = logic.internal_mem_write(&index.to_le_bytes()).ptr;
 
     logic
         .promise_batch_action_create_account(123)
@@ -137,18 +118,11 @@
 #[test]
 fn test_promise_batch_action_deploy_contract() {
     let mut logic_builder = VMLogicBuilder::default();
-<<<<<<< HEAD
-    let mut logic = logic_builder.build(get_context(vec![], false));
-    let index =
-        promise_create(&mut logic, b"rick.test", 0, Gas::from(0)).expect("should create a promise");
-    let code = b"sample";
-=======
     let mut logic = logic_builder.build();
     let index = promise_create(&mut logic, b"rick.test", 0, 0).expect("should create a promise");
 
     let index_ptr = logic.internal_mem_write(&index.to_le_bytes()).ptr;
     let code = logic.internal_mem_write(b"sample");
->>>>>>> c308df15
 
     logic
         .promise_batch_action_deploy_contract(123, code.len, code.ptr)
@@ -191,14 +165,8 @@
 #[test]
 fn test_promise_batch_action_transfer() {
     let mut logic_builder = VMLogicBuilder::default();
-<<<<<<< HEAD
-    let mut logic = logic_builder.build(context);
-    let index =
-        promise_create(&mut logic, b"rick.test", 0, Gas::from(0)).expect("should create a promise");
-=======
-    let mut logic = logic_builder.build();
-    let index = promise_create(&mut logic, b"rick.test", 0, 0).expect("should create a promise");
->>>>>>> c308df15
+    let mut logic = logic_builder.build();
+    let index = promise_create(&mut logic, b"rick.test", 0, 0).expect("should create a promise");
 
     let index_ptr = logic.internal_mem_write(&index.to_le_bytes()).ptr;
     let num_110u128 = logic.internal_mem_write(&110u128.to_le_bytes());
@@ -216,15 +184,8 @@
     logic
         .promise_batch_action_transfer(index, num_110u128.ptr)
         .expect("should add an action to transfer money");
-<<<<<<< HEAD
-    logic
-        .promise_batch_action_transfer(index, 1u128.to_le_bytes().as_ptr() as _)
-        .expect_err("not enough money");
-    assert_eq!(logic.used_gas().unwrap(), Gas::from(5349703444787));
-=======
     logic.promise_batch_action_transfer(index, num_1u128.ptr).expect_err("not enough money");
     assert_eq!(logic.used_gas().unwrap(), 5349703444787);
->>>>>>> c308df15
     let expected = serde_json::json!(
     [
         {
@@ -253,14 +214,8 @@
 #[test]
 fn test_promise_batch_action_stake() {
     let mut logic_builder = VMLogicBuilder::default();
-<<<<<<< HEAD
-    let mut logic = logic_builder.build(context);
-    let index =
-        promise_create(&mut logic, b"rick.test", 0, Gas::from(0)).expect("should create a promise");
-=======
-    let mut logic = logic_builder.build();
-    let index = promise_create(&mut logic, b"rick.test", 0, 0).expect("should create a promise");
->>>>>>> c308df15
+    let mut logic = logic_builder.build();
+    let index = promise_create(&mut logic, b"rick.test", 0, 0).expect("should create a promise");
     let key = "ed25519:5do5nkAEVhL8iteDvXNgxi4pWK78Y7DDadX11ArFNyrf"
         .parse::<PublicKey>()
         .unwrap()
@@ -312,17 +267,10 @@
 #[test]
 fn test_promise_batch_action_add_key_with_function_call() {
     let mut logic_builder = VMLogicBuilder::default();
-<<<<<<< HEAD
-    let mut logic = logic_builder.build(context);
-    let index =
-        promise_create(&mut logic, b"rick.test", 0, Gas::from(0)).expect("should create a promise");
-    let serialized_key = "ed25519:5do5nkAEVhL8iteDvXNgxi4pWK78Y7DDadX11ArFNyrf"
-=======
     let mut logic = logic_builder.build();
     let index = promise_create(&mut logic, b"rick.test", 0, 0).expect("should create a promise");
     let index_ptr = logic.internal_mem_write(&index.to_le_bytes()).ptr;
     let key = "ed25519:5do5nkAEVhL8iteDvXNgxi4pWK78Y7DDadX11ArFNyrf"
->>>>>>> c308df15
         .parse::<PublicKey>()
         .unwrap()
         .try_to_vec()
