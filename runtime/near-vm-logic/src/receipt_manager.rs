--- conflicted
+++ resolved
@@ -211,43 +211,6 @@
         Ok(())
     }
 
-<<<<<<< HEAD
-=======
-    /// Attach the [`FunctionCallAction`] action to an existing receipt.
-    ///
-    /// # Arguments
-    ///
-    /// * `receipt_index` - an index of Receipt to append an action
-    /// * `method_name` - a name of the contract method to call
-    /// * `arguments` - a Wasm code to attach
-    /// * `attached_deposit` - amount of tokens to transfer with the call
-    /// * `prepaid_gas` - amount of prepaid gas to attach to the call
-    ///
-    /// # Panics
-    ///
-    /// Panics if the `receipt_index` does not refer to a known receipt.
-    pub(crate) fn append_action_function_call(
-        &mut self,
-        receipt_index: ReceiptIndex,
-        method_name: Vec<u8>,
-        args: Vec<u8>,
-        attached_deposit: Balance,
-        prepaid_gas: Gas,
-    ) -> logic::Result<()> {
-        self.append_action(
-            receipt_index,
-            Action::FunctionCall(FunctionCallAction {
-                method_name: String::from_utf8(method_name)
-                    .map_err(|_| HostError::InvalidMethodName)?,
-                args,
-                gas: prepaid_gas,
-                deposit: attached_deposit,
-            }),
-        );
-        Ok(())
-    }
-
->>>>>>> fd3d5ace
     /// Attach the [`TransferAction`] action to an existing receipt.
     ///
     /// # Arguments
