[package]
name = "near-vm-logic"
version = "0.7.0"
authors = ["Near Inc <hello@nearprotocol.com>"]
edition = "2018"
license = "Apache-2.0"
readme = "README.md"
categories = ["wasm"]
repository = "https://github.com/nearprotocol/nearcore"
homepage = "https://github.com/nearprotocol/nearcore"
description = """
This crate implements the specification of the interface that Near blockchain exposes to the smart contracts.
"""

[dependencies]
byteorder = "1.2"
bs58 = "0.3"
base64 = "0.11"
serde = { version = "1.0", features = ["derive"] }
<<<<<<< HEAD
near-runtime-fees = { path = "../near-runtime-fees", version = "0.6.1" }
near-vm-errors = { path = "../near-vm-errors", version = "0.6.1" }
sha2 = "0.8"
sha3 = "0.8"
=======
near-runtime-fees = { path = "../near-runtime-fees", version = "0.7.0" }
near-vm-errors = { path = "../near-vm-errors", version = "0.7.0" }
>>>>>>> 16c5ec6b

[dev-dependencies]
serde_json = {version= "1.0", features= ["preserve_order"]}

[features]
default = ["costs_counting"]

# Use this feature to enable counting of fees and costs applied.
costs_counting = []

[[test]]
name = "test_storage_read_write"
path = "tests/test_storage_read_write.rs"

[[test]]
name = "test_context"
path = "tests/test_context.rs"

[[test]]
name = "test_miscs"
path = "tests/test_miscs.rs"
required-features = ["costs_counting"]

[[test]]
name = "test_registers"
path = "tests/test_registers.rs"

[[test]]
name = "test_storage_usage"
path = "tests/test_storage_usage.rs"

[[test]]
name = "test_promises"
path = "tests/test_promises.rs"

[[test]]
name = "test_iterators"
path = "tests/test_iterators.rs"<|MERGE_RESOLUTION|>--- conflicted
+++ resolved
@@ -17,15 +17,10 @@
 bs58 = "0.3"
 base64 = "0.11"
 serde = { version = "1.0", features = ["derive"] }
-<<<<<<< HEAD
-near-runtime-fees = { path = "../near-runtime-fees", version = "0.6.1" }
-near-vm-errors = { path = "../near-vm-errors", version = "0.6.1" }
+near-runtime-fees = { path = "../near-runtime-fees", version = "0.7.0" }
+near-vm-errors = { path = "../near-vm-errors", version = "0.7.0" }
 sha2 = "0.8"
 sha3 = "0.8"
-=======
-near-runtime-fees = { path = "../near-runtime-fees", version = "0.7.0" }
-near-vm-errors = { path = "../near-vm-errors", version = "0.7.0" }
->>>>>>> 16c5ec6b
 
 [dev-dependencies]
 serde_json = {version= "1.0", features= ["preserve_order"]}
