--- conflicted
+++ resolved
@@ -44,14 +44,10 @@
 protocol_feature_ed25519_verify = [
     "near-primitives/protocol_feature_ed25519_verify"
 ]
-<<<<<<< HEAD
 protocol_feature_get_block_by_hash = [
     "near-primitives/protocol_feature_get_block_by_hash"
 ]
-=======
 protocol_feature_flat_state = []
-
->>>>>>> 74777561
 io_trace = ["tracing"]
 
 # Use this feature to enable counting of fees and costs applied.
