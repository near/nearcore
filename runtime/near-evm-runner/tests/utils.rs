use ethereum_types::{Address, U256};
use keccak_hash::keccak;
use near_crypto::{PublicKey, Signature, Signer};
use near_evm_runner::utils::{
    encode_call_function_args, near_erc721_domain, prepare_meta_call_args, u256_to_arr,
};
use near_evm_runner::EvmContext;
use near_runtime_fees::RuntimeFeesConfig;
use near_vm_logic::mocks::mock_external::MockedExternal;
use near_vm_logic::types::Balance;
use near_vm_logic::VMConfig;

pub const CHAIN_ID: u128 = 0x99;

pub fn accounts(num: usize) -> String {
    ["evm", "alice", "bob", "chad"][num].to_string()
}

pub fn setup() -> (MockedExternal, VMConfig, RuntimeFeesConfig) {
    let vm_config = VMConfig::default();
    let fees_config = RuntimeFeesConfig::default();
    let fake_external = MockedExternal::new();
    (fake_external, vm_config, fees_config)
}

pub fn create_context<'a>(
    external: &'a mut MockedExternal,
    vm_config: &'a VMConfig,
    fees_config: &'a RuntimeFeesConfig,
    account_id: String,
    attached_deposit: Balance,
) -> EvmContext<'a> {
    EvmContext::new(
        external,
        CHAIN_ID,
        vm_config,
        fees_config,
        1000,
        "evm".to_string(),
        account_id.to_string(),
        account_id.to_string(),
        attached_deposit,
        0,
        10u64.pow(14),
        false,
        1_000_000_000.into(),
    )
}

<<<<<<< HEAD
#[cfg(test)]
pub fn show_evm_gas_used(context: &EvmContext) {
    println!("Accumulated EVM gas used: {}", &context.evm_gas_counter.used_gas);
}

=======
/// Linter is suboptimal, because doesn't see that this is used in standard_ops.rs.
#[allow(dead_code)]
>>>>>>> fccae1bf
pub fn public_key_to_address(public_key: PublicKey) -> Address {
    match public_key {
        PublicKey::ED25519(_) => panic!("Wrong PublicKey"),
        PublicKey::SECP256K1(pubkey) => {
            let pk: [u8; 64] = pubkey.into();
            let bytes = keccak(&pk.to_vec());
            let mut result = Address::zero();
            result.as_bytes_mut().copy_from_slice(&bytes[12..]);
            result
        }
    }
}

/// Linter is suboptimal, because doesn't see that this is used in standard_ops.rs.
#[allow(dead_code)]
pub fn encode_meta_call_function_args(
    signer: &dyn Signer,
    chain_id: u128,
    address: Address,
    nonce: U256,
    input: Vec<u8>,
) -> Vec<u8> {
    let domain_separator = near_erc721_domain(U256::from(chain_id));
    let call_args = encode_call_function_args(address, input);
    let args = prepare_meta_call_args(&domain_separator, &"evm".to_string(), nonce, &call_args);
    match signer.sign(&args) {
        Signature::ED25519(_) => panic!("Wrong Signer"),
        Signature::SECP256K1(sig) => {
            let sig: [u8; 65] = sig.into();
            let mut vsr = vec![0u8; 96];
            vsr[31] = sig[64] + 27;
            vsr[32..].copy_from_slice(&sig[..64]);
            [vsr, u256_to_arr(&nonce).to_vec(), call_args].concat()
        }
    }
}<|MERGE_RESOLUTION|>--- conflicted
+++ resolved
@@ -47,16 +47,13 @@
     )
 }
 
-<<<<<<< HEAD
 #[cfg(test)]
 pub fn show_evm_gas_used(context: &EvmContext) {
     println!("Accumulated EVM gas used: {}", &context.evm_gas_counter.used_gas);
 }
 
-=======
 /// Linter is suboptimal, because doesn't see that this is used in standard_ops.rs.
 #[allow(dead_code)]
->>>>>>> fccae1bf
 pub fn public_key_to_address(public_key: PublicKey) -> Address {
     match public_key {
         PublicKey::ED25519(_) => panic!("Wrong PublicKey"),
