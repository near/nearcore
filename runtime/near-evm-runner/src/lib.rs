--- conflicted
+++ resolved
@@ -214,7 +214,6 @@
         self.add_balance(&sender, U256::from(self.attached_deposit))?;
         let value =
             if self.attached_deposit == 0 { None } else { Some(U256::from(self.attached_deposit)) };
-<<<<<<< HEAD
         let rd = interpreter::call(
             self,
             &sender,
@@ -238,9 +237,6 @@
             }
             _ => unreachable!(),
         }
-=======
-        interpreter::call(self, &origin, &sender, value, 0, &contract_address, &input, true)
-            .map(|rd| rd.to_vec())
     }
 
     /// Make an EVM call via a meta transaction pattern.
@@ -270,7 +266,6 @@
             if self.attached_deposit == 0 { None } else { Some(U256::from(self.attached_deposit)) };
         interpreter::call(self, &sender, &sender, value, 0, &contract_address, &input, true)
             .map(|rd| rd.to_vec())
->>>>>>> 77edc0b0
     }
 
     /// Make an EVM transaction. Calls `contract_address` with `encoded_input`. Execution
@@ -589,20 +584,13 @@
             vm_config,
             fees_config,
             0,
-<<<<<<< HEAD
-=======
             "evm".to_string(),
             account_id.to_string(),
->>>>>>> 77edc0b0
             account_id.to_string(),
             0,
             0,
             0,
             false,
-<<<<<<< HEAD
-            1_000_000_000.into(),
-=======
->>>>>>> 77edc0b0
         )
     }
 
