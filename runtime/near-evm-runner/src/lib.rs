--- conflicted
+++ resolved
@@ -266,15 +266,14 @@
         self.add_balance(&meta_call_args.sender, U256::from(self.attached_deposit))?;
         let value =
             if self.attached_deposit == 0 { None } else { Some(U256::from(self.attached_deposit)) };
-<<<<<<< HEAD
         let result = interpreter::call(
             self,
-            &sender,
-            &sender,
+            &meta_call_args.sender,
+            &meta_call_args.sender,
             value,
             0,
-            &contract_address,
-            &input,
+            &meta_call_args.contract_address,
+            &meta_call_args.input,
             true,
             &self.evm_gas_counter.gas_left(),
             &self.fees_config.evm_config,
@@ -290,19 +289,6 @@
             }
             _ => unreachable!(),
         }
-=======
-        interpreter::call(
-            self,
-            &meta_call_args.sender,
-            &meta_call_args.sender,
-            value,
-            0,
-            &meta_call_args.contract_address,
-            &meta_call_args.input,
-            true,
-        )
-        .map(|rd| rd.to_vec())
->>>>>>> 60de7fbf
     }
 
     /// Make an EVM transaction. Calls `contract_address` with `encoded_input`. Execution
@@ -325,7 +311,6 @@
             &Address::from(&args.address),
             &args.args,
             false,
-<<<<<<< HEAD
             &self.evm_gas_counter.gas_left(),
             &self.fees_config.evm_config,
         )?;
@@ -340,12 +325,8 @@
             }
             _ => unreachable!(),
         };
-=======
-        )
-        .map(|rd| rd.to_vec());
         // Need to subtract amount back, because if view call is called inside the transaction state will be applied.
         // The interpreter call is not committing changes, but `add_balance` did, so need to revert that.
->>>>>>> 60de7fbf
         self.sub_balance(&sender, attached_amount)?;
         result
     }
