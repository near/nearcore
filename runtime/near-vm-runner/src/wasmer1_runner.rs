use crate::errors::IntoVMError;
use crate::{cache, imports};
use near_primitives::runtime::fees::RuntimeFeesConfig;
use near_primitives::{profile::ProfileData, types::CompiledContractCache};
use near_vm_errors::{
    CompilationError, FunctionCallError, MethodResolveError, PrepareError, VMError,
};
use near_vm_logic::types::{PromiseResult, ProtocolVersion};
use near_vm_logic::{External, MemoryLike, VMConfig, VMContext, VMLogic, VMLogicError, VMOutcome};
use wasmer::{Bytes, ImportObject, Instance, Memory, MemoryType, Module, Pages, Store, JIT};
use wasmer_compiler_singlepass::Singlepass;

pub struct Wasmer1Memory(Memory);

impl Wasmer1Memory {
    pub fn new(
        store: &Store,
        initial_memory_pages: u32,
        max_memory_pages: u32,
    ) -> Result<Self, VMError> {
        Ok(Wasmer1Memory(
            Memory::new(
                &store,
                MemoryType::new(Pages(initial_memory_pages), Some(Pages(max_memory_pages)), false),
            )
            .expect("TODO creating memory cannot fail"),
        ))
    }

    pub fn clone(&self) -> Memory {
        self.0.clone()
    }
}

impl MemoryLike for Wasmer1Memory {
    fn fits_memory(&self, offset: u64, len: u64) -> bool {
        match offset.checked_add(len) {
            None => false,
            Some(end) => self.0.size().bytes() >= Bytes(end as usize),
        }
    }

    fn read_memory(&self, offset: u64, buffer: &mut [u8]) {
        let offset = offset as usize;
        for (i, cell) in self.0.view()[offset..(offset + buffer.len())].iter().enumerate() {
            buffer[i] = cell.get();
        }
    }

    fn read_memory_u8(&self, offset: u64) -> u8 {
        self.0.view()[offset as usize].get()
    }

    fn write_memory(&mut self, offset: u64, buffer: &[u8]) {
        let offset = offset as usize;
        self.0.view()[offset..(offset + buffer.len())]
            .iter()
            .zip(buffer.iter())
            .for_each(|(cell, v)| cell.set(*v));
    }
}

impl IntoVMError for wasmer::CompileError {
    fn into_vm_error(self) -> VMError {
        VMError::FunctionCallError(FunctionCallError::CompilationError(
            CompilationError::WasmerCompileError { msg: self.to_string() },
        ))
    }
}

impl IntoVMError for wasmer::InstantiationError {
    fn into_vm_error(self) -> VMError {
        match self {
            wasmer::InstantiationError::Link(e) => {
                VMError::FunctionCallError(FunctionCallError::LinkError { msg: e.to_string() })
            }
            wasmer::InstantiationError::Start(e) => e.into_vm_error(),
            wasmer::InstantiationError::HostEnvInitialization(_) => {
                VMError::FunctionCallError(FunctionCallError::CompilationError(
                    CompilationError::PrepareError(PrepareError::Instantiate),
                ))
            }
        }
    }
}

impl IntoVMError for wasmer::RuntimeError {
    fn into_vm_error(self) -> VMError {
        // These vars are not used in every cases, however, downcast below use Arc::try_unwrap
        // so we cannot clone self
        let error_msg = self.message();
        let trap_code = self.clone().to_trap();
        match self.downcast::<VMLogicError>() {
            Ok(e) => (&e).into(),
            _ => {
                if let Some(trap_code) = trap_code {
                    // A trap
                    VMError::FunctionCallError(FunctionCallError::Wasmer1Trap(
                        trap_code.to_string(),
                    ))
                } else {
                    // A general error
                    VMError::FunctionCallError(FunctionCallError::WasmerRuntimeError(error_msg))
                }
            }
        }
    }
}

impl IntoVMError for wasmer::ExportError {
    fn into_vm_error(self) -> VMError {
        match self {
            wasmer::ExportError::IncompatibleType => VMError::FunctionCallError(
                FunctionCallError::MethodResolveError(MethodResolveError::MethodInvalidSignature),
            ),
            wasmer::ExportError::Missing(_) => VMError::FunctionCallError(
                FunctionCallError::MethodResolveError(MethodResolveError::MethodNotFound),
            ),
        }
    }
}

fn check_method(module: &Module, method_name: &str) -> Result<(), VMError> {
    let info = module.info();
    use wasmer_types::ExportIndex::Function;
    if let Some(Function(index)) = info.exports.get(method_name) {
        let func = info.functions.get(index.clone()).unwrap();
        let sig = info.signatures.get(func.clone()).unwrap();
        if sig.params().is_empty() && sig.results().is_empty() {
            Ok(())
        } else {
            Err(VMError::FunctionCallError(FunctionCallError::MethodResolveError(
                MethodResolveError::MethodInvalidSignature,
            )))
        }
    } else {
        Err(VMError::FunctionCallError(FunctionCallError::MethodResolveError(
            MethodResolveError::MethodNotFound,
        )))
    }
}

pub fn run_wasmer1<'a>(
    code_hash: &[u8],
    code: &[u8],
    method_name: &str,
    ext: &mut dyn External,
    context: VMContext,
    wasm_config: &'a VMConfig,
    fees_config: &'a RuntimeFeesConfig,
    promise_results: &'a [PromiseResult],
    profile: ProfileData,
    current_protocol_version: ProtocolVersion,
    cache: Option<&'a dyn CompiledContractCache>,
) -> (Option<VMOutcome>, Option<VMError>) {
    let _span = tracing::debug_span!("run_wasmer1").entered();
    // NaN behavior is deterministic as of now: https://github.com/wasmerio/wasmer/issues/1269
    // So doesn't require x86. However, when it is on x86, AVX is required:
    // https://github.com/wasmerio/wasmer/issues/1567
    #[cfg(not(feature = "no_cpu_compatibility_checks"))]
    if (cfg!(target_arch = "x86") || !cfg!(target_arch = "x86_64"))
        && !is_x86_feature_detected!("avx")
    {
        panic!("AVX support is required in order to run Wasmer VM Singlepass backend.");
    }

    if method_name.is_empty() {
        return (
            None,
            Some(VMError::FunctionCallError(FunctionCallError::MethodResolveError(
                MethodResolveError::MethodEmptyName,
            ))),
        );
    }

    let store = default_wasmer1_store();
    let module = match cache::wasmer1_cache::compile_module_cached_wasmer1(
        code_hash,
        &code,
        wasm_config,
        cache,
        &store,
    ) {
        Ok(x) => x,
        Err(err) => return (None, Some(err)),
    };

    let mut memory = Wasmer1Memory::new(
        &store,
        wasm_config.limit_config.initial_memory_pages,
        wasm_config.limit_config.max_memory_pages,
    )
    .expect("Cannot create memory for a contract call");
    // Note that we don't clone the actual backing memory, just increase the RC.
    let memory_copy = memory.clone();

    let mut logic = VMLogic::new_with_protocol_version(
        ext,
        context,
        wasm_config,
        fees_config,
        promise_results,
        &mut memory,
        profile,
        current_protocol_version,
    );

    if logic.add_contract_compile_fee(code.len() as u64).is_err() {
        return (
            Some(logic.outcome()),
            Some(VMError::FunctionCallError(FunctionCallError::HostError(
                near_vm_errors::HostError::GasExceeded,
            ))),
        );
    }
    let import_object =
        imports::build_wasmer1(&store, memory_copy, &mut logic, current_protocol_version);

    if let Err(e) = check_method(&module, method_name) {
        return (None, Some(e));
    }

    let err = run_method(&module, &import_object, method_name).err();
    (Some(logic.outcome()), err)
}

fn run_method(module: &Module, import: &ImportObject, method_name: &str) -> Result<(), VMError> {
    let instance = {
        let _span = tracing::debug_span!("run_method/instantiate").entered();
        Instance::new(&module, &import).map_err(|err| err.into_vm_error())?
    };
    let f = instance.exports.get_function(method_name).map_err(|err| err.into_vm_error())?;
    let f = f.native::<(), ()>().map_err(|err| err.into_vm_error())?;
    let () = {
        let _span = tracing::debug_span!("run_method/call").entered();
        f.call().map_err(|err| err.into_vm_error())?
    };
    Ok(())
}

pub(crate) fn compile_wasmer1_module(code: &[u8]) -> bool {
    let store = default_wasmer1_store();
    Module::new(&store, code).is_ok()
}

<<<<<<< HEAD
pub(crate) fn wasmer1_vm_hash() -> u64 {
    // TODO: take into account compiler and engine used to compile the contract.
    53
=======
pub(crate) fn default_wasmer1_store() -> Store {
    let use_cranelift = false;
    let use_native_engine = false;
    if use_native_engine {
        let engine = if use_cranelift {
            wasmer_engine_native::Native::new(wasmer_compiler_cranelift::Cranelift::default())
                .engine()
        } else {
            wasmer_engine_native::Native::new(wasmer_compiler_singlepass::Singlepass::default())
                .engine()
        };
        Store::new(&engine)
    } else {
        let engine = JIT::new(Singlepass::default()).engine();
        Store::new(&engine)
    }
}

pub(crate) fn run_wasmer1_module<'a>(
    module: &Module,
    store: &Store,
    method_name: &str,
    ext: &mut dyn External,
    context: VMContext,
    wasm_config: &'a VMConfig,
    fees_config: &'a RuntimeFeesConfig,
    promise_results: &'a [PromiseResult],
    profile: ProfileData,
    current_protocol_version: ProtocolVersion,
) -> (Option<VMOutcome>, Option<VMError>) {
    // Do we really need that code?
    if method_name.is_empty() {
        return (
            None,
            Some(VMError::FunctionCallError(FunctionCallError::MethodResolveError(
                MethodResolveError::MethodEmptyName,
            ))),
        );
    }
    let mut memory = Wasmer1Memory::new(
        store,
        wasm_config.limit_config.initial_memory_pages,
        wasm_config.limit_config.max_memory_pages,
    )
    .unwrap();

    // Note that we don't clone the actual backing memory, just increase the RC.
    let memory_copy = memory.clone();

    let mut logic = VMLogic::new_with_protocol_version(
        ext,
        context,
        wasm_config,
        fees_config,
        promise_results,
        &mut memory,
        profile,
        current_protocol_version,
    );

    let import = imports::build_wasmer1(store, memory_copy, &mut logic, current_protocol_version);

    if let Err(e) = check_method(&module, method_name) {
        return (None, Some(e));
    }

    let err = run_method(module, &import, method_name).err();
    (Some(logic.outcome()), err)
>>>>>>> 9a645413
}<|MERGE_RESOLUTION|>--- conflicted
+++ resolved
@@ -243,14 +243,15 @@
     Module::new(&store, code).is_ok()
 }
 
-<<<<<<< HEAD
+let use_cranelift = false;
+let use_native_engine = false;
+
 pub(crate) fn wasmer1_vm_hash() -> u64 {
     // TODO: take into account compiler and engine used to compile the contract.
-    53
-=======
+    53 + (use_cranelift as u64) + (use_native_engine as u64) * 2
+}
+
 pub(crate) fn default_wasmer1_store() -> Store {
-    let use_cranelift = false;
-    let use_native_engine = false;
     if use_native_engine {
         let engine = if use_cranelift {
             wasmer_engine_native::Native::new(wasmer_compiler_cranelift::Cranelift::default())
@@ -316,5 +317,4 @@
 
     let err = run_method(module, &import, method_name).err();
     (Some(logic.outcome()), err)
->>>>>>> 9a645413
 }