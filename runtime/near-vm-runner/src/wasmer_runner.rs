--- conflicted
+++ resolved
@@ -190,16 +190,10 @@
             "Execution of smart contracts is only supported for x86 and x86_64 CPU architectures."
         );
     }
-<<<<<<< HEAD
-    // if !is_x86_feature_detected!("avx") {
-    //     panic!("AVX support is required in order to run Wasmer VM Singlepass backend.");
-    // }
-=======
     #[cfg(not(feature = "no_cpu_compatibility_checks"))]
     if !is_x86_feature_detected!("avx") {
         panic!("AVX support is required in order to run Wasmer VM Singlepass backend.");
     }
->>>>>>> 7e230cb0
     if method_name.is_empty() {
         return (
             None,
