//! Host function interface for smart contracts.
//!
//! Besides native WASM operations, smart contracts can call into runtime to
//! gain access to extra functionality, like operations with store. Such
//! "extras" are called "Host function", and play a role similar to syscalls. In
//! this module, we integrate host functions with various wasm runtimes we
//! support. The actual definitions of host functions live in the `vm-logic`
//! crate.
//!
//! Basically, what the following code does is (in pseudo-code):
//!
//! ```ignore
//! for host_fn in all_host_functions {
//!    wasm_imports.define("env", host_fn.name, |args| host_fn(args))
//! }
//! ```
//!
//! The actual implementation is a bit more complicated, for two reasons. First,
//! host functions have different signatures, so there isn't a trivial single
//! type one can use to hold a host function. Second, we want to use direct
//! calls in the compiled WASM, so we need to avoid dynamic dispatch and hand
//! functions as ZSTs to the WASM runtimes. This basically means that we need to
//! code the above for-loop as a macro.
//!
//! So, the `imports!` macro invocation is the main "public" API -- it just list
//! all host functions with their signatures. `imports! { foo, bar, baz }`
//! expands to roughly
//!
//! ```ignore
//! macro_rules! for_each_available_import {
//!    $($M:ident) => {
//!        $M!(foo);
//!        $M!(bar);
//!        $M!(baz);
//!    }
//! }
//! ```
//!
//! That is, `for_each_available_import` is a high-order macro which takes macro
//! `M` as a parameter, and calls `M!` with each import. Each supported WASM
//! runtime (see submodules of this module) then calls
//! `for_each_available_import` with its own import definition logic.
//!
//! The real `for_each_available_import` takes one more argument --
//! `protocol_version`. We can add new imports, but we must make sure that they
//! are only available to contracts at a specific protocol version -- we can't
//! make imports retroactively available to old transactions. So
//! `for_each_available_import` takes care to invoke `M!` only for currently
//! available imports.

macro_rules! call_with_name {
    ( $M:ident => @in $mod:ident : $func:ident < [ $( $arg_name:ident : $arg_type:ident ),* ] -> [ $( $returns:ident ),* ] > ) => {
        $M!($mod / $func : $func < [ $( $arg_name : $arg_type ),* ] -> [ $( $returns ),* ] >)
    };
    ( $M:ident => @as $name:ident : $func:ident < [ $( $arg_name:ident : $arg_type:ident ),* ] -> [ $( $returns:ident ),* ] > ) => {
        $M!(env / $name : $func < [ $( $arg_name : $arg_type ),* ] -> [ $( $returns ),* ] >)
    };
    ( $M:ident => $func:ident < [ $( $arg_name:ident : $arg_type:ident ),* ] -> [ $( $returns:ident ),* ] > ) => {
        $M!(env / $func : $func < [ $( $arg_name : $arg_type ),* ] -> [ $( $returns ),* ] >)
    };
}

macro_rules! imports {
    (
      $($(#[$stable_feature:ident])? $(#[$feature_name:literal, $feature:ident])* $(##[$feature_name2:literal])?
        $( @in $mod:ident : )?
        $( @as $name:ident : )?
        $func:ident < [ $( $arg_name:ident : $arg_type:ident ),* ] -> [ $( $returns:ident ),* ] >,)*
    ) => {
        macro_rules! for_each_available_import {
            ($protocol_version:expr, $M:ident) => {$(
                $(#[cfg(feature = $feature_name2)])?
                $(#[cfg(feature = $feature_name)])*
                if true
                    $(&& near_primitives::checked_feature!($feature_name, $feature, $protocol_version))*
                    $(&& near_primitives::checked_feature!("stable", $stable_feature, $protocol_version))?
                {
                    call_with_name!($M => $( @in $mod : )? $( @as $name : )? $func < [ $( $arg_name : $arg_type ),* ] -> [ $( $returns ),* ] >);
                }
            )*}
        }
    }
}

imports! {
    // #########################
    // # Finite-wasm internals #
    // #########################
    @in internal: finite_wasm_gas<[gas: u64] -> []>,
    @in internal: finite_wasm_stack<[operand_size: u64, frame_size: u64] -> []>,
    @in internal: finite_wasm_unstack<[operand_size: u64, frame_size: u64] -> []>,
    // #############
    // # Registers #
    // #############
    read_register<[register_id: u64, ptr: u64] -> []>,
    register_len<[register_id: u64] -> [u64]>,
    write_register<[register_id: u64, data_len: u64, data_ptr: u64] -> []>,
    // ###############
    // # Context API #
    // ###############
    current_account_id<[register_id: u64] -> []>,
    signer_account_id<[register_id: u64] -> []>,
    signer_account_pk<[register_id: u64] -> []>,
    predecessor_account_id<[register_id: u64] -> []>,
    input<[register_id: u64] -> []>,
    block_index<[] -> [u64]>,
    block_timestamp<[] -> [u64]>,
    epoch_height<[] -> [u64]>,
    storage_usage<[] -> [u64]>,
    // #################
    // # Economics API #
    // #################
    account_balance<[balance_ptr: u64] -> []>,
    account_locked_balance<[balance_ptr: u64] -> []>,
    attached_deposit<[balance_ptr: u64] -> []>,
    prepaid_gas<[] -> [u64]>,
    used_gas<[] -> [u64]>,
    // ############
    // # Math API #
    // ############
    random_seed<[register_id: u64] -> []>,
    sha256<[value_len: u64, value_ptr: u64, register_id: u64] -> []>,
    keccak256<[value_len: u64, value_ptr: u64, register_id: u64] -> []>,
    keccak512<[value_len: u64, value_ptr: u64, register_id: u64] -> []>,
    #[Ed25519Verify] ed25519_verify<[sig_len: u64,
        sig_ptr: u64,
        msg_len: u64,
        msg_ptr: u64,
        pub_key_len: u64,
        pub_key_ptr: u64
    ] -> [u64]>,
    #[MathExtension] ripemd160<[value_len: u64, value_ptr: u64, register_id: u64] -> []>,
    #[MathExtension] ecrecover<[hash_len: u64, hash_ptr: u64, sign_len: u64, sig_ptr: u64, v: u64, malleability_flag: u64, register_id: u64] -> [u64]>,
    // #####################
    // # Miscellaneous API #
    // #####################
    value_return<[value_len: u64, value_ptr: u64] -> []>,
    panic<[] -> []>,
    panic_utf8<[len: u64, ptr: u64] -> []>,
    log_utf8<[len: u64, ptr: u64] -> []>,
    log_utf16<[len: u64, ptr: u64] -> []>,
    abort<[msg_ptr: u32, filename_ptr: u32, line: u32, col: u32] -> []>,
    // ################
    // # Promises API #
    // ################
    promise_create<[
        account_id_len: u64,
        account_id_ptr: u64,
        method_name_len: u64,
        method_name_ptr: u64,
        arguments_len: u64,
        arguments_ptr: u64,
        amount_ptr: u64,
        gas: u64
    ] -> [u64]>,
    promise_then<[
        promise_index: u64,
        account_id_len: u64,
        account_id_ptr: u64,
        method_name_len: u64,
        method_name_ptr: u64,
        arguments_len: u64,
        arguments_ptr: u64,
        amount_ptr: u64,
        gas: u64
    ] -> [u64]>,
    promise_and<[promise_idx_ptr: u64, promise_idx_count: u64] -> [u64]>,
    promise_batch_create<[account_id_len: u64, account_id_ptr: u64] -> [u64]>,
    promise_batch_then<[promise_index: u64, account_id_len: u64, account_id_ptr: u64] -> [u64]>,
    // #######################
    // # Promise API actions #
    // #######################
    promise_batch_action_create_account<[promise_index: u64] -> []>,
    promise_batch_action_deploy_contract<[promise_index: u64, code_len: u64, code_ptr: u64] -> []>,
    promise_batch_action_function_call<[
        promise_index: u64,
        method_name_len: u64,
        method_name_ptr: u64,
        arguments_len: u64,
        arguments_ptr: u64,
        amount_ptr: u64,
        gas: u64
    ] -> []>,
    #[FunctionCallWeight] promise_batch_action_function_call_weight<[
        promise_index: u64,
        method_name_len: u64,
        method_name_ptr: u64,
        arguments_len: u64,
        arguments_ptr: u64,
        amount_ptr: u64,
        gas: u64,
        gas_weight: u64
    ] -> []>,
    promise_batch_action_transfer<[promise_index: u64, amount_ptr: u64] -> []>,
    promise_batch_action_stake<[
        promise_index: u64,
        amount_ptr: u64,
        public_key_len: u64,
        public_key_ptr: u64
    ] -> []>,
    promise_batch_action_add_key_with_full_access<[
        promise_index: u64,
        public_key_len: u64,
        public_key_ptr: u64,
        nonce: u64
    ] -> []>,
    promise_batch_action_add_key_with_function_call<[
        promise_index: u64,
        public_key_len: u64,
        public_key_ptr: u64,
        nonce: u64,
        allowance_ptr: u64,
        receiver_id_len: u64,
        receiver_id_ptr: u64,
        method_names_len: u64,
        method_names_ptr: u64
    ] -> []>,
    promise_batch_action_delete_key<[
        promise_index: u64,
        public_key_len: u64,
        public_key_ptr: u64
    ] -> []>,
    promise_batch_action_delete_account<[
        promise_index: u64,
        beneficiary_id_len: u64,
        beneficiary_id_ptr: u64
    ] -> []>,
    // #######################
    // # Promise API results #
    // #######################
    promise_results_count<[] -> [u64]>,
    promise_result<[result_idx: u64, register_id: u64] -> [u64]>,
    promise_return<[promise_idx: u64] -> []>,
    // ###############
    // # Storage API #
    // ###############
    storage_write<[key_len: u64, key_ptr: u64, value_len: u64, value_ptr: u64, register_id: u64] -> [u64]>,
    storage_read<[key_len: u64, key_ptr: u64, register_id: u64] -> [u64]>,
    storage_remove<[key_len: u64, key_ptr: u64, register_id: u64] -> [u64]>,
    storage_has_key<[key_len: u64, key_ptr: u64] -> [u64]>,
    storage_iter_prefix<[prefix_len: u64, prefix_ptr: u64] -> [u64]>,
    storage_iter_range<[start_len: u64, start_ptr: u64, end_len: u64, end_ptr: u64] -> [u64]>,
    storage_iter_next<[iterator_id: u64, key_register_id: u64, value_register_id: u64] -> [u64]>,
    // Function for the injected gas counter. Automatically called by the gas meter.
    @as gas: gas_seen_from_wasm<[gas_amount: u32] -> []>,
    // ###############
    // # Validator API #
    // ###############
    validator_stake<[account_id_len: u64, account_id_ptr: u64, stake_ptr: u64] -> []>,
    validator_total_stake<[stake_ptr: u64] -> []>,
    // #############
    // # Alt BN128 #
    // #############
    #[AltBn128] alt_bn128_g1_multiexp<[value_len: u64, value_ptr: u64, register_id: u64] -> []>,
    #[AltBn128] alt_bn128_g1_sum<[value_len: u64, value_ptr: u64, register_id: u64] -> []>,
    #[AltBn128] alt_bn128_pairing_check<[value_len: u64, value_ptr: u64] -> [u64]>,
    // #############
    // #  Sandbox  #
    // #############
    ##["sandbox"] sandbox_debug_log<[len: u64, ptr: u64] -> []>,
}

#[cfg(all(feature = "wasmer0_vm", target_arch = "x86_64"))]
pub(crate) mod wasmer {
    use super::str_eq;
    use near_vm_logic::{ProtocolVersion, VMLogic, VMLogicError};
    use std::ffi::c_void;

    #[derive(Clone, Copy)]
    struct ImportReference(pub *mut c_void);
    unsafe impl Send for ImportReference {}
    unsafe impl Sync for ImportReference {}

    pub(crate) fn build(
        memory: wasmer_runtime::memory::Memory,
        logic: &mut VMLogic<'_>,
        protocol_version: ProtocolVersion,
    ) -> wasmer_runtime::ImportObject {
        let raw_ptr = logic as *mut _ as *mut c_void;
        let import_reference = ImportReference(raw_ptr);
        let mut import_object = wasmer_runtime::ImportObject::new_with_data(move || {
            let import_reference = import_reference;
            let dtor = (|_: *mut c_void| {}) as fn(*mut c_void);
            (import_reference.0, dtor)
        });

        let mut ns_internal = wasmer_runtime_core::import::Namespace::new();
        let mut ns_env = wasmer_runtime_core::import::Namespace::new();
        ns_env.insert("memory", memory);

        macro_rules! add_import {
            (
              $mod:ident / $name:ident : $func:ident < [ $( $arg_name:ident : $arg_type:ident ),* ] -> [ $( $returns:ident ),* ] >
            ) => {
                #[allow(unused_parens)]
                fn $name( ctx: &mut wasmer_runtime::Ctx, $( $arg_name: $arg_type ),* ) -> Result<($( $returns ),*), VMLogicError> {
                    const IS_GAS: bool = str_eq(stringify!($name), "gas");
                    let _span = if IS_GAS {
                        None
                    } else {
                        Some(tracing::trace_span!(target: "host-function", stringify!($name)).entered())
                    };
                    let logic: &mut VMLogic<'_> = unsafe { &mut *(ctx.data as *mut VMLogic<'_>) };
                    logic.$func( $( $arg_name, )* )
                }

                match stringify!($mod) {
                    "env" => ns_env.insert(stringify!($name), wasmer_runtime::func!($name)),
                    "internal" => ns_internal.insert(stringify!($name), wasmer_runtime::func!($name)),
                    _ => unimplemented!(),
                }
            };
        }
        for_each_available_import!(protocol_version, add_import);

        import_object.register("env", ns_env);
        import_object.register("internal", ns_internal);
        import_object
    }
}

#[cfg(all(feature = "wasmer2_vm", target_arch = "x86_64"))]
pub(crate) mod wasmer2 {
    use std::sync::Arc;

    use super::str_eq;
    use near_vm_logic::{ProtocolVersion, VMLogic};
    use wasmer_engine::Engine;
    use wasmer_engine_universal::UniversalEngine;
    use wasmer_vm::{
        ExportFunction, ExportFunctionMetadata, Resolver, VMFunction, VMFunctionKind, VMMemory,
    };

    pub(crate) struct Wasmer2Imports<'engine, 'vmlogic, 'vmlogic_refs> {
        pub(crate) memory: VMMemory,
        // Note: this same object is also referenced by the `metadata` field!
        pub(crate) vmlogic: &'vmlogic mut VMLogic<'vmlogic_refs>,
        pub(crate) metadata: Arc<ExportFunctionMetadata>,
        pub(crate) protocol_version: ProtocolVersion,
        pub(crate) engine: &'engine UniversalEngine,
    }

    trait Wasmer2Type {
        type Wasmer;
        fn to_wasmer(self) -> Self::Wasmer;
        fn ty() -> wasmer_types::Type;
    }
    macro_rules! wasmer_types {
        ($($native:ty as $wasmer:ty => $type_expr:expr;)*) => {
            $(impl Wasmer2Type for $native {
                type Wasmer = $wasmer;
                fn to_wasmer(self) -> $wasmer {
                    self as _
                }
                fn ty() -> wasmer_types::Type {
                    $type_expr
                }
            })*
        }
    }
    wasmer_types! {
        u32 as i32 => wasmer_types::Type::I32;
        u64 as i64 => wasmer_types::Type::I64;
    }

    macro_rules! return_ty {
        ($return_type: ident = [ ]) => {
            type $return_type = ();
            fn make_ret() -> () {}
        };
        ($return_type: ident = [ $($returns: ident),* ]) => {
            #[repr(C)]
            struct $return_type($(<$returns as Wasmer2Type>::Wasmer),*);
            fn make_ret($($returns: $returns),*) -> Ret { Ret($($returns.to_wasmer()),*) }
        }
    }

    impl<'e, 'l, 'lr> Resolver for Wasmer2Imports<'e, 'l, 'lr> {
        fn resolve(&self, _index: u32, module: &str, field: &str) -> Option<wasmer_vm::Export> {
            if module == "env" && field == "memory" {
<<<<<<< HEAD
=======
                return Some(wasmer_vm::Export::Memory(self.memory.clone()));
            }

            macro_rules! add_import {
                (
                  $mod:ident / $name:ident : $func:ident <
                    [ $( $arg_name:ident : $arg_type:ident ),* ]
                    -> [ $( $returns:ident ),* ]
                  >
                ) => {
                    return_ty!(Ret = [ $($returns),* ]);

                    extern "C" fn $name(env: *mut VMLogic<'_>, $( $arg_name: $arg_type ),* )
                    -> Ret {
                        let result = std::panic::catch_unwind(std::panic::AssertUnwindSafe(|| {
                            const IS_GAS: bool = str_eq(stringify!($name), "gas");
                            let _span = if IS_GAS {
                                None
                            } else {
                                Some(tracing::trace_span!(
                                    target: "host-function",
                                    stringify!($name)
                                ).entered())
                            };

                            // SAFETY: This code should only be executable within `'vmlogic`
                            // lifetime and so it is safe to dereference the `env` pointer which is
                            // known to be derived from a valid `&'vmlogic mut VMLogic<'_>` in the
                            // first place.
                            unsafe { (*env).$func( $( $arg_name, )* ) }
                        }));
                        // We want to ensure that the only kind of error that host function calls
                        // return are VMLogicError. This is important because we later attempt to
                        // downcast the `RuntimeError`s into `VMLogicError`.
                        let result: Result<Result<_, near_vm_errors::VMLogicError>, _>  = result;
                        #[allow(unused_parens)]
                        match result {
                            Ok(Ok(($($returns),*))) => make_ret($($returns),*),
                            Ok(Err(trap)) => unsafe {
                                // SAFETY: this can only be called by a WASM contract, so all the
                                // necessary hooks are known to be in place.
                                wasmer_vm::raise_user_trap(Box::new(trap))
                            },
                            Err(e) => unsafe {
                                // SAFETY: this can only be called by a WASM contract, so all the
                                // necessary hooks are known to be in place.
                                wasmer_vm::resume_panic(e)
                            },
                        }
                    }
                    // TODO: a phf hashmap would probably work better here.
                    if module == stringify!($mod) && field == stringify!($name) {
                        let args = [$(<$arg_type as Wasmer2Type>::ty()),*];
                        let rets = [$(<$returns as Wasmer2Type>::ty()),*];
                        let signature = wasmer_types::FunctionTypeRef::new(&args[..], &rets[..]);
                        let signature = self.engine.register_signature(signature);
                        return Some(wasmer_vm::Export::Function(ExportFunction {
                            vm_function: VMFunction {
                                address: $name as *const _,
                                // SAFETY: here we erase the lifetime of the `vmlogic` reference,
                                // but we believe that the lifetimes on `Wasmer2Imports` enforce
                                // sufficiently that it isn't possible to call this exported
                                // function when vmlogic is no loger live.
                                vmctx: wasmer_vm::VMFunctionEnvironment {
                                    host_env: self.vmlogic as *const _ as *mut _
                                },
                                signature,
                                kind: VMFunctionKind::Static,
                                call_trampoline: None,
                                instance_ref: None,
                            },
                            metadata: Some(Arc::clone(&self.metadata)),
                        }));
                    }
                };
            }
            for_each_available_import!(self.protocol_version, add_import);
            return None;
        }
    }

    pub(crate) fn build<'e, 'a, 'b>(
        memory: VMMemory,
        logic: &'a mut VMLogic<'b>,
        protocol_version: ProtocolVersion,
        engine: &'e UniversalEngine,
    ) -> Wasmer2Imports<'e, 'a, 'b> {
        let metadata = unsafe {
            // SAFETY: the functions here are thread-safe. We ensure that the lifetime of `VMLogic`
            // is sufficiently long by tying the lifetime of VMLogic to the return type which
            // contains this metadata.
            ExportFunctionMetadata::new(logic as *mut _ as *mut _, None, |ptr| ptr, |_| {})
        };
        Wasmer2Imports {
            memory,
            vmlogic: logic,
            metadata: Arc::new(metadata),
            protocol_version,
            engine,
        }
    }
}

// TODO: this is currently just a copy-paste of the wasmer2_vm block
// This will have to actually become near_vm bindings
#[allow(dead_code)]
#[cfg(all(feature = "wasmer2_vm", target_arch = "x86_64"))]
pub(crate) mod near_vm {
    use std::sync::Arc;

    use super::str_eq;
    use near_vm_logic::{ProtocolVersion, VMLogic};
    use wasmer_engine::Engine;
    use wasmer_engine_universal::UniversalEngine;
    use wasmer_vm::{
        ExportFunction, ExportFunctionMetadata, Resolver, VMFunction, VMFunctionKind, VMMemory,
    };

    pub(crate) struct Wasmer2Imports<'engine, 'vmlogic, 'vmlogic_refs> {
        pub(crate) memory: VMMemory,
        // Note: this same object is also referenced by the `metadata` field!
        pub(crate) vmlogic: &'vmlogic mut VMLogic<'vmlogic_refs>,
        pub(crate) metadata: Arc<ExportFunctionMetadata>,
        pub(crate) protocol_version: ProtocolVersion,
        pub(crate) engine: &'engine UniversalEngine,
    }

    trait Wasmer2Type {
        type Wasmer;
        fn to_wasmer(self) -> Self::Wasmer;
        fn ty() -> wasmer_types::Type;
    }
    macro_rules! wasmer_types {
        ($($native:ty as $wasmer:ty => $type_expr:expr;)*) => {
            $(impl Wasmer2Type for $native {
                type Wasmer = $wasmer;
                fn to_wasmer(self) -> $wasmer {
                    self as _
                }
                fn ty() -> wasmer_types::Type {
                    $type_expr
                }
            })*
        }
    }
    wasmer_types! {
        u32 as i32 => wasmer_types::Type::I32;
        u64 as i64 => wasmer_types::Type::I64;
    }

    macro_rules! return_ty {
        ($return_type: ident = [ ]) => {
            type $return_type = ();
            fn make_ret() -> () {}
        };
        ($return_type: ident = [ $($returns: ident),* ]) => {
            #[repr(C)]
            struct $return_type($(<$returns as Wasmer2Type>::Wasmer),*);
            fn make_ret($($returns: $returns),*) -> Ret { Ret($($returns.to_wasmer()),*) }
        }
    }

    impl<'e, 'l, 'lr> Resolver for Wasmer2Imports<'e, 'l, 'lr> {
        fn resolve(&self, _index: u32, module: &str, field: &str) -> Option<wasmer_vm::Export> {
            if module == "env" && field == "memory" {
>>>>>>> a5ca9546
                return Some(wasmer_vm::Export::Memory(self.memory.clone()));
            }

            macro_rules! add_import {
                (
                  $mod:ident / $name:ident : $func:ident <
                    [ $( $arg_name:ident : $arg_type:ident ),* ]
                    -> [ $( $returns:ident ),* ]
                  >
                ) => {
                    return_ty!(Ret = [ $($returns),* ]);

                    extern "C" fn $name(env: *mut VMLogic<'_>, $( $arg_name: $arg_type ),* )
                    -> Ret {
                        let result = std::panic::catch_unwind(std::panic::AssertUnwindSafe(|| {
                            const IS_GAS: bool = str_eq(stringify!($name), "gas");
                            let _span = if IS_GAS {
                                None
                            } else {
                                Some(tracing::trace_span!(
                                    target: "host-function",
                                    stringify!($name)
                                ).entered())
                            };

                            // SAFETY: This code should only be executable within `'vmlogic`
                            // lifetime and so it is safe to dereference the `env` pointer which is
                            // known to be derived from a valid `&'vmlogic mut VMLogic<'_>` in the
                            // first place.
                            unsafe { (*env).$func( $( $arg_name, )* ) }
                        }));
                        // We want to ensure that the only kind of error that host function calls
                        // return are VMLogicError. This is important because we later attempt to
                        // downcast the `RuntimeError`s into `VMLogicError`.
                        let result: Result<Result<_, near_vm_errors::VMLogicError>, _>  = result;
                        #[allow(unused_parens)]
                        match result {
                            Ok(Ok(($($returns),*))) => make_ret($($returns),*),
                            Ok(Err(trap)) => unsafe {
                                // SAFETY: this can only be called by a WASM contract, so all the
                                // necessary hooks are known to be in place.
                                wasmer_vm::raise_user_trap(Box::new(trap))
                            },
                            Err(e) => unsafe {
                                // SAFETY: this can only be called by a WASM contract, so all the
                                // necessary hooks are known to be in place.
                                wasmer_vm::resume_panic(e)
                            },
                        }
                    }
                    // TODO: a phf hashmap would probably work better here.
                    if module == stringify!($mod) && field == stringify!($name) {
                        let args = [$(<$arg_type as Wasmer2Type>::ty()),*];
                        let rets = [$(<$returns as Wasmer2Type>::ty()),*];
                        let signature = wasmer_types::FunctionTypeRef::new(&args[..], &rets[..]);
                        let signature = self.engine.register_signature(signature);
                        return Some(wasmer_vm::Export::Function(ExportFunction {
                            vm_function: VMFunction {
                                address: $name as *const _,
                                // SAFETY: here we erase the lifetime of the `vmlogic` reference,
                                // but we believe that the lifetimes on `Wasmer2Imports` enforce
                                // sufficiently that it isn't possible to call this exported
                                // function when vmlogic is no loger live.
                                vmctx: wasmer_vm::VMFunctionEnvironment {
                                    host_env: self.vmlogic as *const _ as *mut _
                                },
                                signature,
                                kind: VMFunctionKind::Static,
                                call_trampoline: None,
                                instance_ref: None,
                            },
                            metadata: Some(Arc::clone(&self.metadata)),
                        }));
                    }
                };
            }
            for_each_available_import!(self.protocol_version, add_import);
            return None;
        }
    }

    pub(crate) fn build<'e, 'a, 'b>(
        memory: VMMemory,
        logic: &'a mut VMLogic<'b>,
        protocol_version: ProtocolVersion,
        engine: &'e UniversalEngine,
    ) -> Wasmer2Imports<'e, 'a, 'b> {
        let metadata = unsafe {
            // SAFETY: the functions here are thread-safe. We ensure that the lifetime of `VMLogic`
            // is sufficiently long by tying the lifetime of VMLogic to the return type which
            // contains this metadata.
            ExportFunctionMetadata::new(logic as *mut _ as *mut _, None, |ptr| ptr, |_| {})
        };
        Wasmer2Imports {
            memory,
            vmlogic: logic,
            metadata: Arc::new(metadata),
            protocol_version,
            engine,
        }
    }
}

#[cfg(feature = "wasmtime_vm")]
pub(crate) mod wasmtime {
    use super::str_eq;
    use near_vm_logic::{ProtocolVersion, VMLogic, VMLogicError};
    use std::cell::UnsafeCell;
    use std::ffi::c_void;

    /// This is a container from which an error can be taken out by value. This is necessary as
    /// `anyhow` does not really give any opportunity to grab causes by value and the VM Logic
    /// errors end up a couple layers deep in a causal chain.
    #[derive(Debug)]
    pub(crate) struct ErrorContainer(std::sync::Mutex<Option<VMLogicError>>);
    impl ErrorContainer {
        pub(crate) fn take(&self) -> Option<VMLogicError> {
            let mut guard = self.0.lock().unwrap_or_else(|e| e.into_inner());
            guard.take()
        }
    }
    impl std::error::Error for ErrorContainer {}
    impl std::fmt::Display for ErrorContainer {
        fn fmt(&self, f: &mut std::fmt::Formatter<'_>) -> std::fmt::Result {
            f.write_str("VMLogic error occurred and is now stored in an opaque storage container")
        }
    }

    thread_local! {
        static CALLER_CONTEXT: UnsafeCell<*mut c_void> = UnsafeCell::new(0 as *mut c_void);
    }

    pub(crate) fn link(
        linker: &mut wasmtime::Linker<()>,
        memory: wasmtime::Memory,
        raw_logic: *mut c_void,
        protocol_version: ProtocolVersion,
    ) {
        CALLER_CONTEXT.with(|caller_context| unsafe { *caller_context.get() = raw_logic });
        linker.define("env", "memory", memory).expect("cannot define memory");

        macro_rules! add_import {
            (
              $mod:ident / $name:ident : $func:ident < [ $( $arg_name:ident : $arg_type:ident ),* ] -> [ $( $returns:ident ),* ] >
            ) => {
                #[allow(unused_parens)]
                fn $name(caller: wasmtime::Caller<'_, ()>, $( $arg_name: $arg_type ),* ) -> anyhow::Result<($( $returns ),*)> {
                    const IS_GAS: bool = str_eq(stringify!($name), "gas");
                    let _span = if IS_GAS {
                        None
                    } else {
                        Some(tracing::trace_span!(target: "host-function", stringify!($name)).entered())
                    };
                    // the below is bad. don't do this at home. it probably works thanks to the exact way the system is setup.
                    // Thanksfully, this doesn't run in production, and hopefully should be possible to remove before we even
                    // consider doing so.
                    let data = CALLER_CONTEXT.with(|caller_context| {
                        unsafe {
                            *caller_context.get()
                        }
                    });
                    unsafe {
                        // Transmute the lifetime of caller so it's possible to put it in a thread-local.
                        crate::wasmtime_runner::CALLER.with(|runner_caller| *runner_caller.borrow_mut() = std::mem::transmute(caller));
                    }
                    let logic: &mut VMLogic<'_> = unsafe { &mut *(data as *mut VMLogic<'_>) };
                    match logic.$func( $( $arg_name as $arg_type, )* ) {
                        Ok(result) => Ok(result as ($( $returns ),* ) ),
                        Err(err) => {
                            Err(ErrorContainer(std::sync::Mutex::new(Some(err))).into())
                        }
                    }
                }

                linker.func_wrap(stringify!($mod), stringify!($name), $name).expect("cannot link external");
            };
        }
        for_each_available_import!(protocol_version, add_import);
    }
}

/// Constant-time string equality, work-around for `"foo" == "bar"` not working
/// in const context yet.
const fn str_eq(s1: &str, s2: &str) -> bool {
    let s1 = s1.as_bytes();
    let s2 = s2.as_bytes();
    if s1.len() != s2.len() {
        return false;
    }
    let mut i = 0;
    while i < s1.len() {
        if s1[i] != s2[i] {
            return false;
        }
        i += 1;
    }
    true
}<|MERGE_RESOLUTION|>--- conflicted
+++ resolved
@@ -378,8 +378,6 @@
     impl<'e, 'l, 'lr> Resolver for Wasmer2Imports<'e, 'l, 'lr> {
         fn resolve(&self, _index: u32, module: &str, field: &str) -> Option<wasmer_vm::Export> {
             if module == "env" && field == "memory" {
-<<<<<<< HEAD
-=======
                 return Some(wasmer_vm::Export::Memory(self.memory.clone()));
             }
 
@@ -545,7 +543,7 @@
     impl<'e, 'l, 'lr> Resolver for Wasmer2Imports<'e, 'l, 'lr> {
         fn resolve(&self, _index: u32, module: &str, field: &str) -> Option<wasmer_vm::Export> {
             if module == "env" && field == "memory" {
->>>>>>> a5ca9546
+
                 return Some(wasmer_vm::Export::Memory(self.memory.clone()));
             }
 
