use crate::errors::ContractPrecompilatonResult;
use crate::prepare;
use crate::vm_kind::VMKind;
use crate::wasmer2_runner::{default_wasmer2_store, wasmer2_vm_hash};
use crate::wasmer_runner::wasmer0_vm_hash;
use crate::wasmtime_runner::wasmtime_vm_hash;
use borsh::{BorshDeserialize, BorshSerialize};
use near_primitives::contract::ContractCode;
use near_primitives::hash::CryptoHash;
use near_primitives::types::CompiledContractCache;
use near_vm_errors::{CacheError, CompilationError, FunctionCallError, VMError};
use near_vm_logic::{ProtocolVersion, VMConfig};
use std::collections::HashMap;
use std::fmt;
use std::sync::{Arc, Mutex};

#[derive(Debug, Clone, BorshSerialize)]
enum ContractCacheKey {
    _Version1,
    _Version2,
    _Version3,
    Version4 {
        code_hash: CryptoHash,
        vm_config_non_crypto_hash: u64,
        vm_kind: VMKind,
        vm_hash: u64,
    },
}

#[derive(Debug, Clone, BorshDeserialize, BorshSerialize)]
enum CacheRecord {
    CompileModuleError(CompilationError),
    Code(Vec<u8>),
}

fn vm_hash(vm_kind: VMKind) -> u64 {
    match vm_kind {
        VMKind::Wasmer0 => wasmer0_vm_hash(),
        VMKind::Wasmer2 => wasmer2_vm_hash(),
        VMKind::Wasmtime => wasmtime_vm_hash(),
    }
}

pub fn get_contract_cache_key(
    code: &ContractCode,
    vm_kind: VMKind,
    config: &VMConfig,
) -> CryptoHash {
    let _span = tracing::debug_span!(target: "vm", "get_key").entered();
    let key = ContractCacheKey::Version4 {
        code_hash: *code.hash(),
        vm_config_non_crypto_hash: config.non_crypto_hash(),
        vm_kind,
        vm_hash: vm_hash(vm_kind),
    };
    near_primitives::hash::hash(&key.try_to_vec().unwrap())
}

fn cache_error(
    error: &CompilationError,
    key: &CryptoHash,
    cache: &dyn CompiledContractCache,
) -> Result<(), CacheError> {
    let record = CacheRecord::CompileModuleError(error.clone());
    let record = record.try_to_vec().unwrap();
    cache.put(&key.0, &record).map_err(|_io_err| CacheError::ReadError)?;
    Ok(())
}

pub fn into_vm_result<T>(
    res: Result<Result<T, CompilationError>, CacheError>,
) -> Result<T, VMError> {
    match res {
        Ok(Ok(it)) => Ok(it),
        Ok(Err(err)) => Err(VMError::FunctionCallError(FunctionCallError::CompilationError(err))),
        Err(cache_error) => Err(VMError::CacheError(cache_error)),
    }
}

#[derive(Default)]
pub struct MockCompiledContractCache {
    store: Arc<Mutex<HashMap<Vec<u8>, Vec<u8>>>>,
}

impl MockCompiledContractCache {
    pub fn len(&self) -> usize {
        self.store.lock().unwrap().len()
    }
}

impl CompiledContractCache for MockCompiledContractCache {
    fn put(&self, key: &[u8], value: &[u8]) -> Result<(), std::io::Error> {
        self.store.lock().unwrap().insert(key.to_vec(), value.to_vec());
        Ok(())
    }

    fn get(&self, key: &[u8]) -> Result<Option<Vec<u8>>, std::io::Error> {
        let res = self.store.lock().unwrap().get(key).cloned();
        Ok(res)
    }
}

impl fmt::Debug for MockCompiledContractCache {
    fn fmt(&self, f: &mut fmt::Formatter<'_>) -> fmt::Result {
        let guard = self.store.lock().unwrap();
        let hm: &HashMap<_, _> = &*guard;
        fmt::Debug::fmt(hm, f)
    }
}

#[cfg(not(feature = "no_cache"))]
const CACHE_SIZE: usize = 128;

#[cfg(not(feature = "no_cache"))]
pub static WASMER_CACHE: once_cell::sync::Lazy<
    near_cache::SyncLruCache<
        CryptoHash,
        Result<Result<wasmer_runtime::Module, CompilationError>, CacheError>,
    >,
> = once_cell::sync::Lazy::new(|| near_cache::SyncLruCache::new(CACHE_SIZE));

#[cfg(not(feature = "no_cache"))]
pub static WASMER2_CACHE: once_cell::sync::Lazy<
    near_cache::SyncLruCache<
        CryptoHash,
        Result<Result<wasmer::Module, CompilationError>, CacheError>,
    >,
> = once_cell::sync::Lazy::new(|| near_cache::SyncLruCache::new(CACHE_SIZE));

#[cfg(feature = "wasmer0_vm")]
pub mod wasmer0_cache {
    use super::*;
    use near_vm_errors::CompilationError;
    use wasmer_runtime::{compiler_for_backend, Backend};
    use wasmer_runtime_core::cache::Artifact;
    use wasmer_runtime_core::load_cache_with;

    pub(crate) fn compile_module(
        code: &[u8],
        config: &VMConfig,
    ) -> Result<wasmer_runtime::Module, CompilationError> {
        let _span = tracing::debug_span!(target: "vm", "compile_module").entered();

        let prepared_code =
            prepare::prepare_contract(code, config).map_err(CompilationError::PrepareError)?;
        wasmer_runtime::compile(&prepared_code).map_err(|err| match err {
            wasmer_runtime::error::CompileError::ValidationError { .. } => {
                CompilationError::WasmerCompileError { msg: err.to_string() }
            }
            // NOTE: Despite the `InternalError` name, this failure occurs if
            // the input `code` is invalid wasm.
            wasmer_runtime::error::CompileError::InternalError { .. } => {
                CompilationError::WasmerCompileError { msg: err.to_string() }
            }
        })
    }

    pub(crate) fn compile_and_serialize_wasmer(
        wasm_code: &[u8],
        config: &VMConfig,
        key: &CryptoHash,
        cache: &dyn CompiledContractCache,
    ) -> Result<Result<wasmer_runtime::Module, CompilationError>, CacheError> {
        let _span = tracing::debug_span!(target: "vm", "compile_and_serialize_wasmer").entered();

        let module = match compile_module(wasm_code, config) {
            Ok(module) => module,
            Err(err) => {
                cache_error(&err, key, cache)?;
                return Ok(Err(err));
            }
        };

        let code = module
            .cache()
            .and_then(|it| it.serialize())
            .map_err(|_e| CacheError::SerializationError { hash: key.0 })?;
        let serialized = CacheRecord::Code(code).try_to_vec().unwrap();
        cache.put(key.as_ref(), &serialized).map_err(|_io_err| CacheError::WriteError)?;
        Ok(Ok(module))
    }

    /// Deserializes contract or error from the binary data. Signature means that we could either
    /// return module or cached error, which both considered to be `Ok()`, or encounter an error during
    /// the deserialization process.
    fn deserialize_wasmer(
        serialized: &[u8],
    ) -> Result<Result<wasmer_runtime::Module, CompilationError>, CacheError> {
        let _span = tracing::debug_span!(target: "vm", "deserialize_wasmer").entered();

        let record = CacheRecord::try_from_slice(serialized)
            .map_err(|_e| CacheError::DeserializationError)?;
        let serialized_artifact = match record {
            CacheRecord::CompileModuleError(err) => return Ok(Err(err)),
            CacheRecord::Code(code) => code,
        };
        let artifact = Artifact::deserialize(serialized_artifact.as_slice())
            .map_err(|_e| CacheError::DeserializationError)?;
        unsafe {
            let compiler = compiler_for_backend(Backend::Singlepass).unwrap();
            match load_cache_with(artifact, compiler.as_ref()) {
                Ok(module) => Ok(Ok(module)),
                Err(_) => Err(CacheError::DeserializationError),
            }
        }
    }

    fn compile_module_cached_wasmer_impl(
        key: CryptoHash,
        wasm_code: &[u8],
        config: &VMConfig,
        cache: Option<&dyn CompiledContractCache>,
    ) -> Result<Result<wasmer_runtime::Module, CompilationError>, CacheError> {
        match cache {
            None => Ok(compile_module(wasm_code, config)),
            Some(cache) => {
                let serialized = cache.get(&key.0).map_err(|_io_err| CacheError::ReadError)?;
                match serialized {
                    Some(serialized) => deserialize_wasmer(serialized.as_slice()),
                    None => compile_and_serialize_wasmer(wasm_code, config, &key, cache),
                }
            }
        }
    }

    #[cfg(not(feature = "no_cache"))]
    fn memcache_compile_module_cached_wasmer(
        key: CryptoHash,
        code: &ContractCode,
        config: &VMConfig,
        cache: Option<&dyn CompiledContractCache>,
    ) -> Result<Result<wasmer_runtime::Module, CompilationError>, CacheError> {
        WASMER_CACHE.get_or_insert(key, |key| {
            compile_module_cached_wasmer_impl(*key, code.code(), config, cache)
        })
    }

    pub(crate) fn compile_module_cached_wasmer0(
        code: &ContractCode,
        config: &VMConfig,
        cache: Option<&dyn CompiledContractCache>,
    ) -> Result<Result<wasmer_runtime::Module, CompilationError>, CacheError> {
        let key = get_contract_cache_key(code, VMKind::Wasmer0, config);
        #[cfg(not(feature = "no_cache"))]
        return memcache_compile_module_cached_wasmer(key, code, config, cache);
        #[cfg(feature = "no_cache")]
        return compile_module_cached_wasmer_impl(key, code.code(), config, cache);
    }
}

#[cfg(feature = "wasmer2_vm")]
pub mod wasmer2_cache {
    use near_primitives::contract::ContractCode;

    use super::*;

    fn compile_module_wasmer2(
        code: &[u8],
        config: &VMConfig,
        store: &wasmer::Store,
    ) -> Result<wasmer::Module, CompilationError> {
        let _span = tracing::debug_span!(target: "vm", "compile_module_wasmer2").entered();

        let prepared_code =
            prepare::prepare_contract(code, config).map_err(CompilationError::PrepareError)?;
        wasmer::Module::new(store, prepared_code).map_err(|err| match err {
            wasmer::CompileError::Wasm(_) => {
                CompilationError::WasmerCompileError { msg: err.to_string() }
            }
            wasmer::CompileError::Codegen(_) => {
                CompilationError::WasmerCompileError { msg: err.to_string() }
            }
            wasmer::CompileError::Validate(_) => {
                CompilationError::WasmerCompileError { msg: err.to_string() }
            }
            wasmer::CompileError::UnsupportedFeature(_) => {
                CompilationError::WasmerCompileError { msg: err.to_string() }
            }
            wasmer::CompileError::UnsupportedTarget(_) => {
                CompilationError::WasmerCompileError { msg: err.to_string() }
            }
            wasmer::CompileError::Resource(_) => {
                CompilationError::WasmerCompileError { msg: err.to_string() }
            }
        })
    }

    pub(crate) fn compile_and_serialize_wasmer2(
        wasm_code: &[u8],
        key: &CryptoHash,
        config: &VMConfig,
        cache: &dyn CompiledContractCache,
        store: &wasmer::Store,
    ) -> Result<Result<wasmer::Module, CompilationError>, CacheError> {
        let _span = tracing::debug_span!(target: "vm", "compile_and_serialize_wasmer2").entered();

        let module = match compile_module_wasmer2(wasm_code, config, store) {
            Ok(module) => module,
            Err(err) => {
                cache_error(&err, key, cache)?;
                return Ok(Err(err));
            }
        };

        let code =
            module.serialize().map_err(|_e| CacheError::SerializationError { hash: key.0 })?;
        let serialized = CacheRecord::Code(code).try_to_vec().unwrap();
        cache.put(key.as_ref(), &serialized).map_err(|_io_err| CacheError::WriteError)?;
        Ok(Ok(module))
    }

    fn deserialize_wasmer2(
        serialized: &[u8],
        store: &wasmer::Store,
    ) -> Result<Result<wasmer::Module, CompilationError>, CacheError> {
        let _span = tracing::debug_span!(target: "vm", "deserialize_wasmer2").entered();

        let record = CacheRecord::try_from_slice(serialized)
            .map_err(|_e| CacheError::DeserializationError)?;
        let serialized_module = match record {
            CacheRecord::CompileModuleError(err) => return Ok(Err(err)),
            CacheRecord::Code(code) => code,
        };
        unsafe {
            Ok(Ok(wasmer::Module::deserialize(store, serialized_module.as_slice())
                .map_err(|_e| CacheError::DeserializationError)?))
        }
    }

    fn compile_module_cached_wasmer2_impl(
        key: CryptoHash,
        wasm_code: &[u8],
        config: &VMConfig,
        cache: Option<&dyn CompiledContractCache>,
        store: &wasmer::Store,
    ) -> Result<Result<wasmer::Module, CompilationError>, CacheError> {
        match cache {
            None => Ok(compile_module_wasmer2(wasm_code, config, store)),
            Some(cache) => {
                let serialized = cache.get(&key.0).map_err(|_io_err| CacheError::WriteError)?;
                match serialized {
                    Some(serialized) => deserialize_wasmer2(serialized.as_slice(), store),
                    None => compile_and_serialize_wasmer2(wasm_code, &key, config, cache, store),
                }
            }
        }
    }

    #[cfg(not(feature = "no_cache"))]
    fn memcache_compile_module_cached_wasmer2(
        key: CryptoHash,
        code: &ContractCode,
        config: &VMConfig,
        cache: Option<&dyn CompiledContractCache>,
        store: &wasmer::Store,
    ) -> Result<Result<wasmer::Module, CompilationError>, CacheError> {
        WASMER2_CACHE.get_or_insert(key, |key| {
            compile_module_cached_wasmer2_impl(*key, code.code(), config, cache, store)
        })
    }

    pub(crate) fn compile_module_cached_wasmer2(
        code: &ContractCode,
        config: &VMConfig,
        cache: Option<&dyn CompiledContractCache>,
        store: &wasmer::Store,
    ) -> Result<Result<wasmer::Module, CompilationError>, CacheError> {
        let key = get_contract_cache_key(code, VMKind::Wasmer2, config);
        #[cfg(not(feature = "no_cache"))]
<<<<<<< HEAD
        return memcache_compile_module_cached_wasmer2(key, code, config, cache, store);
=======
        return memcache_compile_module_cached_wasmer2(key, code.code(), config, cache, store);
>>>>>>> 7082c83a
        #[cfg(feature = "no_cache")]
        return compile_module_cached_wasmer2_impl(key, &code.code(), config, cache, store);
    }
}

pub fn precompile_contract_vm(
    vm_kind: VMKind,
    wasm_code: &ContractCode,
    config: &VMConfig,
    cache: Option<&dyn CompiledContractCache>,
) -> Result<Result<ContractPrecompilatonResult, CompilationError>, CacheError> {
    let cache = match cache {
        None => return Ok(Ok(ContractPrecompilatonResult::CacheNotAvailable)),
        Some(it) => it,
    };
    let key = get_contract_cache_key(wasm_code, vm_kind, config);
    // Check if we already cached with such a key.
    match cache.get(&key.0).map_err(|_io_error| CacheError::ReadError)? {
        // If so - do not override.
        Some(_) => return Ok(Ok(ContractPrecompilatonResult::ContractAlreadyInCache)),
        None => {}
    };
    let res = match vm_kind {
        VMKind::Wasmer0 => {
            wasmer0_cache::compile_and_serialize_wasmer(wasm_code.code(), config, &key, cache)?
                .map(|_module| ())
        }
        VMKind::Wasmer2 => {
            let store = default_wasmer2_store();
            wasmer2_cache::compile_and_serialize_wasmer2(
                wasm_code.code(),
                &key,
                config,
                cache,
                &store,
            )?
            .map(|_module| ())
        }
        VMKind::Wasmtime => {
            panic!("Not yet supported")
        }
    };
    Ok(res.map(|()| ContractPrecompilatonResult::ContractCompiled))
}

/// Precompiles contract for the current default VM, and stores result to the cache.
/// Returns `Ok(true)` if compiled code was added to the cache, and `Ok(false)` if element
/// is already in the cache, or if cache is `None`.
pub fn precompile_contract(
    wasm_code: &ContractCode,
    config: &VMConfig,
    current_protocol_version: ProtocolVersion,
    cache: Option<&dyn CompiledContractCache>,
) -> Result<Result<ContractPrecompilatonResult, CompilationError>, CacheError> {
    let vm_kind = VMKind::for_protocol_version(current_protocol_version);
    precompile_contract_vm(vm_kind, wasm_code, config, cache)
}<|MERGE_RESOLUTION|>--- conflicted
+++ resolved
@@ -367,11 +367,7 @@
     ) -> Result<Result<wasmer::Module, CompilationError>, CacheError> {
         let key = get_contract_cache_key(code, VMKind::Wasmer2, config);
         #[cfg(not(feature = "no_cache"))]
-<<<<<<< HEAD
         return memcache_compile_module_cached_wasmer2(key, code, config, cache, store);
-=======
-        return memcache_compile_module_cached_wasmer2(key, code.code(), config, cache, store);
->>>>>>> 7082c83a
         #[cfg(feature = "no_cache")]
         return compile_module_cached_wasmer2_impl(key, &code.code(), config, cache, store);
     }
