--- conflicted
+++ resolved
@@ -18,11 +18,6 @@
     AccountId, Balance, Compute, EpochHeight, Gas, GasWeight, StorageUsage,
 };
 use std::mem::size_of;
-<<<<<<< HEAD
-=======
-#[cfg(feature = "protocol_feature_bls12381")]
-use std::ptr::null;
->>>>>>> 9387ad13
 use ExtCosts::*;
 
 pub type Result<T, E = VMLogicError> = ::std::result::Result<T, E>;
