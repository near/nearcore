mod cache;
mod compile_errors;
mod contract_preload;
mod rs_contract;
mod runtime_errors;
mod ts_contract;
mod wasm_validation;

use crate::vm_kind::VMKind;

use near_primitives::checked_feature;
use near_primitives::contract::ContractCode;
use near_primitives::runtime::config_store::RuntimeConfigStore;
use near_primitives::runtime::fees::RuntimeFeesConfig;
use near_primitives::version::ProtocolVersion;
use near_vm_errors::VMError;
use near_vm_logic::mocks::mock_external::MockedExternal;
use near_vm_logic::{VMConfig, VMContext, VMOutcome};

const CURRENT_ACCOUNT_ID: &str = "alice";
const SIGNER_ACCOUNT_ID: &str = "bob";
const SIGNER_ACCOUNT_PK: [u8; 3] = [0, 1, 2];
const PREDECESSOR_ACCOUNT_ID: &str = "carol";

const LATEST_PROTOCOL_VERSION: ProtocolVersion = ProtocolVersion::MAX;

fn with_vm_variants(runner: fn(VMKind) -> ()) {
    #[cfg(all(feature = "wasmer0_vm", target_arch = "x86_64"))]
    runner(VMKind::Wasmer0);

    #[cfg(feature = "wasmtime_vm")]
    runner(VMKind::Wasmtime);

    #[cfg(all(feature = "wasmer2_vm", target_arch = "x86_64"))]
    runner(VMKind::Wasmer2);
}

fn create_context(input: Vec<u8>) -> VMContext {
    VMContext {
        current_account_id: CURRENT_ACCOUNT_ID.parse().unwrap(),
        signer_account_id: SIGNER_ACCOUNT_ID.parse().unwrap(),
        signer_account_pk: Vec::from(&SIGNER_ACCOUNT_PK[..]),
        predecessor_account_id: PREDECESSOR_ACCOUNT_ID.parse().unwrap(),
        input,
        block_index: 10,
        block_timestamp: 42,
        epoch_height: 1,
        account_balance: 2u128,
        account_locked_balance: 0,
        storage_usage: 12,
        attached_deposit: 2u128,
        prepaid_gas: 10_u64.pow(14),
        random_seed: vec![0, 1, 2],
        view_config: None,
        output_data_receivers: vec![],
    }
}

/// Exhaustive parameters for making a simple contract call.
/// Calling with no protocol version specified will use a test configuration.
fn make_simple_contract_call_ex(
    code: &[u8],
    method_name: &str,
    vm_kind: VMKind,
    protocol_version: Option<ProtocolVersion>,
    prepaid_gas: u64,
) -> (VMOutcome, Option<VMError>) {
    let mut fake_external = MockedExternal::new();
    let mut context = create_context(vec![]);
    context.prepaid_gas = prepaid_gas;
    let (config, fees) = if let Some(protocol_version) = protocol_version {
        let runtime_config_store = RuntimeConfigStore::new(None);
        let runtime_config = runtime_config_store.get_config(protocol_version);
        (runtime_config.wasm_config.clone(), runtime_config.transaction_costs.clone())
    } else {
        (VMConfig::test(), RuntimeFeesConfig::test())
    };

    let promise_results = vec![];
    let code = ContractCode::new(code.to_vec(), None);

    if let Some(runtime) = vm_kind.runtime(config) {
        runtime
            .run(
                &code,
                method_name,
                &mut fake_external,
                context,
                &fees,
                &promise_results,
                protocol_version.unwrap_or(LATEST_PROTOCOL_VERSION),
                None,
            )
            .outcome_error()
    } else {
        panic!("the {:?} runtime has not been enabled at compile time", vm_kind);
    }
}

fn make_simple_contract_call_with_protocol_version_vm(
    code: &[u8],
    method_name: &str,
    protocol_version: ProtocolVersion,
    vm_kind: VMKind,
) -> (VMOutcome, Option<VMError>) {
    make_simple_contract_call_ex(code, method_name, vm_kind, Some(protocol_version), 10u64.pow(14))
}

fn make_simple_contract_call_with_gas_vm(
    code: &[u8],
    method_name: &str,
    prepaid_gas: u64,
    vm_kind: VMKind,
) -> (VMOutcome, Option<VMError>) {
    make_simple_contract_call_ex(code, method_name, vm_kind, None, prepaid_gas)
}

fn make_simple_contract_call_vm(
    code: &[u8],
    method_name: &str,
    vm_kind: VMKind,
) -> (VMOutcome, Option<VMError>) {
    make_simple_contract_call_ex(code, method_name, vm_kind, None, 10u64.pow(14))
}

#[track_caller]
fn gas_and_error_match(
    outcome_and_error: (VMOutcome, Option<VMError>),
    expected_gas: u64,
    expected_error: Option<VMError>,
) {
<<<<<<< HEAD
    match expected_gas {
        Some(gas) => {
            let outcome = outcome_and_error.0;
            assert_eq!(outcome.used_gas, gas, "used gas differs");
            assert_eq!(outcome.burnt_gas, gas, "burnt gas differs");
        }
        None => {
            assert_eq!(outcome_and_error.0.used_gas, 0, "used gas non-zero");
            assert_eq!(outcome_and_error.0.burnt_gas, 0, "burnt gas non-zero");
        }
    }

=======
    let outcome = outcome_and_error.0;
    assert_eq!(outcome.used_gas, expected_gas, "used gas differs");
    assert_eq!(outcome.burnt_gas, expected_gas, "burnt gas differs");
>>>>>>> d1eb3f76
    assert_eq!(outcome_and_error.1, expected_error);
}

/// Small helper to compute expected loading gas cost charged before loading.
/// Includes some hard-coded parameter values that would have to be updated
/// if they change in the future.
fn prepaid_loading_gas(bytes: usize) -> Option<u64> {
    let expected_gas = if checked_feature!(
        "protocol_feature_fix_contract_loading_cost",
        FixContractLoadingCost,
        LATEST_PROTOCOL_VERSION
    ) {
        Some(35445963 + bytes as u64 * 216750)
    } else {
        None
    };
    expected_gas
}<|MERGE_RESOLUTION|>--- conflicted
+++ resolved
@@ -129,39 +129,23 @@
     expected_gas: u64,
     expected_error: Option<VMError>,
 ) {
-<<<<<<< HEAD
-    match expected_gas {
-        Some(gas) => {
-            let outcome = outcome_and_error.0;
-            assert_eq!(outcome.used_gas, gas, "used gas differs");
-            assert_eq!(outcome.burnt_gas, gas, "burnt gas differs");
-        }
-        None => {
-            assert_eq!(outcome_and_error.0.used_gas, 0, "used gas non-zero");
-            assert_eq!(outcome_and_error.0.burnt_gas, 0, "burnt gas non-zero");
-        }
-    }
-
-=======
     let outcome = outcome_and_error.0;
     assert_eq!(outcome.used_gas, expected_gas, "used gas differs");
     assert_eq!(outcome.burnt_gas, expected_gas, "burnt gas differs");
->>>>>>> d1eb3f76
     assert_eq!(outcome_and_error.1, expected_error);
 }
 
 /// Small helper to compute expected loading gas cost charged before loading.
 /// Includes some hard-coded parameter values that would have to be updated
 /// if they change in the future.
-fn prepaid_loading_gas(bytes: usize) -> Option<u64> {
-    let expected_gas = if checked_feature!(
+fn prepaid_loading_gas(bytes: usize) -> u64 {
+    if checked_feature!(
         "protocol_feature_fix_contract_loading_cost",
         FixContractLoadingCost,
         LATEST_PROTOCOL_VERSION
     ) {
-        Some(35445963 + bytes as u64 * 216750)
+        35445963 + bytes as u64 * 216750
     } else {
-        None
-    };
-    expected_gas
+        0
+    }
 }