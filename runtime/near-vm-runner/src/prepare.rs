//! Module that takes care of loading, checking and preprocessing of a
//! wasm module before execution.

use crate::internal::VMKind;
use near_vm_errors::PrepareError;
use near_vm_logic::VMConfig;

mod prepare_v0;
mod prepare_v1;
mod prepare_v2;

pub(crate) const WASM_FEATURES: wasmparser::WasmFeatures = wasmparser::WasmFeatures {
    reference_types: false,
    // wasmer singlepass compiler requires multi_value return values to be disabled.
    multi_value: false,
    bulk_memory: false,
    simd: false,
    threads: false,
    tail_call: false,
    multi_memory: false,
    exceptions: false,
    memory64: false,
    component_model: false,
    extended_const: false,
    mutable_global: true,
    relaxed_simd: false,
    saturating_float_to_int: true,
    sign_extension: true,
    floats: true,
    memory_control: false,
};

<<<<<<< HEAD
pub fn prepare_contract(
    original_code: &[u8],
    config: &VMConfig,
    kind: VMKind,
) -> Result<Vec<u8>, PrepareError> {
    match config.limit_config.contract_prepare_version {
        // Support for old protocol versions, where we incorrectly didn't
        // account for many locals of the same type.
        //
        // See `test_stack_instrumentation_protocol_upgrade` test.
        near_vm_logic::ContractPrepareVersion::V0 => {
            // NB: v1 here is not a bug, we are reusing the code.
            prepare_v1::validate_contract(original_code, config)?;
            prepare_v0::prepare_contract(original_code, config)
        }
        near_vm_logic::ContractPrepareVersion::V1 => {
            prepare_v1::validate_contract(original_code, config)?;
=======
/// Loads the given module given in `original_code`, performs some checks on it and
/// does some preprocessing.
///
/// The checks are:
///
/// - module doesn't define an internal memory instance,
/// - imported memory (if any) doesn't reserve more memory than permitted by the `config`,
/// - all imported functions from the external environment matches defined by `env` module,
/// - functions number does not exceed limit specified in VMConfig,
///
/// The preprocessing includes injecting code for gas metering and metering the height of stack.
pub fn prepare_contract(original_code: &[u8], config: &VMConfig) -> Result<Vec<u8>, PrepareError> {
    prepare_v1::validate_contract(original_code, config)?;
    match config.limit_config.contract_prepare_version {
        near_vm_logic::ContractPrepareVersion::V0 => {
            prepare_v0::prepare_contract(original_code, config)
        }
        near_vm_logic::ContractPrepareVersion::V1 => {
>>>>>>> 5cdbde88
            prepare_v1::prepare_contract(original_code, config)
        }
        near_vm_logic::ContractPrepareVersion::V2 => {
            prepare_v2::prepare_contract(original_code, config, kind)
        }
    }
}

#[cfg(test)]
mod tests {
    use super::*;
    use assert_matches::assert_matches;

    fn parse_and_prepare_wat(wat: &str) -> Result<Vec<u8>, PrepareError> {
        let wasm = wat::parse_str(wat).unwrap();
        let config = VMConfig::test();
        prepare_contract(wasm.as_ref(), &config, VMKind::Wasmtime)
    }

    #[test]
    fn internal_memory_declaration() {
        let r = parse_and_prepare_wat(r#"(module (memory 1 1))"#);
        assert_matches!(r, Ok(_));
    }

    #[test]
    fn memory_imports() {
        // This test assumes that maximum page number is configured to a certain number.
        assert_eq!(VMConfig::test().limit_config.max_memory_pages, 2048);

        let r = parse_and_prepare_wat(r#"(module (import "env" "memory" (memory 1 1)))"#);
        assert_matches!(r, Err(PrepareError::Memory));

        // No memory import
        let r = parse_and_prepare_wat(r#"(module)"#);
        assert_matches!(r, Ok(_));

        // initial exceed maximum
        let r = parse_and_prepare_wat(r#"(module (import "env" "memory" (memory 17 1)))"#);
        assert_matches!(r, Err(PrepareError::Deserialization));

        // no maximum
        let r = parse_and_prepare_wat(r#"(module (import "env" "memory" (memory 1)))"#);
        assert_matches!(r, Err(PrepareError::Memory));

        // requested maximum exceed configured maximum
        let r = parse_and_prepare_wat(r#"(module (import "env" "memory" (memory 1 33)))"#);
        assert_matches!(r, Err(PrepareError::Memory));
    }

    #[test]
    fn multiple_valid_memory_are_disabled() {
        // Our preparation and sanitization pass assumes a single memory, so we should fail when
        // there are multiple specified.
        let r = parse_and_prepare_wat(
            r#"(module
          (import "env" "memory" (memory 1 2048))
          (import "env" "memory" (memory 1 2048))
        )"#,
        );
        assert_matches!(r, Err(_));
        let r = parse_and_prepare_wat(
            r#"(module
          (import "env" "memory" (memory 1 2048))
          (memory 1)
        )"#,
        );
        assert_matches!(r, Err(_));
    }

    #[test]
    fn imports() {
        // nothing can be imported from non-"env" module for now.
        let r =
            parse_and_prepare_wat(r#"(module (import "another_module" "memory" (memory 1 1)))"#);
        assert_matches!(r, Err(PrepareError::Instantiate));

        let r = parse_and_prepare_wat(r#"(module (import "env" "gas" (func (param i32))))"#);
        assert_matches!(r, Ok(_));

        // TODO: Address tests once we check proper function signatures.
        /*
        // wrong signature
        let r = parse_and_prepare_wat(r#"(module (import "env" "gas" (func (param i64))))"#);
        assert_matches!(r, Err(Error::Instantiate));

        // unknown function name
        let r = parse_and_prepare_wat(r#"(module (import "env" "unknown_func" (func)))"#);
        assert_matches!(r, Err(Error::Instantiate));
        */
    }

    #[test]
    fn preparation_generates_valid_contract() {
        bolero::check!().for_each(|input: &[u8]| {
            // DO NOT use ArbitraryModule. We do want modules that may be invalid here, if they pass our validation step!
            let config = VMConfig::test();
            if let Ok(_) = prepare_v1::validate_contract(input, &config) {
                match prepare_contract(input, &config) {
                    Err(_e) => (), // TODO: this should be a panic, but for now it’d actually trigger
                    Ok(code) => {
                        let mut validator = wasmparser::Validator::new();
                        validator.wasm_features(WASM_FEATURES);
                        match validator.validate_all(&code) {
                            Ok(()) => (),
                            Err(e) => panic!(
                                "prepared code failed validation: {e:?}\ncontract: {}",
                                hex::encode(input),
                            ),
                        }
                    }
                }
            }
        });
    }
}<|MERGE_RESOLUTION|>--- conflicted
+++ resolved
@@ -30,25 +30,6 @@
     memory_control: false,
 };
 
-<<<<<<< HEAD
-pub fn prepare_contract(
-    original_code: &[u8],
-    config: &VMConfig,
-    kind: VMKind,
-) -> Result<Vec<u8>, PrepareError> {
-    match config.limit_config.contract_prepare_version {
-        // Support for old protocol versions, where we incorrectly didn't
-        // account for many locals of the same type.
-        //
-        // See `test_stack_instrumentation_protocol_upgrade` test.
-        near_vm_logic::ContractPrepareVersion::V0 => {
-            // NB: v1 here is not a bug, we are reusing the code.
-            prepare_v1::validate_contract(original_code, config)?;
-            prepare_v0::prepare_contract(original_code, config)
-        }
-        near_vm_logic::ContractPrepareVersion::V1 => {
-            prepare_v1::validate_contract(original_code, config)?;
-=======
 /// Loads the given module given in `original_code`, performs some checks on it and
 /// does some preprocessing.
 ///
@@ -60,14 +41,19 @@
 /// - functions number does not exceed limit specified in VMConfig,
 ///
 /// The preprocessing includes injecting code for gas metering and metering the height of stack.
-pub fn prepare_contract(original_code: &[u8], config: &VMConfig) -> Result<Vec<u8>, PrepareError> {
-    prepare_v1::validate_contract(original_code, config)?;
+pub fn prepare_contract(
+    original_code: &[u8],
+    config: &VMConfig,
+    kind: VMKind,
+) -> Result<Vec<u8>, PrepareError> {
     match config.limit_config.contract_prepare_version {
         near_vm_logic::ContractPrepareVersion::V0 => {
+            // NB: v1 here is not a bug, we are reusing the code.
+            prepare_v1::validate_contract(original_code, config)?;
             prepare_v0::prepare_contract(original_code, config)
         }
         near_vm_logic::ContractPrepareVersion::V1 => {
->>>>>>> 5cdbde88
+            prepare_v1::validate_contract(original_code, config)?;
             prepare_v1::prepare_contract(original_code, config)
         }
         near_vm_logic::ContractPrepareVersion::V2 => {
