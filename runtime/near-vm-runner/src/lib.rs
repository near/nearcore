#[cfg(test)]
mod tests;

mod cache;
mod errors;
mod imports;
#[cfg(feature = "wasmer0_vm")]
mod memory;
mod vm_kind;

mod preload;
pub mod prepare;
mod runner;

#[cfg(feature = "wasmer0_vm")]
mod wasmer_runner;

#[cfg(feature = "wasmtime_vm")]
mod wasmtime_runner;

#[cfg(feature = "wasmer1_vm")]
mod wasmer1_runner;

pub use near_vm_errors::VMError;
pub use preload::{ContractCallPrepareRequest, ContractCallPrepareResult, ContractCaller};
pub use runner::compile_module;
pub use runner::run;

pub use near_vm_logic::with_ext_cost_counter;

<<<<<<< HEAD
pub use cache::precompile_contract;
pub use cache::MockCompiledContractCache;
=======
pub use cache::MockCompiledContractCache;

// These two are public for the standalone runner, but are an implementation
// detail of `near-vm-runner`. Public API like `run` should not expose VMKind.
pub use runner::run_vm;
pub use vm_kind::VMKind;
>>>>>>> 4e4c49ed
<|MERGE_RESOLUTION|>--- conflicted
+++ resolved
@@ -28,14 +28,10 @@
 
 pub use near_vm_logic::with_ext_cost_counter;
 
-<<<<<<< HEAD
 pub use cache::precompile_contract;
-pub use cache::MockCompiledContractCache;
-=======
 pub use cache::MockCompiledContractCache;
 
 // These two are public for the standalone runner, but are an implementation
 // detail of `near-vm-runner`. Public API like `run` should not expose VMKind.
 pub use runner::run_vm;
-pub use vm_kind::VMKind;
->>>>>>> 4e4c49ed
+pub use vm_kind::VMKind;