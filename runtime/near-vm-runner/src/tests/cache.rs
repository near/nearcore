//! Tests that `CompiledContractCache` is working correctly. Currently testing only wasmer code, so disabled outside of x86_64
#![cfg(target_arch = "x86_64")]

use super::{create_context, with_vm_variants, LATEST_PROTOCOL_VERSION};
use crate::internal::VMKind;
use crate::near_vm_runner::NearVM;
use crate::runner::VMResult;
use crate::{prepare, MockCompiledContractCache};
use assert_matches::assert_matches;
use near_primitives::contract::ContractCode;
use near_primitives::hash::CryptoHash;
use near_primitives::runtime::fees::RuntimeFeesConfig;
use near_primitives::types::{CompiledContract, CompiledContractCache};
use near_stable_hasher::StableHasher;
use near_vm_compiler::{CpuFeature, Target};
use near_vm_engine::Executable;
use near_vm_errors::VMRunnerError;
use near_vm_logic::mocks::mock_external::MockedExternal;
use near_vm_logic::VMConfig;
use std::hash::{Hash, Hasher};
use std::io;
use std::sync::atomic::{AtomicBool, Ordering};

#[test]
fn test_caches_compilation_error() {
    let config = VMConfig::test();
    with_vm_variants(&config, |vm_kind: VMKind| {
        match vm_kind {
            VMKind::Wasmer0 | VMKind::Wasmer2 | VMKind::NearVm => {}
            VMKind::Wasmtime => return,
        }
        let cache = MockCompiledContractCache::default();
        let code = [42; 1000];
        let terragas = 1000000000000u64;
        assert_eq!(cache.len(), 0);
        let outcome1 =
            make_cached_contract_call_vm(&config, &cache, &code, "method_name1", terragas, vm_kind)
                .expect("bad failure");
        println!("{:?}", cache);
        assert_eq!(cache.len(), 1);
        let outcome2 =
            make_cached_contract_call_vm(&config, &cache, &code, "method_name2", terragas, vm_kind)
                .expect("bad failure");
        assert_eq!(outcome1.aborted.as_ref(), outcome2.aborted.as_ref());
    })
}

#[test]
fn test_does_not_cache_io_error() {
    let config = VMConfig::test();
    with_vm_variants(&config, |vm_kind: VMKind| {
        match vm_kind {
            VMKind::Wasmer0 | VMKind::Wasmer2 | VMKind::NearVm => {}
            VMKind::Wasmtime => return,
        }

        let code = near_test_contracts::trivial_contract();
        let prepaid_gas = 10u64.pow(12);
        let mut cache = FaultingCompiledContractCache::default();

        cache.set_read_fault(true);
        let result =
            make_cached_contract_call_vm(&config, &cache, &code, "main", prepaid_gas, vm_kind);
        assert_matches!(
            result.err(),
            Some(VMRunnerError::CacheError(near_vm_errors::CacheError::ReadError(_)))
        );

        cache.set_write_fault(true);
        let result =
            make_cached_contract_call_vm(&config, &cache, &code, "main", prepaid_gas, vm_kind);
        assert_matches!(
            result.err(),
            Some(VMRunnerError::CacheError(near_vm_errors::CacheError::WriteError(_)))
        );
    })
}

fn make_cached_contract_call_vm(
    config: &VMConfig,
    cache: &dyn CompiledContractCache,
    code: &[u8],
    method_name: &str,
    prepaid_gas: u64,
    vm_kind: VMKind,
) -> VMResult {
    let mut fake_external = MockedExternal::new();
    let mut context = create_context(vec![]);
    let fees = RuntimeFeesConfig::test();
    let promise_results = vec![];
    context.prepaid_gas = prepaid_gas;
    let code = ContractCode::new(code.to_vec(), None);
    let runtime = vm_kind.runtime(config.clone()).expect("runtime has not been compiled");
    runtime.run(
        &code,
        method_name,
        &mut fake_external,
        context,
        &fees,
        &promise_results,
        LATEST_PROTOCOL_VERSION,
        Some(cache),
    )
}

#[test]
<<<<<<< HEAD
fn test_near_vm_artifact_output_stability() {
=======
fn test_wasmer2_artifact_output_stability() {
    use wasmer_engine::Executable;
>>>>>>> 2da01b0d
    // If this test has failed, you want to adjust the necessary constants so that `cache::vm_hash`
    // changes (and only then the hashes here).
    //
    // Note that this test is a best-effort fish net. Some changes that should modify the hash will
    // fall through the cracks here, but hopefully it should catch most of the fish just fine.
    let seeds = [2, 3, 5, 7, 11, 13, 17];
    let prepared_hashes = [
<<<<<<< HEAD
        12305059557498190942,
        10011553426866722290,
        3018116451768805551,
        13551437253244732264,
        15765291152212376439,
        10385838281975101032,
        3488858407682200414,
    ];
    let mut got_prepared_hashes = Vec::with_capacity(seeds.len());
    let compiled_hashes = [
        2276996869559991862,
        573860400755636557,
        12641679837758446050,
        15273557545008376265,
        1656006173392062184,
        17424284302838235626,
        17963351033997198262,
=======
        11313378614122864359,
        5865541421624917606,
        11731917380556063495,
        8000182875575317016,
        3130574445877428311,
        11574598916196339098,
        10719493536745069553,
    ];
    let mut got_prepared_hashes = Vec::with_capacity(seeds.len());
    let compiled_hashes = [
        5254981150840481178,
        15529260255496677612,
        407257192602619216,
        10913823971520273759,
        17423008210698923502,
        7011050181604188333,
        15514788595649734538,
>>>>>>> 2da01b0d
    ];
    let mut got_compiled_hashes = Vec::with_capacity(seeds.len());
    for seed in seeds {
        let contract = ContractCode::new(near_test_contracts::arbitrary_contract(seed), None);

        let config = VMConfig::test();
        let prepared_code =
            prepare::prepare_contract(contract.code(), &config, VMKind::NearVm).unwrap();
        let mut hasher = StableHasher::new();
        (&contract.code(), &prepared_code).hash(&mut hasher);
        got_prepared_hashes.push(hasher.finish());

        let mut features = wasmer_compiler::CpuFeature::set();
        features.insert(wasmer_compiler::CpuFeature::AVX);
        let triple = "x86_64-unknown-linux-gnu".parse().unwrap();
        let target = wasmer_compiler::Target::new(triple, features);
        let vm = Wasmer2VM::new_for_target(config, target);
        let artifact = vm.compile_uncached(&contract).unwrap();
        let serialized = artifact.serialize().unwrap();
        let mut hasher = StableHasher::new();
        serialized.hash(&mut hasher);
        let this_hash = hasher.finish();
        got_compiled_hashes.push(this_hash);

        std::fs::write(format!("/tmp/artifact{}", this_hash), serialized).unwrap();
    }
    // These asserts have failed as a result of some change and the following text describes what
    // the implications of the change.
    //
    // May need a protocol version change, and definitely wants a `WASMER2_CONFIG version update
    // too, as below. Maybe something else too.
    assert!(
        got_prepared_hashes == prepared_hashes,
        "contract preparation hashes have changed to {:#?}",
        got_prepared_hashes
    );
    // In this case you will need to adjust the WASMER2_CONFIG version so that the cached contracts
    // are evicted from the contract cache.
    assert!(
        got_compiled_hashes == compiled_hashes,
        "VM output hashes have changed to {:#?}",
        got_compiled_hashes
    );
    // Once it has been confirmed that these steps have been done, the expected hashes in this test
    // can be adjusted.
}

#[test]
fn test_near_vm_artifact_output_stability() {
    // If this test has failed, you want to adjust the necessary constants so that `cache::vm_hash`
    // changes (and only then the hashes here).
    //
    // Note that this test is a best-effort fish net. Some changes that should modify the hash will
    // fall through the cracks here, but hopefully it should catch most of the fish just fine.
    let seeds = [2, 3, 5, 7, 11, 13, 17];
    let prepared_hashes = [
        15237011375120738807,
        3750594434467176559,
        2196541628148102482,
        1576495094908614397,
        6394387219699970793,
        18132026143745992229,
        4095228008100475322,
    ];
    let mut got_prepared_hashes = Vec::with_capacity(seeds.len());
    let compiled_hashes = [
        10351663297260604629,
        13937571770370186345,
        9438649787181538636,
        17513376043726020657,
        8030854424152836681,
        8449792361847063954,
        2655860096455618118,
    ];
    let mut got_compiled_hashes = Vec::with_capacity(seeds.len());
    for seed in seeds {
        let contract = ContractCode::new(near_test_contracts::arbitrary_contract(seed), None);

        let config = VMConfig::test();
        let prepared_code =
            prepare::prepare_contract(contract.code(), &config, VMKind::NearVm).unwrap();
        let mut hasher = StableHasher::new();
        (&contract.code(), &prepared_code).hash(&mut hasher);
        got_prepared_hashes.push(hasher.finish());

        let mut features = CpuFeature::set();
        features.insert(CpuFeature::AVX);
        let triple = "x86_64-unknown-linux-gnu".parse().unwrap();
        let target = Target::new(triple, features);
        let vm = NearVM::new_for_target(config, target);
        let artifact = vm.compile_uncached(&contract).unwrap();
        let serialized = artifact.serialize().unwrap();
        let mut hasher = StableHasher::new();
        serialized.hash(&mut hasher);
        let this_hash = hasher.finish();
        got_compiled_hashes.push(this_hash);

        std::fs::write(format!("/tmp/artifact{}", this_hash), serialized).unwrap();
    }
    // These asserts have failed as a result of some change and the following text describes what
    // the implications of the change.
    //
    // May need a protocol version change, and definitely wants a `WASMER2_CONFIG version update
    // too, as below. Maybe something else too.
    assert!(
        got_prepared_hashes == prepared_hashes,
        "contract preparation hashes have changed to {:#?}",
        got_prepared_hashes
    );
    // In this case you will need to adjust the WASMER2_CONFIG version so that the cached contracts
    // are evicted from the contract cache.
    assert!(
        got_compiled_hashes == compiled_hashes,
        "VM output hashes have changed to {:#?}",
        got_compiled_hashes
    );
    // Once it has been confirmed that these steps have been done, the expected hashes in this test
    // can be adjusted.
}

/// [`CompiledContractCache`] which simulates failures in the underlying
/// database.
#[derive(Default)]
struct FaultingCompiledContractCache {
    read_fault: AtomicBool,
    write_fault: AtomicBool,
    inner: MockCompiledContractCache,
}

impl FaultingCompiledContractCache {
    fn set_read_fault(&mut self, yes: bool) {
        *self.read_fault.get_mut() = yes;
    }

    fn set_write_fault(&mut self, yes: bool) {
        *self.write_fault.get_mut() = yes;
    }
}

impl CompiledContractCache for FaultingCompiledContractCache {
    fn put(&self, key: &CryptoHash, value: CompiledContract) -> std::io::Result<()> {
        if self.write_fault.swap(false, Ordering::Relaxed) {
            return Err(io::ErrorKind::Other.into());
        }
        self.inner.put(key, value)
    }

    fn get(&self, key: &CryptoHash) -> std::io::Result<Option<CompiledContract>> {
        if self.read_fault.swap(false, Ordering::Relaxed) {
            return Err(io::ErrorKind::Other.into());
        }
        self.inner.get(key)
    }
}<|MERGE_RESOLUTION|>--- conflicted
+++ resolved
@@ -104,12 +104,8 @@
 }
 
 #[test]
-<<<<<<< HEAD
-fn test_near_vm_artifact_output_stability() {
-=======
 fn test_wasmer2_artifact_output_stability() {
     use wasmer_engine::Executable;
->>>>>>> 2da01b0d
     // If this test has failed, you want to adjust the necessary constants so that `cache::vm_hash`
     // changes (and only then the hashes here).
     //
@@ -117,25 +113,6 @@
     // fall through the cracks here, but hopefully it should catch most of the fish just fine.
     let seeds = [2, 3, 5, 7, 11, 13, 17];
     let prepared_hashes = [
-<<<<<<< HEAD
-        12305059557498190942,
-        10011553426866722290,
-        3018116451768805551,
-        13551437253244732264,
-        15765291152212376439,
-        10385838281975101032,
-        3488858407682200414,
-    ];
-    let mut got_prepared_hashes = Vec::with_capacity(seeds.len());
-    let compiled_hashes = [
-        2276996869559991862,
-        573860400755636557,
-        12641679837758446050,
-        15273557545008376265,
-        1656006173392062184,
-        17424284302838235626,
-        17963351033997198262,
-=======
         11313378614122864359,
         5865541421624917606,
         11731917380556063495,
@@ -153,7 +130,6 @@
         17423008210698923502,
         7011050181604188333,
         15514788595649734538,
->>>>>>> 2da01b0d
     ];
     let mut got_compiled_hashes = Vec::with_capacity(seeds.len());
     for seed in seeds {
