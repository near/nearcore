use crate::tests::{
    gas_and_error_match, make_simple_contract_call_vm, make_simple_contract_call_with_gas_vm,
    make_simple_contract_call_with_protocol_version_vm, prepaid_loading_gas, with_vm_variants,
};
use crate::vm_kind::VMKind;
use near_primitives::version::ProtocolFeature;
use near_vm_errors::{
    CompilationError, FunctionCallError, HostError, MethodResolveError, PrepareError, VMError,
    WasmTrap,
};

fn infinite_initializer_contract() -> Vec<u8> {
    wat::parse_str(
        r#"
            (module
              (type (;0;) (func))
              (func (;0;) (type 0) (loop (br 0)))
              (func (;1;) (type 0))
              (start 0)
              (export "hello" (func 1))
            )"#,
    )
    .unwrap()
}

#[test]
fn test_infinite_initializer() {
    with_vm_variants(|vm_kind: VMKind| {
        gas_and_error_match(
            make_simple_contract_call_vm(&infinite_initializer_contract(), "hello", vm_kind),
            100000000000000,
            Some(VMError::FunctionCallError(FunctionCallError::HostError(HostError::GasExceeded))),
        );
    });
}

#[test]
fn test_infinite_initializer_export_not_found() {
    with_vm_variants(|vm_kind: VMKind| {
        let code = infinite_initializer_contract();
        gas_and_error_match(
<<<<<<< HEAD
            make_simple_contract_call_vm(&code, "hello2", vm_kind),
            prepaid_loading_gas(code.len()),
=======
            make_simple_contract_call_vm(&infinite_initializer_contract(), "hello2", vm_kind),
            0,
>>>>>>> d1eb3f76
            Some(VMError::FunctionCallError(FunctionCallError::MethodResolveError(
                MethodResolveError::MethodNotFound,
            ))),
        );
    });
}

fn simple_contract() -> Vec<u8> {
    wat::parse_str(
        r#"
            (module
              (type (;0;) (func))
              (func (;0;) (type 0))
              (export "hello" (func 0))
            )"#,
    )
    .unwrap()
}

#[test]
fn test_simple_contract() {
    with_vm_variants(|vm_kind: VMKind| {
        gas_and_error_match(
            make_simple_contract_call_vm(&simple_contract(), "hello", vm_kind),
            43032213,
            None,
        );
    });
}

fn multi_memories_contract() -> Vec<u8> {
    vec![
        0, 97, 115, 109, 1, 0, 0, 0, 2, 12, 1, 3, 101, 110, 118, 0, 2, 1, 239, 1, 248, 1, 4, 6, 1,
        112, 0, 143, 129, 32, 7, 12, 1, 8, 0, 17, 17, 17, 17, 17, 17, 2, 2, 0,
    ]
}

#[test]
fn test_multiple_memories() {
    with_vm_variants(|vm_kind: VMKind| {
        let code = multi_memories_contract();
        let (result, error) = make_simple_contract_call_vm(&code, "hello", vm_kind);
        let expected_gas = prepaid_loading_gas(code.len());
        assert_eq!(result.used_gas, expected_gas.unwrap_or(0));
        match error {
            Some(VMError::FunctionCallError(FunctionCallError::CompilationError(
                CompilationError::WasmerCompileError { .. },
            ))) => match vm_kind {
                VMKind::Wasmer0 | VMKind::Wasmer2 => {}
                VMKind::Wasmtime => {
                    panic!("Unexpected")
                }
            },
            Some(VMError::FunctionCallError(FunctionCallError::LinkError { .. })) => {
                // Wasmtime classifies this error as link error at the moment.
                match vm_kind {
                    VMKind::Wasmer0 | VMKind::Wasmer2 => {
                        panic!("Unexpected")
                    }
                    VMKind::Wasmtime => {}
                }
            }
            _ => {
                panic!("Unexpected error: {:?}", error)
            }
        }
    });
}

#[test]
fn test_export_not_found() {
    with_vm_variants(|vm_kind: VMKind| {
        let code = simple_contract();
        gas_and_error_match(
<<<<<<< HEAD
            make_simple_contract_call_vm(&code, "hello2", vm_kind),
            prepaid_loading_gas(code.len()),
=======
            make_simple_contract_call_vm(&simple_contract(), "hello2", vm_kind),
            0,
>>>>>>> d1eb3f76
            Some(VMError::FunctionCallError(FunctionCallError::MethodResolveError(
                MethodResolveError::MethodNotFound,
            ))),
        );
    });
}

#[test]
fn test_empty_method() {
    with_vm_variants(|vm_kind: VMKind| {
        // Empty method should be checked before anything that require gas.
        // Running this test without prepaid gas to check that.
        let code = simple_contract();
        gas_and_error_match(
<<<<<<< HEAD
            make_simple_contract_call_with_gas_vm(&code, "", 0, vm_kind),
            None,
=======
            make_simple_contract_call_vm(&simple_contract(), "", vm_kind),
            0,
>>>>>>> d1eb3f76
            Some(VMError::FunctionCallError(FunctionCallError::MethodResolveError(
                MethodResolveError::MethodEmptyName,
            ))),
        );
    });
}

fn trap_contract() -> Vec<u8> {
    wat::parse_str(
        r#"
            (module
              (type (;0;) (func))
              (func (;0;) (type 0) (unreachable))
              (export "hello" (func 0))
            )"#,
    )
    .unwrap()
}

#[test]
fn test_trap_contract() {
    with_vm_variants(|vm_kind: VMKind| {
        match vm_kind {
            VMKind::Wasmer0 | VMKind::Wasmer2 => {}
            // All contracts leading to hardware traps can not run concurrently on Wasmtime and Wasmer,
            // Restore, once get rid of Wasmer 0.x.
            VMKind::Wasmtime => return,
        }
        gas_and_error_match(
            make_simple_contract_call_vm(&trap_contract(), "hello", vm_kind),
            47105334,
            Some(VMError::FunctionCallError(FunctionCallError::WasmTrap(WasmTrap::Unreachable))),
        )
    })
}

fn trap_initializer() -> Vec<u8> {
    wat::parse_str(
        r#"
            (module
              (type (;0;) (func))
              (func (;0;) (type 0) (unreachable))
              (start 0)
              (export "hello" (func 0))
            )"#,
    )
    .unwrap()
}

#[test]
fn test_trap_initializer() {
    // See the comment is test_stack_overflow.
    with_vm_variants(|vm_kind: VMKind| {
        match vm_kind {
            VMKind::Wasmer0 | VMKind::Wasmer2 => {}
            // All contracts leading to hardware traps can not run concurrently on Wasmtime and Wasmer,
            // Check if can restore, once get rid of Wasmer 0.x.
            VMKind::Wasmtime => return,
        }
        gas_and_error_match(
            make_simple_contract_call_vm(&trap_initializer(), "hello", vm_kind),
            47755584,
            Some(VMError::FunctionCallError(FunctionCallError::WasmTrap(WasmTrap::Unreachable))),
        );
    });
}

fn div_by_zero_contract() -> Vec<u8> {
    wat::parse_str(
        r#"
            (module
              (type (;0;) (func))
              (func (;0;) (type 0)
                i32.const 1
                i32.const 0
                i32.div_s
                return
              )
              (export "hello" (func 0))
            )"#,
    )
    .unwrap()
}

#[test]
fn test_div_by_zero_contract() {
    with_vm_variants(|vm_kind: VMKind| {
        match vm_kind {
            VMKind::Wasmer0 | VMKind::Wasmer2 => {}
            // All contracts leading to hardware traps can not run concurrently on Wasmtime and Wasmer,
            // Check if can restore, once get rid of Wasmer 0.x.
            VMKind::Wasmtime => return,
        }
        gas_and_error_match(
            make_simple_contract_call_vm(&div_by_zero_contract(), "hello", vm_kind),
            59758197,
            Some(VMError::FunctionCallError(FunctionCallError::WasmTrap(
                WasmTrap::IllegalArithmetic,
            ))),
        )
    })
}

fn float_to_int_contract(index: usize) -> Vec<u8> {
    let ops = ["i32.trunc_f64_s", "i32.trunc_f64_u", "i64.trunc_f64_s", "i64.trunc_f64_u"];
    let code = format!(
        r#"
            (module
              (type (;0;) (func))
              (func (;0;) (type 0)
                f64.const 0x1p+1023
                {}
                return
              )
              (export "hello" (func 0))
            )"#,
        ops[index]
    );
    wat::parse_str(&code).unwrap()
}

#[test]
fn test_float_to_int_contract() {
    with_vm_variants(|vm_kind: VMKind| {
        match vm_kind {
            VMKind::Wasmer0 | VMKind::Wasmer2 => {}
            // All contracts leading to hardware traps can not run concurrently on Wasmtime and Wasmer,
            // Check if can restore, once get rid of Wasmer 0.x.
            VMKind::Wasmtime => return,
        }
        for index in 0..=3 {
            gas_and_error_match(
                make_simple_contract_call_vm(&float_to_int_contract(index), "hello", vm_kind),
                56985576,
                Some(VMError::FunctionCallError(FunctionCallError::WasmTrap(
                    WasmTrap::IllegalArithmetic,
                ))),
            )
        }
    })
}

fn indirect_call_to_null_contract() -> Vec<u8> {
    wat::parse_str(
        r#"
            (module
              (type (;0;) (func))
              (table (;0;) 2 funcref)
              (func (;0;) (type 0)
                i32.const 1
                call_indirect (type 0)
                return
              )
              (export "hello" (func 0))
            )"#,
    )
    .unwrap()
}

#[test]
fn test_indirect_call_to_null_contract() {
    with_vm_variants(|vm_kind: VMKind| {
        match vm_kind {
            VMKind::Wasmer2 => {}
            // Wasmer 0.x cannot distinguish indirect calls to null and calls with incorrect signature.
            VMKind::Wasmer0 => return,
            // All contracts leading to hardware traps can not run concurrently on Wasmtime and Wasmer,
            // Check if can restore, once get rid of Wasmer 0.x.
            VMKind::Wasmtime => return,
        }
        gas_and_error_match(
            make_simple_contract_call_vm(&indirect_call_to_null_contract(), "hello", vm_kind),
            57202326,
            Some(VMError::FunctionCallError(FunctionCallError::WasmTrap(
                WasmTrap::IndirectCallToNull,
            ))),
        )
    })
}

fn indirect_call_to_wrong_signature_contract() -> Vec<u8> {
    wat::parse_str(
        r#"
            (module
              (type (;0;) (func))
              (type (;1;) (func (result i32)))
              (func (;0;) (type 0)
                i32.const 1
                call_indirect (type 1)
                return
              )
              (func (;1;) (type 1)
                i32.const 0
                return
              )
              (table (;0;) 3 3 funcref)
              (elem (;0;) (i32.const 1) 0 1)
              (export "hello" (func 0))
            )"#,
    )
    .unwrap()
}

#[test]
fn test_indirect_call_to_wrong_signature_contract() {
    with_vm_variants(|vm_kind: VMKind| {
        match vm_kind {
            VMKind::Wasmer0 | VMKind::Wasmer2 => {}
            // All contracts leading to hardware traps can not run concurrently on Wasmtime and Wasmer,
            // Check if can restore, once get rid of Wasmer 0.x.
            VMKind::Wasmtime => return,
        }
        gas_and_error_match(
            make_simple_contract_call_vm(
                &indirect_call_to_wrong_signature_contract(),
                "hello",
                vm_kind,
            ),
            61970826,
            Some(VMError::FunctionCallError(FunctionCallError::WasmTrap(
                WasmTrap::IncorrectCallIndirectSignature,
            ))),
        )
    })
}

fn wrong_signature_contract() -> Vec<u8> {
    wat::parse_str(
        r#"
            (module
              (type (;0;) (func (param i32)))
              (func (;0;) (type 0))
              (export "hello" (func 0))
            )"#,
    )
    .unwrap()
}

#[test]
fn test_wrong_signature_contract() {
    with_vm_variants(|vm_kind: VMKind| {
        let code = wrong_signature_contract();
        let expected_gas = prepaid_loading_gas(code.len());
        gas_and_error_match(
<<<<<<< HEAD
            make_simple_contract_call_vm(&code, "hello", vm_kind),
            expected_gas,
=======
            make_simple_contract_call_vm(&wrong_signature_contract(), "hello", vm_kind),
            0,
>>>>>>> d1eb3f76
            Some(VMError::FunctionCallError(FunctionCallError::MethodResolveError(
                MethodResolveError::MethodInvalidSignature,
            ))),
        );
    });
}

fn export_wrong_type() -> Vec<u8> {
    wat::parse_str(
        r#"
            (module
              (global (;0;) i32 (i32.const 123))
              (export "hello" (global 0))
            )"#,
    )
    .unwrap()
}

#[test]
fn test_export_wrong_type() {
    with_vm_variants(|vm_kind: VMKind| {
        let code = export_wrong_type();
        gas_and_error_match(
<<<<<<< HEAD
            make_simple_contract_call_vm(&code, "hello", vm_kind),
            prepaid_loading_gas(code.len()),
=======
            make_simple_contract_call_vm(&export_wrong_type(), "hello", vm_kind),
            0,
>>>>>>> d1eb3f76
            Some(VMError::FunctionCallError(FunctionCallError::MethodResolveError(
                MethodResolveError::MethodNotFound,
            ))),
        );
    });
}

fn guest_panic() -> Vec<u8> {
    wat::parse_str(
        r#"
            (module
              (type (;0;) (func))
              (import "env" "panic" (func (;0;) (type 0)))
              (func (;1;) (type 0) (call 0))
              (export "hello" (func 1))
            )"#,
    )
    .unwrap()
}

#[test]
fn test_guest_panic() {
    with_vm_variants(|vm_kind: VMKind| {
        gas_and_error_match(
            make_simple_contract_call_vm(&guest_panic(), "hello", vm_kind),
            315341445,
            Some(VMError::FunctionCallError(FunctionCallError::HostError(HostError::GuestPanic {
                panic_msg: "explicit guest panic".to_string(),
            }))),
        );
    });
}

fn stack_overflow() -> Vec<u8> {
    wat::parse_str(
        r#"
            (module
              (type (;0;) (func))
              (func (;0;) (type 0) (call 0))
              (export "hello" (func 0))
            )"#,
    )
    .unwrap()
}

#[test]
fn test_stack_overflow() {
    with_vm_variants(|vm_kind: VMKind| {
        // We only test trapping tests on Wasmer, as of version 0.17, when tests executed in parallel,
        // Wasmer signal handlers may catch signals thrown from the Wasmtime, and produce fake failing tests.
        match vm_kind {
            VMKind::Wasmer0 | VMKind::Wasmer2 => gas_and_error_match(
                make_simple_contract_call_vm(&stack_overflow(), "hello", vm_kind),
                63226248177,
                Some(VMError::FunctionCallError(FunctionCallError::WasmTrap(
                    WasmTrap::Unreachable,
                ))),
            ),
            VMKind::Wasmtime => {}
        }
    });
}

fn stack_overflow_many_locals() -> Vec<u8> {
    wat::parse_str(
        r#"
            (module
              (func $f1 (export "f1")
                (local i32)
                (call $f1))
              (func $f2 (export "f2")
                (local i32 i32 i32 i32)
                (call $f2))
            )"#,
    )
    .unwrap()
}

#[test]
fn test_stack_instrumentation_protocol_upgrade() {
    with_vm_variants(|vm_kind: VMKind| {
        match vm_kind {
            VMKind::Wasmer0 | VMKind::Wasmer2 => {}
            // All contracts leading to hardware traps can not run concurrently on Wasmtime and Wasmer,
            // Restore, once get rid of Wasmer 0.x.
            VMKind::Wasmtime => return,
        }
        let code = stack_overflow_many_locals();

        let res = make_simple_contract_call_with_protocol_version_vm(
            &code,
            "f1",
            ProtocolFeature::CorrectStackLimit.protocol_version() - 1,
            vm_kind,
        );
        gas_and_error_match(
            res,
            6789985365,
            Some(VMError::FunctionCallError(FunctionCallError::WasmTrap(WasmTrap::Unreachable))),
        );
        let res = make_simple_contract_call_with_protocol_version_vm(
            &code,
            "f2",
            ProtocolFeature::CorrectStackLimit.protocol_version() - 1,
            vm_kind,
        );
        gas_and_error_match(
            res,
            6789985365,
            Some(VMError::FunctionCallError(FunctionCallError::WasmTrap(WasmTrap::Unreachable))),
        );

        let res = make_simple_contract_call_with_protocol_version_vm(
            &code,
            "f1",
            ProtocolFeature::CorrectStackLimit.protocol_version(),
            vm_kind,
        );
        gas_and_error_match(
            res,
            6789985365,
            Some(VMError::FunctionCallError(FunctionCallError::WasmTrap(WasmTrap::Unreachable))),
        );
        let res = make_simple_contract_call_with_protocol_version_vm(
            &code,
            "f2",
            ProtocolFeature::CorrectStackLimit.protocol_version(),
            vm_kind,
        );
        gas_and_error_match(
            res,
            2745316869,
            Some(VMError::FunctionCallError(FunctionCallError::WasmTrap(WasmTrap::Unreachable))),
        );
    });
}

fn memory_grow() -> Vec<u8> {
    wat::parse_str(
        r#"
            (module
              (type (;0;) (func))
              (func (;0;) (type 0)
                (loop
                  (memory.grow (i32.const 1))
                  drop
                  br 0
                )
              )
              (memory (;0;) 17 32)
              (export "hello" (func 0))
            )"#,
    )
    .unwrap()
}

#[test]
fn test_memory_grow() {
    with_vm_variants(|vm_kind: VMKind| {
        gas_and_error_match(
            make_simple_contract_call_vm(&memory_grow(), "hello", vm_kind),
            100000000000000,
            Some(VMError::FunctionCallError(FunctionCallError::HostError(HostError::GasExceeded))),
        );
    });
}

fn bad_import_global(env: &str) -> Vec<u8> {
    wat::parse_str(format!(
        r#"
            (module
              (type (;0;) (func))
              (import "{}" "input" (global (;0;) i32))
              (func (;0;) (type 0))
              (export "hello" (func 0))
            )"#,
        env
    ))
    .unwrap()
}

fn bad_import_func(env: &str) -> Vec<u8> {
    wat::parse_str(format!(
        r#"
            (module
              (type (;0;) (func))
              (import "{}" "wtf" (func (;0;) (type 0)))
              (func (;0;) (type 0))
              (export "hello" (func 0))
            )"#,
        env
    ))
    .unwrap()
}

#[test]
// Weird behavior:
// Invalid import not from "env" -> PrepareError::Instantiate
// Invalid import from "env" -> LinkError
fn test_bad_import_1() {
    with_vm_variants(|vm_kind: VMKind| {
        let code = bad_import_global("wtf");
        gas_and_error_match(
<<<<<<< HEAD
            make_simple_contract_call_vm(&code, "hello", vm_kind),
            prepaid_loading_gas(code.len()),
=======
            make_simple_contract_call_vm(&bad_import_global("wtf"), "hello", vm_kind),
            0,
>>>>>>> d1eb3f76
            Some(VMError::FunctionCallError(FunctionCallError::CompilationError(
                CompilationError::PrepareError(PrepareError::Instantiate),
            ))),
        )
    });
}

#[test]
fn test_bad_import_2() {
    with_vm_variants(|vm_kind: VMKind| {
        let code = bad_import_func("wtf");
        gas_and_error_match(
<<<<<<< HEAD
            make_simple_contract_call_vm(&code, "hello", vm_kind),
            prepaid_loading_gas(code.len()),
=======
            make_simple_contract_call_vm(&bad_import_func("wtf"), "hello", vm_kind),
            0,
>>>>>>> d1eb3f76
            Some(VMError::FunctionCallError(FunctionCallError::CompilationError(
                CompilationError::PrepareError(PrepareError::Instantiate),
            ))),
        );
    });
}

#[test]
fn test_bad_import_3() {
    with_vm_variants(|vm_kind: VMKind| {
        let msg = match vm_kind {
            VMKind::Wasmer0 => "link error: Incorrect import type, namespace: env, name: input, expected type: global, found type: function",
            VMKind::Wasmtime => "\"expected global, but found func\"",
            VMKind::Wasmer2 => "Error while importing \"env\".\"input\": incompatible import type. Expected Global(GlobalType { ty: I32, mutability: Const }) but received Function(FunctionType { params: [I64], results: [] })",
        }.to_string();
        gas_and_error_match(
            make_simple_contract_call_vm(&bad_import_global("env"), "hello", vm_kind),
            46500213,
            Some(VMError::FunctionCallError(FunctionCallError::LinkError { msg })),
        );
    });
}

#[test]
fn test_bad_import_4() {
    with_vm_variants(|vm_kind: VMKind| {
        let msg = match vm_kind {
            VMKind::Wasmer0 => "link error: Import not found, namespace: env, name: wtf",
            VMKind::Wasmtime => "\"unknown import: `env::wtf` has not been defined\"",
            VMKind::Wasmer2 => "Error while importing \"env\".\"wtf\": unknown import. Expected Function(FunctionType { params: [], results: [] })",
        }
        .to_string();
        gas_and_error_match(
            make_simple_contract_call_vm(&bad_import_func("env"), "hello", vm_kind),
            45849963,
            Some(VMError::FunctionCallError(FunctionCallError::LinkError { msg })),
        );
    });
}

fn some_initializer_contract() -> Vec<u8> {
    wat::parse_str(
        r#"
            (module
              (type (;0;) (func))
              (func (;0;) (type 0) nop)
              (start 0)
              (export "hello" (func 0))
            )"#,
    )
    .unwrap()
}

#[test]
fn test_initializer_no_gas() {
    with_vm_variants(|vm_kind: VMKind| {
        gas_and_error_match(
            make_simple_contract_call_with_gas_vm(
                &some_initializer_contract(),
                "hello",
                0,
                vm_kind,
            ),
            0,
            Some(VMError::FunctionCallError(FunctionCallError::HostError(HostError::GasExceeded))),
        );
    });
}

fn bad_many_imports() -> Vec<u8> {
    let mut imports = String::new();
    for i in 0..100 {
        imports.push_str(&format!(
            r#"
            (import "env" "wtf{}" (func (;{};) (type 0)))
         "#,
            i, i
        ));
    }
    wat::parse_str(format!(
        r#"
            (module
              (type (;0;) (func))
              {}
              (export "hello" (func 0))
            )"#,
        imports
    ))
    .unwrap()
}

#[test]
fn test_bad_many_imports() {
    with_vm_variants(|vm_kind: VMKind| {
        let (outcome, error) = make_simple_contract_call_vm(&bad_many_imports(), "hello", vm_kind);
        assert_eq!(outcome.used_gas, 299664213);
        assert_eq!(outcome.burnt_gas, 299664213);
        if let Some(VMError::FunctionCallError(FunctionCallError::LinkError { msg })) = error {
            eprintln!("{}", msg);
            assert!(msg.len() < 1000, "Huge error message: {}", msg.len());
        } else {
            panic!("{:?}", error);
        }
    });
}

fn external_call_contract() -> Vec<u8> {
    wat::parse_str(
        r#"
            (module
              (import "env" "prepaid_gas" (func (;0;) (result i64)))
              (export "hello" (func 1))
              (func (;1;)
                  (drop (call 0))
                  )
            )"#,
    )
    .unwrap()
}

#[test]
fn test_external_call_ok() {
    with_vm_variants(|vm_kind: VMKind| {
        gas_and_error_match(
            make_simple_contract_call_vm(&external_call_contract(), "hello", vm_kind),
            321582066,
            None,
        );
    });
}

#[test]
fn test_external_call_error() {
    with_vm_variants(|vm_kind: VMKind| {
        gas_and_error_match(
            make_simple_contract_call_with_gas_vm(&external_call_contract(), "hello", 100, vm_kind),
            100,
            Some(VMError::FunctionCallError(FunctionCallError::HostError(HostError::GasExceeded))),
        );
    });
}

fn external_indirect_call_contract() -> Vec<u8> {
    wat::parse_str(
        r#"
            (module
              (import "env" "prepaid_gas" (func $lol (result i64)))
              (type $lol_t (func (result i64)))

              (table 1 funcref)
              (elem (i32.const 0) $lol)

              (func (export "main")
                (call_indirect (type $lol_t) (i32.const 0))
                drop
              )
            )"#,
    )
    .unwrap()
}

#[test]
fn test_external_call_indirect() {
    with_vm_variants(|vm_kind: VMKind| {
        let (outcome, err) =
            make_simple_contract_call_vm(&external_indirect_call_contract(), "main", vm_kind);
        gas_and_error_match((outcome, err), 334541937, None);
    });
}

/// Load from address so far out of bounds that it causes integer overflow.
fn address_overflow() -> Vec<u8> {
    wat::parse_str(
        r#"
        (module
          (memory 1)
          (func (export "main")
            i32.const 1
            i64.load32_u offset=4294967295 (;2^32 - 1;) align=1
            drop
          )
        )"#,
    )
    .unwrap()
}

#[test]
fn test_address_overflow() {
    with_vm_variants(|vm_kind: VMKind| {
        match vm_kind {
            VMKind::Wasmer0 | VMKind::Wasmer2 => {}
            // All contracts leading to hardware traps can not run concurrently on Wasmtime and Wasmer,
            // Restore, once get rid of Wasmer 0.x.
            VMKind::Wasmtime => return,
        }

        let actual = make_simple_contract_call_vm(&address_overflow(), "main", vm_kind);
        match vm_kind {
            VMKind::Wasmer2 | VMKind::Wasmtime => gas_and_error_match(
                actual,
                57635826,
                Some(VMError::FunctionCallError(FunctionCallError::WasmTrap(
                    WasmTrap::MemoryOutOfBounds,
                ))),
            ),
            // wasmer0 incorrectly doesn't catch overflow during address calculation
            VMKind::Wasmer0 => gas_and_error_match(actual, 57635826, None),
        };
    });
}

/// Uses `f32.copysign` to observe a sign of `NaN`.
///
/// WASM specification allows different behaviors here:
///
///   https://github.com/WebAssembly/design/blob/main/Nondeterminism.md
///
/// We solve this problem by canonicalizing NaNs.
fn nan_sign() -> Vec<u8> {
    wat::parse_str(
        r#"
        (module
          (func (export "main")
            (i32.div_u
              (i32.const 0)
              (f32.gt
                (f32.copysign
                  (f32.const 1.0)
                  (f32.sqrt (f32.const -1.0)))
                (f32.const 0)))
            drop
          )
        )"#,
    )
    .unwrap()
}

#[test]
fn test_nan_sign() {
    with_vm_variants(|vm_kind: VMKind| {
        match vm_kind {
            VMKind::Wasmer0 | VMKind::Wasmer2 => {}
            // All contracts leading to hardware traps can not run concurrently on Wasmtime and Wasmer,
            // Restore, once get rid of Wasmer 0.x.
            VMKind::Wasmtime => return,
        }

        let actual = make_simple_contract_call_vm(&nan_sign(), "main", vm_kind);
        match vm_kind {
            VMKind::Wasmer2 => gas_and_error_match(actual, 82291302, None),
            VMKind::Wasmtime | VMKind::Wasmer0 => gas_and_error_match(
                actual,
                82291302,
                Some(VMError::FunctionCallError(FunctionCallError::WasmTrap(
                    WasmTrap::IllegalArithmetic,
                ))),
            ),
        }
    });
}

// Check that a `GasExceeded` error is returned when there is not enough gas to
// even load a contract.
#[test]
fn test_gas_exceed_loading() {
    with_vm_variants(|vm_kind: VMKind| {
        // Loading is the first thing that happens on the VM entrypoint that
        // requires gas, thus attaching only 1 gas triggers the desired
        // behavior.
        let gas = 1;
        let method_name = "non_empty_non_existing";
        let actual =
            make_simple_contract_call_with_gas_vm(&simple_contract(), method_name, gas, vm_kind);
        gas_and_error_match(
            actual,
            Some(gas), //< It is import to be non-zero gas here.
            Some(VMError::FunctionCallError(FunctionCallError::HostError(HostError::GasExceeded))),
        );
    });
}

#[cfg(feature = "protocol_feature_fix_contract_loading_cost")]
mod fix_contract_loading_cost_protocol_upgrade {
    use super::*;
    use crate::tests::make_simple_contract_call_ex;

    /// Simple contract that uses non-zero gas to execute main.
    #[cfg(feature = "protocol_feature_fix_contract_loading_cost")]
    fn almost_trivial_contract_and_exec_gas() -> (Vec<u8>, u64) {
        let code = wat::parse_str(
            r#"
            (module
                (func (export "main")
                  i32.const 1
                  i32.const 1
                  i32.div_s
                  return
                )
            )"#,
        )
        .unwrap();
        (code, 3_291_024)
    }

    // Normal execution should be unchanged before and after.
    #[test]
    fn test_fn_loading_gas_protocol_upgrade() {
        with_vm_variants(|vm_kind: VMKind| {
            let (code, exec_gas) = almost_trivial_contract_and_exec_gas();
            let loading_gas = prepaid_loading_gas(code.len()).unwrap();
            let total_gas = exec_gas + loading_gas;

            let res = make_simple_contract_call_ex(
                &code,
                "main",
                vm_kind,
                Some(ProtocolFeature::FixContractLoadingCost.protocol_version() - 1),
                total_gas + 1,
            );
            gas_and_error_match(res, Some(total_gas), None);
            let res = make_simple_contract_call_ex(
                &code,
                "main",
                vm_kind,
                Some(ProtocolFeature::FixContractLoadingCost.protocol_version()),
                total_gas + 1,
            );
            gas_and_error_match(res, Some(total_gas), None);
        });
    }

    // Executing with just enough gas to load the contract will fail before and
    // after. Both charge the same amount of gas.
    #[test]
    fn test_fn_loading_gas_protocol_upgrade_exceed_loading() {
        with_vm_variants(|vm_kind: VMKind| {
            let (code, _exec_gas) = almost_trivial_contract_and_exec_gas();
            let loading_gas = prepaid_loading_gas(code.len()).unwrap();

            let res = make_simple_contract_call_ex(
                &code,
                "main",
                vm_kind,
                Some(ProtocolFeature::FixContractLoadingCost.protocol_version() - 1),
                loading_gas,
            );
            gas_and_error_match(
                res,
                Some(loading_gas),
                Some(VMError::FunctionCallError(FunctionCallError::HostError(
                    HostError::GasExceeded,
                ))),
            );
            let res = make_simple_contract_call_ex(
                &code,
                "main",
                vm_kind,
                Some(ProtocolFeature::FixContractLoadingCost.protocol_version()),
                loading_gas,
            );
            gas_and_error_match(
                res,
                Some(loading_gas),
                Some(VMError::FunctionCallError(FunctionCallError::HostError(
                    HostError::GasExceeded,
                ))),
            );
        });
    }

    /// Executing with enough gas to finish loading but not to execute the full
    /// contract should have the same outcome before and after.
    #[test]
    fn test_fn_loading_gas_protocol_upgrade_exceed_executing() {
        with_vm_variants(|vm_kind: VMKind| {
            let (code, exec_gas) = almost_trivial_contract_and_exec_gas();
            let loading_gas = prepaid_loading_gas(code.len()).unwrap();
            let total_gas = exec_gas + loading_gas;

            let res = make_simple_contract_call_ex(
                &code,
                "main",
                vm_kind,
                Some(ProtocolFeature::FixContractLoadingCost.protocol_version() - 1),
                total_gas - 1,
            );
            gas_and_error_match(
                res,
                Some(total_gas - 1),
                Some(VMError::FunctionCallError(FunctionCallError::HostError(
                    HostError::GasExceeded,
                ))),
            );
            let res = make_simple_contract_call_ex(
                &code,
                "main",
                vm_kind,
                Some(ProtocolFeature::FixContractLoadingCost.protocol_version()),
                total_gas - 1,
            );
            gas_and_error_match(
                res,
                Some(total_gas - 1),
                Some(VMError::FunctionCallError(FunctionCallError::HostError(
                    HostError::GasExceeded,
                ))),
            );
        });
    }

    fn function_not_defined_contract() -> Vec<u8> {
        wat::parse_str(
            r#"
            (module
              (export "hello" (func 0))
            )"#,
        )
        .unwrap()
    }

    #[track_caller]
    fn check_failed_compilation(vm_kind: VMKind, code: &[u8], expected_error: CompilationError) {
        let new_version = ProtocolFeature::FixContractLoadingCost.protocol_version();
        let old_version = new_version - 1;
        {
            let res = make_simple_contract_call_with_protocol_version_vm(
                &code,
                "main",
                old_version,
                vm_kind,
            );
            // This is the first property the tests check: Gas cost before
            // compilation errors must remain zero for old versions.
            let expected_gas = None;
            gas_and_error_match(
                res,
                expected_gas,
                Some(VMError::FunctionCallError(FunctionCallError::CompilationError(
                    expected_error.clone(),
                ))),
            );
        }

        {
            let res = make_simple_contract_call_with_protocol_version_vm(
                &code,
                "main",
                new_version,
                vm_kind,
            );

            // This is the second property the tests check: Gas costs
            // for loading gas are charged when failing during
            // compilation.
            let expected_gas = prepaid_loading_gas(code.len());
            gas_and_error_match(
                res,
                expected_gas,
                Some(VMError::FunctionCallError(FunctionCallError::CompilationError(
                    expected_error,
                ))),
            );
        }
    }

    /// Failure during preparation must remain free of gas charges for old versions
    /// but new versions must charge the loading gas.
    #[test]
    fn test_fn_loading_gas_protocol_upgrade_fail_preparing() {
        with_vm_variants(|vm_kind: VMKind| {
            // This list covers all control flows that are expected to change
            // with the protocol feature.
            // Having a test for every possible preparation error would be even
            // better, to ensure triggering any of them will always remain
            // compatible with versions before this upgrade. Unfortunately, we
            // currently do not have tests ready to trigger each error.
            check_failed_compilation(
                vm_kind,
                &function_not_defined_contract(),
                CompilationError::PrepareError(PrepareError::Deserialization),
            );
            check_failed_compilation(
                vm_kind,
                &bad_import_global("wtf"),
                CompilationError::PrepareError(PrepareError::Instantiate),
            );
            check_failed_compilation(
                vm_kind,
                &bad_import_func("wtf"),
                CompilationError::PrepareError(PrepareError::Instantiate),
            );
            check_failed_compilation(
                vm_kind,
                &near_test_contracts::LargeContract {
                    functions: 101,
                    locals_per_function: 9901,
                    ..Default::default()
                }
                .make(),
                CompilationError::PrepareError(PrepareError::TooManyLocals),
            );
            let functions_number_limit: u32 = 10_000;
            check_failed_compilation(
                vm_kind,
                &near_test_contracts::LargeContract {
                    functions: functions_number_limit / 2,
                    panic_imports: functions_number_limit / 2 + 1,
                    ..Default::default()
                }
                .make(),
                CompilationError::PrepareError(PrepareError::TooManyFunctions),
            );
        });
    }

    /// For compilation tests other than checked in `test_fn_loading_gas_protocol_upgrade_fail_preparing`.
    #[test]
    fn test_fn_loading_gas_protocol_upgrade_fail_compiling() {
        with_vm_variants(|vm_kind: VMKind| {
            // This triggers `WasmerCompileError` or, for wasmtime, `LinkerError`.
            let code = multi_memories_contract();
            let new_version = ProtocolFeature::FixContractLoadingCost.protocol_version();
            let old_version = new_version - 1;
            let old_error = {
                let (outcome, error) = make_simple_contract_call_with_protocol_version_vm(
                    &code,
                    "main",
                    old_version,
                    vm_kind,
                );
                assert_eq!(0, outcome.used_gas);
                assert_eq!(0, outcome.burnt_gas);
                error
            };

            let new_error = {
                let (outcome, error) = make_simple_contract_call_with_protocol_version_vm(
                    &code,
                    "main",
                    new_version,
                    vm_kind,
                );
                let expected_gas = prepaid_loading_gas(code.len()).unwrap();
                assert_eq!(expected_gas, outcome.used_gas);
                assert_eq!(expected_gas, outcome.burnt_gas);
                error
            };

            assert_eq!(old_error, new_error);
        });
    }
}<|MERGE_RESOLUTION|>--- conflicted
+++ resolved
@@ -39,13 +39,8 @@
     with_vm_variants(|vm_kind: VMKind| {
         let code = infinite_initializer_contract();
         gas_and_error_match(
-<<<<<<< HEAD
             make_simple_contract_call_vm(&code, "hello2", vm_kind),
             prepaid_loading_gas(code.len()),
-=======
-            make_simple_contract_call_vm(&infinite_initializer_contract(), "hello2", vm_kind),
-            0,
->>>>>>> d1eb3f76
             Some(VMError::FunctionCallError(FunctionCallError::MethodResolveError(
                 MethodResolveError::MethodNotFound,
             ))),
@@ -89,7 +84,7 @@
         let code = multi_memories_contract();
         let (result, error) = make_simple_contract_call_vm(&code, "hello", vm_kind);
         let expected_gas = prepaid_loading_gas(code.len());
-        assert_eq!(result.used_gas, expected_gas.unwrap_or(0));
+        assert_eq!(result.used_gas, expected_gas);
         match error {
             Some(VMError::FunctionCallError(FunctionCallError::CompilationError(
                 CompilationError::WasmerCompileError { .. },
@@ -120,13 +115,8 @@
     with_vm_variants(|vm_kind: VMKind| {
         let code = simple_contract();
         gas_and_error_match(
-<<<<<<< HEAD
             make_simple_contract_call_vm(&code, "hello2", vm_kind),
             prepaid_loading_gas(code.len()),
-=======
-            make_simple_contract_call_vm(&simple_contract(), "hello2", vm_kind),
-            0,
->>>>>>> d1eb3f76
             Some(VMError::FunctionCallError(FunctionCallError::MethodResolveError(
                 MethodResolveError::MethodNotFound,
             ))),
@@ -141,13 +131,8 @@
         // Running this test without prepaid gas to check that.
         let code = simple_contract();
         gas_and_error_match(
-<<<<<<< HEAD
             make_simple_contract_call_with_gas_vm(&code, "", 0, vm_kind),
-            None,
-=======
-            make_simple_contract_call_vm(&simple_contract(), "", vm_kind),
             0,
->>>>>>> d1eb3f76
             Some(VMError::FunctionCallError(FunctionCallError::MethodResolveError(
                 MethodResolveError::MethodEmptyName,
             ))),
@@ -392,13 +377,8 @@
         let code = wrong_signature_contract();
         let expected_gas = prepaid_loading_gas(code.len());
         gas_and_error_match(
-<<<<<<< HEAD
             make_simple_contract_call_vm(&code, "hello", vm_kind),
             expected_gas,
-=======
-            make_simple_contract_call_vm(&wrong_signature_contract(), "hello", vm_kind),
-            0,
->>>>>>> d1eb3f76
             Some(VMError::FunctionCallError(FunctionCallError::MethodResolveError(
                 MethodResolveError::MethodInvalidSignature,
             ))),
@@ -422,13 +402,8 @@
     with_vm_variants(|vm_kind: VMKind| {
         let code = export_wrong_type();
         gas_and_error_match(
-<<<<<<< HEAD
             make_simple_contract_call_vm(&code, "hello", vm_kind),
             prepaid_loading_gas(code.len()),
-=======
-            make_simple_contract_call_vm(&export_wrong_type(), "hello", vm_kind),
-            0,
->>>>>>> d1eb3f76
             Some(VMError::FunctionCallError(FunctionCallError::MethodResolveError(
                 MethodResolveError::MethodNotFound,
             ))),
@@ -632,13 +607,8 @@
     with_vm_variants(|vm_kind: VMKind| {
         let code = bad_import_global("wtf");
         gas_and_error_match(
-<<<<<<< HEAD
             make_simple_contract_call_vm(&code, "hello", vm_kind),
             prepaid_loading_gas(code.len()),
-=======
-            make_simple_contract_call_vm(&bad_import_global("wtf"), "hello", vm_kind),
-            0,
->>>>>>> d1eb3f76
             Some(VMError::FunctionCallError(FunctionCallError::CompilationError(
                 CompilationError::PrepareError(PrepareError::Instantiate),
             ))),
@@ -651,13 +621,8 @@
     with_vm_variants(|vm_kind: VMKind| {
         let code = bad_import_func("wtf");
         gas_and_error_match(
-<<<<<<< HEAD
             make_simple_contract_call_vm(&code, "hello", vm_kind),
             prepaid_loading_gas(code.len()),
-=======
-            make_simple_contract_call_vm(&bad_import_func("wtf"), "hello", vm_kind),
-            0,
->>>>>>> d1eb3f76
             Some(VMError::FunctionCallError(FunctionCallError::CompilationError(
                 CompilationError::PrepareError(PrepareError::Instantiate),
             ))),
@@ -933,7 +898,7 @@
             make_simple_contract_call_with_gas_vm(&simple_contract(), method_name, gas, vm_kind);
         gas_and_error_match(
             actual,
-            Some(gas), //< It is import to be non-zero gas here.
+            gas, //< It is import to be non-zero gas here.
             Some(VMError::FunctionCallError(FunctionCallError::HostError(HostError::GasExceeded))),
         );
     });
