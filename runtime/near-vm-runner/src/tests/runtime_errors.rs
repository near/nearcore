use super::test_builder::test_builder;
use expect_test::expect;
use near_primitives_core::version::ProtocolFeature;
use std::fmt::Write;

const FIX_CONTRACT_LOADING_COST: u32 = 129;

static INFINITE_INITIALIZER_CONTRACT: &str = r#"
(module
  (func $start (loop (br 0)))
  (func (export "main"))
  (start $start)
)"#;

#[test]
fn test_infinite_initializer() {
    test_builder()
        .wat(INFINITE_INITIALIZER_CONTRACT)
        .gas(10u64.pow(10))
        .expect(&expect![[r#"
            VMOutcome: balance 4 storage_usage 12 return data None burnt gas 10000000000 used gas 10000000000
            Err: Exceeded the prepaid gas.
        "#]]);
}

#[test]
fn test_infinite_initializer_export_not_found() {
    test_builder()
        .wat(INFINITE_INITIALIZER_CONTRACT)
        .method("no-such-method")
        .protocol_version(FIX_CONTRACT_LOADING_COST)
        .expects(&[
            expect![[r#"
                VMOutcome: balance 0 storage_usage 0 return data None burnt gas 0 used gas 0
                Err: MethodNotFound
            "#]],
            expect![[r#"
                VMOutcome: balance 4 storage_usage 12 return data None burnt gas 104071548 used gas 104071548
                Err: MethodNotFound
            "#]],
        ]);
}

static SIMPLE_CONTRACT: &str = r#"(module (func (export "main")))"#;

#[test]
fn test_simple_contract() {
    test_builder()
        .wat(SIMPLE_CONTRACT)
        .protocol_features(&[
            ProtocolFeature::PreparationV2,
        ])
        .expects(&[
            expect![[r#"
                VMOutcome: balance 4 storage_usage 12 return data None burnt gas 42815463 used gas 42815463
            "#]],
            expect![[r#"
                VMOutcome: balance 4 storage_usage 12 return data None burnt gas 79064041 used gas 79064041
            "#]],
        ]);
}

#[test]
fn test_imported_memory() {
    test_builder()
        .wasm(&[
            0, 97, 115, 109, 1, 0, 0, 0, 2, 12, 1, 3, 101, 110, 118, 0, 2, 1, 239, 1, 248, 1, 4, 6,
            1, 112, 0, 143, 129, 32, 7, 12, 1, 8, 0, 17, 17, 17, 17, 17, 17, 2, 2, 0,
        ])
        // Wasmtime classifies this error as link error at the moment.
        .opaque_error()
        .protocol_version(FIX_CONTRACT_LOADING_COST)
        .expects(&[
            expect![[r#"
                VMOutcome: balance 4 storage_usage 12 return data None burnt gas 0 used gas 0
                Err: ...
            "#]],
            expect![[r#"
                VMOutcome: balance 4 storage_usage 12 return data None burnt gas 83374943 used gas 83374943
                Err: ...
            "#]],
        ]);
}

#[test]
fn test_multiple_memories() {
    test_builder()
        .wat("(module (memory 1 2) (memory 3 4))")
        .opaque_error()
        .protocol_version(FIX_CONTRACT_LOADING_COST)
        .expects(&[
            expect![[r#"
                VMOutcome: balance 4 storage_usage 12 return data None burnt gas 0 used gas 0
                Err: ...
            "#]],
            expect![[r#"
                VMOutcome: balance 4 storage_usage 12 return data None burnt gas 53963978 used gas 53963978
                Err: ...
            "#]],
        ]);
}

#[test]
fn test_export_not_found() {
    test_builder().wat(SIMPLE_CONTRACT)
        .method("no-such-method")
        .protocol_version(FIX_CONTRACT_LOADING_COST)
        .expects(&[
            expect![[r#"
                VMOutcome: balance 0 storage_usage 0 return data None burnt gas 0 used gas 0
                Err: MethodNotFound
            "#]],
            expect![[r#"
                VMOutcome: balance 4 storage_usage 12 return data None burnt gas 72481993 used gas 72481993
                Err: MethodNotFound
            "#]],
        ]);
}

#[test]
fn test_empty_method() {
    test_builder().wat(SIMPLE_CONTRACT).method("").expect(&expect![[r#"
        VMOutcome: balance 4 storage_usage 12 return data None burnt gas 0 used gas 0
        Err: MethodEmptyName
    "#]]);
}

#[test]
fn test_trap_contract() {
    test_builder()
        .wat(r#"(module (func (export "main") (unreachable)) )"#)
        .skip_wasmtime()
        .protocol_features(&[
            ProtocolFeature::PreparationV2,
        ])
        .expects(&[
            expect![[r#"
                VMOutcome: balance 4 storage_usage 12 return data None burnt gas 43854969 used gas 43854969
                Err: WebAssembly trap: An `unreachable` opcode was executed.
            "#]],
            expect![[r#"
                VMOutcome: balance 4 storage_usage 12 return data None burnt gas 80976092 used gas 80976092
                Err: WebAssembly trap: An `unreachable` opcode was executed.
            "#]],
        ]);
}

#[test]
fn test_trap_initializer() {
    test_builder()
        .wat(
            r#"
                (module
                  (func $f (export "main") (unreachable))
                  (start $f)
                )
            "#,
        )
        .skip_wasmtime()
        .protocol_features(&[
            ProtocolFeature::PreparationV2,
        ])
        .expects(&[
            expect![[r#"
                VMOutcome: balance 4 storage_usage 12 return data None burnt gas 47322969 used gas 47322969
                Err: WebAssembly trap: An `unreachable` opcode was executed.
            "#]],
            expect![[r#"
                VMOutcome: balance 4 storage_usage 12 return data None burnt gas 98404812 used gas 98404812
                Err: WebAssembly trap: An `unreachable` opcode was executed.
            "#]],
        ]);
}

#[test]
fn test_div_by_zero_contract() {
    test_builder()
        .wat(
            r#"
                (module
                  (func (export "main")
                    i32.const 1
                    i32.const 0
                    i32.div_s
                    return
                  )
                )
            "#,
        )
        .skip_wasmtime()
        .protocol_features(&[
            ProtocolFeature::PreparationV2,
        ])
        .expects(&[
            expect![[r#"
                VMOutcome: balance 4 storage_usage 12 return data None burnt gas 47406987 used gas 47406987
                Err: WebAssembly trap: An arithmetic exception, e.g. divided by zero.
            "#]],
            expect![[r#"
                VMOutcome: balance 4 storage_usage 12 return data None burnt gas 88068079 used gas 88068079
                Err: WebAssembly trap: An arithmetic exception, e.g. divided by zero.
            "#]],
        ]);
}

#[test]
fn test_float_to_int_contract() {
    for op in ["i32.trunc_f64_s", "i32.trunc_f64_u", "i64.trunc_f64_s", "i64.trunc_f64_u"] {
        test_builder()
            .wat(&format!(
                r#"
                    (module
                      (func (export "main")
                        f64.const 0x1p+1023
                        {op}
                        return
                      )
                    )
                "#,
            ))
            .skip_wasmtime()
            .protocol_features(&[
                ProtocolFeature::PreparationV2,
            ])
            .expects(&[
                expect![[r#"
                    VMOutcome: balance 4 storage_usage 12 return data None burnt gas 47667981 used gas 47667981
                    Err: WebAssembly trap: An arithmetic exception, e.g. divided by zero.
                "#]],
                expect![[r#"
                    VMOutcome: balance 4 storage_usage 12 return data None burnt gas 92691798 used gas 92691798
                    Err: WebAssembly trap: An arithmetic exception, e.g. divided by zero.
                "#]],
            ]);
    }
}

#[test]
fn test_indirect_call_to_null_contract() {
    test_builder()
        .wat(
            r#"
                (module
                  (type $ty (func))
                  (table 1 funcref)
                  (func (export "main")
                    i32.const 0
                    call_indirect (type $ty)
                    return
                  )
                )
            "#,
        )
        .opaque_error()
        .skip_wasmtime()
        .protocol_features(&[
            ProtocolFeature::PreparationV2,
        ])
        .expects(&[
            expect![[r#"
                VMOutcome: balance 4 storage_usage 12 return data None burnt gas 50919231 used gas 50919231
                Err: ...
            "#]],
            expect![[r#"
                VMOutcome: balance 4 storage_usage 12 return data None burnt gas 109031223 used gas 109031223
                Err: ...
            "#]],
        ])
}

#[test]
fn test_indirect_call_to_wrong_signature_contract() {
    test_builder()
        .wat(
            r#"
                (module
                  (type $ty (func (result i32)))
                  (func $f)

                  (table 1 funcref)
                  (elem (i32.const 0) $f)

                  (func (export "main")
                    i32.const 0
                    call_indirect (type $ty)
                    return
                  )
                )
            "#,
        )
        .skip_wasmtime()
        .protocol_features(&[
            ProtocolFeature::PreparationV2,
        ])
        .expects(&[
            expect![[r#"
                VMOutcome: balance 4 storage_usage 12 return data None burnt gas 55904481 used gas 55904481
                Err: WebAssembly trap: Call indirect incorrect signature trap.
            "#]],
            expect![[r#"
                VMOutcome: balance 4 storage_usage 12 return data None burnt gas 134085008 used gas 134085008
                Err: WebAssembly trap: Call indirect incorrect signature trap.
            "#]]
        ])
}

#[test]
fn test_wrong_signature_contract() {
    test_builder()
        .wat(r#"(module (func (export "main") (param i32)))"#)
        .protocol_version(FIX_CONTRACT_LOADING_COST)
        .expects(&[
            expect![[r#"
                VMOutcome: balance 0 storage_usage 0 return data None burnt gas 0 used gas 0
                Err: MethodInvalidSignature
            "#]],
            expect![[r#"
                VMOutcome: balance 4 storage_usage 12 return data None burnt gas 73571288 used gas 73571288
                Err: MethodInvalidSignature
            "#]],
        ]);
}

#[test]
fn test_export_wrong_type() {
    test_builder()
        .wat(r#"(module (global (export "main") i32 (i32.const 123)))"#)
        .protocol_version(FIX_CONTRACT_LOADING_COST)
        .expects(&[
            expect![[r#"
                VMOutcome: balance 0 storage_usage 0 return data None burnt gas 0 used gas 0
                Err: MethodNotFound
            "#]],
            expect![[r#"
                VMOutcome: balance 4 storage_usage 12 return data None burnt gas 64856928 used gas 64856928
                Err: MethodNotFound
            "#]],
        ]);
}

#[test]
fn test_guest_panic() {
    test_builder()
        .wat(
            r#"
                (module
                  (import "env" "panic" (func $panic))
                  (func (export "main") (call $panic))
                )
            "#,
        )
        .protocol_features(&[
            ProtocolFeature::PreparationV2,
        ])
        .expects(&[
            expect![[r#"
                VMOutcome: balance 4 storage_usage 12 return data None burnt gas 315775830 used gas 315775830
                Err: Smart contract panicked: explicit guest panic
            "#]],
            expect![[r#"
                VMOutcome: balance 4 storage_usage 12 return data None burnt gas 381690938 used gas 381690938
                Err: Smart contract panicked: explicit guest panic
            "#]],
        ]);
}

#[test]
fn test_panic_re_export() {
    test_builder()
        .wat(
            r#"
(module
  (import "env" "panic" (func $panic))
  (export "main" (func $panic))
)"#,
        )
        .expect(&expect![[r#"
            VMOutcome: balance 4 storage_usage 12 return data None burnt gas 361214594 used gas 361214594
            Err: Smart contract panicked: explicit guest panic
        "#]]);
}

#[test]
fn test_stack_overflow() {
    test_builder()
        .wat(r#"(module (func $f (export "main") (call $f)))"#)
        .skip_wasmtime()
        .opaque_error()
        .protocol_features(&[
            ProtocolFeature::PreparationV2,
        ])
        .expects(&[
            expect![[r#"
                VMOutcome: balance 4 storage_usage 12 return data None burnt gas 13526101017 used gas 13526101017
                Err: ...
            "#]],
            expect![[r#"
                VMOutcome: balance 4 storage_usage 12 return data None burnt gas 30418898602 used gas 30418898602
                Err: ...
            "#]],
        ]);
}

#[test]
fn test_stack_instrumentation_protocol_upgrade() {
    test_builder()
        .wat(
            r#"
                (module
                  (func $f1 (export "f1")
                    (local i32)
                    (call $f1))
                  (func $f2 (export "f2")
                    (local i32 i32 i32 i32)
                    (call $f2))
                )
            "#,
        )
        .method("f1")
        .protocol_features(&[
<<<<<<< HEAD
            ProtocolFeature::CorrectStackLimit,
=======
>>>>>>> ad4ba39b
            ProtocolFeature::PreparationV2,
        ])
        .skip_wasmtime()
        .opaque_error()
        .expects(&[
            expect![[r#"
                VMOutcome: balance 4 storage_usage 12 return data None burnt gas 6789985365 used gas 6789985365
                Err: ...
            "#]],
            expect![[r#"
                VMOutcome: balance 4 storage_usage 12 return data None burnt gas 31825672528 used gas 31825672528
                Err: ...
            "#]],
        ]);

    test_builder()
        .wat(
            r#"
                (module
                  (func $f1 (export "f1")
                    (local i32)
                    (call $f1))
                  (func $f2 (export "f2")
                    (local i32 i32 i32 i32)
                    (call $f2))
                )
            "#,
        )
        .method("f2")
        .opaque_error()
        .protocol_features(&[
<<<<<<< HEAD
            ProtocolFeature::CorrectStackLimit,
=======
>>>>>>> ad4ba39b
            ProtocolFeature::PreparationV2,
        ])
        .skip_wasmtime()
        .expects(&[
            expect![[r#"
                VMOutcome: balance 4 storage_usage 12 return data None burnt gas 2745316869 used gas 2745316869
                Err: ...
            "#]],
            expect![[r#"
                VMOutcome: balance 4 storage_usage 12 return data None burnt gas 29757263944 used gas 29757263944
                Err: ...
            "#]],
        ]);
}

#[test]
fn test_memory_grow() {
    test_builder()
        .wat(
            r#"
(module
  (memory 17 32)
  (func (export "main")
    (loop
      (memory.grow (i32.const 1))
      drop
      br 0
    )
  )
)"#,
        )
        .gas(10u64.pow(10))
        .expect(&expect![[r#"
            VMOutcome: balance 4 storage_usage 12 return data None burnt gas 10000000000 used gas 10000000000
            Err: Exceeded the prepaid gas.
        "#]]);
}

fn bad_import_global(env: &str) -> Vec<u8> {
    wat::parse_str(format!(
        r#"
            (module
              (import "{env}" "no-such-global" (global i32))
              (func (export "main"))
            )"#,
    ))
    .unwrap()
}

fn bad_import_func(env: &str) -> Vec<u8> {
    wat::parse_str(format!(
        r#"
            (module
              (import "{env}" "no-such-fn" (func $f))
              (export "main" (func $f))
            )"#,
    ))
    .unwrap()
}

#[test]
// Weird behavior:
// Invalid import not from "env" -> PrepareError::Instantiate
// Invalid import from "env" -> LinkError
fn test_bad_import_1() {
    test_builder()
        .wasm(&bad_import_global("no-such-module"))
        .protocol_version(FIX_CONTRACT_LOADING_COST)
        .expects(&[
            expect![[r#"
                VMOutcome: balance 4 storage_usage 12 return data None burnt gas 0 used gas 0
                Err: PrepareError: Error happened during instantiation.
            "#]],
            expect![[r#"
                VMOutcome: balance 4 storage_usage 12 return data None burnt gas 111696613 used gas 111696613
                Err: PrepareError: Error happened during instantiation.
            "#]],
        ]);
}

#[test]
fn test_bad_import_2() {
    test_builder()
        .wasm(&bad_import_func("no-such-module"))
        .protocol_version(FIX_CONTRACT_LOADING_COST)
        .expects(&[
            expect![[r#"
                VMOutcome: balance 4 storage_usage 12 return data None burnt gas 0 used gas 0
                Err: PrepareError: Error happened during instantiation.
            "#]],
            expect![[r#"
                VMOutcome: balance 4 storage_usage 12 return data None burnt gas 109518023 used gas 109518023
                Err: PrepareError: Error happened during instantiation.
            "#]],
        ]);
}

#[test]
fn test_bad_import_3() {
    test_builder()
        .wasm(&bad_import_global("env"))
        .opaque_error()
        .protocol_features(&[
            ProtocolFeature::PreparationV2,
        ])
        .protocol_version(FIX_CONTRACT_LOADING_COST)
        .expects(&[
            expect![[r#"
                VMOutcome: balance 4 storage_usage 12 return data None burnt gas 48234213 used gas 48234213
                Err: ...
            "#]],
            expect![[r#"
                VMOutcome: balance 4 storage_usage 12 return data None burnt gas 0 used gas 0
                Err: ...
            "#]],
            expect![[r#"
                VMOutcome: balance 4 storage_usage 12 return data None burnt gas 99714368 used gas 99714368
                Err: ...
            "#]],
        ]);
}

#[test]
fn test_bad_import_4() {
    test_builder().wasm(&bad_import_func("env")).opaque_error().expect(&expect![[r#"
        VMOutcome: balance 4 storage_usage 12 return data None burnt gas 97535778 used gas 97535778
        Err: ...
    "#]]);
}

#[test]
fn test_initializer_no_gas() {
    test_builder()
        .wat(
            r#"
(module
  (func $f (export "main") nop)
  (start $f)
)"#,
        )
        .gas(0)
        .expect(&expect![[r#"
            VMOutcome: balance 4 storage_usage 12 return data None burnt gas 0 used gas 0
            Err: Exceeded the prepaid gas.
        "#]]);
}

#[test]
fn test_bad_many_imports() {
    let mut imports = String::new();
    for i in 0..100 {
        writeln!(imports, r#"(import "env" "wtf{i}" (func))"#).unwrap();
    }

    test_builder()
        .wat(&format!(
            r#"
                (module
                  {imports}
                  (export "main" (func 0))
                )"#,
        ))
        .opaque_error()
        .expect(&expect![[r#"
            VMOutcome: balance 4 storage_usage 12 return data None burnt gas 1362207273 used gas 1362207273
            Err: ...
        "#]])
}

static EXTERNAL_CALL_CONTRACT: &str = r#"
(module
  (import "env" "prepaid_gas" (func $prepaid_gas (result i64)))
  (func (export "main")
      (drop (call $prepaid_gas)))
)"#;

#[test]
fn test_external_call_ok() {
    test_builder()
        .wat(EXTERNAL_CALL_CONTRACT)
        .protocol_features(&[
            ProtocolFeature::PreparationV2,
        ])
        .expects(&[
            expect![[r#"
                VMOutcome: balance 4 storage_usage 12 return data None burnt gas 320283336 used gas 320283336
            "#]],
            expect![[r#"
                VMOutcome: balance 4 storage_usage 12 return data None burnt gas 401031709 used gas 401031709
            "#]],
        ]);
}

#[test]
fn test_external_call_error() {
    test_builder().wat(EXTERNAL_CALL_CONTRACT).gas(100).expect(&expect![[r#"
        VMOutcome: balance 4 storage_usage 12 return data None burnt gas 100 used gas 100
        Err: Exceeded the prepaid gas.
    "#]]);
}

#[test]
fn test_external_call_indirect() {
    test_builder()
        .wat(
            r#"
            (module
              (import "env" "prepaid_gas" (func $prepaid_gas (result i64)))
              (type $prepaid_gas_t (func (result i64)))

              (table 1 funcref)
              (elem (i32.const 0) $prepaid_gas)

              (func (export "main")
                (call_indirect (type $prepaid_gas_t) (i32.const 0))
                drop
              )
            )
            "#
        )
        .protocol_features(&[
            ProtocolFeature::PreparationV2,
        ])
        .expects(&[
            expect![[r#"
                VMOutcome: balance 4 storage_usage 12 return data None burnt gas 328909092 used gas 328909092
            "#]],
            expect![[r#"
                VMOutcome: balance 4 storage_usage 12 return data None burnt gas 441069085 used gas 441069085
            "#]],
        ]);
}

/// Load from address so far out of bounds that it causes integer overflow.
#[test]
fn test_address_overflow() {
    let code = r#"
        (module
          (memory 1)
          (func (export "main")
            i32.const 1
            i64.load32_u offset=4294967295 (;2^32 - 1;) align=1
            drop
          )
        )
    "#;

    test_builder()
        .wat(code)
        .skip_wasmtime()
        .skip_wasmer0()
        .protocol_features(&[
            ProtocolFeature::PreparationV2,
        ])
        .expects(&[
            expect![[r#"
                VMOutcome: balance 4 storage_usage 12 return data None burnt gas 48534981 used gas 48534981
                Err: WebAssembly trap: Memory out of bounds trap.
            "#]],
            expect![[r#"
                VMOutcome: balance 4 storage_usage 12 return data None burnt gas 97048978 used gas 97048978
                Err: WebAssembly trap: Memory out of bounds trap.
            "#]],
        ]);

    // wasmer0 incorrectly doesn't catch overflow during address calculation
    test_builder()
        .wat(code)
        .only_wasmer0()
        .protocol_features(&[
            ProtocolFeature::PreparationV2,
        ])
        .expects(&[
            expect![[r#"
                VMOutcome: balance 4 storage_usage 12 return data None burnt gas 48534981 used gas 48534981
            "#]],
            expect![[r#"
                VMOutcome: balance 4 storage_usage 12 return data None burnt gas 97871734 used gas 97871734
            "#]],
        ]);
}

/// Uses `f32.copysign` to observe a sign of `NaN`.
///
/// WASM specification allows different behaviors here:
///
///   https://github.com/WebAssembly/design/blob/main/Nondeterminism.md
///
/// We solve this problem by canonicalizing NaNs.
#[test]
fn test_nan_sign() {
    let code = r#"
(module
  (func (export "main")
    (i32.div_u
      (i32.const 0)
      (f32.gt
        (f32.copysign
          (f32.const 1.0)
          (f32.sqrt (f32.const -1.0)))
        (f32.const 0)))
    drop
  )
)"#;

    test_builder()
        .wat(code)
        .skip_wasmtime()
        .skip_wasmer0()
        .protocol_features(&[
            ProtocolFeature::PreparationV2,
        ])
        .expects(&[
            expect![[r#"
                VMOutcome: balance 4 storage_usage 12 return data None burnt gas 54988767 used gas 54988767
            "#]],
            expect![[r#"
                VMOutcome: balance 4 storage_usage 12 return data None burnt gas 110433335 used gas 110433335
            "#]],
        ]);

    // wasmer0 doesn't canonicalize NaNs
    test_builder()
        .wat(code)
        .only_wasmer0()
        .protocol_features(&[
            ProtocolFeature::PreparationV2,
        ])
        .expects(&[
            expect![[r#"
                VMOutcome: balance 4 storage_usage 12 return data None burnt gas 54988767 used gas 54988767
                Err: WebAssembly trap: An arithmetic exception, e.g. divided by zero.
            "#]],
            expect![[r#"
                VMOutcome: balance 4 storage_usage 12 return data None burnt gas 109610579 used gas 109610579
                Err: WebAssembly trap: An arithmetic exception, e.g. divided by zero.
            "#]],
        ]);
}

// Check that a `GasExceeded` error is returned when there is not enough gas to
// even load a contract.
#[test]
fn test_gas_exceed_loading() {
    test_builder().wat(SIMPLE_CONTRACT).method("non_empty_non_existing").gas(1).expect(&expect![[
        r#"
            VMOutcome: balance 4 storage_usage 12 return data None burnt gas 1 used gas 1
            Err: Exceeded the prepaid gas.
        "#
    ]]);
}

// Call the "gas" host function with unreasonably large values, trying to force
// overflow
#[test]
fn gas_overflow_direct_call() {
    test_builder()
        .wat(
            r#"
(module
  (import "env" "gas" (func $gas (param i32)))
  (func (export "main")
    (call $gas (i32.const 0xffff_ffff)))
)"#,
        )
        .expect(&expect![[r#"
            VMOutcome: balance 4 storage_usage 12 return data None burnt gas 100000000000000 used gas 100000000000000
            Err: Exceeded the maximum amount of gas allowed to burn per contract.
        "#]]);
}

// Call the "gas" host function indirectly with unreasonably large values,
// trying to force overflow.
#[test]
fn gas_overflow_indirect_call() {
    test_builder()
        .wat(
            r#"
(module
  (import "env" "gas" (func $gas (param i32)))
  (type $gas_ty (func (param i32)))

  (table 1 anyfunc)
  (elem (i32.const 0) $gas)

  (func (export "main")
    (call_indirect
      (type $gas_ty)
      (i32.const 0xffff_ffff)
      (i32.const 0)))
)"#,
        )
        .expect(&expect![[r#"
            VMOutcome: balance 4 storage_usage 12 return data None burnt gas 100000000000000 used gas 100000000000000
            Err: Exceeded the maximum amount of gas allowed to burn per contract.
        "#]]);
}

mod fix_contract_loading_cost_protocol_upgrade {
    use super::*;
    use near_parameters::ExtCosts;

    static ALMOST_TRIVIAL_CONTRACT: &str = r#"
(module
    (func (export "main")
      i32.const 1
      i32.const 1
      i32.div_s
      return
    )
)"#;

    // Normal execution should be unchanged before and after.
    #[test]
    fn test_fn_loading_gas_protocol_upgrade() {
        test_builder()
            .wat(ALMOST_TRIVIAL_CONTRACT)
            .protocol_features(&[
                ProtocolFeature::PreparationV2
            ])
            .protocol_version(FIX_CONTRACT_LOADING_COST)
            .expects(&[
                expect![[r#"
                    VMOutcome: balance 4 storage_usage 12 return data None burnt gas 47406987 used gas 47406987
                "#]],
                expect![[r#"
                    VMOutcome: balance 4 storage_usage 12 return data None burnt gas 88890835 used gas 88890835
                "#]],
                expect![[r#"
                    VMOutcome: balance 4 storage_usage 12 return data None burnt gas 88890835 used gas 88890835
                "#]],
            ]);
    }

    // Executing with just enough gas to load the contract will fail before and
    // after. Both charge the same amount of gas.
    #[test]
    fn test_fn_loading_gas_protocol_upgrade_exceed_loading() {
        let expect = expect![[r#"
            VMOutcome: balance 4 storage_usage 12 return data None burnt gas 79017763 used gas 79017763
            Err: Exceeded the prepaid gas.
        "#]];
        let test_after = test_builder().wat(ALMOST_TRIVIAL_CONTRACT);
        let cfg_costs = &test_after.configs().next().unwrap().wasm_config.ext_costs;
        let loading_base = cfg_costs.gas_cost(ExtCosts::contract_loading_base);
        let loading_byte = cfg_costs.gas_cost(ExtCosts::contract_loading_bytes);
        let wasm_length = test_after.get_wasm().len();
        test_after.gas(loading_base + wasm_length as u64 * loading_byte).expect(&expect);
        test_builder()
            .wat(ALMOST_TRIVIAL_CONTRACT)
            .only_protocol_versions(vec![FIX_CONTRACT_LOADING_COST - 1])
            .gas(loading_base + wasm_length as u64 * loading_byte)
            .expect(&expect);
    }

    /// Executing with enough gas to finish loading but not to execute the full
    /// contract should have the same outcome before and after.
    #[test]
    fn test_fn_loading_gas_protocol_upgrade_exceed_executing() {
        let expect = expect![[r#"
            VMOutcome: balance 4 storage_usage 12 return data None burnt gas 79901800 used gas 79901800
            Err: Exceeded the prepaid gas.
        "#]];
        let test_after = test_builder().wat(ALMOST_TRIVIAL_CONTRACT);
        let cfg_costs = &test_after.configs().next().unwrap().wasm_config.ext_costs;
        let loading_base = cfg_costs.gas_cost(ExtCosts::contract_loading_base);
        let loading_byte = cfg_costs.gas_cost(ExtCosts::contract_loading_bytes);
        let wasm_length = test_after.get_wasm().len();
        let prepaid_gas = loading_base + wasm_length as u64 * loading_byte + 884037;
        test_after.gas(prepaid_gas).expect(&expect);
        test_builder()
            .wat(ALMOST_TRIVIAL_CONTRACT)
            .only_protocol_versions(vec![FIX_CONTRACT_LOADING_COST - 1])
            .gas(prepaid_gas)
            .expect(&expect);
    }

    /// Failure during preparation must remain free of gas charges for old versions
    /// but new versions must charge the loading gas.
    #[test]
    fn test_fn_loading_gas_protocol_upgrade_fail_preparing() {
        // This list covers all control flows that are expected to change
        // with the protocol feature.
        // Having a test for every possible preparation error would be even
        // better, to ensure triggering any of them will always remain
        // compatible with versions before this upgrade. Unfortunately, we
        // currently do not have tests ready to trigger each error.

        test_builder()
            .wat(r#"(module (export "main" (func 0)))"#)
            .protocol_version(FIX_CONTRACT_LOADING_COST)
            .expects(&[
                expect![[r#"
                    VMOutcome: balance 4 storage_usage 12 return data None burnt gas 0 used gas 0
                    Err: PrepareError: Error happened while deserializing the module.
                "#]],
                expect![[r#"
                    VMOutcome: balance 4 storage_usage 12 return data None burnt gas 55053273 used gas 55053273
                    Err: PrepareError: Error happened while deserializing the module.
                "#]],
            ]);

        test_builder()
            .wasm(&bad_import_global("wtf"))
            .protocol_version(FIX_CONTRACT_LOADING_COST)
            .expects(&[
                expect![[r#"
                    VMOutcome: balance 4 storage_usage 12 return data None burnt gas 0 used gas 0
                    Err: PrepareError: Error happened during instantiation.
                "#]],
                expect![[r#"
                    VMOutcome: balance 4 storage_usage 12 return data None burnt gas 99714368 used gas 99714368
                    Err: PrepareError: Error happened during instantiation.
                "#]],
            ]);

        test_builder()
            .wasm(&bad_import_func("wtf"))
            .protocol_version(FIX_CONTRACT_LOADING_COST)
            .expects(&[
                expect![[r#"
                    VMOutcome: balance 4 storage_usage 12 return data None burnt gas 0 used gas 0
                    Err: PrepareError: Error happened during instantiation.
                "#]],
                expect![[r#"
                    VMOutcome: balance 4 storage_usage 12 return data None burnt gas 97535778 used gas 97535778
                    Err: PrepareError: Error happened during instantiation.
                "#]],
            ]);

        test_builder()
            .wasm(&near_test_contracts::LargeContract {
                functions: 101,
                locals_per_function: 9901,
                ..Default::default()
            }
            .make())
            .protocol_version(FIX_CONTRACT_LOADING_COST)
            .expects(&[
                expect![[r#"
                    VMOutcome: balance 4 storage_usage 12 return data None burnt gas 0 used gas 0
                    Err: PrepareError: Too many locals declared in the contract.
                "#]],
                expect![[r#"
                    VMOutcome: balance 4 storage_usage 12 return data None burnt gas 839345673 used gas 839345673
                    Err: PrepareError: Too many locals declared in the contract.
                "#]],
            ]);

        let functions_number_limit: u32 = 10_000;
        test_builder()
            .wasm(&near_test_contracts::LargeContract {
                functions: functions_number_limit / 2,
                panic_imports: functions_number_limit / 2 + 1,
                ..Default::default()
            }
            .make())
            .protocol_version(FIX_CONTRACT_LOADING_COST)
            .expects(&[
                expect![[r#"
                    VMOutcome: balance 4 storage_usage 12 return data None burnt gas 0 used gas 0
                    Err: PrepareError: Too many functions in contract.
                "#]],
                expect![[r#"
                    VMOutcome: balance 4 storage_usage 12 return data None burnt gas 98129728598 used gas 98129728598
                    Err: PrepareError: Too many functions in contract.
                "#]],
            ]);
    }
}

#[test]
fn test_regression_9393() {
    let before_builder = test_builder().only_protocol_versions(vec![62]);
    let after_builder = test_builder().only_protocol_versions(vec![63]);
    let before_cost = before_builder.configs().next().unwrap().wasm_config.regular_op_cost;
    let after_cost = after_builder.configs().next().unwrap().wasm_config.regular_op_cost;
    assert_eq!(
        before_cost, after_cost,
        "this test is not set up to test with different insn costs"
    );
    let cost = u64::from(before_cost);

    let nops = (i32::MAX as u64 + cost - 1) / cost;
    let contract = near_test_contracts::function_with_a_lot_of_nop(nops);
    before_builder.wasm(&contract).only_near_vm().expects(&[
        expect![[r#"
            VMOutcome: balance 4 storage_usage 12 return data None burnt gas 100000000000000 used gas 100000000000000
            Err: Exceeded the maximum amount of gas allowed to burn per contract.
        "#]],
    ]);
    after_builder.wasm(&contract).expects(&[
        expect![[r#"
            VMOutcome: balance 4 storage_usage 12 return data None burnt gas 2763981177 used gas 2763981177
        "#]],
    ]);
}<|MERGE_RESOLUTION|>--- conflicted
+++ resolved
@@ -418,10 +418,6 @@
         )
         .method("f1")
         .protocol_features(&[
-<<<<<<< HEAD
-            ProtocolFeature::CorrectStackLimit,
-=======
->>>>>>> ad4ba39b
             ProtocolFeature::PreparationV2,
         ])
         .skip_wasmtime()
@@ -453,10 +449,6 @@
         .method("f2")
         .opaque_error()
         .protocol_features(&[
-<<<<<<< HEAD
-            ProtocolFeature::CorrectStackLimit,
-=======
->>>>>>> ad4ba39b
             ProtocolFeature::PreparationV2,
         ])
         .skip_wasmtime()
