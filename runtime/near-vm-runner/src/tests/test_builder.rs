use crate::ContractCode;
use crate::logic::{
    ProtocolVersion, ReturnData, VMContext, VMOutcome, mocks::mock_external::MockedExternal,
};
use crate::runner::VMKindExt;
use near_parameters::vm::{ContractPrepareVersion, VMKind};
use near_parameters::{RuntimeConfig, RuntimeConfigStore, RuntimeFeesConfig};
use near_primitives_core::types::Gas;
use near_primitives_core::version::ProtocolFeature;
use std::{collections::HashSet, fmt::Write, sync::Arc};

pub(crate) fn test_builder() -> TestBuilder {
    let context = VMContext {
        current_account_id: "alice".parse().unwrap(),
        signer_account_id: "bob".parse().unwrap(),
        signer_account_pk: vec![0, 1, 2],
        predecessor_account_id: "carol".parse().unwrap(),
        input: Vec::new(),
        promise_results: Vec::new().into(),
        block_height: 10,
        block_timestamp: 42,
        epoch_height: 1,
        account_balance: 2u128,
        account_locked_balance: 0,
        storage_usage: 12,
        attached_deposit: 2u128,
        prepaid_gas: 10_u64.pow(14),
        random_seed: vec![0, 1, 2],
        view_config: None,
        output_data_receivers: vec![],
    };
    let mut skip = HashSet::new();
    for kind in [VMKind::Wasmer0, VMKind::Wasmer2, VMKind::NearVm, VMKind::Wasmtime] {
        if !kind.is_available() {
            skip.insert(kind);
        }
    }
    TestBuilder {
        code: ContractCode::new(Vec::new(), None),
        context,
        protocol_versions: vec![u32::MAX],
        skip,
        opaque_error: false,
        opaque_outcome: false,
        method: "main".into(),
    }
}

pub(crate) struct TestBuilder {
    code: ContractCode,
    context: VMContext,
    protocol_versions: Vec<ProtocolVersion>,
    skip: HashSet<VMKind>,
    opaque_error: bool,
    opaque_outcome: bool,
    method: String,
}

impl TestBuilder {
    pub(crate) fn wat(mut self, wat: &str) -> Self {
        let wasm = wat::parse_str(wat)
            .unwrap_or_else(|err| panic!("failed to parse input wasm: {err}\n{wat}"));
        self.code = ContractCode::new(wasm, None);
        self
    }

    pub(crate) fn wasm(mut self, wasm: &[u8]) -> Self {
        self.code = ContractCode::new(wasm.to_vec(), None);
        self
    }

    #[allow(dead_code)]
    pub(crate) fn get_wasm(&self) -> &[u8] {
        self.code.code()
    }

    pub(crate) fn method(mut self, method: &str) -> Self {
        self.method = method.to_string();
        self
    }

    pub(crate) fn gas(mut self, gas: Gas) -> Self {
        self.context.prepaid_gas = gas;
        self
    }

    pub(crate) fn opaque_error(mut self) -> Self {
        self.opaque_error = true;
        self
    }

    pub(crate) fn opaque_outcome(mut self) -> Self {
        self.opaque_outcome = true;
        self
    }

    // We only test trapping tests on Wasmer, as of version 0.17, when tests executed in parallel,
    // Wasmer signal handlers may catch signals thrown from the Wasmtime, and produce fake failing tests.
    pub(crate) fn skip_wasmtime(mut self) -> Self {
        self.skip.insert(VMKind::Wasmtime);
        self
    }

    pub(crate) fn skip_wasmer0(mut self) -> Self {
        self.skip.insert(VMKind::Wasmer0);
        self
    }

    pub(crate) fn skip_wasmer2(mut self) -> Self {
        self.skip.insert(VMKind::Wasmer2);
        self
    }

    pub(crate) fn skip_near_vm(mut self) -> Self {
        self.skip.insert(VMKind::NearVm);
        self
    }

    #[allow(dead_code)]
    pub(crate) fn only_wasmtime(self) -> Self {
        self.skip_wasmer0().skip_wasmer2().skip_near_vm()
    }

    pub(crate) fn only_wasmer0(self) -> Self {
        self.skip_wasmer2().skip_near_vm().skip_wasmtime()
    }

    #[allow(dead_code)]
    pub(crate) fn only_wasmer2(self) -> Self {
        self.skip_wasmer0().skip_near_vm().skip_wasmtime()
    }

    pub(crate) fn only_near_vm(self) -> Self {
        self.skip_wasmer0().skip_wasmer2().skip_wasmtime()
    }

    /// Add additional protocol features to this test.
    ///
    /// Tricky. Given `[feat1, feat2, feat3]`, this will run *four* tests for
    /// protocol versions `[feat1 - 1, feat2 - 1, feat3 - 1, PROTOCOL_VERSION]`.
    ///
    /// When using this method with `n` features, be sure to pass `n + 1`
    /// expectations to the `expects` method. For nightly features, you can
    /// `cfg` the relevant features and expect.
    pub(crate) fn protocol_features(
        mut self,
        protocol_features: &'static [ProtocolFeature],
    ) -> Self {
        for feat in protocol_features {
            self = self.protocol_version(feat.protocol_version() - 1);
        }
        self
    }

    /// Add a protocol version to test.
    pub(crate) fn protocol_version(mut self, protocol_version: ProtocolVersion) -> Self {
        self.protocol_versions.push(protocol_version - 1);
        self
    }

    pub(crate) fn only_protocol_versions(
        mut self,
        protocol_versions: Vec<ProtocolVersion>,
    ) -> Self {
        self.protocol_versions = protocol_versions;
        self
    }

    #[track_caller]
    pub(crate) fn expect(self, want: &expect_test::Expect) {
        self.expects(std::iter::once(want))
    }

    pub(crate) fn configs(&self) -> impl Iterator<Item = Arc<RuntimeConfig>> {
        let runtime_config_store = RuntimeConfigStore::new(None);
        self.protocol_versions
            .clone()
            .into_iter()
            .map(move |pv| Arc::clone(runtime_config_store.get_config(pv)))
    }

    #[track_caller]
    pub(crate) fn expects<'a, I>(mut self, wants: I)
    where
        I: IntoIterator<Item = &'a expect_test::Expect>,
        I::IntoIter: ExactSizeIterator,
    {
        self.protocol_versions.sort();
        let runtime_config_store = RuntimeConfigStore::new(None);
        let wants = wants.into_iter();
        assert_eq!(
            wants.len(),
            self.protocol_versions.len(),
            "specified {} protocol versions but only {} expectation",
            self.protocol_versions.len(),
            wants.len(),
        );

        for (want, &protocol_version) in wants.zip(&self.protocol_versions) {
            let mut results = vec![];
            for vm_kind in [VMKind::NearVm, VMKind::Wasmer2, VMKind::Wasmer0, VMKind::Wasmtime] {
                if self.skip.contains(&vm_kind) {
                    continue;
                }

                let runtime_config = runtime_config_store.get_config(protocol_version);

                // NearVM includes a different contract preparation algorithm, that is not supported on old protocol versions
                if vm_kind == VMKind::NearVm
                    && runtime_config.wasm_config.limit_config.contract_prepare_version
                        != ContractPrepareVersion::V2
                {
                    continue;
                }

                let mut fake_external = MockedExternal::with_code(self.code.clone_for_tests());
                let config = runtime_config.wasm_config.clone();
                let fees = Arc::new(RuntimeFeesConfig::test());
                let context = self.context.clone();
                let gas_counter = context.make_gas_counter(&config);
                let Some(runtime) = vm_kind.runtime(config) else {
                    panic!("runtime for {:?} has not been compiled", vm_kind);
                };
                println!("Running {:?} for protocol version {}", vm_kind, protocol_version);
                let outcome = runtime
                    .prepare(&fake_external, None, gas_counter, &self.method)
                    .run(&mut fake_external, &context, fees)
                    .expect("execution failed");

                let mut got = String::new();

                if !self.opaque_outcome {
                    fmt_outcome_without_abort(&outcome, &mut got).unwrap();
                    writeln!(&mut got).unwrap();
                }

                if let Some(err) = outcome.aborted {
                    let err_str = err.to_string();
                    assert!(
                        err_str.len() < 1000,
<<<<<<< HEAD
                        "errors should be bounded in size to prevent abuse via exhausting the storage space"
=======
                        "errors should be bounded in size to prevent abuse \
                         via exhausting the storage space. Got: {err_str}"
>>>>>>> c6ee928d
                    );
                    if self.opaque_error {
                        writeln!(&mut got, "Err: ...").unwrap();
                    } else {
                        writeln!(&mut got, "Err: {err_str}").unwrap();
                    }
                };

                results.push((vm_kind, got));
            }

            if !results.is_empty() {
                want.assert_eq(&results[0].1);
                for i in 1..results.len() {
                    if results[i].1 != results[0].1 {
                        panic!(
                            "Inconsistent VM Output:\n{:?}:\n{}\n\n{:?}:\n{}",
                            results[0].0, results[0].1, results[i].0, results[i].1
                        )
                    }
                }
            }
        }
    }
}

fn fmt_outcome_without_abort(
    outcome: &VMOutcome,
    out: &mut dyn std::fmt::Write,
) -> std::fmt::Result {
    let return_data_str = match &outcome.return_data {
        ReturnData::None => "None".to_string(),
        ReturnData::ReceiptIndex(_) => "Receipt".to_string(),
        ReturnData::Value(v) => format!("Value [{} bytes]", v.len()),
    };
    write!(
        out,
        "VMOutcome: balance {} storage_usage {} return data {} burnt gas {} used gas {}",
        outcome.balance,
        outcome.storage_usage,
        return_data_str,
        outcome.burnt_gas,
        outcome.used_gas
    )?;
    Ok(())
}<|MERGE_RESOLUTION|>--- conflicted
+++ resolved
@@ -238,12 +238,8 @@
                     let err_str = err.to_string();
                     assert!(
                         err_str.len() < 1000,
-<<<<<<< HEAD
-                        "errors should be bounded in size to prevent abuse via exhausting the storage space"
-=======
                         "errors should be bounded in size to prevent abuse \
                          via exhausting the storage space. Got: {err_str}"
->>>>>>> c6ee928d
                     );
                     if self.opaque_error {
                         writeln!(&mut got, "Err: ...").unwrap();
