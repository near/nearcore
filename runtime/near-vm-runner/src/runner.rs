--- conflicted
+++ resolved
@@ -29,14 +29,9 @@
     promise_results: &'a [PromiseResult],
     current_protocol_version: ProtocolVersion,
     cache: Option<&'a dyn CompiledContractCache>,
-<<<<<<< HEAD
-    profile: &Option<ProfileData>,
-) -> (Option<VMOutcome>, Option<VMError>) {
-=======
     #[allow(unused_variables)] profile: &Option<ProfileData>,
 ) -> (Option<VMOutcome>, Option<VMError>) {
     #[cfg(feature = "costs_counting")]
->>>>>>> 74b5aee2
     match profile {
         Some(profile) => run_vm_profiled(
             code_hash,
@@ -66,8 +61,6 @@
             cache,
         ),
     }
-<<<<<<< HEAD
-=======
     #[cfg(not(feature = "costs_counting"))]
     run_vm(
         code_hash,
@@ -82,7 +75,6 @@
         current_protocol_version,
         cache,
     )
->>>>>>> 74b5aee2
 }
 pub fn run_vm<'a>(
     code_hash: Vec<u8>,
