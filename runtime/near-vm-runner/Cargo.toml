--- conflicted
+++ resolved
@@ -23,13 +23,9 @@
 near-runtime-fees = { path="../near-runtime-fees", version = "2.2.0" }
 near-vm-logic = { path="../near-vm-logic", version = "2.2.0", default-features = false, features = []}
 near-vm-errors = { path = "../near-vm-errors", version = "2.2.0" }
-<<<<<<< HEAD
-near-evm-runner = { path = "../near-evm-runner", version = "2.2.0", optional = true}
-=======
 near-primitives = { path = "../../core/primitives" }
 log = "0.4"
-near-evm-runner = { path = "../near-evm-runner", version = "2.2.0"}
->>>>>>> 2057df0d
+near-evm-runner = { path = "../near-evm-runner", version = "2.2.0", optional = true}
 
 [dev-dependencies]
 assert_matches = "1.3"
