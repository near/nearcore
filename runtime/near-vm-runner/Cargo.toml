--- conflicted
+++ resolved
@@ -15,15 +15,9 @@
 [dependencies]
 borsh = "0.8.1"
 serde = { version = "1", features = ["derive"] }
-<<<<<<< HEAD
-wasmer-runtime = { version = "0.18.0-pre.1", features = ["default-backend-singlepass"], default-features = false, package = "wasmer-runtime-near", optional = true }
-# Always used even for wasmer 1.0 for validating wasm, will be replaced when refactor prepare.rs
-wasmer-runtime-core = { version = "0.18.0-pre.1", package = "wasmer-runtime-core-near" }
-=======
-wasmer-runtime = { version="0.17.1", features = ["default-backend-singlepass"], default-features = false, package = "wasmer-runtime-near", optional = true }
-wasmer-runtime-core = {version = "0.17.4", package = "wasmer-runtime-core-near", optional = true}
+wasmer-runtime = { version="0.18.0-pre.1", features = ["default-backend-singlepass"], default-features = false, package = "wasmer-runtime-near", optional = true }
+wasmer-runtime-core = {version = "0.18.0-pre.1", package = "wasmer-runtime-core-near", optional = true}
 wasmparser = "0.51"
->>>>>>> 1a652b3f
 wasmer = { version = "1.0.2", optional = true }
 wasmer-types = { version = "1.0.2", optional = true }
 wasmer-compiler-singlepass = { version = "1.0.2", optional = true, default-features = false, features = ["std", "enable-serde"] } # disable `rayon` feature.
