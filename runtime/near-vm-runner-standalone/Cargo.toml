[package]
name = "near-vm-runner-standalone"
version = "3.0.0"
authors = ["Near Inc <hello@nearprotocol.com>"]
edition = "2018"
license = "Apache-2.0"
readme = "README.md"
categories = ["wasm"]
repository = "https://github.com/nearprotocol/nearcore"
homepage = "https://github.com/nearprotocol/nearcore"
description = """
A command line wrapper around `near-vm-runner.`
All error messages that can be raised during the contract execution are raised by `near-vm-runner`
and the all effects of computing the execution result of a smart contract are encapsulated inside `near-vm-runner`.

One can use `near-vm-runner-standalone` to test the smart contracts, e.g. with integration tests
to make sure it has expected behavior once deployed to the blockchain.
"""

[dependencies]
serde = { version = "1", features = ["derive"] }
serde_json = "1"
clap = "2.33.0"
base64 = "0.13"
strum = "0.20"
num-rational = { version = "0.3" }

<<<<<<< HEAD
near-vm-logic = { path = "../near-vm-logic", version = "2.3.0", features = ["costs_counting"]}
near-vm-runner = { path = "../near-vm-runner", version = "2.3.0", features = ["wasmtime_vm", "wasmer1_vm"] }
near-runtime-fees = { path = "../near-runtime-fees", version = "2.3.0" }
=======
near-vm-logic = { path = "../near-vm-logic", version = "3.0.0", features = ["costs_counting"]}
near-vm-runner = { path = "../near-vm-runner", version = "3.0.0", features = ["wasmtime_vm"] }
near-primitives-core = { path = "../../core/primitives-core", version = "0.1.0" }
>>>>>>> 483af53f

[features]
default = []
no_cache = ["near-vm-runner/no_cache"]

[package.metadata.workspaces]
independent = true<|MERGE_RESOLUTION|>--- conflicted
+++ resolved
@@ -25,15 +25,9 @@
 strum = "0.20"
 num-rational = { version = "0.3" }
 
-<<<<<<< HEAD
-near-vm-logic = { path = "../near-vm-logic", version = "2.3.0", features = ["costs_counting"]}
-near-vm-runner = { path = "../near-vm-runner", version = "2.3.0", features = ["wasmtime_vm", "wasmer1_vm"] }
-near-runtime-fees = { path = "../near-runtime-fees", version = "2.3.0" }
-=======
 near-vm-logic = { path = "../near-vm-logic", version = "3.0.0", features = ["costs_counting"]}
-near-vm-runner = { path = "../near-vm-runner", version = "3.0.0", features = ["wasmtime_vm"] }
+near-vm-runner = { path = "../near-vm-runner", version = "3.0.0", features = ["wasmtime_vm", "wasmer1_vm"] }
 near-primitives-core = { path = "../../core/primitives-core", version = "0.1.0" }
->>>>>>> 483af53f
 
 [features]
 default = []
