use std::collections::HashMap;
use std::sync::Arc;

use near_crypto::{InMemorySigner, KeyType, PublicKey, Signer};
use near_pool::{types::PoolIterator, TransactionPool};
use near_primitives::account::{AccessKey, Account};
use near_primitives::errors::RuntimeError;
use near_primitives::hash::CryptoHash;
use near_primitives::receipt::Receipt;
use near_primitives::state_record::StateRecord;
use near_primitives::test_utils::account_new;
use near_primitives::test_utils::MockEpochInfoProvider;
use near_primitives::transaction::{ExecutionOutcome, ExecutionStatus, SignedTransaction};
use near_primitives::types::{
    AccountId, AccountInfo, Balance, BlockHeight, EpochHeight, EpochId, EpochInfoProvider, Gas,
    StateChangeCause,
};
use near_primitives::version::PROTOCOL_VERSION;
use near_primitives::views::ViewApplyState;
use near_runtime_configs::RuntimeConfig;
use near_store::{
    get_access_key, get_account, set_account, test_utils::create_test_store, ShardTries, Store,
    StoreCompiledContractCache,
};
use node_runtime::{state_viewer::TrieViewer, ApplyState, Runtime};

const DEFAULT_EPOCH_LENGTH: u64 = 3;

/// See https://github.com/ethereum-lists/chains/blob/master/_data/chains/1313161555.json
const CHAIN_ID: u128 = 1313161555;

pub fn init_runtime_and_signer(root_account_id: &AccountId) -> (RuntimeStandalone, InMemorySigner) {
    let mut genesis = GenesisConfig::default();
    let signer = genesis.init_root_signer(root_account_id);
    (RuntimeStandalone::new_with_store(genesis), signer)
}

#[derive(Debug)]
pub struct GenesisConfig {
    pub genesis_time: u64,
    pub gas_price: Balance,
    pub gas_limit: Gas,
    pub genesis_height: u64,
    pub epoch_length: u64,
    pub runtime_config: RuntimeConfig,
    pub state_records: Vec<StateRecord>,
    pub validators: Vec<AccountInfo>,
}

impl Default for GenesisConfig {
    fn default() -> Self {
        Self {
            genesis_time: 0,
            gas_price: 0,
            gas_limit: std::u64::MAX,
            genesis_height: 0,
            epoch_length: DEFAULT_EPOCH_LENGTH,
            runtime_config: RuntimeConfig::default(),
            state_records: vec![],
            validators: vec![],
        }
    }
}

impl GenesisConfig {
    pub fn init_root_signer(&mut self, account_id: &AccountId) -> InMemorySigner {
        let signer = InMemorySigner::from_seed(account_id, KeyType::ED25519, "test");
        let root_account = account_new(std::u128::MAX, CryptoHash::default());

        self.state_records
            .push(StateRecord::Account { account_id: account_id.clone(), account: root_account });
        self.state_records.push(StateRecord::AccessKey {
            account_id: account_id.clone(),
            public_key: signer.public_key(),
            access_key: AccessKey::full_access(),
        });
        signer
    }
}

#[derive(Debug, Default, Clone)]
pub struct Block {
    prev_block: Option<Box<Block>>,
    state_root: CryptoHash,
    gas_burnt: Gas,
    pub epoch_height: EpochHeight,
    pub block_height: BlockHeight,
    pub block_timestamp: u64,
    pub gas_price: Balance,
    pub gas_limit: Gas,
}

impl Block {
    pub fn genesis(genesis_config: &GenesisConfig) -> Self {
        Self {
            prev_block: None,
            state_root: CryptoHash::default(),
            block_height: genesis_config.genesis_height,
            epoch_height: 0,
            block_timestamp: genesis_config.genesis_time,
            gas_price: genesis_config.gas_price,
            gas_limit: genesis_config.gas_limit,
            gas_burnt: 0,
        }
    }

    pub fn produce(&self, new_state_root: CryptoHash, epoch_length: u64) -> Block {
        Self {
            gas_price: self.gas_price,
            gas_limit: self.gas_limit,
            block_timestamp: self.block_timestamp + 1,
            prev_block: Some(Box::new(self.clone())),
            state_root: new_state_root,
            block_height: self.block_height + 1,
            epoch_height: (self.block_height + 1) / epoch_length,
            gas_burnt: 0,
        }
    }
}

pub struct RuntimeStandalone {
    genesis: GenesisConfig,
    runtime_config: Arc<RuntimeConfig>,
    tx_pool: TransactionPool,
    transactions: HashMap<CryptoHash, SignedTransaction>,
    outcomes: HashMap<CryptoHash, ExecutionOutcome>,
    cur_block: Block,
    runtime: Runtime,
    tries: ShardTries,
    pending_receipts: Vec<Receipt>,
    epoch_info_provider: Box<dyn EpochInfoProvider>,
}

impl RuntimeStandalone {
    pub fn new(genesis: GenesisConfig, store: Arc<Store>) -> Self {
        let mut genesis_block = Block::genesis(&genesis);
        let mut store_update = store.store_update();
        let runtime = Runtime::new();
        let tries = ShardTries::new(store, 1);
        let runtime_config = Arc::new(genesis.runtime_config.clone());
        let (s_update, state_root) = runtime.apply_genesis_state(
            tries.clone(),
            0,
            &[],
            &genesis.state_records,
            &runtime_config,
        );
        store_update.merge(s_update);
        store_update.commit().unwrap();
        genesis_block.state_root = state_root;
        let validators = genesis.validators.clone();
        Self {
            genesis,
            runtime_config,
            tries,
            runtime,
            transactions: HashMap::new(),
            outcomes: HashMap::new(),
            cur_block: genesis_block,
            tx_pool: TransactionPool::new(),
            pending_receipts: vec![],
            epoch_info_provider: Box::new(MockEpochInfoProvider::new(
                validators.into_iter().map(|info| (info.account_id, info.amount)),
            )),
        }
    }

    pub fn new_with_store(genesis: GenesisConfig) -> Self {
        RuntimeStandalone::new(genesis, create_test_store())
    }

    /// Processes blocks until the final value is produced
    pub fn resolve_tx(
        &mut self,
        mut tx: SignedTransaction,
    ) -> Result<ExecutionOutcome, RuntimeError> {
        tx.init();
        let mut outcome_hash = tx.get_hash();
        self.transactions.insert(outcome_hash, tx.clone());
        self.tx_pool.insert_transaction(tx);
        loop {
            self.produce_block()?;
            if let Some(outcome) = self.outcomes.get(&outcome_hash) {
                match outcome.status {
                    ExecutionStatus::Unknown => unreachable!(), // ExecutionStatus::Unknown is not relevant for a standalone runtime
                    ExecutionStatus::SuccessReceiptId(ref id) => outcome_hash = *id,
                    ExecutionStatus::SuccessValue(_) | ExecutionStatus::Failure(_) => {
                        return Ok(outcome.clone())
                    }
                };
            } else if self.pending_receipts.is_empty() {
                unreachable!("Lost an outcome for the receipt hash {}", outcome_hash);
            }
        }
    }

    /// Just puts tx into the transaction pool
    pub fn send_tx(&mut self, tx: SignedTransaction) -> CryptoHash {
        let tx_hash = tx.get_hash();
        self.transactions.insert(tx_hash, tx.clone());
        self.tx_pool.insert_transaction(tx);
        tx_hash
    }

    pub fn outcome(&self, hash: &CryptoHash) -> Option<ExecutionOutcome> {
        self.outcomes.get(hash).cloned()
    }

    /// Processes all transactions and pending receipts until there is no pending_receipts left
    pub fn process_all(&mut self) -> Result<(), RuntimeError> {
        loop {
            self.produce_block()?;
            if self.pending_receipts.len() == 0 {
                return Ok(());
            }
        }
    }

    /// Processes one block. Populates outcomes and producining new pending_receipts.
    pub fn produce_block(&mut self) -> Result<(), RuntimeError> {
        let apply_state = ApplyState {
            block_index: self.cur_block.block_height,
            epoch_height: self.cur_block.epoch_height,
            gas_price: self.cur_block.gas_price,
            block_timestamp: self.cur_block.block_timestamp,
            gas_limit: None,
            // not used
            random_seed: Default::default(),
            last_block_hash: CryptoHash::default(),
            epoch_id: EpochId::default(),
            current_protocol_version: PROTOCOL_VERSION,
            config: self.runtime_config.clone(),
            // TODO: shall we use compiled contracts cache in standalone runtime?
            cache: None,
            evm_chain_id: CHAIN_ID,
        };

        let apply_result = self.runtime.apply(
            self.tries.get_trie_for_shard(0),
            self.cur_block.state_root,
            &None,
            &apply_state,
            &self.pending_receipts,
            &Self::prepare_transactions(&mut self.tx_pool),
            self.epoch_info_provider.as_ref(),
        )?;
        self.pending_receipts = apply_result.outgoing_receipts;
        apply_result.outcomes.iter().for_each(|outcome| {
            self.outcomes.insert(outcome.id, outcome.outcome.clone());
        });
        let (update, _) =
            self.tries.apply_all(&apply_result.trie_changes, 0).expect("Unexpected Storage error");
        update.commit().expect("Unexpected io error");
        self.cur_block = self.cur_block.produce(apply_result.state_root, self.genesis.epoch_length);

        Ok(())
    }

    /// Produce num_of_blocks blocks.
    /// # Examples
    ///
    /// ```
    /// use near_runtime_standalone::init_runtime_and_signer;
    /// let (mut runtime, _) = init_runtime_and_signer(&"root".into());
    /// runtime.produce_blocks(5);
    /// assert_eq!(runtime.current_block().block_height, 5);
    /// assert_eq!(runtime.current_block().epoch_height, 1);
    ///```
    pub fn produce_blocks(&mut self, num_of_blocks: u64) -> Result<(), RuntimeError> {
        for _ in 0..num_of_blocks {
            self.produce_block()?;
        }
        Ok(())
    }

    /// Force alter account and change state_root.
    pub fn force_account_update(&mut self, account_id: AccountId, account: &Account) {
        let mut trie_update = self.tries.new_trie_update(0, self.cur_block.state_root);
        set_account(&mut trie_update, account_id, account);
        trie_update.commit(StateChangeCause::ValidatorAccountsUpdate);
        let (trie_changes, _) = trie_update.finalize().expect("Unexpected Storage error");
        let (store_update, new_root) = self.tries.apply_all(&trie_changes, 0).unwrap();
        store_update.commit().expect("No io errors expected");
        self.cur_block.state_root = new_root;
    }

    pub fn view_account(&self, account_id: &AccountId) -> Option<Account> {
        let trie_update = self.tries.new_trie_update(0, self.cur_block.state_root);
        get_account(&trie_update, account_id).expect("Unexpected Storage error")
    }

    pub fn view_access_key(
        &self,
        account_id: &AccountId,
        public_key: &PublicKey,
    ) -> Option<AccessKey> {
        let trie_update = self.tries.new_trie_update(0, self.cur_block.state_root);
        get_access_key(&trie_update, account_id, public_key).expect("Unexpected Storage error")
    }

    /// Outputs return_value and logs
    pub fn view_method_call(
        &self,
        account_id: &AccountId,
        method_name: &str,
        args: &[u8],
    ) -> Result<(Vec<u8>, Vec<String>), Box<dyn std::error::Error>> {
        let trie_update = self.tries.new_trie_update(0, self.cur_block.state_root);
        let viewer = TrieViewer {};
        let view_state = ViewApplyState {
            block_height: self.cur_block.block_height,
            last_block_hash: CryptoHash::default(),
            epoch_id: EpochId::default(),
            epoch_height: self.cur_block.epoch_height,
            block_timestamp: self.cur_block.block_timestamp,
            current_protocol_version: PROTOCOL_VERSION,
            cache: Some(Arc::new(StoreCompiledContractCache { store: self.tries.get_store() })),
        };
        let mut logs = vec![];
        let result = viewer.call_function(
            trie_update,
            &view_state,
            account_id,
            method_name,
            args,
            &mut logs,
            self.epoch_info_provider.as_ref(),
<<<<<<< HEAD
            PROTOCOL_VERSION,
            CHAIN_ID,
=======
>>>>>>> 6b383b6c
        )?;
        Ok((result, logs))
    }

    pub fn current_block(&mut self) -> &mut Block {
        &mut self.cur_block
    }

    pub fn pending_receipts(&self) -> &[Receipt] {
        &self.pending_receipts
    }

    fn prepare_transactions(tx_pool: &mut TransactionPool) -> Vec<SignedTransaction> {
        let mut res = vec![];
        let mut pool_iter = tx_pool.pool_iterator();
        loop {
            if let Some(iter) = pool_iter.next() {
                if let Some(tx) = iter.next() {
                    res.push(tx);
                }
            } else {
                break;
            }
        }
        res
    }
}

#[cfg(test)]
mod tests {
    use super::*;

    #[test]
    fn single_block() {
        let (mut runtime, signer) = init_runtime_and_signer(&"root".into());
        let hash = runtime.send_tx(SignedTransaction::create_account(
            1,
            signer.account_id.clone(),
            "alice".into(),
            100,
            signer.public_key(),
            &signer,
            CryptoHash::default(),
        ));
        runtime.produce_block().unwrap();
        assert!(matches!(
            runtime.outcome(&hash),
            Some(ExecutionOutcome { status: ExecutionStatus::SuccessReceiptId(_), .. })
        ));
    }

    #[test]
    fn process_all() {
        let (mut runtime, signer) = init_runtime_and_signer(&"root".into());
        assert_eq!(runtime.view_account(&"alice".into()), None);
        let outcome = runtime.resolve_tx(SignedTransaction::create_account(
            1,
            signer.account_id.clone(),
            "alice".into(),
            165437999999999999999000,
            signer.public_key(),
            &signer,
            CryptoHash::default(),
        ));
        assert!(matches!(
            outcome,
            Ok(ExecutionOutcome { status: ExecutionStatus::SuccessValue(_), .. })
        ));
        assert_eq!(
            runtime.view_account(&"alice".into()),
            Some(Account {
                amount: 165437999999999999999000,
                code_hash: CryptoHash::default(),
                locked: 0,
                storage_usage: 182,
            })
        );
    }

    #[test]
    fn test_cross_contract_call() {
        let (mut runtime, signer) = init_runtime_and_signer(&"root".into());

        assert!(matches!(
            runtime.resolve_tx(SignedTransaction::create_contract(
                1,
                signer.account_id.clone(),
                "status".into(),
                include_bytes!("../contracts/status-message/res/status_message.wasm")
                    .as_ref()
                    .into(),
                23082408900000000000001000,
                signer.public_key(),
                &signer,
                CryptoHash::default(),
            )),
            Ok(ExecutionOutcome { status: ExecutionStatus::SuccessValue(_), .. })
        ));

        assert!(matches!(
            runtime.resolve_tx(SignedTransaction::create_contract(
                2,
                signer.account_id.clone(),
                "caller".into(),
                include_bytes!(
                    "../contracts/cross-contract-high-level/res/cross_contract_high_level.wasm"
                )
                .as_ref()
                .into(),
                23082408900000000000001000,
                signer.public_key(),
                &signer,
                CryptoHash::default(),
            )),
            Ok(ExecutionOutcome { status: ExecutionStatus::SuccessValue(_), .. })
        ));

        assert!(matches!(
            runtime.resolve_tx(SignedTransaction::call(
                3,
                signer.account_id.clone(),
                "caller".into(),
                &signer,
                0,
                "simple_call".into(),
                "{\"account_id\": \"status\", \"message\": \"caller status is ok!\"}"
                    .as_bytes()
                    .to_vec(),
                300_000_000_000_000,
                CryptoHash::default(),
            )),
            Ok(ExecutionOutcome { status: ExecutionStatus::SuccessValue(_), .. })
        ));

        runtime.process_all().unwrap();

        let caller_status = String::from_utf8(
            runtime
                .view_method_call(
                    &"status".into(),
                    "get_status",
                    "{\"account_id\": \"caller\"}".as_bytes(),
                )
                .unwrap()
                .0,
        )
        .unwrap();
        assert_eq!("\"caller status is ok!\"", caller_status);
    }

    #[test]
    fn test_force_update_account() {
        let (mut runtime, _) = init_runtime_and_signer(&"root".into());
        let mut bob_account = runtime.view_account(&"root".into()).unwrap();
        bob_account.locked = 10000;
        runtime.force_account_update("root".into(), &bob_account);
        assert_eq!(runtime.view_account(&"root".into()).unwrap().locked, 10000);
    }
}<|MERGE_RESOLUTION|>--- conflicted
+++ resolved
@@ -315,21 +315,17 @@
             block_timestamp: self.cur_block.block_timestamp,
             current_protocol_version: PROTOCOL_VERSION,
             cache: Some(Arc::new(StoreCompiledContractCache { store: self.tries.get_store() })),
+            evm_chain_id: CHAIN_ID,
         };
         let mut logs = vec![];
         let result = viewer.call_function(
             trie_update,
-            &view_state,
+            view_state,
             account_id,
             method_name,
             args,
             &mut logs,
             self.epoch_info_provider.as_ref(),
-<<<<<<< HEAD
-            PROTOCOL_VERSION,
-            CHAIN_ID,
-=======
->>>>>>> 6b383b6c
         )?;
         Ok((result, logs))
     }
