--- conflicted
+++ resolved
@@ -1,10 +1,6 @@
 [package]
 name = "near-vm-errors"
-<<<<<<< HEAD
 version = "0.4.0"
-=======
-version = "0.3.1"
->>>>>>> b36679d7
 authors = ["Near Inc <hello@nearprotocol.com>"]
 edition = "2018"
 license = "Apache-2.0"
