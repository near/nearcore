--- conflicted
+++ resolved
@@ -114,51 +114,24 @@
     InvalidMethodName,
     /// VM Logic provided an invalid public key
     InvalidPublicKey,
-<<<<<<< HEAD
-    ProhibitedInView(String),
-    /// The total number of logs will exceed the limit.
-    NumberOfLogsExceeded {
-        limit: u64,
-    },
-    /// The storage key length exceeded the limit.
-    KeyLengthExceeded {
-        length: u64,
-        limit: u64,
-    },
-    /// The storage value length exceeded the limit.
-    ValueLengthExceeded {
-        length: u64,
-        limit: u64,
-    },
-    /// The total log length exceeded the limit.
-    TotalLogLengthExceeded {
-        length: u64,
-        limit: u64,
-    },
-    /// The maximum number of promises within a FunctionCall exceeded the limit.
-    NumberPromisesExceeded {
-        number_of_promises: u64,
-        limit: u64,
-    },
-    /// The maximum number of input data dependencies exceeded the limit.
-    NumberInputDataDependenciesExceeded {
-        number_of_input_data_dependencies: u64,
-        limit: u64,
-    },
-    /// The returned value length exceeded the limit.
-    ReturnedValueLengthExceeded {
-        length: u64,
-        limit: u64,
-    },
-    /// The contract size for DeployContract action exceeded the limit.
-    ContractSizeExceeded {
-        size: u64,
-        limit: u64,
-    },
-=======
     /// `method_name` is not allowed in view calls
     ProhibitedInView { method_name: String },
->>>>>>> d13c73f1
+    /// The total number of logs will exceed the limit.
+    NumberOfLogsExceeded { limit: u64 },
+    /// The storage key length exceeded the limit.
+    KeyLengthExceeded { length: u64, limit: u64 },
+    /// The storage value length exceeded the limit.
+    ValueLengthExceeded { length: u64, limit: u64 },
+    /// The total log length exceeded the limit.
+    TotalLogLengthExceeded { length: u64, limit: u64 },
+    /// The maximum number of promises within a FunctionCall exceeded the limit.
+    NumberPromisesExceeded { number_of_promises: u64, limit: u64 },
+    /// The maximum number of input data dependencies exceeded the limit.
+    NumberInputDataDependenciesExceeded { number_of_input_data_dependencies: u64, limit: u64 },
+    /// The returned value length exceeded the limit.
+    ReturnedValueLengthExceeded { length: u64, limit: u64 },
+    /// The contract size for DeployContract action exceeded the limit.
+    ContractSizeExceeded { size: u64, limit: u64 },
 }
 
 #[derive(Debug, Clone, PartialEq, BorshDeserialize, BorshSerialize, Deserialize, Serialize)]
@@ -250,33 +223,29 @@
             GasLimitExceeded => write!(f, "Exceeded the maximum amount of gas allowed to burn per contract."),
             BalanceExceeded => write!(f, "Exceeded the account balance."),
             EmptyMethodName => write!(f, "Tried to call an empty method name."),
-            GuestPanic{ panic_msg } => write!(f, "Smart contract panicked: {}", panic_msg),
+            GuestPanic { panic_msg } => write!(f, "Smart contract panicked: {}", panic_msg),
             IntegerOverflow => write!(f, "Integer overflow."),
-            InvalidIteratorIndex{iterator_index} => write!(f, "Iterator index {:?} does not exist", iterator_index),
-            InvalidPromiseIndex{promise_idx} => write!(f, "{:?} does not correspond to existing promises", promise_idx),
+            InvalidIteratorIndex { iterator_index } => write!(f, "Iterator index {:?} does not exist", iterator_index),
+            InvalidPromiseIndex { promise_idx } => write!(f, "{:?} does not correspond to existing promises", promise_idx),
             CannotAppendActionToJointPromise => write!(f, "Actions can only be appended to non-joint promise."),
             CannotReturnJointPromise => write!(f, "Returning joint promise is currently prohibited."),
-            InvalidPromiseResultIndex{result_idx} => write!(f, "Accessed invalid promise result index: {:?}", result_idx),
-            InvalidRegisterId{register_id} => write!(f, "Accessed invalid register id: {:?}", register_id),
-            IteratorWasInvalidated{iterator_index} => write!(f, "Iterator {:?} was invalidated after its creation by performing a mutable operation on trie", iterator_index),
+            InvalidPromiseResultIndex { result_idx } => write!(f, "Accessed invalid promise result index: {:?}", result_idx),
+            InvalidRegisterId { register_id } => write!(f, "Accessed invalid register id: {:?}", register_id),
+            IteratorWasInvalidated { iterator_index } => write!(f, "Iterator {:?} was invalidated after its creation by performing a mutable operation on trie", iterator_index),
             MemoryAccessViolation => write!(f, "Accessed memory outside the bounds."),
-            InvalidReceiptIndex{receipt_index} => write!(f, "VM Logic returned an invalid receipt index: {:?}", receipt_index),
+            InvalidReceiptIndex { receipt_index } => write!(f, "VM Logic returned an invalid receipt index: {:?}", receipt_index),
             InvalidAccountId => write!(f, "VM Logic returned an invalid account id"),
             InvalidMethodName => write!(f, "VM Logic returned an invalid method name"),
             InvalidPublicKey => write!(f, "VM Logic provided an invalid public key"),
-<<<<<<< HEAD
-            ProhibitedInView(method_name) => write!(f, "{} is not allowed in view calls", method_name),
+            ProhibitedInView { method_name } => write!(f, "{} is not allowed in view calls", method_name),
             NumberOfLogsExceeded { limit } => write!(f, "The number of logs will exceed the limit {}", limit),
             KeyLengthExceeded { length, limit } => write!(f, "The length of a storage key {} exceeds the limit {}", length, limit),
             ValueLengthExceeded { length, limit } => write!(f, "The length of a storage value {} exceeds the limit {}", length, limit),
             TotalLogLengthExceeded{ length, limit } => write!(f, "The length of a log message {} exceeds the limit {}", length, limit),
             NumberPromisesExceeded { number_of_promises, limit } => write!(f, "The number of promises within a FunctionCall {} exceeds the limit {}", number_of_promises, limit),
             NumberInputDataDependenciesExceeded { number_of_input_data_dependencies, limit } => write!(f, "The number of input data dependencies {} exceeds the limit {}", number_of_input_data_dependencies, limit),
-            ReturnedValueLengthExceeded{ length, limit } => write!(f, "The length of a returned value {} exceeds the limit {}", length, limit),
+            ReturnedValueLengthExceeded { length, limit } => write!(f, "The length of a returned value {} exceeds the limit {}", length, limit),
             ContractSizeExceeded { size, limit } => write!(f, "The size of a contract code in DeployContract action {} exceeds the limit {}", size, limit),
-=======
-            ProhibitedInView{method_name} => write!(f, "{} is not allowed in view calls", method_name),
->>>>>>> d13c73f1
         }
     }
 }
