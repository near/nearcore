--- conflicted
+++ resolved
@@ -60,18 +60,14 @@
             gas_limit: None,
         };
 
-<<<<<<< HEAD
         Self {
             apply_state,
             runtime,
-            trie,
+            tries,
             signer,
             root,
             epoch_info_provider: MockEpochInfoProvider::default(),
         }
-=======
-        Self { apply_state, runtime, tries, signer, root: root }
->>>>>>> aac14605
     }
 
     pub fn process_block(
@@ -82,20 +78,13 @@
         let apply_result = self
             .runtime
             .apply(
-<<<<<<< HEAD
-                self.trie.clone(),
-=======
                 self.tries.get_trie_for_shard(0),
->>>>>>> aac14605
                 self.root,
                 &None,
                 &self.apply_state,
                 receipts,
                 transactions,
-<<<<<<< HEAD
                 &self.epoch_info_provider,
-=======
->>>>>>> aac14605
             )
             .unwrap();
 
