use std::collections::HashMap;
use std::str;
use std::sync::{Arc, Mutex};
use std::time::Instant;

use near_primitives::account::AccessKey;
use near_primitives::crypto::signature::PublicKey;
use near_primitives::hash::CryptoHash;
use near_primitives::rpc::{AccountViewCallResult, ViewStateResult};
use near_primitives::types::AccountId;
<<<<<<< HEAD
use near_primitives::utils::{is_valid_account_id, key_for_account, ACCOUNT_DATA_SEPARATOR};
=======
use near_primitives::utils::{is_valid_account_id, prefix_for_data};
>>>>>>> b40c2b38
use near_store::{get_access_key, get_account, TrieUpdate};
use wasm::executor;
use wasm::types::{ReturnData, RuntimeContext};

use crate::ethereum::EthashProvider;
use crate::Runtime;

use super::RuntimeExt;

pub struct TrieViewer {
    ethash_provider: Arc<Mutex<EthashProvider>>,
}

impl TrieViewer {
    pub fn new(ethash_provider: Arc<Mutex<EthashProvider>>) -> Self {
        Self { ethash_provider }
    }

    pub fn view_account(
        &self,
        state_update: &TrieUpdate,
        account_id: &AccountId,
    ) -> Result<AccountViewCallResult, Box<dyn std::error::Error>> {
        if !is_valid_account_id(account_id) {
            return Err(format!("Account ID '{}' is not valid", account_id).into());
        }

        match get_account(state_update, &account_id) {
            Some(account) => Ok(AccountViewCallResult {
                account_id: account_id.clone(),
                nonce: account.nonce,
                amount: account.amount,
                stake: account.staked,
                public_keys: account.public_keys,
                code_hash: account.code_hash,
            }),
            _ => Err(format!("account {} does not exist while viewing", account_id).into()),
        }
    }

    pub fn view_access_key(
        &self,
        state_update: &TrieUpdate,
        account_id: &AccountId,
        public_key: &PublicKey,
    ) -> Result<Option<AccessKey>, Box<dyn std::error::Error>> {
        if !is_valid_account_id(account_id) {
            return Err(format!("Account ID '{}' is not valid", account_id).into());
        }

        Ok(get_access_key(state_update, account_id, public_key))
    }

    pub fn get_public_keys_for_account(
        &self,
        state_update: &TrieUpdate,
        account_id: &AccountId,
    ) -> Result<Vec<PublicKey>, Box<dyn std::error::Error>> {
        self.view_account(state_update, account_id).map(|account| account.public_keys)
    }

    pub fn view_state(
        &self,
        state_update: &TrieUpdate,
        account_id: &AccountId,
        prefix: &[u8],
    ) -> Result<ViewStateResult, Box<dyn std::error::Error>> {
        if !is_valid_account_id(account_id) {
            return Err(format!("Account ID '{}' is not valid", account_id).into());
        }
        let mut values = HashMap::default();
<<<<<<< HEAD
        let mut query = key_for_account(account_id);
        query.extend_from_slice(ACCOUNT_DATA_SEPARATOR);
        let acc_sep_len = query.len();
        query.extend_from_slice(prefix);
        state_update.for_keys_with_prefix(&query, |key| {
=======
        let prefix = prefix_for_data(account_id);
        state_update.for_keys_with_prefix(&prefix, |key| {
>>>>>>> b40c2b38
            if let Some(value) = state_update.get(key) {
                values.insert(key[acc_sep_len..].to_vec(), value.to_vec());
            }
        });
        Ok(ViewStateResult { values })
    }

    pub fn call_function(
        &self,
        mut state_update: TrieUpdate,
        block_index: u64,
        contract_id: &AccountId,
        method_name: &str,
        args: &[u8],
        logs: &mut Vec<String>,
    ) -> Result<Vec<u8>, Box<dyn std::error::Error>> {
        let now = Instant::now();
        if !is_valid_account_id(contract_id) {
            return Err(format!("Contract ID '{}' is not valid", contract_id).into());
        }
        let root = state_update.get_root();
        let code = Runtime::get_code(&state_update, contract_id)?;
        // TODO(#1015): Add ability to pass public key and originator_id
        let originator_id = contract_id;
        let public_key = PublicKey::empty();
        let wasm_res = match get_account(&state_update, &contract_id) {
            Some(account) => {
                let empty_hash = CryptoHash::default();
                let mut runtime_ext = RuntimeExt::new(
                    &mut state_update,
                    contract_id,
                    originator_id,
                    &empty_hash,
                    self.ethash_provider.clone(),
                    originator_id,
                    &public_key,
                );
                executor::execute(
                    &code,
                    method_name.as_bytes(),
                    &args.to_owned(),
                    &[],
                    &mut runtime_ext,
                    &wasm::types::Config::default(),
                    &RuntimeContext::new(
                        account.amount,
                        0,
                        originator_id,
                        contract_id,
                        0,
                        block_index,
                        root.as_ref().into(),
                        true,
                        originator_id,
                        &public_key,
                    ),
                )
            }
            None => return Err(format!("contract {} does not exist", contract_id).into()),
        };
        let elapsed = now.elapsed();
        let time_ms =
            (elapsed.as_secs() as f64 / 1_000.0) + f64::from(elapsed.subsec_nanos()) / 1_000_000.0;
        let time_str = format!("{:.*}ms", 2, time_ms);
        match wasm_res {
            Ok(res) => {
                debug!(target: "runtime", "(exec time {}) result of execution: {:#?}", time_str, res);
                logs.extend(res.logs);
                match res.return_data {
                    Ok(return_data) => {
                        let trie_update = state_update.finalize()?;
                        if trie_update.new_root != root {
                            return Err("function call for viewing tried to change storage".into());
                        }
                        let mut result = vec![];
                        if let ReturnData::Value(buf) = return_data {
                            result.extend(&buf);
                        }
                        Ok(result)
                    }
                    Err(e) => {
                        let message =
                            format!("wasm view call execution failed with error: {:?}", e);
                        debug!(target: "runtime", "{}", message);
                        Err(message.into())
                    }
                }
            }
            Err(e) => {
                let message = format!("wasm execution failed with error: {:?}", e);
                debug!(target: "runtime", "(exec time {}) {}", time_str, message);
                Err(message.into())
            }
        }
    }
}

#[cfg(test)]
mod tests {
    use kvdb::DBValue;
    use tempdir::TempDir;

    use near_primitives::utils::key_for_data;
    use testlib::runtime_utils::{
        alice_account, encode_int, get_runtime_and_trie, get_test_trie_viewer,
    };

    use super::*;

    #[test]
    fn test_view_call() {
        let (viewer, root) = get_test_trie_viewer();

        let mut logs = vec![];
        let result = viewer.call_function(root, 1, &alice_account(), "run_test", &[], &mut logs);

        assert_eq!(result.unwrap(), encode_int(10));
    }

    #[test]
    fn test_view_call_bad_contract_id() {
        let (viewer, root) = get_test_trie_viewer();

        let mut logs = vec![];
        let result =
            viewer.call_function(root, 1, &"bad!contract".to_string(), "run_test", &[], &mut logs);

        assert!(result.is_err());
    }

    #[test]
    fn test_view_call_try_changing_storage() {
        let (viewer, root) = get_test_trie_viewer();

        let mut logs = vec![];
        let result = viewer.call_function(
            root,
            1,
            &alice_account(),
            "run_test_with_storage_change",
            &[],
            &mut logs,
        );
        // run_test tries to change storage, so it should fail
        assert!(result.is_err());
    }

    #[test]
    fn test_view_call_with_args() {
        let (viewer, root) = get_test_trie_viewer();
        let args = (1..3).into_iter().flat_map(|x| encode_int(x).to_vec()).collect::<Vec<_>>();
        let mut logs = vec![];
        let view_call_result =
            viewer.call_function(root, 1, &alice_account(), "sum_with_input", &args, &mut logs);
        assert_eq!(view_call_result.unwrap(), encode_int(3).to_vec());
    }

<<<<<<< HEAD
=======
    fn account_suffix(account_id: &AccountId, suffix: &[u8]) -> Vec<u8> {
        let mut bytes = prefix_for_data(account_id);
        bytes.append(&mut suffix.clone().to_vec());
        bytes
    }

>>>>>>> b40c2b38
    #[test]
    fn test_view_state() {
        let (_, trie, root) = get_runtime_and_trie();
        let mut state_update = TrieUpdate::new(trie.clone(), root);
        state_update.set(key_for_data(&alice_account(), b"test123"), DBValue::from_slice(b"123"));
        let (db_changes, new_root) = state_update.finalize().unwrap().into(trie.clone()).unwrap();
        db_changes.commit().unwrap();

        let state_update = TrieUpdate::new(trie, new_root);
        let ethash_provider =
            EthashProvider::new(TempDir::new("runtime_user_test_ethash").unwrap().path());
        let trie_viewer = TrieViewer::new(Arc::new(Mutex::new(ethash_provider)));
        let result = trie_viewer.view_state(&state_update, &alice_account(), b"").unwrap();
        assert_eq!(
            result.values,
            [(b"test123".to_vec(), b"123".to_vec())].iter().cloned().collect()
        );
        let result = trie_viewer.view_state(&state_update, &alice_account(), b"test321").unwrap();
        assert_eq!(result.values, [].iter().cloned().collect());
        let result = trie_viewer.view_state(&state_update, &alice_account(), b"test123").unwrap();
        assert_eq!(
            result.values,
            [(b"test123".to_vec(), b"123".to_vec())].iter().cloned().collect()
        )
    }
}<|MERGE_RESOLUTION|>--- conflicted
+++ resolved
@@ -8,11 +8,7 @@
 use near_primitives::hash::CryptoHash;
 use near_primitives::rpc::{AccountViewCallResult, ViewStateResult};
 use near_primitives::types::AccountId;
-<<<<<<< HEAD
-use near_primitives::utils::{is_valid_account_id, key_for_account, ACCOUNT_DATA_SEPARATOR};
-=======
 use near_primitives::utils::{is_valid_account_id, prefix_for_data};
->>>>>>> b40c2b38
 use near_store::{get_access_key, get_account, TrieUpdate};
 use wasm::executor;
 use wasm::types::{ReturnData, RuntimeContext};
@@ -84,16 +80,10 @@
             return Err(format!("Account ID '{}' is not valid", account_id).into());
         }
         let mut values = HashMap::default();
-<<<<<<< HEAD
-        let mut query = key_for_account(account_id);
-        query.extend_from_slice(ACCOUNT_DATA_SEPARATOR);
+        let prefix = prefix_for_data(account_id);
         let acc_sep_len = query.len();
         query.extend_from_slice(prefix);
-        state_update.for_keys_with_prefix(&query, |key| {
-=======
-        let prefix = prefix_for_data(account_id);
         state_update.for_keys_with_prefix(&prefix, |key| {
->>>>>>> b40c2b38
             if let Some(value) = state_update.get(key) {
                 values.insert(key[acc_sep_len..].to_vec(), value.to_vec());
             }
@@ -196,7 +186,6 @@
     use kvdb::DBValue;
     use tempdir::TempDir;
 
-    use near_primitives::utils::key_for_data;
     use testlib::runtime_utils::{
         alice_account, encode_int, get_runtime_and_trie, get_test_trie_viewer,
     };
@@ -251,20 +240,11 @@
         assert_eq!(view_call_result.unwrap(), encode_int(3).to_vec());
     }
 
-<<<<<<< HEAD
-=======
-    fn account_suffix(account_id: &AccountId, suffix: &[u8]) -> Vec<u8> {
-        let mut bytes = prefix_for_data(account_id);
-        bytes.append(&mut suffix.clone().to_vec());
-        bytes
-    }
-
->>>>>>> b40c2b38
     #[test]
     fn test_view_state() {
         let (_, trie, root) = get_runtime_and_trie();
         let mut state_update = TrieUpdate::new(trie.clone(), root);
-        state_update.set(key_for_data(&alice_account(), b"test123"), DBValue::from_slice(b"123"));
+        state_update.set(account_suffix(&alice_account(), b"test123"), DBValue::from_slice(b"123"));
         let (db_changes, new_root) = state_update.finalize().unwrap().into(trie.clone()).unwrap();
         db_changes.commit().unwrap();
 
