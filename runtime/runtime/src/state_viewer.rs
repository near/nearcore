--- conflicted
+++ resolved
@@ -10,29 +10,17 @@
 use near_primitives::serialize::to_base64;
 use near_primitives::transaction::FunctionCallAction;
 use near_primitives::trie_key::trie_key_parsers;
-<<<<<<< HEAD
-use near_primitives::types::EpochHeight;
-use near_primitives::types::{AccountId, BlockHeight, EpochId, EpochInfoProvider};
-use near_primitives::version::ProtocolVersion;
-use near_primitives::views::{StateItem, ViewStateResult};
+use near_primitives::types::{AccountId, EpochInfoProvider};
+use near_primitives::views::{StateItem, ViewApplyState, ViewStateResult};
 use near_runtime_configs::RuntimeConfig;
 use near_runtime_utils::is_valid_account_id;
-=======
-use near_primitives::types::{AccountId, EpochInfoProvider};
-use near_primitives::utils::is_valid_account_id;
-use near_primitives::views::{StateItem, ViewApplyState, ViewStateResult};
-use near_runtime_fees::RuntimeFeesConfig;
->>>>>>> 6b383b6c
 use near_store::{get_access_key, get_account, TrieUpdate};
 use near_vm_logic::ReturnData;
 
 use crate::actions::execute_function_call;
 use crate::ext::RuntimeExt;
-<<<<<<< HEAD
 use crate::ApplyState;
 use std::sync::Arc;
-=======
->>>>>>> 6b383b6c
 
 pub struct TrieViewer {}
 
@@ -100,17 +88,12 @@
     pub fn call_function(
         &self,
         mut state_update: TrieUpdate,
-        view_state: &ViewApplyState,
+        view_state: ViewApplyState,
         contract_id: &AccountId,
         method_name: &str,
         args: &[u8],
         logs: &mut Vec<String>,
         epoch_info_provider: &dyn EpochInfoProvider,
-<<<<<<< HEAD
-        current_protocol_version: ProtocolVersion,
-        evm_chain_id: u128,
-=======
->>>>>>> 6b383b6c
     ) -> Result<Vec<u8>, Box<dyn std::error::Error>> {
         let now = Instant::now();
         if !is_valid_account_id(contract_id) {
@@ -122,7 +105,6 @@
         // TODO(#1015): Add ability to pass public key and originator_id
         let originator_id = contract_id;
         let public_key = PublicKey::empty(KeyType::ED25519);
-<<<<<<< HEAD
         let empty_hash = CryptoHash::default();
         let mut runtime_ext = RuntimeExt::new(
             &mut state_update,
@@ -131,74 +113,25 @@
             &public_key,
             0,
             &empty_hash,
-            epoch_id,
-            last_block_hash,
+            &view_state.epoch_id,
+            &view_state.last_block_hash,
             epoch_info_provider,
-            current_protocol_version,
+            view_state.current_protocol_version,
         );
         let config = Arc::new(RuntimeConfig::default());
         let apply_state = ApplyState {
-            block_index: block_height,
-            last_block_hash: *last_block_hash,
-            epoch_id: epoch_id.clone(),
-            epoch_height,
+            block_index: view_state.block_height,
+            last_block_hash: view_state.last_block_hash,
+            epoch_id: view_state.epoch_id.clone(),
+            epoch_height: view_state.epoch_height,
             gas_price: 0,
-            block_timestamp,
+            block_timestamp: view_state.block_timestamp,
             gas_limit: None,
             random_seed: root,
-            current_protocol_version,
+            current_protocol_version: view_state.current_protocol_version,
             config: config.clone(),
-            cache: None,
-            evm_chain_id,
-=======
-        let cache = view_state.cache.as_deref();
-        let (outcome, err) = {
-            let empty_hash = CryptoHash::default();
-            let mut runtime_ext = RuntimeExt::new(
-                &mut state_update,
-                contract_id,
-                originator_id,
-                &public_key,
-                0,
-                &empty_hash,
-                &view_state.epoch_id,
-                &view_state.last_block_hash,
-                epoch_info_provider,
-                view_state.current_protocol_version,
-            );
-
-            let context = VMContext {
-                current_account_id: contract_id.clone(),
-                signer_account_id: originator_id.clone(),
-                signer_account_pk: public_key.try_to_vec().expect("Failed to serialize"),
-                predecessor_account_id: originator_id.clone(),
-                input: args.to_owned(),
-                block_index: view_state.block_height,
-                block_timestamp: view_state.block_timestamp,
-                epoch_height: view_state.epoch_height,
-                account_balance: account.amount,
-                account_locked_balance: account.locked,
-                storage_usage: account.storage_usage,
-                attached_deposit: 0,
-                prepaid_gas: 0,
-                random_seed: root.as_ref().into(),
-                is_view: true,
-                output_data_receivers: vec![],
-            };
-
-            near_vm_runner::run(
-                code.hash.as_ref().to_vec(),
-                &code.code,
-                method_name.as_bytes(),
-                &mut runtime_ext,
-                context,
-                &VMConfig::default(),
-                &RuntimeFeesConfig::default(),
-                &[],
-                view_state.current_protocol_version,
-                cache,
-            )
->>>>>>> 6b383b6c
+            cache: view_state.cache,
+            evm_chain_id: view_state.evm_chain_id,
         };
         let action_receipt = ActionReceipt {
             signer_id: originator_id.clone(),
@@ -254,32 +187,17 @@
 
 #[cfg(test)]
 mod tests {
-<<<<<<< HEAD
+    use super::*;
+
     use near_chain_configs::TEST_EVM_CHAIN_ID;
-    use near_primitives::test_utils::MockEpochInfoProvider;
-    use near_primitives::trie_key::TrieKey;
-    use near_primitives::types::StateChangeCause;
-    use near_primitives::version::PROTOCOL_VERSION;
-    use near_primitives::views::StateItem;
-=======
-    use crate::state_viewer::TrieViewer;
-    use crate::AccountId;
-    use near_primitives::hash::CryptoHash;
     use near_primitives::test_utils::MockEpochInfoProvider;
     use near_primitives::trie_key::TrieKey;
     use near_primitives::types::{EpochId, StateChangeCause};
     use near_primitives::version::PROTOCOL_VERSION;
-    use near_primitives::views::{StateItem, ViewApplyState};
->>>>>>> 6b383b6c
     use testlib::runtime_utils::{
         alice_account, encode_int, get_runtime_and_trie, get_test_trie_viewer,
     };
 
-<<<<<<< HEAD
-    use super::*;
-
-=======
->>>>>>> 6b383b6c
     #[test]
     fn test_view_call() {
         let (viewer, root) = get_test_trie_viewer();
@@ -293,20 +211,16 @@
             block_timestamp: 1,
             current_protocol_version: PROTOCOL_VERSION,
             cache: None,
+            evm_chain_id: TEST_EVM_CHAIN_ID,
         };
         let result = viewer.call_function(
             root,
-            &view_state,
+            view_state,
             &AccountId::from("test.contract"),
             "run_test",
             &[],
             &mut logs,
             &MockEpochInfoProvider::default(),
-<<<<<<< HEAD
-            PROTOCOL_VERSION,
-            TEST_EVM_CHAIN_ID,
-=======
->>>>>>> 6b383b6c
         );
 
         assert_eq!(result.unwrap(), encode_int(10));
@@ -325,20 +239,16 @@
             block_timestamp: 1,
             current_protocol_version: PROTOCOL_VERSION,
             cache: None,
+            evm_chain_id: TEST_EVM_CHAIN_ID,
         };
         let result = viewer.call_function(
             root,
-            &view_state,
+            view_state,
             &"bad!contract".to_string(),
             "run_test",
             &[],
             &mut logs,
             &MockEpochInfoProvider::default(),
-<<<<<<< HEAD
-            PROTOCOL_VERSION,
-            TEST_EVM_CHAIN_ID,
-=======
->>>>>>> 6b383b6c
         );
 
         let err = result.unwrap_err();
@@ -361,20 +271,16 @@
             block_timestamp: 1,
             current_protocol_version: PROTOCOL_VERSION,
             cache: None,
+            evm_chain_id: 0x99,
         };
         let result = viewer.call_function(
             root,
-            &view_state,
+            view_state,
             &AccountId::from("test.contract"),
             "run_test_with_storage_change",
             &[],
             &mut logs,
             &MockEpochInfoProvider::default(),
-<<<<<<< HEAD
-            PROTOCOL_VERSION,
-            0x99,
-=======
->>>>>>> 6b383b6c
         );
         let err = result.unwrap_err();
         assert!(
@@ -396,20 +302,16 @@
             block_timestamp: 1,
             current_protocol_version: PROTOCOL_VERSION,
             cache: None,
+            evm_chain_id: 0x99,
         };
         let view_call_result = viewer.call_function(
             root,
-            &view_state,
+            view_state,
             &AccountId::from("test.contract"),
             "sum_with_input",
             &args,
             &mut logs,
             &MockEpochInfoProvider::default(),
-<<<<<<< HEAD
-            PROTOCOL_VERSION,
-            0x99,
-=======
->>>>>>> 6b383b6c
         );
         assert_eq!(view_call_result.unwrap(), 3u64.to_le_bytes().to_vec());
     }
@@ -482,22 +384,18 @@
             block_timestamp: 1,
             current_protocol_version: PROTOCOL_VERSION,
             cache: None,
+            evm_chain_id: 0x99,
         };
         let mut logs = vec![];
         viewer
             .call_function(
                 root,
-                &view_state,
+                view_state,
                 &AccountId::from("test.contract"),
                 "panic_after_logging",
                 &[],
                 &mut logs,
                 &MockEpochInfoProvider::default(),
-<<<<<<< HEAD
-                PROTOCOL_VERSION,
-                0x99,
-=======
->>>>>>> 6b383b6c
             )
             .unwrap_err();
 
