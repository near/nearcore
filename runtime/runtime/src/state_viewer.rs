use std::collections::HashMap;
use std::str;
use std::sync::{Arc, Mutex};
use std::time::Instant;

use near_primitives::account::{AccessKey, Account};
use near_primitives::crypto::signature::PublicKey;
use near_primitives::hash::CryptoHash;
use near_primitives::rpc::ViewStateResult;
use near_primitives::types::AccountId;
use near_primitives::utils::{is_valid_account_id, prefix_for_data};
use near_store::{get_access_key, get_account, TrieUpdate};
use near_vm_logic::{Config, ReturnData, VMContext};

use crate::actions::get_code_with_cache;
use crate::ethereum::EthashProvider;
use crate::ext::RuntimeExt;

#[allow(dead_code)]
pub struct TrieViewer {
    ethash_provider: Arc<Mutex<EthashProvider>>,
}

impl TrieViewer {
    pub fn new(ethash_provider: Arc<Mutex<EthashProvider>>) -> Self {
        Self { ethash_provider }
    }

    pub fn view_account(
        &self,
        state_update: &TrieUpdate,
        account_id: &AccountId,
    ) -> Result<Account, Box<dyn std::error::Error>> {
        if !is_valid_account_id(account_id) {
            return Err(format!("Account ID '{}' is not valid", account_id).into());
        }

        match get_account(state_update, &account_id) {
<<<<<<< HEAD
            Some(account) => Ok(account),
=======
            Some(account) => Ok(AccountViewCallResult {
                account_id: account_id.clone(),
                amount: account.amount,
                stake: account.staked,
                code_hash: account.code_hash,
            }),
>>>>>>> 9f114fff
            _ => Err(format!("account {} does not exist while viewing", account_id).into()),
        }
    }

    pub fn view_access_key(
        &self,
        state_update: &TrieUpdate,
        account_id: &AccountId,
        public_key: &PublicKey,
    ) -> Result<Option<AccessKey>, Box<dyn std::error::Error>> {
        if !is_valid_account_id(account_id) {
            return Err(format!("Account ID '{}' is not valid", account_id).into());
        }

        Ok(get_access_key(state_update, account_id, public_key))
    }

    pub fn view_state(
        &self,
        state_update: &TrieUpdate,
        account_id: &AccountId,
        prefix: &[u8],
    ) -> Result<ViewStateResult, Box<dyn std::error::Error>> {
        if !is_valid_account_id(account_id) {
            return Err(format!("Account ID '{}' is not valid", account_id).into());
        }
        let mut values = HashMap::default();
        let mut query = prefix_for_data(account_id);
        let acc_sep_len = query.len();
        query.extend_from_slice(prefix);
        state_update.for_keys_with_prefix(&query, |key| {
            if let Some(value) = state_update.get(key) {
                values.insert(key[acc_sep_len..].to_vec(), value.to_vec());
            }
        });
        Ok(ViewStateResult { values })
    }

    pub fn call_function(
        &self,
        mut state_update: TrieUpdate,
        block_index: u64,
        contract_id: &AccountId,
        method_name: &str,
        args: &[u8],
        logs: &mut Vec<String>,
    ) -> Result<Vec<u8>, Box<dyn std::error::Error>> {
        let now = Instant::now();
        if !is_valid_account_id(contract_id) {
            return Err(format!("Contract ID {:?} is not valid", contract_id).into());
        }
        let root = state_update.get_root();
        let account = get_account(&state_update, contract_id)
            .ok_or_else(|| format!("Account {:?} doesn't exists", contract_id))?;
        let code = get_code_with_cache(&state_update, contract_id, &account)?;
        // TODO(#1015): Add ability to pass public key and originator_id
        let originator_id = contract_id;
        let public_key = PublicKey::empty();
        let (outcome, err) = match get_account(&state_update, &contract_id) {
            Some(account) => {
                let empty_hash = CryptoHash::default();
                let mut runtime_ext = RuntimeExt::new(
                    &mut state_update,
                    contract_id,
                    originator_id,
                    &public_key,
                    0,
                    &empty_hash,
                );

                let context = VMContext {
                    current_account_id: contract_id.clone(),
                    signer_account_id: originator_id.clone(),
                    signer_account_pk: public_key.as_ref().to_vec(),
                    predecessor_account_id: originator_id.clone(),
                    input: args.to_owned(),
                    block_index,
                    account_balance: account.amount,
                    attached_deposit: 0,
                    prepaid_gas: 0,
                    random_seed: root.as_ref().into(),
                    free_of_charge: true,
                };

                near_vm_runner::run(
                    code.hash.as_ref().to_vec(),
                    &code.code,
                    method_name.as_bytes(),
                    &mut runtime_ext,
                    context,
                    &Config::default(),
                    &[],
                )
            }
            None => return Err(format!("contract {} does not exist", contract_id).into()),
        };
        let elapsed = now.elapsed();
        let time_ms =
            (elapsed.as_secs() as f64 / 1_000.0) + f64::from(elapsed.subsec_nanos()) / 1_000_000.0;
        let time_str = format!("{:.*}ms", 2, time_ms);

        if let Some(err) = err {
            let message = format!("wasm execution failed with error: {:?}", err);
            debug!(target: "runtime", "(exec time {}) {}", time_str, message);
            Err(message.into())
        } else {
            let outcome = outcome.unwrap();
            debug!(target: "runtime", "(exec time {}) result of execution: {:#?}", time_str, outcome);
            logs.extend(outcome.logs);
            let trie_update = state_update.finalize()?;
            if trie_update.new_root != root {
                return Err("function call for viewing tried to change storage".into());
            }
            let mut result = vec![];
            if let ReturnData::Value(buf) = &outcome.return_data {
                result = buf.clone();
            }
            Ok(result)
        }
    }
}

#[cfg(test)]
mod tests {
    use kvdb::DBValue;
    use tempdir::TempDir;

    use near_primitives::utils::key_for_data;
    use testlib::runtime_utils::{
        alice_account, encode_int, get_runtime_and_trie, get_test_trie_viewer,
    };

    use super::*;

    #[test]
    fn test_view_call() {
        let (viewer, root) = get_test_trie_viewer();

        let mut logs = vec![];
        let result = viewer.call_function(root, 1, &alice_account(), "run_test", &[], &mut logs);

        assert_eq!(result.unwrap(), encode_int(10));
    }

    #[test]
    fn test_view_call_bad_contract_id() {
        let (viewer, root) = get_test_trie_viewer();

        let mut logs = vec![];
        let result =
            viewer.call_function(root, 1, &"bad!contract".to_string(), "run_test", &[], &mut logs);

        assert!(result.is_err());
    }

    #[test]
    fn test_view_call_try_changing_storage() {
        let (viewer, root) = get_test_trie_viewer();

        let mut logs = vec![];
        let result = viewer.call_function(
            root,
            1,
            &alice_account(),
            "run_test_with_storage_change",
            &[],
            &mut logs,
        );
        // run_test tries to change storage, so it should fail
        assert!(result.is_err());
    }

    #[test]
    fn test_view_call_with_args() {
        let (viewer, root) = get_test_trie_viewer();
        let args: Vec<_> = [1u64, 2u64].iter().flat_map(|x| (*x).to_le_bytes().to_vec()).collect();
        let mut logs = vec![];
        let view_call_result =
            viewer.call_function(root, 1, &alice_account(), "sum_with_input", &args, &mut logs);
        assert_eq!(view_call_result.unwrap(), 3u64.to_le_bytes().to_vec());
    }

    #[test]
    fn test_view_state() {
        let (_, trie, root) = get_runtime_and_trie();
        let mut state_update = TrieUpdate::new(trie.clone(), root);
        state_update.set(key_for_data(&alice_account(), b"test123"), DBValue::from_slice(b"123"));
        let (db_changes, new_root) = state_update.finalize().unwrap().into(trie.clone()).unwrap();
        db_changes.commit().unwrap();

        let state_update = TrieUpdate::new(trie, new_root);
        let ethash_provider =
            EthashProvider::new(TempDir::new("runtime_user_test_ethash").unwrap().path());
        let trie_viewer = TrieViewer::new(Arc::new(Mutex::new(ethash_provider)));
        let result = trie_viewer.view_state(&state_update, &alice_account(), b"").unwrap();
        assert_eq!(
            result.values,
            [(b"test123".to_vec(), b"123".to_vec())].iter().cloned().collect()
        );
        let result = trie_viewer.view_state(&state_update, &alice_account(), b"test321").unwrap();
        assert_eq!(result.values, [].iter().cloned().collect());
        let result = trie_viewer.view_state(&state_update, &alice_account(), b"test123").unwrap();
        assert_eq!(
            result.values,
            [(b"test123".to_vec(), b"123".to_vec())].iter().cloned().collect()
        )
    }
}<|MERGE_RESOLUTION|>--- conflicted
+++ resolved
@@ -36,16 +36,7 @@
         }
 
         match get_account(state_update, &account_id) {
-<<<<<<< HEAD
             Some(account) => Ok(account),
-=======
-            Some(account) => Ok(AccountViewCallResult {
-                account_id: account_id.clone(),
-                amount: account.amount,
-                stake: account.staked,
-                code_hash: account.code_hash,
-            }),
->>>>>>> 9f114fff
             _ => Err(format!("account {} does not exist while viewing", account_id).into()),
         }
     }
