//! Settings of the parameters of the runtime.

use near_vm_logic::ActionCosts;
use num_bigint::BigUint;
use num_traits::cast::ToPrimitive;
use num_traits::pow::Pow;

use near_primitives::account::AccessKeyPermission;
use near_primitives::errors::IntegerOverflowError;
// Just re-exporting RuntimeConfig for backwards compatibility.
pub use near_primitives::num_rational::Rational;
pub use near_primitives::runtime::config::RuntimeConfig;
use near_primitives::runtime::fees::{transfer_exec_fee, transfer_send_fee, RuntimeFeesConfig};
use near_primitives::transaction::{
    Action, AddKeyAction, DeployContractAction, FunctionCallAction, Transaction,
};
use near_primitives::types::{AccountId, Balance, Gas};
use near_primitives::version::{is_implicit_account_creation_enabled, ProtocolVersion};

/// Describes the cost of converting this transaction into a receipt.
#[derive(Debug)]
pub struct TransactionCost {
    /// Total amount of gas burnt for converting this transaction into a receipt.
    pub gas_burnt: Gas,
    /// The remaining amount of gas used for converting this transaction into a receipt.
    /// It includes gas that is not yet spent, e.g. prepaid gas for function calls and
    /// future execution fees.
    pub gas_remaining: Gas,
    /// The gas price at which the gas was purchased in the receipt.
    pub receipt_gas_price: Balance,
    /// Total costs in tokens for this transaction (including all deposits).
    pub total_cost: Balance,
    /// The amount of tokens burnt by converting this transaction to a receipt.
    pub burnt_amount: Balance,
}

/// Multiplies `gas_price` by the power of `inflation_base` with exponent `inflation_exponent`.
pub fn safe_gas_price_inflated(
    gas_price: Balance,
    inflation_base: Rational,
    inflation_exponent: u8,
) -> Result<Balance, IntegerOverflowError> {
    let numer = BigUint::from(*inflation_base.numer() as usize).pow(inflation_exponent as u32);
    let denom = BigUint::from(*inflation_base.denom() as usize).pow(inflation_exponent as u32);
    // Rounding up
    let inflated_gas_price: BigUint = (numer * gas_price + &denom - 1u8) / denom;
    inflated_gas_price.to_u128().ok_or_else(|| IntegerOverflowError {})
}

pub fn safe_gas_to_balance(gas_price: Balance, gas: Gas) -> Result<Balance, IntegerOverflowError> {
    gas_price.checked_mul(Balance::from(gas)).ok_or_else(|| IntegerOverflowError {})
}

pub fn safe_add_gas(a: Gas, b: Gas) -> Result<Gas, IntegerOverflowError> {
    a.checked_add(b).ok_or_else(|| IntegerOverflowError {})
}

pub fn safe_add_balance(a: Balance, b: Balance) -> Result<Balance, IntegerOverflowError> {
    a.checked_add(b).ok_or_else(|| IntegerOverflowError {})
}

#[macro_export]
macro_rules! safe_add_balance_apply {
    ($x: expr) => {$x};
    ($x: expr, $($rest: expr),+) => {
        safe_add_balance($x, safe_add_balance_apply!($($rest),+))?
    }
}

/// Total sum of gas that needs to be burnt to send these actions.
pub fn total_send_fees(
    config: &RuntimeFeesConfig,
    sender_is_receiver: bool,
    actions: &[Action],
    receiver_id: &AccountId,
    current_protocol_version: ProtocolVersion,
) -> Result<Gas, IntegerOverflowError> {
    let mut result = 0;

    for action in actions {
        use Action::*;
        let delta = match action {
            CreateAccount(_) => {
                config.fee(ActionCosts::create_account).send_fee(sender_is_receiver)
            }
            DeployContract(DeployContractAction { code }) => {
                let num_bytes = code.len() as u64;
                config.fee(ActionCosts::deploy_contract_base).send_fee(sender_is_receiver)
                    + config.fee(ActionCosts::deploy_contract_byte).send_fee(sender_is_receiver)
                        * num_bytes
            }
            FunctionCall(FunctionCallAction { method_name, args, .. }) => {
                let num_bytes = method_name.as_bytes().len() as u64 + args.len() as u64;
                config.fee(ActionCosts::function_call_base).send_fee(sender_is_receiver)
                    + config.fee(ActionCosts::function_call_byte).send_fee(sender_is_receiver)
                        * num_bytes
            }
            Transfer(_) => {
                // Account for implicit account creation
                let is_receiver_implicit =
                    is_implicit_account_creation_enabled(current_protocol_version)
                        && receiver_id.is_implicit();
                transfer_send_fee(config, sender_is_receiver, is_receiver_implicit)
            }
            Stake(_) => config.fee(ActionCosts::stake).send_fee(sender_is_receiver),
            AddKey(AddKeyAction { access_key, .. }) => match &access_key.permission {
                AccessKeyPermission::FunctionCall(call_perm) => {
                    let num_bytes = call_perm
                        .method_names
                        .iter()
                        // Account for null-terminating characters.
                        .map(|name| name.as_bytes().len() as u64 + 1)
                        .sum::<u64>();
                    config.fee(ActionCosts::add_function_call_key_base).send_fee(sender_is_receiver)
                        + num_bytes
                            * config
                                .fee(ActionCosts::add_function_call_key_byte)
                                .send_fee(sender_is_receiver)
                }
                AccessKeyPermission::FullAccess => {
                    config.fee(ActionCosts::add_full_access_key).send_fee(sender_is_receiver)
                }
            },
<<<<<<< HEAD
            DeleteKey(_) => cfg.delete_key_cost.send_fee(sender_is_receiver),
            DeleteAccount(_) => cfg.delete_account_cost.send_fee(sender_is_receiver),
            Delegate(signed_delegate_action) => {
                let delegate_cost = cfg.delegate_cost.send_fee(sender_is_receiver);
                let delegate_action = &signed_delegate_action.delegate_action;

                delegate_cost
                    + total_send_fees(
                        config,
                        sender_is_receiver,
                        &delegate_action.get_actions(),
                        &delegate_action.receiver_id,
                        current_protocol_version,
                    )?
            }
        };
        result = safe_add_gas(result, delta)?;
    }
    Ok(result)
}

/// Total sum of gas that needs to be burnt to send the inner actions of DelegateAction
///
/// This is only relevant for DelegateAction, where the send fees of the inner actions
/// need to be prepaid. All other actions burn send fees directly, so calling this function
/// with other actions will return 0.
pub fn total_prepaid_send_fees(
    config: &RuntimeFeesConfig,
    actions: &[Action],
    current_protocol_version: ProtocolVersion,
) -> Result<Gas, IntegerOverflowError> {
    let mut result = 0;

    for action in actions {
        use Action::*;
        let delta = match action {
            Delegate(signed_delegate_action) => {
                let delegate_action = &signed_delegate_action.delegate_action;
                let sender_is_receiver = delegate_action.sender_id == delegate_action.receiver_id;

                total_send_fees(
                    config,
                    sender_is_receiver,
                    &delegate_action.get_actions(),
                    &delegate_action.receiver_id,
                    current_protocol_version,
                )?
            }
            _ => 0,
=======
            DeleteKey(_) => config.fee(ActionCosts::delete_key).send_fee(sender_is_receiver),
            DeleteAccount(_) => {
                config.fee(ActionCosts::delete_account).send_fee(sender_is_receiver)
            }
>>>>>>> dce92b8f
        };
        result = safe_add_gas(result, delta)?;
    }
    Ok(result)
}

pub fn exec_fee(
    config: &RuntimeFeesConfig,
    action: &Action,
    receiver_id: &AccountId,
    current_protocol_version: ProtocolVersion,
) -> Gas {
    use Action::*;

    match action {
        CreateAccount(_) => config.fee(ActionCosts::create_account).exec_fee(),
        DeployContract(DeployContractAction { code }) => {
            let num_bytes = code.len() as u64;
            config.fee(ActionCosts::deploy_contract_base).exec_fee()
                + config.fee(ActionCosts::deploy_contract_byte).exec_fee() * num_bytes
        }
        FunctionCall(FunctionCallAction { method_name, args, .. }) => {
            let num_bytes = method_name.as_bytes().len() as u64 + args.len() as u64;
            config.fee(ActionCosts::function_call_base).exec_fee()
                + config.fee(ActionCosts::function_call_byte).exec_fee() * num_bytes
        }
        Transfer(_) => {
            // Account for implicit account creation
            let is_receiver_implicit =
                is_implicit_account_creation_enabled(current_protocol_version)
                    && receiver_id.is_implicit();
            transfer_exec_fee(config, is_receiver_implicit)
        }
        Stake(_) => config.fee(ActionCosts::stake).exec_fee(),
        AddKey(AddKeyAction { access_key, .. }) => match &access_key.permission {
            AccessKeyPermission::FunctionCall(call_perm) => {
                let num_bytes = call_perm
                    .method_names
                    .iter()
                    // Account for null-terminating characters.
                    .map(|name| name.as_bytes().len() as u64 + 1)
                    .sum::<u64>();
                config.fee(ActionCosts::add_function_call_key_base).exec_fee()
                    + num_bytes * config.fee(ActionCosts::add_function_call_key_byte).exec_fee()
            }
            AccessKeyPermission::FullAccess => {
                config.fee(ActionCosts::add_full_access_key).exec_fee()
            }
        },
<<<<<<< HEAD
        DeleteKey(_) => cfg.delete_key_cost.exec_fee(),
        DeleteAccount(_) => cfg.delete_account_cost.exec_fee(),
        Delegate(_) => cfg.delegate_cost.exec_fee(),
=======
        DeleteKey(_) => config.fee(ActionCosts::delete_key).exec_fee(),
        DeleteAccount(_) => config.fee(ActionCosts::delete_account).exec_fee(),
>>>>>>> dce92b8f
    }
}

/// Returns transaction costs for a given transaction.
pub fn tx_cost(
    config: &RuntimeFeesConfig,
    transaction: &Transaction,
    gas_price: Balance,
    sender_is_receiver: bool,
    current_protocol_version: ProtocolVersion,
) -> Result<TransactionCost, IntegerOverflowError> {
    let mut gas_burnt: Gas =
        config.fee(ActionCosts::new_action_receipt).send_fee(sender_is_receiver);
    gas_burnt = safe_add_gas(
        gas_burnt,
        total_send_fees(
            config,
            sender_is_receiver,
            &transaction.actions,
            &transaction.receiver_id,
            current_protocol_version,
        )?,
    )?;
    let prepaid_gas = safe_add_gas(
        total_prepaid_gas(&transaction.actions)?,
        total_prepaid_send_fees(config, &transaction.actions, current_protocol_version)?,
    )?;
    // If signer is equals to receiver the receipt will be processed at the same block as this
    // transaction. Otherwise it will processed in the next block and the gas might be inflated.
    let initial_receipt_hop = if transaction.signer_id == transaction.receiver_id { 0 } else { 1 };
    let minimum_new_receipt_gas = config.min_receipt_with_function_call_gas();
    // In case the config is free, we don't care about the maximum depth.
    let receipt_gas_price = if gas_price == 0 {
        0
    } else {
        let maximum_depth =
            if minimum_new_receipt_gas > 0 { prepaid_gas / minimum_new_receipt_gas } else { 0 };
        let inflation_exponent = u8::try_from(initial_receipt_hop + maximum_depth)
            .map_err(|_| IntegerOverflowError {})?;
        safe_gas_price_inflated(
            gas_price,
            config.pessimistic_gas_price_inflation_ratio,
            inflation_exponent,
        )?
    };

    let mut gas_remaining =
        safe_add_gas(prepaid_gas, config.fee(ActionCosts::new_action_receipt).exec_fee())?;
    gas_remaining = safe_add_gas(
        gas_remaining,
        total_prepaid_exec_fees(
            config,
            &transaction.actions,
            &transaction.receiver_id,
            current_protocol_version,
        )?,
    )?;
    let burnt_amount = safe_gas_to_balance(gas_price, gas_burnt)?;
    let remaining_gas_amount = safe_gas_to_balance(receipt_gas_price, gas_remaining)?;
    let mut total_cost = safe_add_balance(burnt_amount, remaining_gas_amount)?;
    total_cost = safe_add_balance(total_cost, total_deposit(&transaction.actions)?)?;
    Ok(TransactionCost { gas_burnt, gas_remaining, receipt_gas_price, total_cost, burnt_amount })
}

/// Total sum of gas that would need to be burnt before we start executing the given actions.
pub fn total_prepaid_exec_fees(
    config: &RuntimeFeesConfig,
    actions: &[Action],
    receiver_id: &AccountId,
    current_protocol_version: ProtocolVersion,
) -> Result<Gas, IntegerOverflowError> {
    let mut result = 0;
    for action in actions {
        let mut delta;
        // In case of Action::Delegate it's needed to add Gas which is required for the inner actions.
        if let Action::Delegate(signed_delegate_action) = action {
            let actions = signed_delegate_action.delegate_action.get_actions();
            delta = total_prepaid_exec_fees(
                config,
                &actions,
                &signed_delegate_action.delegate_action.receiver_id,
                current_protocol_version,
            )?;
            delta = safe_add_gas(
                delta,
                exec_fee(
                    config,
                    action,
                    &signed_delegate_action.delegate_action.receiver_id,
                    current_protocol_version,
                ),
            )?;
            delta = safe_add_gas(delta, config.action_receipt_creation_config.exec_fee())?;
        } else {
            delta = exec_fee(config, action, receiver_id, current_protocol_version);
        }
        result = safe_add_gas(result, delta)?;
    }
    Ok(result)
}
/// Get the total sum of deposits for given actions.
pub fn total_deposit(actions: &[Action]) -> Result<Balance, IntegerOverflowError> {
    let mut total_balance: Balance = 0;
    for action in actions {
        let action_balance;
        if let Action::Delegate(signed_delegate_action) = action {
            // Note, here Relayer pays the deposit but if actions fail, the deposit is
            // refunded to Sender of DelegateAction
            let actions = signed_delegate_action.delegate_action.get_actions();
            action_balance = total_deposit(&actions)?;
        } else {
            action_balance = action.get_deposit_balance();
        }
        total_balance = safe_add_balance(total_balance, action_balance)?;
    }
    Ok(total_balance)
}

/// Get the total sum of prepaid gas for given actions.
pub fn total_prepaid_gas(actions: &[Action]) -> Result<Gas, IntegerOverflowError> {
    let mut total_gas: Gas = 0;
    for action in actions {
        let action_gas;
        if let Action::Delegate(signed_delegate_action) = action {
            let actions = signed_delegate_action.delegate_action.get_actions();
            action_gas = total_prepaid_gas(&actions)?;
        } else {
            action_gas = action.get_prepaid_gas();
        }
        total_gas = safe_add_gas(total_gas, action_gas)?;
    }
    Ok(total_gas)
}

#[cfg(test)]
mod tests {
    use super::*;

    #[test]
    fn test_safe_gas_price_inflated() {
        assert_eq!(safe_gas_price_inflated(10000, Rational::new(101, 100), 1).unwrap(), 10100);
        assert_eq!(safe_gas_price_inflated(10000, Rational::new(101, 100), 2).unwrap(), 10201);
        // Rounded up
        assert_eq!(safe_gas_price_inflated(10000, Rational::new(101, 100), 3).unwrap(), 10304);
        assert_eq!(safe_gas_price_inflated(10000, Rational::new(101, 100), 32).unwrap(), 13750);
    }
}<|MERGE_RESOLUTION|>--- conflicted
+++ resolved
@@ -121,11 +121,12 @@
                     config.fee(ActionCosts::add_full_access_key).send_fee(sender_is_receiver)
                 }
             },
-<<<<<<< HEAD
-            DeleteKey(_) => cfg.delete_key_cost.send_fee(sender_is_receiver),
-            DeleteAccount(_) => cfg.delete_account_cost.send_fee(sender_is_receiver),
+            DeleteKey(_) => config.fee(ActionCosts::delete_key).send_fee(sender_is_receiver),
+            DeleteAccount(_) => {
+                config.fee(ActionCosts::delete_account).send_fee(sender_is_receiver)
+            }
             Delegate(signed_delegate_action) => {
-                let delegate_cost = cfg.delegate_cost.send_fee(sender_is_receiver);
+                let delegate_cost = config.fee(ActionCosts::delegate).send_fee(sender_is_receiver);
                 let delegate_action = &signed_delegate_action.delegate_action;
 
                 delegate_cost
@@ -171,12 +172,6 @@
                 )?
             }
             _ => 0,
-=======
-            DeleteKey(_) => config.fee(ActionCosts::delete_key).send_fee(sender_is_receiver),
-            DeleteAccount(_) => {
-                config.fee(ActionCosts::delete_account).send_fee(sender_is_receiver)
-            }
->>>>>>> dce92b8f
         };
         result = safe_add_gas(result, delta)?;
     }
@@ -226,14 +221,9 @@
                 config.fee(ActionCosts::add_full_access_key).exec_fee()
             }
         },
-<<<<<<< HEAD
-        DeleteKey(_) => cfg.delete_key_cost.exec_fee(),
-        DeleteAccount(_) => cfg.delete_account_cost.exec_fee(),
-        Delegate(_) => cfg.delegate_cost.exec_fee(),
-=======
         DeleteKey(_) => config.fee(ActionCosts::delete_key).exec_fee(),
         DeleteAccount(_) => config.fee(ActionCosts::delete_account).exec_fee(),
->>>>>>> dce92b8f
+        Delegate(_) => config.fee(ActionCosts::delegate).exec_fee(),
     }
 }
 
@@ -326,7 +316,7 @@
                     current_protocol_version,
                 ),
             )?;
-            delta = safe_add_gas(delta, config.action_receipt_creation_config.exec_fee())?;
+            delta = safe_add_gas(delta, config.fee(ActionCosts::new_action_receipt).exec_fee())?;
         } else {
             delta = exec_fee(config, action, receiver_id, current_protocol_version);
         }
