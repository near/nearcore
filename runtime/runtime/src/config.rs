--- conflicted
+++ resolved
@@ -174,42 +174,6 @@
     }
 }
 
-<<<<<<< HEAD
-pub fn prepaid_exec_fee(
-    config: &RuntimeFeesConfig,
-    action: &Action,
-    receiver_id: &AccountId,
-    current_protocol_version: ProtocolVersion,
-) -> Gas {
-    let exec_gas = exec_fee(config, action, receiver_id, current_protocol_version);
-
-    let extra_prepaid_gas = match action {
-        Action::DeleteAccount(DeleteAccountAction { beneficiary_id }) => {
-            if checked_feature!("stable", AllowCreateAccountOnDelete, current_protocol_version) {
-                let sender_is_receiver = beneficiary_id == receiver_id;
-                let is_receiver_implicit =
-                    is_implicit_account_creation_enabled(current_protocol_version)
-                        && AccountId::is_64_len_hex(&beneficiary_id);
-                config.action_receipt_creation_config.send_fee(sender_is_receiver)
-                    + config.action_receipt_creation_config.exec_fee()
-                    + transfer_send_fee(
-                        &config.action_creation_config,
-                        sender_is_receiver,
-                        is_receiver_implicit,
-                    )
-                    + transfer_exec_fee(&config.action_creation_config, is_receiver_implicit)
-            } else {
-                0
-            }
-        }
-        _ => 0,
-    };
-
-    exec_gas + extra_prepaid_gas
-}
-
-=======
->>>>>>> 1e7c6613
 /// Returns transaction costs for a given transaction.
 pub fn tx_cost(
     config: &RuntimeFeesConfig,
