#[macro_use]
extern crate lazy_static;
#[macro_use]
extern crate log;
#[macro_use]
extern crate serde_derive;

use std::cmp::max;
use std::collections::{HashMap, HashSet};
use std::convert::TryInto;
use std::sync::Arc;

use borsh::{BorshDeserialize, BorshSerialize};

use near_crypto::PublicKey;
use near_primitives::account::{AccessKey, AccessKeyPermission, Account};
use near_primitives::contract::ContractCode;
use near_primitives::errors::{
    ActionError, ActionErrorKind, InvalidAccessKeyError, InvalidTxError, RuntimeError,
    TxExecutionError,
};
use near_primitives::hash::CryptoHash;
use near_primitives::receipt::{ActionReceipt, DataReceipt, Receipt, ReceiptEnum, ReceivedData};
use near_primitives::serialize::from_base64;
use near_primitives::transaction::{
    Action, ExecutionOutcome, ExecutionOutcomeWithId, ExecutionStatus, LogEntry, SignedTransaction,
};
use near_primitives::types::{
    AccountId, Balance, BlockHeight, BlockHeightDelta, Gas, Nonce, StateChangeCause, StateChanges,
    StateRoot, ValidatorStake,
};
use near_primitives::utils::col::DELAYED_RECEIPT_INDICES;
use near_primitives::utils::{
    create_nonce_with_nonce, is_valid_account_id, key_for_delayed_receipt,
    key_for_pending_data_count, key_for_postponed_receipt, key_for_postponed_receipt_id,
    key_for_received_data, system_account, ACCOUNT_DATA_SEPARATOR,
};
use near_store::{
    get, get_access_key, get_account, get_receipt, get_received_data, set, set_access_key,
    set_account, set_code, set_receipt, set_received_data, StorageError, StoreUpdate, Trie,
    TrieChanges, TrieUpdate,
};
use near_vm_logic::types::PromiseResult;
use near_vm_logic::ReturnData;
#[cfg(feature = "costs_counting")]
pub use near_vm_runner::EXT_COSTS_COUNTER;

use crate::actions::*;
use crate::balance_checker::check_balance;
use crate::config::{
    exec_fee, safe_add_balance, safe_add_gas, safe_gas_to_balance, total_deposit, total_exec_fees,
    total_prepaid_gas, tx_cost, RuntimeConfig,
};
pub use crate::store::StateRecord;

mod actions;
pub mod adapter;
mod balance_checker;
pub mod cache;
pub mod config;
pub mod ext;
mod metrics;
pub mod state_viewer;
mod store;

const EXPECT_ACCOUNT_EXISTS: &str = "account exists, checked above";

#[derive(Debug)]
pub struct ApplyState {
    /// Currently building block height.
    // TODO #1903 pub block_height: BlockHeight,
    pub block_index: BlockHeight,
    /// Current epoch length.
    pub epoch_length: BlockHeightDelta,
    /// Price for the gas.
    pub gas_price: Balance,
    /// A block timestamp
    pub block_timestamp: u64,
    /// Gas limit for a given chunk.
    /// If None is given, assumes there is no gas limit.
    pub gas_limit: Option<Gas>,
}

/// Contains information to update validators accounts at the first block of a new epoch.
pub struct ValidatorAccountsUpdate {
    /// Maximum stake across last 3 epochs.
    pub stake_info: HashMap<AccountId, Balance>,
    /// Rewards to distribute to validators.
    pub validator_rewards: HashMap<AccountId, Balance>,
    /// Stake proposals from the last chunk.
    pub last_proposals: HashMap<AccountId, Balance>,
    /// The ID of the protocol treasure account if it belongs to the current shard.
    pub protocol_treasury_account_id: Option<AccountId>,
    /// Accounts to slash and the slashed amount (None means everything)
    pub slashing_info: HashMap<AccountId, Option<Balance>>,
}

#[derive(Debug)]
pub struct VerificationResult {
    pub gas_burnt: Gas,
    pub gas_used: Gas,
    pub rent_paid: Balance,
    pub validator_reward: Balance,
}

#[derive(Debug, Default)]
pub struct ApplyStats {
    pub total_rent_paid: Balance,
    pub total_validator_reward: Balance,
    pub total_balance_burnt: Balance,
    pub total_balance_slashed: Balance,
}

pub struct ApplyResult {
    pub state_root: StateRoot,
    pub trie_changes: TrieChanges,
    pub validator_proposals: Vec<ValidatorStake>,
    pub outgoing_receipts: Vec<Receipt>,
    pub outcomes: Vec<ExecutionOutcomeWithId>,
    pub key_value_changes: StateChanges,
    pub stats: ApplyStats,
}

/// Stores indices for a persistent queue for delayed receipts that didn't fit into a block.
#[derive(Default, BorshSerialize, BorshDeserialize, Clone, PartialEq)]
pub struct DelayedReceiptIndices {
    // First inclusive index in the queue.
    first_index: u64,
    // Exclusive end index of the queue
    next_available_index: u64,
}

#[derive(Debug)]
pub struct ActionResult {
    pub gas_burnt: Gas,
    pub gas_burnt_for_function_call: Gas,
    pub gas_used: Gas,
    pub result: Result<ReturnData, ActionError>,
    pub logs: Vec<LogEntry>,
    pub new_receipts: Vec<Receipt>,
    pub validator_proposals: Vec<ValidatorStake>,
}

impl ActionResult {
    pub fn merge(&mut self, mut next_result: ActionResult) -> Result<(), RuntimeError> {
        assert!(next_result.gas_burnt_for_function_call <= next_result.gas_burnt);
        assert!(
            next_result.gas_burnt <= next_result.gas_used,
            "Gas burnt {} <= Gas used {}",
            next_result.gas_burnt,
            next_result.gas_used
        );
        self.gas_burnt = safe_add_gas(self.gas_burnt, next_result.gas_burnt)?;
        self.gas_burnt_for_function_call = safe_add_gas(
            self.gas_burnt_for_function_call,
            next_result.gas_burnt_for_function_call,
        )?;
        self.gas_used = safe_add_gas(self.gas_used, next_result.gas_used)?;
        self.result = next_result.result;
        self.logs.append(&mut next_result.logs);
        if let Ok(ReturnData::ReceiptIndex(ref mut receipt_index)) = self.result {
            // Shifting local receipt index to be global receipt index.
            *receipt_index += self.new_receipts.len() as u64;
        }
        if self.result.is_ok() {
            self.new_receipts.append(&mut next_result.new_receipts);
            self.validator_proposals.append(&mut next_result.validator_proposals);
        } else {
            self.new_receipts.clear();
            self.validator_proposals.clear();
        }
        Ok(())
    }
}

impl Default for ActionResult {
    fn default() -> Self {
        Self {
            gas_burnt: 0,
            gas_burnt_for_function_call: 0,
            gas_used: 0,
            result: Ok(ReturnData::None),
            logs: vec![],
            new_receipts: vec![],
            validator_proposals: vec![],
        }
    }
}

pub struct Runtime {
    config: RuntimeConfig,
}

impl Runtime {
    pub fn new(config: RuntimeConfig) -> Self {
        Runtime { config }
    }

    fn print_log(log: &[LogEntry]) {
        if log.is_empty() {
            return;
        }
        let log_str = log.iter().fold(String::new(), |acc, s| {
            if acc.is_empty() {
                s.to_string()
            } else {
                acc + "\n" + s
            }
        });
        debug!(target: "runtime", "{}", log_str);
    }

    /// Verifies the signed transaction on top of given state, charges the rent and transaction fees
    /// and balances, and updates the state for the used account and access keys.
    pub fn verify_and_charge_transaction(
        &self,
        state_update: &mut TrieUpdate,
        apply_state: &ApplyState,
        signed_transaction: &SignedTransaction,
    ) -> Result<VerificationResult, RuntimeError> {
        let transaction = &signed_transaction.transaction;
        let signer_id = &transaction.signer_id;
        if !is_valid_account_id(&signer_id) {
            return Err(InvalidTxError::InvalidSignerId { signer_id: signer_id.clone() }.into());
        }
        if !is_valid_account_id(&transaction.receiver_id) {
            return Err(InvalidTxError::InvalidReceiverId {
                receiver_id: transaction.receiver_id.clone(),
            }
            .into());
        }

        if !signed_transaction
            .signature
            .verify(signed_transaction.get_hash().as_ref(), &transaction.public_key)
        {
            return Err(InvalidTxError::InvalidSignature.into());
        }
        let mut signer = match get_account(state_update, signer_id)? {
            Some(signer) => signer,
            None => {
                return Err(
                    InvalidTxError::SignerDoesNotExist { signer_id: signer_id.clone() }.into()
                );
            }
        };
        let mut access_key =
            match get_access_key(state_update, &signer_id, &transaction.public_key)? {
                Some(access_key) => access_key,
                None => {
                    return Err(InvalidTxError::InvalidAccessKeyError(
                        InvalidAccessKeyError::AccessKeyNotFound {
                            account_id: signer_id.clone(),
                            public_key: transaction.public_key.clone(),
                        },
                    )
                    .into());
                }
            };

        if transaction.nonce <= access_key.nonce {
            return Err(InvalidTxError::InvalidNonce {
                tx_nonce: transaction.nonce,
                ak_nonce: access_key.nonce,
            }
            .into());
        }

        let sender_is_receiver = &transaction.receiver_id == signer_id;

        let rent_paid = apply_rent(&signer_id, &mut signer, apply_state.block_index, &self.config);
        access_key.nonce = transaction.nonce;

        let (gas_burnt, gas_used, total_cost) = tx_cost(
            &self.config.transaction_costs,
            &transaction,
            apply_state.gas_price,
            sender_is_receiver,
        )
        .map_err(|_| InvalidTxError::CostOverflow)?;

        signer.amount = signer.amount.checked_sub(total_cost).ok_or_else(|| {
            InvalidTxError::NotEnoughBalance {
                signer_id: signer_id.clone(),
                balance: signer.amount,
                cost: total_cost,
            }
        })?;

        if let AccessKeyPermission::FunctionCall(ref mut function_call_permission) =
            access_key.permission
        {
            if let Some(ref mut allowance) = function_call_permission.allowance {
                *allowance = allowance.checked_sub(total_cost).ok_or_else(|| {
                    InvalidTxError::InvalidAccessKeyError(
                        InvalidAccessKeyError::NotEnoughAllowance {
                            account_id: signer_id.clone(),
                            public_key: transaction.public_key.clone(),
                            allowance: *allowance,
                            cost: total_cost,
                        },
                    )
                })?;
            }
        }

        if let Err(amount) = check_rent(&signer_id, &signer, &self.config, apply_state.epoch_length)
        {
            return Err(InvalidTxError::RentUnpaid { signer_id: signer_id.clone(), amount }.into());
        }

        if let AccessKeyPermission::FunctionCall(ref function_call_permission) =
            access_key.permission
        {
            if transaction.actions.len() != 1 {
                return Err(InvalidTxError::InvalidAccessKeyError(
                    InvalidAccessKeyError::RequiresFullAccess,
                )
                .into());
            }
            if let Some(Action::FunctionCall(ref function_call)) = transaction.actions.get(0) {
                if transaction.receiver_id != function_call_permission.receiver_id {
                    return Err(InvalidTxError::InvalidAccessKeyError(
                        InvalidAccessKeyError::ReceiverMismatch {
                            tx_receiver: transaction.receiver_id.clone(),
                            ak_receiver: function_call_permission.receiver_id.clone(),
                        },
                    )
                    .into());
                }
                if !function_call_permission.method_names.is_empty()
                    && function_call_permission
                        .method_names
                        .iter()
                        .all(|method_name| &function_call.method_name != method_name)
                {
                    return Err(InvalidTxError::InvalidAccessKeyError(
                        InvalidAccessKeyError::MethodNameMismatch {
                            method_name: function_call.method_name.clone(),
                        },
                    )
                    .into());
                }
            } else {
                return Err(InvalidTxError::InvalidAccessKeyError(
                    InvalidAccessKeyError::RequiresFullAccess,
                )
                .into());
            }
        };

        set_access_key(state_update, &signer_id, &transaction.public_key, &access_key);
        set_account(state_update, &signer_id, &signer);

        let validator_reward = safe_gas_to_balance(apply_state.gas_price, gas_burnt)
            .map_err(|_| InvalidTxError::CostOverflow)?;

        Ok(VerificationResult { gas_burnt, gas_used, rent_paid, validator_reward })
    }

    /// Takes one signed transaction, verifies it and converts it to a receipt.
    /// When transaction is converted to a receipt, the account is charged for the full value of
    /// the generated receipt. Also the account is charged with the rent for storage and short name.
    /// In case of successful verification (expected for valid chunks), returns the receipt and
    /// `ExecutionOutcomeWithId` for the transaction.
    /// In case of an error, returns either `InvalidTxError` if the transaction verification failed
    /// or a `StorageError` wrapped into `RuntimeError`.
    fn process_transaction(
        &self,
        state_update: &mut TrieUpdate,
        apply_state: &ApplyState,
        signed_transaction: &SignedTransaction,
        stats: &mut ApplyStats,
    ) -> Result<(Receipt, ExecutionOutcomeWithId), RuntimeError> {
        near_metrics::inc_counter(&metrics::TRANSACTION_PROCESSED_TOTAL);
        match self.verify_and_charge_transaction(state_update, apply_state, signed_transaction) {
            Ok(verification_result) => {
                near_metrics::inc_counter(&metrics::TRANSACTION_PROCESSED_SUCCESSFULLY_TOTAL);
                state_update.commit(StateChangeCause::TransactionProcessing {
                    tx_hash: signed_transaction.get_hash(),
                });
                let transaction = &signed_transaction.transaction;
                let receipt = Receipt {
                    predecessor_id: transaction.signer_id.clone(),
                    receiver_id: transaction.receiver_id.clone(),
                    receipt_id: create_nonce_with_nonce(&signed_transaction.get_hash(), 0),

                    receipt: ReceiptEnum::Action(ActionReceipt {
                        signer_id: transaction.signer_id.clone(),
                        signer_public_key: transaction.public_key.clone(),
                        gas_price: apply_state.gas_price,
                        output_data_receivers: vec![],
                        input_data_ids: vec![],
                        actions: transaction.actions.clone(),
                    }),
                };
                stats.total_rent_paid =
                    safe_add_balance(stats.total_rent_paid, verification_result.rent_paid)?;
                stats.total_validator_reward = safe_add_balance(
                    stats.total_validator_reward,
                    verification_result.validator_reward,
                )?;
                let outcome = ExecutionOutcomeWithId {
                    id: signed_transaction.get_hash(),
                    outcome: ExecutionOutcome {
                        status: ExecutionStatus::SuccessReceiptId(receipt.receipt_id),
                        logs: vec![],
                        receipt_ids: vec![receipt.receipt_id],
                        gas_burnt: verification_result.gas_burnt,
                    },
                };
                Ok((receipt, outcome))
            }
            Err(e) => {
                near_metrics::inc_counter(&metrics::TRANSACTION_PROCESSED_FAILED_TOTAL);
                state_update.rollback();
                Err(e)
            }
        }
    }

    fn apply_action(
        &self,
        action: &Action,
        state_update: &mut TrieUpdate,
        apply_state: &ApplyState,
        account: &mut Option<Account>,
        actor_id: &mut AccountId,
        receipt: &Receipt,
        action_receipt: &ActionReceipt,
        promise_results: &[PromiseResult],
        action_hash: CryptoHash,
        is_last_action: bool,
    ) -> Result<ActionResult, StorageError> {
        let mut result = ActionResult::default();
        let exec_fees = exec_fee(&self.config.transaction_costs, action);
        result.gas_burnt += exec_fees;
        result.gas_used += exec_fees;
        let account_id = &receipt.receiver_id;
        // Account validation
        if let Err(e) = check_account_existence(action, account, account_id) {
            result.result = Err(e);
            return Ok(result);
        }
        // Permission validation
        if let Err(e) = check_actor_permissions(
            action,
            apply_state,
            account,
            &actor_id,
            account_id,
            &self.config,
        ) {
            result.result = Err(e);
            return Ok(result);
        }
        match action {
            Action::CreateAccount(_) => {
                near_metrics::inc_counter(&metrics::ACTION_CREATE_ACCOUNT_TOTAL);
                action_create_account(
                    &self.config.transaction_costs,
                    apply_state,
                    account,
                    actor_id,
                    receipt,
                    &mut result,
                );
            }
            Action::DeployContract(deploy_contract) => {
                near_metrics::inc_counter(&metrics::ACTION_DEPLOY_CONTRACT_TOTAL);
                action_deploy_contract(
                    &self.config.transaction_costs,
                    state_update,
                    account.as_mut().expect(EXPECT_ACCOUNT_EXISTS),
                    &account_id,
                    deploy_contract,
                )?;
            }
            Action::FunctionCall(function_call) => {
                near_metrics::inc_counter(&metrics::ACTION_FUNCTION_CALL_TOTAL);
                action_function_call(
                    state_update,
                    apply_state,
                    account.as_mut().expect(EXPECT_ACCOUNT_EXISTS),
                    receipt,
                    action_receipt,
                    promise_results,
                    &mut result,
                    account_id,
                    function_call,
                    &action_hash,
                    &self.config,
                    is_last_action,
                )?;
            }
            Action::Transfer(transfer) => {
                near_metrics::inc_counter(&metrics::ACTION_TRANSFER_TOTAL);
                action_transfer(account.as_mut().expect(EXPECT_ACCOUNT_EXISTS), transfer)?;
            }
            Action::Stake(stake) => {
                near_metrics::inc_counter(&metrics::ACTION_STAKE_TOTAL);
                action_stake(
                    account.as_mut().expect(EXPECT_ACCOUNT_EXISTS),
                    &mut result,
                    account_id,
                    stake,
                );
            }
            Action::AddKey(add_key) => {
                near_metrics::inc_counter(&metrics::ACTION_ADD_KEY_TOTAL);
                action_add_key(
                    &self.config.transaction_costs,
                    state_update,
                    account.as_mut().expect(EXPECT_ACCOUNT_EXISTS),
                    &mut result,
                    account_id,
                    add_key,
                )?;
            }
            Action::DeleteKey(delete_key) => {
                near_metrics::inc_counter(&metrics::ACTION_DELETE_KEY_TOTAL);
                action_delete_key(
                    &self.config.transaction_costs,
                    state_update,
                    account.as_mut().expect(EXPECT_ACCOUNT_EXISTS),
                    &mut result,
                    account_id,
                    delete_key,
                )?;
            }
            Action::DeleteAccount(delete_account) => {
                near_metrics::inc_counter(&metrics::ACTION_DELETE_ACCOUNT_TOTAL);
                action_delete_account(
                    state_update,
                    account,
                    actor_id,
                    receipt,
                    &mut result,
                    account_id,
                    delete_account,
                )?;
            }
        };
        Ok(result)
    }

    // Executes when all Receipt `input_data_ids` are in the state
    fn apply_action_receipt(
        &self,
        state_update: &mut TrieUpdate,
        apply_state: &ApplyState,
        receipt: &Receipt,
        outgoing_receipts: &mut Vec<Receipt>,
        validator_proposals: &mut Vec<ValidatorStake>,
        stats: &mut ApplyStats,
    ) -> Result<ExecutionOutcomeWithId, RuntimeError> {
        let action_receipt = match receipt.receipt {
            ReceiptEnum::Action(ref action_receipt) => action_receipt,
            _ => unreachable!("given receipt should be an action receipt"),
        };
        let account_id = &receipt.receiver_id;
        // Collecting input data and removing it from the state
        let promise_results = action_receipt
            .input_data_ids
            .iter()
            .map(|data_id| {
                let ReceivedData { data } = get_received_data(state_update, account_id, data_id)?
                    .ok_or_else(|| {
                    StorageError::StorageInconsistentState(
                        "received data should be in the state".to_string(),
                    )
                })?;
                state_update.remove(&key_for_received_data(account_id, data_id));
                match data {
                    Some(value) => Ok(PromiseResult::Successful(value)),
                    None => Ok(PromiseResult::Failed),
                }
            })
            .collect::<Result<Vec<PromiseResult>, RuntimeError>>()?;

        // state_update might already have some updates so we need to make sure we commit it before
        // executing the actual receipt
        state_update.commit(StateChangeCause::ActionReceiptProcessingStarted {
            receipt_hash: receipt.get_hash(),
        });

        let mut account = get_account(state_update, account_id)?;
        let mut rent_paid = 0;
        if let Some(ref mut account) = account {
            rent_paid = apply_rent(account_id, account, apply_state.block_index, &self.config);
        }
        let mut actor_id = receipt.predecessor_id.clone();
        let mut result = ActionResult::default();
        let exec_fee = self.config.transaction_costs.action_receipt_creation_config.exec_fee();
        result.gas_used = exec_fee;
        result.gas_burnt = exec_fee;
        // Executing actions one by one
        for (action_index, action) in action_receipt.actions.iter().enumerate() {
            let is_last_action = action_index + 1 == action_receipt.actions.len();
            result.merge(self.apply_action(
                action,
                state_update,
                apply_state,
                &mut account,
                &mut actor_id,
                receipt,
                action_receipt,
                &promise_results,
                create_nonce_with_nonce(
                    &receipt.receipt_id,
                    u64::max_value() - action_index as u64,
                ),
                is_last_action,
            )?)?;
            // TODO storage error
            if let Err(ref mut res) = result.result {
                res.index = Some(action_index as u64);
                break;
            }
        }

        // Going to check rent
        if result.result.is_ok() {
            if let Some(ref mut account) = account {
                if let Err(amount) =
                    check_rent(account_id, account, &self.config, apply_state.epoch_length)
                {
                    result.merge(ActionResult {
                        result: Err(ActionError {
                            index: None,
                            kind: ActionErrorKind::RentUnpaid {
                                account_id: account_id.clone(),
                                amount,
                            },
                        }),
                        ..Default::default()
                    })?;
                } else {
                    set_account(state_update, account_id, account);
                }
            }
        }

        // If the receipt is a refund, then we consider it free without burnt gas.
        if receipt.predecessor_id == system_account() {
            result.gas_burnt = 0;
            result.gas_used = 0;
            // If the refund fails, instead of just burning tokens, we report the total number of
            // tokens burnt in the ApplyResult. It can be used by validators to distribute it.
            if result.result.is_err() {
                stats.total_balance_burnt = safe_add_balance(
                    stats.total_balance_burnt,
                    total_deposit(&action_receipt.actions)?,
                )?
            }
        } else {
            // Calculating and generating refunds
            self.generate_refund_receipts(receipt, action_receipt, &mut result)?;
        }

        // Moving validator proposals
        validator_proposals.append(&mut result.validator_proposals);

        // Committing or rolling back state.
        match &result.result {
            Ok(_) => {
                stats.total_rent_paid = safe_add_balance(stats.total_rent_paid, rent_paid)?;
                state_update.commit(StateChangeCause::ReceiptProcessing {
                    receipt_hash: receipt.get_hash(),
                });
            }
            Err(_) => {
                state_update.rollback();
            }
        };

        // Adding burnt gas reward for function calls if the account exists.
        let receiver_gas_reward = result.gas_burnt_for_function_call
            * self.config.transaction_costs.burnt_gas_reward.numerator
            / self.config.transaction_costs.burnt_gas_reward.denominator;
        let mut validator_reward = safe_gas_to_balance(action_receipt.gas_price, result.gas_burnt)?;
        if receiver_gas_reward > 0 {
            let mut account = get_account(state_update, account_id)?;
            if let Some(ref mut account) = account {
                let receiver_reward =
                    safe_gas_to_balance(action_receipt.gas_price, receiver_gas_reward)?;
                // Validators receive the remaining execution reward that was not given to the
                // account holder. If the account doesn't exist by the end of the execution, the
                // validators receive the full reward.
                validator_reward -= receiver_reward;
                account.amount = safe_add_balance(account.amount, receiver_reward)?;
                set_account(state_update, account_id, account);
                state_update.commit(StateChangeCause::ActionReceiptGasReward {
                    receipt_hash: receipt.get_hash(),
                });
            }
        }

        stats.total_validator_reward =
            safe_add_balance(stats.total_validator_reward, validator_reward)?;

        // Generating outgoing data
        // A {
        // B().then(C())}  B--data receipt->C

        // A {
        // B(); 42}
        if !action_receipt.output_data_receivers.is_empty() {
            if let Ok(ReturnData::ReceiptIndex(receipt_index)) = result.result {
                // Modifying a new receipt instead of sending data
                match result
                    .new_receipts
                    .get_mut(receipt_index as usize)
                    .expect("the receipt for the given receipt index should exist")
                    .receipt
                {
                    ReceiptEnum::Action(ref mut new_action_receipt) => new_action_receipt
                        .output_data_receivers
                        .extend_from_slice(&action_receipt.output_data_receivers),
                    _ => unreachable!("the receipt should be an action receipt"),
                }
            } else {
                let data = match result.result {
                    Ok(ReturnData::Value(ref data)) => Some(data.clone()),
                    Ok(_) => Some(vec![]),
                    Err(_) => None,
                };
                result.new_receipts.extend(action_receipt.output_data_receivers.iter().map(
                    |data_receiver| Receipt {
                        predecessor_id: account_id.clone(),
                        receiver_id: data_receiver.receiver_id.clone(),
                        receipt_id: CryptoHash::default(),
                        receipt: ReceiptEnum::Data(DataReceipt {
                            data_id: data_receiver.data_id,
                            data: data.clone(),
                        }),
                    },
                ));
            };
        }

        // Generating receipt IDs
        let receipt_ids = result
            .new_receipts
            .into_iter()
            .enumerate()
            .filter_map(|(receipt_index, mut new_receipt)| {
                let receipt_id =
                    create_nonce_with_nonce(&receipt.receipt_id, receipt_index as Nonce);
                new_receipt.receipt_id = receipt_id;
                let is_action = match &new_receipt.receipt {
                    ReceiptEnum::Action(_) => true,
                    _ => false,
                };
                outgoing_receipts.push(new_receipt);
                if is_action {
                    Some(receipt_id)
                } else {
                    None
                }
            })
            .collect();

        let status = match result.result {
            Ok(ReturnData::ReceiptIndex(receipt_index)) => ExecutionStatus::SuccessReceiptId(
                create_nonce_with_nonce(&receipt.receipt_id, receipt_index as Nonce),
            ),
            Ok(ReturnData::Value(data)) => ExecutionStatus::SuccessValue(data),
            Ok(ReturnData::None) => ExecutionStatus::SuccessValue(vec![]),
            Err(e) => ExecutionStatus::Failure(TxExecutionError::ActionError(e)),
        };

        Self::print_log(&result.logs);

        Ok(ExecutionOutcomeWithId {
            id: receipt.receipt_id,
            outcome: ExecutionOutcome {
                status,
                logs: result.logs,
                receipt_ids,
                gas_burnt: result.gas_burnt,
            },
        })
    }

    fn generate_refund_receipts(
        &self,
        receipt: &Receipt,
        action_receipt: &ActionReceipt,
        result: &mut ActionResult,
    ) -> Result<(), RuntimeError> {
        let total_deposit = total_deposit(&action_receipt.actions)?;
        let prepaid_gas = total_prepaid_gas(&action_receipt.actions)?;
        let exec_gas = safe_add_gas(
            total_exec_fees(&self.config.transaction_costs, &action_receipt.actions)?,
            self.config.transaction_costs.action_receipt_creation_config.exec_fee(),
        )?;
        let mut deposit_refund = if result.result.is_err() { total_deposit } else { 0 };
        let gas_refund = if result.result.is_err() {
            safe_add_gas(prepaid_gas, exec_gas)? - result.gas_burnt
        } else {
            safe_add_gas(prepaid_gas, exec_gas)? - result.gas_used
        };
        let mut gas_balance_refund = safe_gas_to_balance(action_receipt.gas_price, gas_refund)?;
        if action_receipt.signer_id == receipt.predecessor_id {
            // Merging 2 refunds
            deposit_refund = safe_add_balance(deposit_refund, gas_balance_refund)?;
            gas_balance_refund = 0;
        }
        if deposit_refund > 0 {
            result.new_receipts.push(Receipt::new_refund(&receipt.predecessor_id, deposit_refund));
        }
        if gas_balance_refund > 0 {
            result
                .new_receipts
                .push(Receipt::new_refund(&action_receipt.signer_id, gas_balance_refund));
        }
        Ok(())
    }

    fn process_receipt(
        &self,
        state_update: &mut TrieUpdate,
        apply_state: &ApplyState,
        receipt: &Receipt,
        outgoing_receipts: &mut Vec<Receipt>,
        validator_proposals: &mut Vec<ValidatorStake>,
        stats: &mut ApplyStats,
    ) -> Result<Option<ExecutionOutcomeWithId>, RuntimeError> {
        let account_id = &receipt.receiver_id;
        match receipt.receipt {
            ReceiptEnum::Data(ref data_receipt) => {
                // Received a new data receipt.
                // Saving the data into the state keyed by the data_id.
                set_received_data(
                    state_update,
                    account_id,
                    &data_receipt.data_id,
                    &ReceivedData { data: data_receipt.data.clone() },
                );
                // Check if there is already a receipt that was postponed and was awaiting for the
                // given data_id.
                // If we don't have a postponed receipt yet, we don't need to do anything for now.
                if let Some(receipt_id) = get(
                    state_update,
                    &key_for_postponed_receipt_id(account_id, &data_receipt.data_id),
                )? {
                    // There is already a receipt that is awaiting for the just received data.
                    // Removing this pending data_id for the receipt from the state.
                    state_update
                        .remove(&key_for_postponed_receipt_id(account_id, &data_receipt.data_id));
                    // Checking how many input data items is pending for the receipt.
                    let pending_data_count: u32 =
                        get(state_update, &key_for_pending_data_count(account_id, &receipt_id))?
                            .ok_or_else(|| {
                                StorageError::StorageInconsistentState(
                                    "pending data count should be in the state".to_string(),
                                )
                            })?;
                    if pending_data_count == 1 {
                        // It was the last input data pending for this receipt. We'll cleanup
                        // some receipt related fields from the state and execute the receipt.

                        // Removing pending data count from the state.
                        state_update.remove(&key_for_pending_data_count(account_id, &receipt_id));
                        // Fetching the receipt itself.
                        let ready_receipt = get_receipt(state_update, account_id, &receipt_id)?
                            .ok_or_else(|| {
                                StorageError::StorageInconsistentState(
                                    "pending receipt should be in the state".to_string(),
                                )
                            })?;
                        // Removing the receipt from the state.
                        state_update.remove(&key_for_postponed_receipt(account_id, &receipt_id));
                        // Executing the receipt. It will read all the input data and clean it up
                        // from the state.
                        return self
                            .apply_action_receipt(
                                state_update,
                                apply_state,
                                &ready_receipt,
                                outgoing_receipts,
                                validator_proposals,
                                stats,
                            )
                            .map(Some);
                    } else {
                        // There is still some pending data for the receipt, so we update the
                        // pending data count in the state.
                        set(
                            state_update,
                            key_for_pending_data_count(account_id, &receipt_id),
                            &(pending_data_count - 1),
                        );
                    }
                }
            }
            ReceiptEnum::Action(ref action_receipt) => {
                // Received a new action receipt. We'll first check how many input data items
                // were already received before and saved in the state.
                // And if we have all input data, then we can immediately execute the receipt.
                // If not, then we will postpone this receipt for later.
                let mut pending_data_count: u32 = 0;
                for data_id in &action_receipt.input_data_ids {
                    if get_received_data(state_update, account_id, data_id)?.is_none() {
                        pending_data_count += 1;
                        // The data for a given data_id is not available, so we save a link to this
                        // receipt_id for the pending data_id into the state.
                        set(
                            state_update,
                            key_for_postponed_receipt_id(account_id, data_id),
                            &receipt.receipt_id,
                        )
                    }
                }
                if pending_data_count == 0 {
                    // All input data is available. Executing the receipt. It will cleanup
                    // input data from the state.
                    return self
                        .apply_action_receipt(
                            state_update,
                            apply_state,
                            receipt,
                            outgoing_receipts,
                            validator_proposals,
                            stats,
                        )
                        .map(Some);
                } else {
                    // Not all input data is available now.
                    // Save the counter for the number of pending input data items into the state.
                    set(
                        state_update,
                        key_for_pending_data_count(account_id, &receipt.receipt_id),
                        &pending_data_count,
                    );
                    // Save the receipt itself into the state.
                    set_receipt(state_update, &receipt);
                }
            }
        };
        // We didn't trigger execution, so we need to commit the state.
        state_update
            .commit(StateChangeCause::PostponedReceipt { receipt_hash: receipt.get_hash() });
        Ok(None)
    }

    /// Iterates over the validators in the current shard and updates their accounts to return stake
    /// and allocate rewards. Also updates protocol treasure account if it belongs to the current
    /// shard.
    fn update_validator_accounts(
        &self,
        state_update: &mut TrieUpdate,
        validator_accounts_update: &ValidatorAccountsUpdate,
        stats: &mut ApplyStats,
    ) -> Result<(), RuntimeError> {
        for (account_id, max_of_stakes) in &validator_accounts_update.stake_info {
            if let Some(mut account) = get_account(state_update, account_id)? {
                if let Some(reward) = validator_accounts_update.validator_rewards.get(account_id) {
                    debug!(target: "runtime", "account {} adding reward {} to stake {}", account_id, reward, account.locked);
                    account.locked = account
                        .locked
                        .checked_add(*reward)
                        .ok_or_else(|| RuntimeError::UnexpectedIntegerOverflow)?;
                }

                debug!(target: "runtime",
                       "account {} stake {} max_of_stakes: {}",
                       account_id, account.locked, max_of_stakes
                );
                if account.locked < *max_of_stakes {
                    return Err(StorageError::StorageInconsistentState(format!(
                        "FATAL: staking invariant does not hold. \
                         Account stake {} is less than maximum of stakes {} in the past three epochs",
                        account.locked,
                        max_of_stakes)).into());
                }
                let last_proposal =
                    *validator_accounts_update.last_proposals.get(account_id).unwrap_or(&0);
                let return_stake = account
                    .locked
                    .checked_sub(max(*max_of_stakes, last_proposal))
                    .ok_or_else(|| RuntimeError::UnexpectedIntegerOverflow)?;
                debug!(target: "runtime", "account {} return stake {}", account_id, return_stake);
                account.locked = account
                    .locked
                    .checked_sub(return_stake)
                    .ok_or_else(|| RuntimeError::UnexpectedIntegerOverflow)?;
                account.amount = account
                    .amount
                    .checked_add(return_stake)
                    .ok_or_else(|| RuntimeError::UnexpectedIntegerOverflow)?;

                set_account(state_update, account_id, &account);
            } else {
                return Err(StorageError::StorageInconsistentState(format!(
                    "Account {} with max of stakes {} is not found",
                    account_id, max_of_stakes
                ))
                .into());
            }
        }

        for (account_id, stake) in validator_accounts_update.slashing_info.iter() {
            if let Some(mut account) = get_account(state_update, &account_id)? {
                let amount_to_slash = stake.unwrap_or(account.locked);
                debug!(target: "runtime", "slashing {} of {} from {}", amount_to_slash, account.locked, account_id);
                if account.locked < amount_to_slash {
                    return Err(StorageError::StorageInconsistentState(format!(
                        "FATAL: staking invariant does not hold. Account locked {} is less than slashed {}",
                        account.locked, amount_to_slash)).into());
                }
                stats.total_balance_slashed = stats
                    .total_balance_slashed
                    .checked_add(amount_to_slash)
                    .ok_or_else(|| RuntimeError::UnexpectedIntegerOverflow)?;
                account.locked = account
                    .locked
                    .checked_sub(amount_to_slash)
                    .ok_or_else(|| RuntimeError::UnexpectedIntegerOverflow)?;
                set_account(state_update, &account_id, &account);
            } else {
                return Err(StorageError::StorageInconsistentState(format!(
                    "Account {} to slash is not found",
                    account_id
                ))
                .into());
            }
        }

        if let Some(account_id) = &validator_accounts_update.protocol_treasury_account_id {
            // If protocol treasury stakes, then the rewards was already distributed above.
            if !validator_accounts_update.stake_info.contains_key(account_id) {
                let mut account = get_account(state_update, account_id)?.ok_or_else(|| {
                    StorageError::StorageInconsistentState(format!(
                        "Protocol treasury account {} is not found",
                        account_id
                    ))
                })?;
                let treasury_reward = *validator_accounts_update
                    .validator_rewards
                    .get(account_id)
                    .ok_or_else(|| {
                        StorageError::StorageInconsistentState(format!(
                            "Validator reward for the protocol treasury account {} is not found",
                            account_id
                        ))
                    })?;
                account.amount = account
                    .amount
                    .checked_add(treasury_reward)
                    .ok_or_else(|| RuntimeError::UnexpectedIntegerOverflow)?;
                set_account(state_update, account_id, &account);
            }
        }
        state_update.commit(StateChangeCause::ValidatorAccountsUpdate);

        Ok(())
    }

    /// Applies new singed transactions and incoming receipts for some chunk/shard on top of
    /// given trie and the given state root.
    /// If the validator accounts update is provided, updates validators accounts.
    /// All new signed transactions should be valid and already verified by the chunk producer.
    /// If any transaction is invalid, it would return an `InvalidTxError`.
    /// Returns an `ApplyResult` that contains the new state root, trie changes,
    /// new outgoing receipts, total rent paid by all the affected accounts, execution outcomes for
    /// all transactions, local action receipts (generated from transactions with signer ==
    /// receivers) and incoming action receipts.
    pub fn apply(
        &self,
        trie: Arc<Trie>,
        root: CryptoHash,
        validator_accounts_update: &Option<ValidatorAccountsUpdate>,
        apply_state: &ApplyState,
        incoming_receipts: &[Receipt],
        transactions: &[SignedTransaction],
        subscribed_prefixes: &HashSet<Vec<u8>>,
    ) -> Result<ApplyResult, RuntimeError> {
        let initial_state = TrieUpdate::new(trie.clone(), root);
        let mut state_update = TrieUpdate::new(trie.clone(), root);

        let mut stats = ApplyStats::default();

        if let Some(validator_accounts_update) = validator_accounts_update {
            self.update_validator_accounts(
                &mut state_update,
                validator_accounts_update,
                &mut stats,
            )?;
        }

        let mut outgoing_receipts = Vec::new();
        let mut validator_proposals = vec![];
        let mut local_receipts = vec![];
        let mut outcomes = vec![];
        let mut total_gas_burnt = 0;

        for signed_transaction in transactions {
            let (receipt, outcome_with_id) = self.process_transaction(
                &mut state_update,
                apply_state,
                signed_transaction,
                &mut stats,
            )?;
            if receipt.receiver_id == signed_transaction.transaction.signer_id {
                local_receipts.push(receipt);
            } else {
                outgoing_receipts.push(receipt);
            }

            total_gas_burnt += outcome_with_id.outcome.gas_burnt;

            outcomes.push(outcome_with_id);
        }

        let mut delayed_receipts_indices: DelayedReceiptIndices =
            get(&state_update, DELAYED_RECEIPT_INDICES)?.unwrap_or_default();
        let initial_delayed_receipt_indices = delayed_receipts_indices.clone();

        let mut process_receipt = |receipt: &Receipt,
                                   state_update: &mut TrieUpdate,
                                   total_gas_burnt: &mut Gas|
         -> Result<_, RuntimeError> {
            self.process_receipt(
                state_update,
                apply_state,
                receipt,
                &mut outgoing_receipts,
                &mut validator_proposals,
                &mut stats,
            )?
            .into_iter()
            .try_for_each(
                |outcome_with_id: ExecutionOutcomeWithId| -> Result<(), RuntimeError> {
                    *total_gas_burnt =
                        safe_add_gas(*total_gas_burnt, outcome_with_id.outcome.gas_burnt)?;
                    outcomes.push(outcome_with_id);
                    Ok(())
                },
            )?;
            Ok(())
        };

        let gas_limit = apply_state.gas_limit.unwrap_or(Gas::max_value());

        // We first process local receipts. They contain staking, local contract calls, etc.
        for receipt in local_receipts.iter() {
            if total_gas_burnt < gas_limit {
                process_receipt(&receipt, &mut state_update, &mut total_gas_burnt)?;
            } else {
                Self::delay_receipt(&mut state_update, &mut delayed_receipts_indices, receipt);
            }
        }

        // Then we process the delayed receipts. It's a backlog of receipts from the past blocks.
        while delayed_receipts_indices.first_index < delayed_receipts_indices.next_available_index {
            if total_gas_burnt >= gas_limit {
                break;
            }
            let key = key_for_delayed_receipt(delayed_receipts_indices.first_index);
            let receipt: Receipt = get(&state_update, &key)?.ok_or_else(|| {
                StorageError::StorageInconsistentState(format!(
                    "Delayed receipt #{} should be in the state",
                    delayed_receipts_indices.first_index
                ))
            })?;
            state_update.remove(&key);
            // Math checked above: first_index is less than next_available_index
            delayed_receipts_indices.first_index += 1;
            process_receipt(&receipt, &mut state_update, &mut total_gas_burnt)?;
        }

        // And then we process the new incoming receipts. These are receipts from other shards.
        for receipt in incoming_receipts.iter() {
            if total_gas_burnt < gas_limit {
                process_receipt(&receipt, &mut state_update, &mut total_gas_burnt)?;
            } else {
<<<<<<< HEAD
                // Saving to the state as a delayed receipt.
                set(
                    &mut state_update,
                    key_for_delayed_receipt(delayed_receipts_indices.next_available_index),
                    receipt,
                );
                delayed_receipts_indices.next_available_index = delayed_receipts_indices
                    .next_available_index
                    .checked_add(1)
                    .ok_or_else(|| {
                        StorageError::StorageInconsistentState(
                            "Next available index for delayed receipt exceeded the integer limit"
                                .to_string(),
                        )
                    })?;
                delayed_receipts_changed = true;
=======
                Self::delay_receipt(&mut state_update, &mut delayed_receipts_indices, receipt);
>>>>>>> d13c73f1
            }
        }

        if delayed_receipts_indices != initial_delayed_receipt_indices {
            set(&mut state_update, DELAYED_RECEIPT_INDICES.to_vec(), &delayed_receipts_indices);
        }

        check_balance(
            &self.config.transaction_costs,
            &initial_state,
            &state_update,
            validator_accounts_update,
            incoming_receipts,
            transactions,
            &outgoing_receipts,
            &stats,
        )?;

        state_update.commit(StateChangeCause::UpdatedDelayedReceipts);
        // TODO: Avoid cloning.
        let key_value_changes = state_update.committed_updates_per_cause().clone();

        let trie_changes = state_update.finalize()?;
        let state_root = trie_changes.new_root;
        Ok(ApplyResult {
            state_root,
            trie_changes,
            validator_proposals,
            outgoing_receipts,
            outcomes,
            key_value_changes,
            stats,
        })
    }

<<<<<<< HEAD
    /// It's okay to use unsafe math here, because this method should only be called on the trusted
    /// state records (e.g. at launch from genesis)
=======
    // Adds the given receipt into the end of the delayed receipt queue in the state.
    fn delay_receipt(
        state_update: &mut TrieUpdate,
        delayed_receipts_indices: &mut DelayedReceiptIndices,
        receipt: &Receipt,
    ) {
        set(
            state_update,
            key_for_delayed_receipt(delayed_receipts_indices.next_available_index),
            receipt,
        );
        delayed_receipts_indices.next_available_index += 1;
    }

    // TODO(#1461): Add safe math
>>>>>>> d13c73f1
    pub fn compute_storage_usage(&self, records: &[StateRecord]) -> HashMap<AccountId, u64> {
        let mut result = HashMap::new();
        let config = &self.config.transaction_costs.storage_usage_config;
        for record in records {
            let account_and_storage = match record {
                StateRecord::Account { account_id, .. } => {
                    Some((account_id.clone(), config.account_cost))
                }
                StateRecord::Data { key, value } => {
                    let key = from_base64(key).expect("Failed to decode key");
                    let value = from_base64(value).expect("Failed to decode value");
                    let separator =
                        (1..key.len()).find(|&x| key[x] == ACCOUNT_DATA_SEPARATOR[0]).unwrap();
                    let account_id = &key[1..separator];
                    let account_id =
                        String::from_utf8(account_id.to_vec()).expect("Invalid account id");
                    let data_key = &key[(separator + 1)..];
                    let storage_usage = config.data_record_cost
                        + config.key_cost_per_byte * (data_key.len() as u64)
                        + config.value_cost_per_byte * (value.len() as u64);
                    Some((account_id, storage_usage))
                }
                StateRecord::Contract { account_id, code } => {
                    let code = from_base64(&code).expect("Failed to decode wasm from base64");
                    Some((account_id.clone(), config.code_cost_per_byte * (code.len() as u64)))
                }
                StateRecord::AccessKey { account_id, public_key, access_key } => {
                    let public_key: PublicKey = public_key.clone();
                    let access_key: AccessKey = access_key.clone().into();
                    let storage_usage = config.data_record_cost
                        + config.key_cost_per_byte
                            * (public_key.try_to_vec().ok().unwrap_or_default().len() as u64)
                        + config.value_cost_per_byte
                            * (access_key.try_to_vec().ok().unwrap_or_default().len() as u64);
                    Some((account_id.clone(), storage_usage))
                }
                StateRecord::PostponedReceipt(_) => None,
                StateRecord::ReceivedData { .. } => None,
            };
            if let Some((account, storage_usage)) = account_and_storage {
                *result.entry(account).or_default() += storage_usage;
            }
        }
        result
    }

    /// Balances are account, publickey, initial_balance, initial_tx_stake
    pub fn apply_genesis_state(
        &self,
        mut state_update: TrieUpdate,
        validators: &[(AccountId, PublicKey, Balance)],
        records: &[StateRecord],
    ) -> (StoreUpdate, StateRoot) {
        let mut postponed_receipts: Vec<Receipt> = vec![];
        for record in records {
            match record.clone() {
                StateRecord::Account { account_id, account } => {
                    set_account(&mut state_update, &account_id, &account.into());
                }
                StateRecord::Data { key, value } => {
                    state_update.set(
                        from_base64(&key).expect("Failed to decode key"),
                        from_base64(&value).expect("Failed to decode value"),
                    );
                }
                StateRecord::Contract { account_id, code } => {
                    let code = ContractCode::new(
                        from_base64(&code).expect("Failed to decode wasm from base64"),
                    );
                    set_code(&mut state_update, &account_id, &code);
                }
                StateRecord::AccessKey { account_id, public_key, access_key } => {
                    set_access_key(&mut state_update, &account_id, &public_key, &access_key.into());
                }
                StateRecord::PostponedReceipt(receipt) => {
                    // Delaying processing postponed receipts, until we process all data first
                    postponed_receipts
                        .push((*receipt).try_into().expect("Failed to convert receipt from view"));
                }
                StateRecord::ReceivedData { account_id, data_id, data } => {
                    set_received_data(
                        &mut state_update,
                        &account_id,
                        &data_id.into(),
                        &ReceivedData { data },
                    );
                }
            }
        }
        for (account_id, storage_usage) in self.compute_storage_usage(records) {
            let mut account = get_account(&state_update, &account_id)
                .expect("Genesis storage error")
                .expect("Account must exist");
            account.storage_usage = storage_usage;
            set_account(&mut state_update, &account_id, &account);
        }
        // Processing postponed receipts after we stored all received data
        for receipt in postponed_receipts {
            let account_id = &receipt.receiver_id;
            let action_receipt = match &receipt.receipt {
                ReceiptEnum::Action(a) => a,
                _ => panic!("Expected action receipt"),
            };
            // Logic similar to `apply_receipt`
            let mut pending_data_count = 0;
            for data_id in &action_receipt.input_data_ids {
                if get_received_data(&state_update, account_id, data_id)
                    .expect("Genesis storage error")
                    .is_none()
                {
                    pending_data_count += 1;
                    set(
                        &mut state_update,
                        key_for_postponed_receipt_id(account_id, data_id),
                        &receipt.receipt_id,
                    )
                }
            }
            if pending_data_count == 0 {
                panic!("Postponed receipt should have pending data")
            } else {
                set(
                    &mut state_update,
                    key_for_pending_data_count(account_id, &receipt.receipt_id),
                    &pending_data_count,
                );
                set_receipt(&mut state_update, &receipt);
            }
        }

        for (account_id, _, amount) in validators {
            let mut account: Account = get_account(&state_update, account_id)
                .expect("Genesis storage error")
                .expect("account must exist");
            account.locked = *amount;
            set_account(&mut state_update, account_id, &account);
        }
        let trie = state_update.trie.clone();
        state_update.commit(StateChangeCause::InitialState);
        let (store_update, state_root) = state_update
            .finalize()
            .expect("Genesis state update failed")
            .into(trie)
            .expect("Genesis state update failed");
        (store_update, state_root)
    }
}

#[cfg(test)]
mod tests {
    use near_crypto::{InMemorySigner, KeyType, Signer};
    use near_primitives::hash::hash;
    use near_primitives::transaction::TransferAction;
    use near_primitives::types::MerkleHash;
    use near_store::test_utils::create_trie;
    use testlib::runtime_utils::{alice_account, bob_account};

    use super::*;

    const GAS_PRICE: Balance = 100;

    #[test]
    fn test_get_and_set_accounts() {
        let trie = create_trie();
        let mut state_update = TrieUpdate::new(trie, MerkleHash::default());
        let test_account = Account::new(10, hash(&[]), 0);
        let account_id = bob_account();
        set_account(&mut state_update, &account_id, &test_account);
        let get_res = get_account(&state_update, &account_id).unwrap().unwrap();
        assert_eq!(test_account, get_res);
    }

    #[test]
    fn test_get_account_from_trie() {
        let trie = create_trie();
        let root = MerkleHash::default();
        let mut state_update = TrieUpdate::new(trie.clone(), root);
        let test_account = Account::new(10, hash(&[]), 0);
        let account_id = bob_account();
        set_account(&mut state_update, &account_id, &test_account);
        state_update.commit(StateChangeCause::InitialState);
        let (store_update, new_root) = state_update.finalize().unwrap().into(trie.clone()).unwrap();
        store_update.commit().unwrap();
        let new_state_update = TrieUpdate::new(trie.clone(), new_root);
        let get_res = get_account(&new_state_update, &account_id).unwrap().unwrap();
        assert_eq!(test_account, get_res);
    }

    /***************/
    /* Apply tests */
    /***************/

    fn setup_runtime(
        initial_balance: Balance,
        initial_locked: Balance,
        gas_limit: Gas,
    ) -> (Runtime, Arc<Trie>, CryptoHash, ApplyState, Arc<InMemorySigner>) {
        let trie = create_trie();
        let root = MerkleHash::default();
        let runtime = Runtime::new(RuntimeConfig::default());

        let account_id = alice_account();
        let signer =
            Arc::new(InMemorySigner::from_seed(&account_id, KeyType::ED25519, &account_id));

        let mut initial_state = TrieUpdate::new(trie.clone(), root);
        let mut initial_account = Account::new(initial_balance, hash(&[]), 0);
        initial_account.locked = initial_locked;
        set_account(&mut initial_state, &account_id, &initial_account);
        set_access_key(
            &mut initial_state,
            &account_id,
            &signer.public_key(),
            &AccessKey::full_access(),
        );
        initial_state.commit(StateChangeCause::InitialState);
        let trie_changes = initial_state.finalize().unwrap();
        let (store_update, root) = trie_changes.into(trie.clone()).unwrap();
        store_update.commit().unwrap();

        let apply_state = ApplyState {
            block_index: 0,
            epoch_length: 3,
            gas_price: GAS_PRICE,
            block_timestamp: 100,
            gas_limit: Some(gas_limit),
        };

        (runtime, trie, root, apply_state, signer)
    }

    #[test]
    fn test_apply_no_op() {
        let (runtime, trie, root, apply_state, _) = setup_runtime(1_000_000, 0, 10_000_000);
        runtime.apply(trie, root, &None, &apply_state, &[], &[], &HashSet::new()).unwrap();
    }

    #[test]
    fn test_apply_check_balance_validation_rewards() {
        let initial_locked = 500_000;
        let reward = 10_000_000;
        let small_refund = 500;
        let (runtime, trie, root, apply_state, _) =
            setup_runtime(1_000_000, initial_locked, 10_000_000);

        let validator_accounts_update = ValidatorAccountsUpdate {
            stake_info: vec![(alice_account(), initial_locked)].into_iter().collect(),
            validator_rewards: vec![(alice_account(), reward)].into_iter().collect(),
            last_proposals: Default::default(),
            protocol_treasury_account_id: None,
            slashing_info: HashMap::default(),
        };

        runtime
            .apply(
                trie,
                root,
                &Some(validator_accounts_update),
                &apply_state,
                &[Receipt::new_refund(&alice_account(), small_refund)],
                &[],
                &HashSet::new(),
            )
            .unwrap();
    }

    #[test]
    fn test_apply_delayed_receipts_feed_all_at_once() {
        let initial_balance = 1_000_000;
        let initial_locked = 500_000;
        let small_transfer = 10_000;
        let gas_limit = 1;
        let (runtime, trie, mut root, apply_state, _) =
            setup_runtime(initial_balance, initial_locked, gas_limit);

        let n = 10;
        let receipts = generate_receipts(small_transfer, n);

        // Checking n receipts delayed by 1 + 3 extra
        for i in 1..=n + 3 {
            let prev_receipts: &[Receipt] = if i == 1 { &receipts } else { &[] };
            let apply_result = runtime
                .apply(trie.clone(), root, &None, &apply_state, prev_receipts, &[], &HashSet::new())
                .unwrap();
            let (store_update, new_root) = apply_result.trie_changes.into(trie.clone()).unwrap();
            root = new_root;
            store_update.commit().unwrap();
            let state = TrieUpdate::new(trie.clone(), root);
            let account = get_account(&state, &alice_account()).unwrap().unwrap();
            let capped_i = std::cmp::min(i, n);
            assert_eq!(
                account.amount,
                initial_balance
                    + small_transfer * Balance::from(capped_i)
                    + Balance::from(capped_i * (capped_i - 1) / 2)
            );
        }
    }

    #[test]
    fn test_apply_delayed_receipts_add_more_using_chunks() {
        let initial_balance = 1_000_000;
        let initial_locked = 500_000;
        let small_transfer = 10_000;
        let (runtime, trie, mut root, mut apply_state, _) =
            setup_runtime(initial_balance, initial_locked, 1);

        let receipt_gas_cost =
            runtime.config.transaction_costs.action_receipt_creation_config.exec_fee()
                + runtime.config.transaction_costs.action_creation_config.transfer_cost.exec_fee();
        apply_state.gas_limit = Some(receipt_gas_cost * 3);

        let n = 40;
        let receipts = generate_receipts(small_transfer, n);
        let mut receipt_chunks = receipts.chunks_exact(4);

        // Every time we'll process 3 receipts, so we need n / 3 rounded up. Then we do 3 extra.
        for i in 1..=n / 3 + 3 {
            let prev_receipts: &[Receipt] = receipt_chunks.next().unwrap_or_default();
            let apply_result = runtime
                .apply(trie.clone(), root, &None, &apply_state, prev_receipts, &[], &HashSet::new())
                .unwrap();
            let (store_update, new_root) = apply_result.trie_changes.into(trie.clone()).unwrap();
            root = new_root;
            store_update.commit().unwrap();
            let state = TrieUpdate::new(trie.clone(), root);
            let account = get_account(&state, &alice_account()).unwrap().unwrap();
            let capped_i = std::cmp::min(i * 3, n);
            assert_eq!(
                account.amount,
                initial_balance
                    + small_transfer * Balance::from(capped_i)
                    + Balance::from(capped_i * (capped_i - 1) / 2)
            );
        }
    }

    #[test]
    fn test_apply_delayed_receipts_adjustable_gas_limit() {
        let initial_balance = 1_000_000;
        let initial_locked = 500_000;
        let small_transfer = 10_000;
        let (runtime, trie, mut root, mut apply_state, _) =
            setup_runtime(initial_balance, initial_locked, 1);

        let receipt_gas_cost =
            runtime.config.transaction_costs.action_receipt_creation_config.exec_fee()
                + runtime.config.transaction_costs.action_creation_config.transfer_cost.exec_fee();

        let n = 120;
        let receipts = generate_receipts(small_transfer, n);
        let mut receipt_chunks = receipts.chunks_exact(4);

        let mut num_receipts_given = 0;
        let mut num_receipts_processed = 0;
        let mut num_receipts_per_block = 1;
        // Test adjusts gas limit based on the number of receipt given and number of receipts processed.
        while num_receipts_processed < n {
            if num_receipts_given > num_receipts_processed {
                num_receipts_per_block += 1;
            } else if num_receipts_per_block > 1 {
                num_receipts_per_block -= 1;
            }
            apply_state.gas_limit = Some(num_receipts_per_block * receipt_gas_cost);
            let prev_receipts: &[Receipt] = receipt_chunks.next().unwrap_or_default();
            num_receipts_given += prev_receipts.len() as u64;
            let apply_result = runtime
                .apply(trie.clone(), root, &None, &apply_state, prev_receipts, &[], &HashSet::new())
                .unwrap();
            let (store_update, new_root) = apply_result.trie_changes.into(trie.clone()).unwrap();
            root = new_root;
            store_update.commit().unwrap();
            let state = TrieUpdate::new(trie.clone(), root);
            num_receipts_processed += apply_result.outcomes.len() as u64;
            let account = get_account(&state, &alice_account()).unwrap().unwrap();
            assert_eq!(
                account.amount,
                initial_balance
                    + small_transfer * Balance::from(num_receipts_processed)
                    + Balance::from(num_receipts_processed * (num_receipts_processed - 1) / 2)
            );
            println!(
                "{} processed out of {} given. With limit {} receipts per block",
                num_receipts_processed, num_receipts_given, num_receipts_per_block
            );
        }
    }

    fn generate_receipts(small_transfer: u128, n: u64) -> Vec<Receipt> {
        (0..n)
            .map(|i| Receipt {
                predecessor_id: bob_account(),
                receiver_id: alice_account(),
                receipt_id: create_nonce_with_nonce(&CryptoHash::default(), i),
                receipt: ReceiptEnum::Action(ActionReceipt {
                    signer_id: bob_account(),
                    signer_public_key: PublicKey::empty(KeyType::ED25519),
                    gas_price: 100,
                    output_data_receivers: vec![],
                    input_data_ids: vec![],
                    actions: vec![Action::Transfer(TransferAction {
                        deposit: small_transfer + Balance::from(i),
                    })],
                }),
            })
            .collect()
    }

    #[test]
    fn test_apply_delayed_receipts_local_tx() {
        let initial_balance = 1_000_000;
        let initial_locked = 500_000;
        let small_transfer = 10_000;
        let (mut runtime, trie, root, mut apply_state, signer) =
            setup_runtime(initial_balance, initial_locked, 1);

        let receipt_exec_gas_fee = 1000;
        runtime.config = RuntimeConfig::free();
        runtime.config.transaction_costs.action_receipt_creation_config.execution =
            receipt_exec_gas_fee;
        // This allows us to execute 3 receipts per apply.
        apply_state.gas_limit = Some(receipt_exec_gas_fee * 3);

        let num_receipts = 6;
        let receipts = generate_receipts(small_transfer, num_receipts);

        let num_transactions = 9;
        let local_transactions = (0..num_transactions)
            .map(|i| {
                SignedTransaction::send_money(
                    i + 1,
                    alice_account(),
                    alice_account(),
                    &*signer,
                    small_transfer,
                    CryptoHash::default(),
                )
            })
            .collect::<Vec<_>>();

        // STEP #1. Pass 4 new local transactions + 2 receipts.
        // We can process only 3 local TX receipts TX#0, TX#1, TX#2.
        // TX#3 receipt and R#0, R#1 are delayed.
        // The new delayed queue is TX#3, R#0, R#1.
        let apply_result = runtime
            .apply(
                trie.clone(),
                root,
                &None,
                &apply_state,
                &receipts[0..2],
                &local_transactions[0..4],
                &HashSet::new(),
            )
            .unwrap();
        let (store_update, root) = apply_result.trie_changes.into(trie.clone()).unwrap();
        store_update.commit().unwrap();

        assert_eq!(
            apply_result.outcomes.iter().map(|o| o.id).collect::<Vec<_>>(),
            vec![
                local_transactions[0].get_hash(), // tx 0
                local_transactions[1].get_hash(), // tx 1
                local_transactions[2].get_hash(), // tx 2
                local_transactions[3].get_hash(), // tx 3 - the TX is processed, but the receipt is delayed
                create_nonce_with_nonce(&local_transactions[0].get_hash(), 0), // receipt for tx 0
                create_nonce_with_nonce(&local_transactions[1].get_hash(), 0), // receipt for tx 1
                create_nonce_with_nonce(&local_transactions[2].get_hash(), 0), // receipt for tx 2
            ],
            "STEP #1 failed",
        );

        // STEP #2. Pass 1 new local transaction (TX#4) + 1 receipts R#2.
        // We process 1 local receipts for TX#4, then delayed TX#3 receipt and then receipt R#0.
        // R#2 is added to delayed queue.
        // The new delayed queue is R#1, R#2
        let apply_result = runtime
            .apply(
                trie.clone(),
                root,
                &None,
                &apply_state,
                &receipts[2..3],
                &local_transactions[4..5],
                &HashSet::new(),
            )
            .unwrap();
        let (store_update, root) = apply_result.trie_changes.into(trie.clone()).unwrap();
        store_update.commit().unwrap();

        assert_eq!(
            apply_result.outcomes.iter().map(|o| o.id).collect::<Vec<_>>(),
            vec![
                local_transactions[4].get_hash(), // tx 4
                create_nonce_with_nonce(&local_transactions[4].get_hash(), 0), // receipt for tx 4
                create_nonce_with_nonce(&local_transactions[3].get_hash(), 0), // receipt for tx 3
                receipts[0].receipt_id,           // receipt #0
            ],
            "STEP #2 failed",
        );

        // STEP #3. Pass 4 new local transaction (TX#5, TX#6, TX#7, TX#8) and 1 new receipt R#3.
        // We process 3 local receipts for TX#5, TX#6, TX#7.
        // TX#8 and R#3 are added to delayed queue.
        // The new delayed queue is R#1, R#2, TX#8, R#3
        let apply_result = runtime
            .apply(
                trie.clone(),
                root,
                &None,
                &apply_state,
                &receipts[3..4],
                &local_transactions[5..9],
                &HashSet::new(),
            )
            .unwrap();
        let (store_update, root) = apply_result.trie_changes.into(trie.clone()).unwrap();
        store_update.commit().unwrap();

        assert_eq!(
            apply_result.outcomes.iter().map(|o| o.id).collect::<Vec<_>>(),
            vec![
                local_transactions[5].get_hash(), // tx 5
                local_transactions[6].get_hash(), // tx 6
                local_transactions[7].get_hash(), // tx 7
                local_transactions[8].get_hash(), // tx 8
                create_nonce_with_nonce(&local_transactions[5].get_hash(), 0), // receipt for tx 5
                create_nonce_with_nonce(&local_transactions[6].get_hash(), 0), // receipt for tx 6
                create_nonce_with_nonce(&local_transactions[7].get_hash(), 0), // receipt for tx 7
            ],
            "STEP #3 failed",
        );

        // STEP #4. Pass no new TXs and 1 receipt R#4.
        // We process R#1, R#2, TX#8.
        // R#4 is added to delayed queue.
        // The new delayed queue is R#3, R#4
        let apply_result = runtime
            .apply(trie.clone(), root, &None, &apply_state, &receipts[4..5], &[], &HashSet::new())
            .unwrap();
        let (store_update, root) = apply_result.trie_changes.into(trie.clone()).unwrap();
        store_update.commit().unwrap();

        assert_eq!(
            apply_result.outcomes.iter().map(|o| o.id).collect::<Vec<_>>(),
            vec![
                receipts[1].receipt_id,                                        // receipt #1
                receipts[2].receipt_id,                                        // receipt #2
                create_nonce_with_nonce(&local_transactions[8].get_hash(), 0), // receipt for tx 8
            ],
            "STEP #4 failed",
        );

        // STEP #5. Pass no new TXs and 1 receipt R#5.
        // We process R#3, R#4, R#5.
        // The new delayed queue is empty.
        let apply_result = runtime
            .apply(trie.clone(), root, &None, &apply_state, &receipts[5..6], &[], &HashSet::new())
            .unwrap();

        assert_eq!(
            apply_result.outcomes.iter().map(|o| o.id).collect::<Vec<_>>(),
            vec![
                receipts[3].receipt_id, // receipt #3
                receipts[4].receipt_id, // receipt #4
                receipts[5].receipt_id, // receipt #5
            ],
            "STEP #5 failed",
        );
    }
}<|MERGE_RESOLUTION|>--- conflicted
+++ resolved
@@ -1149,7 +1149,7 @@
             if total_gas_burnt < gas_limit {
                 process_receipt(&receipt, &mut state_update, &mut total_gas_burnt)?;
             } else {
-                Self::delay_receipt(&mut state_update, &mut delayed_receipts_indices, receipt);
+                Self::delay_receipt(&mut state_update, &mut delayed_receipts_indices, receipt)?;
             }
         }
 
@@ -1176,26 +1176,7 @@
             if total_gas_burnt < gas_limit {
                 process_receipt(&receipt, &mut state_update, &mut total_gas_burnt)?;
             } else {
-<<<<<<< HEAD
-                // Saving to the state as a delayed receipt.
-                set(
-                    &mut state_update,
-                    key_for_delayed_receipt(delayed_receipts_indices.next_available_index),
-                    receipt,
-                );
-                delayed_receipts_indices.next_available_index = delayed_receipts_indices
-                    .next_available_index
-                    .checked_add(1)
-                    .ok_or_else(|| {
-                        StorageError::StorageInconsistentState(
-                            "Next available index for delayed receipt exceeded the integer limit"
-                                .to_string(),
-                        )
-                    })?;
-                delayed_receipts_changed = true;
-=======
-                Self::delay_receipt(&mut state_update, &mut delayed_receipts_indices, receipt);
->>>>>>> d13c73f1
+                Self::delay_receipt(&mut state_update, &mut delayed_receipts_indices, receipt)?;
             }
         }
 
@@ -1231,26 +1212,29 @@
         })
     }
 
-<<<<<<< HEAD
-    /// It's okay to use unsafe math here, because this method should only be called on the trusted
-    /// state records (e.g. at launch from genesis)
-=======
     // Adds the given receipt into the end of the delayed receipt queue in the state.
     fn delay_receipt(
         state_update: &mut TrieUpdate,
         delayed_receipts_indices: &mut DelayedReceiptIndices,
         receipt: &Receipt,
-    ) {
+    ) -> Result<(), StorageError> {
         set(
             state_update,
             key_for_delayed_receipt(delayed_receipts_indices.next_available_index),
             receipt,
         );
-        delayed_receipts_indices.next_available_index += 1;
-    }
-
-    // TODO(#1461): Add safe math
->>>>>>> d13c73f1
+        delayed_receipts_indices.next_available_index =
+            delayed_receipts_indices.next_available_index.checked_add(1).ok_or_else(|| {
+                StorageError::StorageInconsistentState(
+                    "Next available index for delayed receipt exceeded the integer limit"
+                        .to_string(),
+                )
+            })?;
+        Ok(())
+    }
+
+    /// It's okay to use unsafe math here, because this method should only be called on the trusted
+    /// state records (e.g. at launch from genesis)
     pub fn compute_storage_usage(&self, records: &[StateRecord]) -> HashMap<AccountId, u64> {
         let mut result = HashMap::new();
         let config = &self.config.transaction_costs.storage_usage_config;
