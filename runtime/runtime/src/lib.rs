use crate::actions::*;
use crate::balance_checker::check_balance;
use crate::config::{
    exec_fee, safe_add_balance, safe_add_compute, safe_add_gas, safe_gas_to_balance, total_deposit,
    total_prepaid_exec_fees, total_prepaid_gas,
};
use crate::prefetch::TriePrefetcher;
use crate::verifier::{check_storage_stake, validate_receipt, StorageStakingError};
pub use crate::verifier::{
    validate_transaction, verify_and_charge_transaction, ZERO_BALANCE_ACCOUNT_STORAGE_LIMIT,
};
use config::total_prepaid_send_fees;
pub use near_crypto;
pub use near_primitives;
use near_primitives::account::Account;
use near_primitives::checked_feature;
use near_primitives::errors::{ActionError, ActionErrorKind, RuntimeError, TxExecutionError};
use near_primitives::hash::CryptoHash;
use near_primitives::receipt::{
    ActionReceipt, DataReceipt, DelayedReceiptIndices, Receipt, ReceiptEnum, ReceivedData,
};
pub use near_primitives::runtime::apply_state::ApplyState;
use near_primitives::runtime::config::RuntimeConfig;
use near_primitives::runtime::migration_data::{MigrationData, MigrationFlags};
use near_primitives::sandbox::state_patch::SandboxStatePatch;
use near_primitives::state_record::StateRecord;
use near_primitives::transaction::{
    Action, ExecutionOutcome, ExecutionOutcomeWithId, ExecutionStatus, LogEntry, SignedTransaction,
};
use near_primitives::transaction::{ExecutionMetadata, TransferAction};
use near_primitives::trie_key::TrieKey;
use near_primitives::types::{
    validator_stake::ValidatorStake, AccountId, Balance, Compute, EpochInfoProvider, Gas,
    RawStateChangesWithTrieKey, StateChangeCause, StateRoot,
};
use near_primitives::utils::{
    create_action_hash, create_receipt_id_from_receipt, create_receipt_id_from_transaction,
};
use near_primitives::version::{ProtocolFeature, ProtocolVersion};
use near_primitives_core::config::ActionCosts;
use near_store::{
    get, get_account, get_postponed_receipt, get_received_data, remove_postponed_receipt, set,
    set_account, set_delayed_receipt, set_postponed_receipt, set_received_data, PartialStorage,
    StorageError, Trie, TrieChanges, TrieUpdate,
};
use near_store::{set_access_key, set_code};
use near_vm_runner::logic::types::PromiseResult;
use near_vm_runner::logic::ReturnData;
pub use near_vm_runner::with_ext_cost_counter;
use near_vm_runner::ContractCode;
use near_vm_runner::ProfileDataV3;
use std::cmp::max;
use std::collections::{HashMap, HashSet};
use std::sync::Arc;
use tracing::debug;

mod actions;
pub mod adapter;
mod balance_checker;
pub mod config;
pub mod ext;
mod metrics;
mod prefetch;
pub mod receipt_manager;
pub mod state_viewer;
mod verifier;

const EXPECT_ACCOUNT_EXISTS: &str = "account exists, checked above";

/// Contains information to update validators accounts at the first block of a new epoch.
#[derive(Debug)]
pub struct ValidatorAccountsUpdate {
    /// Maximum stake across last 3 epochs.
    pub stake_info: HashMap<AccountId, Balance>,
    /// Rewards to distribute to validators.
    pub validator_rewards: HashMap<AccountId, Balance>,
    /// Stake proposals from the last chunk.
    pub last_proposals: HashMap<AccountId, Balance>,
    /// The ID of the protocol treasury account if it belongs to the current shard.
    pub protocol_treasury_account_id: Option<AccountId>,
    /// Accounts to slash and the slashed amount (None means everything)
    pub slashing_info: HashMap<AccountId, Option<Balance>>,
}

#[derive(Debug)]
pub struct VerificationResult {
    /// The amount gas that was burnt to convert the transaction into a receipt and send it.
    pub gas_burnt: Gas,
    /// The remaining amount of gas in the receipt.
    pub gas_remaining: Gas,
    /// The gas price at which the gas was purchased in the receipt.
    pub receipt_gas_price: Balance,
    /// The balance that was burnt to convert the transaction into a receipt and send it.
    pub burnt_amount: Balance,
}

#[derive(Debug, Default)]
pub struct ApplyStats {
    pub tx_burnt_amount: Balance,
    pub slashed_burnt_amount: Balance,
    pub other_burnt_amount: Balance,
    /// This is a negative amount. This amount was not charged from the account that issued
    /// the transaction. It's likely due to the delayed queue of the receipts.
    pub gas_deficit_amount: Balance,
}

#[derive(Debug)]
pub struct ApplyResult {
    pub state_root: StateRoot,
    pub trie_changes: TrieChanges,
    pub validator_proposals: Vec<ValidatorStake>,
    pub outgoing_receipts: Vec<Receipt>,
    pub outcomes: Vec<ExecutionOutcomeWithId>,
    pub state_changes: Vec<RawStateChangesWithTrieKey>,
    pub stats: ApplyStats,
    pub processed_delayed_receipts: Vec<Receipt>,
    pub proof: Option<PartialStorage>,
    pub delayed_receipts_count: u64,
    pub metrics: Option<metrics::ApplyMetrics>,
}

#[derive(Debug)]
pub struct ActionResult {
    pub gas_burnt: Gas,
    pub gas_burnt_for_function_call: Gas,
    pub gas_used: Gas,
    pub compute_usage: Compute,
    pub result: Result<ReturnData, ActionError>,
    pub logs: Vec<LogEntry>,
    pub new_receipts: Vec<Receipt>,
    pub validator_proposals: Vec<ValidatorStake>,
    pub profile: ProfileDataV3,
}

impl ActionResult {
    pub fn merge(&mut self, mut next_result: ActionResult) -> Result<(), RuntimeError> {
        assert!(next_result.gas_burnt_for_function_call <= next_result.gas_burnt);
        assert!(
            next_result.gas_burnt <= next_result.gas_used,
            "Gas burnt {} <= Gas used {}",
            next_result.gas_burnt,
            next_result.gas_used
        );
        self.gas_burnt = safe_add_gas(self.gas_burnt, next_result.gas_burnt)?;
        self.gas_burnt_for_function_call = safe_add_gas(
            self.gas_burnt_for_function_call,
            next_result.gas_burnt_for_function_call,
        )?;
        self.gas_used = safe_add_gas(self.gas_used, next_result.gas_used)?;
        self.compute_usage = safe_add_compute(self.compute_usage, next_result.compute_usage)?;
        self.profile.merge(&next_result.profile);
        self.result = next_result.result;
        self.logs.append(&mut next_result.logs);
        if let Ok(ReturnData::ReceiptIndex(ref mut receipt_index)) = self.result {
            // Shifting local receipt index to be global receipt index.
            *receipt_index += self.new_receipts.len() as u64;
        }
        if self.result.is_ok() {
            self.new_receipts.append(&mut next_result.new_receipts);
            self.validator_proposals.append(&mut next_result.validator_proposals);
        } else {
            self.new_receipts.clear();
            self.validator_proposals.clear();
        }
        Ok(())
    }
}

impl Default for ActionResult {
    fn default() -> Self {
        Self {
            gas_burnt: 0,
            gas_burnt_for_function_call: 0,
            gas_used: 0,
            compute_usage: 0,
            result: Ok(ReturnData::None),
            logs: vec![],
            new_receipts: vec![],
            validator_proposals: vec![],
            profile: Default::default(),
        }
    }
}

pub struct Runtime {}

impl Runtime {
    pub fn new() -> Self {
        Self {}
    }

    fn print_log(log: &[LogEntry]) {
        if log.is_empty() {
            return;
        }
        let log_str = log.iter().fold(String::new(), |acc, s| {
            if acc.is_empty() {
                s.to_string()
            } else {
                acc + "\n" + s
            }
        });
        debug!(target: "runtime", "{}", log_str);
    }

    /// Takes one signed transaction, verifies it and converts it to a receipt. Add this receipt
    /// either to the new local receipts if the signer is the same as receiver or to the new
    /// outgoing receipts.
    /// When transaction is converted to a receipt, the account is charged for the full value of
    /// the generated receipt.
    /// In case of successful verification (expected for valid chunks), returns the receipt and
    /// `ExecutionOutcomeWithId` for the transaction.
    /// In case of an error, returns either `InvalidTxError` if the transaction verification failed
    /// or a `StorageError` wrapped into `RuntimeError`.
    fn process_transaction(
        &self,
        state_update: &mut TrieUpdate,
        apply_state: &ApplyState,
        signed_transaction: &SignedTransaction,
        stats: &mut ApplyStats,
    ) -> Result<(Receipt, ExecutionOutcomeWithId), RuntimeError> {
        let _span = tracing::debug_span!(target: "runtime", "process_transaction", tx_hash = %signed_transaction.get_hash()).entered();
        metrics::TRANSACTION_PROCESSED_TOTAL.inc();

        match verify_and_charge_transaction(
            &apply_state.config,
            state_update,
            apply_state.gas_price,
            signed_transaction,
            true,
            Some(apply_state.block_height),
            apply_state.current_protocol_version,
        ) {
            Ok(verification_result) => {
                metrics::TRANSACTION_PROCESSED_SUCCESSFULLY_TOTAL.inc();
                state_update.commit(StateChangeCause::TransactionProcessing {
                    tx_hash: signed_transaction.get_hash(),
                });
                let transaction = &signed_transaction.transaction;
                let receipt_id = create_receipt_id_from_transaction(
                    apply_state.current_protocol_version,
                    signed_transaction,
                    &apply_state.prev_block_hash,
                    &apply_state.block_hash,
                );
                let receipt = Receipt {
                    predecessor_id: transaction.signer_id.clone(),
                    receiver_id: transaction.receiver_id.clone(),
                    receipt_id,
                    receipt: ReceiptEnum::Action(ActionReceipt {
                        signer_id: transaction.signer_id.clone(),
                        signer_public_key: transaction.public_key.clone(),
                        gas_price: verification_result.receipt_gas_price,
                        output_data_receivers: vec![],
                        input_data_ids: vec![],
                        actions: transaction.actions.clone(),
                    }),
                };
                stats.tx_burnt_amount =
                    safe_add_balance(stats.tx_burnt_amount, verification_result.burnt_amount)?;
                let outcome = ExecutionOutcomeWithId {
                    id: signed_transaction.get_hash(),
                    outcome: ExecutionOutcome {
                        status: ExecutionStatus::SuccessReceiptId(receipt.receipt_id),
                        logs: vec![],
                        receipt_ids: vec![receipt.receipt_id],
                        gas_burnt: verification_result.gas_burnt,
                        // TODO(#8806): Support compute costs for actions. For now they match burnt gas.
                        compute_usage: Some(verification_result.gas_burnt),
                        tokens_burnt: verification_result.burnt_amount,
                        executor_id: transaction.signer_id.clone(),
                        // TODO: profile data is only counted in apply_action, which only happened at process_receipt
                        // VerificationResult needs updates to incorporate profile data to support profile data of txns
                        metadata: ExecutionMetadata::V1,
                    },
                };
                Ok((receipt, outcome))
            }
            Err(e) => {
                metrics::TRANSACTION_PROCESSED_FAILED_TOTAL.inc();
                state_update.rollback();
                Err(e)
            }
        }
    }

    fn apply_action(
        &self,
        action: &Action,
        state_update: &mut TrieUpdate,
        apply_state: &ApplyState,
        account: &mut Option<Account>,
        actor_id: &mut AccountId,
        receipt: &Receipt,
        action_receipt: &ActionReceipt,
        promise_results: &[PromiseResult],
        action_hash: &CryptoHash,
        action_index: usize,
        actions: &[Action],
        epoch_info_provider: &dyn EpochInfoProvider,
    ) -> Result<ActionResult, RuntimeError> {
        let exec_fees = exec_fee(&apply_state.config, action, &receipt.receiver_id);
        let mut result = ActionResult::default();
        result.gas_used = exec_fees;
        result.gas_burnt = exec_fees;
        // TODO(#8806): Support compute costs for actions. For now they match burnt gas.
        result.compute_usage = exec_fees;
        let account_id = &receipt.receiver_id;
        let is_the_only_action = actions.len() == 1;
<<<<<<< HEAD
        let is_refund = AccountId::is_system(&receipt.predecessor_id);

        let receipt_starts_with_create_account =
            matches!(actions.get(0), Some(Action::CreateAccount(_)));
=======
        let is_refund = receipt.predecessor_id.is_system();
>>>>>>> 6ce6eb2d
        // Account validation
        if let Err(e) = check_account_existence(
            action,
            account,
            account_id,
            &apply_state.config,
            is_the_only_action,
            is_refund,
            receipt_starts_with_create_account,
        ) {
            result.result = Err(e);
            return Ok(result);
        }
        // Permission validation
        if let Err(e) = check_actor_permissions(action, account, actor_id, account_id) {
            result.result = Err(e);
            return Ok(result);
        }
        metrics::ACTION_CALLED_COUNT.with_label_values(&[action.as_ref()]).inc();
        match action {
            Action::CreateAccount(_) => {
                action_create_account(
                    &apply_state.config.fees,
                    &apply_state.config.account_creation_config,
                    account,
                    actor_id,
                    &receipt.receiver_id,
                    &receipt.predecessor_id,
                    &mut result,
                );
            }
            Action::DeployContract(deploy_contract) => {
                action_deploy_contract(
                    state_update,
                    account.as_mut().expect(EXPECT_ACCOUNT_EXISTS),
                    account_id,
                    deploy_contract,
                    apply_state,
                )?;
            }
            Action::FunctionCall(function_call) => {
                action_function_call(
                    state_update,
                    apply_state,
                    account.as_mut().expect(EXPECT_ACCOUNT_EXISTS),
                    receipt,
                    action_receipt,
                    promise_results,
                    &mut result,
                    account_id,
                    function_call,
                    action_hash,
                    &apply_state.config,
                    action_index + 1 == actions.len(),
                    epoch_info_provider,
                )?;
            }
<<<<<<< HEAD
            Action::Transfer(TransferAction { deposit }) => {
                let nonrefundable = false;
                action_transfer_or_implicit_account_creation(
                    account,
                    *deposit,
                    nonrefundable,
                    is_refund,
                    action_receipt,
                    receipt,
                    state_update,
                    apply_state,
                    actor_id,
                )?;
            }
            #[cfg(feature = "protocol_feature_nonrefundable_transfer_nep491")]
            Action::TransferV2(transfer) => {
                action_transfer_or_implicit_account_creation(
                    account,
                    transfer.deposit,
                    transfer.nonrefundable,
                    is_refund,
                    action_receipt,
                    receipt,
                    state_update,
                    apply_state,
                    actor_id,
                )?;
=======
            Action::Transfer(transfer) => {
                if let Some(account) = account.as_mut() {
                    action_transfer(account, transfer)?;
                    // Check if this is a gas refund, then try to refund the access key allowance.
                    if is_refund && action_receipt.signer_id == receipt.receiver_id {
                        try_refund_allowance(
                            state_update,
                            &receipt.receiver_id,
                            &action_receipt.signer_public_key,
                            transfer,
                        )?;
                    }
                } else {
                    // Implicit account creation
                    debug_assert!(apply_state.config.wasm_config.implicit_account_creation);
                    debug_assert!(!is_refund);
                    action_implicit_account_creation_transfer(
                        state_update,
                        apply_state,
                        &apply_state.config.fees,
                        account,
                        actor_id,
                        &receipt.receiver_id,
                        transfer,
                        apply_state.block_height,
                        apply_state.current_protocol_version,
                    );
                }
>>>>>>> 6ce6eb2d
            }
            Action::Stake(stake) => {
                action_stake(
                    account.as_mut().expect(EXPECT_ACCOUNT_EXISTS),
                    &mut result,
                    account_id,
                    stake,
                    &apply_state.prev_block_hash,
                    epoch_info_provider,
                )?;
            }
            Action::AddKey(add_key) => {
                action_add_key(
                    apply_state,
                    state_update,
                    account.as_mut().expect(EXPECT_ACCOUNT_EXISTS),
                    &mut result,
                    account_id,
                    add_key,
                )?;
            }
            Action::DeleteKey(delete_key) => {
                action_delete_key(
                    &apply_state.config.fees,
                    state_update,
                    account.as_mut().expect(EXPECT_ACCOUNT_EXISTS),
                    &mut result,
                    account_id,
                    delete_key,
                    apply_state.current_protocol_version,
                )?;
            }
            Action::DeleteAccount(delete_account) => {
                action_delete_account(
                    state_update,
                    account,
                    actor_id,
                    receipt,
                    &mut result,
                    account_id,
                    delete_account,
                    apply_state.current_protocol_version,
                )?;
            }
            Action::Delegate(signed_delegate_action) => {
                apply_delegate_action(
                    state_update,
                    apply_state,
                    action_receipt,
                    account_id,
                    signed_delegate_action,
                    &mut result,
                )?;
            }
        };
        Ok(result)
    }

    // Executes when all Receipt `input_data_ids` are in the state
    fn apply_action_receipt(
        &self,
        state_update: &mut TrieUpdate,
        apply_state: &ApplyState,
        receipt: &Receipt,
        outgoing_receipts: &mut Vec<Receipt>,
        validator_proposals: &mut Vec<ValidatorStake>,
        stats: &mut ApplyStats,
        epoch_info_provider: &dyn EpochInfoProvider,
    ) -> Result<ExecutionOutcomeWithId, RuntimeError> {
        let action_receipt = match &receipt.receipt {
            ReceiptEnum::Action(action_receipt) => action_receipt,
            _ => unreachable!("given receipt should be an action receipt"),
        };
        let account_id = &receipt.receiver_id;
        // Collecting input data and removing it from the state
        let promise_results = action_receipt
            .input_data_ids
            .iter()
            .map(|data_id| {
                let ReceivedData { data } = get_received_data(state_update, account_id, *data_id)?
                    .ok_or_else(|| {
                        StorageError::StorageInconsistentState(
                            "received data should be in the state".to_string(),
                        )
                    })?;
                state_update.remove(TrieKey::ReceivedData {
                    receiver_id: account_id.clone(),
                    data_id: *data_id,
                });
                match data {
                    Some(value) => Ok(PromiseResult::Successful(value)),
                    None => Ok(PromiseResult::Failed),
                }
            })
            .collect::<Result<Vec<PromiseResult>, RuntimeError>>()?;

        // state_update might already have some updates so we need to make sure we commit it before
        // executing the actual receipt
        state_update.commit(StateChangeCause::ActionReceiptProcessingStarted {
            receipt_hash: receipt.get_hash(),
        });

        let mut account = get_account(state_update, account_id)?;
        let mut actor_id = receipt.predecessor_id.clone();
        let mut result = ActionResult::default();
        let exec_fees = apply_state.config.fees.fee(ActionCosts::new_action_receipt).exec_fee();
        result.gas_used = exec_fees;
        result.gas_burnt = exec_fees;
        // TODO(#8806): Support compute costs for actions. For now they match burnt gas.
        result.compute_usage = exec_fees;
        // Executing actions one by one
        for (action_index, action) in action_receipt.actions.iter().enumerate() {
            let action_hash = create_action_hash(
                apply_state.current_protocol_version,
                receipt,
                &apply_state.prev_block_hash,
                &apply_state.block_hash,
                action_index,
            );
            let mut new_result = self.apply_action(
                action,
                state_update,
                apply_state,
                &mut account,
                &mut actor_id,
                receipt,
                action_receipt,
                &promise_results,
                &action_hash,
                action_index,
                &action_receipt.actions,
                epoch_info_provider,
            )?;
            if new_result.result.is_ok() {
                if let Err(e) = new_result.new_receipts.iter().try_for_each(|receipt| {
                    validate_receipt(
                        &apply_state.config.wasm_config.limit_config,
                        receipt,
                        apply_state.current_protocol_version,
                    )
                }) {
                    new_result.result = Err(ActionErrorKind::NewReceiptValidationError(e).into());
                }
            }
            result.merge(new_result)?;
            // TODO storage error
            if let Err(ref mut res) = result.result {
                res.index = Some(action_index as u64);
                break;
            }
        }

        // Going to check balance covers account's storage.
        if result.result.is_ok() {
            if let Some(ref mut account) = account {
                match check_storage_stake(
                    account,
                    &apply_state.config,
                    apply_state.current_protocol_version,
                ) {
                    Ok(()) => {
                        set_account(state_update, account_id.clone(), account);
                    }
                    Err(StorageStakingError::LackBalanceForStorageStaking(amount)) => {
                        result.merge(ActionResult {
                            result: Err(ActionError {
                                index: None,
                                kind: ActionErrorKind::LackBalanceForState {
                                    account_id: account_id.clone(),
                                    amount,
                                },
                            }),
                            ..Default::default()
                        })?;
                    }
                    Err(StorageStakingError::StorageError(err)) => {
                        return Err(RuntimeError::StorageError(
                            StorageError::StorageInconsistentState(err),
                        ))
                    }
                }
            }
        }

        let gas_deficit_amount = if receipt.predecessor_id.is_system() {
            // We will set gas_burnt for refund receipts to be 0 when we calculate tx_burnt_amount
            // Here we don't set result.gas_burnt to be zero if CountRefundReceiptsInGasLimit is
            // enabled because we want it to be counted in gas limit calculation later
            if !checked_feature!(
                "stable",
                CountRefundReceiptsInGasLimit,
                apply_state.current_protocol_version
            ) {
                result.gas_burnt = 0;
                result.compute_usage = 0;
                result.gas_used = 0;
            }

            // If the refund fails tokens are burned.
            if result.result.is_err() {
                stats.other_burnt_amount = safe_add_balance(
                    stats.other_burnt_amount,
                    total_deposit(&action_receipt.actions)?,
                )?
            }
            0
        } else {
            // Calculating and generating refunds
            self.generate_refund_receipts(
                apply_state.gas_price,
                receipt,
                action_receipt,
                &mut result,
                &apply_state.config,
            )?
        };
        stats.gas_deficit_amount = safe_add_balance(stats.gas_deficit_amount, gas_deficit_amount)?;

        // Moving validator proposals
        validator_proposals.append(&mut result.validator_proposals);

        // Committing or rolling back state.
        match &result.result {
            Ok(_) => {
                state_update.commit(StateChangeCause::ReceiptProcessing {
                    receipt_hash: receipt.get_hash(),
                });
            }
            Err(_) => {
                state_update.rollback();
            }
        };

        // If the receipt is a refund, then we consider it free without burnt gas.
        let gas_burnt: Gas = if receipt.predecessor_id.is_system() { 0 } else { result.gas_burnt };
        // `gas_deficit_amount` is strictly less than `gas_price * gas_burnt`.
        let mut tx_burnt_amount =
            safe_gas_to_balance(apply_state.gas_price, gas_burnt)? - gas_deficit_amount;
        // The amount of tokens burnt for the execution of this receipt. It's used in the execution
        // outcome.
        let tokens_burnt = tx_burnt_amount;

        // Adding burnt gas reward for function calls if the account exists.
        let receiver_gas_reward = result.gas_burnt_for_function_call
            * *apply_state.config.fees.burnt_gas_reward.numer() as u64
            / *apply_state.config.fees.burnt_gas_reward.denom() as u64;
        // The balance that the current account should receive as a reward for function call
        // execution.
        let receiver_reward = safe_gas_to_balance(apply_state.gas_price, receiver_gas_reward)?
            .saturating_sub(gas_deficit_amount);
        if receiver_reward > 0 {
            let mut account = get_account(state_update, account_id)?;
            if let Some(ref mut account) = account {
                // Validators receive the remaining execution reward that was not given to the
                // account holder. If the account doesn't exist by the end of the execution, the
                // validators receive the full reward.
                tx_burnt_amount -= receiver_reward;
                account.set_amount(safe_add_balance(account.amount(), receiver_reward)?);
                set_account(state_update, account_id.clone(), account);
                state_update.commit(StateChangeCause::ActionReceiptGasReward {
                    receipt_hash: receipt.get_hash(),
                });
            }
        }

        stats.tx_burnt_amount = safe_add_balance(stats.tx_burnt_amount, tx_burnt_amount)?;

        // Generating outgoing data
        // A {
        // B().then(C())}  B--data receipt->C

        // A {
        // B(); 42}
        if !action_receipt.output_data_receivers.is_empty() {
            if let Ok(ReturnData::ReceiptIndex(receipt_index)) = result.result {
                // Modifying a new receipt instead of sending data
                match result
                    .new_receipts
                    .get_mut(receipt_index as usize)
                    .expect("the receipt for the given receipt index should exist")
                    .receipt
                {
                    ReceiptEnum::Action(ref mut new_action_receipt) => new_action_receipt
                        .output_data_receivers
                        .extend_from_slice(&action_receipt.output_data_receivers),
                    _ => unreachable!("the receipt should be an action receipt"),
                }
            } else {
                let data = match result.result {
                    Ok(ReturnData::Value(ref data)) => Some(data.clone()),
                    Ok(_) => Some(vec![]),
                    Err(_) => None,
                };
                result.new_receipts.extend(action_receipt.output_data_receivers.iter().map(
                    |data_receiver| Receipt {
                        predecessor_id: account_id.clone(),
                        receiver_id: data_receiver.receiver_id.clone(),
                        receipt_id: CryptoHash::default(),
                        receipt: ReceiptEnum::Data(DataReceipt {
                            data_id: data_receiver.data_id,
                            data: data.clone(),
                        }),
                    },
                ));
            };
        }

        // Generating receipt IDs
        let receipt_ids = result
            .new_receipts
            .into_iter()
            .enumerate()
            .filter_map(|(receipt_index, mut new_receipt)| {
                let receipt_id = create_receipt_id_from_receipt(
                    apply_state.current_protocol_version,
                    receipt,
                    &apply_state.prev_block_hash,
                    &apply_state.block_hash,
                    receipt_index,
                );

                new_receipt.receipt_id = receipt_id;
                let is_action = matches!(&new_receipt.receipt, ReceiptEnum::Action(_));
                outgoing_receipts.push(new_receipt);
                if is_action {
                    Some(receipt_id)
                } else {
                    None
                }
            })
            .collect();

        let status = match result.result {
            Ok(ReturnData::ReceiptIndex(receipt_index)) => {
                ExecutionStatus::SuccessReceiptId(create_receipt_id_from_receipt(
                    apply_state.current_protocol_version,
                    receipt,
                    &apply_state.prev_block_hash,
                    &apply_state.block_hash,
                    receipt_index as usize,
                ))
            }
            Ok(ReturnData::Value(data)) => ExecutionStatus::SuccessValue(data),
            Ok(ReturnData::None) => ExecutionStatus::SuccessValue(vec![]),
            Err(e) => ExecutionStatus::Failure(TxExecutionError::ActionError(e)),
        };

        Self::print_log(&result.logs);

        Ok(ExecutionOutcomeWithId {
            id: receipt.receipt_id,
            outcome: ExecutionOutcome {
                status,
                logs: result.logs,
                receipt_ids,
                gas_burnt: result.gas_burnt,
                compute_usage: Some(result.compute_usage),
                tokens_burnt,
                executor_id: account_id.clone(),
                metadata: ExecutionMetadata::V3(result.profile),
            },
        })
    }

    fn generate_refund_receipts(
        &self,
        current_gas_price: Balance,
        receipt: &Receipt,
        action_receipt: &ActionReceipt,
        result: &mut ActionResult,
        config: &RuntimeConfig,
    ) -> Result<Balance, RuntimeError> {
        let total_deposit = total_deposit(&action_receipt.actions)?;
        let prepaid_gas = safe_add_gas(
            total_prepaid_gas(&action_receipt.actions)?,
            total_prepaid_send_fees(config, &action_receipt.actions)?,
        )?;
        let prepaid_exec_gas = safe_add_gas(
            total_prepaid_exec_fees(config, &action_receipt.actions, &receipt.receiver_id)?,
            config.fees.fee(ActionCosts::new_action_receipt).exec_fee(),
        )?;
        let deposit_refund = if result.result.is_err() { total_deposit } else { 0 };
        let gas_refund = if result.result.is_err() {
            safe_add_gas(prepaid_gas, prepaid_exec_gas)? - result.gas_burnt
        } else {
            safe_add_gas(prepaid_gas, prepaid_exec_gas)? - result.gas_used
        };
        // Refund for the unused portion of the gas at the price at which this gas was purchased.
        let mut gas_balance_refund = safe_gas_to_balance(action_receipt.gas_price, gas_refund)?;
        let mut gas_deficit_amount = 0;
        if current_gas_price > action_receipt.gas_price {
            // In a rare scenario, when the current gas price is higher than the purchased gas
            // price, the difference is subtracted from the refund. If the refund doesn't have
            // enough balance to cover the difference, then the remaining balance is considered
            // the deficit and it's reported in the stats for the balance checker.
            gas_deficit_amount = safe_gas_to_balance(
                current_gas_price - action_receipt.gas_price,
                result.gas_burnt,
            )?;
            if gas_balance_refund >= gas_deficit_amount {
                gas_balance_refund -= gas_deficit_amount;
                gas_deficit_amount = 0;
            } else {
                gas_deficit_amount -= gas_balance_refund;
                gas_balance_refund = 0;
            }
        } else {
            // Refund for the difference of the purchased gas price and the the current gas price.
            gas_balance_refund = safe_add_balance(
                gas_balance_refund,
                safe_gas_to_balance(
                    action_receipt.gas_price - current_gas_price,
                    result.gas_burnt,
                )?,
            )?;
        }

        if deposit_refund > 0 {
            result
                .new_receipts
                .push(Receipt::new_balance_refund(&receipt.predecessor_id, deposit_refund));
        }
        if gas_balance_refund > 0 {
            // Gas refunds refund the allowance of the access key, so if the key exists on the
            // account it will increase the allowance by the refund amount.
            result.new_receipts.push(Receipt::new_gas_refund(
                &action_receipt.signer_id,
                gas_balance_refund,
                action_receipt.signer_public_key.clone(),
            ));
        }
        Ok(gas_deficit_amount)
    }

    fn process_receipt(
        &self,
        state_update: &mut TrieUpdate,
        apply_state: &ApplyState,
        receipt: &Receipt,
        outgoing_receipts: &mut Vec<Receipt>,
        validator_proposals: &mut Vec<ValidatorStake>,
        stats: &mut ApplyStats,
        epoch_info_provider: &dyn EpochInfoProvider,
    ) -> Result<Option<ExecutionOutcomeWithId>, RuntimeError> {
        let account_id = &receipt.receiver_id;
        match receipt.receipt {
            ReceiptEnum::Data(ref data_receipt) => {
                // Received a new data receipt.
                // Saving the data into the state keyed by the data_id.
                set_received_data(
                    state_update,
                    account_id.clone(),
                    data_receipt.data_id,
                    &ReceivedData { data: data_receipt.data.clone() },
                );
                // Check if there is already a receipt that was postponed and was awaiting for the
                // given data_id.
                // If we don't have a postponed receipt yet, we don't need to do anything for now.
                if let Some(receipt_id) = get(
                    state_update,
                    &TrieKey::PostponedReceiptId {
                        receiver_id: account_id.clone(),
                        data_id: data_receipt.data_id,
                    },
                )? {
                    // There is already a receipt that is awaiting for the just received data.
                    // Removing this pending data_id for the receipt from the state.
                    state_update.remove(TrieKey::PostponedReceiptId {
                        receiver_id: account_id.clone(),
                        data_id: data_receipt.data_id,
                    });
                    // Checking how many input data items is pending for the receipt.
                    let pending_data_count: u32 = get(
                        state_update,
                        &TrieKey::PendingDataCount { receiver_id: account_id.clone(), receipt_id },
                    )?
                    .ok_or_else(|| {
                        StorageError::StorageInconsistentState(
                            "pending data count should be in the state".to_string(),
                        )
                    })?;
                    if pending_data_count == 1 {
                        // It was the last input data pending for this receipt. We'll cleanup
                        // some receipt related fields from the state and execute the receipt.

                        // Removing pending data count from the state.
                        state_update.remove(TrieKey::PendingDataCount {
                            receiver_id: account_id.clone(),
                            receipt_id,
                        });
                        // Fetching the receipt itself.
                        let ready_receipt =
                            get_postponed_receipt(state_update, account_id, receipt_id)?
                                .ok_or_else(|| {
                                    StorageError::StorageInconsistentState(
                                        "pending receipt should be in the state".to_string(),
                                    )
                                })?;
                        // Removing the receipt from the state.
                        remove_postponed_receipt(state_update, account_id, receipt_id);
                        // Executing the receipt. It will read all the input data and clean it up
                        // from the state.
                        return self
                            .apply_action_receipt(
                                state_update,
                                apply_state,
                                &ready_receipt,
                                outgoing_receipts,
                                validator_proposals,
                                stats,
                                epoch_info_provider,
                            )
                            .map(Some);
                    } else {
                        // There is still some pending data for the receipt, so we update the
                        // pending data count in the state.
                        set(
                            state_update,
                            TrieKey::PendingDataCount {
                                receiver_id: account_id.clone(),
                                receipt_id,
                            },
                            &(pending_data_count.checked_sub(1).ok_or_else(|| {
                                StorageError::StorageInconsistentState(
                                    "pending data count is 0, but there is a new DataReceipt"
                                        .to_string(),
                                )
                            })?),
                        );
                    }
                }
            }
            ReceiptEnum::Action(ref action_receipt) => {
                // Received a new action receipt. We'll first check how many input data items
                // were already received before and saved in the state.
                // And if we have all input data, then we can immediately execute the receipt.
                // If not, then we will postpone this receipt for later.
                let mut pending_data_count: u32 = 0;
                for data_id in &action_receipt.input_data_ids {
                    if get_received_data(state_update, account_id, *data_id)?.is_none() {
                        pending_data_count += 1;
                        // The data for a given data_id is not available, so we save a link to this
                        // receipt_id for the pending data_id into the state.
                        set(
                            state_update,
                            TrieKey::PostponedReceiptId {
                                receiver_id: account_id.clone(),
                                data_id: *data_id,
                            },
                            &receipt.receipt_id,
                        )
                    }
                }
                if pending_data_count == 0 {
                    // All input data is available. Executing the receipt. It will cleanup
                    // input data from the state.
                    return self
                        .apply_action_receipt(
                            state_update,
                            apply_state,
                            receipt,
                            outgoing_receipts,
                            validator_proposals,
                            stats,
                            epoch_info_provider,
                        )
                        .map(Some);
                } else {
                    // Not all input data is available now.
                    // Save the counter for the number of pending input data items into the state.
                    set(
                        state_update,
                        TrieKey::PendingDataCount {
                            receiver_id: account_id.clone(),
                            receipt_id: receipt.receipt_id,
                        },
                        &pending_data_count,
                    );
                    // Save the receipt itself into the state.
                    set_postponed_receipt(state_update, receipt);
                }
            }
        };
        // We didn't trigger execution, so we need to commit the state.
        state_update
            .commit(StateChangeCause::PostponedReceipt { receipt_hash: receipt.get_hash() });
        Ok(None)
    }

    /// Iterates over the validators in the current shard and updates their accounts to return stake
    /// and allocate rewards. Also updates protocol treasury account if it belongs to the current
    /// shard.
    fn update_validator_accounts(
        &self,
        state_update: &mut TrieUpdate,
        validator_accounts_update: &ValidatorAccountsUpdate,
        stats: &mut ApplyStats,
    ) -> Result<(), RuntimeError> {
        for (account_id, max_of_stakes) in &validator_accounts_update.stake_info {
            if let Some(mut account) = get_account(state_update, account_id)? {
                if let Some(reward) = validator_accounts_update.validator_rewards.get(account_id) {
                    debug!(target: "runtime", "account {} adding reward {} to stake {}", account_id, reward, account.locked());
                    account.set_locked(
                        account
                            .locked()
                            .checked_add(*reward)
                            .ok_or_else(|| RuntimeError::UnexpectedIntegerOverflow)?,
                    );
                }

                debug!(target: "runtime",
                       "account {} stake {} max_of_stakes: {}",
                       account_id, account.locked(), max_of_stakes
                );
                if account.locked() < *max_of_stakes {
                    return Err(StorageError::StorageInconsistentState(format!(
                        "FATAL: staking invariant does not hold. \
                         Account stake {} is less than maximum of stakes {} in the past three epochs",
                        account.locked(),
                        max_of_stakes)).into());
                }
                let last_proposal =
                    *validator_accounts_update.last_proposals.get(account_id).unwrap_or(&0);
                let return_stake = account
                    .locked()
                    .checked_sub(max(*max_of_stakes, last_proposal))
                    .ok_or_else(|| RuntimeError::UnexpectedIntegerOverflow)?;
                debug!(target: "runtime", "account {} return stake {}", account_id, return_stake);
                account.set_locked(
                    account
                        .locked()
                        .checked_sub(return_stake)
                        .ok_or_else(|| RuntimeError::UnexpectedIntegerOverflow)?,
                );
                account.set_amount(
                    account
                        .amount()
                        .checked_add(return_stake)
                        .ok_or_else(|| RuntimeError::UnexpectedIntegerOverflow)?,
                );

                set_account(state_update, account_id.clone(), &account);
            } else if *max_of_stakes > 0 {
                // if max_of_stakes > 0, it means that the account must have locked balance
                // and therefore must exist
                return Err(StorageError::StorageInconsistentState(format!(
                    "Account {} with max of stakes {} is not found",
                    account_id, max_of_stakes
                ))
                .into());
            }
        }

        for (account_id, stake) in validator_accounts_update.slashing_info.iter() {
            if let Some(mut account) = get_account(state_update, account_id)? {
                let amount_to_slash = stake.unwrap_or(account.locked());
                debug!(target: "runtime", "slashing {} of {} from {}", amount_to_slash, account.locked(), account_id);
                if account.locked() < amount_to_slash {
                    return Err(StorageError::StorageInconsistentState(format!(
                        "FATAL: staking invariant does not hold. Account locked {} is less than slashed {}",
                        account.locked(), amount_to_slash)).into());
                }
                stats.slashed_burnt_amount = stats
                    .slashed_burnt_amount
                    .checked_add(amount_to_slash)
                    .ok_or_else(|| RuntimeError::UnexpectedIntegerOverflow)?;
                account.set_locked(
                    account
                        .locked()
                        .checked_sub(amount_to_slash)
                        .ok_or_else(|| RuntimeError::UnexpectedIntegerOverflow)?,
                );
                set_account(state_update, account_id.clone(), &account);
            } else {
                return Err(StorageError::StorageInconsistentState(format!(
                    "Account {} to slash is not found",
                    account_id
                ))
                .into());
            }
        }

        if let Some(account_id) = &validator_accounts_update.protocol_treasury_account_id {
            // If protocol treasury stakes, then the rewards was already distributed above.
            if !validator_accounts_update.stake_info.contains_key(account_id) {
                let mut account = get_account(state_update, account_id)?.ok_or_else(|| {
                    StorageError::StorageInconsistentState(format!(
                        "Protocol treasury account {} is not found",
                        account_id
                    ))
                })?;
                let treasury_reward = *validator_accounts_update
                    .validator_rewards
                    .get(account_id)
                    .ok_or_else(|| {
                        StorageError::StorageInconsistentState(format!(
                            "Validator reward for the protocol treasury account {} is not found",
                            account_id
                        ))
                    })?;
                account.set_amount(
                    account
                        .amount()
                        .checked_add(treasury_reward)
                        .ok_or_else(|| RuntimeError::UnexpectedIntegerOverflow)?,
                );
                set_account(state_update, account_id.clone(), &account);
            }
        }
        state_update.commit(StateChangeCause::ValidatorAccountsUpdate);

        Ok(())
    }

    pub fn apply_migrations(
        &self,
        state_update: &mut TrieUpdate,
        migration_data: &Arc<MigrationData>,
        migration_flags: &MigrationFlags,
        protocol_version: ProtocolVersion,
    ) -> Result<(Gas, Vec<Receipt>), StorageError> {
        let mut gas_used: Gas = 0;
        if ProtocolFeature::FixStorageUsage.protocol_version() == protocol_version
            && migration_flags.is_first_block_of_version
        {
            for (account_id, delta) in &migration_data.storage_usage_delta {
                // Account could have been deleted in the meantime, so we check if it is still Some
                if let Some(mut account) = get_account(state_update, account_id)? {
                    // Storage usage is saved in state, hence it is nowhere close to max value
                    // of u64, and maximal delta is 4196, se we can add here without checking
                    // for overflow
                    account.set_storage_usage(account.storage_usage() + delta);
                    set_account(state_update, account_id.clone(), &account);
                }
            }
            gas_used += migration_data.storage_usage_fix_gas;
            state_update.commit(StateChangeCause::Migration);
        }

        // Re-introduce receipts lost because of a bug in apply_chunks.
        // We take the first block with existing chunk in the first epoch in which protocol feature
        // RestoreReceiptsAfterFixApplyChunks was enabled, and put the restored receipts there.
        // See https://github.com/near/nearcore/pull/4248/ for more details.
        let receipts_to_restore = if ProtocolFeature::RestoreReceiptsAfterFixApplyChunks
            .protocol_version()
            == protocol_version
            && migration_flags.is_first_block_with_chunk_of_version
        {
            // Note that receipts are restored only on mainnet so restored_receipts will be empty on
            // other chains.
            migration_data.restored_receipts.get(&0u64).cloned().unwrap_or_default()
        } else {
            vec![]
        };

        Ok((gas_used, receipts_to_restore))
    }

    /// Applies new signed transactions and incoming receipts for some chunk/shard on top of
    /// given trie and the given state root.
    /// If the validator accounts update is provided, updates validators accounts.
    /// All new signed transactions should be valid and already verified by the chunk producer.
    /// If any transaction is invalid, it would return an `InvalidTxError`.
    /// Returns an `ApplyResult` that contains the new state root, trie changes,
    /// new outgoing receipts, execution outcomes for
    /// all transactions, local action receipts (generated from transactions with signer ==
    /// receivers) and incoming action receipts.
    pub fn apply(
        &self,
        trie: Trie,
        validator_accounts_update: &Option<ValidatorAccountsUpdate>,
        apply_state: &ApplyState,
        incoming_receipts: &[Receipt],
        transactions: &[SignedTransaction],
        epoch_info_provider: &dyn EpochInfoProvider,
        state_patch: SandboxStatePatch,
    ) -> Result<ApplyResult, RuntimeError> {
        // state_patch must be empty unless this is sandbox build.  Thanks to
        // conditional compilation this always resolves to true so technically
        // the check is not necessary.  It’s defence in depth to make sure any
        // future refactoring won’t break the condition.
        assert!(cfg!(feature = "sandbox") || state_patch.is_empty());

        let _span = tracing::debug_span!(
            target: "runtime",
            "apply",
            protocol_version = apply_state.current_protocol_version,
            num_transactions = transactions.len())
        .entered();

        let mut prefetcher = TriePrefetcher::new_if_enabled(&trie);
        let mut state_update = TrieUpdate::new(trie);

        if let Some(prefetcher) = &mut prefetcher {
            // Prefetcher is allowed to fail
            _ = prefetcher.prefetch_transactions_data(transactions);
        }

        let mut stats = ApplyStats::default();

        if let Some(validator_accounts_update) = validator_accounts_update {
            self.update_validator_accounts(
                &mut state_update,
                validator_accounts_update,
                &mut stats,
            )?;
        }

        let (gas_used_for_migrations, mut receipts_to_restore) = self
            .apply_migrations(
                &mut state_update,
                &apply_state.migration_data,
                &apply_state.migration_flags,
                apply_state.current_protocol_version,
            )
            .map_err(RuntimeError::StorageError)?;
        // If we have receipts that need to be restored, prepend them to the list of incoming receipts
        let incoming_receipts = if receipts_to_restore.is_empty() {
            incoming_receipts
        } else {
            receipts_to_restore.extend_from_slice(incoming_receipts);
            receipts_to_restore.as_slice()
        };

        let mut delayed_receipts_indices: DelayedReceiptIndices =
            get(&state_update, &TrieKey::DelayedReceiptIndices)?.unwrap_or_default();
        let initial_delayed_receipt_indices = delayed_receipts_indices.clone();

        if !apply_state.is_new_chunk
            && apply_state.current_protocol_version
                >= ProtocolFeature::FixApplyChunks.protocol_version()
        {
            let (trie, trie_changes, state_changes) = state_update.finalize()?;
            let proof = trie.recorded_storage();
            return Ok(ApplyResult {
                state_root: trie_changes.new_root,
                trie_changes,
                validator_proposals: vec![],
                outgoing_receipts: vec![],
                outcomes: vec![],
                state_changes,
                stats,
                processed_delayed_receipts: vec![],
                proof,
                delayed_receipts_count: delayed_receipts_indices.len(),
                metrics: None,
            });
        }

        let mut outgoing_receipts = Vec::new();
        let mut validator_proposals = vec![];
        let mut local_receipts = vec![];
        let mut outcomes = vec![];
        let mut processed_delayed_receipts = vec![];
        // This contains the gas "burnt" for refund receipts. Even though we don't actually
        // charge any gas for refund receipts, we still count the gas use towards the block gas
        // limit
        let mut total_gas_burnt = gas_used_for_migrations;
        let mut total_compute_usage = total_gas_burnt;
        let mut metrics = metrics::ApplyMetrics::default();

        for signed_transaction in transactions {
            let (receipt, outcome_with_id) = self.process_transaction(
                &mut state_update,
                apply_state,
                signed_transaction,
                &mut stats,
            )?;
            if receipt.receiver_id == signed_transaction.transaction.signer_id {
                local_receipts.push(receipt);
            } else {
                outgoing_receipts.push(receipt);
            }

            total_gas_burnt = safe_add_gas(total_gas_burnt, outcome_with_id.outcome.gas_burnt)?;
            total_compute_usage = safe_add_compute(
                total_compute_usage,
                outcome_with_id
                    .outcome
                    .compute_usage
                    .expect("`process_transaction` must populate compute usage"),
            )?;

            if !checked_feature!("stable", ComputeCosts, apply_state.current_protocol_version) {
                assert_eq!(
                    total_compute_usage, total_gas_burnt,
                    "Compute usage must match burnt gas"
                );
            }

            outcomes.push(outcome_with_id);
        }
        metrics.tx_processing_done(total_gas_burnt, total_compute_usage);

        let mut process_receipt = |receipt: &Receipt,
                                   state_update: &mut TrieUpdate,
                                   total_gas_burnt: &mut Gas,
                                   total_compute_usage: &mut Compute|
         -> Result<_, RuntimeError> {
            let _span = tracing::debug_span!(
                target: "runtime",
                "process_receipt",
                receipt_id = %receipt.receipt_id,
                predecessor = %receipt.predecessor_id,
                receiver = %receipt.receiver_id,
                id = %receipt.receipt_id,
            )
            .entered();
            let node_counter_before = state_update.trie().get_trie_nodes_count();
            let result = self.process_receipt(
                state_update,
                apply_state,
                receipt,
                &mut outgoing_receipts,
                &mut validator_proposals,
                &mut stats,
                epoch_info_provider,
            );
            let node_counter_after = state_update.trie().get_trie_nodes_count();
            tracing::trace!(target: "runtime", ?node_counter_before, ?node_counter_after);

            if let Some(outcome_with_id) = result? {
                *total_gas_burnt =
                    safe_add_gas(*total_gas_burnt, outcome_with_id.outcome.gas_burnt)?;
                *total_compute_usage = safe_add_compute(
                    *total_compute_usage,
                    outcome_with_id
                        .outcome
                        .compute_usage
                        .expect("`process_receipt` must populate compute usage"),
                )?;

                if !checked_feature!("stable", ComputeCosts, apply_state.current_protocol_version) {
                    assert_eq!(
                        total_compute_usage, total_gas_burnt,
                        "Compute usage must match burnt gas"
                    );
                }
                outcomes.push(outcome_with_id);
            }
            Ok(())
        };

        // TODO(#8859): Introduce a dedicated `compute_limit` for the chunk.
        // For now compute limit always matches the gas limit.
        let compute_limit = apply_state.gas_limit.unwrap_or(Gas::max_value());

        // We first process local receipts. They contain staking, local contract calls, etc.
        if let Some(prefetcher) = &mut prefetcher {
            prefetcher.clear();
            // Prefetcher is allowed to fail
            _ = prefetcher.prefetch_receipts_data(&local_receipts);
        }
        for receipt in local_receipts.iter() {
            if total_compute_usage < compute_limit {
                // NOTE: We don't need to validate the local receipt, because it's just validated in
                // the `verify_and_charge_transaction`.
                process_receipt(
                    receipt,
                    &mut state_update,
                    &mut total_gas_burnt,
                    &mut total_compute_usage,
                )?;
            } else {
                set_delayed_receipt(&mut state_update, &mut delayed_receipts_indices, receipt);
            }
        }
        metrics.local_receipts_done(total_gas_burnt, total_compute_usage);

        // Then we process the delayed receipts. It's a backlog of receipts from the past blocks.
        while delayed_receipts_indices.first_index < delayed_receipts_indices.next_available_index {
            if total_compute_usage >= compute_limit {
                break;
            }
            let key = TrieKey::DelayedReceipt { index: delayed_receipts_indices.first_index };
            let receipt: Receipt = get(&state_update, &key)?.ok_or_else(|| {
                StorageError::StorageInconsistentState(format!(
                    "Delayed receipt #{} should be in the state",
                    delayed_receipts_indices.first_index
                ))
            })?;

            if let Some(prefetcher) = &mut prefetcher {
                prefetcher.clear();
                // Prefetcher is allowed to fail
                _ = prefetcher.prefetch_receipts_data(std::slice::from_ref(&receipt));
            }

            // Validating the delayed receipt. If it fails, it's likely the state is inconsistent.
            validate_receipt(
                &apply_state.config.wasm_config.limit_config,
                &receipt,
                apply_state.current_protocol_version,
            )
            .map_err(|e| {
                StorageError::StorageInconsistentState(format!(
                    "Delayed receipt #{} in the state is invalid: {}",
                    delayed_receipts_indices.first_index, e
                ))
            })?;

            state_update.remove(key);
            // Math checked above: first_index is less than next_available_index
            delayed_receipts_indices.first_index += 1;
            process_receipt(
                &receipt,
                &mut state_update,
                &mut total_gas_burnt,
                &mut total_compute_usage,
            )?;
            processed_delayed_receipts.push(receipt);
        }
        metrics.delayed_receipts_done(total_gas_burnt, total_compute_usage);

        // And then we process the new incoming receipts. These are receipts from other shards.
        if let Some(prefetcher) = &mut prefetcher {
            prefetcher.clear();
            // Prefetcher is allowed to fail
            _ = prefetcher.prefetch_receipts_data(&incoming_receipts);
        }
        for receipt in incoming_receipts.iter() {
            // Validating new incoming no matter whether we have available gas or not. We don't
            // want to store invalid receipts in state as delayed.
            validate_receipt(
                &apply_state.config.wasm_config.limit_config,
                receipt,
                apply_state.current_protocol_version,
            )
            .map_err(RuntimeError::ReceiptValidationError)?;
            if total_compute_usage < compute_limit {
                process_receipt(
                    receipt,
                    &mut state_update,
                    &mut total_gas_burnt,
                    &mut total_compute_usage,
                )?;
            } else {
                set_delayed_receipt(&mut state_update, &mut delayed_receipts_indices, receipt);
            }
        }
        metrics.incoming_receipts_done(total_gas_burnt, total_compute_usage);

        // No more receipts are executed on this trie, stop any pending prefetches on it.
        if let Some(prefetcher) = &prefetcher {
            prefetcher.clear();
        }

        if delayed_receipts_indices != initial_delayed_receipt_indices {
            set(&mut state_update, TrieKey::DelayedReceiptIndices, &delayed_receipts_indices);
        }

        check_balance(
            &apply_state.config,
            &state_update,
            validator_accounts_update,
            incoming_receipts,
            transactions,
            &outgoing_receipts,
            &stats,
        )?;

        state_update.commit(StateChangeCause::UpdatedDelayedReceipts);
        self.apply_state_patch(&mut state_update, state_patch);
        let (trie, trie_changes, state_changes) = state_update.finalize()?;

        // Dedup proposals from the same account.
        // The order is deterministically changed.
        let mut unique_proposals = vec![];
        let mut account_ids = HashSet::new();
        for proposal in validator_proposals.into_iter().rev() {
            let account_id = proposal.account_id();
            if !account_ids.contains(account_id) {
                account_ids.insert(account_id.clone());
                unique_proposals.push(proposal);
            }
        }

        let state_root = trie_changes.new_root;
        let proof = trie.recorded_storage();
        Ok(ApplyResult {
            state_root,
            trie_changes,
            validator_proposals: unique_proposals,
            outgoing_receipts,
            outcomes,
            state_changes,
            stats,
            processed_delayed_receipts,
            proof,
            delayed_receipts_count: delayed_receipts_indices.len(),
            metrics: Some(metrics),
        })
    }

    fn apply_state_patch(&self, state_update: &mut TrieUpdate, state_patch: SandboxStatePatch) {
        if state_patch.is_empty() {
            return;
        }
        for record in state_patch {
            match record {
                StateRecord::Account { account_id, account } => {
                    set_account(state_update, account_id, &account);
                }
                StateRecord::Data { account_id, data_key, value } => {
                    state_update.set(TrieKey::ContractData { key: data_key.into(), account_id }, value.into());
                }
                StateRecord::Contract { account_id, code } => {
                    let acc = get_account(state_update, &account_id).expect("Failed to read state").expect("Code state record should be preceded by the corresponding account record");
                    // Recompute contract code hash.
                    let code = ContractCode::new(code, None);
                    set_code(state_update, account_id, &code);
                    assert_eq!(*code.hash(), acc.code_hash());
                }
                StateRecord::AccessKey { account_id, public_key, access_key } => {
                    set_access_key(state_update, account_id, public_key, &access_key);
                }
                _ => unimplemented!("patch_state can only patch Account, AccessKey, Contract and Data kind of StateRecord")
            }
        }
        state_update.commit(StateChangeCause::Migration);
    }
}

fn action_transfer_or_implicit_account_creation(
    account: &mut Option<Account>,
    deposit: u128,
    nonrefundable: bool,
    is_refund: bool,
    action_receipt: &ActionReceipt,
    receipt: &Receipt,
    state_update: &mut TrieUpdate,
    apply_state: &ApplyState,
    actor_id: &mut AccountId,
) -> Result<(), RuntimeError> {
    Ok(if let Some(account) = account.as_mut() {
        action_transfer(account, deposit, nonrefundable)?;
        // Check if this is a gas refund, then try to refund the access key allowance.
        if is_refund && action_receipt.signer_id == receipt.receiver_id {
            try_refund_allowance(
                state_update,
                &receipt.receiver_id,
                &action_receipt.signer_public_key,
                deposit,
            )?;
        }
    } else {
        // Implicit account creation
        debug_assert!(apply_state.config.wasm_config.implicit_account_creation);
        debug_assert!(!is_refund);
        action_implicit_account_creation_transfer(
            state_update,
            &apply_state.config.fees,
            account,
            actor_id,
            &receipt.receiver_id,
            deposit,
            apply_state.block_height,
            apply_state.current_protocol_version,
            nonrefundable,
        );
    })
}

#[cfg(test)]
mod tests {
    use assert_matches::assert_matches;
    use near_crypto::{InMemorySigner, KeyType, PublicKey, Signer};
    use near_primitives::account::AccessKey;
    use near_primitives::hash::hash;
    use near_primitives::runtime::config::RuntimeConfig;
    use near_primitives::shard_layout::ShardUId;
    use near_primitives::test_utils::{account_new, MockEpochInfoProvider};
    use near_primitives::transaction::{
        AddKeyAction, DeleteKeyAction, DeployContractAction, FunctionCallAction, TransferAction,
    };
    use near_primitives::types::MerkleHash;
    use near_primitives::version::PROTOCOL_VERSION;
    use near_primitives_core::config::{ExtCosts, ParameterCost};
    use near_store::test_utils::TestTriesBuilder;
    use near_store::{set_access_key, ShardTries, StoreCompiledContractCache};
    use testlib::runtime_utils::{alice_account, bob_account};

    use super::*;

    const GAS_PRICE: Balance = 5000;

    fn to_yocto(near: Balance) -> Balance {
        near * 10u128.pow(24)
    }

    fn create_receipt_with_actions(
        account_id: AccountId,
        signer: Arc<InMemorySigner>,
        actions: Vec<Action>,
    ) -> Receipt {
        Receipt {
            predecessor_id: account_id.clone(),
            receiver_id: account_id.clone(),
            receipt_id: CryptoHash::hash_borsh(actions.clone()),
            receipt: ReceiptEnum::Action(ActionReceipt {
                signer_id: account_id,
                signer_public_key: signer.public_key(),
                gas_price: GAS_PRICE,
                output_data_receivers: vec![],
                input_data_ids: vec![],
                actions,
            }),
        }
    }

    #[test]
    fn test_get_and_set_accounts() {
        let tries = TestTriesBuilder::new().build();
        let mut state_update =
            tries.new_trie_update(ShardUId::single_shard(), MerkleHash::default());
        let test_account = account_new(to_yocto(10), hash(&[]));
        let account_id = bob_account();
        set_account(&mut state_update, account_id.clone(), &test_account);
        let get_res = get_account(&state_update, &account_id).unwrap().unwrap();
        assert_eq!(test_account, get_res);
    }

    #[test]
    fn test_get_account_from_trie() {
        let tries = TestTriesBuilder::new().build();
        let root = MerkleHash::default();
        let mut state_update = tries.new_trie_update(ShardUId::single_shard(), root);
        let test_account = account_new(to_yocto(10), hash(&[]));
        let account_id = bob_account();
        set_account(&mut state_update, account_id.clone(), &test_account);
        state_update.commit(StateChangeCause::InitialState);
        let trie_changes = state_update.finalize().unwrap().1;
        let mut store_update = tries.store_update();
        let new_root = tries.apply_all(&trie_changes, ShardUId::single_shard(), &mut store_update);
        store_update.commit().unwrap();
        let new_state_update = tries.new_trie_update(ShardUId::single_shard(), new_root);
        let get_res = get_account(&new_state_update, &account_id).unwrap().unwrap();
        assert_eq!(test_account, get_res);
    }

    /***************/
    /* Apply tests */
    /***************/

    fn setup_runtime(
        initial_balance: Balance,
        initial_locked: Balance,
        gas_limit: Gas,
    ) -> (Runtime, ShardTries, CryptoHash, ApplyState, Arc<InMemorySigner>, impl EpochInfoProvider)
    {
        let tries = TestTriesBuilder::new().build();
        let root = MerkleHash::default();
        let runtime = Runtime::new();
        let account_id = alice_account();
        let signer = Arc::new(InMemorySigner::from_seed(
            account_id.clone(),
            KeyType::ED25519,
            account_id.as_ref(),
        ));

        let mut initial_state = tries.new_trie_update(ShardUId::single_shard(), root);
        let mut initial_account = account_new(initial_balance, hash(&[]));
        // For the account and a full access key
        initial_account.set_storage_usage(182);
        initial_account.set_locked(initial_locked);
        set_account(&mut initial_state, account_id.clone(), &initial_account);
        set_access_key(
            &mut initial_state,
            account_id,
            signer.public_key(),
            &AccessKey::full_access(),
        );
        initial_state.commit(StateChangeCause::InitialState);
        let trie_changes = initial_state.finalize().unwrap().1;
        let mut store_update = tries.store_update();
        let root = tries.apply_all(&trie_changes, ShardUId::single_shard(), &mut store_update);
        store_update.commit().unwrap();

        let apply_state = ApplyState {
            block_height: 1,
            prev_block_hash: Default::default(),
            block_hash: Default::default(),
            epoch_id: Default::default(),
            epoch_height: 0,
            gas_price: GAS_PRICE,
            block_timestamp: 100,
            gas_limit: Some(gas_limit),
            random_seed: Default::default(),
            current_protocol_version: PROTOCOL_VERSION,
            config: Arc::new(RuntimeConfig::test()),
            cache: Some(Box::new(StoreCompiledContractCache::new(&tries.get_store()))),
            is_new_chunk: true,
            migration_data: Arc::new(MigrationData::default()),
            migration_flags: MigrationFlags::default(),
        };

        (runtime, tries, root, apply_state, signer, MockEpochInfoProvider::default())
    }

    #[test]
    fn test_apply_no_op() {
        let (runtime, tries, root, apply_state, _, epoch_info_provider) =
            setup_runtime(to_yocto(1_000_000), 0, 10u64.pow(15));
        runtime
            .apply(
                tries.get_trie_for_shard(ShardUId::single_shard(), root),
                &None,
                &apply_state,
                &[],
                &[],
                &epoch_info_provider,
                Default::default(),
            )
            .unwrap();
    }

    #[test]
    fn test_apply_check_balance_validation_rewards() {
        let initial_locked = to_yocto(500_000);
        let reward = to_yocto(10_000_000);
        let small_refund = to_yocto(500);
        let (runtime, tries, root, apply_state, _, epoch_info_provider) =
            setup_runtime(to_yocto(1_000_000), initial_locked, 10u64.pow(15));

        let validator_accounts_update = ValidatorAccountsUpdate {
            stake_info: vec![(alice_account(), initial_locked)].into_iter().collect(),
            validator_rewards: vec![(alice_account(), reward)].into_iter().collect(),
            last_proposals: Default::default(),
            protocol_treasury_account_id: None,
            slashing_info: HashMap::default(),
        };

        runtime
            .apply(
                tries.get_trie_for_shard(ShardUId::single_shard(), root),
                &Some(validator_accounts_update),
                &apply_state,
                &[Receipt::new_balance_refund(&alice_account(), small_refund)],
                &[],
                &epoch_info_provider,
                Default::default(),
            )
            .unwrap();
    }

    #[test]
    fn test_apply_refund_receipts() {
        let initial_balance = to_yocto(1_000_000);
        let initial_locked = to_yocto(500_000);
        let small_transfer = to_yocto(10_000);
        let gas_limit = 1;
        let (runtime, tries, mut root, apply_state, _, epoch_info_provider) =
            setup_runtime(initial_balance, initial_locked, gas_limit);

        let n = 10;
        let receipts = generate_refund_receipts(small_transfer, n);

        // Checking n receipts delayed
        for i in 1..=n + 3 {
            let prev_receipts: &[Receipt] = if i == 1 { &receipts } else { &[] };
            let apply_result = runtime
                .apply(
                    tries.get_trie_for_shard(ShardUId::single_shard(), root),
                    &None,
                    &apply_state,
                    prev_receipts,
                    &[],
                    &epoch_info_provider,
                    Default::default(),
                )
                .unwrap();
            let mut store_update = tries.store_update();
            root = tries.apply_all(
                &apply_result.trie_changes,
                ShardUId::single_shard(),
                &mut store_update,
            );
            store_update.commit().unwrap();
            let state = tries.new_trie_update(ShardUId::single_shard(), root);
            let account = get_account(&state, &alice_account()).unwrap().unwrap();
            let capped_i = std::cmp::min(i, n);
            assert_eq!(
                account.amount(),
                initial_balance
                    + small_transfer * Balance::from(capped_i)
                    + Balance::from(capped_i * (capped_i - 1) / 2)
            );
        }
    }

    #[test]
    fn test_apply_delayed_receipts_feed_all_at_once() {
        let initial_balance = to_yocto(1_000_000);
        let initial_locked = to_yocto(500_000);
        let small_transfer = to_yocto(10_000);
        let gas_limit = 1;
        let (runtime, tries, mut root, apply_state, _, epoch_info_provider) =
            setup_runtime(initial_balance, initial_locked, gas_limit);

        let n = 10;
        let receipts = generate_receipts(small_transfer, n);

        // Checking n receipts delayed by 1 + 3 extra
        for i in 1..=n + 3 {
            let prev_receipts: &[Receipt] = if i == 1 { &receipts } else { &[] };
            let apply_result = runtime
                .apply(
                    tries.get_trie_for_shard(ShardUId::single_shard(), root),
                    &None,
                    &apply_state,
                    prev_receipts,
                    &[],
                    &epoch_info_provider,
                    Default::default(),
                )
                .unwrap();
            let mut store_update = tries.store_update();
            root = tries.apply_all(
                &apply_result.trie_changes,
                ShardUId::single_shard(),
                &mut store_update,
            );
            store_update.commit().unwrap();
            let state = tries.new_trie_update(ShardUId::single_shard(), root);
            let account = get_account(&state, &alice_account()).unwrap().unwrap();
            let capped_i = std::cmp::min(i, n);
            assert_eq!(
                account.amount(),
                initial_balance
                    + small_transfer * Balance::from(capped_i)
                    + Balance::from(capped_i * (capped_i - 1) / 2)
            );
        }
    }

    #[test]
    fn test_apply_delayed_receipts_add_more_using_chunks() {
        let initial_balance = to_yocto(1_000_000);
        let initial_locked = to_yocto(500_000);
        let small_transfer = to_yocto(10_000);
        let (runtime, tries, mut root, mut apply_state, _, epoch_info_provider) =
            setup_runtime(initial_balance, initial_locked, 1);

        let receipt_gas_cost =
            apply_state.config.fees.fee(ActionCosts::new_action_receipt).exec_fee()
                + apply_state.config.fees.fee(ActionCosts::transfer).exec_fee();
        apply_state.gas_limit = Some(receipt_gas_cost * 3);

        let n = 40;
        let receipts = generate_receipts(small_transfer, n);
        let mut receipt_chunks = receipts.chunks_exact(4);

        // Every time we'll process 3 receipts, so we need n / 3 rounded up. Then we do 3 extra.
        for i in 1..=n / 3 + 3 {
            let prev_receipts: &[Receipt] = receipt_chunks.next().unwrap_or_default();
            let apply_result = runtime
                .apply(
                    tries.get_trie_for_shard(ShardUId::single_shard(), root),
                    &None,
                    &apply_state,
                    prev_receipts,
                    &[],
                    &epoch_info_provider,
                    Default::default(),
                )
                .unwrap();
            let mut store_update = tries.store_update();
            let new_root = tries.apply_all(
                &apply_result.trie_changes,
                ShardUId::single_shard(),
                &mut store_update,
            );
            root = new_root;
            store_update.commit().unwrap();
            let state = tries.new_trie_update(ShardUId::single_shard(), root);
            let account = get_account(&state, &alice_account()).unwrap().unwrap();
            let capped_i = std::cmp::min(i * 3, n);
            assert_eq!(
                account.amount(),
                initial_balance
                    + small_transfer * Balance::from(capped_i)
                    + Balance::from(capped_i * (capped_i - 1) / 2)
            );
        }
    }

    #[test]
    fn test_apply_delayed_receipts_adjustable_gas_limit() {
        let initial_balance = to_yocto(1_000_000);
        let initial_locked = to_yocto(500_000);
        let small_transfer = to_yocto(10_000);
        let (runtime, tries, mut root, mut apply_state, _, epoch_info_provider) =
            setup_runtime(initial_balance, initial_locked, 1);

        let receipt_gas_cost =
            apply_state.config.fees.fee(ActionCosts::new_action_receipt).exec_fee()
                + apply_state.config.fees.fee(ActionCosts::transfer).exec_fee();

        let n = 120;
        let receipts = generate_receipts(small_transfer, n);
        let mut receipt_chunks = receipts.chunks_exact(4);

        let mut num_receipts_given = 0;
        let mut num_receipts_processed = 0;
        let mut num_receipts_per_block = 1;
        // Test adjusts gas limit based on the number of receipt given and number of receipts processed.
        while num_receipts_processed < n {
            if num_receipts_given > num_receipts_processed {
                num_receipts_per_block += 1;
            } else if num_receipts_per_block > 1 {
                num_receipts_per_block -= 1;
            }
            apply_state.gas_limit = Some(num_receipts_per_block * receipt_gas_cost);
            let prev_receipts: &[Receipt] = receipt_chunks.next().unwrap_or_default();
            num_receipts_given += prev_receipts.len() as u64;
            let apply_result = runtime
                .apply(
                    tries.get_trie_for_shard(ShardUId::single_shard(), root),
                    &None,
                    &apply_state,
                    prev_receipts,
                    &[],
                    &epoch_info_provider,
                    Default::default(),
                )
                .unwrap();
            let mut store_update = tries.store_update();
            root = tries.apply_all(
                &apply_result.trie_changes,
                ShardUId::single_shard(),
                &mut store_update,
            );
            store_update.commit().unwrap();
            let state = tries.new_trie_update(ShardUId::single_shard(), root);
            num_receipts_processed += apply_result.outcomes.len() as u64;
            let account = get_account(&state, &alice_account()).unwrap().unwrap();
            assert_eq!(
                account.amount(),
                initial_balance
                    + small_transfer * Balance::from(num_receipts_processed)
                    + Balance::from(num_receipts_processed * (num_receipts_processed - 1) / 2)
            );
            let expected_queue_length = num_receipts_given - num_receipts_processed;
            println!(
                "{} processed out of {} given. With limit {} receipts per block. The expected delayed_receipts_count is {}. The delayed_receipts_count is {}.",
                num_receipts_processed,
                num_receipts_given,
                num_receipts_per_block,
                expected_queue_length,
                apply_result.delayed_receipts_count,
            );
            assert_eq!(apply_result.delayed_receipts_count, expected_queue_length);
        }
    }

    fn generate_receipts(small_transfer: u128, n: u64) -> Vec<Receipt> {
        let mut receipt_id = CryptoHash::default();
        (0..n)
            .map(|i| {
                receipt_id = hash(receipt_id.as_ref());
                Receipt {
                    predecessor_id: bob_account(),
                    receiver_id: alice_account(),
                    receipt_id,
                    receipt: ReceiptEnum::Action(ActionReceipt {
                        signer_id: bob_account(),
                        signer_public_key: PublicKey::empty(KeyType::ED25519),
                        gas_price: GAS_PRICE,
                        output_data_receivers: vec![],
                        input_data_ids: vec![],
                        actions: vec![Action::Transfer(TransferAction {
                            deposit: small_transfer + Balance::from(i),
                        })],
                    }),
                }
            })
            .collect()
    }

    fn generate_refund_receipts(small_transfer: u128, n: u64) -> Vec<Receipt> {
        let mut receipt_id = CryptoHash::default();
        (0..n)
            .map(|i| {
                receipt_id = hash(receipt_id.as_ref());
                Receipt::new_balance_refund(&alice_account(), small_transfer + Balance::from(i))
            })
            .collect()
    }

    #[test]
    fn test_apply_delayed_receipts_local_tx() {
        let initial_balance = to_yocto(1_000_000);
        let initial_locked = to_yocto(500_000);
        let small_transfer = to_yocto(10_000);
        let (runtime, tries, root, mut apply_state, signer, epoch_info_provider) =
            setup_runtime(initial_balance, initial_locked, 1);

        let receipt_exec_gas_fee = 1000;
        let mut free_config = RuntimeConfig::free();
        free_config.fees.action_fees[ActionCosts::new_action_receipt].execution =
            receipt_exec_gas_fee;
        apply_state.config = Arc::new(free_config);
        // This allows us to execute 3 receipts per apply.
        apply_state.gas_limit = Some(receipt_exec_gas_fee * 3);

        let num_receipts = 6;
        let receipts = generate_receipts(small_transfer, num_receipts);

        let num_transactions = 9;
        let local_transactions = (0..num_transactions)
            .map(|i| {
                SignedTransaction::send_money(
                    i + 1,
                    alice_account(),
                    alice_account(),
                    &*signer,
                    small_transfer,
                    CryptoHash::default(),
                )
            })
            .collect::<Vec<_>>();

        // STEP #1. Pass 4 new local transactions + 2 receipts.
        // We can process only 3 local TX receipts TX#0, TX#1, TX#2.
        // TX#3 receipt and R#0, R#1 are delayed.
        // The new delayed queue is TX#3, R#0, R#1.
        let apply_result = runtime
            .apply(
                tries.get_trie_for_shard(ShardUId::single_shard(), root),
                &None,
                &apply_state,
                &receipts[0..2],
                &local_transactions[0..4],
                &epoch_info_provider,
                Default::default(),
            )
            .unwrap();
        let mut store_update = tries.store_update();
        let root = tries.apply_all(
            &apply_result.trie_changes,
            ShardUId::single_shard(),
            &mut store_update,
        );
        store_update.commit().unwrap();

        assert_eq!(
            apply_result.outcomes.iter().map(|o| o.id).collect::<Vec<_>>(),
            vec![
                local_transactions[0].get_hash(), // tx 0
                local_transactions[1].get_hash(), // tx 1
                local_transactions[2].get_hash(), // tx 2
                local_transactions[3].get_hash(), // tx 3 - the TX is processed, but the receipt is delayed
                create_receipt_id_from_transaction(
                    PROTOCOL_VERSION,
                    &local_transactions[0],
                    &apply_state.prev_block_hash,
                    &apply_state.block_hash
                ), // receipt for tx 0
                create_receipt_id_from_transaction(
                    PROTOCOL_VERSION,
                    &local_transactions[1],
                    &apply_state.prev_block_hash,
                    &apply_state.block_hash
                ), // receipt for tx 1
                create_receipt_id_from_transaction(
                    PROTOCOL_VERSION,
                    &local_transactions[2],
                    &apply_state.prev_block_hash,
                    &apply_state.block_hash
                ), // receipt for tx 2
            ],
            "STEP #1 failed",
        );

        // STEP #2. Pass 1 new local transaction (TX#4) + 1 receipts R#2.
        // We process 1 local receipts for TX#4, then delayed TX#3 receipt and then receipt R#0.
        // R#2 is added to delayed queue.
        // The new delayed queue is R#1, R#2
        let apply_result = runtime
            .apply(
                tries.get_trie_for_shard(ShardUId::single_shard(), root),
                &None,
                &apply_state,
                &receipts[2..3],
                &local_transactions[4..5],
                &epoch_info_provider,
                Default::default(),
            )
            .unwrap();
        let mut store_update = tries.store_update();
        let root = tries.apply_all(
            &apply_result.trie_changes,
            ShardUId::single_shard(),
            &mut store_update,
        );
        store_update.commit().unwrap();

        assert_eq!(
            apply_result.outcomes.iter().map(|o| o.id).collect::<Vec<_>>(),
            vec![
                local_transactions[4].get_hash(), // tx 4
                create_receipt_id_from_transaction(
                    PROTOCOL_VERSION,
                    &local_transactions[4],
                    &apply_state.prev_block_hash,
                    &apply_state.block_hash,
                ), // receipt for tx 4
                create_receipt_id_from_transaction(
                    PROTOCOL_VERSION,
                    &local_transactions[3],
                    &apply_state.prev_block_hash,
                    &apply_state.block_hash,
                ), // receipt for tx 3
                receipts[0].receipt_id,           // receipt #0
            ],
            "STEP #2 failed",
        );

        // STEP #3. Pass 4 new local transaction (TX#5, TX#6, TX#7, TX#8) and 1 new receipt R#3.
        // We process 3 local receipts for TX#5, TX#6, TX#7.
        // TX#8 and R#3 are added to delayed queue.
        // The new delayed queue is R#1, R#2, TX#8, R#3
        let apply_result = runtime
            .apply(
                tries.get_trie_for_shard(ShardUId::single_shard(), root),
                &None,
                &apply_state,
                &receipts[3..4],
                &local_transactions[5..9],
                &epoch_info_provider,
                Default::default(),
            )
            .unwrap();
        let mut store_update = tries.store_update();
        let root = tries.apply_all(
            &apply_result.trie_changes,
            ShardUId::single_shard(),
            &mut store_update,
        );
        store_update.commit().unwrap();

        assert_eq!(
            apply_result.outcomes.iter().map(|o| o.id).collect::<Vec<_>>(),
            vec![
                local_transactions[5].get_hash(), // tx 5
                local_transactions[6].get_hash(), // tx 6
                local_transactions[7].get_hash(), // tx 7
                local_transactions[8].get_hash(), // tx 8
                create_receipt_id_from_transaction(
                    PROTOCOL_VERSION,
                    &local_transactions[5],
                    &apply_state.prev_block_hash,
                    &apply_state.block_hash,
                ), // receipt for tx 5
                create_receipt_id_from_transaction(
                    PROTOCOL_VERSION,
                    &local_transactions[6],
                    &apply_state.prev_block_hash,
                    &apply_state.block_hash,
                ), // receipt for tx 6
                create_receipt_id_from_transaction(
                    PROTOCOL_VERSION,
                    &local_transactions[7],
                    &apply_state.prev_block_hash,
                    &apply_state.block_hash,
                ), // receipt for tx 7
            ],
            "STEP #3 failed",
        );

        // STEP #4. Pass no new TXs and 1 receipt R#4.
        // We process R#1, R#2, TX#8.
        // R#4 is added to delayed queue.
        // The new delayed queue is R#3, R#4
        let apply_result = runtime
            .apply(
                tries.get_trie_for_shard(ShardUId::single_shard(), root),
                &None,
                &apply_state,
                &receipts[4..5],
                &[],
                &epoch_info_provider,
                Default::default(),
            )
            .unwrap();
        let mut store_update = tries.store_update();
        let root = tries.apply_all(
            &apply_result.trie_changes,
            ShardUId::single_shard(),
            &mut store_update,
        );
        store_update.commit().unwrap();

        assert_eq!(
            apply_result.outcomes.iter().map(|o| o.id).collect::<Vec<_>>(),
            vec![
                receipts[1].receipt_id, // receipt #1
                receipts[2].receipt_id, // receipt #2
                create_receipt_id_from_transaction(
                    PROTOCOL_VERSION,
                    &local_transactions[8],
                    &apply_state.prev_block_hash,
                    &apply_state.block_hash,
                ), // receipt for tx 8
            ],
            "STEP #4 failed",
        );

        // STEP #5. Pass no new TXs and 1 receipt R#5.
        // We process R#3, R#4, R#5.
        // The new delayed queue is empty.
        let apply_result = runtime
            .apply(
                tries.get_trie_for_shard(ShardUId::single_shard(), root),
                &None,
                &apply_state,
                &receipts[5..6],
                &[],
                &epoch_info_provider,
                Default::default(),
            )
            .unwrap();

        assert_eq!(
            apply_result.outcomes.iter().map(|o| o.id).collect::<Vec<_>>(),
            vec![
                receipts[3].receipt_id, // receipt #3
                receipts[4].receipt_id, // receipt #4
                receipts[5].receipt_id, // receipt #5
            ],
            "STEP #5 failed",
        );
    }

    #[test]
    fn test_apply_deficit_gas_for_transfer() {
        let initial_balance = to_yocto(1_000_000);
        let initial_locked = to_yocto(500_000);
        let small_transfer = to_yocto(10_000);
        let gas_limit = 10u64.pow(15);
        let (runtime, tries, root, apply_state, _, epoch_info_provider) =
            setup_runtime(initial_balance, initial_locked, gas_limit);

        let n = 1;
        let mut receipts = generate_receipts(small_transfer, n);
        if let ReceiptEnum::Action(action_receipt) = &mut receipts.get_mut(0).unwrap().receipt {
            action_receipt.gas_price = GAS_PRICE / 10;
        }

        let result = runtime
            .apply(
                tries.get_trie_for_shard(ShardUId::single_shard(), root),
                &None,
                &apply_state,
                &receipts,
                &[],
                &epoch_info_provider,
                Default::default(),
            )
            .unwrap();
        assert_eq!(result.stats.gas_deficit_amount, result.stats.tx_burnt_amount * 9)
    }

    #[test]
    fn test_apply_deficit_gas_for_function_call_covered() {
        let initial_balance = to_yocto(1_000_000);
        let initial_locked = to_yocto(500_000);
        let gas_limit = 10u64.pow(15);
        let (runtime, tries, root, apply_state, _, epoch_info_provider) =
            setup_runtime(initial_balance, initial_locked, gas_limit);

        let gas = 2 * 10u64.pow(14);
        let gas_price = GAS_PRICE / 10;
        let actions = vec![Action::FunctionCall(Box::new(FunctionCallAction {
            method_name: "hello".to_string(),
            args: b"world".to_vec(),
            gas,
            deposit: 0,
        }))];

        let expected_gas_burnt = safe_add_gas(
            apply_state.config.fees.fee(ActionCosts::new_action_receipt).exec_fee(),
            total_prepaid_exec_fees(&apply_state.config, &actions, &alice_account()).unwrap(),
        )
        .unwrap();
        let receipts = vec![Receipt {
            predecessor_id: bob_account(),
            receiver_id: alice_account(),
            receipt_id: CryptoHash::default(),
            receipt: ReceiptEnum::Action(ActionReceipt {
                signer_id: bob_account(),
                signer_public_key: PublicKey::empty(KeyType::ED25519),
                gas_price,
                output_data_receivers: vec![],
                input_data_ids: vec![],
                actions,
            }),
        }];
        let total_receipt_cost = Balance::from(gas + expected_gas_burnt) * gas_price;
        let expected_gas_burnt_amount = Balance::from(expected_gas_burnt) * GAS_PRICE;
        let expected_refund = total_receipt_cost - expected_gas_burnt_amount;

        let result = runtime
            .apply(
                tries.get_trie_for_shard(ShardUId::single_shard(), root),
                &None,
                &apply_state,
                &receipts,
                &[],
                &epoch_info_provider,
                Default::default(),
            )
            .unwrap();
        // We used part of the prepaid gas to paying extra fees.
        assert_eq!(result.stats.gas_deficit_amount, 0);
        // The refund is less than the received amount.
        match &result.outgoing_receipts[0].receipt {
            ReceiptEnum::Action(ActionReceipt { actions, .. }) => {
                assert!(
                    matches!(actions[0], Action::Transfer(TransferAction { deposit }) if deposit == expected_refund)
                );
            }
            _ => unreachable!(),
        };
    }

    #[test]
    fn test_apply_deficit_gas_for_function_call_partial() {
        let initial_balance = to_yocto(1_000_000);
        let initial_locked = to_yocto(500_000);
        let gas_limit = 10u64.pow(15);
        let (runtime, tries, root, apply_state, _, epoch_info_provider) =
            setup_runtime(initial_balance, initial_locked, gas_limit);

        let gas = 1_000_000;
        let gas_price = GAS_PRICE / 10;
        let actions = vec![Action::FunctionCall(Box::new(FunctionCallAction {
            method_name: "hello".to_string(),
            args: b"world".to_vec(),
            gas,
            deposit: 0,
        }))];

        let expected_gas_burnt = safe_add_gas(
            apply_state.config.fees.fee(ActionCosts::new_action_receipt).exec_fee(),
            total_prepaid_exec_fees(&apply_state.config, &actions, &alice_account()).unwrap(),
        )
        .unwrap();
        let receipts = vec![Receipt {
            predecessor_id: bob_account(),
            receiver_id: alice_account(),
            receipt_id: CryptoHash::default(),
            receipt: ReceiptEnum::Action(ActionReceipt {
                signer_id: bob_account(),
                signer_public_key: PublicKey::empty(KeyType::ED25519),
                gas_price,
                output_data_receivers: vec![],
                input_data_ids: vec![],
                actions,
            }),
        }];
        let total_receipt_cost = Balance::from(gas + expected_gas_burnt) * gas_price;
        let expected_gas_burnt_amount = Balance::from(expected_gas_burnt) * GAS_PRICE;
        let expected_deficit = expected_gas_burnt_amount - total_receipt_cost;

        let result = runtime
            .apply(
                tries.get_trie_for_shard(ShardUId::single_shard(), root),
                &None,
                &apply_state,
                &receipts,
                &[],
                &epoch_info_provider,
                Default::default(),
            )
            .unwrap();
        // Used full prepaid gas, but it still not enough to cover deficit.
        assert_eq!(result.stats.gas_deficit_amount, expected_deficit);
        // Burnt all the fees + all prepaid gas.
        assert_eq!(result.stats.tx_burnt_amount, total_receipt_cost);
    }

    #[test]
    fn test_delete_key_add_key() {
        let initial_locked = to_yocto(500_000);
        let (runtime, tries, root, apply_state, signer, epoch_info_provider) =
            setup_runtime(to_yocto(1_000_000), initial_locked, 10u64.pow(15));

        let state_update = tries.new_trie_update(ShardUId::single_shard(), root);
        let initial_account_state = get_account(&state_update, &alice_account()).unwrap().unwrap();

        let actions = vec![
            Action::DeleteKey(Box::new(DeleteKeyAction { public_key: signer.public_key() })),
            Action::AddKey(Box::new(AddKeyAction {
                public_key: signer.public_key(),
                access_key: AccessKey::full_access(),
            })),
        ];

        let receipts = vec![create_receipt_with_actions(alice_account(), signer, actions)];

        let apply_result = runtime
            .apply(
                tries.get_trie_for_shard(ShardUId::single_shard(), root),
                &None,
                &apply_state,
                &receipts,
                &[],
                &epoch_info_provider,
                Default::default(),
            )
            .unwrap();
        let mut store_update = tries.store_update();
        let root = tries.apply_all(
            &apply_result.trie_changes,
            ShardUId::single_shard(),
            &mut store_update,
        );
        store_update.commit().unwrap();

        let state_update = tries.new_trie_update(ShardUId::single_shard(), root);
        let final_account_state = get_account(&state_update, &alice_account()).unwrap().unwrap();

        assert_eq!(initial_account_state.storage_usage(), final_account_state.storage_usage());
    }

    #[test]
    fn test_delete_key_underflow() {
        let initial_locked = to_yocto(500_000);
        let (runtime, tries, root, apply_state, signer, epoch_info_provider) =
            setup_runtime(to_yocto(1_000_000), initial_locked, 10u64.pow(15));

        let mut state_update = tries.new_trie_update(ShardUId::single_shard(), root);
        let mut initial_account_state =
            get_account(&state_update, &alice_account()).unwrap().unwrap();
        initial_account_state.set_storage_usage(10);
        set_account(&mut state_update, alice_account(), &initial_account_state);
        state_update.commit(StateChangeCause::InitialState);
        let trie_changes = state_update.finalize().unwrap().1;
        let mut store_update = tries.store_update();
        let root = tries.apply_all(&trie_changes, ShardUId::single_shard(), &mut store_update);
        store_update.commit().unwrap();

        let actions =
            vec![Action::DeleteKey(Box::new(DeleteKeyAction { public_key: signer.public_key() }))];

        let receipts = vec![create_receipt_with_actions(alice_account(), signer, actions)];

        let apply_result = runtime
            .apply(
                tries.get_trie_for_shard(ShardUId::single_shard(), root),
                &None,
                &apply_state,
                &receipts,
                &[],
                &epoch_info_provider,
                Default::default(),
            )
            .unwrap();
        let mut store_update = tries.store_update();
        let root = tries.apply_all(
            &apply_result.trie_changes,
            ShardUId::single_shard(),
            &mut store_update,
        );
        store_update.commit().unwrap();

        let state_update = tries.new_trie_update(ShardUId::single_shard(), root);
        let final_account_state = get_account(&state_update, &alice_account()).unwrap().unwrap();

        assert_eq!(final_account_state.storage_usage(), 0);
    }

    // This test only works on platforms that support wasmer2.
    #[test]
    #[cfg(target_arch = "x86_64")]
    fn test_contract_precompilation() {
        let initial_balance = to_yocto(1_000_000);
        let initial_locked = to_yocto(500_000);
        let gas_limit = 10u64.pow(15);
        let (runtime, tries, root, apply_state, signer, epoch_info_provider) =
            setup_runtime(initial_balance, initial_locked, gas_limit);

        let wasm_code = near_test_contracts::rs_contract().to_vec();
        let actions =
            vec![Action::DeployContract(DeployContractAction { code: wasm_code.clone() })];

        let receipts = vec![create_receipt_with_actions(alice_account(), signer, actions)];

        let apply_result = runtime
            .apply(
                tries.get_trie_for_shard(ShardUId::single_shard(), root),
                &None,
                &apply_state,
                &receipts,
                &[],
                &epoch_info_provider,
                Default::default(),
            )
            .unwrap();
        let mut store_update = tries.store_update();
        tries.apply_all(&apply_result.trie_changes, ShardUId::single_shard(), &mut store_update);
        store_update.commit().unwrap();

        let contract_code = near_vm_runner::ContractCode::new(wasm_code, None);
        let key =
            near_vm_runner::get_contract_cache_key(&contract_code, &apply_state.config.wasm_config);
        apply_state
            .cache
            .unwrap()
            .get(&key)
            .expect("Compiled contract should be cached")
            .expect("Compilation result should be non-empty");
    }

    #[test]
    fn test_compute_usage_limit() {
        let (runtime, tries, root, mut apply_state, signer, epoch_info_provider) =
            setup_runtime(to_yocto(1_000_000), to_yocto(500_000), 1);

        let mut free_config = RuntimeConfig::free();
        let sha256_cost = ParameterCost {
            gas: Gas::from(1_000_000u64),
            compute: Compute::from(10_000_000_000_000u64),
        };
        free_config.wasm_config.ext_costs.costs[ExtCosts::sha256_base] = sha256_cost.clone();
        apply_state.config = Arc::new(free_config);
        // This allows us to execute 1 receipt with a function call per apply.
        apply_state.gas_limit = Some(sha256_cost.compute);

        let deploy_contract_receipt = create_receipt_with_actions(
            alice_account(),
            signer.clone(),
            vec![Action::DeployContract(DeployContractAction {
                code: near_test_contracts::rs_contract().to_vec(),
            })],
        );

        let first_call_receipt = create_receipt_with_actions(
            alice_account(),
            signer.clone(),
            vec![Action::FunctionCall(Box::new(FunctionCallAction {
                method_name: "ext_sha256".to_string(),
                args: b"first".to_vec(),
                gas: sha256_cost.gas,
                deposit: 0,
            }))],
        );

        let second_call_receipt = create_receipt_with_actions(
            alice_account(),
            signer,
            vec![Action::FunctionCall(Box::new(FunctionCallAction {
                method_name: "ext_sha256".to_string(),
                args: b"second".to_vec(),
                gas: sha256_cost.gas,
                deposit: 0,
            }))],
        );

        let apply_result = runtime
            .apply(
                tries.get_trie_for_shard(ShardUId::single_shard(), root),
                &None,
                &apply_state,
                &vec![
                    deploy_contract_receipt.clone(),
                    first_call_receipt.clone(),
                    second_call_receipt.clone(),
                ],
                &[],
                &epoch_info_provider,
                Default::default(),
            )
            .unwrap();
        let mut store_update = tries.store_update();
        let root = tries.apply_all(
            &apply_result.trie_changes,
            ShardUId::single_shard(),
            &mut store_update,
        );
        store_update.commit().unwrap();

        // Only first two receipts should fit into the chunk due to the compute usage limit.
        assert_matches!(&apply_result.outcomes[..], [first, second] => {
            assert_eq!(first.id, deploy_contract_receipt.receipt_id);
            assert_matches!(first.outcome.status, ExecutionStatus::SuccessValue(_));

            assert_eq!(second.id, first_call_receipt.receipt_id);
            assert_eq!(second.outcome.compute_usage.unwrap(), sha256_cost.compute);
            assert_matches!(second.outcome.status, ExecutionStatus::SuccessValue(_));
        });

        let apply_result = runtime
            .apply(
                tries.get_trie_for_shard(ShardUId::single_shard(), root),
                &None,
                &apply_state,
                &[],
                &[],
                &epoch_info_provider,
                Default::default(),
            )
            .unwrap();

        assert_matches!(&apply_result.outcomes[..], [ExecutionOutcomeWithId { id, outcome }] => {
            assert_eq!(*id, second_call_receipt.receipt_id);
            assert_eq!(outcome.compute_usage.unwrap(), sha256_cost.compute);
            assert_matches!(outcome.status, ExecutionStatus::SuccessValue(_));
        });
    }

    #[test]
    fn test_compute_usage_limit_with_failed_receipt() {
        let (runtime, tries, root, apply_state, signer, epoch_info_provider) =
            setup_runtime(to_yocto(1_000_000), to_yocto(500_000), 10u64.pow(15));

        let deploy_contract_receipt = create_receipt_with_actions(
            alice_account(),
            signer.clone(),
            vec![Action::DeployContract(DeployContractAction {
                code: near_test_contracts::rs_contract().to_vec(),
            })],
        );

        let first_call_receipt = create_receipt_with_actions(
            alice_account(),
            signer,
            vec![Action::FunctionCall(Box::new(FunctionCallAction {
                method_name: "ext_sha256".to_string(),
                args: b"first".to_vec(),
                gas: 1,
                deposit: 0,
            }))],
        );

        let apply_result = runtime
            .apply(
                tries.get_trie_for_shard(ShardUId::single_shard(), root),
                &None,
                &apply_state,
                &vec![deploy_contract_receipt.clone(), first_call_receipt.clone()],
                &[],
                &epoch_info_provider,
                Default::default(),
            )
            .unwrap();

        assert_matches!(&apply_result.outcomes[..], [first, second] => {
            assert_eq!(first.id, deploy_contract_receipt.receipt_id);
            assert_matches!(first.outcome.status, ExecutionStatus::SuccessValue(_));

            assert_eq!(second.id, first_call_receipt.receipt_id);
            assert_matches!(second.outcome.status, ExecutionStatus::Failure(_));
        });
    }
}

/// Interface provided for gas cost estimations.
pub mod estimator {
    use near_primitives::errors::RuntimeError;
    use near_primitives::receipt::Receipt;
    use near_primitives::runtime::apply_state::ApplyState;
    use near_primitives::transaction::ExecutionOutcomeWithId;
    use near_primitives::types::validator_stake::ValidatorStake;
    use near_primitives::types::EpochInfoProvider;
    use near_store::TrieUpdate;

    use crate::ApplyStats;

    use super::Runtime;

    pub fn apply_action_receipt(
        state_update: &mut TrieUpdate,
        apply_state: &ApplyState,
        receipt: &Receipt,
        outgoing_receipts: &mut Vec<Receipt>,
        validator_proposals: &mut Vec<ValidatorStake>,
        stats: &mut ApplyStats,
        epoch_info_provider: &dyn EpochInfoProvider,
    ) -> Result<ExecutionOutcomeWithId, RuntimeError> {
        Runtime {}.apply_action_receipt(
            state_update,
            apply_state,
            receipt,
            outgoing_receipts,
            validator_proposals,
            stats,
            epoch_info_provider,
        )
    }
}<|MERGE_RESOLUTION|>--- conflicted
+++ resolved
@@ -307,14 +307,10 @@
         result.compute_usage = exec_fees;
         let account_id = &receipt.receiver_id;
         let is_the_only_action = actions.len() == 1;
-<<<<<<< HEAD
         let is_refund = AccountId::is_system(&receipt.predecessor_id);
 
         let receipt_starts_with_create_account =
             matches!(actions.get(0), Some(Action::CreateAccount(_)));
-=======
-        let is_refund = receipt.predecessor_id.is_system();
->>>>>>> 6ce6eb2d
         // Account validation
         if let Err(e) = check_account_existence(
             action,
@@ -372,35 +368,6 @@
                     epoch_info_provider,
                 )?;
             }
-<<<<<<< HEAD
-            Action::Transfer(TransferAction { deposit }) => {
-                let nonrefundable = false;
-                action_transfer_or_implicit_account_creation(
-                    account,
-                    *deposit,
-                    nonrefundable,
-                    is_refund,
-                    action_receipt,
-                    receipt,
-                    state_update,
-                    apply_state,
-                    actor_id,
-                )?;
-            }
-            #[cfg(feature = "protocol_feature_nonrefundable_transfer_nep491")]
-            Action::TransferV2(transfer) => {
-                action_transfer_or_implicit_account_creation(
-                    account,
-                    transfer.deposit,
-                    transfer.nonrefundable,
-                    is_refund,
-                    action_receipt,
-                    receipt,
-                    state_update,
-                    apply_state,
-                    actor_id,
-                )?;
-=======
             Action::Transfer(transfer) => {
                 if let Some(account) = account.as_mut() {
                     action_transfer(account, transfer)?;
@@ -429,7 +396,20 @@
                         apply_state.current_protocol_version,
                     );
                 }
->>>>>>> 6ce6eb2d
+            },
+            #[cfg(feature = "protocol_feature_nonrefundable_transfer_nep491")]
+            Action::TransferV2(transfer) => {
+                action_transfer_or_implicit_account_creation(
+                    account,
+                    transfer.deposit,
+                    transfer.nonrefundable,
+                    is_refund,
+                    action_receipt,
+                    receipt,
+                    state_update,
+                    apply_state,
+                    actor_id,
+                )?;
             }
             Action::Stake(stake) => {
                 action_stake(
