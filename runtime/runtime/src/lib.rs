--- conflicted
+++ resolved
@@ -155,7 +155,6 @@
     pub bandwidth_requests: BlockBandwidthRequests,
 }
 
-<<<<<<< HEAD
 /// Represents a batch of transactions sharing the same (signer_id, public_key),
 /// sorted by ascending nonce.
 struct TransactionBatch<'a> {
@@ -226,7 +225,9 @@
     /// Returns the public_key of the first processed transaction in this batch, if any.
     pub fn public_key(&self) -> Option<&PublicKey> {
         self.processed_transactions.first().map(|pt| pt.transaction.to_tx().public_key())
-=======
+    }
+}
+
 impl ApplyState {
     pub fn create_receipt_id(
         &self,
@@ -241,7 +242,6 @@
             self.block_height,
             receipt_index,
         )
->>>>>>> ccf16b58
     }
 }
 
