#[macro_use]
extern crate log;
#[macro_use]
extern crate serde_derive;

use std::collections::{hash_map::Entry, HashMap};
use std::convert::TryInto;
use std::sync::{Arc, Mutex};

use borsh::ser::Serializable;
use kvdb::DBValue;

use near_crypto::{PublicKey, ReadablePublicKey};
use near_primitives::account::{AccessKey, AccessKeyPermission, Account};
use near_primitives::contract::ContractCode;
use near_primitives::hash::CryptoHash;
use near_primitives::receipt::{ActionReceipt, DataReceipt, Receipt, ReceiptEnum, ReceivedData};
use near_primitives::serialize::from_base64;
use near_primitives::transaction::{
    Action, LogEntry, SignedTransaction, TransactionLog, TransactionResult, TransactionStatus,
};
use near_primitives::types::{
    AccountId, Balance, BlockIndex, Gas, MerkleHash, Nonce, ShardId, ValidatorStake,
};
use near_primitives::utils::{
<<<<<<< HEAD
    account_to_shard_id, create_nonce_with_nonce, key_for_pending_data_count,
    key_for_postponed_receipt, key_for_postponed_receipt_id, key_for_received_data, system_account,
    ACCOUNT_DATA_SEPARATOR,
=======
    account_to_shard_id, create_nonce_with_nonce, key_for_callback, system_account,
>>>>>>> 2b0d8e8a
};
use near_runtime_fees::RuntimeFeesConfig;
use near_store::{
<<<<<<< HEAD
    get, get_account, get_receipt, get_received_data, set, set_access_key, set_account, set_code,
    set_receipt, set_received_data, StoreUpdate, TrieChanges, TrieUpdate,
=======
    get_account, get_callback, get_code, set_access_key, set_account, set_callback, set_code,
    total_account_storage, StoreUpdate, TrieChanges, TrieUpdate,
>>>>>>> 2b0d8e8a
};
use near_verifier::{TransactionVerifier, VerificationData};
use near_vm_logic::types::PromiseResult;
use near_vm_logic::ReturnData;

<<<<<<< HEAD
use crate::actions::*;
use crate::config::{
    exec_fee, safe_add_balance, safe_add_gas, safe_gas_to_balance, total_deposit, total_exec_fees,
    total_prepaid_gas, total_send_fees, RuntimeConfig,
};
=======
use crate::config::RuntimeConfig;
>>>>>>> 2b0d8e8a
use crate::ethereum::EthashProvider;
pub use crate::store::StateRecord;
<<<<<<< HEAD
=======
use crate::system::{
    system_create_account, system_delete_account, SYSTEM_METHOD_CREATE_ACCOUNT,
    SYSTEM_METHOD_DELETE_ACCOUNT,
};
>>>>>>> 2b0d8e8a

mod actions;
pub mod adapter;
<<<<<<< HEAD
pub mod cache;
=======
>>>>>>> 2b0d8e8a
pub mod config;
pub mod ethereum;
pub mod ext;
pub mod state_viewer;
mod store;

pub const ETHASH_CACHE_PATH: &str = "ethash_cache";

/// Number of epochs it takes to unstake.
const NUM_UNSTAKING_EPOCHS: BlockIndex = 3;

/// Returns true if the account has enough balance to pay storage rent for at least required number of blocks.
/// Validators must have at least enought for `NUM_UNSTAKING_EPOCHS` * epoch_length of blocks,
/// regular users - `poke_threshold` blocks.
fn check_rent(
    account_id: &AccountId,
    account: &mut Account,
    runtime_config: &RuntimeConfig,
    epoch_length: BlockIndex,
) -> bool {
    let buffer_length = if account.staked > 0 {
        epoch_length * (NUM_UNSTAKING_EPOCHS + 1)
    } else {
        runtime_config.poke_threshold
    };
    let buffer_amount = (buffer_length as u128)
        * (total_account_storage(account_id, account) as u128)
        * runtime_config.storage_cost_byte_per_block;
    account.amount >= buffer_amount
}

#[derive(Debug)]
pub struct ApplyState {
    /// Previous Merkle root of the state.
    pub root: MerkleHash,
    /// Shard index.
    pub shard_id: ShardId,
    /// Currently building block index.
    pub block_index: BlockIndex,
    /// Hash of previous committed block.
    pub parent_block_hash: CryptoHash,
    /// Current epoch length.
    pub epoch_length: BlockIndex,
}

pub struct ApplyResult {
    pub root: MerkleHash,
    pub shard_id: ShardId,
    pub trie_changes: TrieChanges,
    pub validator_proposals: Vec<ValidatorStake>,
    pub new_receipts: HashMap<ShardId, Vec<Receipt>>,
    pub tx_result: Vec<TransactionLog>,
    pub largest_tx_nonce: HashMap<AccountId, u64>,
}

#[derive(Debug)]
pub struct ActionResult {
    pub gas_burnt: Gas,
    pub gas_used: Gas,
    pub result: Result<ReturnData, Box<dyn std::error::Error>>,
    pub logs: Vec<LogEntry>,
    pub new_receipts: Vec<Receipt>,
    pub validator_proposals: Vec<ValidatorStake>,
}

impl ActionResult {
    pub fn merge(&mut self, mut next_result: ActionResult) {
        self.gas_burnt += next_result.gas_burnt;
        self.gas_used += next_result.gas_used;
        self.result = next_result.result;
        self.logs.append(&mut next_result.logs);
        if let Ok(ReturnData::ReceiptIndex(ref mut receipt_index)) = self.result {
            // Shifting local receipt index to be global receipt index.
            *receipt_index += self.new_receipts.len() as u64;
        }
        if self.result.is_ok() {
            self.new_receipts.append(&mut next_result.new_receipts);
            self.validator_proposals.append(&mut next_result.validator_proposals);
        } else {
            self.new_receipts.clear();
            self.validator_proposals.clear();
        }
    }
}

impl Default for ActionResult {
    fn default() -> Self {
        Self {
            gas_burnt: 0,
            gas_used: 0,
            result: Ok(ReturnData::None),
            logs: vec![],
            new_receipts: vec![],
            validator_proposals: vec![],
        }
    }
}

#[allow(dead_code)]
pub struct Runtime {
    config: RuntimeConfig,
    ethash_provider: Arc<Mutex<EthashProvider>>,
}

impl Runtime {
    pub fn new(config: RuntimeConfig, ethash_provider: Arc<Mutex<EthashProvider>>) -> Self {
        Runtime { config, ethash_provider }
    }

    fn print_log(log: &[LogEntry]) {
        if log.is_empty() {
            return;
        }
        let log_str = log.iter().fold(String::new(), |acc, s| {
            if acc.is_empty() {
                s.to_string()
            } else {
                acc + "\n" + s
            }
        });
        debug!(target: "runtime", "{}", log_str);
    }

    /// Processes signed transaction, charges fees and generates the receipt
    fn apply_signed_transaction(
        &self,
        state_update: &mut TrieUpdate,
        apply_state: &ApplyState,
        signed_transaction: &SignedTransaction,
    ) -> Result<Receipt, Box<dyn std::error::Error>> {
        let VerificationData { signer_id, mut signer, public_key, mut access_key } = {
            let verifier = TransactionVerifier::new(state_update);
            verifier.verify_transaction(signed_transaction)?
        };
        let receiver_id = &signed_transaction.transaction.receiver_id;
        let sender_id = &signed_transaction.transaction.signer_id;
        let sender_is_receiver = receiver_id == sender_id;

        apply_rent(&signer_id, &mut signer, apply_state.block_index, &self.config);
        access_key.nonce = signed_transaction.transaction.nonce;

        let mut total_cost_gas: Gas = safe_add_gas(
            self.config
                .transaction_costs
                .action_receipt_creation_config
                .send_fee(sender_is_receiver),
            self.config.transaction_costs.action_receipt_creation_config.exec_fee(),
        )?;
        total_cost_gas = safe_add_gas(
            total_cost_gas,
            total_send_fees(
                &self.config.transaction_costs,
                sender_is_receiver,
                &signed_transaction.transaction.actions,
            )?,
        )?;
        total_cost_gas = safe_add_gas(
            total_cost_gas,
            total_exec_fees(
                &self.config.transaction_costs,
                &signed_transaction.transaction.actions,
            )?,
        )?;
        total_cost_gas = safe_add_gas(
            total_cost_gas,
            total_prepaid_gas(&signed_transaction.transaction.actions)?,
        )?;
        let gas_price = 1;
        let mut total_cost = safe_gas_to_balance(gas_price, total_cost_gas)?;
        total_cost =
            safe_add_balance(total_cost, total_deposit(&signed_transaction.transaction.actions)?)?;
        signer.amount = signer.amount.checked_sub(total_cost).ok_or_else(|| {
            format!(
                "Sender {} does not have enough balance {} for operation costing {}",
                signer_id, signer.amount, total_cost
            )
        })?;

        if let AccessKeyPermission::FunctionCall(ref mut function_call_permission) =
            access_key.permission
        {
            if let Some(ref mut allowance) = function_call_permission.allowance {
                *allowance = allowance.checked_sub(total_cost).ok_or_else(|| {
                    format!(
                        "Access Key {}:{} does not have enough balance {} for transaction costing {}",
                        signer_id, public_key, allowance, total_cost
                    )
                })?;
            }
        }
        set_access_key(state_update, &signer_id, &public_key, &access_key);

        if !check_rent(&signer_id, &mut signer, &self.config, apply_state.epoch_length) {
            return Err(format!("Failed to execute, because the account {} wouldn't have enough to pay required rent", signer_id).into());
        }
        set_account(state_update, &signer_id, &signer);

        Ok(Receipt {
            predecessor_id: signer_id.clone(),
            receiver_id: signed_transaction.transaction.receiver_id.clone(),
            receipt_id: create_nonce_with_nonce(&signed_transaction.get_hash(), 0),

            receipt: ReceiptEnum::Action(ActionReceipt {
                signer_id: signer_id.clone(),
                signer_public_key: public_key,
                gas_price,
                output_data_receivers: vec![],
                input_data_ids: vec![],
                actions: signed_transaction.transaction.actions.clone(),
            }),
        })
    }

    pub fn process_transaction(
        &self,
        state_update: &mut TrieUpdate,
        apply_state: &ApplyState,
        signed_transaction: &SignedTransaction,
        new_local_receipts: &mut Vec<Receipt>,
        new_receipts: &mut HashMap<ShardId, Vec<Receipt>>,
    ) -> TransactionLog {
        let mut result = TransactionResult::default();
        match self.apply_signed_transaction(state_update, apply_state, signed_transaction) {
            Ok(receipt) => {
                result.receipts.push(receipt.receipt_id);
                if receipt.receiver_id == signed_transaction.transaction.signer_id {
                    new_local_receipts.push(receipt);
                } else {
                    new_receipts
                        .entry(account_to_shard_id(&receipt.receiver_id))
                        .or_insert_with(|| vec![])
                        .push(receipt);
                }
                state_update.commit();
                result.status = TransactionStatus::Completed;
            }
            Err(s) => {
                state_update.rollback();
                result.logs.push(format!("Runtime error: {}", s));
                result.status = TransactionStatus::Failed;
            }
        };
        Self::print_log(&result.logs);
        TransactionLog { hash: signed_transaction.get_hash(), result }
    }

    fn apply_action(
        &self,
        action: &Action,
        state_update: &mut TrieUpdate,
        apply_state: &ApplyState,
        account: &mut Option<Account>,
        actor_id: &mut AccountId,
        receipt: &Receipt,
        action_receipt: &ActionReceipt,
        promise_results: &[PromiseResult],
        action_hash: CryptoHash,
        is_last_action: bool,
    ) -> ActionResult {
        let mut result = ActionResult::default();
        let exec_fees = exec_fee(&self.config.transaction_costs, action);
        result.gas_burnt += exec_fees;
        result.gas_used += exec_fees;
        let account_id = &receipt.receiver_id;
        // Account validation
        if let Err(e) = check_account_existence(action, account, account_id) {
            result.result = Err(e);
            return result;
        }
        // Permission validation
        if let Err(e) = check_actor_permissions(
            action,
            apply_state,
            account,
            &actor_id,
            account_id,
            &self.config,
        ) {
            result.result = Err(e);
            return result;
        }
<<<<<<< HEAD
        match action {
            Action::CreateAccount(_) => {
                action_create_account(apply_state, account, actor_id, receipt, &mut result);
            }
            Action::DeployContract(deploy_contract) => {
                action_deploy_contract(state_update, account, &account_id, deploy_contract);
            }
            Action::FunctionCall(function_call) => {
                action_function_call(
                    state_update,
                    apply_state,
                    account,
                    receipt,
                    action_receipt,
                    promise_results,
                    &mut result,
                    account_id,
                    function_call,
                    &action_hash,
                    &self.config,
                    is_last_action,
                );
            }
            Action::Transfer(transfer) => {
                action_transfer(account, transfer);
            }
            Action::Stake(stake) => {
                action_stake(account, &mut result, account_id, stake);
            }
            Action::AddKey(add_key) => {
                action_add_key(state_update, account, &mut result, account_id, add_key);
            }
            Action::DeleteKey(delete_key) => {
                action_delete_key(state_update, account, &mut result, account_id, delete_key);
            }
            Action::DeleteAccount(delete_account) => {
                action_delete_account(
                    state_update,
                    account,
                    actor_id,
                    receipt,
                    &mut result,
                    account_id,
                    delete_account,
                );
            }
        };
        result
=======
        res
    }

    /// Subtracts the storage rent from the given account balance.
    fn apply_rent(&self, account_id: &AccountId, account: &mut Account, block_index: BlockIndex) {
        let charge = ((block_index - account.storage_paid_at) as u128)
            * (total_account_storage(account_id, account) as u128)
            * self.config.storage_cost_byte_per_block;
        account.amount = if charge <= account.amount { account.amount - charge } else { 0 };
        account.storage_paid_at = block_index;
>>>>>>> 2b0d8e8a
    }

    fn apply_action_receipt(
        &self,
        state_update: &mut TrieUpdate,
<<<<<<< HEAD
        apply_state: &ApplyState,
        receipt: &Receipt,
        new_receipts: &mut HashMap<ShardId, Vec<Receipt>>,
=======
        block_index: BlockIndex,
        epoch_length: BlockIndex,
        transaction: &SignedTransaction,
>>>>>>> 2b0d8e8a
        validator_proposals: &mut Vec<ValidatorStake>,
    ) -> TransactionLog {
        let action_receipt = match receipt.receipt {
            ReceiptEnum::Action(ref action_receipt) => action_receipt,
            _ => unreachable!("given receipt should be an action receipt"),
        };
<<<<<<< HEAD
        let account_id = &receipt.receiver_id;
        // Collecting input data and removing it from the state
        let promise_results = action_receipt
            .input_data_ids
            .iter()
            .map(|data_id| {
                let ReceivedData { data } = get_received_data(state_update, account_id, data_id)
                    .expect("data should be present in the state");
                state_update.remove(&key_for_received_data(account_id, data_id));
                match data {
                    Some(value) => PromiseResult::Successful(value),
                    None => PromiseResult::Failed,
                }
            })
            .collect::<Vec<_>>();

        // state_update might already have some updates so we need to make sure we commit it before
        // executing the actual receipt
        state_update.commit();

        let mut account = get_account(state_update, account_id);
        if let Some(ref mut account) = account {
            apply_rent(account_id, account, apply_state.block_index, &self.config);
        }
        let mut actor_id = receipt.predecessor_id.clone();
        let mut result = ActionResult::default();
        let exec_fee = self.config.transaction_costs.action_receipt_creation_config.exec_fee();
        result.gas_used = exec_fee;
        result.gas_burnt = exec_fee;
        // Executing actions one by one
        for (action_index, action) in action_receipt.actions.iter().enumerate() {
            let is_last_action = action_index + 1 == action_receipt.actions.len();
            result.merge(self.apply_action(
                action,
=======
        originator.nonce = transaction.body.get_nonce();
        let transaction_cost = self.config.transactions_costs.cost(&transaction.body);
        originator.checked_sub(transaction_cost)?;
        self.apply_rent(&originator_id, &mut originator, block_index);
        set_account(state_update, &originator_id, &originator);
        state_update.commit();

        let refund_account_id = &originator_id;
        let result = match transaction.body {
            TransactionBody::SendMoney(ref t) => system::send_money(
                state_update,
                &t,
                transaction.get_hash(),
                &mut originator,
                refund_account_id,
                public_key,
            ),
            TransactionBody::Stake(ref t) => system::staking(
>>>>>>> 2b0d8e8a
                state_update,
                apply_state,
                &mut account,
                &mut actor_id,
                receipt,
                action_receipt,
                &promise_results,
                create_nonce_with_nonce(
                    &receipt.receipt_id,
                    u64::max_value() - action_index as u64,
                ),
                is_last_action,
            ));
            if result.result.is_err() {
                break;
            }
            TransactionBody::DeleteAccount(ref t) => {
                system::delete_account(t, transaction.get_hash(), public_key)
            }
        };
        if !check_rent(&originator_id, &mut originator, &self.config, epoch_length) {
            return Err(format!("Failed to execute, because result will leave less then required rent on the account {}", originator_id).into());
        }
<<<<<<< HEAD
=======
        result
    }
>>>>>>> 2b0d8e8a

        // Going to check rent
        if result.result.is_ok() {
            if let Some(ref mut account) = account {
                if check_rent(account_id, account, &self.config, apply_state.epoch_length) {
                    set_account(state_update, account_id, account);
                } else {
                    result.merge(ActionResult {
                        result: Err(format!(
                            "`the account {} wouldn't have enough to pay required rent",
                            account_id
                        )
                        .into()),
                        ..Default::default()
                    });
                }
            }
        }

        // Calculating and generating refunds
        self.generate_refund_receipts(receipt, action_receipt, &mut result);

        // Moving validator proposals
        validator_proposals.append(&mut result.validator_proposals);

        // Generating transaction result and committing or rolling back state.
        let transaction_status = match &result.result {
            Ok(_) => {
                state_update.commit();
                TransactionStatus::Completed
            }
            Err(e) => {
                state_update.rollback();
                result.logs.push(format!("Runtime error: {}", e));
                TransactionStatus::Failed
            }
        };

        // Generating outgoing data and receipts
        let transaction_result = if let Ok(ReturnData::ReceiptIndex(receipt_index)) = result.result
        {
            // Modifying a new receipt instead of sending data
            match result
                .new_receipts
                .get_mut(receipt_index as usize)
                .expect("the receipt for the given receipt index should exist")
                .receipt
            {
                ReceiptEnum::Action(ref mut new_action_receipt) => new_action_receipt
                    .output_data_receivers
                    .extend_from_slice(&action_receipt.output_data_receivers),
                _ => unreachable!("the receipt should be an action receipt"),
            }
            None
        } else {
            let data = match result.result {
                Ok(ReturnData::Value(data)) => Some(data),
                Ok(_) => Some(vec![]),
                Err(_) => None,
            };
            result.new_receipts.extend(action_receipt.output_data_receivers.iter().map(
                |data_receiver| Receipt {
                    predecessor_id: account_id.clone(),
                    receiver_id: data_receiver.receiver_id.clone(),
                    receipt_id: CryptoHash::default(),
                    receipt: ReceiptEnum::Data(DataReceipt {
                        data_id: data_receiver.data_id.clone(),
                        data: data.clone(),
                    }),
                },
            ));
            data
        };

        // Generating receipt IDs and mapping receipts into shards
        let transaction_new_receipt_ids = result
            .new_receipts
            .into_iter()
            .enumerate()
            .map(|(receipt_index, mut new_receipt)| {
                let receipt_id =
                    create_nonce_with_nonce(&receipt.receipt_id, receipt_index as Nonce);
                new_receipt.receipt_id = receipt_id.clone();
                new_receipts
                    .entry(account_to_shard_id(&new_receipt.receiver_id))
                    .or_insert_with(|| vec![])
                    .push(new_receipt);
                receipt_id
            })
            .collect();

        Self::print_log(&result.logs);

        TransactionLog {
            hash: receipt.receipt_id.clone(),
            result: TransactionResult {
                status: transaction_status,
                logs: result.logs,
                receipts: transaction_new_receipt_ids,
                result: transaction_result,
            },
        }
    }

    fn generate_refund_receipts(
        &self,
        receipt: &Receipt,
        action_receipt: &ActionReceipt,
        result: &mut ActionResult,
    ) {
        const OVERFLOW_CHECKED_ERR: &str = "Overflow has already been checked.";
        let total_deposit = total_deposit(&action_receipt.actions).expect(OVERFLOW_CHECKED_ERR);
        let prepaid_gas = total_prepaid_gas(&action_receipt.actions).expect(OVERFLOW_CHECKED_ERR);
        let exec_gas = total_exec_fees(&self.config.transaction_costs, &action_receipt.actions)
            .expect(OVERFLOW_CHECKED_ERR)
            + self.config.transaction_costs.action_receipt_creation_config.exec_fee();

        let mut deposit_refund = if result.result.is_err() { total_deposit } else { 0 };
        let gas_refund = if result.result.is_err() {
            prepaid_gas + exec_gas - result.gas_burnt
        } else {
            prepaid_gas + exec_gas - result.gas_used
        };
        let mut gas_balance_refund = (gas_refund as Balance) * action_receipt.gas_price;
        if action_receipt.signer_id == receipt.predecessor_id {
            // Merging 2 refunds
            deposit_refund += gas_balance_refund;
            gas_balance_refund = 0;
        }
        if deposit_refund > 0 && &receipt.predecessor_id != &system_account() {
            result.new_receipts.push(Receipt::new_refund(&receipt.predecessor_id, deposit_refund));
        }
        if gas_balance_refund > 0 && &action_receipt.signer_id != &system_account() {
            result
                .new_receipts
                .push(Receipt::new_refund(&action_receipt.signer_id, gas_balance_refund));
        }
    }

    pub fn process_receipt(
        &self,
        state_update: &mut TrieUpdate,
<<<<<<< HEAD
        apply_state: &ApplyState,
        receipt: &Receipt,
        new_receipts: &mut HashMap<ShardId, Vec<Receipt>>,
        validator_proposals: &mut Vec<ValidatorStake>,
    ) -> Option<TransactionLog> {
        let account_id = &receipt.receiver_id;
        match receipt.receipt {
            ReceiptEnum::Data(ref data_receipt) => {
                // Received a new data receipt.
                // Saving the data into the state keyed by the data_id.
                set_received_data(
                    state_update,
                    account_id,
                    &data_receipt.data_id,
                    &ReceivedData { data: data_receipt.data.clone() },
                );
                // Check if there is already a receipt that was postponed and was awaiting for the
                // given data_id.
                // If we don't have a postponed receipt yet, we don't need to do anything for now.
                if let Some(receipt_id) = get(
                    state_update,
                    &key_for_postponed_receipt_id(account_id, &data_receipt.data_id),
                ) {
                    // There is already a receipt that is awaiting for the just received data.
                    // Removing this pending data_id for the receipt from the state.
                    state_update
                        .remove(&key_for_postponed_receipt_id(account_id, &data_receipt.data_id));
                    // Checking how many input data items is pending for the receipt.
                    let pending_data_count: u32 =
                        get(state_update, &key_for_pending_data_count(account_id, &receipt_id))
                            .expect("pending data count should be in the state");
                    if pending_data_count == 1 {
                        // It was the last input data pending for this receipt. We'll cleanup
                        // some receipt related fields from the state and execute the receipt.

                        // Removing pending data count form the state.
                        state_update.remove(&key_for_pending_data_count(account_id, &receipt_id));
                        // Fetching the receipt itself.
                        let ready_receipt = get_receipt(state_update, account_id, &receipt_id)
                            .expect("pending receipt should be in the state");
                        // Removing the receipt from the state.
                        state_update.remove(&key_for_postponed_receipt(account_id, &receipt_id));
                        // Executing the receipt. It will read all the input data and clean it up
                        // from the state.
                        return Some(self.apply_action_receipt(
                            state_update,
                            apply_state,
                            &ready_receipt,
                            new_receipts,
                            validator_proposals,
                        ));
=======
        receipt: &ReceiptTransaction,
        new_receipts: &mut Vec<ReceiptTransaction>,
        block_index: BlockIndex,
        epoch_length: BlockIndex,
        transaction_result: &mut TransactionResult,
    ) -> Result<(), String> {
        let receiver: Option<Account> = get_account(state_update, &receipt.receiver);
        let receiver_exists = receiver.is_some();
        let mut amount = 0;
        let mut callback_info = None;
        // Un-utilized leftover liquid balance that we can refund back to the originator.
        let mut leftover_balance = 0;
        let mut refund_account: String = Default::default();
        let result = match receiver {
            Some(mut receiver) => match &receipt.body {
                ReceiptBody::NewCall(async_call) => {
                    amount = async_call.amount;
                    refund_account = async_call.refund_account.clone();
                    callback_info = async_call.callback.clone();
                    if async_call.method_name.is_empty() {
                        transaction_result.result = Some(vec![]);
                        system::deposit(
                            state_update,
                            async_call.amount,
                            &async_call.callback,
                            &receipt.receiver,
                            &receipt.nonce,
                            &mut receiver,
                        )
                    } else if async_call.method_name == SYSTEM_METHOD_CREATE_ACCOUNT {
                        Err(format!("Account {} already exists", receipt.receiver))
                    } else if async_call.method_name == SYSTEM_METHOD_DELETE_ACCOUNT {
                        system_delete_account(
                            state_update,
                            &async_call,
                            &receipt.nonce,
                            &receipt.receiver,
                            &mut receiver,
                            &self.config,
                            epoch_length,
                        )
>>>>>>> 2b0d8e8a
                    } else {
                        // There is still some pending data for the receipt, so we update the
                        // pending data count in the state.
                        set(
                            state_update,
                            key_for_pending_data_count(account_id, &receipt_id),
                            &(pending_data_count - 1),
                        );
                    }
                }
            }
            ReceiptEnum::Action(ref action_receipt) => {
                // Received a new action receipt. We'll first check how many input data items
                // were already received before and saved in the state.
                // And if we have all input data, then we can immediately execute the receipt.
                // If not, then we will postpone this receipt for later.
                let mut pending_data_count = 0;
                for data_id in &action_receipt.input_data_ids {
                    if get_received_data(state_update, account_id, data_id).is_none() {
                        pending_data_count += 1;
                        // The data for a given data_id is not available, so we save a link to this
                        // receipt_id for the pending data_id into the state.
                        set(
                            state_update,
                            key_for_postponed_receipt_id(account_id, data_id),
                            &receipt.receipt_id,
                        )
                    }
                }
                if pending_data_count == 0 {
                    // All input data is available. Executing the receipt. It will cleanup
                    // input data from the state.
                    return Some(self.apply_action_receipt(
                        state_update,
                        apply_state,
                        receipt,
                        new_receipts,
                        validator_proposals,
                    ));
                } else {
                    // Not all input data is available now.
                    // Save the counter for the number of pending input data items into the state.
                    set(
                        state_update,
                        key_for_pending_data_count(account_id, &receipt.receipt_id),
                        &pending_data_count,
                    );
                    // Save the receipt itself into the state.
                    set_receipt(state_update, &receipt);
                }
            }
        };
<<<<<<< HEAD
        // We didn't trigger execution, so we need to commit the state.
        state_update.commit();
        None
=======
        if leftover_balance > 0 {
            let new_receipt = ReceiptTransaction::new(
                receipt.receiver.clone(),
                refund_account,
                create_nonce_with_nonce(&receipt.nonce, new_receipts.len() as u64),
                ReceiptBody::Refund(leftover_balance),
            );
            new_receipts.push(new_receipt);
        }
        res
    }

    fn print_log(log: &[LogEntry]) {
        if log.is_empty() {
            return;
        }
        let log_str = log.iter().fold(String::new(), |acc, s| {
            if acc.is_empty() {
                s.to_string()
            } else {
                acc + "\n" + s
            }
        });
        debug!(target: "runtime", "{}", log_str);
    }

    pub fn process_transaction(
        &self,
        state_update: &mut TrieUpdate,
        block_index: BlockIndex,
        epoch_length: BlockIndex,
        transaction: &SignedTransaction,
        new_receipts: &mut HashMap<ShardId, Vec<ReceiptTransaction>>,
        validator_proposals: &mut Vec<ValidatorStake>,
    ) -> TransactionResult {
        let mut result = TransactionResult::default();
        match self.apply_signed_transaction(
            state_update,
            block_index,
            epoch_length,
            transaction,
            validator_proposals,
            &mut result,
        ) {
            Ok(receipts) => {
                for receipt in receipts {
                    result.receipts.push(receipt.nonce);
                    let shard_id = receipt.shard_id();
                    new_receipts.entry(shard_id).or_insert_with(|| vec![]).push(receipt);
                }
                state_update.commit();
                result.status = TransactionStatus::Completed;
            }
            Err(s) => {
                state_update.rollback();
                result.logs.push(format!("Runtime error: {}", s));
                result.status = TransactionStatus::Failed;
            }
        };
        Self::print_log(&result.logs);
        result
    }

    pub fn process_receipt(
        &self,
        state_update: &mut TrieUpdate,
        shard_id: ShardId,
        block_index: BlockIndex,
        epoch_length: BlockIndex,
        receipt: &ReceiptTransaction,
        new_receipts: &mut HashMap<ShardId, Vec<ReceiptTransaction>>,
    ) -> TransactionResult {
        let mut result = TransactionResult::default();
        if account_to_shard_id(&receipt.receiver) == shard_id {
            let mut tmp_new_receipts = vec![];
            let apply_result = self.apply_receipt(
                state_update,
                receipt,
                &mut tmp_new_receipts,
                block_index,
                epoch_length,
                &mut result,
            );
            for receipt in tmp_new_receipts {
                result.receipts.push(receipt.nonce);
                let shard_id = receipt.shard_id();
                new_receipts.entry(shard_id).or_insert_with(|| vec![]).push(receipt);
            }
            // TODO(1111): Receipt receiver after applying state transition should call `check_rent` to
            // make sure there is still enough rent to pay after this state transition.
            match apply_result {
                Ok(()) => {
                    state_update.commit();
                    result.status = TransactionStatus::Completed;
                }
                Err(s) => {
                    state_update.rollback();
                    result.logs.push(format!("Runtime error: {}", s));
                    result.status = TransactionStatus::Failed;
                }
            };
        } else {
            unreachable!("receipt sent to the wrong shard");
        };
        Self::print_log(&result.logs);
        result
>>>>>>> 2b0d8e8a
    }

    /// apply transactions from this block and receipts from previous block
    pub fn apply(
        &self,
        mut state_update: TrieUpdate,
        apply_state: &ApplyState,
        prev_receipts: &[Vec<Receipt>],
        transactions: &[SignedTransaction],
    ) -> Result<ApplyResult, Box<dyn std::error::Error>> {
        let mut new_receipts = HashMap::new();
        let mut validator_proposals = vec![];
        let mut local_receipts = vec![];
        let mut tx_result = vec![];
        let mut largest_tx_nonce = HashMap::new();
<<<<<<< HEAD

        for signed_transaction in transactions {
            let signer_id = signed_transaction.transaction.signer_id.clone();
            let nonce = signed_transaction.transaction.nonce;
            // TODO: Only update nonce for successful transactions
            match largest_tx_nonce.entry(signer_id) {
=======
        for receipt in prev_receipts.iter().flatten() {
            tx_result.push(self.process_receipt(
                &mut state_update,
                shard_id,
                block_index,
                apply_state.epoch_length,
                receipt,
                &mut new_receipts,
            ));
        }
        for transaction in transactions {
            let sender = transaction.body.get_originator();
            let nonce = transaction.body.get_nonce();
            match largest_tx_nonce.entry(sender) {
>>>>>>> 2b0d8e8a
                Entry::Occupied(mut e) => {
                    let largest_nonce = e.get_mut();
                    if *largest_nonce < nonce {
                        *largest_nonce = nonce;
                    }
                }
                Entry::Vacant(e) => {
                    e.insert(nonce);
                }
            };

            tx_result.push(self.process_transaction(
                &mut state_update,
<<<<<<< HEAD
                apply_state,
                signed_transaction,
                &mut local_receipts,
=======
                block_index,
                apply_state.epoch_length,
                transaction,
>>>>>>> 2b0d8e8a
                &mut new_receipts,
            ));
        }

        for receipt in local_receipts.iter().chain(prev_receipts.iter().flatten()) {
            self.process_receipt(
                &mut state_update,
                apply_state,
                receipt,
                &mut new_receipts,
                &mut validator_proposals,
            )
            .into_iter()
            .for_each(|res| tx_result.push(res));
        }
        let trie_changes = state_update.finalize()?;
        Ok(ApplyResult {
            root: trie_changes.new_root,
            trie_changes,
            validator_proposals,
            shard_id: apply_state.shard_id,
            new_receipts,
            tx_result,
            largest_tx_nonce,
        })
    }

    fn compute_storage_usage(&self, records: &[StateRecord]) -> HashMap<AccountId, u64> {
        let mut result = HashMap::new();
        let config = RuntimeFeesConfig::default().storage_usage_config;
        for record in records {
            let account_and_storage = match record {
                StateRecord::Account { account_id, account: _ } => {
                    Some((account_id.clone(), config.account_cost))
                }
                StateRecord::Data { key, value } => {
                    let key = from_base64(key).expect("Failed to decode key");
                    let value = from_base64(value).expect("Failed to decode value");
                    let separator =
                        (1..key.len()).find(|&x| key[x] == ACCOUNT_DATA_SEPARATOR[0]).unwrap();
                    let account_id = &key[1..separator];
                    let account_id =
                        String::from_utf8(account_id.to_vec()).expect("Invalid account id");
                    let data_key = &key[(separator + 1)..];
                    let storage_usage = config.data_record_cost
                        + config.key_cost_per_byte * (data_key.len() as u64)
                        + config.value_cost_per_byte * (value.len() as u64);
                    Some((account_id, storage_usage))
                }
                StateRecord::Contract { account_id, code } => {
                    let code = from_base64(&code).expect("Failed to decode wasm from base64");
                    Some((account_id.clone(), config.code_cost_per_byte * (code.len() as u64)))
                }
                StateRecord::AccessKey { account_id, public_key, access_key } => {
                    let public_key: PublicKey = public_key.clone().into();
                    let access_key: AccessKey = access_key.clone().into();
                    let storage_usage = config.data_record_cost
                        + config.key_cost_per_byte
                            * (public_key.try_to_vec().ok().unwrap_or_default().len() as u64)
                        + config.value_cost_per_byte
                            * (access_key.try_to_vec().ok().unwrap_or_default().len() as u64);
                    Some((account_id.clone(), storage_usage))
                }
                StateRecord::PostponedReceipt(_) => None,
                StateRecord::ReceivedData { .. } => None,
            };
            if let Some((account, storage_usage)) = account_and_storage {
                *result.entry(account).or_default() += storage_usage;
            }
        }
        result
    }

    /// Balances are account, publickey, initial_balance, initial_tx_stake
    pub fn apply_genesis_state(
        &self,
        mut state_update: TrieUpdate,
        validators: &[(AccountId, ReadablePublicKey, Balance)],
        records: &[StateRecord],
    ) -> (StoreUpdate, MerkleHash) {
        let mut postponed_receipts: Vec<Receipt> = vec![];
        for record in records {
            match record.clone() {
                StateRecord::Account { account_id, account } => {
                    set_account(&mut state_update, &account_id, &account.into());
                }
                StateRecord::Data { key, value } => {
                    state_update.set(
                        from_base64(&key).expect("Failed to decode key"),
                        DBValue::from_vec(from_base64(&value).expect("Failed to decode value")),
                    );
                }
                StateRecord::Contract { account_id, code } => {
                    let code = ContractCode::new(
                        from_base64(&code).expect("Failed to decode wasm from base64"),
                    );
                    set_code(&mut state_update, &account_id, &code);
                }
                StateRecord::AccessKey { account_id, public_key, access_key } => {
                    set_access_key(
                        &mut state_update,
                        &account_id,
                        &public_key.into(),
                        &access_key.into(),
                    );
                }
                StateRecord::PostponedReceipt(receipt) => {
                    // Delaying processing postponed receipts, until we process all data first
                    postponed_receipts
                        .push(receipt.try_into().expect("Failed to convert receipt from view"));
                }
                StateRecord::ReceivedData { account_id, data_id, data } => {
                    set_received_data(
                        &mut state_update,
                        &account_id,
                        &data_id.into(),
                        &ReceivedData { data },
                    );
                }
            }
        }
        for (account_id, storage_usage) in self.compute_storage_usage(records) {
            let mut account = get_account(&state_update, &account_id).expect("account must exist");
            account.storage_usage = storage_usage;
            set_account(&mut state_update, &account_id, &account);
        }
        // Processing postponed receipts after we stored all received data
        for receipt in postponed_receipts {
            let account_id = &receipt.receiver_id;
            let action_receipt = match &receipt.receipt {
                ReceiptEnum::Action(a) => a,
                _ => panic!("Expected action receipt"),
            };
            // Logic similar to `apply_receipt`
            let mut pending_data_count = 0;
            for data_id in &action_receipt.input_data_ids {
                if get_received_data(&state_update, account_id, data_id).is_none() {
                    pending_data_count += 1;
                    set(
                        &mut state_update,
                        key_for_postponed_receipt_id(account_id, data_id),
                        &receipt.receipt_id,
                    )
                }
            }
            if pending_data_count == 0 {
                panic!("Postponed receipt should have pending data")
            } else {
                set(
                    &mut state_update,
                    key_for_pending_data_count(account_id, &receipt.receipt_id),
                    &pending_data_count,
                );
                set_receipt(&mut state_update, &receipt);
            }
        }

        for (account_id, _, amount) in validators {
            let mut account: Account =
                get_account(&state_update, account_id).expect("account must exist");
            account.staked = *amount;
            set_account(&mut state_update, account_id, &account);
        }
        let trie = state_update.trie.clone();
        state_update
            .finalize()
            .expect("Genesis state update failed")
            .into(trie)
            .expect("Genesis state update failed")
    }
}

#[cfg(test)]
mod tests {
    use near_primitives::hash::hash;
    use near_primitives::types::MerkleHash;
    use near_store::test_utils::create_trie;
    use testlib::runtime_utils::bob_account;

    use super::*;

    #[test]
    fn test_get_and_set_accounts() {
        let trie = create_trie();
        let mut state_update = TrieUpdate::new(trie, MerkleHash::default());
        let test_account = Account::new(10, hash(&[]), 0);
        let account_id = bob_account();
        set_account(&mut state_update, &account_id, &test_account);
        let get_res = get_account(&state_update, &account_id).unwrap();
        assert_eq!(test_account, get_res);
    }

    #[test]
    fn test_get_account_from_trie() {
        let trie = create_trie();
        let root = MerkleHash::default();
        let mut state_update = TrieUpdate::new(trie.clone(), root);
        let test_account = Account::new(10, hash(&[]), 0);
        let account_id = bob_account();
        set_account(&mut state_update, &account_id, &test_account);
        let (store_update, new_root) = state_update.finalize().unwrap().into(trie.clone()).unwrap();
        store_update.commit().unwrap();
        let new_state_update = TrieUpdate::new(trie.clone(), new_root);
        let get_res = get_account(&new_state_update, &account_id).unwrap();
        assert_eq!(test_account, get_res);
    }
}<|MERGE_RESOLUTION|>--- conflicted
+++ resolved
@@ -23,53 +23,30 @@
     AccountId, Balance, BlockIndex, Gas, MerkleHash, Nonce, ShardId, ValidatorStake,
 };
 use near_primitives::utils::{
-<<<<<<< HEAD
     account_to_shard_id, create_nonce_with_nonce, key_for_pending_data_count,
     key_for_postponed_receipt, key_for_postponed_receipt_id, key_for_received_data, system_account,
     ACCOUNT_DATA_SEPARATOR,
-=======
-    account_to_shard_id, create_nonce_with_nonce, key_for_callback, system_account,
->>>>>>> 2b0d8e8a
 };
 use near_runtime_fees::RuntimeFeesConfig;
 use near_store::{
-<<<<<<< HEAD
     get, get_account, get_receipt, get_received_data, set, set_access_key, set_account, set_code,
     set_receipt, set_received_data, StoreUpdate, TrieChanges, TrieUpdate,
-=======
-    get_account, get_callback, get_code, set_access_key, set_account, set_callback, set_code,
-    total_account_storage, StoreUpdate, TrieChanges, TrieUpdate,
->>>>>>> 2b0d8e8a
 };
 use near_verifier::{TransactionVerifier, VerificationData};
 use near_vm_logic::types::PromiseResult;
 use near_vm_logic::ReturnData;
 
-<<<<<<< HEAD
 use crate::actions::*;
 use crate::config::{
     exec_fee, safe_add_balance, safe_add_gas, safe_gas_to_balance, total_deposit, total_exec_fees,
     total_prepaid_gas, total_send_fees, RuntimeConfig,
 };
-=======
-use crate::config::RuntimeConfig;
->>>>>>> 2b0d8e8a
 use crate::ethereum::EthashProvider;
 pub use crate::store::StateRecord;
-<<<<<<< HEAD
-=======
-use crate::system::{
-    system_create_account, system_delete_account, SYSTEM_METHOD_CREATE_ACCOUNT,
-    SYSTEM_METHOD_DELETE_ACCOUNT,
-};
->>>>>>> 2b0d8e8a
 
 mod actions;
 pub mod adapter;
-<<<<<<< HEAD
 pub mod cache;
-=======
->>>>>>> 2b0d8e8a
 pub mod config;
 pub mod ethereum;
 pub mod ext;
@@ -351,7 +328,6 @@
             result.result = Err(e);
             return result;
         }
-<<<<<<< HEAD
         match action {
             Action::CreateAccount(_) => {
                 action_create_account(apply_state, account, actor_id, receipt, &mut result);
@@ -400,39 +376,20 @@
             }
         };
         result
-=======
-        res
-    }
-
-    /// Subtracts the storage rent from the given account balance.
-    fn apply_rent(&self, account_id: &AccountId, account: &mut Account, block_index: BlockIndex) {
-        let charge = ((block_index - account.storage_paid_at) as u128)
-            * (total_account_storage(account_id, account) as u128)
-            * self.config.storage_cost_byte_per_block;
-        account.amount = if charge <= account.amount { account.amount - charge } else { 0 };
-        account.storage_paid_at = block_index;
->>>>>>> 2b0d8e8a
     }
 
     fn apply_action_receipt(
         &self,
         state_update: &mut TrieUpdate,
-<<<<<<< HEAD
         apply_state: &ApplyState,
         receipt: &Receipt,
         new_receipts: &mut HashMap<ShardId, Vec<Receipt>>,
-=======
-        block_index: BlockIndex,
-        epoch_length: BlockIndex,
-        transaction: &SignedTransaction,
->>>>>>> 2b0d8e8a
         validator_proposals: &mut Vec<ValidatorStake>,
     ) -> TransactionLog {
         let action_receipt = match receipt.receipt {
             ReceiptEnum::Action(ref action_receipt) => action_receipt,
             _ => unreachable!("given receipt should be an action receipt"),
         };
-<<<<<<< HEAD
         let account_id = &receipt.receiver_id;
         // Collecting input data and removing it from the state
         let promise_results = action_receipt
@@ -467,26 +424,6 @@
             let is_last_action = action_index + 1 == action_receipt.actions.len();
             result.merge(self.apply_action(
                 action,
-=======
-        originator.nonce = transaction.body.get_nonce();
-        let transaction_cost = self.config.transactions_costs.cost(&transaction.body);
-        originator.checked_sub(transaction_cost)?;
-        self.apply_rent(&originator_id, &mut originator, block_index);
-        set_account(state_update, &originator_id, &originator);
-        state_update.commit();
-
-        let refund_account_id = &originator_id;
-        let result = match transaction.body {
-            TransactionBody::SendMoney(ref t) => system::send_money(
-                state_update,
-                &t,
-                transaction.get_hash(),
-                &mut originator,
-                refund_account_id,
-                public_key,
-            ),
-            TransactionBody::Stake(ref t) => system::staking(
->>>>>>> 2b0d8e8a
                 state_update,
                 apply_state,
                 &mut account,
@@ -503,18 +440,7 @@
             if result.result.is_err() {
                 break;
             }
-            TransactionBody::DeleteAccount(ref t) => {
-                system::delete_account(t, transaction.get_hash(), public_key)
-            }
-        };
-        if !check_rent(&originator_id, &mut originator, &self.config, epoch_length) {
-            return Err(format!("Failed to execute, because result will leave less then required rent on the account {}", originator_id).into());
-        }
-<<<<<<< HEAD
-=======
-        result
-    }
->>>>>>> 2b0d8e8a
+        }
 
         // Going to check rent
         if result.result.is_ok() {
@@ -657,7 +583,6 @@
     pub fn process_receipt(
         &self,
         state_update: &mut TrieUpdate,
-<<<<<<< HEAD
         apply_state: &ApplyState,
         receipt: &Receipt,
         new_receipts: &mut HashMap<ShardId, Vec<Receipt>>,
@@ -709,49 +634,6 @@
                             new_receipts,
                             validator_proposals,
                         ));
-=======
-        receipt: &ReceiptTransaction,
-        new_receipts: &mut Vec<ReceiptTransaction>,
-        block_index: BlockIndex,
-        epoch_length: BlockIndex,
-        transaction_result: &mut TransactionResult,
-    ) -> Result<(), String> {
-        let receiver: Option<Account> = get_account(state_update, &receipt.receiver);
-        let receiver_exists = receiver.is_some();
-        let mut amount = 0;
-        let mut callback_info = None;
-        // Un-utilized leftover liquid balance that we can refund back to the originator.
-        let mut leftover_balance = 0;
-        let mut refund_account: String = Default::default();
-        let result = match receiver {
-            Some(mut receiver) => match &receipt.body {
-                ReceiptBody::NewCall(async_call) => {
-                    amount = async_call.amount;
-                    refund_account = async_call.refund_account.clone();
-                    callback_info = async_call.callback.clone();
-                    if async_call.method_name.is_empty() {
-                        transaction_result.result = Some(vec![]);
-                        system::deposit(
-                            state_update,
-                            async_call.amount,
-                            &async_call.callback,
-                            &receipt.receiver,
-                            &receipt.nonce,
-                            &mut receiver,
-                        )
-                    } else if async_call.method_name == SYSTEM_METHOD_CREATE_ACCOUNT {
-                        Err(format!("Account {} already exists", receipt.receiver))
-                    } else if async_call.method_name == SYSTEM_METHOD_DELETE_ACCOUNT {
-                        system_delete_account(
-                            state_update,
-                            &async_call,
-                            &receipt.nonce,
-                            &receipt.receiver,
-                            &mut receiver,
-                            &self.config,
-                            epoch_length,
-                        )
->>>>>>> 2b0d8e8a
                     } else {
                         // There is still some pending data for the receipt, so we update the
                         // pending data count in the state.
@@ -804,118 +686,9 @@
                 }
             }
         };
-<<<<<<< HEAD
         // We didn't trigger execution, so we need to commit the state.
         state_update.commit();
         None
-=======
-        if leftover_balance > 0 {
-            let new_receipt = ReceiptTransaction::new(
-                receipt.receiver.clone(),
-                refund_account,
-                create_nonce_with_nonce(&receipt.nonce, new_receipts.len() as u64),
-                ReceiptBody::Refund(leftover_balance),
-            );
-            new_receipts.push(new_receipt);
-        }
-        res
-    }
-
-    fn print_log(log: &[LogEntry]) {
-        if log.is_empty() {
-            return;
-        }
-        let log_str = log.iter().fold(String::new(), |acc, s| {
-            if acc.is_empty() {
-                s.to_string()
-            } else {
-                acc + "\n" + s
-            }
-        });
-        debug!(target: "runtime", "{}", log_str);
-    }
-
-    pub fn process_transaction(
-        &self,
-        state_update: &mut TrieUpdate,
-        block_index: BlockIndex,
-        epoch_length: BlockIndex,
-        transaction: &SignedTransaction,
-        new_receipts: &mut HashMap<ShardId, Vec<ReceiptTransaction>>,
-        validator_proposals: &mut Vec<ValidatorStake>,
-    ) -> TransactionResult {
-        let mut result = TransactionResult::default();
-        match self.apply_signed_transaction(
-            state_update,
-            block_index,
-            epoch_length,
-            transaction,
-            validator_proposals,
-            &mut result,
-        ) {
-            Ok(receipts) => {
-                for receipt in receipts {
-                    result.receipts.push(receipt.nonce);
-                    let shard_id = receipt.shard_id();
-                    new_receipts.entry(shard_id).or_insert_with(|| vec![]).push(receipt);
-                }
-                state_update.commit();
-                result.status = TransactionStatus::Completed;
-            }
-            Err(s) => {
-                state_update.rollback();
-                result.logs.push(format!("Runtime error: {}", s));
-                result.status = TransactionStatus::Failed;
-            }
-        };
-        Self::print_log(&result.logs);
-        result
-    }
-
-    pub fn process_receipt(
-        &self,
-        state_update: &mut TrieUpdate,
-        shard_id: ShardId,
-        block_index: BlockIndex,
-        epoch_length: BlockIndex,
-        receipt: &ReceiptTransaction,
-        new_receipts: &mut HashMap<ShardId, Vec<ReceiptTransaction>>,
-    ) -> TransactionResult {
-        let mut result = TransactionResult::default();
-        if account_to_shard_id(&receipt.receiver) == shard_id {
-            let mut tmp_new_receipts = vec![];
-            let apply_result = self.apply_receipt(
-                state_update,
-                receipt,
-                &mut tmp_new_receipts,
-                block_index,
-                epoch_length,
-                &mut result,
-            );
-            for receipt in tmp_new_receipts {
-                result.receipts.push(receipt.nonce);
-                let shard_id = receipt.shard_id();
-                new_receipts.entry(shard_id).or_insert_with(|| vec![]).push(receipt);
-            }
-            // TODO(1111): Receipt receiver after applying state transition should call `check_rent` to
-            // make sure there is still enough rent to pay after this state transition.
-            match apply_result {
-                Ok(()) => {
-                    state_update.commit();
-                    result.status = TransactionStatus::Completed;
-                }
-                Err(s) => {
-                    state_update.rollback();
-                    result.logs.push(format!("Runtime error: {}", s));
-                    result.status = TransactionStatus::Failed;
-                }
-            };
-        } else {
-            unreachable!("receipt sent to the wrong shard");
-        };
-        Self::print_log(&result.logs);
-        result
->>>>>>> 2b0d8e8a
     }
 
     /// apply transactions from this block and receipts from previous block
@@ -931,29 +704,12 @@
         let mut local_receipts = vec![];
         let mut tx_result = vec![];
         let mut largest_tx_nonce = HashMap::new();
-<<<<<<< HEAD
 
         for signed_transaction in transactions {
             let signer_id = signed_transaction.transaction.signer_id.clone();
             let nonce = signed_transaction.transaction.nonce;
             // TODO: Only update nonce for successful transactions
             match largest_tx_nonce.entry(signer_id) {
-=======
-        for receipt in prev_receipts.iter().flatten() {
-            tx_result.push(self.process_receipt(
-                &mut state_update,
-                shard_id,
-                block_index,
-                apply_state.epoch_length,
-                receipt,
-                &mut new_receipts,
-            ));
-        }
-        for transaction in transactions {
-            let sender = transaction.body.get_originator();
-            let nonce = transaction.body.get_nonce();
-            match largest_tx_nonce.entry(sender) {
->>>>>>> 2b0d8e8a
                 Entry::Occupied(mut e) => {
                     let largest_nonce = e.get_mut();
                     if *largest_nonce < nonce {
@@ -967,15 +723,9 @@
 
             tx_result.push(self.process_transaction(
                 &mut state_update,
-<<<<<<< HEAD
                 apply_state,
                 signed_transaction,
                 &mut local_receipts,
-=======
-                block_index,
-                apply_state.epoch_length,
-                transaction,
->>>>>>> 2b0d8e8a
                 &mut new_receipts,
             ));
         }
