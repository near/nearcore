--- conflicted
+++ resolved
@@ -295,7 +295,6 @@
         debug!(target: "runtime", "{}", log_str);
     }
 
-<<<<<<< HEAD
     /// Process all transactions for the same signer in ascending order of their indices.
     fn process_batched_transactions(
         &self,
@@ -445,7 +444,7 @@
                     }),
                 });
                 let gas_burnt = verification_result.gas_burnt;
-                let compute_usage = gas_burnt.as_gas();
+                let compute_usage = gas_burnt;
                 let outcome = ExecutionOutcomeWithId {
                     id: validated_tx.get_hash(),
                     outcome: ExecutionOutcome {
@@ -483,8 +482,6 @@
         }
     }
 
-=======
->>>>>>> db7780de
     fn apply_action(
         &self,
         action: &Action,
@@ -1830,14 +1827,6 @@
                         tracing::debug!(%tx_hash, error, "transaction failed verify/charge");
                         continue;
                     }
-<<<<<<< HEAD
-                    let compute = outcome.outcome.compute_usage;
-                    let compute =
-                        compute.expect("`process_transaction` must populate compute usage");
-                    total.add(outcome.outcome.gas_burnt.as_gas(), compute)?;
-                    processing_state.outcomes.push(*outcome);
-=======
->>>>>>> db7780de
                 }
             };
 
@@ -1904,7 +1893,7 @@
             }
             let compute = outcome.outcome.compute_usage;
             let compute = compute.expect("`process_transaction` must populate compute usage");
-            total.add(outcome.outcome.gas_burnt, compute)?;
+            total.add(outcome.outcome.gas_burnt.as_gas(), compute)?;
             processing_state.outcomes.push(outcome);
             metrics::TRANSACTION_PROCESSED_SUCCESSFULLY_TOTAL.inc();
         }
