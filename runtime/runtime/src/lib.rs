use std::cmp::max;
use std::collections::{HashMap, HashSet};

use log::debug;

use near_chain_configs::Genesis;
pub use near_crypto;
use near_crypto::PublicKey;
pub use near_primitives;
use near_primitives::runtime::get_insufficient_storage_stake;
use near_primitives::{
    account::Account,
    errors::{ActionError, ActionErrorKind, RuntimeError, TxExecutionError},
    hash::CryptoHash,
    receipt::{
        ActionReceipt, DataReceipt, DelayedReceiptIndices, Receipt, ReceiptEnum, ReceivedData,
    },
    state_record::StateRecord,
    transaction::{
        Action, ExecutionOutcome, ExecutionOutcomeWithId, ExecutionStatus, LogEntry,
        SignedTransaction,
    },
    trie_key::TrieKey,
    types::{
        validator_stake::ValidatorStake, AccountId, Balance, EpochInfoProvider, Gas,
        RawStateChangesWithTrieKey, ShardId, StateChangeCause, StateRoot,
    },
    utils::{
        create_action_hash, create_receipt_id_from_receipt, create_receipt_id_from_transaction,
        system_account,
    },
};
pub use near_store;
use near_store::{
    get, get_account, get_postponed_receipt, get_received_data, remove_postponed_receipt, set,
    set_account, set_postponed_receipt, set_received_data, PartialStorage, ShardTries,
    StorageError, Trie, TrieChanges, TrieUpdate,
};
use near_vm_logic::types::PromiseResult;
use near_vm_logic::ReturnData;
pub use near_vm_runner::with_ext_cost_counter;

use crate::actions::*;
use crate::balance_checker::check_balance;
use crate::config::{
    exec_fee, safe_add_balance, safe_add_gas, safe_gas_to_balance, total_deposit,
    total_prepaid_exec_fees, total_prepaid_gas, RuntimeConfig,
};
use crate::genesis::{GenesisStateApplier, StorageComputer};
use crate::verifier::validate_receipt;
pub use crate::verifier::{validate_transaction, verify_and_charge_transaction};
pub use near_primitives::runtime::apply_state::ApplyState;
use near_primitives::runtime::fees::RuntimeFeesConfig;
use near_primitives::runtime::migration_data::MigrationData;
use near_primitives::version::{
    is_implicit_account_creation_enabled, ProtocolFeature, ProtocolVersion,
};
use std::rc::Rc;
use std::sync::Arc;

mod actions;
pub mod adapter;
mod balance_checker;
pub mod cache;
pub mod config;
pub mod ext;
mod genesis;
mod metrics;
pub mod state_viewer;
mod verifier;

const EXPECT_ACCOUNT_EXISTS: &str = "account exists, checked above";

/// Contains information to update validators accounts at the first block of a new epoch.
#[derive(Debug)]
pub struct ValidatorAccountsUpdate {
    /// Maximum stake across last 3 epochs.
    pub stake_info: HashMap<AccountId, Balance>,
    /// Rewards to distribute to validators.
    pub validator_rewards: HashMap<AccountId, Balance>,
    /// Stake proposals from the last chunk.
    pub last_proposals: HashMap<AccountId, Balance>,
    /// The ID of the protocol treasure account if it belongs to the current shard.
    pub protocol_treasury_account_id: Option<AccountId>,
    /// Accounts to slash and the slashed amount (None means everything)
    pub slashing_info: HashMap<AccountId, Option<Balance>>,
}

#[derive(Debug)]
pub struct VerificationResult {
    /// The amount gas that was burnt to convert the transaction into a receipt and send it.
    pub gas_burnt: Gas,
    /// The remaining amount of gas in the receipt.
    pub gas_remaining: Gas,
    /// The gas price at which the gas was purchased in the receipt.
    pub receipt_gas_price: Balance,
    /// The balance that was burnt to convert the transaction into a receipt and send it.
    pub burnt_amount: Balance,
}

#[derive(Debug, Default)]
pub struct ApplyStats {
    pub tx_burnt_amount: Balance,
    pub slashed_burnt_amount: Balance,
    pub other_burnt_amount: Balance,
    /// This is a negative amount. This amount was not charged from the account that issued
    /// the transaction. It's likely due to the delayed queue of the receipts.
    pub gas_deficit_amount: Balance,
}

pub struct ApplyResult {
    pub state_root: StateRoot,
    pub trie_changes: TrieChanges,
    pub validator_proposals: Vec<ValidatorStake>,
    pub outgoing_receipts: Vec<Receipt>,
    pub outcomes: Vec<ExecutionOutcomeWithId>,
    pub state_changes: Vec<RawStateChangesWithTrieKey>,
    pub stats: ApplyStats,
    pub proof: Option<PartialStorage>,
}

#[derive(Debug)]
pub struct ActionResult {
    pub gas_burnt: Gas,
    pub gas_burnt_for_function_call: Gas,
    pub gas_used: Gas,
    pub result: Result<ReturnData, ActionError>,
    pub logs: Vec<LogEntry>,
    pub new_receipts: Vec<Receipt>,
    pub validator_proposals: Vec<ValidatorStake>,
}

impl ActionResult {
    pub fn merge(&mut self, mut next_result: ActionResult) -> Result<(), RuntimeError> {
        assert!(next_result.gas_burnt_for_function_call <= next_result.gas_burnt);
        assert!(
            next_result.gas_burnt <= next_result.gas_used,
            "Gas burnt {} <= Gas used {}",
            next_result.gas_burnt,
            next_result.gas_used
        );
        self.gas_burnt = safe_add_gas(self.gas_burnt, next_result.gas_burnt)?;
        self.gas_burnt_for_function_call = safe_add_gas(
            self.gas_burnt_for_function_call,
            next_result.gas_burnt_for_function_call,
        )?;
        self.gas_used = safe_add_gas(self.gas_used, next_result.gas_used)?;
        self.result = next_result.result;
        self.logs.append(&mut next_result.logs);
        if let Ok(ReturnData::ReceiptIndex(ref mut receipt_index)) = self.result {
            // Shifting local receipt index to be global receipt index.
            *receipt_index += self.new_receipts.len() as u64;
        }
        if self.result.is_ok() {
            self.new_receipts.append(&mut next_result.new_receipts);
            self.validator_proposals.append(&mut next_result.validator_proposals);
        } else {
            self.new_receipts.clear();
            self.validator_proposals.clear();
        }
        Ok(())
    }
}

impl Default for ActionResult {
    fn default() -> Self {
        Self {
            gas_burnt: 0,
            gas_burnt_for_function_call: 0,
            gas_used: 0,
            result: Ok(ReturnData::None),
            logs: vec![],
            new_receipts: vec![],
            validator_proposals: vec![],
        }
    }
}

pub struct Runtime {}

impl Runtime {
    pub fn new() -> Self {
        Self {}
    }

    fn print_log(log: &[LogEntry]) {
        if log.is_empty() {
            return;
        }
        let log_str = log.iter().fold(String::new(), |acc, s| {
            if acc.is_empty() {
                s.to_string()
            } else {
                acc + "\n" + s
            }
        });
        debug!(target: "runtime", "{}", log_str);
    }

    /// Takes one signed transaction, verifies it and converts it to a receipt. Add this receipt
    /// either to the new local receipts if the signer is the same as receiver or to the new
    /// outgoing receipts.
    /// When transaction is converted to a receipt, the account is charged for the full value of
    /// the generated receipt.
    /// In case of successful verification (expected for valid chunks), returns the receipt and
    /// `ExecutionOutcomeWithId` for the transaction.
    /// In case of an error, returns either `InvalidTxError` if the transaction verification failed
    /// or a `StorageError` wrapped into `RuntimeError`.
    fn process_transaction(
        &self,
        state_update: &mut TrieUpdate,
        apply_state: &ApplyState,
        signed_transaction: &SignedTransaction,
        stats: &mut ApplyStats,
    ) -> Result<(Receipt, ExecutionOutcomeWithId), RuntimeError> {
        near_metrics::inc_counter(&metrics::TRANSACTION_PROCESSED_TOTAL);
        match verify_and_charge_transaction(
            &apply_state.config,
            state_update,
            apply_state.gas_price,
            signed_transaction,
            true,
            Some(apply_state.block_index),
            apply_state.current_protocol_version,
        ) {
            Ok(verification_result) => {
                near_metrics::inc_counter(&metrics::TRANSACTION_PROCESSED_SUCCESSFULLY_TOTAL);
                state_update.commit(StateChangeCause::TransactionProcessing {
                    tx_hash: signed_transaction.get_hash(),
                });
                let transaction = &signed_transaction.transaction;
                let receipt_id = create_receipt_id_from_transaction(
                    apply_state.current_protocol_version,
                    &signed_transaction,
                    &apply_state.prev_block_hash,
                    &apply_state.block_hash,
                );
                let receipt = Receipt {
                    predecessor_id: transaction.signer_id.clone(),
                    receiver_id: transaction.receiver_id.clone(),
                    receipt_id,
                    receipt: ReceiptEnum::Action(ActionReceipt {
                        signer_id: transaction.signer_id.clone(),
                        signer_public_key: transaction.public_key.clone(),
                        gas_price: verification_result.receipt_gas_price,
                        output_data_receivers: vec![],
                        input_data_ids: vec![],
                        actions: transaction.actions.clone(),
                    }),
                };
                stats.tx_burnt_amount =
                    safe_add_balance(stats.tx_burnt_amount, verification_result.burnt_amount)?;
                let outcome = ExecutionOutcomeWithId {
                    id: signed_transaction.get_hash(),
                    outcome: ExecutionOutcome {
                        status: ExecutionStatus::SuccessReceiptId(receipt.receipt_id),
                        logs: vec![],
                        receipt_ids: vec![receipt.receipt_id],
                        gas_burnt: verification_result.gas_burnt,
                        tokens_burnt: verification_result.burnt_amount,
                        executor_id: transaction.signer_id.clone(),
                    },
                };
                Ok((receipt, outcome))
            }
            Err(e) => {
                near_metrics::inc_counter(&metrics::TRANSACTION_PROCESSED_FAILED_TOTAL);
                state_update.rollback();
                return Err(e);
            }
        }
    }

    fn apply_action(
        &self,
        action: &Action,
        state_update: &mut TrieUpdate,
        apply_state: &ApplyState,
        account: &mut Option<Account>,
        actor_id: &mut AccountId,
        receipt: &Receipt,
        action_receipt: &ActionReceipt,
        promise_results: &[PromiseResult],
        action_hash: &CryptoHash,
        action_index: usize,
        actions: &[Action],
        epoch_info_provider: &dyn EpochInfoProvider,
    ) -> Result<ActionResult, RuntimeError> {
        // println!("enter apply_action");
        let mut result = ActionResult::default();
        let exec_fees = exec_fee(
            &apply_state.config.transaction_costs,
            action,
            &receipt.receiver_id,
            apply_state.current_protocol_version,
        );
        result.gas_burnt += exec_fees;
        result.gas_used += exec_fees;
        let account_id = &receipt.receiver_id;
        let is_the_only_action = actions.len() == 1;
        let is_refund = receipt.predecessor_id == system_account();
        // Account validation
        if let Err(e) = check_account_existence(
            action,
            account,
            account_id,
            apply_state.current_protocol_version,
            is_the_only_action,
            is_refund,
        ) {
            result.result = Err(e);
            return Ok(result);
        }
        // Permission validation
        if let Err(e) = check_actor_permissions(action, account, &actor_id, account_id) {
            result.result = Err(e);
            return Ok(result);
        }
        match action {
            Action::CreateAccount(_) => {
                near_metrics::inc_counter(&metrics::ACTION_CREATE_ACCOUNT_TOTAL);
                action_create_account(
                    &apply_state.config.transaction_costs,
                    &apply_state.config.account_creation_config,
                    account,
                    actor_id,
                    &receipt.receiver_id,
                    &receipt.predecessor_id,
                    &mut result,
                );
            }
            Action::DeployContract(deploy_contract) => {
                near_metrics::inc_counter(&metrics::ACTION_DEPLOY_CONTRACT_TOTAL);
                action_deploy_contract(
                    state_update,
                    account.as_mut().expect(EXPECT_ACCOUNT_EXISTS),
                    &account_id,
                    deploy_contract,
                    &apply_state,
                )?;
            }
            Action::FunctionCall(function_call) => {
                near_metrics::inc_counter(&metrics::ACTION_FUNCTION_CALL_TOTAL);
                action_function_call(
                    state_update,
                    apply_state,
                    account.as_mut().expect(EXPECT_ACCOUNT_EXISTS),
                    receipt,
                    action_receipt,
                    promise_results,
                    &mut result,
                    account_id,
                    function_call,
                    action_hash,
                    &apply_state.config,
                    action_index + 1 == actions.len(),
                    epoch_info_provider,
                )?;
            }
            Action::Transfer(transfer) => {
                near_metrics::inc_counter(&metrics::ACTION_TRANSFER_TOTAL);
                if let Some(account) = account.as_mut() {
                    action_transfer(account, transfer)?;
                    // Check if this is a gas refund, then try to refund the access key allowance.
                    if is_refund && action_receipt.signer_id == receipt.receiver_id {
                        try_refund_allowance(
                            state_update,
                            &receipt.receiver_id,
                            &action_receipt.signer_public_key,
                            transfer,
                        )?;
                    }
                } else {
                    // Implicit account creation
                    debug_assert!(is_implicit_account_creation_enabled(
                        apply_state.current_protocol_version
                    ));
                    debug_assert!(!is_refund);
                    action_implicit_account_creation_transfer(
                        state_update,
                        &apply_state.config.transaction_costs,
                        account,
                        actor_id,
                        &receipt.receiver_id,
                        transfer,
                    );
                }
            }
            Action::Stake(stake) => {
                near_metrics::inc_counter(&metrics::ACTION_STAKE_TOTAL);
                action_stake(
                    account.as_mut().expect(EXPECT_ACCOUNT_EXISTS),
                    &mut result,
                    account_id,
                    stake,
                    &apply_state.prev_block_hash,
                    epoch_info_provider,
                )?;
            }
            Action::AddKey(add_key) => {
                near_metrics::inc_counter(&metrics::ACTION_ADD_KEY_TOTAL);
                action_add_key(
                    apply_state,
                    state_update,
                    account.as_mut().expect(EXPECT_ACCOUNT_EXISTS),
                    &mut result,
                    account_id,
                    add_key,
                )?;
            }
            Action::DeleteKey(delete_key) => {
                near_metrics::inc_counter(&metrics::ACTION_DELETE_KEY_TOTAL);
                action_delete_key(
                    &apply_state.config.transaction_costs,
                    state_update,
                    account.as_mut().expect(EXPECT_ACCOUNT_EXISTS),
                    &mut result,
                    account_id,
                    delete_key,
                    apply_state.current_protocol_version,
                )?;
            }
            Action::DeleteAccount(delete_account) => {
                near_metrics::inc_counter(&metrics::ACTION_DELETE_ACCOUNT_TOTAL);
                action_delete_account(
                    state_update,
                    account,
                    actor_id,
                    receipt,
                    action_receipt,
                    &mut result,
                    account_id,
                    delete_account,
                    apply_state.current_protocol_version,
                    &apply_state.config.transaction_costs,
                )?;
            }
        };
        Ok(result)
    }

    // Executes when all Receipt `input_data_ids` are in the state
    fn apply_action_receipt(
        &self,
        state_update: &mut TrieUpdate,
        apply_state: &ApplyState,
        receipt: &Receipt,
        outgoing_receipts: &mut Vec<Receipt>,
        validator_proposals: &mut Vec<ValidatorStake>,
        stats: &mut ApplyStats,
        epoch_info_provider: &dyn EpochInfoProvider,
    ) -> Result<ExecutionOutcomeWithId, RuntimeError> {
        let action_receipt = match &receipt.receipt {
            ReceiptEnum::Action(action_receipt) => action_receipt,
            _ => unreachable!("given receipt should be an action receipt"),
        };
        let account_id = &receipt.receiver_id;
        // Collecting input data and removing it from the state
        let promise_results = action_receipt
            .input_data_ids
            .iter()
            .map(|data_id| {
                let ReceivedData { data } = get_received_data(state_update, account_id, *data_id)?
                    .ok_or_else(|| {
                        StorageError::StorageInconsistentState(
                            "received data should be in the state".to_string(),
                        )
                    })?;
                state_update.remove(TrieKey::ReceivedData {
                    receiver_id: account_id.clone(),
                    data_id: *data_id,
                });
                match data {
                    Some(value) => Ok(PromiseResult::Successful(value)),
                    None => Ok(PromiseResult::Failed),
                }
            })
            .collect::<Result<Vec<PromiseResult>, RuntimeError>>()?;

        // state_update might already have some updates so we need to make sure we commit it before
        // executing the actual receipt
        state_update.commit(StateChangeCause::ActionReceiptProcessingStarted {
            receipt_hash: receipt.get_hash(),
        });

        let mut account = get_account(state_update, account_id)?;
        let mut actor_id = receipt.predecessor_id.clone();
        let mut result = ActionResult::default();
        let exec_fee =
            apply_state.config.transaction_costs.action_receipt_creation_config.exec_fee();
        result.gas_used = exec_fee;
        result.gas_burnt = exec_fee;
        // Executing actions one by one
        for (action_index, action) in action_receipt.actions.iter().enumerate() {
            let action_hash = create_action_hash(
                apply_state.current_protocol_version,
                &receipt,
                &apply_state.prev_block_hash,
                &apply_state.block_hash,
                action_index,
            );
            let mut new_result = self.apply_action(
                action,
                state_update,
                apply_state,
                &mut account,
                &mut actor_id,
                receipt,
                action_receipt,
                &promise_results,
                &action_hash,
                action_index,
                &action_receipt.actions,
                epoch_info_provider,
            )?;
            if new_result.result.is_ok() {
                if let Err(e) = new_result.new_receipts.iter().try_for_each(|receipt| {
                    validate_receipt(&apply_state.config.wasm_config.limit_config, receipt)
                }) {
                    new_result.result = Err(ActionErrorKind::NewReceiptValidationError(e).into());
                }
            }
            result.merge(new_result)?;
            // TODO storage error
            if let Err(ref mut res) = result.result {
                res.index = Some(action_index as u64);
                break;
            }
        }

        // Going to check balance covers account's storage.
        if result.result.is_ok() {
            if let Some(ref mut account) = account {
                if let Some(amount) = get_insufficient_storage_stake(account, &apply_state.config)
                    .map_err(|err| StorageError::StorageInconsistentState(err))?
                {
                    result.merge(ActionResult {
                        result: Err(ActionError {
                            index: None,
                            kind: ActionErrorKind::LackBalanceForState {
                                account_id: account_id.clone(),
                                amount,
                            },
                        }),
                        ..Default::default()
                    })?;
                } else {
                    set_account(state_update, account_id.clone(), account);
                }
            }
        }

        // If the receipt is a refund, then we consider it free without burnt gas.
        let gas_deficit_amount = if receipt.predecessor_id == system_account() {
            result.gas_burnt = 0;
            result.gas_used = 0;
            // If the refund fails tokens are burned.
            if result.result.is_err() {
                stats.other_burnt_amount = safe_add_balance(
                    stats.other_burnt_amount,
                    total_deposit(&action_receipt.actions)?,
                )?
            }
            0
        } else {
            // Calculating and generating refunds
            self.generate_refund_receipts(
                apply_state.gas_price,
                receipt,
                action_receipt,
                &mut result,
                apply_state.current_protocol_version,
                &apply_state.config.transaction_costs,
            )?
        };
        stats.gas_deficit_amount = safe_add_balance(stats.gas_deficit_amount, gas_deficit_amount)?;

        // Moving validator proposals
        validator_proposals.append(&mut result.validator_proposals);

        // Committing or rolling back state.
        match &result.result {
            Ok(_) => {
                state_update.commit(StateChangeCause::ReceiptProcessing {
                    receipt_hash: receipt.get_hash(),
                });
            }
            Err(_) => {
                state_update.rollback();
            }
        };

        // `gas_deficit_amount` is strictly less than `gas_price * gas_burnt`.
        let mut tx_burnt_amount =
            safe_gas_to_balance(apply_state.gas_price, result.gas_burnt)? - gas_deficit_amount;
        // The amount of tokens burnt for the execution of this receipt. It's used in the execution
        // outcome.
        let tokens_burnt = tx_burnt_amount;

        // Adding burnt gas reward for function calls if the account exists.
        let receiver_gas_reward = result.gas_burnt_for_function_call
            * *apply_state.config.transaction_costs.burnt_gas_reward.numer() as u64
            / *apply_state.config.transaction_costs.burnt_gas_reward.denom() as u64;
        // The balance that the current account should receive as a reward for function call
        // execution.
        let receiver_reward = safe_gas_to_balance(apply_state.gas_price, receiver_gas_reward)?
            .saturating_sub(gas_deficit_amount);
        if receiver_reward > 0 {
            let mut account = get_account(state_update, account_id)?;
            if let Some(ref mut account) = account {
                // Validators receive the remaining execution reward that was not given to the
                // account holder. If the account doesn't exist by the end of the execution, the
                // validators receive the full reward.
                tx_burnt_amount -= receiver_reward;
                account.set_amount(safe_add_balance(account.amount(), receiver_reward)?);
                set_account(state_update, account_id.clone(), account);
                state_update.commit(StateChangeCause::ActionReceiptGasReward {
                    receipt_hash: receipt.get_hash(),
                });
            }
        }

        stats.tx_burnt_amount = safe_add_balance(stats.tx_burnt_amount, tx_burnt_amount)?;

        // Generating outgoing data
        // A {
        // B().then(C())}  B--data receipt->C

        // A {
        // B(); 42}
        if !action_receipt.output_data_receivers.is_empty() {
            if let Ok(ReturnData::ReceiptIndex(receipt_index)) = result.result {
                // Modifying a new receipt instead of sending data
                match result
                    .new_receipts
                    .get_mut(receipt_index as usize)
                    .expect("the receipt for the given receipt index should exist")
                    .receipt
                {
                    ReceiptEnum::Action(ref mut new_action_receipt) => new_action_receipt
                        .output_data_receivers
                        .extend_from_slice(&action_receipt.output_data_receivers),
                    _ => unreachable!("the receipt should be an action receipt"),
                }
            } else {
                let data = match result.result {
                    Ok(ReturnData::Value(ref data)) => Some(data.clone()),
                    Ok(_) => Some(vec![]),
                    Err(_) => None,
                };
                result.new_receipts.extend(action_receipt.output_data_receivers.iter().map(
                    |data_receiver| Receipt {
                        predecessor_id: account_id.clone(),
                        receiver_id: data_receiver.receiver_id.clone(),
                        receipt_id: CryptoHash::default(),
                        receipt: ReceiptEnum::Data(DataReceipt {
                            data_id: data_receiver.data_id,
                            data: data.clone(),
                        }),
                    },
                ));
            };
        }

        // Generating receipt IDs
        let receipt_ids = result
            .new_receipts
            .into_iter()
            .enumerate()
            .filter_map(|(receipt_index, mut new_receipt)| {
                let receipt_id = create_receipt_id_from_receipt(
                    apply_state.current_protocol_version,
                    &receipt,
                    &apply_state.prev_block_hash,
                    &apply_state.block_hash,
                    receipt_index,
                );

                new_receipt.receipt_id = receipt_id;
                let is_action = match &new_receipt.receipt {
                    ReceiptEnum::Action(_) => true,
                    _ => false,
                };
                outgoing_receipts.push(new_receipt);
                if is_action {
                    Some(receipt_id)
                } else {
                    None
                }
            })
            .collect();

        let status = match result.result {
            Ok(ReturnData::ReceiptIndex(receipt_index)) => {
                ExecutionStatus::SuccessReceiptId(create_receipt_id_from_receipt(
                    apply_state.current_protocol_version,
                    &receipt,
                    &apply_state.prev_block_hash,
                    &apply_state.block_hash,
                    receipt_index as usize,
                ))
            }
            Ok(ReturnData::Value(data)) => ExecutionStatus::SuccessValue(data),
            Ok(ReturnData::None) => ExecutionStatus::SuccessValue(vec![]),
            Err(e) => ExecutionStatus::Failure(TxExecutionError::ActionError(e)),
        };

        Self::print_log(&result.logs);

        Ok(ExecutionOutcomeWithId {
            id: receipt.receipt_id,
            outcome: ExecutionOutcome {
                status,
                logs: result.logs,
                receipt_ids,
                gas_burnt: result.gas_burnt,
                tokens_burnt,
                executor_id: account_id.clone(),
            },
        })
    }

    fn generate_refund_receipts(
        &self,
        current_gas_price: Balance,
        receipt: &Receipt,
        action_receipt: &ActionReceipt,
        result: &mut ActionResult,
        current_protocol_version: ProtocolVersion,
        transaction_costs: &RuntimeFeesConfig,
    ) -> Result<Balance, RuntimeError> {
        let total_deposit = total_deposit(&action_receipt.actions)?;
        let prepaid_gas = total_prepaid_gas(&action_receipt.actions)?;
        let prepaid_exec_gas = safe_add_gas(
            total_prepaid_exec_fees(
                &transaction_costs,
                &action_receipt.actions,
                &receipt.receiver_id,
                current_protocol_version,
            )?,
            transaction_costs.action_receipt_creation_config.exec_fee(),
        )?;
        let deposit_refund = if result.result.is_err() { total_deposit } else { 0 };
        let gas_refund = if result.result.is_err() {
            safe_add_gas(prepaid_gas, prepaid_exec_gas)? - result.gas_burnt
        } else {
            safe_add_gas(prepaid_gas, prepaid_exec_gas)? - result.gas_used
        };
        // Refund for the unused portion of the gas at the price at which this gas was purchased.
        let mut gas_balance_refund = safe_gas_to_balance(action_receipt.gas_price, gas_refund)?;
        let mut gas_deficit_amount = 0;
        if current_gas_price > action_receipt.gas_price {
            // In a rare scenario, when the current gas price is higher than the purchased gas
            // price, the difference is subtracted from the refund. If the refund doesn't have
            // enough balance to cover the difference, then the remaining balance is considered
            // the deficit and it's reported in the stats for the balance checker.
            gas_deficit_amount = safe_gas_to_balance(
                current_gas_price - action_receipt.gas_price,
                result.gas_burnt,
            )?;
            if gas_balance_refund >= gas_deficit_amount {
                gas_balance_refund -= gas_deficit_amount;
                gas_deficit_amount = 0;
            } else {
                gas_deficit_amount -= gas_balance_refund;
                gas_balance_refund = 0;
            }
        } else {
            // Refund for the difference of the purchased gas price and the the current gas price.
            gas_balance_refund = safe_add_balance(
                gas_balance_refund,
                safe_gas_to_balance(
                    action_receipt.gas_price - current_gas_price,
                    result.gas_burnt,
                )?,
            )?;
        }
        if deposit_refund > 0 {
            result
                .new_receipts
                .push(Receipt::new_balance_refund(&receipt.predecessor_id, deposit_refund));
        }
        if gas_balance_refund > 0 {
            // Gas refunds refund the allowance of the access key, so if the key exists on the
            // account it will increase the allowance by the refund amount.
            result.new_receipts.push(Receipt::new_gas_refund(
                &action_receipt.signer_id,
                gas_balance_refund,
                action_receipt.signer_public_key.clone(),
            ));
        }
        Ok(gas_deficit_amount)
    }

    fn process_receipt(
        &self,
        state_update: &mut TrieUpdate,
        apply_state: &ApplyState,
        receipt: &Receipt,
        outgoing_receipts: &mut Vec<Receipt>,
        validator_proposals: &mut Vec<ValidatorStake>,
        stats: &mut ApplyStats,
        epoch_info_provider: &dyn EpochInfoProvider,
    ) -> Result<Option<ExecutionOutcomeWithId>, RuntimeError> {
        let account_id = &receipt.receiver_id;
        match receipt.receipt {
            ReceiptEnum::Data(ref data_receipt) => {
                // Received a new data receipt.
                // Saving the data into the state keyed by the data_id.
                set_received_data(
                    state_update,
                    account_id.clone(),
                    data_receipt.data_id,
                    &ReceivedData { data: data_receipt.data.clone() },
                );
                // Check if there is already a receipt that was postponed and was awaiting for the
                // given data_id.
                // If we don't have a postponed receipt yet, we don't need to do anything for now.
                if let Some(receipt_id) = get(
                    state_update,
                    &TrieKey::PostponedReceiptId {
                        receiver_id: account_id.clone(),
                        data_id: data_receipt.data_id,
                    },
                )? {
                    // There is already a receipt that is awaiting for the just received data.
                    // Removing this pending data_id for the receipt from the state.
                    state_update.remove(TrieKey::PostponedReceiptId {
                        receiver_id: account_id.clone(),
                        data_id: data_receipt.data_id,
                    });
                    // Checking how many input data items is pending for the receipt.
                    let pending_data_count: u32 = get(
                        state_update,
                        &TrieKey::PendingDataCount { receiver_id: account_id.clone(), receipt_id },
                    )?
                    .ok_or_else(|| {
                        StorageError::StorageInconsistentState(
                            "pending data count should be in the state".to_string(),
                        )
                    })?;
                    if pending_data_count == 1 {
                        // It was the last input data pending for this receipt. We'll cleanup
                        // some receipt related fields from the state and execute the receipt.

                        // Removing pending data count from the state.
                        state_update.remove(TrieKey::PendingDataCount {
                            receiver_id: account_id.clone(),
                            receipt_id,
                        });
                        // Fetching the receipt itself.
                        let ready_receipt =
                            get_postponed_receipt(state_update, account_id, receipt_id)?
                                .ok_or_else(|| {
                                    StorageError::StorageInconsistentState(
                                        "pending receipt should be in the state".to_string(),
                                    )
                                })?;
                        // Removing the receipt from the state.
                        remove_postponed_receipt(state_update, account_id, receipt_id);
                        // Executing the receipt. It will read all the input data and clean it up
                        // from the state.
                        return self
                            .apply_action_receipt(
                                state_update,
                                apply_state,
                                &ready_receipt,
                                outgoing_receipts,
                                validator_proposals,
                                stats,
                                epoch_info_provider,
                            )
                            .map(Some);
                    } else {
                        // There is still some pending data for the receipt, so we update the
                        // pending data count in the state.
                        set(
                            state_update,
                            TrieKey::PendingDataCount {
                                receiver_id: account_id.clone(),
                                receipt_id,
                            },
                            &(pending_data_count.checked_sub(1).ok_or_else(|| {
                                StorageError::StorageInconsistentState(
                                    "pending data count is 0, but there is a new DataReceipt"
                                        .to_string(),
                                )
                            })?),
                        );
                    }
                }
            }
            ReceiptEnum::Action(ref action_receipt) => {
                // Received a new action receipt. We'll first check how many input data items
                // were already received before and saved in the state.
                // And if we have all input data, then we can immediately execute the receipt.
                // If not, then we will postpone this receipt for later.
                let mut pending_data_count: u32 = 0;
                for data_id in &action_receipt.input_data_ids {
                    if get_received_data(state_update, account_id, *data_id)?.is_none() {
                        pending_data_count += 1;
                        // The data for a given data_id is not available, so we save a link to this
                        // receipt_id for the pending data_id into the state.
                        set(
                            state_update,
                            TrieKey::PostponedReceiptId {
                                receiver_id: account_id.clone(),
                                data_id: *data_id,
                            },
                            &receipt.receipt_id,
                        )
                    }
                }
                if pending_data_count == 0 {
                    // All input data is available. Executing the receipt. It will cleanup
                    // input data from the state.
                    return self
                        .apply_action_receipt(
                            state_update,
                            apply_state,
                            receipt,
                            outgoing_receipts,
                            validator_proposals,
                            stats,
                            epoch_info_provider,
                        )
                        .map(Some);
                } else {
                    // Not all input data is available now.
                    // Save the counter for the number of pending input data items into the state.
                    set(
                        state_update,
                        TrieKey::PendingDataCount {
                            receiver_id: account_id.clone(),
                            receipt_id: receipt.receipt_id,
                        },
                        &pending_data_count,
                    );
                    // Save the receipt itself into the state.
                    set_postponed_receipt(state_update, &receipt);
                }
            }
        };
        // We didn't trigger execution, so we need to commit the state.
        state_update
            .commit(StateChangeCause::PostponedReceipt { receipt_hash: receipt.get_hash() });
        Ok(None)
    }

    /// Iterates over the validators in the current shard and updates their accounts to return stake
    /// and allocate rewards. Also updates protocol treasure account if it belongs to the current
    /// shard.
    fn update_validator_accounts(
        &self,
        state_update: &mut TrieUpdate,
        validator_accounts_update: &ValidatorAccountsUpdate,
        stats: &mut ApplyStats,
    ) -> Result<(), RuntimeError> {
        for (account_id, max_of_stakes) in &validator_accounts_update.stake_info {
            if let Some(mut account) = get_account(state_update, account_id)? {
                if let Some(reward) = validator_accounts_update.validator_rewards.get(account_id) {
                    debug!(target: "runtime", "account {} adding reward {} to stake {}", account_id, reward, account.locked());
                    account.set_locked(
                        account
                            .locked()
                            .checked_add(*reward)
                            .ok_or_else(|| RuntimeError::UnexpectedIntegerOverflow)?,
                    );
                }

                debug!(target: "runtime",
                       "account {} stake {} max_of_stakes: {}",
                       account_id, account.locked(), max_of_stakes
                );
                if account.locked() < *max_of_stakes {
                    return Err(StorageError::StorageInconsistentState(format!(
                        "FATAL: staking invariant does not hold. \
                         Account stake {} is less than maximum of stakes {} in the past three epochs",
                        account.locked(),
                        max_of_stakes)).into());
                }
                let last_proposal =
                    *validator_accounts_update.last_proposals.get(account_id).unwrap_or(&0);
                let return_stake = account
                    .locked()
                    .checked_sub(max(*max_of_stakes, last_proposal))
                    .ok_or_else(|| RuntimeError::UnexpectedIntegerOverflow)?;
                debug!(target: "runtime", "account {} return stake {}", account_id, return_stake);
                account.set_locked(
                    account
                        .locked()
                        .checked_sub(return_stake)
                        .ok_or_else(|| RuntimeError::UnexpectedIntegerOverflow)?,
                );
                account.set_amount(
                    account
                        .amount()
                        .checked_add(return_stake)
                        .ok_or_else(|| RuntimeError::UnexpectedIntegerOverflow)?,
                );

                set_account(state_update, account_id.clone(), &account);
            } else if *max_of_stakes > 0 {
                // if max_of_stakes > 0, it means that the account must have locked balance
                // and therefore must exist
                return Err(StorageError::StorageInconsistentState(format!(
                    "Account {} with max of stakes {} is not found",
                    account_id, max_of_stakes
                ))
                .into());
            }
        }

        for (account_id, stake) in validator_accounts_update.slashing_info.iter() {
            if let Some(mut account) = get_account(state_update, &account_id)? {
                let amount_to_slash = stake.unwrap_or(account.locked());
                debug!(target: "runtime", "slashing {} of {} from {}", amount_to_slash, account.locked(), account_id);
                if account.locked() < amount_to_slash {
                    return Err(StorageError::StorageInconsistentState(format!(
                        "FATAL: staking invariant does not hold. Account locked {} is less than slashed {}",
                        account.locked(), amount_to_slash)).into());
                }
                stats.slashed_burnt_amount = stats
                    .slashed_burnt_amount
                    .checked_add(amount_to_slash)
                    .ok_or_else(|| RuntimeError::UnexpectedIntegerOverflow)?;
                account.set_locked(
                    account
                        .locked()
                        .checked_sub(amount_to_slash)
                        .ok_or_else(|| RuntimeError::UnexpectedIntegerOverflow)?,
                );
                set_account(state_update, account_id.clone(), &account);
            } else {
                return Err(StorageError::StorageInconsistentState(format!(
                    "Account {} to slash is not found",
                    account_id
                ))
                .into());
            }
        }

        if let Some(account_id) = &validator_accounts_update.protocol_treasury_account_id {
            // If protocol treasury stakes, then the rewards was already distributed above.
            if !validator_accounts_update.stake_info.contains_key(account_id) {
                let mut account = get_account(state_update, account_id)?.ok_or_else(|| {
                    StorageError::StorageInconsistentState(format!(
                        "Protocol treasury account {} is not found",
                        account_id
                    ))
                })?;
                let treasury_reward = *validator_accounts_update
                    .validator_rewards
                    .get(account_id)
                    .ok_or_else(|| {
                        StorageError::StorageInconsistentState(format!(
                            "Validator reward for the protocol treasury account {} is not found",
                            account_id
                        ))
                    })?;
                account.set_amount(
                    account
                        .amount()
                        .checked_add(treasury_reward)
                        .ok_or_else(|| RuntimeError::UnexpectedIntegerOverflow)?,
                );
                set_account(state_update, account_id.clone(), &account);
            }
        }
        state_update.commit(StateChangeCause::ValidatorAccountsUpdate);

        Ok(())
    }

    pub fn apply_migrations(
        &self,
        state_update: &mut TrieUpdate,
        migration_data: &Arc<MigrationData>,
        protocol_version: ProtocolVersion,
    ) -> Result<Gas, StorageError> {
        #[cfg(feature = "protocol_feature_fix_storage_usage")]
        let mut gas_used: Gas = 0;
        #[cfg(not(feature = "protocol_feature_fix_storage_usage"))]
        let gas_used: Gas = 0;
        #[cfg(feature = "protocol_feature_fix_storage_usage")]
        if ProtocolFeature::FixStorageUsage.protocol_version() == protocol_version {
            for (account_id, delta) in &migration_data.storage_usage_delta {
                match get_account(state_update, account_id)? {
                    Some(mut account) => {
                        // Storage usage is saved in state, hence it is nowhere close to max value
                        // of u64, and maximal delta is 4196, se we can add here without checking
                        // for overflow
                        account.set_storage_usage(account.storage_usage() + delta);
                        set_account(state_update, account_id.clone(), &account);
                    }
                    // Account could have been deleted in the meantime
                    None => {}
                }
            }
            gas_used += migration_data.storage_usage_fix_gas;
            state_update.commit(StateChangeCause::Migration);
        }
        #[cfg(not(feature = "protocol_feature_fix_storage_usage"))]
        (state_update, migration_data, protocol_version);
        Ok(gas_used)
    }

    /// Applies new singed transactions and incoming receipts for some chunk/shard on top of
    /// given trie and the given state root.
    /// If the validator accounts update is provided, updates validators accounts.
    /// All new signed transactions should be valid and already verified by the chunk producer.
    /// If any transaction is invalid, it would return an `InvalidTxError`.
    /// Returns an `ApplyResult` that contains the new state root, trie changes,
    /// new outgoing receipts, execution outcomes for
    /// all transactions, local action receipts (generated from transactions with signer ==
    /// receivers) and incoming action receipts.
    pub fn apply(
        &self,
        trie: Trie,
        root: CryptoHash,
        validator_accounts_update: &Option<ValidatorAccountsUpdate>,
        apply_state: &ApplyState,
        incoming_receipts: &[Receipt],
        transactions: &[SignedTransaction],
        epoch_info_provider: &dyn EpochInfoProvider,
    ) -> Result<ApplyResult, RuntimeError> {
        let trie = Rc::new(trie);
        let initial_state = TrieUpdate::new(trie.clone(), root);
        let mut state_update = TrieUpdate::new(trie.clone(), root);

        let mut stats = ApplyStats::default();

        if let Some(validator_accounts_update) = validator_accounts_update {
            self.update_validator_accounts(
                &mut state_update,
                validator_accounts_update,
                &mut stats,
            )?;
        }

        let gas_used_for_migrations = match &apply_state.migration_data {
            Some(migration_data) => self
                .apply_migrations(
                    &mut state_update,
                    migration_data,
                    apply_state.current_protocol_version,
                )
                .map_err(|e| RuntimeError::StorageError(e))?,
            None => 0 as Gas,
        };

        if !apply_state.is_new_chunk
            && apply_state.current_protocol_version
                >= ProtocolFeature::FixApplyChunks.protocol_version()
        {
            let (trie_changes, state_changes) = state_update.finalize()?;
            let proof = trie.recorded_storage();
            return Ok(ApplyResult {
                state_root: trie_changes.new_root,
                trie_changes,
                validator_proposals: vec![],
                outgoing_receipts: vec![],
                outcomes: vec![],
                state_changes,
                stats,
                proof,
            });
        }

        let mut outgoing_receipts = Vec::new();
        let mut validator_proposals = vec![];
        let mut local_receipts = vec![];
        let mut outcomes = vec![];
        let mut total_gas_burnt = gas_used_for_migrations;

        for signed_transaction in transactions {
            let (receipt, outcome_with_id) = self.process_transaction(
                &mut state_update,
                apply_state,
                signed_transaction,
                &mut stats,
            )?;
            if receipt.receiver_id == signed_transaction.transaction.signer_id {
                local_receipts.push(receipt);
            } else {
                outgoing_receipts.push(receipt);
            }

            total_gas_burnt += outcome_with_id.outcome.gas_burnt;

            outcomes.push(outcome_with_id);
        }

        let mut delayed_receipts_indices: DelayedReceiptIndices =
            get(&state_update, &TrieKey::DelayedReceiptIndices)?.unwrap_or_default();
        let initial_delayed_receipt_indices = delayed_receipts_indices.clone();

        let mut process_receipt = |receipt: &Receipt,
                                   state_update: &mut TrieUpdate,
                                   total_gas_burnt: &mut Gas|
         -> Result<_, RuntimeError> {
            self.process_receipt(
                state_update,
                apply_state,
                receipt,
                &mut outgoing_receipts,
                &mut validator_proposals,
                &mut stats,
                epoch_info_provider,
            )?
            .into_iter()
            .try_for_each(
                |outcome_with_id: ExecutionOutcomeWithId| -> Result<(), RuntimeError> {
                    *total_gas_burnt =
                        safe_add_gas(*total_gas_burnt, outcome_with_id.outcome.gas_burnt)?;
                    outcomes.push(outcome_with_id);
                    Ok(())
                },
            )?;
            Ok(())
        };

        let gas_limit = apply_state.gas_limit.unwrap_or(Gas::max_value());

        // We first process local receipts. They contain staking, local contract calls, etc.
        for receipt in local_receipts.iter() {
            if total_gas_burnt < gas_limit {
                // NOTE: We don't need to validate the local receipt, because it's just validated in
                // the `verify_and_charge_transaction`.
                process_receipt(&receipt, &mut state_update, &mut total_gas_burnt)?;
            } else {
                Self::delay_receipt(&mut state_update, &mut delayed_receipts_indices, receipt)?;
            }
        }

        // Then we process the delayed receipts. It's a backlog of receipts from the past blocks.
        while delayed_receipts_indices.first_index < delayed_receipts_indices.next_available_index {
            if total_gas_burnt >= gas_limit {
                break;
            }
            let key = TrieKey::DelayedReceipt { index: delayed_receipts_indices.first_index };
            let receipt: Receipt = get(&state_update, &key)?.ok_or_else(|| {
                StorageError::StorageInconsistentState(format!(
                    "Delayed receipt #{} should be in the state",
                    delayed_receipts_indices.first_index
                ))
            })?;

            // Validating the delayed receipt. If it fails, it's likely the state is inconsistent.
            validate_receipt(&apply_state.config.wasm_config.limit_config, &receipt).map_err(
                |e| {
                    StorageError::StorageInconsistentState(format!(
                        "Delayed receipt #{} in the state is invalid: {}",
                        delayed_receipts_indices.first_index, e
                    ))
                },
            )?;

            state_update.remove(key);
            // Math checked above: first_index is less than next_available_index
            delayed_receipts_indices.first_index += 1;
            process_receipt(&receipt, &mut state_update, &mut total_gas_burnt)?;
        }

        // And then we process the new incoming receipts. These are receipts from other shards.
        for receipt in incoming_receipts.iter() {
            // Validating new incoming no matter whether we have available gas or not. We don't
            // want to store invalid receipts in state as delayed.
            validate_receipt(&apply_state.config.wasm_config.limit_config, &receipt)
                .map_err(RuntimeError::ReceiptValidationError)?;
            if total_gas_burnt < gas_limit {
                process_receipt(&receipt, &mut state_update, &mut total_gas_burnt)?;
            } else {
                Self::delay_receipt(&mut state_update, &mut delayed_receipts_indices, receipt)?;
            }
        }

        if delayed_receipts_indices != initial_delayed_receipt_indices {
            set(&mut state_update, TrieKey::DelayedReceiptIndices, &delayed_receipts_indices);
        }

        check_balance(
            &apply_state.config.transaction_costs,
            &initial_state,
            &state_update,
            validator_accounts_update,
            incoming_receipts,
            transactions,
            &outgoing_receipts,
            &stats,
            apply_state.current_protocol_version,
        )?;

        state_update.commit(StateChangeCause::UpdatedDelayedReceipts);

        let (trie_changes, state_changes) = state_update.finalize()?;

        // Dedup proposals from the same account.
        // The order is deterministically changed.
        let mut unique_proposals = vec![];
        let mut account_ids = HashSet::new();
        for proposal in validator_proposals.into_iter().rev() {
            let account_id = proposal.account_id();
            if !account_ids.contains(account_id) {
                account_ids.insert(account_id.clone());
                unique_proposals.push(proposal);
            }
        }

        let state_root = trie_changes.new_root;
        let proof = trie.recorded_storage();
        Ok(ApplyResult {
            state_root,
            trie_changes,
            validator_proposals: unique_proposals,
            outgoing_receipts,
            outcomes,
            state_changes,
            stats,
            proof,
        })
    }

    // Adds the given receipt into the end of the delayed receipt queue in the state.
    fn delay_receipt(
        state_update: &mut TrieUpdate,
        delayed_receipts_indices: &mut DelayedReceiptIndices,
        receipt: &Receipt,
    ) -> Result<(), StorageError> {
        set(
            state_update,
            TrieKey::DelayedReceipt { index: delayed_receipts_indices.next_available_index },
            receipt,
        );
        delayed_receipts_indices.next_available_index =
            delayed_receipts_indices.next_available_index.checked_add(1).ok_or_else(|| {
                StorageError::StorageInconsistentState(
                    "Next available index for delayed receipt exceeded the integer limit"
                        .to_string(),
                )
            })?;
        Ok(())
    }

    /// It's okay to use unsafe math here, because this method should only be called on the trusted
    /// state records (e.g. at launch from genesis)
    pub fn compute_storage_usage(
        &self,
        records: &[StateRecord],
        config: &RuntimeConfig,
    ) -> HashMap<AccountId, u64> {
        let mut storage_computer = StorageComputer::new(config);
        storage_computer.process_records(records);
        storage_computer.finalize()
    }

    /// Balances are account, publickey, initial_balance, initial_tx_stake
    pub fn apply_genesis_state(
        &self,
        tries: ShardTries,
        shard_id: ShardId,
        validators: &[(AccountId, PublicKey, Balance)],
        genesis: &Genesis,
        config: &RuntimeConfig,
        shard_account_ids: HashSet<AccountId>,
    ) -> StateRoot {
        GenesisStateApplier::apply(tries, shard_id, validators, config, genesis, shard_account_ids)
    }
}

#[cfg(test)]
mod tests {
    use super::*;

    use near_crypto::{InMemorySigner, KeyType, Signer};
    use near_primitives::account::AccessKey;
    use near_primitives::errors::ReceiptValidationError;
    use near_primitives::hash::hash;
    use near_primitives::profile::ProfileData;
    use near_primitives::test_utils::{account_new, MockEpochInfoProvider};
    use near_primitives::transaction::{
        AddKeyAction, DeleteKeyAction, FunctionCallAction, TransferAction,
    };
    use near_primitives::types::MerkleHash;
    use near_primitives::version::PROTOCOL_VERSION;
    use near_store::set_access_key;
    use near_store::test_utils::create_tries;
    use near_store::StoreCompiledContractCache;
    use std::sync::Arc;
    use testlib::runtime_utils::{alice_account, bob_account};

    const GAS_PRICE: Balance = 5000;

    fn to_yocto(near: Balance) -> Balance {
        near * 10u128.pow(24)
    }

    #[test]
    fn test_get_and_set_accounts() {
        let tries = create_tries();
        let mut state_update = tries.new_trie_update(0, MerkleHash::default());
        let test_account = account_new(to_yocto(10), hash(&[]));
        let account_id = bob_account();
        set_account(&mut state_update, account_id.clone(), &test_account);
        let get_res = get_account(&state_update, &account_id).unwrap().unwrap();
        assert_eq!(test_account, get_res);
    }

    #[test]
    fn test_get_account_from_trie() {
        let tries = create_tries();
        let root = MerkleHash::default();
        let mut state_update = tries.new_trie_update(0, root);
        let test_account = account_new(to_yocto(10), hash(&[]));
        let account_id = bob_account();
        set_account(&mut state_update, account_id.clone(), &test_account);
        state_update.commit(StateChangeCause::InitialState);
        let trie_changes = state_update.finalize().unwrap().0;
        let (store_update, new_root) = tries.apply_all(&trie_changes, 0).unwrap();
        store_update.commit().unwrap();
        let new_state_update = tries.new_trie_update(0, new_root);
        let get_res = get_account(&new_state_update, &account_id).unwrap().unwrap();
        assert_eq!(test_account, get_res);
    }

    /***************/
    /* Apply tests */
    /***************/

    fn setup_runtime(
        initial_balance: Balance,
        initial_locked: Balance,
        gas_limit: Gas,
    ) -> (Runtime, ShardTries, CryptoHash, ApplyState, Arc<InMemorySigner>, impl EpochInfoProvider)
    {
        let tries = create_tries();
        let root = MerkleHash::default();
        let runtime = Runtime::new();
        let account_id = alice_account();
        let signer =
            Arc::new(InMemorySigner::from_seed(&account_id, KeyType::ED25519, &account_id));

        let mut initial_state = tries.new_trie_update(0, root);
        let mut initial_account = account_new(initial_balance, hash(&[]));
        // For the account and a full access key
        initial_account.set_storage_usage(182);
        initial_account.set_locked(initial_locked);
        set_account(&mut initial_state, account_id.clone(), &initial_account);
        set_access_key(
            &mut initial_state,
            account_id.clone(),
            signer.public_key(),
            &AccessKey::full_access(),
        );
        initial_state.commit(StateChangeCause::InitialState);
        let trie_changes = initial_state.finalize().unwrap().0;
        let (store_update, root) = tries.apply_all(&trie_changes, 0).unwrap();
        store_update.commit().unwrap();

        let apply_state = ApplyState {
            block_index: 1,
            prev_block_hash: Default::default(),
            block_hash: Default::default(),
            epoch_id: Default::default(),
            epoch_height: 0,
            gas_price: GAS_PRICE,
            block_timestamp: 100,
            gas_limit: Some(gas_limit),
            random_seed: Default::default(),
            current_protocol_version: PROTOCOL_VERSION,
            config: Arc::new(RuntimeConfig::default()),
            cache: Some(Arc::new(StoreCompiledContractCache { store: tries.get_store() })),
            is_new_chunk: true,
            #[cfg(feature = "protocol_feature_evm")]
            evm_chain_id: near_chain_configs::TESTNET_EVM_CHAIN_ID,
<<<<<<< HEAD
            profile: ProfileData::new_enabled(),
            migration_data: None,
=======
            profile: ProfileData::new(),
>>>>>>> a708aa90
        };

        (runtime, tries, root, apply_state, signer, MockEpochInfoProvider::default())
    }

    #[test]
    fn test_apply_no_op() {
        let (runtime, tries, root, apply_state, _, epoch_info_provider) =
            setup_runtime(to_yocto(1_000_000), 0, 10u64.pow(15));
        runtime
            .apply(
                tries.get_trie_for_shard(0),
                root,
                &None,
                &apply_state,
                &[],
                &[],
                &epoch_info_provider,
            )
            .unwrap();
    }

    #[test]
    fn test_apply_check_balance_validation_rewards() {
        let initial_locked = to_yocto(500_000);
        let reward = to_yocto(10_000_000);
        let small_refund = to_yocto(500);
        let (runtime, tries, root, apply_state, _, epoch_info_provider) =
            setup_runtime(to_yocto(1_000_000), initial_locked, 10u64.pow(15));

        let validator_accounts_update = ValidatorAccountsUpdate {
            stake_info: vec![(alice_account(), initial_locked)].into_iter().collect(),
            validator_rewards: vec![(alice_account(), reward)].into_iter().collect(),
            last_proposals: Default::default(),
            protocol_treasury_account_id: None,
            slashing_info: HashMap::default(),
        };

        runtime
            .apply(
                tries.get_trie_for_shard(0),
                root,
                &Some(validator_accounts_update),
                &apply_state,
                &[Receipt::new_balance_refund(&alice_account(), small_refund)],
                &[],
                &epoch_info_provider,
            )
            .unwrap();
    }

    #[test]
    fn test_apply_delayed_receipts_feed_all_at_once() {
        let initial_balance = to_yocto(1_000_000);
        let initial_locked = to_yocto(500_000);
        let small_transfer = to_yocto(10_000);
        let gas_limit = 1;
        let (runtime, tries, mut root, apply_state, _, epoch_info_provider) =
            setup_runtime(initial_balance, initial_locked, gas_limit);

        let n = 10;
        let receipts = generate_receipts(small_transfer, n);

        // Checking n receipts delayed by 1 + 3 extra
        for i in 1..=n + 3 {
            let prev_receipts: &[Receipt] = if i == 1 { &receipts } else { &[] };
            let apply_result = runtime
                .apply(
                    tries.get_trie_for_shard(0),
                    root,
                    &None,
                    &apply_state,
                    prev_receipts,
                    &[],
                    &epoch_info_provider,
                )
                .unwrap();
            let (store_update, new_root) = tries.apply_all(&apply_result.trie_changes, 0).unwrap();
            root = new_root;
            store_update.commit().unwrap();
            let state = tries.new_trie_update(0, root);
            let account = get_account(&state, &alice_account()).unwrap().unwrap();
            let capped_i = std::cmp::min(i, n);
            assert_eq!(
                account.amount(),
                initial_balance
                    + small_transfer * Balance::from(capped_i)
                    + Balance::from(capped_i * (capped_i - 1) / 2)
            );
        }
    }

    #[test]
    fn test_apply_delayed_receipts_add_more_using_chunks() {
        let initial_balance = to_yocto(1_000_000);
        let initial_locked = to_yocto(500_000);
        let small_transfer = to_yocto(10_000);
        let (runtime, tries, mut root, mut apply_state, _, epoch_info_provider) =
            setup_runtime(initial_balance, initial_locked, 1);

        let receipt_gas_cost = apply_state
            .config
            .transaction_costs
            .action_receipt_creation_config
            .exec_fee()
            + apply_state.config.transaction_costs.action_creation_config.transfer_cost.exec_fee();
        apply_state.gas_limit = Some(receipt_gas_cost * 3);

        let n = 40;
        let receipts = generate_receipts(small_transfer, n);
        let mut receipt_chunks = receipts.chunks_exact(4);

        // Every time we'll process 3 receipts, so we need n / 3 rounded up. Then we do 3 extra.
        for i in 1..=n / 3 + 3 {
            let prev_receipts: &[Receipt] = receipt_chunks.next().unwrap_or_default();
            let apply_result = runtime
                .apply(
                    tries.get_trie_for_shard(0),
                    root,
                    &None,
                    &apply_state,
                    prev_receipts,
                    &[],
                    &epoch_info_provider,
                )
                .unwrap();
            let (store_update, new_root) = tries.apply_all(&apply_result.trie_changes, 0).unwrap();
            root = new_root;
            store_update.commit().unwrap();
            let state = tries.new_trie_update(0, root);
            let account = get_account(&state, &alice_account()).unwrap().unwrap();
            let capped_i = std::cmp::min(i * 3, n);
            assert_eq!(
                account.amount(),
                initial_balance
                    + small_transfer * Balance::from(capped_i)
                    + Balance::from(capped_i * (capped_i - 1) / 2)
            );
        }
    }

    #[test]
    fn test_apply_delayed_receipts_adjustable_gas_limit() {
        let initial_balance = to_yocto(1_000_000);
        let initial_locked = to_yocto(500_000);
        let small_transfer = to_yocto(10_000);
        let (runtime, tries, mut root, mut apply_state, _, epoch_info_provider) =
            setup_runtime(initial_balance, initial_locked, 1);

        let receipt_gas_cost = apply_state
            .config
            .transaction_costs
            .action_receipt_creation_config
            .exec_fee()
            + apply_state.config.transaction_costs.action_creation_config.transfer_cost.exec_fee();

        let n = 120;
        let receipts = generate_receipts(small_transfer, n);
        let mut receipt_chunks = receipts.chunks_exact(4);

        let mut num_receipts_given = 0;
        let mut num_receipts_processed = 0;
        let mut num_receipts_per_block = 1;
        // Test adjusts gas limit based on the number of receipt given and number of receipts processed.
        while num_receipts_processed < n {
            if num_receipts_given > num_receipts_processed {
                num_receipts_per_block += 1;
            } else if num_receipts_per_block > 1 {
                num_receipts_per_block -= 1;
            }
            apply_state.gas_limit = Some(num_receipts_per_block * receipt_gas_cost);
            let prev_receipts: &[Receipt] = receipt_chunks.next().unwrap_or_default();
            num_receipts_given += prev_receipts.len() as u64;
            let apply_result = runtime
                .apply(
                    tries.get_trie_for_shard(0),
                    root,
                    &None,
                    &apply_state,
                    prev_receipts,
                    &[],
                    &epoch_info_provider,
                )
                .unwrap();
            let (store_update, new_root) = tries.apply_all(&apply_result.trie_changes, 0).unwrap();
            root = new_root;
            store_update.commit().unwrap();
            let state = tries.new_trie_update(0, root);
            num_receipts_processed += apply_result.outcomes.len() as u64;
            let account = get_account(&state, &alice_account()).unwrap().unwrap();
            assert_eq!(
                account.amount(),
                initial_balance
                    + small_transfer * Balance::from(num_receipts_processed)
                    + Balance::from(num_receipts_processed * (num_receipts_processed - 1) / 2)
            );
            println!(
                "{} processed out of {} given. With limit {} receipts per block",
                num_receipts_processed, num_receipts_given, num_receipts_per_block
            );
        }
    }

    fn generate_receipts(small_transfer: u128, n: u64) -> Vec<Receipt> {
        let mut receipt_id = CryptoHash::default();
        (0..n)
            .map(|i| {
                receipt_id = hash(receipt_id.as_ref());
                Receipt {
                    predecessor_id: bob_account(),
                    receiver_id: alice_account(),
                    receipt_id,
                    receipt: ReceiptEnum::Action(ActionReceipt {
                        signer_id: bob_account(),
                        signer_public_key: PublicKey::empty(KeyType::ED25519),
                        gas_price: GAS_PRICE,
                        output_data_receivers: vec![],
                        input_data_ids: vec![],
                        actions: vec![Action::Transfer(TransferAction {
                            deposit: small_transfer + Balance::from(i),
                        })],
                    }),
                }
            })
            .collect()
    }

    #[test]
    fn test_apply_delayed_receipts_local_tx() {
        let initial_balance = to_yocto(1_000_000);
        let initial_locked = to_yocto(500_000);
        let small_transfer = to_yocto(10_000);
        let (runtime, tries, root, mut apply_state, signer, epoch_info_provider) =
            setup_runtime(initial_balance, initial_locked, 1);

        let receipt_exec_gas_fee = 1000;
        let mut free_config = RuntimeConfig::free();
        free_config.transaction_costs.action_receipt_creation_config.execution =
            receipt_exec_gas_fee;
        apply_state.config = Arc::new(free_config);
        // This allows us to execute 3 receipts per apply.
        apply_state.gas_limit = Some(receipt_exec_gas_fee * 3);

        let num_receipts = 6;
        let receipts = generate_receipts(small_transfer, num_receipts);

        let num_transactions = 9;
        let local_transactions = (0..num_transactions)
            .map(|i| {
                SignedTransaction::send_money(
                    i + 1,
                    alice_account(),
                    alice_account(),
                    &*signer,
                    small_transfer,
                    CryptoHash::default(),
                )
            })
            .collect::<Vec<_>>();

        // STEP #1. Pass 4 new local transactions + 2 receipts.
        // We can process only 3 local TX receipts TX#0, TX#1, TX#2.
        // TX#3 receipt and R#0, R#1 are delayed.
        // The new delayed queue is TX#3, R#0, R#1.
        let apply_result = runtime
            .apply(
                tries.get_trie_for_shard(0),
                root,
                &None,
                &apply_state,
                &receipts[0..2],
                &local_transactions[0..4],
                &epoch_info_provider,
            )
            .unwrap();
        let (store_update, root) = tries.apply_all(&apply_result.trie_changes, 0).unwrap();
        store_update.commit().unwrap();

        assert_eq!(
            apply_result.outcomes.iter().map(|o| o.id).collect::<Vec<_>>(),
            vec![
                local_transactions[0].get_hash(), // tx 0
                local_transactions[1].get_hash(), // tx 1
                local_transactions[2].get_hash(), // tx 2
                local_transactions[3].get_hash(), // tx 3 - the TX is processed, but the receipt is delayed
                create_receipt_id_from_transaction(
                    PROTOCOL_VERSION,
                    &local_transactions[0],
                    &apply_state.prev_block_hash,
                    &apply_state.block_hash
                ), // receipt for tx 0
                create_receipt_id_from_transaction(
                    PROTOCOL_VERSION,
                    &local_transactions[1],
                    &apply_state.prev_block_hash,
                    &apply_state.block_hash
                ), // receipt for tx 1
                create_receipt_id_from_transaction(
                    PROTOCOL_VERSION,
                    &local_transactions[2],
                    &apply_state.prev_block_hash,
                    &apply_state.block_hash
                ), // receipt for tx 2
            ],
            "STEP #1 failed",
        );

        // STEP #2. Pass 1 new local transaction (TX#4) + 1 receipts R#2.
        // We process 1 local receipts for TX#4, then delayed TX#3 receipt and then receipt R#0.
        // R#2 is added to delayed queue.
        // The new delayed queue is R#1, R#2
        let apply_result = runtime
            .apply(
                tries.get_trie_for_shard(0),
                root,
                &None,
                &apply_state,
                &receipts[2..3],
                &local_transactions[4..5],
                &epoch_info_provider,
            )
            .unwrap();
        let (store_update, root) = tries.apply_all(&apply_result.trie_changes, 0).unwrap();
        store_update.commit().unwrap();

        assert_eq!(
            apply_result.outcomes.iter().map(|o| o.id).collect::<Vec<_>>(),
            vec![
                local_transactions[4].get_hash(), // tx 4
                create_receipt_id_from_transaction(
                    PROTOCOL_VERSION,
                    &local_transactions[4],
                    &apply_state.prev_block_hash,
                    &apply_state.block_hash,
                ), // receipt for tx 4
                create_receipt_id_from_transaction(
                    PROTOCOL_VERSION,
                    &local_transactions[3],
                    &apply_state.prev_block_hash,
                    &apply_state.block_hash,
                ), // receipt for tx 3
                receipts[0].receipt_id,           // receipt #0
            ],
            "STEP #2 failed",
        );

        // STEP #3. Pass 4 new local transaction (TX#5, TX#6, TX#7, TX#8) and 1 new receipt R#3.
        // We process 3 local receipts for TX#5, TX#6, TX#7.
        // TX#8 and R#3 are added to delayed queue.
        // The new delayed queue is R#1, R#2, TX#8, R#3
        let apply_result = runtime
            .apply(
                tries.get_trie_for_shard(0),
                root,
                &None,
                &apply_state,
                &receipts[3..4],
                &local_transactions[5..9],
                &epoch_info_provider,
            )
            .unwrap();
        let (store_update, root) = tries.apply_all(&apply_result.trie_changes, 0).unwrap();
        store_update.commit().unwrap();

        assert_eq!(
            apply_result.outcomes.iter().map(|o| o.id).collect::<Vec<_>>(),
            vec![
                local_transactions[5].get_hash(), // tx 5
                local_transactions[6].get_hash(), // tx 6
                local_transactions[7].get_hash(), // tx 7
                local_transactions[8].get_hash(), // tx 8
                create_receipt_id_from_transaction(
                    PROTOCOL_VERSION,
                    &local_transactions[5],
                    &apply_state.prev_block_hash,
                    &apply_state.block_hash,
                ), // receipt for tx 5
                create_receipt_id_from_transaction(
                    PROTOCOL_VERSION,
                    &local_transactions[6],
                    &apply_state.prev_block_hash,
                    &apply_state.block_hash,
                ), // receipt for tx 6
                create_receipt_id_from_transaction(
                    PROTOCOL_VERSION,
                    &local_transactions[7],
                    &apply_state.prev_block_hash,
                    &apply_state.block_hash,
                ), // receipt for tx 7
            ],
            "STEP #3 failed",
        );

        // STEP #4. Pass no new TXs and 1 receipt R#4.
        // We process R#1, R#2, TX#8.
        // R#4 is added to delayed queue.
        // The new delayed queue is R#3, R#4
        let apply_result = runtime
            .apply(
                tries.get_trie_for_shard(0),
                root,
                &None,
                &apply_state,
                &receipts[4..5],
                &[],
                &epoch_info_provider,
            )
            .unwrap();
        let (store_update, root) = tries.apply_all(&apply_result.trie_changes, 0).unwrap();
        store_update.commit().unwrap();

        assert_eq!(
            apply_result.outcomes.iter().map(|o| o.id).collect::<Vec<_>>(),
            vec![
                receipts[1].receipt_id, // receipt #1
                receipts[2].receipt_id, // receipt #2
                create_receipt_id_from_transaction(
                    PROTOCOL_VERSION,
                    &local_transactions[8],
                    &apply_state.prev_block_hash,
                    &apply_state.block_hash,
                ), // receipt for tx 8
            ],
            "STEP #4 failed",
        );

        // STEP #5. Pass no new TXs and 1 receipt R#5.
        // We process R#3, R#4, R#5.
        // The new delayed queue is empty.
        let apply_result = runtime
            .apply(
                tries.get_trie_for_shard(0),
                root,
                &None,
                &apply_state,
                &receipts[5..6],
                &[],
                &epoch_info_provider,
            )
            .unwrap();

        assert_eq!(
            apply_result.outcomes.iter().map(|o| o.id).collect::<Vec<_>>(),
            vec![
                receipts[3].receipt_id, // receipt #3
                receipts[4].receipt_id, // receipt #4
                receipts[5].receipt_id, // receipt #5
            ],
            "STEP #5 failed",
        );
    }

    #[test]
    fn test_apply_invalid_incoming_receipts() {
        let initial_balance = to_yocto(1_000_000);
        let initial_locked = to_yocto(500_000);
        let small_transfer = to_yocto(10_000);
        let gas_limit = 1;
        let (runtime, tries, root, apply_state, _, epoch_info_provider) =
            setup_runtime(initial_balance, initial_locked, gas_limit);

        let n = 1;
        let mut receipts = generate_receipts(small_transfer, n);
        let invalid_account_id = "Invalid".to_string();
        receipts.get_mut(0).unwrap().predecessor_id = invalid_account_id.clone();

        let err = runtime
            .apply(
                tries.get_trie_for_shard(0),
                root,
                &None,
                &apply_state,
                &receipts,
                &[],
                &epoch_info_provider,
            )
            .err()
            .unwrap();
        assert_eq!(
            err,
            RuntimeError::ReceiptValidationError(ReceiptValidationError::InvalidPredecessorId {
                account_id: invalid_account_id
            })
        )
    }

    #[test]
    fn test_apply_invalid_delayed_receipts() {
        let initial_balance = to_yocto(1_000_000);
        let initial_locked = to_yocto(500_000);
        let small_transfer = to_yocto(10_000);
        let gas_limit = 1;
        let (runtime, tries, root, apply_state, _, epoch_info_provider) =
            setup_runtime(initial_balance, initial_locked, gas_limit);

        let n = 1;
        let mut invalid_receipt = generate_receipts(small_transfer, n).pop().unwrap();
        let invalid_account_id = "Invalid".to_string();
        invalid_receipt.predecessor_id = invalid_account_id.clone();

        // Saving invalid receipt to the delayed receipts.
        let mut state_update = tries.new_trie_update(0, root);
        let mut delayed_receipts_indices = DelayedReceiptIndices::default();
        Runtime::delay_receipt(&mut state_update, &mut delayed_receipts_indices, &invalid_receipt)
            .unwrap();
        set(&mut state_update, TrieKey::DelayedReceiptIndices, &delayed_receipts_indices);
        state_update.commit(StateChangeCause::UpdatedDelayedReceipts);
        let trie_changes = state_update.finalize().unwrap().0;
        let (store_update, root) = tries.apply_all(&trie_changes, 0).unwrap();
        store_update.commit().unwrap();

        let err = runtime
            .apply(
                tries.get_trie_for_shard(0),
                root,
                &None,
                &apply_state,
                &[],
                &[],
                &epoch_info_provider,
            )
            .err()
            .unwrap();
        assert_eq!(
            err,
            RuntimeError::StorageError(StorageError::StorageInconsistentState(format!(
                "Delayed receipt #0 in the state is invalid: {}",
                ReceiptValidationError::InvalidPredecessorId { account_id: invalid_account_id }
            )))
        )
    }

    #[test]
    fn test_apply_deficit_gas_for_transfer() {
        let initial_balance = to_yocto(1_000_000);
        let initial_locked = to_yocto(500_000);
        let small_transfer = to_yocto(10_000);
        let gas_limit = 10u64.pow(15);
        let (runtime, tries, root, apply_state, _, epoch_info_provider) =
            setup_runtime(initial_balance, initial_locked, gas_limit);

        let n = 1;
        let mut receipts = generate_receipts(small_transfer, n);
        if let ReceiptEnum::Action(action_receipt) = &mut receipts.get_mut(0).unwrap().receipt {
            action_receipt.gas_price = GAS_PRICE / 10;
        }

        let result = runtime
            .apply(
                tries.get_trie_for_shard(0),
                root,
                &None,
                &apply_state,
                &receipts,
                &[],
                &epoch_info_provider,
            )
            .unwrap();
        assert_eq!(result.stats.gas_deficit_amount, result.stats.tx_burnt_amount * 9)
    }

    #[test]
    fn test_apply_deficit_gas_for_function_call_covered() {
        let initial_balance = to_yocto(1_000_000);
        let initial_locked = to_yocto(500_000);
        let gas_limit = 10u64.pow(15);
        let (runtime, tries, root, apply_state, _, epoch_info_provider) =
            setup_runtime(initial_balance, initial_locked, gas_limit);

        let gas = 2 * 10u64.pow(14);
        let gas_price = GAS_PRICE / 10;
        let actions = vec![Action::FunctionCall(FunctionCallAction {
            method_name: "hello".to_string(),
            args: b"world".to_vec(),
            gas,
            deposit: 0,
        })];

        let expected_gas_burnt = safe_add_gas(
            apply_state.config.transaction_costs.action_receipt_creation_config.exec_fee(),
            total_prepaid_exec_fees(
                &apply_state.config.transaction_costs,
                &actions,
                &alice_account(),
                PROTOCOL_VERSION,
            )
            .unwrap(),
        )
        .unwrap();
        let receipts = vec![Receipt {
            predecessor_id: bob_account(),
            receiver_id: alice_account(),
            receipt_id: CryptoHash::default(),
            receipt: ReceiptEnum::Action(ActionReceipt {
                signer_id: bob_account(),
                signer_public_key: PublicKey::empty(KeyType::ED25519),
                gas_price,
                output_data_receivers: vec![],
                input_data_ids: vec![],
                actions,
            }),
        }];
        let total_receipt_cost = Balance::from(gas + expected_gas_burnt) * gas_price;
        let expected_gas_burnt_amount = Balance::from(expected_gas_burnt) * GAS_PRICE;
        let expected_refund = total_receipt_cost - expected_gas_burnt_amount;

        let result = runtime
            .apply(
                tries.get_trie_for_shard(0),
                root,
                &None,
                &apply_state,
                &receipts,
                &[],
                &epoch_info_provider,
            )
            .unwrap();
        // We used part of the prepaid gas to paying extra fees.
        assert_eq!(result.stats.gas_deficit_amount, 0);
        // The refund is less than the received amount.
        match &result.outgoing_receipts[0].receipt {
            ReceiptEnum::Action(ActionReceipt { actions, .. }) => {
                assert!(
                    matches!(actions[0], Action::Transfer(TransferAction { deposit }) if deposit == expected_refund)
                );
            }
            _ => unreachable!(),
        };
    }

    #[test]
    fn test_apply_deficit_gas_for_function_call_partial() {
        let initial_balance = to_yocto(1_000_000);
        let initial_locked = to_yocto(500_000);
        let gas_limit = 10u64.pow(15);
        let (runtime, tries, root, apply_state, _, epoch_info_provider) =
            setup_runtime(initial_balance, initial_locked, gas_limit);

        let gas = 1_000_000;
        let gas_price = GAS_PRICE / 10;
        let actions = vec![Action::FunctionCall(FunctionCallAction {
            method_name: "hello".to_string(),
            args: b"world".to_vec(),
            gas,
            deposit: 0,
        })];

        let expected_gas_burnt = safe_add_gas(
            apply_state.config.transaction_costs.action_receipt_creation_config.exec_fee(),
            total_prepaid_exec_fees(
                &apply_state.config.transaction_costs,
                &actions,
                &alice_account(),
                PROTOCOL_VERSION,
            )
            .unwrap(),
        )
        .unwrap();
        let receipts = vec![Receipt {
            predecessor_id: bob_account(),
            receiver_id: alice_account(),
            receipt_id: CryptoHash::default(),
            receipt: ReceiptEnum::Action(ActionReceipt {
                signer_id: bob_account(),
                signer_public_key: PublicKey::empty(KeyType::ED25519),
                gas_price,
                output_data_receivers: vec![],
                input_data_ids: vec![],
                actions,
            }),
        }];
        let total_receipt_cost = Balance::from(gas + expected_gas_burnt) * gas_price;
        let expected_gas_burnt_amount = Balance::from(expected_gas_burnt) * GAS_PRICE;
        let expected_deficit = expected_gas_burnt_amount - total_receipt_cost;

        let result = runtime
            .apply(
                tries.get_trie_for_shard(0),
                root,
                &None,
                &apply_state,
                &receipts,
                &[],
                &epoch_info_provider,
            )
            .unwrap();
        // Used full prepaid gas, but it still not enough to cover deficit.
        assert_eq!(result.stats.gas_deficit_amount, expected_deficit);
        // Burnt all the fees + all prepaid gas.
        assert_eq!(result.stats.tx_burnt_amount, total_receipt_cost);
    }

    #[test]
    fn test_delete_key_add_key() {
        let initial_locked = to_yocto(500_000);
        let (runtime, tries, root, apply_state, signer, epoch_info_provider) =
            setup_runtime(to_yocto(1_000_000), initial_locked, 10u64.pow(15));

        let state_update = tries.new_trie_update(0, root);
        let initial_account_state = get_account(&state_update, &alice_account()).unwrap().unwrap();

        let actions = vec![
            Action::DeleteKey(DeleteKeyAction { public_key: signer.public_key() }),
            Action::AddKey(AddKeyAction {
                public_key: signer.public_key(),
                access_key: AccessKey::full_access(),
            }),
        ];

        let receipts = vec![Receipt {
            predecessor_id: alice_account(),
            receiver_id: alice_account(),
            receipt_id: CryptoHash::default(),
            receipt: ReceiptEnum::Action(ActionReceipt {
                signer_id: alice_account(),
                signer_public_key: signer.public_key(),
                gas_price: GAS_PRICE,
                output_data_receivers: vec![],
                input_data_ids: vec![],
                actions,
            }),
        }];

        let apply_result = runtime
            .apply(
                tries.get_trie_for_shard(0),
                root,
                &None,
                &apply_state,
                &receipts,
                &[],
                &epoch_info_provider,
            )
            .unwrap();
        let (store_update, root) = tries.apply_all(&apply_result.trie_changes, 0).unwrap();
        store_update.commit().unwrap();

        let state_update = tries.new_trie_update(0, root);
        let final_account_state = get_account(&state_update, &alice_account()).unwrap().unwrap();

        assert_eq!(initial_account_state.storage_usage(), final_account_state.storage_usage());
    }

    #[test]
    fn test_delete_key_underflow() {
        let initial_locked = to_yocto(500_000);
        let (runtime, tries, root, apply_state, signer, epoch_info_provider) =
            setup_runtime(to_yocto(1_000_000), initial_locked, 10u64.pow(15));

        let mut state_update = tries.new_trie_update(0, root);
        let mut initial_account_state =
            get_account(&state_update, &alice_account()).unwrap().unwrap();
        initial_account_state.set_storage_usage(10);
        set_account(&mut state_update, alice_account(), &initial_account_state);
        state_update.commit(StateChangeCause::InitialState);
        let trie_changes = state_update.finalize().unwrap().0;
        let (store_update, root) = tries.apply_all(&trie_changes, 0).unwrap();
        store_update.commit().unwrap();

        let actions = vec![Action::DeleteKey(DeleteKeyAction { public_key: signer.public_key() })];

        let receipts = vec![Receipt {
            predecessor_id: alice_account(),
            receiver_id: alice_account(),
            receipt_id: CryptoHash::default(),
            receipt: ReceiptEnum::Action(ActionReceipt {
                signer_id: alice_account(),
                signer_public_key: signer.public_key(),
                gas_price: GAS_PRICE,
                output_data_receivers: vec![],
                input_data_ids: vec![],
                actions,
            }),
        }];

        let apply_result = runtime
            .apply(
                tries.get_trie_for_shard(0),
                root,
                &None,
                &apply_state,
                &receipts,
                &[],
                &epoch_info_provider,
            )
            .unwrap();
        let (store_update, root) = tries.apply_all(&apply_result.trie_changes, 0).unwrap();
        store_update.commit().unwrap();

        let state_update = tries.new_trie_update(0, root);
        let final_account_state = get_account(&state_update, &alice_account()).unwrap().unwrap();

        assert_eq!(final_account_state.storage_usage(), 0);
    }
}<|MERGE_RESOLUTION|>--- conflicted
+++ resolved
@@ -1473,12 +1473,8 @@
             is_new_chunk: true,
             #[cfg(feature = "protocol_feature_evm")]
             evm_chain_id: near_chain_configs::TESTNET_EVM_CHAIN_ID,
-<<<<<<< HEAD
-            profile: ProfileData::new_enabled(),
+            profile: ProfileData::new(),
             migration_data: None,
-=======
-            profile: ProfileData::new(),
->>>>>>> a708aa90
         };
 
         (runtime, tries, root, apply_state, signer, MockEpochInfoProvider::default())
