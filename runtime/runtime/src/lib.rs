--- conflicted
+++ resolved
@@ -1546,12 +1546,9 @@
             config: Arc::new(RuntimeConfig::default()),
             cache: Some(Arc::new(StoreCompiledContractCache { store: tries.get_store() })),
             #[cfg(feature = "protocol_feature_evm")]
-<<<<<<< HEAD
             evm_chain_id: near_chain_configs::TEST_EVM_CHAIN_ID,
+            #[cfg(feature = "costs_counting")]
             profile: Some(ProfileData::new()),
-=======
-            evm_chain_id: near_chain_configs::TESTNET_EVM_CHAIN_ID,
->>>>>>> daad871d
         };
 
         (runtime, tries, root, apply_state, signer, MockEpochInfoProvider::default())
