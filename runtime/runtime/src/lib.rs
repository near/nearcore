// cspell:ignore contractregistry

use crate::actions::*;
use crate::config::{
    exec_fee, safe_add_balance, safe_add_compute, safe_gas_to_balance, total_deposit,
    total_prepaid_exec_fees, total_prepaid_gas,
};
use crate::congestion_control::DelayedReceiptQueueWrapper;
use crate::metrics::{
    TRANSACTION_BATCH_SIGNATURE_VERIFY_FAILURE_TOTAL,
    TRANSACTION_BATCH_SIGNATURE_VERIFY_SUCCESS_TOTAL,
};
use crate::prefetch::TriePrefetcher;
pub use crate::types::SignedValidPeriodTransactions;
use crate::verifier::{
    StorageStakingError, check_storage_stake, validate_receipt, validate_transaction_well_formed,
};
pub use crate::verifier::{
    ZERO_BALANCE_ACCOUNT_STORAGE_LIMIT, get_signer_and_access_key, set_tx_state_changes,
    validate_transaction, verify_and_charge_tx_ephemeral,
};
use bandwidth_scheduler::{BandwidthSchedulerOutput, run_bandwidth_scheduler};
use config::{total_prepaid_send_fees, tx_cost};
use congestion_control::ReceiptSink;
pub use congestion_control::{bootstrap_congestion_info, bootstrap_congestion_info_trie};
use global_contracts::{
    AccountContractAccessExt, action_deploy_global_contract, action_use_global_contract,
    apply_global_contract_distribution_receipt,
};
use itertools::Itertools;
use metrics::ApplyMetrics;
pub use near_crypto;
use near_crypto::{PublicKey, Signature};
use near_parameters::{ActionCosts, RuntimeConfig};
pub use near_primitives;
use near_primitives::account::{AccessKey, Account};
use near_primitives::bandwidth_scheduler::{BandwidthRequests, BlockBandwidthRequests};
use near_primitives::chunk_apply_stats::ChunkApplyStatsV0;
use near_primitives::congestion_info::{BlockCongestionInfo, CongestionInfo};
use near_primitives::errors::{
    ActionError, ActionErrorKind, EpochError, IntegerOverflowError, InvalidAccessKeyError,
    InvalidTxError, RuntimeError, TxExecutionError,
};
use near_primitives::hash::CryptoHash;
use near_primitives::receipt::{
    ActionReceipt, DataReceipt, PromiseYieldIndices, PromiseYieldTimeout, Receipt, ReceiptEnum,
    ReceiptOrStateStoredReceipt, ReceiptV0, ReceivedData, VersionedActionReceipt,
    VersionedReceiptEnum,
};
use near_primitives::sandbox::state_patch::SandboxStatePatch;
use near_primitives::stateless_validation::contract_distribution::ContractUpdates;
use near_primitives::transaction::{
    Action, ExecutionMetadata, ExecutionOutcome, ExecutionOutcomeWithId, ExecutionStatus, LogEntry,
    SignedTransaction, TransferAction,
};
use near_primitives::trie_key::TrieKey;
use near_primitives::types::{
    AccountId, Balance, BlockHeight, Compute, EpochHeight, EpochId, EpochInfoProvider, Gas,
    RawStateChangesWithTrieKey, ShardId, StateRoot, validator_stake::ValidatorStake,
};
use near_primitives::utils::{
    create_action_hash_from_receipt_id, create_receipt_id_from_receipt_id,
    create_receipt_id_from_transaction,
};
use near_primitives::version::{ProtocolFeature, ProtocolVersion};
use near_primitives_core::apply::ApplyChunkReason;
use near_store::contract::ContractStorage;
use near_store::state_update::{StateOperations, StateUpdate};
use near_store::trie::AccessOptions;
use near_store::trie::receipts_column_helper::DelayedReceiptQueue;
use near_store::trie::update::TrieUpdateResult;
use near_store::{KeyLookupMode, PartialStorage, StorageError, Trie, TrieChanges, state_update};
use near_vm_runner::ContractRuntimeCache;
use near_vm_runner::ProfileDataV3;
use near_vm_runner::logic::ReturnData;
use near_vm_runner::logic::types::PromiseResult;
pub use near_vm_runner::with_ext_cost_counter;
use num_integer::Integer;
use pipelining::ReceiptPreparationPipeline;
use rayon::prelude::*;
use smallvec::SmallVec;
use std::cmp::max;
use std::collections::{HashMap, HashSet, VecDeque};
use std::fmt::Debug;
use std::rc::Rc;
use std::sync::Arc;
use tracing::{debug, instrument};
use verifier::ValidateReceiptMode;

mod actions;
pub mod adapter;
mod bandwidth_scheduler;
pub mod config;
mod congestion_control;
mod conversions;
mod deterministic_account_id;
pub mod ext;
mod global_contracts;
pub mod metrics;
mod pipelining;
mod prefetch;
pub mod receipt_manager;
pub mod state_viewer;
#[cfg(test)]
mod tests;
mod types;
mod verifier;

const EXPECT_ACCOUNT_EXISTS: &str = "account exists, checked above";

pub struct PostState {
    pub state_update: StateUpdate,
}

impl Debug for PostState {
    fn fmt(&self, f: &mut std::fmt::Formatter<'_>) -> std::fmt::Result {
        f.debug_struct("PostState").finish()
    }
}

// Wrapper for the callback to implement Debug
pub struct PostStateReadyCallback {
    callback: Box<dyn Fn(PostState) + Send + Sync>,
}

impl Debug for PostStateReadyCallback {
    fn fmt(&self, f: &mut std::fmt::Formatter<'_>) -> std::fmt::Result {
        write!(f, "PostStateReadyCallback{{ callback: ... }}")
    }
}

impl PostStateReadyCallback {
    pub fn new<F>(callback: F) -> Self
    where
        F: Fn(PostState) + Send + Sync + 'static,
    {
        Self { callback: Box::new(callback) }
    }
}

#[derive(Debug)]
pub struct ApplyState {
    /// Points to a phase of the chain lifecycle that we want to run apply for.
    pub apply_reason: ApplyChunkReason,
    /// Currently building block height.
    pub block_height: BlockHeight,
    /// Prev block hash
    pub prev_block_hash: CryptoHash,
    /// To which shard the applied chunk belongs.
    pub shard_id: ShardId,
    /// Current epoch id
    pub epoch_id: EpochId,
    /// Current epoch height
    pub epoch_height: EpochHeight,
    /// Price for the gas.
    pub gas_price: Balance,
    /// The current block timestamp (number of non-leap-nanoseconds since January 1, 1970 0:00:00 UTC).
    pub block_timestamp: u64,
    /// Gas limit for a given chunk.
    /// If None is given, assumes there is no gas limit.
    pub gas_limit: Option<Gas>,
    /// Current random seed (from current block vrf output).
    pub random_seed: CryptoHash,
    /// Current Protocol version when we apply the state transition
    pub current_protocol_version: ProtocolVersion,
    /// The Runtime config to use for the current transition.
    pub config: Arc<RuntimeConfig>,
    /// Cache for compiled contracts.
    pub cache: Option<Box<dyn ContractRuntimeCache>>,
    /// Cache for trie node accesses.
    pub trie_access_tracker_state: Arc<ext::AccountingState>,
    /// Whether the chunk being applied is new.
    pub is_new_chunk: bool,
    /// Congestion level on each shard based on the latest known chunk header of each shard.
    ///
    /// The map must be empty if congestion control is disabled in the previous
    /// chunk. If the next chunks is the first with congestion control enabled,
    /// the congestion info needs to be computed while applying receipts.
    /// TODO(congestion_info) - verify performance of initialization when congested
    pub congestion_info: BlockCongestionInfo,
    /// Bandwidth requests from all shards, generated at the previous height.
    /// Each shard requests some bandwidth to other shards and then the bandwidth scheduler
    /// decides how much each shard is allowed to send.
    pub bandwidth_requests: BlockBandwidthRequests,
    /// Callback to be called when the post-state is ready.
    pub on_post_state_ready: Option<PostStateReadyCallback>,
}

impl ApplyState {
    pub fn create_receipt_id(
        &self,
        parent_receipt_id: &CryptoHash,
        receipt_index: usize,
    ) -> CryptoHash {
        create_receipt_id_from_receipt_id(parent_receipt_id, self.block_height, receipt_index)
    }
}

/// Contains information to update validators accounts at the first block of a new epoch.
#[derive(Debug)]
pub struct ValidatorAccountsUpdate {
    /// Maximum stake across last 3 epochs.
    pub stake_info: HashMap<AccountId, Balance>,
    /// Rewards to distribute to validators.
    pub validator_rewards: HashMap<AccountId, Balance>,
    /// Stake proposals from the last chunk.
    pub last_proposals: HashMap<AccountId, Balance>,
    /// The ID of the protocol treasury account if it belongs to the current shard.
    pub protocol_treasury_account_id: Option<AccountId>,
}

#[derive(Debug)]
pub struct VerificationResult {
    /// The amount gas that was burnt to convert the transaction into a receipt and send it.
    pub gas_burnt: Gas,
    /// The remaining amount of gas in the receipt.
    pub gas_remaining: Gas,
    /// The gas price at which the gas was purchased in the receipt.
    pub receipt_gas_price: Balance,
    /// The balance that was burnt to convert the transaction into a receipt and send it.
    pub burnt_amount: Balance,
}

#[derive(Debug)]
pub struct ApplyResult {
    pub state_root: StateRoot,
    pub trie_changes: TrieChanges,
    pub validator_proposals: Vec<ValidatorStake>,
    pub outgoing_receipts: Vec<Receipt>,
    pub outcomes: Vec<ExecutionOutcomeWithId>,
    pub state_changes: Vec<RawStateChangesWithTrieKey>,
    pub stats: ChunkApplyStatsV0,
    pub processed_delayed_receipts: Vec<Receipt>,
    pub processed_yield_timeouts: Vec<PromiseYieldTimeout>,
    pub proof: Option<PartialStorage>,
    pub delayed_receipts_count: u64,
    pub metrics: Option<metrics::ApplyMetrics>,
    pub congestion_info: Option<CongestionInfo>,
    pub bandwidth_requests: BandwidthRequests,
    /// Used only for a sanity check.
    pub bandwidth_scheduler_state_hash: CryptoHash,
    /// Contracts accessed and deployed while applying the chunk.
    pub contract_updates: ContractUpdates,
}

#[derive(Debug)]
pub struct ActionResult {
    pub gas_burnt: Gas,
    pub gas_burnt_for_function_call: Gas,
    pub gas_used: Gas,
    pub compute_usage: Compute,
    pub result: Result<ReturnData, ActionError>,
    pub logs: Vec<LogEntry>,
    pub new_receipts: Vec<Receipt>,
    pub validator_proposals: Vec<ValidatorStake>,
    pub profile: Box<ProfileDataV3>,
}

impl ActionResult {
    pub fn merge(&mut self, mut next_result: ActionResult) -> Result<(), RuntimeError> {
        assert!(next_result.gas_burnt_for_function_call <= next_result.gas_burnt);
        assert!(
            next_result.gas_burnt <= next_result.gas_used,
            "Gas burnt {} <= Gas used {}",
            next_result.gas_burnt,
            next_result.gas_used
        );
        self.gas_burnt = self.gas_burnt.checked_add_result(next_result.gas_burnt)?;
        self.gas_burnt_for_function_call = self
            .gas_burnt_for_function_call
            .checked_add(next_result.gas_burnt_for_function_call)
            .ok_or(IntegerOverflowError)?;
        self.gas_used = self.gas_used.checked_add_result(next_result.gas_used)?;
        self.compute_usage = safe_add_compute(self.compute_usage, next_result.compute_usage)?;
        self.profile.merge(&next_result.profile);
        self.result = next_result.result;
        self.logs.append(&mut next_result.logs);
        if let Ok(ReturnData::ReceiptIndex(ref mut receipt_index)) = self.result {
            // Shifting local receipt index to be global receipt index.
            *receipt_index += self.new_receipts.len() as u64;
        }
        if self.result.is_ok() {
            self.new_receipts.append(&mut next_result.new_receipts);
            self.validator_proposals.append(&mut next_result.validator_proposals);
        } else {
            self.new_receipts.clear();
            self.validator_proposals.clear();
        }
        Ok(())
    }
}

impl Default for ActionResult {
    fn default() -> Self {
        Self {
            gas_burnt: Gas::ZERO,
            gas_burnt_for_function_call: Gas::ZERO,
            gas_used: Gas::ZERO,
            compute_usage: 0,
            result: Ok(ReturnData::None),
            logs: vec![],
            new_receipts: vec![],
            validator_proposals: vec![],
            profile: Default::default(),
        }
    }
}

/// Lists the balance differences between
#[derive(Debug, Default)]
pub struct GasRefundResult {
    /// The deficit due to increased gas prices since receipt creation.
    pub price_deficit: Balance,
    /// The surplus due to decreased gas prices since receipt creation.
    pub price_surplus: Balance,
    /// The penalty paid for left over gas
    pub refund_penalty: Balance,
}

pub struct Runtime {}

impl Runtime {
    pub fn new() -> Self {
        Self {}
    }

    fn print_log(log: &[LogEntry]) {
        if log.is_empty() {
            return;
        }
        debug!(target: "runtime", "{}", log.join("\n"));
    }

    fn apply_action(
        &self,
        action: &Action,
        state_update: &mut StateOperations,
        contract_store: &ContractStorage,
        apply_state: &ApplyState,
        preparation_pipeline: &ReceiptPreparationPipeline,
        account: &mut Option<Account>,
        actor_id: &mut AccountId,
        receipt: &Receipt,
        action_receipt: &VersionedActionReceipt,
        promise_results: Arc<[PromiseResult]>,
        action_hash: &CryptoHash,
        action_index: usize,
        actions: &[Action],
        epoch_info_provider: &dyn EpochInfoProvider,
        stats: &mut ChunkApplyStatsV0,
    ) -> Result<ActionResult, RuntimeError> {
        let _span = tracing::debug_span!(
            target: "runtime",
            "apply_action",
        )
        .entered();
        let exec_fees = exec_fee(&apply_state.config, action, receipt.receiver_id());
        let mut result = ActionResult::default();
        result.gas_used = exec_fees;
        result.gas_burnt = exec_fees;
        // TODO(#8806): Support compute costs for actions. For now they match burnt gas.
        result.compute_usage = exec_fees.as_gas();
        let account_id = receipt.receiver_id();
        let is_refund = receipt.predecessor_id().is_system();
        let is_the_only_action = actions.len() == 1;
        let implicit_account_creation_eligible = is_the_only_action && !is_refund;

        // Account validation
        if let Err(e) = check_account_existence(
            action,
            account,
            account_id,
            &apply_state.config,
            implicit_account_creation_eligible,
        ) {
            result.result = Err(e);
            return Ok(result);
        }
        // Permission validation
        if let Err(e) = check_actor_permissions(action, account.as_ref(), actor_id, account_id) {
            result.result = Err(e);
            return Ok(result);
        }
        metrics::ACTION_CALLED_COUNT.with_label_values(&[action.as_ref()]).inc();
        match action {
            Action::CreateAccount(_) => {
                action_create_account(
                    &apply_state.config.fees,
                    &apply_state.config.account_creation_config,
                    account,
                    actor_id,
                    receipt.receiver_id(),
                    receipt.predecessor_id(),
                    &mut result,
                );
            }
            Action::DeployContract(deploy_contract) => {
                action_deploy_contract(
                    state_update,
                    contract_store,
                    account.as_mut().expect(EXPECT_ACCOUNT_EXISTS),
                    account_id,
                    deploy_contract,
                    Arc::clone(&apply_state.config.wasm_config),
                    apply_state.cache.as_deref(),
                    apply_state.current_protocol_version,
                )?;
            }
            Action::DeployGlobalContract(deploy_global_contract) => {
                let account = account.as_mut().expect(EXPECT_ACCOUNT_EXISTS);
                action_deploy_global_contract(
                    account,
                    account_id,
                    apply_state,
                    deploy_global_contract,
                    &mut result,
                    stats,
                )?;
            }
            Action::UseGlobalContract(use_global_contract) => {
                let account = account.as_mut().expect(EXPECT_ACCOUNT_EXISTS);
                action_use_global_contract(
                    state_update,
                    account_id,
                    account,
                    use_global_contract,
                    apply_state.current_protocol_version,
                    &mut result,
                )?;
            }
            Action::DeterministicStateInit(deterministic_state_init_action) => {
                deterministic_account_id::action_deterministic_state_init(
                    state_update,
                    apply_state,
                    account,
                    account_id,
                    receipt,
                    deterministic_state_init_action,
                    &mut result,
                )?;
            }
            Action::FunctionCall(function_call) => {
                let account = account.as_mut().expect(EXPECT_ACCOUNT_EXISTS);
                let account_contract = account.contract();
                let code_hash = account_contract.into_owned().hash(&mut *state_update)?;
                let contract =
                    preparation_pipeline.get_contract(receipt, code_hash, action_index, None);
                let is_last_action = action_index + 1 == actions.len();
                action_function_call(
                    state_update,
                    contract_store,
                    apply_state,
                    account,
                    receipt,
                    action_receipt,
                    promise_results,
                    &mut result,
                    account_id,
                    function_call,
                    action_hash,
                    code_hash,
                    &apply_state.config,
                    is_last_action,
                    epoch_info_provider,
                    contract,
                )?;
            }
            Action::Transfer(TransferAction { deposit }) => {
                action_transfer_or_implicit_account_creation(
                    account,
                    *deposit,
                    is_refund,
                    action_receipt,
                    receipt,
                    state_update,
                    apply_state,
                    actor_id,
                    epoch_info_provider,
                )?;
            }
            Action::Stake(stake) => {
                action_stake(
                    account.as_mut().expect(EXPECT_ACCOUNT_EXISTS),
                    &mut result,
                    account_id,
                    stake,
                    &apply_state.prev_block_hash,
                    epoch_info_provider,
                )?;
            }
            Action::AddKey(add_key) => {
                action_add_key(
                    apply_state,
                    state_update,
                    account.as_mut().expect(EXPECT_ACCOUNT_EXISTS),
                    &mut result,
                    account_id,
                    add_key,
                )?;
            }
            Action::DeleteKey(delete_key) => {
                action_delete_key(
                    &apply_state.config.fees,
                    state_update,
                    account.as_mut().expect(EXPECT_ACCOUNT_EXISTS),
                    &mut result,
                    account_id,
                    delete_key,
                )?;
            }
            Action::DeleteAccount(delete_account) => {
                action_delete_account(
                    state_update,
                    account,
                    actor_id,
                    receipt,
                    &mut result,
                    account_id,
                    delete_account,
                    apply_state.current_protocol_version,
                )?;
            }
            Action::Delegate(signed_delegate_action) => {
                apply_delegate_action(
                    state_update,
                    apply_state,
                    action_receipt,
                    account_id,
                    signed_delegate_action,
                    &mut result,
                    receipt.priority(),
                )?;
            }
        };
        Ok(result)
    }

    // Executes when all Receipt `input_data_ids` are in the state
    fn apply_action_receipt(
        &self,
        update_ops: StateOperations,
        contract_store: &ContractStorage,
        apply_state: &ApplyState,
        preparation_pipeline: &ReceiptPreparationPipeline,
        receipt: &Receipt,
        receipt_sink: &mut ReceiptSink,
        validator_proposals: &mut Vec<ValidatorStake>,
        stats: &mut ChunkApplyStatsV0,
        epoch_info_provider: &dyn EpochInfoProvider,
    ) -> Result<ExecutionOutcomeWithId, RuntimeError> {
        let _span = tracing::debug_span!(
            target: "runtime",
            "apply_action_receipt",
        )
        .entered();
        let mut update_ops = update_ops.discard_on_drop();

        let action_receipt: VersionedActionReceipt = match receipt.versioned_receipt() {
            VersionedReceiptEnum::Action(action_receipt)
            | VersionedReceiptEnum::PromiseYield(action_receipt) => action_receipt,
            _ => unreachable!("given receipt should be an action receipt"),
        };
        let account_id = receipt.receiver_id();
        // Collecting input data and removing it from the state
        let promise_results = action_receipt
            .input_data_ids()
            .iter()
            .map(|data_id| {
                let data_id = *data_id;
                let key = TrieKey::ReceivedData { receiver_id: account_id.clone(), data_id };
                let data: Arc<ReceivedData> = update_ops
                    .take(key, KeyLookupMode::MemOrFlatOrTrie, AccessOptions::DEFAULT)?
                    .ok_or_else(|| {
                        StorageError::StorageInconsistentState(
                            "received data should be in the state".to_string(),
                        )
                    })?;
<<<<<<< HEAD
                match Arc::unwrap_or_clone(data).data {
                    Some(value) => Ok(PromiseResult::Successful(value)),
=======
                state_update.remove(TrieKey::ReceivedData {
                    receiver_id: account_id.clone(),
                    data_id: *data_id,
                });
                match data {
                    // TODO: Going from Vec<u8> to Rc<[u8]> shrinks the
                    // allocated buffer to fit, which may re-allocate if the
                    // capacity > len.
                    // Most likely, capacity == len holds here anyway but it
                    // would be better to use `Rc<u8>` already in `ReceivedData`
                    // and `DataReceipt`.
                    Some(value) => Ok(PromiseResult::Successful(Rc::from(value))),
>>>>>>> ac2a2439
                    None => Ok(PromiseResult::Failed),
                }
            })
            .collect::<Result<Arc<[PromiseResult]>, RuntimeError>>()?;
        update_ops.in_place_commit(/* ReceiptProcessingStarted */)?;

        let account_key = TrieKey::Account { account_id: account_id.clone() };
        let mut account = update_ops.get::<Account>(account_key.clone())?.cloned();
        let mut actor_id = receipt.predecessor_id().clone();
        let mut result = ActionResult::default();
        let exec_fees = apply_state.config.fees.fee(ActionCosts::new_action_receipt).exec_fee();
        result.gas_used = exec_fees;
        result.gas_burnt = exec_fees;
        // TODO(#8806): Support compute costs for actions. For now they match burnt gas.
        result.compute_usage = exec_fees.as_gas();

        // Executing actions one by one
        for (action_index, action) in action_receipt.actions().iter().enumerate() {
            let action_hash = create_action_hash_from_receipt_id(
                receipt.receipt_id(),
                apply_state.block_height,
                action_index,
            );
            let mut new_result = self.apply_action(
                action,
                &mut update_ops,
                contract_store,
                apply_state,
                preparation_pipeline,
                &mut account,
                &mut actor_id,
                receipt,
                &action_receipt,
                Arc::clone(&promise_results),
                &action_hash,
                action_index,
                &action_receipt.actions(),
                epoch_info_provider,
                stats,
            )?;
            if new_result.result.is_ok() {
                if let Err(e) = new_result.new_receipts.iter().try_for_each(|receipt| {
                    validate_receipt(
                        &apply_state.config.wasm_config.limit_config,
                        receipt,
                        apply_state.current_protocol_version,
                        ValidateReceiptMode::NewReceipt,
                    )
                }) {
                    new_result.result = Err(ActionErrorKind::NewReceiptValidationError(e).into());
                }
            }
            result.merge(new_result)?;
            // TODO storage error
            if let Err(ref mut res) = result.result {
                res.index = Some(action_index as u64);
                break;
            }
        }

        // Going to check balance covers account's storage.
        if result.result.is_ok() {
            if let Some(account) = account {
                match check_storage_stake(&account, account.amount(), &apply_state.config) {
                    Ok(()) => {
                        update_ops.set(account_key, account);
                    }
                    Err(StorageStakingError::LackBalanceForStorageStaking(amount)) => {
                        result.merge(ActionResult {
                            result: Err(ActionError {
                                index: None,
                                kind: ActionErrorKind::LackBalanceForState {
                                    account_id: account_id.clone(),
                                    amount,
                                },
                            }),
                            ..Default::default()
                        })?;
                    }
                    Err(StorageStakingError::StorageError(err)) => {
                        return Err(RuntimeError::StorageError(
                            StorageError::StorageInconsistentState(err),
                        ));
                    }
                }
            }
        }

        let gas_refund_result = if receipt.predecessor_id().is_system() {
            // If the refund fails tokens are burned.
            if result.result.is_err() {
                stats.balance.other_burnt_amount = safe_add_balance(
                    stats.balance.other_burnt_amount,
                    total_deposit(&action_receipt.actions())?,
                )?
            }
            GasRefundResult::default()
        } else {
            // Calculating and generating refunds
            self.refund_unspent_gas_and_deposits(
                apply_state.gas_price,
                receipt,
                &action_receipt,
                &mut result,
                &apply_state.config,
            )?
        };
        stats.balance.gas_deficit_amount =
            safe_add_balance(stats.balance.gas_deficit_amount, gas_refund_result.price_deficit)?;

        // Moving validator proposals
        validator_proposals.append(&mut result.validator_proposals);

        // Committing or rolling back state.
        match &result.result {
            Ok(_) => {
                contract_store.commit_deploys();
                update_ops.in_place_commit(/* ReceiptProcessing */)?
            }
            Err(_) => {
                contract_store.rollback_deploys();
                update_ops.reset()
            }
        };
        // If the receipt is a refund, then we consider it free without burnt gas.
        let gas_burnt: Gas =
            if receipt.predecessor_id().is_system() { Gas::ZERO } else { result.gas_burnt };
        // `price_deficit` is strictly less than `gas_price * gas_burnt`.
        let mut tx_burnt_amount = safe_gas_to_balance(apply_state.gas_price, gas_burnt)?
            .checked_sub(gas_refund_result.price_deficit)
            .unwrap();
        tx_burnt_amount = safe_add_balance(tx_burnt_amount, gas_refund_result.price_surplus)?;
        tx_burnt_amount = safe_add_balance(tx_burnt_amount, gas_refund_result.refund_penalty)?;
        // The amount of tokens burnt for the execution of this receipt. It's used in the execution
        // outcome.
        let tokens_burnt = tx_burnt_amount;

        // Adding burnt gas reward for function calls if the account exists.
        let receiver_gas_reward = result
            .gas_burnt_for_function_call
            .checked_mul(*apply_state.config.fees.burnt_gas_reward.numer() as u64)
            .unwrap()
            .checked_div(*apply_state.config.fees.burnt_gas_reward.denom() as u64)
            .unwrap();
        // The balance that the current account should receive as a reward for function call
        // execution.
        // Post NEP-536: We are not refunding gas price differences, we just use the receipt
        // gas price and call it the correct price.
        // No deficits to try and recover. Use receipt gas price for reward calculation
        let receiver_reward = safe_gas_to_balance(action_receipt.gas_price(), receiver_gas_reward)?;
        if receiver_reward > Balance::ZERO {
            let key = TrieKey::Account { account_id: account_id.clone() };
            if let Some(account) = update_ops.mutate::<Account>(key)? {
                // Validators receive the remaining execution reward that was not given to the
                // account holder. If the account doesn't exist by the end of the execution, the
                // validators receive the full reward.
                tx_burnt_amount = tx_burnt_amount.checked_sub(receiver_reward).unwrap();
                account.set_amount(safe_add_balance(account.amount(), receiver_reward)?);
            }
            update_ops.in_place_commit(/* ActionReceiptGasReward */)?;
        }

        stats.balance.tx_burnt_amount =
            safe_add_balance(stats.balance.tx_burnt_amount, tx_burnt_amount)?;

        // Generating outgoing data
        // A {
        // B().then(C())}  B--data receipt->C

        // A {
        // B(); 42}
        if !action_receipt.output_data_receivers().is_empty() {
            if let Ok(ReturnData::ReceiptIndex(receipt_index)) = result.result {
                // Modifying a new receipt instead of sending data
                match result
                    .new_receipts
                    .get_mut(receipt_index as usize)
                    .expect("the receipt for the given receipt index should exist")
                    .receipt_mut()
                {
                    ReceiptEnum::Action(new_action_receipt)
                    | ReceiptEnum::PromiseYield(new_action_receipt) => new_action_receipt
                        .output_data_receivers
                        .extend_from_slice(&action_receipt.output_data_receivers()),
                    ReceiptEnum::ActionV2(new_action_receipt)
                    | ReceiptEnum::PromiseYieldV2(new_action_receipt) => new_action_receipt
                        .output_data_receivers
                        .extend_from_slice(&action_receipt.output_data_receivers()),
                    _ => unreachable!("the receipt should be an action receipt"),
                }
            } else {
                let data = match result.result {
                    Ok(ReturnData::Value(ref data)) => Some(data.clone()),
                    Ok(_) => Some(vec![]),
                    Err(_) => None,
                };
                result.new_receipts.extend(action_receipt.output_data_receivers().iter().map(
                    |data_receiver| {
                        Receipt::V0(ReceiptV0 {
                            predecessor_id: account_id.clone(),
                            receiver_id: data_receiver.receiver_id.clone(),
                            receipt_id: CryptoHash::default(),
                            receipt: ReceiptEnum::Data(DataReceipt {
                                data_id: data_receiver.data_id,
                                data: data.clone(),
                            }),
                        })
                    },
                ));
            };
        }

        // Generating receipt IDs
        let receipt_ids = result
            .new_receipts
            .into_iter()
            .enumerate()
            .filter_map(|(receipt_index, mut new_receipt)| {
                let receipt_id = apply_state.create_receipt_id(receipt.receipt_id(), receipt_index);
                new_receipt.set_receipt_id(receipt_id);
                let is_action = matches!(
                    new_receipt.receipt(),
                    ReceiptEnum::Action(_)
                        | ReceiptEnum::PromiseYield(_)
                        | ReceiptEnum::ActionV2(_)
                        | ReceiptEnum::PromiseYieldV2(_)
                );

                let res = receipt_sink.forward_or_buffer_receipt(
                    new_receipt,
                    apply_state,
                    &mut update_ops,
                );
                if let Err(e) = res {
                    Some(Err(e))
                } else if is_action {
                    Some(Ok(receipt_id))
                } else {
                    None
                }
            })
            .collect::<Result<_, _>>()?;
        update_ops.commit().expect("TODO(state_update): error handling");

        let status = match result.result {
            Ok(ReturnData::ReceiptIndex(receipt_index)) => ExecutionStatus::SuccessReceiptId(
                apply_state.create_receipt_id(receipt.receipt_id(), receipt_index as usize),
            ),
            Ok(ReturnData::Value(data)) => ExecutionStatus::SuccessValue(data),
            Ok(ReturnData::None) => ExecutionStatus::SuccessValue(vec![]),
            Err(e) => ExecutionStatus::Failure(TxExecutionError::ActionError(e)),
        };

        Self::print_log(&result.logs);

        Ok(ExecutionOutcomeWithId {
            id: *receipt.receipt_id(),
            outcome: ExecutionOutcome {
                status,
                logs: result.logs,
                receipt_ids,
                gas_burnt: result.gas_burnt,
                compute_usage: Some(result.compute_usage),
                tokens_burnt,
                executor_id: account_id.clone(),
                metadata: ExecutionMetadata::V3(Box::new(conversions::Convert::convert(
                    *result.profile,
                ))),
            },
        })
    }

    /// How we handle refunds since NEP-536.
    ///
    /// In this model, the user purchases gas at one price. This price stays the
    /// same for the entire execution of the transaction, even if the blockchain
    /// price changes.
    ///
    /// In this configuration, gas price changes do not affect refunds, either.
    /// Thus, we only create refunds for unspent gas and for deposits.
    fn refund_unspent_gas_and_deposits(
        &self,
        current_gas_price: Balance,
        receipt: &Receipt,
        action_receipt: &VersionedActionReceipt,
        result: &mut ActionResult,
        config: &RuntimeConfig,
    ) -> Result<GasRefundResult, RuntimeError> {
        let total_deposit = total_deposit(&action_receipt.actions())?;
        let prepaid_gas = total_prepaid_gas(&action_receipt.actions())?
            .checked_add(total_prepaid_send_fees(config, &action_receipt.actions())?)
            .ok_or(IntegerOverflowError)?;
        let prepaid_exec_gas =
            total_prepaid_exec_fees(config, &action_receipt.actions(), receipt.receiver_id())?
                .checked_add(config.fees.fee(ActionCosts::new_action_receipt).exec_fee())
                .ok_or(IntegerOverflowError)?;
        let deposit_refund = if result.result.is_err() { total_deposit } else { Balance::ZERO };
        let gross_gas_refund = if result.result.is_err() {
            prepaid_gas
                .checked_add(prepaid_exec_gas)
                .ok_or(IntegerOverflowError)?
                .checked_sub(result.gas_burnt)
                .unwrap()
        } else {
            prepaid_gas
                .checked_add(prepaid_exec_gas)
                .ok_or(IntegerOverflowError)?
                .checked_sub(result.gas_used)
                .unwrap()
        };

        // NEP-536 also adds a penalty to gas refund.
        let refund_penalty: Gas = config.fees.gas_penalty_for_gas_refund(gross_gas_refund);
        let Some(net_gas_refund) = gross_gas_refund.checked_sub(refund_penalty) else {
            // violation of gas_penalty_for_gas_refund post condition
            panic!("returned larger penalty than input, {refund_penalty} > {gross_gas_refund}",);
        };

        // Refund for the unused portion of the gas at the price at which this gas was purchased.
        let gas_balance_refund = safe_gas_to_balance(action_receipt.gas_price(), net_gas_refund)?;

        let mut gas_refund_result = GasRefundResult {
            price_deficit: Balance::ZERO,
            price_surplus: Balance::ZERO,
            refund_penalty: safe_gas_to_balance(action_receipt.gas_price(), refund_penalty)?,
        };

        if current_gas_price > action_receipt.gas_price() {
            // price increased, burning resulted in a deficit
            gas_refund_result.price_deficit = safe_gas_to_balance(
                current_gas_price.checked_sub(action_receipt.gas_price()).unwrap(),
                result.gas_burnt,
            )?;
        } else {
            // price decreased, burning resulted in a surplus
            gas_refund_result.price_surplus = safe_gas_to_balance(
                action_receipt.gas_price().checked_sub(current_gas_price).unwrap(),
                result.gas_burnt,
            )?;
        };

        if deposit_refund > Balance::ZERO {
            result.new_receipts.push(Receipt::new_balance_refund(
                receipt.balance_refund_receiver(),
                deposit_refund,
                receipt.priority(),
            ));
        }
        if gas_balance_refund > Balance::ZERO {
            // Gas refunds refund the allowance of the access key, so if the key exists on the
            // account it will increase the allowance by the refund amount.
            result.new_receipts.push(Receipt::new_gas_refund(
                &action_receipt.signer_id(),
                gas_balance_refund,
                action_receipt.signer_public_key().clone(),
                receipt.priority(),
            ));
        }

        Ok(gas_refund_result)
    }

    fn process_receipt(
        &self,
        processing_state: &mut ApplyProcessingReceiptState,
        receipt: &Receipt,
        receipt_sink: &mut ReceiptSink,
        validator_proposals: &mut Vec<ValidatorStake>,
    ) -> Result<Option<ExecutionOutcomeWithId>, RuntimeError> {
        let ApplyProcessingReceiptState {
            ref state_update,
            ref contract_storage,
            apply_state,
            epoch_info_provider,
            ref pipeline_manager,
            ref mut stats,
            ..
        } = *processing_state;
        let account_id = receipt.receiver_id();
        let mut state_ops = state_update.start_update().discard_on_drop();

        match receipt.versioned_receipt() {
            VersionedReceiptEnum::Data(data_receipt) => {
                // Received a new data receipt.
                // Saving the data into the state keyed by the data_id.
                let receiver_id = account_id.clone();
                let key = TrieKey::ReceivedData { receiver_id, data_id: data_receipt.data_id };
                state_ops.set(key, ReceivedData { data: data_receipt.data.clone() });

                // Check if there is already a receipt that was postponed and was awaiting for the
                // given data_id.
                // If we don't have a postponed receipt yet, we don't need to do anything for now.
                let postponed_receipt_key = || TrieKey::PostponedReceiptId {
                    receiver_id: account_id.clone(),
                    data_id: data_receipt.data_id,
                };
                if let Some(&receipt_id) = state_ops.get::<CryptoHash>(postponed_receipt_key())? {
                    // There is already a receipt that is awaiting for the just received data.
                    // Removing this pending data_id for the receipt from the state.
                    state_ops.remove(postponed_receipt_key());
                    // Checking how many input data items is pending for the receipt.
                    let receiver_id = account_id.clone();
                    let data_count_key = TrieKey::PendingDataCount { receiver_id, receipt_id };
                    let pending_data_count =
                        state_ops.mutate::<u32>(data_count_key)?.ok_or_else(|| {
                            StorageError::StorageInconsistentState(
                                "pending data count should be in the state".to_string(),
                            )
                        })?;
                    if *pending_data_count == 1 {
                        // It was the last input data pending for this receipt. We'll cleanup
                        // some receipt related fields from the state and execute the receipt.
                        state_ops.remove(TrieKey::PendingDataCount {
                            receiver_id: account_id.clone(),
                            receipt_id,
                        });
                        let receipt_key = TrieKey::PostponedReceipt {
                            receiver_id: account_id.clone(),
                            receipt_id,
                        };
                        let ready_receipt = state_ops
                            .take::<Receipt>(
                                receipt_key,
                                KeyLookupMode::MemOrFlatOrTrie,
                                AccessOptions::DEFAULT,
                            )?
                            .ok_or_else(|| {
                                StorageError::StorageInconsistentState(
                                    "pending receipt should be in the state".to_string(),
                                )
                            })?;
                        // Executing the receipt. It will read all the input data and clean it up
                        // from the state.
                        return self
                            .apply_action_receipt(
                                state_ops,
                                contract_storage,
                                apply_state,
                                pipeline_manager,
                                &ready_receipt,
                                receipt_sink,
                                validator_proposals,
                                stats,
                                epoch_info_provider,
                            )
                            .map(Some);
                    } else {
                        // There is still some pending data for the receipt, so we update the
                        // pending data count in the state.
                        *pending_data_count =
                            pending_data_count.checked_sub(1).ok_or_else(|| {
                                StorageError::StorageInconsistentState(
                                    "pending data count is 0, but there is a new DataReceipt"
                                        .to_string(),
                                )
                            })?;
                    }
                }
            }
            VersionedReceiptEnum::Action(action_receipt) => {
                let mut pending_data_count: u32 = 0;
                for &data_id in action_receipt.input_data_ids() {
                    let key = TrieKey::ReceivedData { receiver_id: account_id.clone(), data_id };
                    if !state_ops.contains_key(key)? {
                        pending_data_count += 1;
                        // The data for a given data_id is not available, so we save a link to this
                        // receipt_id for the pending data_id into the state.
                        let key = TrieKey::PostponedReceiptId {
                            receiver_id: account_id.clone(),
                            data_id,
                        };
                        state_ops.set(key, *receipt.receipt_id());
                    }
                }
                if pending_data_count == 0 {
                    // All input data is available. Executing the receipt. It will cleanup
                    // input data from the state.
                    return self
                        .apply_action_receipt(
                            state_ops,
                            contract_storage,
                            apply_state,
                            pipeline_manager,
                            receipt,
                            receipt_sink,
                            validator_proposals,
                            stats,
                            epoch_info_provider,
                        )
                        .map(Some);
                } else {
                    // Not all input data is available now.
                    // Save the counter for the number of pending input data items into the state.
                    let key = TrieKey::PendingDataCount {
                        receiver_id: account_id.clone(),
                        receipt_id: *receipt.receipt_id(),
                    };
                    state_ops.set(key, pending_data_count);
                    // Save the receipt itself into the state.
                    let key = TrieKey::PostponedReceipt {
                        receiver_id: receipt.receiver_id().clone(),
                        receipt_id: *receipt.receipt_id(),
                    };
                    state_ops.set(key, receipt.clone());
                }
            }
            VersionedReceiptEnum::PromiseYield(_) => {
                // Received a new PromiseYield receipt. We simply store it and await
                // the corresponding PromiseResume receipt.
                match receipt.receipt() {
                    ReceiptEnum::PromiseYield(action_receipt) => {
                        assert!(action_receipt.input_data_ids.len() == 1);
                        let key = TrieKey::PromiseYieldReceipt {
                            receiver_id: receipt.receiver_id().clone(),
                            data_id: action_receipt.input_data_ids[0],
                        };
                        state_ops.set(key, receipt.clone());
                    }
                    _ => unreachable!("Expected PromiseYield receipt"),
                };
            }
            VersionedReceiptEnum::PromiseResume(data_receipt) => {
                let data_id = data_receipt.data_id;
                let key = TrieKey::PromiseYieldReceipt { receiver_id: account_id.clone(), data_id };
                // Received a new PromiseResume receipt delivering input data for a PromiseYield.
                // It is guaranteed that the PromiseYield has exactly one input data dependency
                // and that it arrives first, so we can simply find and execute it.
                if let Some(yield_receipt) = state_ops.get::<Receipt>(key)?.cloned() {
                    // Remove the receipt from the state
                    state_ops.remove(TrieKey::PromiseYieldReceipt {
                        receiver_id: account_id.clone(),
                        data_id,
                    });

                    // Save the data into the state keyed by the data_id
                    let key = TrieKey::ReceivedData { receiver_id: account_id.clone(), data_id };
                    let data = ReceivedData { data: data_receipt.data.clone() };
                    state_ops.set(key, data);

                    // Execute the PromiseYield receipt. It will read the input data and clean it
                    // up from the state.
                    return self
                        .apply_action_receipt(
                            state_ops,
                            contract_storage,
                            apply_state,
                            pipeline_manager,
                            &yield_receipt,
                            receipt_sink,
                            validator_proposals,
                            stats,
                            epoch_info_provider,
                        )
                        .map(Some);
                } else {
                    // If the user happens to call `promise_yield_resume` multiple times, it may so
                    // happen that multiple PromiseResume receipts are delivered. We can safely
                    // ignore all but the first.
                }
            }
            VersionedReceiptEnum::GlobalContractDistribution(_) => {
                apply_global_contract_distribution_receipt(
                    receipt,
                    apply_state,
                    epoch_info_provider,
                    &mut state_ops,
                    receipt_sink,
                )?;
            }
        };
        // We didn't trigger execution, so we need to commit the state.
        state_ops.commit(/* PostponedReceipt */)?;
        Ok(None)
    }

    /// Iterates over the validators in the current shard and updates their accounts to return stake
    /// and allocate rewards. Also updates protocol treasury account if it belongs to the current
    /// shard.
    fn update_validator_accounts(
        &self,
        state_update: &mut StateOperations,
        validator_accounts_update: &ValidatorAccountsUpdate,
    ) -> Result<(), RuntimeError> {
        for (account_id, max_of_stakes) in &validator_accounts_update.stake_info {
            let key = TrieKey::Account { account_id: account_id.clone() };
            if let Some(account) = state_update.mutate::<Account>(key)? {
                if let Some(reward) = validator_accounts_update.validator_rewards.get(account_id) {
                    debug!(target: "runtime", "account {} adding reward {} to stake {}", account_id, reward, account.locked());
                    account.set_locked(account.locked().checked_add(*reward).ok_or_else(|| {
                        RuntimeError::UnexpectedIntegerOverflow("update_validator_accounts".into())
                    })?);
                }

                debug!(target: "runtime",
                       "account {} stake {} max_of_stakes: {}",
                       account_id, account.locked(), max_of_stakes
                );
                if account.locked() < *max_of_stakes {
                    return Err(StorageError::StorageInconsistentState(format!(
                        "FATAL: staking invariant does not hold. \
                         Account stake {} is less than maximum of stakes {} in the past three epochs",
                        account.locked(),
                        max_of_stakes)).into());
                }
                let last_proposal = *validator_accounts_update
                    .last_proposals
                    .get(account_id)
                    .unwrap_or(&Balance::ZERO);
                let return_stake = account
                    .locked()
                    .checked_sub(max(*max_of_stakes, last_proposal))
                    .ok_or_else(|| {
                        RuntimeError::UnexpectedIntegerOverflow(
                            "update_validator_accounts - return stake".into(),
                        )
                    })?;
                debug!(target: "runtime", "account {} return stake {}", account_id, return_stake);
                account.set_locked(account.locked().checked_sub(return_stake).ok_or_else(
                    || {
                        RuntimeError::UnexpectedIntegerOverflow(
                            "update_validator_accounts - set_locked".into(),
                        )
                    },
                )?);
                account.set_amount(account.amount().checked_add(return_stake).ok_or_else(
                    || {
                        RuntimeError::UnexpectedIntegerOverflow(
                            "update_validator_accounts - set_amount".into(),
                        )
                    },
                )?);
            } else if *max_of_stakes > Balance::ZERO {
                // if max_of_stakes > 0, it means that the account must have locked balance
                // and therefore must exist
                return Err(StorageError::StorageInconsistentState(format!(
                    "Account {} with max of stakes {} is not found",
                    account_id, max_of_stakes
                ))
                .into());
            }
        }

        if let Some(account_id) = &validator_accounts_update.protocol_treasury_account_id {
            // If protocol treasury stakes, then the rewards was already distributed above.
            if !validator_accounts_update.stake_info.contains_key(account_id) {
                let key = TrieKey::Account { account_id: account_id.clone() };
                let account = state_update.mutate::<Account>(key)?.ok_or_else(|| {
                    StorageError::StorageInconsistentState(format!(
                        "Protocol treasury account {} is not found",
                        account_id
                    ))
                })?;
                let treasury_reward = *validator_accounts_update
                    .validator_rewards
                    .get(account_id)
                    .ok_or_else(|| {
                        StorageError::StorageInconsistentState(format!(
                            "Validator reward for the protocol treasury account {} is not found",
                            account_id
                        ))
                    })?;
                account.set_amount(account.amount().checked_add(treasury_reward).ok_or_else(
                    || {
                        RuntimeError::UnexpectedIntegerOverflow(
                            "update_validator_accounts - treasure_reward".into(),
                        )
                    },
                )?);
            }
        }
        Ok(())
    }

    /// Applies new signed transactions and incoming receipts for some chunk/shard on top of
    /// given trie and the given state root.
    ///
    /// If the validator accounts update is provided, updates validators accounts.
    ///
    /// Returns an `ApplyResult` that contains the new state root, trie changes,
    /// new outgoing receipts, execution outcomes for all transactions, local action receipts
    /// (generated from transactions with signer == receivers) and incoming action receipts.
    ///
    /// Invalid transactions should have been filtered out by the chunk producer, but if a chunk
    /// containing invalid transactions does make it to here, these transactions are skipped. This
    /// does pollute the chain with junk data, but it also allows the protocol to make progress, as
    /// the only alternative way to handle these transactions is to make the entire chunk invalid.
    #[instrument(target = "runtime", level = "debug", "apply", skip_all, fields(
        protocol_version = apply_state.current_protocol_version,
        num_transactions = signed_txs.len(),
        gas_burnt = tracing::field::Empty,
        compute_usage = tracing::field::Empty,
        tag_block_production = true
    ))]
    pub fn apply(
        &self,
        trie: Trie,
        validator_accounts_update: &Option<ValidatorAccountsUpdate>,
        apply_state: &ApplyState,
        incoming_receipts: &[Receipt],
        signed_txs: SignedValidPeriodTransactions,
        epoch_info_provider: &dyn EpochInfoProvider,
        state_patch: SandboxStatePatch,
    ) -> Result<ApplyResult, RuntimeError> {
        metrics::TRANSACTION_APPLIED_TOTAL.inc_by(signed_txs.len() as u64);

        // state_patch must be empty unless this is sandbox build.  Thanks to
        // conditional compilation this always resolves to true so technically
        // the check is not necessary.  It’s defense in depth to make sure any
        // future refactoring won’t break the condition.
        assert!(cfg!(feature = "sandbox") || state_patch.is_empty());

        // What this function does can be broken down conceptually into the following steps:
        // 1. Update validator accounts.
        // 2. Process transactions.
        // 3. Process receipts.
        // 4. Validate and apply the state update.
        let contract_storage = near_store::contract::ContractStorage::new_for_trie(&trie);
        let state_update = state_update::StateUpdate::new(trie);
        let mut processing_state = ApplyProcessingState::new(
            &apply_state,
            state_update,
            contract_storage,
            epoch_info_provider,
        );
        processing_state.stats.transactions_num = signed_txs.len().try_into().unwrap();
        processing_state.stats.incoming_receipts_num = incoming_receipts.len().try_into().unwrap();
        processing_state.stats.is_new_chunk = !apply_state.is_new_chunk;

        if let Some(prefetcher) = &mut processing_state.prefetcher {
            // Prefetcher is allowed to fail
            _ = prefetcher.prefetch_transactions_data(&signed_txs);
        }

        let mut update_ops = processing_state.state_update.start_update().discard_on_drop();
        // Step 1: update validator accounts.
        if let Some(validator_accounts_update) = validator_accounts_update {
            self.update_validator_accounts(&mut update_ops, validator_accounts_update)?;
        }

        let delayed_receipts = DelayedReceiptQueueWrapper::new(
            DelayedReceiptQueue::load(&mut update_ops)?,
            epoch_info_provider,
            apply_state.shard_id,
            apply_state.epoch_id,
        );

        // Bandwidth scheduler should be run for every chunk, including the missing ones.
        let bandwidth_scheduler_output = run_bandwidth_scheduler(
            apply_state,
            &processing_state.state_update,
            epoch_info_provider,
            &mut processing_state.stats.bandwidth_scheduler,
        )?;

        // If the chunk is missing, exit early and don't process any receipts.
        if !apply_state.is_new_chunk {
            update_ops.discard();
            return missing_chunk_apply_result(
                &delayed_receipts,
                processing_state,
                &bandwidth_scheduler_output,
            );
        }

        let own_congestion_info = apply_state.own_congestion_info(&mut update_ops)?;
        let mut receipt_sink = ReceiptSink::new(
            &mut update_ops,
            apply_state,
            own_congestion_info,
            bandwidth_scheduler_output,
            processing_state.epoch_info_provider,
        )?;
        // Forward buffered receipts from previous chunks.
        receipt_sink.forward_from_buffer(&mut update_ops, apply_state)?;
        update_ops.commit(/* Apply Preparation */).expect("TODO(state_update): error handling");
        let mut processing_state =
            processing_state.into_processing_receipt_state(incoming_receipts, delayed_receipts);

        // Step 2: process transactions.
        self.process_transactions(&mut processing_state, signed_txs, &mut receipt_sink)?;

        // Step 3: process receipts.
        let process_receipts_result =
            self.process_receipts(&mut processing_state, &mut receipt_sink)?;

        // After receipt processing is done, report metrics on outgoing buffers
        // and on congestion indicators.
        metrics::report_congestion_metrics(
            &receipt_sink,
            apply_state.shard_id,
            &apply_state.config.congestion_control_config,
        );

        // Step 4: validate and apply the state update.
        self.validate_apply_state_update(
            processing_state,
            process_receipts_result,
            receipt_sink,
            state_patch,
        )
    }

    fn apply_state_patch(
        &self,
        #[allow(unused_variables)] state_update: &mut StateOperations,
        #[allow(unused_variables)] state_patch: SandboxStatePatch,
    ) {
        #[cfg(feature = "sandbox")]
        {
            use near_primitives::state_record::StateRecord;
            use near_vm_runner::ContractCode;
            for record in state_patch {
                match record {
                    StateRecord::Account { account_id, account } => {
                        state_update.set(TrieKey::Account { account_id }, account);
                    }
                    StateRecord::Data { account_id, data_key, value } => {
                        state_update.set(
                            TrieKey::ContractData { key: data_key.into(), account_id },
                            Vec::from(value),
                        );
                    }
                    StateRecord::Contract { account_id, code } => {
                        // Recompute contract code hash.
                        let code = ContractCode::new(code, None);
                        let key = TrieKey::Account { account_id: account_id.clone() };
                        let Ok(Some(acc)) = state_update.get::<Account>(key) else {
                            panic!("account failure");
                        };
                        assert_eq!(*code.hash(), acc.contract().local_code().unwrap_or_default());
                        state_update.set(TrieKey::ContractCode { account_id }, code.into_code());
                    }
                    StateRecord::AccessKey { account_id, public_key, access_key } => {
                        state_update.set(TrieKey::AccessKey { account_id, public_key }, access_key);
                    }
                    _ => unimplemented!(
                        "patch_state can only patch Account, AccessKey, Contract and Data kind of StateRecord"
                    ),
                }
            }
            state_update.in_place_commit().expect("TODO(state_update): error handling");
        }
    }

    /// insert the outcome into the processing state depending on whether the protocol feature
    /// `InvalidTxOutcome` is enabled or not
    fn register_outcome(
        protocol_version: ProtocolVersion,
        outcomes: &mut Vec<ExecutionOutcomeWithId>,
        outcome: ExecutionOutcomeWithId,
    ) {
        if ProtocolFeature::InvalidTxGenerateOutcomes.enabled(protocol_version) {
            outcomes.push(outcome);
        } else if let ExecutionStatus::SuccessReceiptId(_) = outcome.outcome.status {
            outcomes.push(outcome);
        }
    }

    /// Processes a collection of transactions.
    ///
    /// Fills the `processing_state` with local receipts generated during processing of the
    /// transactions.
    ///
    /// Any transactions that fail to validate (e.g. invalid nonces, unknown signing keys,
    /// insufficient NEAR balance, etc.) will be skipped, producing no receipts.
    #[instrument(
        target = "runtime",
        level = "debug",
        "process_transactions",
        skip_all,
        fields(tag_block_production = true)
    )]
    fn process_transactions(
        &self,
        processing_state: &mut ApplyProcessingReceiptState,
        signed_txs: SignedValidPeriodTransactions,
        receipt_sink: &mut ReceiptSink,
    ) -> Result<(), RuntimeError> {
        /// We track the transaction validity in a bit vector of this size. This type informs the
        /// maximum size of the transactions' chunk processed with each rayon job.
        type ValidBitmask = u128;
        const MAX_BATCH_SIZE: usize = ValidBitmask::BITS as usize;
        /// Avoid the overhead of inter-thread scheduling by processing at least this many
        /// transactions for each instance of this overhead. This can reduce the number of
        /// transaction chunks for smaller lists of transactions, however.
        /// We are populating the validations chunks in parallel. To avoid cache line conflicts
        /// between the threads, we want to ensure that each chunk size is at least (and proportional to)
        /// the gcd of Option<InvalidTxError> and a cache line sizes (8 at the time of writing).
        const CACHE_LINE_SIZE: usize = size_of::<crossbeam_utils::CachePadded<u8>>();
        let min_chunk_size: usize = size_of::<Option<InvalidTxError>>().gcd(&CACHE_LINE_SIZE);
        /// Avoid splitting transactions into just $NUM_THREADS chunks, as that can result in an
        /// increased tail latency when one of the threads is slower at processing its chunk
        /// compared to others (whatever reason may be for that.) Splitting into smaller chunks
        /// allows the load to be distributed across threads more evenly and any tail latency
        /// reduced due to the last chunk(s) being smaller.
        const TARGET_CHUNKS_PER_THREAD: usize = 4;
        let num_transactions = signed_txs.len();
        let chunk_count_target = rayon::current_num_threads() * TARGET_CHUNKS_PER_THREAD;
        let chunk_size =
            (num_transactions / chunk_count_target).clamp(min_chunk_size, ValidBitmask::BITS as _);
        let chunk_size = (chunk_size / min_chunk_size) * min_chunk_size;
        let protocol_version = processing_state.protocol_version;

        let mut validations: Vec<Option<InvalidTxError>> = vec![None; num_transactions];

        let ((), (accounts, access_keys)) = rayon::join(
            || {
                let validation_chunks = validations.par_chunks_mut(chunk_size);
                let (maybe_expired_txs, tx_expiration_flags) =
                    signed_txs.get_potentially_expired_transactions_and_expiration_flags();
                maybe_expired_txs
                    .par_chunks(chunk_size)
                    .zip(tx_expiration_flags.par_chunks(chunk_size))
                    .zip(validation_chunks)
                    .for_each(|((txs, expiration_flags), validations)| {
                        // Prepare signatures, public keys and messages (tx hash) for batch verification.
                        let mut batched_tx_mask: ValidBitmask = 0;
                        let mut signatures =
                            SmallVec::<[_; MAX_BATCH_SIZE]>::with_capacity(txs.len());
                        let mut verifying_keys =
                            SmallVec::<[_; MAX_BATCH_SIZE]>::with_capacity(txs.len());
                        let mut messages =
                            SmallVec::<[_; MAX_BATCH_SIZE]>::with_capacity(txs.len());

                        for (idx, (tx, non_expired)) in txs.iter().zip(expiration_flags).enumerate()
                        {
                            if !non_expired {
                                continue;
                            }
                            if let Some((signature, public_key)) =
                                get_batchable_signature_and_public_key(tx)
                            {
                                signatures.push(*signature);
                                verifying_keys.push(public_key);
                                messages.push(tx.hash().as_ref());
                                batched_tx_mask |= 1 << idx;
                            }
                        }

                        let valid_signatures = if near_crypto_ed25519_batch::safe_verify_batch(
                            &messages,
                            &signatures,
                            &verifying_keys,
                        )
                        .is_ok()
                        {
                            TRANSACTION_BATCH_SIGNATURE_VERIFY_SUCCESS_TOTAL.inc();
                            batched_tx_mask
                        } else {
                            TRANSACTION_BATCH_SIGNATURE_VERIFY_FAILURE_TOTAL.inc();
                            0
                        };

                        for (idx, (tx, non_expired)) in txs.iter().zip(expiration_flags).enumerate()
                        {
                            if !non_expired {
                                validations[idx] = Some(InvalidTxError::Expired);
                                continue;
                            }
                            let tx_hash = tx.hash();
                            let signature_already_verified = (valid_signatures >> idx) & 1 == 1;

                            let v = if signature_already_verified {
                                validate_transaction_well_formed(
                                    &processing_state.apply_state.config,
                                    tx,
                                    protocol_version,
                                )
                            } else {
                                // TODO(perf): Can we use the VerifyingKey constructed for batch verification
                                // to avoid re-parsing the public key here if batch verification fails?
                                validate_transaction(
                                    &processing_state.apply_state.config,
                                    tx.clone(),
                                    protocol_version,
                                )
                                .map_err(|(err, _)| err)
                                .map(|_| ())
                            };
                            if let Err(err) = v {
                                tracing::debug!(?tx_hash, error=?&err, "transaction invalid");
                                validations[idx] = Some(err);
                            }
                        }
                    });
            },
            || {
                type AccountV = Result<Option<Account>, StorageError>;
                type AccessKeyV = Result<Option<AccessKey>, StorageError>;
                let accounts =
                    dashmap::DashMap::<&AccountId, AccountV>::with_capacity(num_transactions);
                let access_keys =
                    dashmap::DashMap::<(&AccountId, &PublicKey), AccessKeyV>::with_capacity(
                        num_transactions,
                    );

                let (maybe_expired_txs, tx_expiration_flags) =
                    signed_txs.get_potentially_expired_transactions_and_expiration_flags();

                maybe_expired_txs
                    .par_chunks(chunk_size)
                    .zip(tx_expiration_flags.par_chunks(chunk_size))
                    .for_each(|(txs, expiration_flags)| {
                        let mut state_ops = processing_state.state_update.start_update();
                        for (tx, non_expired) in txs.iter().zip(expiration_flags) {
                            if !non_expired {
                                continue;
                            }
                            let signer_id = tx.transaction.signer_id();
                            let pubkey = tx.transaction.public_key();
                            // FIXME(nagisa): this does not need to maintain the maps anymore (we
                            // can grab it effectively from `StateUpdate` now.
                            accounts.entry(signer_id).or_insert_with(|| {
                                let key = TrieKey::Account { account_id: signer_id.clone() };
                                Ok(state_ops.get::<Account>(key)?.cloned())
                            });
                            access_keys.entry((signer_id, pubkey)).or_insert_with(|| {
                                let key = TrieKey::AccessKey {
                                    account_id: signer_id.clone(),
                                    public_key: pubkey.clone(),
                                };
                                Ok(state_ops.get::<AccessKey>(key)?.cloned())
                            });
                        }
                        state_ops.commit(/* FIXME(nagisa) */).expect("TODO(state_update): error handling");
                    });
                (accounts, access_keys)
            },
        );

        let (maybe_expired_txs, _) =
            signed_txs.get_potentially_expired_transactions_and_expiration_flags();
        let mut state_ops = processing_state.state_update.start_update();

        for (tx, maybe_validation_error) in maybe_expired_txs.iter().zip(validations) {
            metrics::TRANSACTION_PROCESSED_TOTAL.inc();
            if let Some(err) = maybe_validation_error {
                metrics::TRANSACTION_PROCESSED_FAILED_TOTAL.inc();
                let outcome = ExecutionOutcomeWithId::failed(tx, err);
                Self::register_outcome(
                    processing_state.protocol_version,
                    &mut processing_state.outcomes,
                    outcome,
                );
                continue;
            }

            let signer_id = tx.transaction.signer_id();
            let pubkey = tx.transaction.public_key();
            let gas_price = processing_state.apply_state.gas_price;
            let tx_hash = tx.hash();
            let block_height = processing_state.apply_state.block_height;

            let cost =
                match tx_cost(&processing_state.apply_state.config, &tx.transaction, gas_price) {
                    Ok(c) => c,
                    Err(error) => {
                        metrics::TRANSACTION_PROCESSED_FAILED_TOTAL.inc();
                        let tx_error = match error {
                            IntegerOverflowError => InvalidTxError::CostOverflow,
                        };
                        let outcome = ExecutionOutcomeWithId::failed(tx, tx_error);
                        let error = &error as &dyn std::error::Error;
                        tracing::debug!(%tx_hash, error, "transaction cost calculation failed");
                        Self::register_outcome(
                            processing_state.protocol_version,
                            &mut processing_state.outcomes,
                            outcome,
                        );
                        continue;
                    }
                };

            let verification_result = {
                let mut account = accounts.get_mut(signer_id);
                let mut account = match account.as_deref_mut() {
                    Some(Ok(Some(a))) => a,
                    Some(Ok(None)) => {
                        metrics::TRANSACTION_PROCESSED_FAILED_TOTAL.inc();
                        tracing::debug!(%tx_hash, "transaction signed by unknown account");
                        let outcome = ExecutionOutcomeWithId::failed(
                            tx,
                            InvalidTxError::InvalidSignerId { signer_id: signer_id.to_string() },
                        );
                        Self::register_outcome(
                            processing_state.protocol_version,
                            &mut processing_state.outcomes,
                            outcome,
                        );
                        continue;
                    }
                    Some(Err(e)) => return Err(e.clone().into()),
                    None => unreachable!("accounts should've been prefetched"),
                };
                let mut access_key = access_keys.get_mut(&(signer_id, pubkey));
                let mut access_key = match access_key.as_deref_mut() {
                    Some(Ok(Some(ak))) => ak,
                    Some(Ok(None)) => {
                        metrics::TRANSACTION_PROCESSED_FAILED_TOTAL.inc();
                        tracing::debug!(%tx_hash, "transaction signed by unknown signing key");
                        let outcome = ExecutionOutcomeWithId::failed(
                            tx,
                            InvalidTxError::InvalidAccessKeyError(
                                InvalidAccessKeyError::AccessKeyNotFound {
                                    account_id: signer_id.clone(),
                                    public_key: Box::new(pubkey.clone()),
                                },
                            ),
                        );

                        Self::register_outcome(
                            processing_state.protocol_version,
                            &mut processing_state.outcomes,
                            outcome,
                        );
                        continue;
                    }
                    Some(Err(e)) => return Err(e.clone().into()),
                    None => unreachable!("access keys should've been prefetched"),
                };
                match verify_and_charge_tx_ephemeral(
                    &processing_state.apply_state.config,
                    &mut account,
                    &mut access_key,
                    &tx.transaction,
                    &cost,
                    Some(block_height),
                ) {
                    Ok(v) => v,
                    Err(error) => {
                        metrics::TRANSACTION_PROCESSED_FAILED_TOTAL.inc();
                        tracing::debug!(%tx_hash, error=&error as &dyn std::error::Error, "transaction failed verify/charge");
                        let outcome = ExecutionOutcomeWithId::failed(tx, error);

                        Self::register_outcome(
                            processing_state.protocol_version,
                            &mut processing_state.outcomes,
                            outcome,
                        );
                        continue;
                    }
                }
            };

            let (receipt, outcome) = {
                let receipt_id = create_receipt_id_from_transaction(
                    tx_hash,
                    processing_state.apply_state.block_height,
                );
                let receipt = Receipt::V0(ReceiptV0 {
                    predecessor_id: signer_id.clone(),
                    receiver_id: tx.transaction.receiver_id().clone(),
                    receipt_id,
                    receipt: ReceiptEnum::Action(ActionReceipt {
                        signer_id: signer_id.clone(),
                        signer_public_key: pubkey.clone(),
                        gas_price: verification_result.receipt_gas_price,
                        output_data_receivers: vec![],
                        input_data_ids: vec![],
                        actions: tx.transaction.actions().to_vec(),
                    }),
                });
                let gas_burnt = verification_result.gas_burnt;
                let compute_usage = gas_burnt.as_gas();
                let outcome = ExecutionOutcomeWithId {
                    id: tx.get_hash(),
                    outcome: ExecutionOutcome {
                        status: ExecutionStatus::SuccessReceiptId(*receipt.receipt_id()),
                        logs: vec![],
                        receipt_ids: vec![*receipt.receipt_id()],
                        gas_burnt,
                        // TODO(#8806): Support compute costs for actions. For now they match burnt gas.
                        compute_usage: Some(compute_usage),
                        tokens_burnt: verification_result.burnt_amount,
                        executor_id: signer_id.clone(),
                        // TODO: profile data is only counted in apply_action, which only happened at process_receipt
                        // VerificationResult needs updates to incorporate profile data to support profile data of txns
                        metadata: ExecutionMetadata::V1,
                    },
                };
                (receipt, outcome)
            };

            match safe_add_balance(
                processing_state.stats.balance.tx_burnt_amount,
                verification_result.burnt_amount,
            ) {
                Ok(new_balance) => {
                    processing_state.stats.balance.tx_burnt_amount = new_balance;
                }
                Err(err) => {
                    // We just drop the transaction here and do not produce any outcome for it.
                    // This should never happen unless there is a bug in the code.
                    metrics::TRANSACTION_PROCESSED_FAILED_TOTAL.inc();
                    tracing::error!(
                        target: "runtime",
                        tx_hash=?tx.hash(),
                        tx_burnt_amount=?verification_result.burnt_amount,
                        ?err,
                        "chunk total burnt gas overflow",
                    );
                    continue;
                }
            }

            if receipt.receiver_id() == signer_id {
                processing_state.local_receipts.push_back(receipt);
            } else {
                receipt_sink.forward_or_buffer_receipt(
                    receipt,
                    &processing_state.apply_state,
                    &mut state_ops,
                )?;
            }
            let compute = outcome.outcome.compute_usage;
            let compute = compute.expect("`process_transaction` must populate compute usage");
            processing_state.total.add(outcome.outcome.gas_burnt.as_gas(), compute)?;
            processing_state.outcomes.push(outcome);
            metrics::TRANSACTION_PROCESSED_SUCCESSFULLY_TOTAL.inc();
        }

        if ProtocolFeature::InvalidTxGenerateOutcomes.enabled(protocol_version) {
            debug_assert!(processing_state.outcomes.len() == num_transactions);
        }

        processing_state
            .metrics
            .tx_processing_done(processing_state.total.gas, processing_state.total.compute);

        // FIXME: code should/could instead create state operations for every transaction and
        // commit the mutation eagerly.
        for (id, account) in accounts {
            if let Ok(Some(account)) = account {
                let key = TrieKey::Account { account_id: id.clone() };
                state_ops.set(key, account);
            }
        }
        for ((id, pk), ak) in access_keys {
            if let Ok(Some(ak)) = ak {
                let key = TrieKey::AccessKey { account_id: id.clone(), public_key: pk.clone() };
                state_ops.set(key, ak);
            }
        }
        state_ops.commit().expect("TODO(state_update): error handling");
        Ok(())
    }

    /// This function wraps [Runtime::process_receipt]. It adds a tracing span around the latter
    /// and populates various metrics.
    fn process_receipt_with_metrics(
        &self,
        receipt: &Receipt,
        processing_state: &mut ApplyProcessingReceiptState,
        mut receipt_sink: &mut ReceiptSink,
        mut validator_proposals: &mut Vec<ValidatorStake>,
    ) -> Result<(), RuntimeError> {
        let span = tracing::debug_span!(
            target: "runtime",
            "process_receipt",
            receipt_id = %receipt.receipt_id(),
            predecessor = %receipt.predecessor_id(),
            receiver = %receipt.receiver_id(),
            gas_burnt = tracing::field::Empty,
            compute_usage = tracing::field::Empty,
        )
        .entered();
        let trie = processing_state.state_update.trie();
        let recorded_storage_size_before = trie.recorded_storage_size();
        let storage_proof_size_upper_bound_before = trie.recorded_storage_size_upper_bound();

        // Main logic
        let result = self.process_receipt(
            processing_state,
            receipt,
            &mut receipt_sink,
            &mut validator_proposals,
        );

        let shard_id_str = processing_state.apply_state.shard_id.to_string();
        let trie = processing_state.state_update.trie();
        let recorded_storage_diff = trie.recorded_storage_size() - recorded_storage_size_before;
        let recorded_storage_upper_bound_diff =
            trie.recorded_storage_size_upper_bound() - storage_proof_size_upper_bound_before;
        metrics::RECEIPT_RECORDED_SIZE
            .with_label_values(&[shard_id_str.as_str()])
            .observe(recorded_storage_diff as f64);
        metrics::RECEIPT_RECORDED_SIZE_UPPER_BOUND
            .with_label_values(&[shard_id_str.as_str()])
            .observe(recorded_storage_upper_bound_diff as f64);
        let recorded_storage_proof_ratio =
            recorded_storage_upper_bound_diff as f64 / f64::max(1.0, recorded_storage_diff as f64);
        // Record the ratio only for large receipts, small receipts can have a very high ratio,
        // but the ratio is not that important for them.
        if recorded_storage_upper_bound_diff > 100_000 {
            metrics::RECEIPT_RECORDED_SIZE_UPPER_BOUND_RATIO
                .with_label_values(&[shard_id_str.as_str()])
                .observe(recorded_storage_proof_ratio);
        }

        if let Some(outcome_with_id) = result? {
            let gas_burnt = outcome_with_id.outcome.gas_burnt;
            let compute_usage = outcome_with_id
                .outcome
                .compute_usage
                .expect("`process_receipt` must populate compute usage");
            let total = &mut processing_state.total;
            total.add(gas_burnt.as_gas(), compute_usage)?;
            span.record("gas_burnt", gas_burnt.as_gas());
            span.record("compute_usage", compute_usage);

            processing_state.outcomes.push(outcome_with_id);
        }
        Ok(())
    }

    #[instrument(target = "runtime", level = "debug", "process_local_receipts", skip_all, fields(
        num_receipts = processing_state.local_receipts.len(),
        gas_burnt = tracing::field::Empty,
        compute_usage = tracing::field::Empty,
    ))]
    fn process_local_receipts(
        &self,
        mut processing_state: &mut ApplyProcessingReceiptState,
        receipt_sink: &mut ReceiptSink,
        compute_limit: u64,
        validator_proposals: &mut Vec<ValidatorStake>,
    ) -> Result<(), RuntimeError> {
        let local_processing_start = std::time::Instant::now();
        let local_receipt_count = processing_state.local_receipts.len();
        let local_receipts = std::mem::take(&mut processing_state.local_receipts);
        if let Some(prefetcher) = &mut processing_state.prefetcher {
            // Prefetcher is allowed to fail
            let (front, back) = local_receipts.as_slices();
            _ = prefetcher.prefetch_receipts_data(front);
            _ = prefetcher.prefetch_receipts_data(back);
        }

        let mut prep_lookahead_iter = local_receipts.iter();
        // Advance the preparation by one step (stagger it) so that we're preparing one interesting
        // receipt in advance.
        let mut next_schedule_after = schedule_contract_preparation(
            &mut processing_state.pipeline_manager,
            &processing_state.state_update,
            &mut prep_lookahead_iter,
        );

        for receipt in &local_receipts {
            if processing_state.total.compute >= compute_limit
                || processing_state.state_update.trie().check_proof_size_limit_exceed()
            {
                let mut update_op = processing_state.state_update.start_update();
                processing_state.delayed_receipts.push(
                    &mut update_op,
                    &receipt,
                    &processing_state.apply_state,
                )?;
                update_op.commit(/* ... */).expect("TODO(state_update): error handling");
            } else {
                if let Some(nsi) = &mut next_schedule_after {
                    *nsi = nsi.saturating_sub(1);
                    if *nsi == 0 {
                        // We're about to process a receipt that has been submitted for
                        // preparation, so lets submit the next one in anticipation that it might
                        // be processed too (it might also be not if we run out of gas/compute.)
                        next_schedule_after = schedule_contract_preparation(
                            &mut processing_state.pipeline_manager,
                            &processing_state.state_update,
                            &mut prep_lookahead_iter,
                        );
                    }
                }
                // NOTE: We don't need to validate the local receipt, because it's just validated in
                // the `verify_and_charge_transaction`.
                self.process_receipt_with_metrics(
                    &receipt,
                    &mut processing_state,
                    receipt_sink,
                    validator_proposals,
                )?;
            }
        }

        let span = tracing::Span::current();
        span.record("gas_burnt", processing_state.total.gas);
        span.record("compute_usage", processing_state.total.compute);
        processing_state.metrics.local_receipts_done(
            local_receipt_count as u64,
            local_processing_start.elapsed(),
            processing_state.total.gas,
            processing_state.total.compute,
        );
        Ok(())
    }

    #[instrument(
        target = "runtime",
        level = "debug",
        "process_delayed_receipts",
        skip_all,
        fields(num_receipts = processing_state.delayed_receipts.upper_bound_len(), gas_burnt, compute_usage)
    )]
    fn process_delayed_receipts(
        &self,
        mut processing_state: &mut ApplyProcessingReceiptState,
        receipt_sink: &mut ReceiptSink,
        compute_limit: u64,
        validator_proposals: &mut Vec<ValidatorStake>,
    ) -> Result<Vec<Receipt>, RuntimeError> {
        let delayed_processing_start = std::time::Instant::now();
        let protocol_version = processing_state.protocol_version;
        let mut delayed_receipt_count = 0;
        let mut processed_delayed_receipts = vec![];

        let mut next_schedule_after = {
            let mut peek_update = processing_state.state_update.start_update();
            let mut prep_lookahead_iter =
                processing_state.delayed_receipts.peek_iter(&mut peek_update);
            let res = schedule_contract_preparation(
                &mut processing_state.pipeline_manager,
                &processing_state.state_update,
                &mut prep_lookahead_iter,
            );
            drop(prep_lookahead_iter);
            peek_update.discard();
            res
        };

        loop {
            if processing_state.total.compute >= compute_limit
                || processing_state.state_update.trie().check_proof_size_limit_exceed()
            {
                break;
            }

            let receipt = {
                let mut update_op = processing_state.state_update.start_update();

                let receipt = if let Some(receipt) = processing_state
                    .delayed_receipts
                    .pop(&mut update_op, &processing_state.apply_state.config)?
                {
                    receipt.into_receipt()
                } else {
                    // Break loop if there are no more receipts to be processed.
                    update_op.commit(/* ... */).expect("TODO(state_update): error handling");
                    break;
                };

                // TODO(resharding): Add metric for tracking number of
                delayed_receipt_count += 1;
                if let Some(nsi) = &mut next_schedule_after {
                    *nsi = nsi.saturating_sub(1);
                    if *nsi == 0 {
                        let mut prep_lookahead_iter =
                            processing_state.delayed_receipts.peek_iter(&mut update_op);
                        next_schedule_after = schedule_contract_preparation(
                            &mut processing_state.pipeline_manager,
                            &processing_state.state_update,
                            &mut prep_lookahead_iter,
                        );
                        drop(prep_lookahead_iter);
                    }
                }

                update_op.commit(/* ... */).expect("TODO(state_update): error handling");
                receipt
            };

            if let Some(prefetcher) = &mut processing_state.prefetcher {
                // Prefetcher is allowed to fail
                _ = prefetcher.prefetch_receipts_data(std::slice::from_ref(&receipt));
            }

            // Validating the delayed receipt. If it fails, it's likely the state is inconsistent.
            validate_receipt(
                &processing_state.apply_state.config.wasm_config.limit_config,
                &receipt,
                protocol_version,
                ValidateReceiptMode::ExistingReceipt,
            )
            .map_err(|e| {
                StorageError::StorageInconsistentState(format!(
                    "Delayed receipt {:?} in the state is invalid: {}",
                    receipt, e
                ))
            })?;

            self.process_receipt_with_metrics(
                &receipt,
                &mut processing_state,
                receipt_sink,
                validator_proposals,
            )?;
            processed_delayed_receipts.push(receipt);
        }
        let span = tracing::Span::current();
        span.record("gas_burnt", processing_state.total.gas);
        span.record("compute_usage", processing_state.total.compute);
        processing_state.metrics.delayed_receipts_done(
            delayed_receipt_count,
            delayed_processing_start.elapsed(),
            processing_state.total.gas,
            processing_state.total.compute,
        );

        Ok(processed_delayed_receipts)
    }

    #[instrument(target = "runtime", level = "debug", "process_incoming_receipts", skip_all, fields(
        num_receipts = processing_state.incoming_receipts.len(),
        gas_burnt = tracing::field::Empty,
        compute_usage = tracing::field::Empty,
    ))]
    fn process_incoming_receipts(
        &self,
        mut processing_state: &mut ApplyProcessingReceiptState,
        receipt_sink: &mut ReceiptSink,
        compute_limit: u64,
        validator_proposals: &mut Vec<ValidatorStake>,
    ) -> Result<(), RuntimeError> {
        let incoming_processing_start = std::time::Instant::now();
        let protocol_version = processing_state.protocol_version;
        if let Some(prefetcher) = &mut processing_state.prefetcher {
            // Prefetcher is allowed to fail
            _ = prefetcher.prefetch_receipts_data(&processing_state.incoming_receipts);
        }
        let mut prep_lookahead_iter = processing_state.incoming_receipts.iter();
        // Advance the preparation by one step (stagger it) so that we're preparing one interesting
        // receipt in advance.
        let mut next_schedule_after = schedule_contract_preparation(
            &mut processing_state.pipeline_manager,
            &processing_state.state_update,
            &mut prep_lookahead_iter,
        );

        for receipt in processing_state.incoming_receipts {
            // Validating new incoming no matter whether we have available gas or not. We don't
            // want to store invalid receipts in state as delayed.
            validate_receipt(
                &processing_state.apply_state.config.wasm_config.limit_config,
                receipt,
                protocol_version,
                ValidateReceiptMode::ExistingReceipt,
            )
            .map_err(RuntimeError::ReceiptValidationError)?;
            if processing_state.total.compute >= compute_limit
                || processing_state.state_update.trie().check_proof_size_limit_exceed()
            {
                let mut update_op = processing_state.state_update.start_update();
                processing_state.delayed_receipts.push(
                    &mut update_op,
                    receipt,
                    &processing_state.apply_state,
                )?;
                update_op.commit(/* ...? */).expect("TODO(state_update): error handling");
            } else {
                if let Some(nsi) = &mut next_schedule_after {
                    *nsi = nsi.saturating_sub(1);
                    if *nsi == 0 {
                        // We're about to process a receipt that has been submitted for
                        // preparation, so lets submit the next one in anticipation that it might
                        // be processed too (it might also be not if we run out of gas/compute.)
                        next_schedule_after = schedule_contract_preparation(
                            &mut processing_state.pipeline_manager,
                            &processing_state.state_update,
                            &mut prep_lookahead_iter,
                        );
                    }
                }
                self.process_receipt_with_metrics(
                    &receipt,
                    &mut processing_state,
                    receipt_sink,
                    validator_proposals,
                )?;
            }
        }
        let span = tracing::Span::current();
        span.record("gas_burnt", processing_state.total.gas);
        span.record("compute_usage", processing_state.total.compute);
        processing_state.metrics.incoming_receipts_done(
            processing_state.incoming_receipts.len() as u64,
            incoming_processing_start.elapsed(),
            processing_state.total.gas,
            processing_state.total.compute,
        );
        Ok(())
    }

    /// Processes all receipts (local, delayed and incoming).
    /// Returns a structure containing the result of the processing.
    #[instrument(
        target = "runtime",
        level = "debug",
        "process_receipts",
        skip_all,
        fields(tag_block_production = true)
    )]
    fn process_receipts(
        &self,
        processing_state: &mut ApplyProcessingReceiptState,
        receipt_sink: &mut ReceiptSink,
    ) -> Result<ProcessReceiptsResult, RuntimeError> {
        let mut validator_proposals = vec![];
        let apply_state = &processing_state.apply_state;

        // TODO(#8859): Introduce a dedicated `compute_limit` for the chunk.
        // For now compute limit always matches the gas limit.
        let compute_limit = apply_state.gas_limit.map(|g| g.as_gas()).unwrap_or(u64::MAX);

        // We first process local receipts. They contain staking, local contract calls, etc.
        self.process_local_receipts(
            processing_state,
            receipt_sink,
            compute_limit,
            &mut validator_proposals,
        )?;

        // Then we process the delayed receipts. It's a backlog of receipts from the past blocks.
        let processed_delayed_receipts = self.process_delayed_receipts(
            processing_state,
            receipt_sink,
            compute_limit,
            &mut validator_proposals,
        )?;

        // And then we process the new incoming receipts. These are receipts from other shards.
        self.process_incoming_receipts(
            processing_state,
            receipt_sink,
            compute_limit,
            &mut validator_proposals,
        )?;

        // Resolve timed-out PromiseYield receipts
        let promise_yield_result =
            resolve_promise_yield_timeouts(processing_state, receipt_sink, compute_limit)?;

        let shard_id_str = processing_state.apply_state.shard_id.to_string();
        if processing_state.total.compute >= compute_limit {
            metrics::CHUNK_RECEIPTS_LIMITED_BY
                .with_label_values(&[shard_id_str.as_str(), "compute_limit"])
                .inc();
        } else if processing_state.state_update.trie().check_proof_size_limit_exceed() {
            metrics::CHUNK_RECEIPTS_LIMITED_BY
                .with_label_values(&[shard_id_str.as_str(), "storage_proof_size_limit"])
                .inc();
        } else {
            metrics::CHUNK_RECEIPTS_LIMITED_BY
                .with_label_values(&[shard_id_str.as_str(), "unlimited"])
                .inc();
        }

        Ok(ProcessReceiptsResult {
            promise_yield_result,
            validator_proposals,
            processed_delayed_receipts,
        })
    }

    #[instrument(
        target = "runtime",
        level = "debug",
        "validate_apply_state_update",
        skip_all,
        fields(tag_block_production = true)
    )]
    fn validate_apply_state_update(
        &self,
        processing_state: ApplyProcessingReceiptState,
        process_receipts_result: ProcessReceiptsResult,
        receipt_sink: ReceiptSink,
        state_patch: SandboxStatePatch,
    ) -> Result<ApplyResult, RuntimeError> {
        let apply_state = processing_state.apply_state;
        let epoch_info_provider = processing_state.epoch_info_provider;
        let mut stats = processing_state.stats;
        let mut state_ops = processing_state.state_update.start_update();
        let pending_delayed_receipts = processing_state.delayed_receipts;
        let processed_delayed_receipts = process_receipts_result.processed_delayed_receipts;
        let promise_yield_result = process_receipts_result.promise_yield_result;
        let shard_layout = epoch_info_provider.shard_layout(&apply_state.epoch_id)?;

        if promise_yield_result.promise_yield_indices
            != promise_yield_result.initial_promise_yield_indices
        {
            state_ops.set(TrieKey::PromiseYieldIndices, promise_yield_result.promise_yield_indices);
        }

        // Congestion info needs a final touch to select an allowed shard if
        // this shard is fully congested.
        let delayed_receipts_count = pending_delayed_receipts.upper_bound_len();
        let mut own_congestion_info = receipt_sink.own_congestion_info();
        pending_delayed_receipts.apply_congestion_changes(&mut own_congestion_info)?;

        let all_shards = shard_layout.shard_ids().collect_vec();
        let shard_seed = shard_layout
            .get_shard_index(apply_state.shard_id)
            .map_err(Into::<EpochError>::into)?
            .try_into()
            .expect("Shard Index must fit within u64");

        let congestion_seed = apply_state.block_height.wrapping_add(shard_seed);
        own_congestion_info.finalize_allowed_shard(
            apply_state.shard_id,
            &all_shards,
            congestion_seed,
        );

        let bandwidth_requests = receipt_sink.generate_bandwidth_requests(
            &processing_state.state_update,
            &shard_layout,
            true,
            &mut stats,
        )?;

        self.apply_state_patch(&mut state_ops, state_patch);
        state_ops.commit().expect("TODO(state_update): error handling");
        let chunk_recorded_size_upper_bound =
            processing_state.state_update.trie().recorded_storage_size_upper_bound() as f64;
        let shard_id_str = apply_state.shard_id.to_string();
        metrics::CHUNK_RECORDED_SIZE_UPPER_BOUND
            .with_label_values(&[shard_id_str.as_str()])
            .observe(chunk_recorded_size_upper_bound);

        // Call `on_post_state_ready` with a clone of the `state_update` if requested.
        if let Some(on_post_state_ready) = &apply_state.on_post_state_ready {
            let post_state = PostState {
                state_update: processing_state.state_update.clone_for_tx_preparation(),
            };
            let callback = &on_post_state_ready.callback;
            callback(post_state);
        }
        let contract_updates = processing_state.contract_storage.finalize();
        let TrieUpdateResult { trie, trie_changes, state_changes, contract_updates } =
            processing_state.state_update.finalize(
                contract_updates,
                // FIXME(state_update): add new cause for chunk
                near_primitives::types::StateChangeCause::TransactionProcessing {
                    tx_hash: Default::default(),
                },
            )?;
        if let Some(prefetcher) = processing_state.prefetcher {
            // Only clear the prefetcher queue after finalize is done because as part of receipt
            // processing we also prefetch account data and access keys that are accessed in
            // finalize. This data can take a very long time otherwise if not prefetched.
            //
            // (This probably results in more data being accessed than strictly necessary and
            // prefetcher may touch data that is no longer relevant as a result but...)
            //
            // In the future it may make sense to have prefetcher have a mode where it has two
            // queues: one for data that is going to be required soon, and the other that it would
            // only work when otherwise idle.
            let discarded_prefetch_requests = prefetcher.clear();
            tracing::debug!(target: "runtime", discarded_prefetch_requests);
        }

        // Dedup proposals from the same account.
        // The order is deterministically changed.
        let mut unique_proposals = vec![];
        let mut account_ids = HashSet::new();
        for proposal in process_receipts_result.validator_proposals.into_iter().rev() {
            let account_id = proposal.account_id();
            if !account_ids.contains(account_id) {
                account_ids.insert(account_id.clone());
                unique_proposals.push(proposal);
            }
        }

        let state_root = trie_changes.new_root;
        let chunk_recorded_size = trie.recorded_storage_size() as f64;
        metrics::CHUNK_RECORDED_SIZE
            .with_label_values(&[shard_id_str.as_str()])
            .observe(chunk_recorded_size);
        metrics::CHUNK_RECORDED_SIZE_UPPER_BOUND_RATIO
            .with_label_values(&[shard_id_str.as_str()])
            .observe(chunk_recorded_size_upper_bound / f64::max(1.0, chunk_recorded_size));
        metrics::report_recorded_column_sizes(&trie, &apply_state);
        let proof = trie.recorded_storage();
        let processed_yield_timeouts = promise_yield_result.processed_yield_timeouts;
        let bandwidth_scheduler_state_hash =
            receipt_sink.bandwidth_scheduler_output().scheduler_state_hash;

        let outgoing_receipts =
            receipt_sink.finalize_stats_get_outgoing_receipts(&mut stats.receipt_sink);
        Ok(ApplyResult {
            state_root,
            trie_changes,
            validator_proposals: unique_proposals,
            outgoing_receipts,
            outcomes: processing_state.outcomes,
            state_changes,
            stats,
            processed_delayed_receipts,
            processed_yield_timeouts,
            proof,
            delayed_receipts_count,
            metrics: Some(processing_state.metrics),
            congestion_info: Some(own_congestion_info),
            bandwidth_requests,
            bandwidth_scheduler_state_hash,
            contract_updates,
        })
    }
}

/// Returns the signature and public key if they are of ED25519 type.
///
/// Used for batch signature verification, which only supports ED25519 signatures.
/// Returns `None` if the signature or public key are not ED25519.
fn get_batchable_signature_and_public_key(
    signed_tx: &SignedTransaction,
) -> Option<(&ed25519_dalek::Signature, ed25519_dalek::VerifyingKey)> {
    let (Signature::ED25519(sig), PublicKey::ED25519(key)) =
        (&signed_tx.signature, signed_tx.transaction.public_key())
    else {
        return None;
    };
    let Ok(key) = ed25519_dalek::VerifyingKey::from_bytes(&key.0) else {
        return None;
    };
    Some((sig, key))
}

impl ApplyState {
    fn own_congestion_info(
        &self,
        trie: &mut StateOperations,
    ) -> Result<CongestionInfo, RuntimeError> {
        if let Some(congestion_info) = self.congestion_info.get(&self.shard_id) {
            return Ok(congestion_info.congestion_info);
        }

        tracing::warn!(target: "runtime", "starting to bootstrap congestion info, this might take a while");
        let start = std::time::Instant::now();
        let result = bootstrap_congestion_info(trie, &self.config, self.shard_id);
        let time = start.elapsed();
        tracing::warn!(target: "runtime","bootstrapping congestion info done after {time:#.1?}");
        let computed = result?;
        Ok(computed)
    }
}

fn action_transfer_or_implicit_account_creation(
    account: &mut Option<Account>,
    deposit: Balance,
    is_refund: bool,
    action_receipt: &VersionedActionReceipt,
    receipt: &Receipt,
    state_update: &mut StateOperations,
    apply_state: &ApplyState,
    actor_id: &mut AccountId,
    epoch_info_provider: &dyn EpochInfoProvider,
) -> Result<(), RuntimeError> {
    Ok(if let Some(account) = account.as_mut() {
        action_transfer(account, deposit)?;
        // Check if this is a gas refund, then try to refund the access key allowance.
        if is_refund && action_receipt.signer_id() == receipt.receiver_id() {
            try_refund_allowance(
                state_update,
                receipt.receiver_id(),
                &action_receipt.signer_public_key(),
                deposit,
            )?;
        }
    } else {
        // Implicit account creation
        debug_assert!(apply_state.config.wasm_config.implicit_account_creation);
        debug_assert!(!is_refund);
        action_implicit_account_creation_transfer(
            state_update,
            &apply_state,
            &apply_state.config.fees,
            account,
            actor_id,
            receipt.receiver_id(),
            deposit,
            apply_state.block_height,
            epoch_info_provider,
        );
    })
}

fn missing_chunk_apply_result(
    delayed_receipts: &DelayedReceiptQueueWrapper,
    processing_state: ApplyProcessingState,
    bandwidth_scheduler_output: &BandwidthSchedulerOutput,
) -> Result<ApplyResult, RuntimeError> {
    let TrieUpdateResult { trie, trie_changes, state_changes, contract_updates } =
        processing_state.state_update.finalize(
            processing_state.contract_storage.finalize(),
            // FIXME(state_update): new change cause for this case
            near_primitives::types::StateChangeCause::TransactionProcessing {
                tx_hash: Default::default(),
            },
        )?;
    let proof = trie.recorded_storage();

    // For old chunks, copy the congestion info exactly as it came in,
    // potentially returning `None` even if the congestion control
    // feature is enabled for the protocol version.
    let congestion_info = processing_state
        .apply_state
        .congestion_info
        .get(&processing_state.apply_state.shard_id)
        .map(|extended_info| extended_info.congestion_info);

    // The chunk is missing and doesn't send out any receipts.
    // It still wants to send the same receipts to the same shards, the bandwidth requests are the same.
    let previous_bandwidth_requests = processing_state
        .apply_state
        .bandwidth_requests
        .shards_bandwidth_requests
        .get(&processing_state.apply_state.shard_id)
        .cloned()
        .unwrap_or_else(BandwidthRequests::empty);

    return Ok(ApplyResult {
        state_root: trie_changes.new_root,
        trie_changes,
        validator_proposals: vec![],
        outgoing_receipts: vec![],
        outcomes: vec![],
        state_changes,
        stats: processing_state.stats,
        processed_delayed_receipts: vec![],
        processed_yield_timeouts: vec![],
        proof,
        delayed_receipts_count: delayed_receipts.upper_bound_len(),
        metrics: None,
        congestion_info,
        bandwidth_requests: previous_bandwidth_requests,
        bandwidth_scheduler_state_hash: bandwidth_scheduler_output.scheduler_state_hash,
        contract_updates,
    });
}

fn resolve_promise_yield_timeouts(
    processing_state: &mut ApplyProcessingReceiptState,
    receipt_sink: &mut ReceiptSink,
    compute_limit: u64,
) -> Result<ResolvePromiseYieldTimeoutsResult, RuntimeError> {
    let mut state_update = processing_state.state_update.start_update();
    let total = &mut processing_state.total;
    let apply_state = &processing_state.apply_state;

    let key = TrieKey::PromiseYieldIndices;
    let mut promise_yield_indices =
        state_update.get::<PromiseYieldIndices>(key)?.cloned().unwrap_or_default();
    let initial_promise_yield_indices = promise_yield_indices.clone();
    let mut new_receipt_index: usize = 0;

    let mut processed_yield_timeouts = vec![];
    let yield_processing_start = std::time::Instant::now();
    while promise_yield_indices.first_index < promise_yield_indices.next_available_index {
        if total.compute >= compute_limit || state_update.trie().check_proof_size_limit_exceed() {
            break;
        }

        let queue_entry_key =
            TrieKey::PromiseYieldTimeout { index: promise_yield_indices.first_index };
        let queue_entry = state_update
            .get::<PromiseYieldTimeout>(queue_entry_key.clone())?
            .ok_or_else(|| {
                StorageError::StorageInconsistentState(format!(
                    "PromiseYield timeout queue entry #{} should be in the state",
                    promise_yield_indices.first_index
                ))
            })?
            .clone();

        // Queue entries are ordered by expires_at
        if queue_entry.expires_at > apply_state.block_height {
            break;
        }

        // Check if the yielded promise still needs to be resolved
        let promise_yield_key = TrieKey::PromiseYieldReceipt {
            receiver_id: queue_entry.account_id.clone(),
            data_id: queue_entry.data_id,
        };
        if state_update.contains_key(promise_yield_key)? {
            let new_receipt_id = create_receipt_id_from_receipt_id(
                &queue_entry.data_id,
                apply_state.block_height,
                new_receipt_index,
            );
            new_receipt_index += 1;

            // Create a PromiseResume receipt to resolve the timed-out yield.
            let resume_receipt = Receipt::V0(ReceiptV0 {
                predecessor_id: queue_entry.account_id.clone(),
                receiver_id: queue_entry.account_id.clone(),
                receipt_id: new_receipt_id,
                receipt: ReceiptEnum::PromiseResume(DataReceipt {
                    data_id: queue_entry.data_id,
                    data: None,
                }),
            });

            // The receipt is destined for the local shard and will be placed in the outgoing
            // receipts buffer. It is possible that there is already an outgoing receipt resolving
            // this yield if `yield_resume` was invoked by some receipt which was processed in
            // the current chunk. The ordering will be maintained because the receipts are
            // destined for the same shard; the timeout will be processed second and discarded.
            receipt_sink.forward_or_buffer_receipt(
                resume_receipt,
                apply_state,
                &mut state_update,
            )?;
        }

        processed_yield_timeouts.push(queue_entry);
        state_update.remove(queue_entry_key);
        // Math checked above: first_index is less than next_available_index
        promise_yield_indices.first_index += 1;
    }
    state_update.commit().expect("TODO: error handling");
    processing_state.metrics.yield_timeouts_done(
        processed_yield_timeouts.len() as u64,
        yield_processing_start.elapsed(),
        total.gas,
        total.compute,
    );
    Ok(ResolvePromiseYieldTimeoutsResult {
        initial_promise_yield_indices,
        promise_yield_indices,
        processed_yield_timeouts,
    })
}

struct TotalResourceGuard {
    gas: u64,
    compute: u64,
    span: tracing::Span,
}

impl Drop for TotalResourceGuard {
    fn drop(&mut self) {
        self.span.record("gas_burnt", self.gas);
        self.span.record("compute_usage", self.compute);
    }
}

impl TotalResourceGuard {
    fn add(&mut self, gas: u64, compute: u64) -> Result<(), IntegerOverflowError> {
        self.gas = self.gas.checked_add(gas).ok_or(IntegerOverflowError)?;
        self.compute = safe_add_compute(self.compute, compute)?;
        Ok(())
    }
}

struct ProcessReceiptsResult {
    promise_yield_result: ResolvePromiseYieldTimeoutsResult,
    validator_proposals: Vec<ValidatorStake>,
    processed_delayed_receipts: Vec<Receipt>,
}

struct ResolvePromiseYieldTimeoutsResult {
    initial_promise_yield_indices: PromiseYieldIndices,
    promise_yield_indices: PromiseYieldIndices,
    processed_yield_timeouts: Vec<PromiseYieldTimeout>,
}

/// This struct is a convenient way to hold the processing state during [Runtime::apply].
struct ApplyProcessingState<'a> {
    protocol_version: ProtocolVersion,
    apply_state: &'a ApplyState,
    prefetcher: Option<TriePrefetcher>,
    state_update: StateUpdate,
    contract_storage: near_store::contract::ContractStorage,
    epoch_info_provider: &'a dyn EpochInfoProvider,
    total: TotalResourceGuard,
    stats: ChunkApplyStatsV0,
}

impl<'a> ApplyProcessingState<'a> {
    fn new(
        apply_state: &'a ApplyState,
        state_update: StateUpdate,
        contract_storage: ContractStorage,
        epoch_info_provider: &'a dyn EpochInfoProvider,
    ) -> Self {
        let protocol_version = apply_state.current_protocol_version;
        let prefetcher = TriePrefetcher::new_if_enabled(state_update.trie());
        let total = TotalResourceGuard {
            span: tracing::Span::current(),
            // This contains the gas "burnt" for refund receipts. Even though we don't actually
            // charge any gas for refund receipts, we still count the gas use towards the block gas
            // limit
            gas: 0,
            compute: 0,
        };
        let stats = ChunkApplyStatsV0::new(apply_state.block_height, apply_state.shard_id);
        Self {
            protocol_version,
            apply_state,
            prefetcher,
            state_update,
            contract_storage,
            epoch_info_provider,
            total,
            stats,
        }
    }

    fn into_processing_receipt_state(
        self,
        incoming_receipts: &'a [Receipt],
        delayed_receipts: DelayedReceiptQueueWrapper<'a>,
    ) -> ApplyProcessingReceiptState<'a> {
        let pipeline_manager = pipelining::ReceiptPreparationPipeline::new(
            Arc::clone(&self.apply_state.config),
            self.apply_state.cache.as_ref().map(|v| v.handle()),
            self.contract_storage.clone(),
        );
        ApplyProcessingReceiptState {
            pipeline_manager,
            protocol_version: self.protocol_version,
            apply_state: self.apply_state,
            prefetcher: self.prefetcher,
            state_update: self.state_update,
            contract_storage: self.contract_storage,
            epoch_info_provider: self.epoch_info_provider,
            total: self.total,
            stats: self.stats,
            outcomes: Vec::new(),
            metrics: metrics::ApplyMetrics::default(),
            local_receipts: VecDeque::new(),
            incoming_receipts,
            delayed_receipts,
        }
    }
}

/// Similar to [ApplyProcessingState], with the difference that this contains extra state used
/// by receipt processing.
struct ApplyProcessingReceiptState<'a> {
    protocol_version: ProtocolVersion,
    apply_state: &'a ApplyState,
    prefetcher: Option<TriePrefetcher>,
    state_update: StateUpdate,
    contract_storage: ContractStorage,
    epoch_info_provider: &'a dyn EpochInfoProvider,
    total: TotalResourceGuard,
    stats: ChunkApplyStatsV0,
    outcomes: Vec<ExecutionOutcomeWithId>,
    metrics: ApplyMetrics,
    local_receipts: VecDeque<Receipt>,
    incoming_receipts: &'a [Receipt],
    delayed_receipts: DelayedReceiptQueueWrapper<'a>,
    pipeline_manager: pipelining::ReceiptPreparationPipeline,
}

trait MaybeRefReceipt {
    fn as_ref(&self) -> &Receipt;
}

impl MaybeRefReceipt for Receipt {
    fn as_ref(&self) -> &Receipt {
        self
    }
}

impl<'a> MaybeRefReceipt for &'a Receipt {
    fn as_ref(&self) -> &Receipt {
        *self
    }
}

impl MaybeRefReceipt for ReceiptOrStateStoredReceipt<'_> {
    fn as_ref(&self) -> &Receipt {
        self.get_receipt()
    }
}

impl<'a> MaybeRefReceipt for &'a ReceiptOrStateStoredReceipt<'a> {
    fn as_ref(&self) -> &Receipt {
        self.get_receipt()
    }
}

/// Schedule a one receipt for contract preparation.
///
/// The caller should call this method again after the returned number of receipts from `iterator`
/// are processed.
fn schedule_contract_preparation<R: MaybeRefReceipt>(
    pipeline_manager: &mut pipelining::ReceiptPreparationPipeline,
    state_update: &StateUpdate,
    mut iterator: impl Iterator<Item = R>,
) -> Option<usize> {
    let mut update_ops = state_update.start_update().discard_on_drop();
    let scheduled_receipt_offset = iterator.position(|peek| {
        let peek = peek.as_ref();
        let account_id = peek.receiver_id();
        // We need to inspect each receipt recursively in case these are data receipts, thus a
        // function.
        fn handle_receipt(
            mgr: &mut ReceiptPreparationPipeline,
            update_op: &mut StateOperations,
            account_id: &AccountId,
            receipt: &Receipt,
        ) -> bool {
            match receipt.receipt() {
                ReceiptEnum::Action(_)
                | ReceiptEnum::PromiseYield(_)
                | ReceiptEnum::ActionV2(_)
                | ReceiptEnum::PromiseYieldV2(_) => {
                    // This returns `true` if work may have been scheduled (thus we currently
                    // prepare actions in at most 2 "interesting" receipts in parallel due to
                    // staggering.)
                    mgr.submit(receipt, update_op, None)
                }
                ReceiptEnum::Data(dr) => {
                    let key = TrieKey::PostponedReceiptId {
                        receiver_id: account_id.clone(),
                        data_id: dr.data_id,
                    };
                    let Ok(Some(&rid)) = update_op.pure_get::<CryptoHash>(key) else {
                        return false;
                    };
                    let key = TrieKey::PendingDataCount {
                        receiver_id: account_id.clone(),
                        receipt_id: rid,
                    };
                    let Ok(Some(&data_count)) = update_op.pure_get::<u32>(key) else {
                        return false;
                    };
                    if data_count > 1 {
                        return false;
                    }
                    let key = TrieKey::PostponedReceipt {
                        receiver_id: account_id.clone(),
                        receipt_id: rid,
                    };
                    let Ok(Some(pr)) = update_op.pure_get::<Receipt>(key) else {
                        return false;
                    };
                    let pr = pr.clone();
                    return handle_receipt(mgr, update_op, account_id, &pr);
                }
                ReceiptEnum::PromiseResume(dr) => {
                    let key = TrieKey::PromiseYieldReceipt {
                        receiver_id: account_id.clone(),
                        data_id: dr.data_id,
                    };
                    let Ok(Some(yr)) = update_op.pure_get::<Receipt>(key) else {
                        return false;
                    };
                    let yr = yr.clone();
                    return handle_receipt(mgr, update_op, account_id, &yr);
                }
                ReceiptEnum::GlobalContractDistribution(_) => false,
            }
        }
        handle_receipt(pipeline_manager, &mut update_ops, account_id, peek)
    })?;
    Some(scheduled_receipt_offset.saturating_add(1))
}

#[cfg(feature = "estimator")]
/// Interface provided for gas cost estimations.
pub mod estimator {
    use super::{ReceiptSink, Runtime};
    use crate::ApplyState;
    use crate::BandwidthSchedulerOutput;
    use crate::congestion_control::ReceiptSinkV2;
    use crate::congestion_control::ReceiptSinkV2Info;
    use crate::congestion_control::ReceiptSinkV2WithInfo;
    use crate::pipelining::ReceiptPreparationPipeline;
    use near_primitives::bandwidth_scheduler::BandwidthSchedulerParams;
    use near_primitives::chunk_apply_stats::{ChunkApplyStatsV0, ReceiptSinkStats};
    use near_primitives::congestion_info::CongestionInfo;
    use near_primitives::errors::RuntimeError;
    use near_primitives::receipt::Receipt;
    use near_primitives::transaction::ExecutionOutcomeWithId;
    use near_primitives::types::EpochInfoProvider;
    use near_primitives::types::validator_stake::ValidatorStake;
    use near_store::ShardUId;
    use near_store::contract::ContractStorage;
    use near_store::state_update::StateOperations;
    use near_store::trie::outgoing_metadata::{OutgoingMetadatas, ReceiptGroupsConfig};
    use near_store::trie::receipts_column_helper::ShardsOutgoingReceiptBuffer;
    use std::collections::HashMap;
    use std::num::NonZeroU64;

    pub fn apply_action_receipt(
        mut state_update: StateOperations,
        contract_storage: &ContractStorage,
        apply_state: &ApplyState,
        receipt: &Receipt,
        outgoing_receipts: &mut Vec<Receipt>,
        validator_proposals: &mut Vec<ValidatorStake>,
        stats: &mut ChunkApplyStatsV0,
        epoch_info_provider: &dyn EpochInfoProvider,
    ) -> Result<ExecutionOutcomeWithId, RuntimeError> {
        // TODO(congestion_control - edit runtime config parameters for limitless estimator runs
        let congestion_info = CongestionInfo::default();
        // no limits set for any shards => limitless
        // TODO(bandwidth_scheduler) - now empty map means all limits are zero, fix.
        let outgoing_limit = HashMap::new();

        // ShardId used in EstimatorContext::testbed
        let shard_uid: ShardUId = ShardUId::single_shard();
        let outgoing_metadatas = OutgoingMetadatas::load(
            &mut state_update,
            std::iter::once(shard_uid.shard_id()),
            ReceiptGroupsConfig::default_config(),
        )?;

        let shard_layout = epoch_info_provider.shard_layout(&apply_state.epoch_id)?;
        let params = BandwidthSchedulerParams::new(
            NonZeroU64::new(shard_layout.num_shards()).expect("ShardLayout has zero shards!"),
            &apply_state.config,
        );
        let sink = ReceiptSinkV2 {
            own_congestion_info: congestion_info,
            outgoing_limit,
            outgoing_buffers: ShardsOutgoingReceiptBuffer::load(&mut state_update)?,
            outgoing_receipts: Vec::new(),
            outgoing_metadatas,
            bandwidth_scheduler_output: BandwidthSchedulerOutput::no_granted_bandwidth(params),
            stats: ReceiptSinkStats::default(),
        };
        let info = ReceiptSinkV2Info::new(apply_state.epoch_id, epoch_info_provider)?;
        let mut receipt_sink = ReceiptSink::V2(ReceiptSinkV2WithInfo { info, sink });
        let empty_pipeline = ReceiptPreparationPipeline::new(
            std::sync::Arc::clone(&apply_state.config),
            apply_state.cache.as_ref().map(|c| c.handle()),
            contract_storage.clone(),
        );
        let apply_result = Runtime {}.apply_action_receipt(
            state_update,
            contract_storage,
            apply_state,
            &empty_pipeline,
            receipt,
            &mut receipt_sink,
            validator_proposals,
            stats,
            epoch_info_provider,
        );
        let new_outgoing_receipts =
            receipt_sink.finalize_stats_get_outgoing_receipts(&mut stats.receipt_sink);
        outgoing_receipts.extend(new_outgoing_receipts.into_iter());
        apply_result
    }
}<|MERGE_RESOLUTION|>--- conflicted
+++ resolved
@@ -575,23 +575,8 @@
                             "received data should be in the state".to_string(),
                         )
                     })?;
-<<<<<<< HEAD
                 match Arc::unwrap_or_clone(data).data {
-                    Some(value) => Ok(PromiseResult::Successful(value)),
-=======
-                state_update.remove(TrieKey::ReceivedData {
-                    receiver_id: account_id.clone(),
-                    data_id: *data_id,
-                });
-                match data {
-                    // TODO: Going from Vec<u8> to Rc<[u8]> shrinks the
-                    // allocated buffer to fit, which may re-allocate if the
-                    // capacity > len.
-                    // Most likely, capacity == len holds here anyway but it
-                    // would be better to use `Rc<u8>` already in `ReceivedData`
-                    // and `DataReceipt`.
                     Some(value) => Ok(PromiseResult::Successful(Rc::from(value))),
->>>>>>> ac2a2439
                     None => Ok(PromiseResult::Failed),
                 }
             })
