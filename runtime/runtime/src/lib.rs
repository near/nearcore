--- conflicted
+++ resolved
@@ -1769,10 +1769,9 @@
                 .delayed_receipts
                 .pop(&mut processing_state.state_update, &processing_state.apply_state.config)?
                 .expect("queue is not empty");
-<<<<<<< HEAD
             let receipt = receipt.into_receipt();
-=======
-            if let Some(nsi) = &mut next_schedule_after {
+
+          if let Some(nsi) = &mut next_schedule_after {
                 *nsi = nsi.saturating_sub(1);
                 if *nsi == 0 {
                     let mut prep_lookahead_iter = processing_state
@@ -1786,7 +1785,6 @@
                     );
                 }
             }
->>>>>>> e516989d
 
             if let Some(prefetcher) = &mut processing_state.prefetcher {
                 // Prefetcher is allowed to fail
