use crate::actions::*;
use crate::balance_checker::check_balance;
use crate::config::{
    exec_fee, safe_add_balance, safe_add_compute, safe_add_gas, safe_gas_to_balance, total_deposit,
    total_prepaid_exec_fees, total_prepaid_gas,
};
use crate::congestion_control::DelayedReceiptQueueWrapper;
use crate::prefetch::TriePrefetcher;
use crate::verifier::{check_storage_stake, validate_receipt, StorageStakingError};
pub use crate::verifier::{
    validate_transaction, verify_and_charge_transaction, ZERO_BALANCE_ACCOUNT_STORAGE_LIMIT,
};
use bandwidth_scheduler::{
    generate_mock_bandwidth_requests, run_bandwidth_scheduler, BandwidthSchedulerOutput,
};
use config::total_prepaid_send_fees;
pub use congestion_control::bootstrap_congestion_info;
use congestion_control::ReceiptSink;
use metrics::ApplyMetrics;
pub use near_crypto;
use near_parameters::{ActionCosts, RuntimeConfig};
pub use near_primitives;
use near_primitives::account::Account;
use near_primitives::bandwidth_scheduler::{BandwidthRequests, BlockBandwidthRequests};
use near_primitives::checked_feature;
use near_primitives::congestion_info::{BlockCongestionInfo, CongestionInfo};
use near_primitives::errors::{
    ActionError, ActionErrorKind, IntegerOverflowError, InvalidTxError, RuntimeError,
    TxExecutionError,
};
use near_primitives::hash::CryptoHash;
use near_primitives::receipt::{
    ActionReceipt, DataReceipt, DelayedReceiptIndices, PromiseYieldIndices, PromiseYieldTimeout,
    Receipt, ReceiptEnum, ReceiptOrStateStoredReceipt, ReceiptV0, ReceivedData,
};
use near_primitives::runtime::migration_data::{MigrationData, MigrationFlags};
use near_primitives::sandbox::state_patch::SandboxStatePatch;
use near_primitives::state_record::StateRecord;
use near_primitives::stateless_validation::contract_distribution::CodeHash;
#[cfg(feature = "protocol_feature_nonrefundable_transfer_nep491")]
use near_primitives::transaction::NonrefundableStorageTransferAction;
use near_primitives::transaction::{
    Action, ExecutionMetadata, ExecutionOutcome, ExecutionOutcomeWithId, ExecutionStatus, LogEntry,
    SignedTransaction, TransferAction,
};
use near_primitives::trie_key::TrieKey;
use near_primitives::types::new_shard_id_tmp;
use near_primitives::types::{
    validator_stake::ValidatorStake, AccountId, Balance, BlockHeight, Compute, EpochHeight,
    EpochId, EpochInfoProvider, Gas, RawStateChangesWithTrieKey, ShardId, StateChangeCause,
    StateRoot,
};
use near_primitives::utils::{
    create_action_hash_from_receipt_id, create_receipt_id_from_receipt_id,
    create_receipt_id_from_transaction,
};
use near_primitives::version::{ProtocolFeature, ProtocolVersion};
use near_primitives_core::apply::ApplyChunkReason;
use near_store::trie::receipts_column_helper::DelayedReceiptQueue;
use near_store::trie::update::TrieUpdateResult;
use near_store::{
    get, get_account, get_postponed_receipt, get_promise_yield_receipt, get_pure,
    get_received_data, has_received_data, remove_account, remove_postponed_receipt,
    remove_promise_yield_receipt, set, set_access_key, set_account, set_code,
    set_postponed_receipt, set_promise_yield_receipt, set_received_data, PartialStorage,
    StorageError, Trie, TrieAccess, TrieChanges, TrieUpdate,
};
use near_vm_runner::logic::types::PromiseResult;
use near_vm_runner::logic::ReturnData;
pub use near_vm_runner::with_ext_cost_counter;
use near_vm_runner::ContractCode;
use near_vm_runner::ContractRuntimeCache;
use near_vm_runner::ProfileDataV3;
use pipelining::ReceiptPreparationPipeline;
use std::cmp::max;
use std::collections::{HashMap, HashSet, VecDeque};
use std::sync::Arc;
use tracing::{debug, instrument};

mod actions;
pub mod adapter;
mod balance_checker;
mod bandwidth_scheduler;
pub mod config;
mod congestion_control;
mod conversions;
pub mod ext;
mod metrics;
mod pipelining;
mod prefetch;
pub mod receipt_manager;
pub mod state_viewer;
#[cfg(test)]
mod tests;
mod verifier;

const EXPECT_ACCOUNT_EXISTS: &str = "account exists, checked above";

#[derive(Debug)]
pub struct ApplyState {
    /// Represents a phase of the chain lifecycle that we want to run apply for.
    /// This is currently represented as a static string and used as dimension in some metrics.
    pub apply_reason: Option<ApplyChunkReason>,
    /// Currently building block height.
    pub block_height: BlockHeight,
    /// Prev block hash
    pub prev_block_hash: CryptoHash,
    /// Current block hash
    pub block_hash: CryptoHash,
    /// To which shard the applied chunk belongs.
    pub shard_id: ShardId,
    /// Current epoch id
    pub epoch_id: EpochId,
    /// Current epoch height
    pub epoch_height: EpochHeight,
    /// Price for the gas.
    pub gas_price: Balance,
    /// The current block timestamp (number of non-leap-nanoseconds since January 1, 1970 0:00:00 UTC).
    pub block_timestamp: u64,
    /// Gas limit for a given chunk.
    /// If None is given, assumes there is no gas limit.
    pub gas_limit: Option<Gas>,
    /// Current random seed (from current block vrf output).
    pub random_seed: CryptoHash,
    /// Current Protocol version when we apply the state transition
    pub current_protocol_version: ProtocolVersion,
    /// The Runtime config to use for the current transition.
    pub config: Arc<RuntimeConfig>,
    /// Cache for compiled contracts.
    pub cache: Option<Box<dyn ContractRuntimeCache>>,
    /// Whether the chunk being applied is new.
    pub is_new_chunk: bool,
    /// Data for migrations that may need to be applied at the start of an epoch when protocol
    /// version changes
    pub migration_data: Arc<MigrationData>,
    /// Flags for migrations indicating whether they can be applied at this block
    pub migration_flags: MigrationFlags,
    /// Congestion level on each shard based on the latest known chunk header of each shard.
    ///
    /// The map must be empty if congestion control is disabled in the previous
    /// chunk. If the next chunks is the first with congestion control enabled,
    /// the congestion info needs to be computed while applying receipts.
    /// TODO(congestion_info) - verify performance of initialization when congested
    pub congestion_info: BlockCongestionInfo,
    /// Bandwidth requests from all shards, generated at the previous height.
    /// Each shard requests some bandwidth to other shards and then the bandwidth scheduler
    /// decides how much each shard is allowed to send.
    pub bandwidth_requests: BlockBandwidthRequests,
}

/// Contains information to update validators accounts at the first block of a new epoch.
#[derive(Debug)]
pub struct ValidatorAccountsUpdate {
    /// Maximum stake across last 3 epochs.
    pub stake_info: HashMap<AccountId, Balance>,
    /// Rewards to distribute to validators.
    pub validator_rewards: HashMap<AccountId, Balance>,
    /// Stake proposals from the last chunk.
    pub last_proposals: HashMap<AccountId, Balance>,
    /// The ID of the protocol treasury account if it belongs to the current shard.
    pub protocol_treasury_account_id: Option<AccountId>,
    /// Accounts to slash and the slashed amount (None means everything)
    pub slashing_info: HashMap<AccountId, Option<Balance>>,
}

#[derive(Debug)]
pub struct VerificationResult {
    /// The amount gas that was burnt to convert the transaction into a receipt and send it.
    pub gas_burnt: Gas,
    /// The remaining amount of gas in the receipt.
    pub gas_remaining: Gas,
    /// The gas price at which the gas was purchased in the receipt.
    pub receipt_gas_price: Balance,
    /// The balance that was burnt to convert the transaction into a receipt and send it.
    pub burnt_amount: Balance,
}

#[derive(Debug, Default)]
pub struct ApplyStats {
    pub tx_burnt_amount: Balance,
    pub slashed_burnt_amount: Balance,
    pub other_burnt_amount: Balance,
    /// This is a negative amount. This amount was not charged from the account that issued
    /// the transaction. It's likely due to the delayed queue of the receipts.
    pub gas_deficit_amount: Balance,
}

#[derive(Debug)]
pub struct ApplyResult {
    pub state_root: StateRoot,
    pub trie_changes: TrieChanges,
    pub validator_proposals: Vec<ValidatorStake>,
    pub outgoing_receipts: Vec<Receipt>,
    pub outcomes: Vec<ExecutionOutcomeWithId>,
    pub state_changes: Vec<RawStateChangesWithTrieKey>,
    pub stats: ApplyStats,
    pub processed_delayed_receipts: Vec<Receipt>,
    pub processed_yield_timeouts: Vec<PromiseYieldTimeout>,
    pub proof: Option<PartialStorage>,
    pub delayed_receipts_count: u64,
    pub metrics: Option<metrics::ApplyMetrics>,
    pub congestion_info: Option<CongestionInfo>,
<<<<<<< HEAD
    pub bandwidth_requests: Option<BandwidthRequests>,
    /// Used only for a sanity check.
    pub bandwidth_scheduler_state_hash: CryptoHash,
=======
    pub contract_accesses: Vec<CodeHash>,
>>>>>>> cc3a3cec
}

#[derive(Debug)]
pub struct ActionResult {
    pub gas_burnt: Gas,
    pub gas_burnt_for_function_call: Gas,
    pub gas_used: Gas,
    pub compute_usage: Compute,
    pub result: Result<ReturnData, ActionError>,
    pub logs: Vec<LogEntry>,
    pub new_receipts: Vec<Receipt>,
    pub validator_proposals: Vec<ValidatorStake>,
    pub profile: Box<ProfileDataV3>,
}

impl ActionResult {
    pub fn merge(&mut self, mut next_result: ActionResult) -> Result<(), RuntimeError> {
        assert!(next_result.gas_burnt_for_function_call <= next_result.gas_burnt);
        assert!(
            next_result.gas_burnt <= next_result.gas_used,
            "Gas burnt {} <= Gas used {}",
            next_result.gas_burnt,
            next_result.gas_used
        );
        self.gas_burnt = safe_add_gas(self.gas_burnt, next_result.gas_burnt)?;
        self.gas_burnt_for_function_call = safe_add_gas(
            self.gas_burnt_for_function_call,
            next_result.gas_burnt_for_function_call,
        )?;
        self.gas_used = safe_add_gas(self.gas_used, next_result.gas_used)?;
        self.compute_usage = safe_add_compute(self.compute_usage, next_result.compute_usage)?;
        self.profile.merge(&next_result.profile);
        self.result = next_result.result;
        self.logs.append(&mut next_result.logs);
        if let Ok(ReturnData::ReceiptIndex(ref mut receipt_index)) = self.result {
            // Shifting local receipt index to be global receipt index.
            *receipt_index += self.new_receipts.len() as u64;
        }
        if self.result.is_ok() {
            self.new_receipts.append(&mut next_result.new_receipts);
            self.validator_proposals.append(&mut next_result.validator_proposals);
        } else {
            self.new_receipts.clear();
            self.validator_proposals.clear();
        }
        Ok(())
    }
}

impl Default for ActionResult {
    fn default() -> Self {
        Self {
            gas_burnt: 0,
            gas_burnt_for_function_call: 0,
            gas_used: 0,
            compute_usage: 0,
            result: Ok(ReturnData::None),
            logs: vec![],
            new_receipts: vec![],
            validator_proposals: vec![],
            profile: Default::default(),
        }
    }
}

pub struct Runtime {}

impl Runtime {
    pub fn new() -> Self {
        Self {}
    }

    fn print_log(log: &[LogEntry]) {
        if log.is_empty() {
            return;
        }
        let log_str = log.iter().fold(String::new(), |acc, s| {
            if acc.is_empty() {
                s.to_string()
            } else {
                acc + "\n" + s
            }
        });
        debug!(target: "runtime", "{}", log_str);
    }

    /// Takes one signed transaction, verifies it and converts it to a receipt. Add this receipt
    /// either to the new local receipts if the signer is the same as receiver or to the new
    /// outgoing receipts.
    /// When transaction is converted to a receipt, the account is charged for the full value of
    /// the generated receipt.
    /// In case of successful verification (expected for valid chunks), returns the receipt and
    /// `ExecutionOutcomeWithId` for the transaction.
    /// In case of an error, returns either `InvalidTxError` if the transaction verification failed
    /// or a `StorageError` wrapped into `RuntimeError`.
    #[instrument(target = "runtime", level = "debug", "process_transaction", skip_all, fields(
        tx_hash = %signed_transaction.get_hash(),
        gas_burnt = tracing::field::Empty,
        compute_usage = tracing::field::Empty,
    ))]
    fn process_transaction(
        &self,
        state_update: &mut TrieUpdate,
        apply_state: &ApplyState,
        signed_transaction: &SignedTransaction,
        stats: &mut ApplyStats,
    ) -> Result<(Receipt, ExecutionOutcomeWithId), InvalidTxError> {
        let span = tracing::Span::current();
        metrics::TRANSACTION_PROCESSED_TOTAL.inc();

        match verify_and_charge_transaction(
            &apply_state.config,
            state_update,
            apply_state.gas_price,
            signed_transaction,
            true,
            Some(apply_state.block_height),
            apply_state.current_protocol_version,
        ) {
            Ok(verification_result) => {
                metrics::TRANSACTION_PROCESSED_SUCCESSFULLY_TOTAL.inc();
                state_update.commit(StateChangeCause::TransactionProcessing {
                    tx_hash: signed_transaction.get_hash(),
                });
                let transaction = &signed_transaction.transaction;
                let receipt_id = create_receipt_id_from_transaction(
                    apply_state.current_protocol_version,
                    signed_transaction,
                    &apply_state.prev_block_hash,
                    &apply_state.block_hash,
                );
                let receipt = Receipt::V0(ReceiptV0 {
                    predecessor_id: transaction.signer_id().clone(),
                    receiver_id: transaction.receiver_id().clone(),
                    receipt_id,
                    receipt: ReceiptEnum::Action(ActionReceipt {
                        signer_id: transaction.signer_id().clone(),
                        signer_public_key: transaction.public_key().clone(),
                        gas_price: verification_result.receipt_gas_price,
                        output_data_receivers: vec![],
                        input_data_ids: vec![],
                        actions: transaction.actions().to_vec(),
                    }),
                });
                stats.tx_burnt_amount =
                    safe_add_balance(stats.tx_burnt_amount, verification_result.burnt_amount)
                        .map_err(|_| InvalidTxError::CostOverflow)?;
                let gas_burnt = verification_result.gas_burnt;
                let compute_usage = verification_result.gas_burnt;
                let outcome = ExecutionOutcomeWithId {
                    id: signed_transaction.get_hash(),
                    outcome: ExecutionOutcome {
                        status: ExecutionStatus::SuccessReceiptId(*receipt.receipt_id()),
                        logs: vec![],
                        receipt_ids: vec![*receipt.receipt_id()],
                        gas_burnt,
                        // TODO(#8806): Support compute costs for actions. For now they match burnt gas.
                        compute_usage: Some(compute_usage),
                        tokens_burnt: verification_result.burnt_amount,
                        executor_id: transaction.signer_id().clone(),
                        // TODO: profile data is only counted in apply_action, which only happened at process_receipt
                        // VerificationResult needs updates to incorporate profile data to support profile data of txns
                        metadata: ExecutionMetadata::V1,
                    },
                };
                span.record("gas_burnt", gas_burnt);
                span.record("compute_usage", compute_usage);
                Ok((receipt, outcome))
            }
            Err(e) => {
                metrics::TRANSACTION_PROCESSED_FAILED_TOTAL.inc();
                state_update.rollback();
                Err(e)
            }
        }
    }

    fn apply_action(
        &self,
        action: &Action,
        state_update: &mut TrieUpdate,
        apply_state: &ApplyState,
        preparation_pipeline: &ReceiptPreparationPipeline,
        account: &mut Option<Account>,
        actor_id: &mut AccountId,
        receipt: &Receipt,
        action_receipt: &ActionReceipt,
        promise_results: Arc<[PromiseResult]>,
        action_hash: &CryptoHash,
        action_index: usize,
        actions: &[Action],
        epoch_info_provider: &(dyn EpochInfoProvider),
    ) -> Result<ActionResult, RuntimeError> {
        let _span = tracing::debug_span!(
            target: "runtime",
            "apply_action",
        )
        .entered();
        let exec_fees = exec_fee(&apply_state.config, action, receipt.receiver_id());
        let mut result = ActionResult::default();
        result.gas_used = exec_fees;
        result.gas_burnt = exec_fees;
        // TODO(#8806): Support compute costs for actions. For now they match burnt gas.
        result.compute_usage = exec_fees;
        let account_id = receipt.receiver_id();
        let is_refund = receipt.predecessor_id().is_system();
        let is_the_only_action = actions.len() == 1;
        let implicit_account_creation_eligible = is_the_only_action && !is_refund;

        let receipt_starts_with_create_account =
            matches!(actions.get(0), Some(Action::CreateAccount(_)));
        // Account validation
        if let Err(e) = check_account_existence(
            action,
            account,
            account_id,
            &apply_state.config,
            implicit_account_creation_eligible,
            receipt_starts_with_create_account,
        ) {
            result.result = Err(e);
            return Ok(result);
        }
        // Permission validation
        if let Err(e) = check_actor_permissions(action, account, actor_id, account_id) {
            result.result = Err(e);
            return Ok(result);
        }
        metrics::ACTION_CALLED_COUNT.with_label_values(&[action.as_ref()]).inc();
        match action {
            Action::CreateAccount(_) => {
                action_create_account(
                    &apply_state.config.fees,
                    &apply_state.config.account_creation_config,
                    account,
                    actor_id,
                    receipt.receiver_id(),
                    receipt.predecessor_id(),
                    &mut result,
                    apply_state.current_protocol_version,
                );
            }
            Action::DeployContract(deploy_contract) => {
                action_deploy_contract(
                    state_update,
                    account.as_mut().expect(EXPECT_ACCOUNT_EXISTS),
                    account_id,
                    deploy_contract,
                    Arc::clone(&apply_state.config.wasm_config),
                    apply_state.cache.as_deref(),
                )?;
            }
            Action::FunctionCall(function_call) => {
                let account = account.as_mut().expect(EXPECT_ACCOUNT_EXISTS);
                let contract = preparation_pipeline.get_contract(
                    receipt,
                    account.code_hash(),
                    action_index,
                    None,
                );
                let is_last_action = action_index + 1 == actions.len();
                action_function_call(
                    state_update,
                    apply_state,
                    account,
                    receipt,
                    action_receipt,
                    promise_results,
                    &mut result,
                    account_id,
                    function_call,
                    action_hash,
                    &apply_state.config,
                    is_last_action,
                    epoch_info_provider,
                    contract,
                )?;
            }
            Action::Transfer(TransferAction { deposit }) => {
                action_transfer_or_implicit_account_creation(
                    account,
                    *deposit,
                    false,
                    is_refund,
                    action_receipt,
                    receipt,
                    state_update,
                    apply_state,
                    actor_id,
                    epoch_info_provider,
                )?;
            }
            #[cfg(feature = "protocol_feature_nonrefundable_transfer_nep491")]
            Action::NonrefundableStorageTransfer(NonrefundableStorageTransferAction {
                deposit,
            }) => {
                action_transfer_or_implicit_account_creation(
                    account,
                    *deposit,
                    true,
                    is_refund,
                    action_receipt,
                    receipt,
                    state_update,
                    apply_state,
                    actor_id,
                    epoch_info_provider,
                )?;
            }
            Action::Stake(stake) => {
                action_stake(
                    account.as_mut().expect(EXPECT_ACCOUNT_EXISTS),
                    &mut result,
                    account_id,
                    stake,
                    &apply_state.prev_block_hash,
                    epoch_info_provider,
                )?;
            }
            Action::AddKey(add_key) => {
                action_add_key(
                    apply_state,
                    state_update,
                    account.as_mut().expect(EXPECT_ACCOUNT_EXISTS),
                    &mut result,
                    account_id,
                    add_key,
                )?;
            }
            Action::DeleteKey(delete_key) => {
                action_delete_key(
                    &apply_state.config.fees,
                    state_update,
                    account.as_mut().expect(EXPECT_ACCOUNT_EXISTS),
                    &mut result,
                    account_id,
                    delete_key,
                    apply_state.current_protocol_version,
                )?;
            }
            Action::DeleteAccount(delete_account) => {
                action_delete_account(
                    state_update,
                    account,
                    actor_id,
                    receipt,
                    &mut result,
                    account_id,
                    delete_account,
                    apply_state.current_protocol_version,
                )?;
            }
            Action::Delegate(signed_delegate_action) => {
                apply_delegate_action(
                    state_update,
                    apply_state,
                    action_receipt,
                    account_id,
                    signed_delegate_action,
                    &mut result,
                    receipt.priority(),
                )?;
            }
        };
        Ok(result)
    }

    // Executes when all Receipt `input_data_ids` are in the state
    fn apply_action_receipt(
        &self,
        state_update: &mut TrieUpdate,
        apply_state: &ApplyState,
        preparation_pipeline: &ReceiptPreparationPipeline,
        receipt: &Receipt,
        receipt_sink: &mut ReceiptSink,
        validator_proposals: &mut Vec<ValidatorStake>,
        stats: &mut ApplyStats,
        epoch_info_provider: &(dyn EpochInfoProvider),
    ) -> Result<ExecutionOutcomeWithId, RuntimeError> {
        let _span = tracing::debug_span!(
            target: "runtime",
            "apply_action_receipt",
        )
        .entered();
        let action_receipt = match receipt.receipt() {
            ReceiptEnum::Action(action_receipt) | ReceiptEnum::PromiseYield(action_receipt) => {
                action_receipt
            }
            _ => unreachable!("given receipt should be an action receipt"),
        };
        let account_id = receipt.receiver_id();
        // Collecting input data and removing it from the state
        let promise_results = action_receipt
            .input_data_ids
            .iter()
            .map(|data_id| {
                let ReceivedData { data } = get_received_data(state_update, account_id, *data_id)?
                    .ok_or_else(|| {
                        StorageError::StorageInconsistentState(
                            "received data should be in the state".to_string(),
                        )
                    })?;
                state_update.remove(TrieKey::ReceivedData {
                    receiver_id: account_id.clone(),
                    data_id: *data_id,
                });
                match data {
                    Some(value) => Ok(PromiseResult::Successful(value)),
                    None => Ok(PromiseResult::Failed),
                }
            })
            .collect::<Result<Arc<[PromiseResult]>, RuntimeError>>()?;

        // state_update might already have some updates so we need to make sure we commit it before
        // executing the actual receipt
        state_update.commit(StateChangeCause::ActionReceiptProcessingStarted {
            receipt_hash: receipt.get_hash(),
        });

        let mut account = get_account(state_update, account_id)?;
        let mut actor_id = receipt.predecessor_id().clone();
        let mut result = ActionResult::default();
        let exec_fees = apply_state.config.fees.fee(ActionCosts::new_action_receipt).exec_fee();
        result.gas_used = exec_fees;
        result.gas_burnt = exec_fees;
        // TODO(#8806): Support compute costs for actions. For now they match burnt gas.
        result.compute_usage = exec_fees;
        #[cfg(feature = "protocol_feature_nonrefundable_transfer_nep491")]
        let mut nonrefundable_amount_burnt: Balance = 0;

        // Executing actions one by one
        for (action_index, action) in action_receipt.actions.iter().enumerate() {
            let action_hash = create_action_hash_from_receipt_id(
                apply_state.current_protocol_version,
                receipt.receipt_id(),
                &apply_state.prev_block_hash,
                &apply_state.block_hash,
                action_index,
            );
            let mut new_result = self.apply_action(
                action,
                state_update,
                apply_state,
                preparation_pipeline,
                &mut account,
                &mut actor_id,
                receipt,
                action_receipt,
                Arc::clone(&promise_results),
                &action_hash,
                action_index,
                &action_receipt.actions,
                epoch_info_provider,
            )?;
            if new_result.result.is_ok() {
                if let Err(e) = new_result.new_receipts.iter().try_for_each(|receipt| {
                    validate_receipt(
                        &apply_state.config.wasm_config.limit_config,
                        receipt,
                        apply_state.current_protocol_version,
                    )
                }) {
                    new_result.result = Err(ActionErrorKind::NewReceiptValidationError(e).into());
                }
            }
            result.merge(new_result)?;
            // TODO storage error
            if let Err(ref mut res) = result.result {
                res.index = Some(action_index as u64);
                break;
            }

            #[cfg(feature = "protocol_feature_nonrefundable_transfer_nep491")]
            if let Action::NonrefundableStorageTransfer(NonrefundableStorageTransferAction {
                deposit,
            }) = action
            {
                nonrefundable_amount_burnt = safe_add_balance(nonrefundable_amount_burnt, *deposit)?
            }
        }

        // Going to check balance covers account's storage.
        if result.result.is_ok() {
            if let Some(ref mut account) = account {
                match check_storage_stake(
                    account,
                    &apply_state.config,
                    apply_state.current_protocol_version,
                ) {
                    Ok(()) => {
                        set_account(state_update, account_id.clone(), account);
                    }
                    Err(StorageStakingError::LackBalanceForStorageStaking(amount)) => {
                        result.merge(ActionResult {
                            result: Err(ActionError {
                                index: None,
                                kind: ActionErrorKind::LackBalanceForState {
                                    account_id: account_id.clone(),
                                    amount,
                                },
                            }),
                            ..Default::default()
                        })?;
                    }
                    Err(StorageStakingError::StorageError(err)) => {
                        return Err(RuntimeError::StorageError(
                            StorageError::StorageInconsistentState(err),
                        ))
                    }
                }
            }
        }

        let gas_deficit_amount = if receipt.predecessor_id().is_system() {
            // We will set gas_burnt for refund receipts to be 0 when we calculate tx_burnt_amount
            // Here we don't set result.gas_burnt to be zero if CountRefundReceiptsInGasLimit is
            // enabled because we want it to be counted in gas limit calculation later
            if !checked_feature!(
                "stable",
                CountRefundReceiptsInGasLimit,
                apply_state.current_protocol_version
            ) {
                result.gas_burnt = 0;
                result.compute_usage = 0;
                result.gas_used = 0;
            }

            // If the refund fails tokens are burned.
            if result.result.is_err() {
                stats.other_burnt_amount = safe_add_balance(
                    stats.other_burnt_amount,
                    total_deposit(&action_receipt.actions)?,
                )?
            }
            0
        } else {
            // Calculating and generating refunds
            self.generate_refund_receipts(
                apply_state.gas_price,
                receipt,
                action_receipt,
                &mut result,
                &apply_state.config,
            )?
        };
        stats.gas_deficit_amount = safe_add_balance(stats.gas_deficit_amount, gas_deficit_amount)?;

        // Moving validator proposals
        validator_proposals.append(&mut result.validator_proposals);

        // Committing or rolling back state.
        match &result.result {
            Ok(_) => {
                state_update.commit(StateChangeCause::ReceiptProcessing {
                    receipt_hash: receipt.get_hash(),
                });
            }
            Err(_) => {
                state_update.rollback();
            }
        };
        // If the receipt was successfully applied, we update `other_burnt_amount` statistic with the non-refundable amount burnt.
        #[cfg(feature = "protocol_feature_nonrefundable_transfer_nep491")]
        if result.result.is_ok() {
            stats.other_burnt_amount =
                safe_add_balance(stats.other_burnt_amount, nonrefundable_amount_burnt)?;
        }

        // If the receipt is a refund, then we consider it free without burnt gas.
        let gas_burnt: Gas =
            if receipt.predecessor_id().is_system() { 0 } else { result.gas_burnt };
        // `gas_deficit_amount` is strictly less than `gas_price * gas_burnt`.
        let mut tx_burnt_amount =
            safe_gas_to_balance(apply_state.gas_price, gas_burnt)? - gas_deficit_amount;
        // The amount of tokens burnt for the execution of this receipt. It's used in the execution
        // outcome.
        let tokens_burnt = tx_burnt_amount;

        // Adding burnt gas reward for function calls if the account exists.
        let receiver_gas_reward = result.gas_burnt_for_function_call
            * *apply_state.config.fees.burnt_gas_reward.numer() as u64
            / *apply_state.config.fees.burnt_gas_reward.denom() as u64;
        // The balance that the current account should receive as a reward for function call
        // execution.
        let receiver_reward = safe_gas_to_balance(apply_state.gas_price, receiver_gas_reward)?
            .saturating_sub(gas_deficit_amount);
        if receiver_reward > 0 {
            let mut account = get_account(state_update, account_id)?;
            if let Some(ref mut account) = account {
                // Validators receive the remaining execution reward that was not given to the
                // account holder. If the account doesn't exist by the end of the execution, the
                // validators receive the full reward.
                tx_burnt_amount -= receiver_reward;
                account.set_amount(safe_add_balance(account.amount(), receiver_reward)?);
                set_account(state_update, account_id.clone(), account);
                state_update.commit(StateChangeCause::ActionReceiptGasReward {
                    receipt_hash: receipt.get_hash(),
                });
            }
        }

        stats.tx_burnt_amount = safe_add_balance(stats.tx_burnt_amount, tx_burnt_amount)?;

        // Generating outgoing data
        // A {
        // B().then(C())}  B--data receipt->C

        // A {
        // B(); 42}
        if !action_receipt.output_data_receivers.is_empty() {
            if let Ok(ReturnData::ReceiptIndex(receipt_index)) = result.result {
                // Modifying a new receipt instead of sending data
                match result
                    .new_receipts
                    .get_mut(receipt_index as usize)
                    .expect("the receipt for the given receipt index should exist")
                    .receipt_mut()
                {
                    ReceiptEnum::Action(ref mut new_action_receipt)
                    | ReceiptEnum::PromiseYield(ref mut new_action_receipt) => new_action_receipt
                        .output_data_receivers
                        .extend_from_slice(&action_receipt.output_data_receivers),
                    _ => unreachable!("the receipt should be an action receipt"),
                }
            } else {
                let data = match result.result {
                    Ok(ReturnData::Value(ref data)) => Some(data.clone()),
                    Ok(_) => Some(vec![]),
                    Err(_) => None,
                };
                result.new_receipts.extend(action_receipt.output_data_receivers.iter().map(
                    |data_receiver| {
                        Receipt::V0(ReceiptV0 {
                            predecessor_id: account_id.clone(),
                            receiver_id: data_receiver.receiver_id.clone(),
                            receipt_id: CryptoHash::default(),
                            receipt: ReceiptEnum::Data(DataReceipt {
                                data_id: data_receiver.data_id,
                                data: data.clone(),
                            }),
                        })
                    },
                ));
            };
        }

        // Generating receipt IDs
        let receipt_ids = result
            .new_receipts
            .into_iter()
            .enumerate()
            .filter_map(|(receipt_index, mut new_receipt)| {
                let receipt_id = create_receipt_id_from_receipt_id(
                    apply_state.current_protocol_version,
                    receipt.receipt_id(),
                    &apply_state.prev_block_hash,
                    &apply_state.block_hash,
                    receipt_index,
                );

                new_receipt.set_receipt_id(receipt_id);
                let is_action = matches!(
                    new_receipt.receipt(),
                    ReceiptEnum::Action(_) | ReceiptEnum::PromiseYield(_)
                );

                let res = receipt_sink.forward_or_buffer_receipt(
                    new_receipt,
                    apply_state,
                    state_update,
                    epoch_info_provider,
                );
                if let Err(e) = res {
                    Some(Err(e))
                } else if is_action {
                    Some(Ok(receipt_id))
                } else {
                    None
                }
            })
            .collect::<Result<_, _>>()?;

        let status = match result.result {
            Ok(ReturnData::ReceiptIndex(receipt_index)) => {
                ExecutionStatus::SuccessReceiptId(create_receipt_id_from_receipt_id(
                    apply_state.current_protocol_version,
                    receipt.receipt_id(),
                    &apply_state.prev_block_hash,
                    &apply_state.block_hash,
                    receipt_index as usize,
                ))
            }
            Ok(ReturnData::Value(data)) => ExecutionStatus::SuccessValue(data),
            Ok(ReturnData::None) => ExecutionStatus::SuccessValue(vec![]),
            Err(e) => ExecutionStatus::Failure(TxExecutionError::ActionError(e)),
        };

        Self::print_log(&result.logs);

        Ok(ExecutionOutcomeWithId {
            id: *receipt.receipt_id(),
            outcome: ExecutionOutcome {
                status,
                logs: result.logs,
                receipt_ids,
                gas_burnt: result.gas_burnt,
                compute_usage: Some(result.compute_usage),
                tokens_burnt,
                executor_id: account_id.clone(),
                metadata: ExecutionMetadata::V3(Box::new(conversions::Convert::convert(
                    *result.profile,
                ))),
            },
        })
    }

    fn generate_refund_receipts(
        &self,
        current_gas_price: Balance,
        receipt: &Receipt,
        action_receipt: &ActionReceipt,
        result: &mut ActionResult,
        config: &RuntimeConfig,
    ) -> Result<Balance, RuntimeError> {
        let total_deposit = total_deposit(&action_receipt.actions)?;
        let prepaid_gas = safe_add_gas(
            total_prepaid_gas(&action_receipt.actions)?,
            total_prepaid_send_fees(config, &action_receipt.actions)?,
        )?;
        let prepaid_exec_gas = safe_add_gas(
            total_prepaid_exec_fees(config, &action_receipt.actions, receipt.receiver_id())?,
            config.fees.fee(ActionCosts::new_action_receipt).exec_fee(),
        )?;
        let deposit_refund = if result.result.is_err() { total_deposit } else { 0 };
        let gas_refund = if result.result.is_err() {
            safe_add_gas(prepaid_gas, prepaid_exec_gas)? - result.gas_burnt
        } else {
            safe_add_gas(prepaid_gas, prepaid_exec_gas)? - result.gas_used
        };
        // Refund for the unused portion of the gas at the price at which this gas was purchased.
        let mut gas_balance_refund = safe_gas_to_balance(action_receipt.gas_price, gas_refund)?;
        let mut gas_deficit_amount = 0;
        if current_gas_price > action_receipt.gas_price {
            // In a rare scenario, when the current gas price is higher than the purchased gas
            // price, the difference is subtracted from the refund. If the refund doesn't have
            // enough balance to cover the difference, then the remaining balance is considered
            // the deficit and it's reported in the stats for the balance checker.
            gas_deficit_amount = safe_gas_to_balance(
                current_gas_price - action_receipt.gas_price,
                result.gas_burnt,
            )?;
            if gas_balance_refund >= gas_deficit_amount {
                gas_balance_refund -= gas_deficit_amount;
                gas_deficit_amount = 0;
            } else {
                gas_deficit_amount -= gas_balance_refund;
                gas_balance_refund = 0;
            }
        } else {
            // Refund for the difference of the purchased gas price and the current gas price.
            gas_balance_refund = safe_add_balance(
                gas_balance_refund,
                safe_gas_to_balance(
                    action_receipt.gas_price - current_gas_price,
                    result.gas_burnt,
                )?,
            )?;
        }

        if deposit_refund > 0 {
            result.new_receipts.push(Receipt::new_balance_refund(
                receipt.predecessor_id(),
                deposit_refund,
                receipt.priority(),
            ));
        }
        if gas_balance_refund > 0 {
            // Gas refunds refund the allowance of the access key, so if the key exists on the
            // account it will increase the allowance by the refund amount.
            result.new_receipts.push(Receipt::new_gas_refund(
                &action_receipt.signer_id,
                gas_balance_refund,
                action_receipt.signer_public_key.clone(),
                receipt.priority(),
            ));
        }
        Ok(gas_deficit_amount)
    }

    fn process_receipt(
        &self,
        processing_state: &mut ApplyProcessingReceiptState,
        receipt: &Receipt,
        receipt_sink: &mut ReceiptSink,
        validator_proposals: &mut Vec<ValidatorStake>,
    ) -> Result<Option<ExecutionOutcomeWithId>, RuntimeError> {
        let ApplyProcessingReceiptState {
            ref mut state_update,
            apply_state,
            epoch_info_provider,
            ref pipeline_manager,
            ref mut stats,
            ..
        } = *processing_state;
        let account_id = receipt.receiver_id();
        match receipt.receipt() {
            ReceiptEnum::Data(ref data_receipt) => {
                // Received a new data receipt.
                // Saving the data into the state keyed by the data_id.
                set_received_data(
                    state_update,
                    account_id.clone(),
                    data_receipt.data_id,
                    &ReceivedData { data: data_receipt.data.clone() },
                );
                // Check if there is already a receipt that was postponed and was awaiting for the
                // given data_id.
                // If we don't have a postponed receipt yet, we don't need to do anything for now.
                if let Some(receipt_id) = get(
                    state_update,
                    &TrieKey::PostponedReceiptId {
                        receiver_id: account_id.clone(),
                        data_id: data_receipt.data_id,
                    },
                )? {
                    // There is already a receipt that is awaiting for the just received data.
                    // Removing this pending data_id for the receipt from the state.
                    state_update.remove(TrieKey::PostponedReceiptId {
                        receiver_id: account_id.clone(),
                        data_id: data_receipt.data_id,
                    });
                    // Checking how many input data items is pending for the receipt.
                    let pending_data_count: u32 = get(
                        state_update,
                        &TrieKey::PendingDataCount { receiver_id: account_id.clone(), receipt_id },
                    )?
                    .ok_or_else(|| {
                        StorageError::StorageInconsistentState(
                            "pending data count should be in the state".to_string(),
                        )
                    })?;
                    if pending_data_count == 1 {
                        // It was the last input data pending for this receipt. We'll cleanup
                        // some receipt related fields from the state and execute the receipt.

                        // Removing pending data count from the state.
                        state_update.remove(TrieKey::PendingDataCount {
                            receiver_id: account_id.clone(),
                            receipt_id,
                        });
                        // Fetching the receipt itself.
                        let ready_receipt =
                            get_postponed_receipt(state_update, account_id, receipt_id)?
                                .ok_or_else(|| {
                                    StorageError::StorageInconsistentState(
                                        "pending receipt should be in the state".to_string(),
                                    )
                                })?;
                        // Removing the receipt from the state.
                        remove_postponed_receipt(state_update, account_id, receipt_id);
                        // Executing the receipt. It will read all the input data and clean it up
                        // from the state.
                        return self
                            .apply_action_receipt(
                                state_update,
                                apply_state,
                                pipeline_manager,
                                &ready_receipt,
                                receipt_sink,
                                validator_proposals,
                                stats,
                                epoch_info_provider,
                            )
                            .map(Some);
                    } else {
                        // There is still some pending data for the receipt, so we update the
                        // pending data count in the state.
                        set(
                            state_update,
                            TrieKey::PendingDataCount {
                                receiver_id: account_id.clone(),
                                receipt_id,
                            },
                            &(pending_data_count.checked_sub(1).ok_or_else(|| {
                                StorageError::StorageInconsistentState(
                                    "pending data count is 0, but there is a new DataReceipt"
                                        .to_string(),
                                )
                            })?),
                        );
                    }
                }
            }
            ReceiptEnum::Action(ref action_receipt) => {
                // Received a new action receipt. We'll first check how many input data items
                // were already received before and saved in the state.
                // And if we have all input data, then we can immediately execute the receipt.
                // If not, then we will postpone this receipt for later.
                let mut pending_data_count: u32 = 0;
                for data_id in &action_receipt.input_data_ids {
                    if !has_received_data(state_update, account_id, *data_id)? {
                        pending_data_count += 1;
                        // The data for a given data_id is not available, so we save a link to this
                        // receipt_id for the pending data_id into the state.
                        set(
                            state_update,
                            TrieKey::PostponedReceiptId {
                                receiver_id: account_id.clone(),
                                data_id: *data_id,
                            },
                            receipt.receipt_id(),
                        )
                    }
                }
                if pending_data_count == 0 {
                    // All input data is available. Executing the receipt. It will cleanup
                    // input data from the state.
                    return self
                        .apply_action_receipt(
                            state_update,
                            apply_state,
                            pipeline_manager,
                            receipt,
                            receipt_sink,
                            validator_proposals,
                            stats,
                            epoch_info_provider,
                        )
                        .map(Some);
                } else {
                    // Not all input data is available now.
                    // Save the counter for the number of pending input data items into the state.
                    set(
                        state_update,
                        TrieKey::PendingDataCount {
                            receiver_id: account_id.clone(),
                            receipt_id: *receipt.receipt_id(),
                        },
                        &pending_data_count,
                    );
                    // Save the receipt itself into the state.
                    set_postponed_receipt(state_update, receipt);
                }
            }
            ReceiptEnum::PromiseYield(_) => {
                // Received a new PromiseYield receipt. We simply store it and await
                // the corresponding PromiseResume receipt.
                set_promise_yield_receipt(state_update, receipt);
            }
            ReceiptEnum::PromiseResume(ref data_receipt) => {
                // Received a new PromiseResume receipt delivering input data for a PromiseYield.
                // It is guaranteed that the PromiseYield has exactly one input data dependency
                // and that it arrives first, so we can simply find and execute it.
                if let Some(yield_receipt) =
                    get_promise_yield_receipt(state_update, account_id, data_receipt.data_id)?
                {
                    // Remove the receipt from the state
                    remove_promise_yield_receipt(state_update, account_id, data_receipt.data_id);

                    // Save the data into the state keyed by the data_id
                    set_received_data(
                        state_update,
                        account_id.clone(),
                        data_receipt.data_id,
                        &ReceivedData { data: data_receipt.data.clone() },
                    );

                    // Execute the PromiseYield receipt. It will read the input data and clean it
                    // up from the state.
                    return self
                        .apply_action_receipt(
                            state_update,
                            apply_state,
                            pipeline_manager,
                            &yield_receipt,
                            receipt_sink,
                            validator_proposals,
                            stats,
                            epoch_info_provider,
                        )
                        .map(Some);
                } else {
                    // If the user happens to call `promise_yield_resume` multiple times, it may so
                    // happen that multiple PromiseResume receipts are delivered. We can safely
                    // ignore all but the first.
                    return Ok(None);
                }
            }
        };
        // We didn't trigger execution, so we need to commit the state.
        state_update
            .commit(StateChangeCause::PostponedReceipt { receipt_hash: receipt.get_hash() });
        Ok(None)
    }

    /// Iterates over the validators in the current shard and updates their accounts to return stake
    /// and allocate rewards. Also updates protocol treasury account if it belongs to the current
    /// shard.
    fn update_validator_accounts(
        &self,
        state_update: &mut TrieUpdate,
        validator_accounts_update: &ValidatorAccountsUpdate,
        stats: &mut ApplyStats,
    ) -> Result<(), RuntimeError> {
        for (account_id, max_of_stakes) in &validator_accounts_update.stake_info {
            if let Some(mut account) = get_account(state_update, account_id)? {
                if let Some(reward) = validator_accounts_update.validator_rewards.get(account_id) {
                    debug!(target: "runtime", "account {} adding reward {} to stake {}", account_id, reward, account.locked());
                    account.set_locked(account.locked().checked_add(*reward).ok_or_else(|| {
                        RuntimeError::UnexpectedIntegerOverflow("update_validator_accounts".into())
                    })?);
                }

                debug!(target: "runtime",
                       "account {} stake {} max_of_stakes: {}",
                       account_id, account.locked(), max_of_stakes
                );
                if account.locked() < *max_of_stakes {
                    return Err(StorageError::StorageInconsistentState(format!(
                        "FATAL: staking invariant does not hold. \
                         Account stake {} is less than maximum of stakes {} in the past three epochs",
                        account.locked(),
                        max_of_stakes)).into());
                }
                let last_proposal =
                    *validator_accounts_update.last_proposals.get(account_id).unwrap_or(&0);
                let return_stake = account
                    .locked()
                    .checked_sub(max(*max_of_stakes, last_proposal))
                    .ok_or_else(|| {
                        RuntimeError::UnexpectedIntegerOverflow(
                            "update_validator_accounts - return stake".into(),
                        )
                    })?;
                debug!(target: "runtime", "account {} return stake {}", account_id, return_stake);
                account.set_locked(account.locked().checked_sub(return_stake).ok_or_else(
                    || {
                        RuntimeError::UnexpectedIntegerOverflow(
                            "update_validator_accounts - set_locked".into(),
                        )
                    },
                )?);
                account.set_amount(account.amount().checked_add(return_stake).ok_or_else(
                    || {
                        RuntimeError::UnexpectedIntegerOverflow(
                            "update_validator_accounts - set_amount".into(),
                        )
                    },
                )?);

                set_account(state_update, account_id.clone(), &account);
            } else if *max_of_stakes > 0 {
                // if max_of_stakes > 0, it means that the account must have locked balance
                // and therefore must exist
                return Err(StorageError::StorageInconsistentState(format!(
                    "Account {} with max of stakes {} is not found",
                    account_id, max_of_stakes
                ))
                .into());
            }
        }

        for (account_id, stake) in validator_accounts_update.slashing_info.iter() {
            if let Some(mut account) = get_account(state_update, account_id)? {
                let amount_to_slash = stake.unwrap_or(account.locked());
                debug!(target: "runtime", "slashing {} of {} from {}", amount_to_slash, account.locked(), account_id);
                if account.locked() < amount_to_slash {
                    return Err(StorageError::StorageInconsistentState(format!(
                        "FATAL: staking invariant does not hold. Account locked {} is less than slashed {}",
                        account.locked(), amount_to_slash)).into());
                }
                stats.slashed_burnt_amount =
                    stats.slashed_burnt_amount.checked_add(amount_to_slash).ok_or_else(|| {
                        RuntimeError::UnexpectedIntegerOverflow(
                            "update_validator_accounts - slashed".into(),
                        )
                    })?;
                account.set_locked(account.locked().checked_sub(amount_to_slash).ok_or_else(
                    || {
                        RuntimeError::UnexpectedIntegerOverflow(
                            "update_validator_accounts - slash locked".into(),
                        )
                    },
                )?);
                set_account(state_update, account_id.clone(), &account);
            } else {
                return Err(StorageError::StorageInconsistentState(format!(
                    "Account {} to slash is not found",
                    account_id
                ))
                .into());
            }
        }

        if let Some(account_id) = &validator_accounts_update.protocol_treasury_account_id {
            // If protocol treasury stakes, then the rewards was already distributed above.
            if !validator_accounts_update.stake_info.contains_key(account_id) {
                let mut account = get_account(state_update, account_id)?.ok_or_else(|| {
                    StorageError::StorageInconsistentState(format!(
                        "Protocol treasury account {} is not found",
                        account_id
                    ))
                })?;
                let treasury_reward = *validator_accounts_update
                    .validator_rewards
                    .get(account_id)
                    .ok_or_else(|| {
                        StorageError::StorageInconsistentState(format!(
                            "Validator reward for the protocol treasury account {} is not found",
                            account_id
                        ))
                    })?;
                account.set_amount(account.amount().checked_add(treasury_reward).ok_or_else(
                    || {
                        RuntimeError::UnexpectedIntegerOverflow(
                            "update_validator_accounts - treasure_reward".into(),
                        )
                    },
                )?);
                set_account(state_update, account_id.clone(), &account);
            }
        }
        state_update.commit(StateChangeCause::ValidatorAccountsUpdate);

        Ok(())
    }

    pub fn apply_migrations(
        &self,
        state_update: &mut TrieUpdate,
        migration_data: &Arc<MigrationData>,
        migration_flags: &MigrationFlags,
        protocol_version: ProtocolVersion,
    ) -> Result<(Gas, Vec<Receipt>), StorageError> {
        let mut gas_used: Gas = 0;
        if ProtocolFeature::FixStorageUsage.protocol_version() == protocol_version
            && migration_flags.is_first_block_of_version
        {
            for (account_id, delta) in &migration_data.storage_usage_delta {
                // Account could have been deleted in the meantime, so we check if it is still Some
                if let Some(mut account) = get_account(state_update, account_id)? {
                    // Storage usage is saved in state, hence it is nowhere close to max value
                    // of u64, and maximal delta is 4196, se we can add here without checking
                    // for overflow
                    account.set_storage_usage(account.storage_usage() + delta);
                    set_account(state_update, account_id.clone(), &account);
                }
            }
            gas_used += migration_data.storage_usage_fix_gas;
            state_update.commit(StateChangeCause::Migration);
        }

        // Re-introduce receipts lost because of a bug in apply_chunks.
        // We take the first block with existing chunk in the first epoch in which protocol feature
        // RestoreReceiptsAfterFixApplyChunks was enabled, and put the restored receipts there.
        // See https://github.com/near/nearcore/pull/4248/ for more details.
        let receipts_to_restore = if ProtocolFeature::RestoreReceiptsAfterFixApplyChunks
            .protocol_version()
            == protocol_version
            && migration_flags.is_first_block_with_chunk_of_version
        {
            // Note that receipts are restored only on mainnet so restored_receipts will be empty on
            // other chains.
            migration_data.restored_receipts.get(&new_shard_id_tmp(0)).cloned().unwrap_or_default()
        } else {
            vec![]
        };

        // Remove the only testnet account with large storage key.
        if ProtocolFeature::RemoveAccountWithLongStorageKey.protocol_version() == protocol_version
            && migration_flags.is_first_block_with_chunk_of_version
        {
            let account_id = "contractregistry.testnet".parse().unwrap();
            if get_account(state_update, &account_id)?.is_some() {
                remove_account(state_update, &account_id)?;
                state_update.commit(StateChangeCause::Migration);
            }
        }

        Ok((gas_used, receipts_to_restore))
    }

    /// Applies new signed transactions and incoming receipts for some chunk/shard on top of
    /// given trie and the given state root.
    /// If the validator accounts update is provided, updates validators accounts.
    /// All new signed transactions should be valid and already verified by the chunk producer.
    /// If any transaction is invalid, it would return an `InvalidTxError`.
    /// Returns an `ApplyResult` that contains the new state root, trie changes,
    /// new outgoing receipts, execution outcomes for
    /// all transactions, local action receipts (generated from transactions with signer ==
    /// receivers) and incoming action receipts.
    #[instrument(target = "runtime", level = "debug", "apply", skip_all, fields(
        protocol_version = apply_state.current_protocol_version,
        num_transactions = transactions.len(),
        gas_burnt = tracing::field::Empty,
        compute_usage = tracing::field::Empty,
    ))]
    pub fn apply(
        &self,
        trie: Trie,
        validator_accounts_update: &Option<ValidatorAccountsUpdate>,
        apply_state: &ApplyState,
        incoming_receipts: &[Receipt],
        transactions: &[SignedTransaction],
        epoch_info_provider: &(dyn EpochInfoProvider),
        state_patch: SandboxStatePatch,
    ) -> Result<ApplyResult, RuntimeError> {
        // state_patch must be empty unless this is sandbox build.  Thanks to
        // conditional compilation this always resolves to true so technically
        // the check is not necessary.  It’s defence in depth to make sure any
        // future refactoring won’t break the condition.
        assert!(cfg!(feature = "sandbox") || state_patch.is_empty());

        // What this function does can be broken down conceptually into the following steps:
        // 1. Update validator accounts.
        // 2. Apply migrations.
        // 3. Process transactions.
        // 4. Process receipts.
        // 5. Validate and apply the state update.

        let mut processing_state =
            ApplyProcessingState::new(&apply_state, trie, epoch_info_provider, transactions);

        if let Some(prefetcher) = &mut processing_state.prefetcher {
            // Prefetcher is allowed to fail
            _ = prefetcher.prefetch_transactions_data(transactions);
        }

        // Step 1: update validator accounts.
        if let Some(validator_accounts_update) = validator_accounts_update {
            self.update_validator_accounts(
                &mut processing_state.state_update,
                validator_accounts_update,
                &mut processing_state.stats,
            )?;
        }

        // Step 2: apply migrations.
        let (gas_used_for_migrations, mut receipts_to_restore) = self
            .apply_migrations(
                &mut processing_state.state_update,
                &apply_state.migration_data,
                &apply_state.migration_flags,
                processing_state.protocol_version,
            )
            .map_err(RuntimeError::StorageError)?;
        processing_state.total.add(gas_used_for_migrations, gas_used_for_migrations)?;

        let delayed_receipts = DelayedReceiptQueue::load(&processing_state.state_update)?;
        let delayed_receipts = DelayedReceiptQueueWrapper::new(delayed_receipts);

        // Bandwidth scheduler should be run for every chunk, including the missing ones.
        let bandwidth_scheduler_output =
            run_bandwidth_scheduler(apply_state, &mut processing_state.state_update)?;

        // If the chunk is missing, exit early and don't process any receipts.
        if !apply_state.is_new_chunk
            && processing_state.protocol_version
                >= ProtocolFeature::FixApplyChunks.protocol_version()
        {
            return missing_chunk_apply_result(
                &delayed_receipts,
                processing_state,
                &bandwidth_scheduler_output,
            );
        }

        // If we have receipts that need to be restored, prepend them to the list of incoming receipts
        let incoming_receipts = if receipts_to_restore.is_empty() {
            incoming_receipts
        } else {
            receipts_to_restore.extend_from_slice(incoming_receipts);
            receipts_to_restore.as_slice()
        };

        let mut outgoing_receipts = Vec::new();

        let mut processing_state =
            processing_state.into_processing_receipt_state(incoming_receipts, delayed_receipts);
        let mut own_congestion_info = apply_state.own_congestion_info(
            processing_state.protocol_version,
            &processing_state.state_update,
        )?;
        let mut receipt_sink = ReceiptSink::new(
            processing_state.protocol_version,
            &processing_state.state_update.trie,
            apply_state,
            &mut own_congestion_info,
            &mut outgoing_receipts,
        )?;
        // Forward buffered receipts from previous chunks.
        receipt_sink.forward_from_buffer(&mut processing_state.state_update, apply_state)?;

        // Step 3: process transactions.
        self.process_transactions(&mut processing_state, &mut receipt_sink)?;

        // Step 4: process receipts.
        let process_receipts_result =
            self.process_receipts(&mut processing_state, &mut receipt_sink)?;

        // After receipt processing is done, report metrics on outgoing buffers
        // and on congestion indicators.
        metrics::report_congestion_metrics(
            &receipt_sink,
            apply_state.shard_id,
            &apply_state.config.congestion_control_config,
        );

        // Step 5: validate and apply the state update.
        self.validate_apply_state_update(
            processing_state,
            process_receipts_result,
            own_congestion_info,
            validator_accounts_update,
            state_patch,
            outgoing_receipts,
            &bandwidth_scheduler_output,
        )
    }

    fn apply_state_patch(&self, state_update: &mut TrieUpdate, state_patch: SandboxStatePatch) {
        if state_patch.is_empty() {
            return;
        }
        for record in state_patch {
            match record {
                StateRecord::Account { account_id, account } => {
                    set_account(state_update, account_id, &account);
                }
                StateRecord::Data { account_id, data_key, value } => {
                    state_update.set(TrieKey::ContractData { key: data_key.into(), account_id }, value.into());
                }
                StateRecord::Contract { account_id, code } => {
                    let acc = get_account(state_update, &account_id).expect("Failed to read state").expect("Code state record should be preceded by the corresponding account record");
                    // Recompute contract code hash.
                    let code = ContractCode::new(code, None);
                    set_code(state_update, account_id, &code);
                    assert_eq!(*code.hash(), acc.code_hash());
                }
                StateRecord::AccessKey { account_id, public_key, access_key } => {
                    set_access_key(state_update, account_id, public_key, &access_key);
                }
                _ => unimplemented!("patch_state can only patch Account, AccessKey, Contract and Data kind of StateRecord")
            }
        }
        state_update.commit(StateChangeCause::Migration);
    }

    /// Processes a collection of transactions.
    ///
    /// Fills the `processing_state` with local receipts generated during processing of the
    /// transactions.
    fn process_transactions<'a>(
        &self,
        processing_state: &mut ApplyProcessingReceiptState<'a>,
        receipt_sink: &mut ReceiptSink,
    ) -> Result<(), RuntimeError> {
        let total = &mut processing_state.total;
        let apply_state = &mut processing_state.apply_state;
        let state_update = &mut processing_state.state_update;
        for signed_transaction in processing_state.transactions {
            let (receipt, outcome_with_id) = self.process_transaction(
                state_update,
                apply_state,
                signed_transaction,
                &mut processing_state.stats,
            )?;
            if receipt.receiver_id() == signed_transaction.transaction.signer_id() {
                processing_state.local_receipts.push_back(receipt);
            } else {
                receipt_sink.forward_or_buffer_receipt(
                    receipt,
                    apply_state,
                    state_update,
                    processing_state.epoch_info_provider,
                )?;
            }
            let compute = outcome_with_id.outcome.compute_usage;
            let compute = compute.expect("`process_transaction` must populate compute usage");
            total.add(outcome_with_id.outcome.gas_burnt, compute)?;
            if !checked_feature!("stable", ComputeCosts, processing_state.protocol_version) {
                assert_eq!(total.compute, total.gas, "Compute usage must match burnt gas");
            }
            processing_state.outcomes.push(outcome_with_id);
        }
        processing_state.metrics.tx_processing_done(total.gas, total.compute);
        Ok(())
    }

    /// This function wraps [Runtime::process_receipt]. It adds a tracing span around the latter
    /// and populates various metrics.
    fn process_receipt_with_metrics<'a>(
        &self,
        receipt: &Receipt,
        processing_state: &mut ApplyProcessingReceiptState<'a>,
        mut receipt_sink: &mut ReceiptSink,
        mut validator_proposals: &mut Vec<ValidatorStake>,
    ) -> Result<(), RuntimeError> {
        let span = tracing::debug_span!(
            target: "runtime",
            "process_receipt",
            receipt_id = %receipt.receipt_id(),
            predecessor = %receipt.predecessor_id(),
            receiver = %receipt.receiver_id(),
            gas_burnt = tracing::field::Empty,
            compute_usage = tracing::field::Empty,
        )
        .entered();
        let state_update = &mut processing_state.state_update;
        let node_counter_before = state_update.trie().get_trie_nodes_count();
        let recorded_storage_size_before = state_update.trie().recorded_storage_size();
        let storage_proof_size_upper_bound_before =
            state_update.trie().recorded_storage_size_upper_bound();
        let result = self.process_receipt(
            processing_state,
            receipt,
            &mut receipt_sink,
            &mut validator_proposals,
        );

        let total = &mut processing_state.total;
        let state_update = &mut processing_state.state_update;
        let node_counter_after = state_update.trie().get_trie_nodes_count();
        tracing::trace!(target: "runtime", ?node_counter_before, ?node_counter_after);
        let recorded_storage_diff = state_update
            .trie()
            .recorded_storage_size()
            .saturating_sub(recorded_storage_size_before)
            as f64;
        let recorded_storage_upper_bound_diff = state_update
            .trie()
            .recorded_storage_size_upper_bound()
            .saturating_sub(storage_proof_size_upper_bound_before)
            as f64;
        let shard_id_str = processing_state.apply_state.shard_id.to_string();
        metrics::RECEIPT_RECORDED_SIZE
            .with_label_values(&[shard_id_str.as_str()])
            .observe(recorded_storage_diff);
        metrics::RECEIPT_RECORDED_SIZE_UPPER_BOUND
            .with_label_values(&[shard_id_str.as_str()])
            .observe(recorded_storage_upper_bound_diff);
        let recorded_storage_proof_ratio =
            recorded_storage_upper_bound_diff / f64::max(1.0, recorded_storage_diff);
        // Record the ratio only for large receipts, small receipts can have a very high ratio,
        // but the ratio is not that important for them.
        if recorded_storage_upper_bound_diff > 100_000. {
            metrics::RECEIPT_RECORDED_SIZE_UPPER_BOUND_RATIO
                .with_label_values(&[shard_id_str.as_str()])
                .observe(recorded_storage_proof_ratio);
        }
        if let Some(outcome_with_id) = result? {
            let gas_burnt = outcome_with_id.outcome.gas_burnt;
            let compute_usage = outcome_with_id
                .outcome
                .compute_usage
                .expect("`process_receipt` must populate compute usage");
            total.add(gas_burnt, compute_usage)?;
            span.record("gas_burnt", gas_burnt);
            span.record("compute_usage", compute_usage);

            if !checked_feature!("stable", ComputeCosts, processing_state.protocol_version) {
                assert_eq!(total.compute, total.gas, "Compute usage must match burnt gas");
            }
            processing_state.outcomes.push(outcome_with_id);
        }
        Ok(())
    }

    #[instrument(target = "runtime", level = "debug", "process_local_receipts", skip_all, fields(
        num_receipts = processing_state.local_receipts.len(),
        gas_burnt = tracing::field::Empty,
        compute_usage = tracing::field::Empty,
    ))]
    fn process_local_receipts<'a>(
        &self,
        mut processing_state: &mut ApplyProcessingReceiptState<'a>,
        receipt_sink: &mut ReceiptSink,
        compute_limit: u64,
        proof_size_limit: Option<usize>,
        validator_proposals: &mut Vec<ValidatorStake>,
    ) -> Result<(), RuntimeError> {
        let local_processing_start = std::time::Instant::now();
        let local_receipts = std::mem::take(&mut processing_state.local_receipts);
        let local_receipt_count = processing_state.local_receipts.len();
        if let Some(prefetcher) = &mut processing_state.prefetcher {
            // Prefetcher is allowed to fail
            let (front, back) = local_receipts.as_slices();
            _ = prefetcher.prefetch_receipts_data(front);
            _ = prefetcher.prefetch_receipts_data(back);
        }

        let mut prep_lookahead_iter = local_receipts.iter();
        // Advance the preparation by one step (stagger it) so that we're preparing one interesting
        // receipt in advance.
        let mut next_schedule_after = schedule_contract_preparation(
            &mut processing_state.pipeline_manager,
            &processing_state.state_update,
            &mut prep_lookahead_iter,
        );

        for receipt in local_receipts.iter() {
            if processing_state.total.compute >= compute_limit
                || proof_size_limit.is_some_and(|limit| {
                    processing_state.state_update.trie.recorded_storage_size_upper_bound() > limit
                })
            {
                processing_state.delayed_receipts.push(
                    &mut processing_state.state_update,
                    &receipt,
                    &processing_state.apply_state.config,
                )?;
            } else {
                if let Some(nsi) = &mut next_schedule_after {
                    *nsi = nsi.saturating_sub(1);
                    if *nsi == 0 {
                        // We're about to process a receipt that has been submitted for
                        // preparation, so lets submit the next one in anticipation that it might
                        // be processed too (it might also be not if we run out of gas/compute.)
                        next_schedule_after = schedule_contract_preparation(
                            &mut processing_state.pipeline_manager,
                            &processing_state.state_update,
                            &mut prep_lookahead_iter,
                        );
                    }
                }
                // NOTE: We don't need to validate the local receipt, because it's just validated in
                // the `verify_and_charge_transaction`.
                self.process_receipt_with_metrics(
                    &receipt,
                    &mut processing_state,
                    receipt_sink,
                    validator_proposals,
                )?
            }
        }

        let span = tracing::Span::current();
        span.record("gas_burnt", processing_state.total.gas);
        span.record("compute_usage", processing_state.total.compute);
        processing_state.metrics.local_receipts_done(
            local_receipt_count as u64,
            local_processing_start.elapsed(),
            processing_state.total.gas,
            processing_state.total.compute,
        );
        Ok(())
    }

    #[instrument(target = "runtime", level = "debug", "process_delayed_receipts", skip_all, fields(
        num_receipts = processing_state.delayed_receipts.len(),
        gas_burnt = tracing::field::Empty,
        compute_usage = tracing::field::Empty,
    ))]
    fn process_delayed_receipts<'a>(
        &self,
        mut processing_state: &mut ApplyProcessingReceiptState<'a>,
        receipt_sink: &mut ReceiptSink,
        compute_limit: u64,
        proof_size_limit: Option<usize>,
        validator_proposals: &mut Vec<ValidatorStake>,
    ) -> Result<Vec<Receipt>, RuntimeError> {
        let delayed_processing_start = std::time::Instant::now();
        let protocol_version = processing_state.protocol_version;
        let mut delayed_receipt_count = 0;
        let mut processed_delayed_receipts = vec![];

        let mut prep_lookahead_iter = processing_state
            .delayed_receipts
            .peek_iter(&processing_state.state_update)
            .map_while(Result::ok);
        let mut next_schedule_after = schedule_contract_preparation(
            &mut processing_state.pipeline_manager,
            &processing_state.state_update,
            &mut prep_lookahead_iter,
        );

        while processing_state.delayed_receipts.len() > 0 {
            if processing_state.total.compute >= compute_limit
                || proof_size_limit.is_some_and(|limit| {
                    processing_state.state_update.trie.recorded_storage_size_upper_bound() > limit
                })
            {
                break;
            }

            delayed_receipt_count += 1;
            let receipt = processing_state
                .delayed_receipts
                .pop(&mut processing_state.state_update, &processing_state.apply_state.config)?
                .expect("queue is not empty");
            let receipt = receipt.into_receipt();

            if let Some(nsi) = &mut next_schedule_after {
                *nsi = nsi.saturating_sub(1);
                if *nsi == 0 {
                    let mut prep_lookahead_iter = processing_state
                        .delayed_receipts
                        .peek_iter(&processing_state.state_update)
                        .map_while(Result::ok);
                    next_schedule_after = schedule_contract_preparation(
                        &mut processing_state.pipeline_manager,
                        &processing_state.state_update,
                        &mut prep_lookahead_iter,
                    );
                }
            }

            if let Some(prefetcher) = &mut processing_state.prefetcher {
                // Prefetcher is allowed to fail
                _ = prefetcher.prefetch_receipts_data(std::slice::from_ref(&receipt));
            }

            // Validating the delayed receipt. If it fails, it's likely the state is inconsistent.
            validate_receipt(
                &processing_state.apply_state.config.wasm_config.limit_config,
                &receipt,
                protocol_version,
            )
            .map_err(|e| {
                StorageError::StorageInconsistentState(format!(
                    "Delayed receipt {:?} in the state is invalid: {}",
                    receipt, e
                ))
            })?;

            self.process_receipt_with_metrics(
                &receipt,
                &mut processing_state,
                receipt_sink,
                validator_proposals,
            )?;
            processed_delayed_receipts.push(receipt);
        }
        let span = tracing::Span::current();
        span.record("gas_burnt", processing_state.total.gas);
        span.record("compute_usage", processing_state.total.compute);
        processing_state.metrics.delayed_receipts_done(
            delayed_receipt_count,
            delayed_processing_start.elapsed(),
            processing_state.total.gas,
            processing_state.total.compute,
        );

        Ok(processed_delayed_receipts)
    }

    #[instrument(target = "runtime", level = "debug", "process_incoming_receipts", skip_all, fields(
        num_receipts = processing_state.incoming_receipts.len(),
        gas_burnt = tracing::field::Empty,
        compute_usage = tracing::field::Empty,
    ))]
    fn process_incoming_receipts<'a>(
        &self,
        mut processing_state: &mut ApplyProcessingReceiptState<'a>,
        receipt_sink: &mut ReceiptSink,
        compute_limit: u64,
        proof_size_limit: Option<usize>,
        validator_proposals: &mut Vec<ValidatorStake>,
    ) -> Result<(), RuntimeError> {
        let incoming_processing_start = std::time::Instant::now();
        let protocol_version = processing_state.protocol_version;
        if let Some(prefetcher) = &mut processing_state.prefetcher {
            // Prefetcher is allowed to fail
            _ = prefetcher.prefetch_receipts_data(&processing_state.incoming_receipts);
        }

        let mut prep_lookahead_iter = processing_state.incoming_receipts.iter();
        // Advance the preparation by one step (stagger it) so that we're preparing one interesting
        // receipt in advance.
        let mut next_schedule_after = schedule_contract_preparation(
            &mut processing_state.pipeline_manager,
            &processing_state.state_update,
            &mut prep_lookahead_iter,
        );

        for receipt in processing_state.incoming_receipts.iter() {
            // Validating new incoming no matter whether we have available gas or not. We don't
            // want to store invalid receipts in state as delayed.
            validate_receipt(
                &processing_state.apply_state.config.wasm_config.limit_config,
                receipt,
                protocol_version,
            )
            .map_err(RuntimeError::ReceiptValidationError)?;
            if processing_state.total.compute >= compute_limit
                || proof_size_limit.is_some_and(|limit| {
                    processing_state.state_update.trie.recorded_storage_size_upper_bound() > limit
                })
            {
                processing_state.delayed_receipts.push(
                    &mut processing_state.state_update,
                    receipt,
                    &processing_state.apply_state.config,
                )?;
            } else {
                if let Some(nsi) = &mut next_schedule_after {
                    *nsi = nsi.saturating_sub(1);
                    if *nsi == 0 {
                        // We're about to process a receipt that has been submitted for
                        // preparation, so lets submit the next one in anticipation that it might
                        // be processed too (it might also be not if we run out of gas/compute.)
                        next_schedule_after = schedule_contract_preparation(
                            &mut processing_state.pipeline_manager,
                            &processing_state.state_update,
                            &mut prep_lookahead_iter,
                        );
                    }
                }

                self.process_receipt_with_metrics(
                    &receipt,
                    &mut processing_state,
                    receipt_sink,
                    validator_proposals,
                )?;
            }
        }
        let span = tracing::Span::current();
        span.record("gas_burnt", processing_state.total.gas);
        span.record("compute_usage", processing_state.total.compute);
        processing_state.metrics.incoming_receipts_done(
            processing_state.incoming_receipts.len() as u64,
            incoming_processing_start.elapsed(),
            processing_state.total.gas,
            processing_state.total.compute,
        );
        Ok(())
    }

    /// Processes all receipts (local, delayed and incoming).
    /// Returns a structure containing the result of the processing.
    fn process_receipts<'a>(
        &self,
        processing_state: &mut ApplyProcessingReceiptState<'a>,
        receipt_sink: &mut ReceiptSink,
    ) -> Result<ProcessReceiptsResult, RuntimeError> {
        let mut validator_proposals = vec![];
        let protocol_version = processing_state.protocol_version;
        let apply_state = &processing_state.apply_state;

        // TODO(#8859): Introduce a dedicated `compute_limit` for the chunk.
        // For now compute limit always matches the gas limit.
        let compute_limit = apply_state.gas_limit.unwrap_or(Gas::max_value());
        let proof_size_limit = if ProtocolFeature::StatelessValidation.enabled(protocol_version) {
            Some(apply_state.config.witness_config.main_storage_proof_size_soft_limit)
        } else {
            None
        };

        // We first process local receipts. They contain staking, local contract calls, etc.
        self.process_local_receipts(
            processing_state,
            receipt_sink,
            compute_limit,
            proof_size_limit,
            &mut validator_proposals,
        )?;

        // Then we process the delayed receipts. It's a backlog of receipts from the past blocks.
        let processed_delayed_receipts = self.process_delayed_receipts(
            processing_state,
            receipt_sink,
            compute_limit,
            proof_size_limit,
            &mut validator_proposals,
        )?;

        // And then we process the new incoming receipts. These are receipts from other shards.
        self.process_incoming_receipts(
            processing_state,
            receipt_sink,
            compute_limit,
            proof_size_limit,
            &mut validator_proposals,
        )?;

        // Resolve timed-out PromiseYield receipts
        let promise_yield_result = resolve_promise_yield_timeouts(
            processing_state,
            receipt_sink,
            compute_limit,
            proof_size_limit,
        )?;

        let shard_id_str = processing_state.apply_state.shard_id.to_string();
        if processing_state.total.compute >= compute_limit {
            metrics::CHUNK_RECEIPTS_LIMITED_BY
                .with_label_values(&[shard_id_str.as_str(), "compute_limit"])
                .inc();
        } else if proof_size_limit.is_some_and(|limit| {
            processing_state.state_update.trie.recorded_storage_size_upper_bound() > limit
        }) {
            metrics::CHUNK_RECEIPTS_LIMITED_BY
                .with_label_values(&[shard_id_str.as_str(), "storage_proof_size_limit"])
                .inc();
        } else {
            metrics::CHUNK_RECEIPTS_LIMITED_BY
                .with_label_values(&[shard_id_str.as_str(), "unlimited"])
                .inc();
        }

        Ok(ProcessReceiptsResult {
            promise_yield_result,
            validator_proposals,
            processed_delayed_receipts,
        })
    }

    fn validate_apply_state_update<'a>(
        &self,
        processing_state: ApplyProcessingReceiptState<'a>,
        process_receipts_result: ProcessReceiptsResult,
        mut own_congestion_info: Option<CongestionInfo>,
        validator_accounts_update: &Option<ValidatorAccountsUpdate>,
        state_patch: SandboxStatePatch,
        outgoing_receipts: Vec<Receipt>,
        bandwidth_scheduler_output: &Option<BandwidthSchedulerOutput>,
    ) -> Result<ApplyResult, RuntimeError> {
        let _span = tracing::debug_span!(target: "runtime", "apply_commit").entered();
        let apply_state = processing_state.apply_state;
        let mut state_update = processing_state.state_update;
        let delayed_receipts = processing_state.delayed_receipts;
        let promise_yield_result = process_receipts_result.promise_yield_result;

        if promise_yield_result.promise_yield_indices
            != promise_yield_result.initial_promise_yield_indices
        {
            set(
                &mut state_update,
                TrieKey::PromiseYieldIndices,
                &promise_yield_result.promise_yield_indices,
            );
        }

        // Congestion info needs a final touch to select an allowed shard if
        // this shard is fully congested.

        let delayed_receipts_count = delayed_receipts.len();
        if let Some(congestion_info) = &mut own_congestion_info {
            delayed_receipts.apply_congestion_changes(congestion_info)?;
            let all_shards = apply_state.congestion_info.all_shards();

            // TODO(wacban) Using non-contiguous shard id here breaks some
            // assumptions. The shard index should be used here instead.
            let congestion_seed =
                apply_state.block_height.wrapping_add(apply_state.shard_id.into());
            congestion_info.finalize_allowed_shard(
                apply_state.shard_id,
                all_shards.as_slice(),
                congestion_seed,
            );
        }

        let bandwidth_requests =
            generate_mock_bandwidth_requests(apply_state, bandwidth_scheduler_output);

        check_balance(
            &apply_state.config,
            &state_update,
            validator_accounts_update,
            processing_state.incoming_receipts,
            &promise_yield_result.timeout_receipts,
            processing_state.transactions,
            &outgoing_receipts,
            &processing_state.stats,
        )?;

        state_update.commit(StateChangeCause::UpdatedDelayedReceipts);
        self.apply_state_patch(&mut state_update, state_patch);
        let chunk_recorded_size_upper_bound =
            state_update.trie.recorded_storage_size_upper_bound() as f64;
        let shard_id_str = apply_state.shard_id.to_string();
        metrics::CHUNK_RECORDED_SIZE_UPPER_BOUND
            .with_label_values(&[shard_id_str.as_str()])
            .observe(chunk_recorded_size_upper_bound);
        let TrieUpdateResult { trie, trie_changes, state_changes, contract_accesses } =
            state_update.finalize()?;

        if let Some(prefetcher) = &processing_state.prefetcher {
            // Only clear the prefetcher queue after finalize is done because as part of receipt
            // processing we also prefetch account data and access keys that are accessed in
            // finalize. This data can take a very long time otherwise if not prefetched.
            //
            // (This probably results in more data being accessed than strictly necessary and
            // prefetcher may touch data that is no longer relevant as a result but...)
            //
            // In the future it may make sense to have prefetcher have a mode where it has two
            // queues: one for data that is going to be required soon, and the other that it would
            // only work when otherwise idle.
            let discarded_prefetch_requests = prefetcher.clear();
            tracing::debug!(target: "runtime", discarded_prefetch_requests);
        }

        // Dedup proposals from the same account.
        // The order is deterministically changed.
        let mut unique_proposals = vec![];
        let mut account_ids = HashSet::new();
        for proposal in process_receipts_result.validator_proposals.into_iter().rev() {
            let account_id = proposal.account_id();
            if !account_ids.contains(account_id) {
                account_ids.insert(account_id.clone());
                unique_proposals.push(proposal);
            }
        }

        let state_root = trie_changes.new_root;
        let chunk_recorded_size = trie.recorded_storage_size() as f64;
        metrics::CHUNK_RECORDED_SIZE
            .with_label_values(&[shard_id_str.as_str()])
            .observe(chunk_recorded_size);
        metrics::CHUNK_RECORDED_SIZE_UPPER_BOUND_RATIO
            .with_label_values(&[shard_id_str.as_str()])
            .observe(chunk_recorded_size_upper_bound / f64::max(1.0, chunk_recorded_size));
        metrics::report_recorded_column_sizes(&trie, &apply_state);
        let proof = trie.recorded_storage();
        let processed_delayed_receipts = process_receipts_result.processed_delayed_receipts;
        let processed_yield_timeouts = promise_yield_result.processed_yield_timeouts;
        Ok(ApplyResult {
            state_root,
            trie_changes,
            validator_proposals: unique_proposals,
            outgoing_receipts,
            outcomes: processing_state.outcomes,
            state_changes,
            stats: processing_state.stats,
            processed_delayed_receipts,
            processed_yield_timeouts,
            proof,
            delayed_receipts_count,
            metrics: Some(processing_state.metrics),
            congestion_info: own_congestion_info,
<<<<<<< HEAD
            bandwidth_requests,
            bandwidth_scheduler_state_hash: bandwidth_scheduler_output
                .as_ref()
                .map(|o| o.scheduler_state_hash)
                .unwrap_or_default(),
=======
            contract_accesses,
>>>>>>> cc3a3cec
        })
    }
}

impl ApplyState {
    fn own_congestion_info(
        &self,
        protocol_version: ProtocolVersion,
        trie: &dyn TrieAccess,
    ) -> Result<Option<CongestionInfo>, RuntimeError> {
        if !ProtocolFeature::CongestionControl.enabled(protocol_version) {
            debug_assert!(self.congestion_info.is_empty());
            return Ok(None);
        }

        if let Some(congestion_info) = self.congestion_info.get(&self.shard_id) {
            return Ok(Some(congestion_info.congestion_info));
        }

        tracing::warn!(target: "runtime", "starting to bootstrap congestion info, this might take a while");
        let start = std::time::Instant::now();
        let result = bootstrap_congestion_info(trie, &self.config, self.shard_id);
        let time = start.elapsed();
        tracing::warn!(target: "runtime","bootstrapping congestion info done after {time:#.1?}");
        let computed = result?;
        Ok(Some(computed))
    }
}

fn action_transfer_or_implicit_account_creation(
    account: &mut Option<Account>,
    deposit: u128,
    nonrefundable: bool,
    is_refund: bool,
    action_receipt: &ActionReceipt,
    receipt: &Receipt,
    state_update: &mut TrieUpdate,
    apply_state: &ApplyState,
    actor_id: &mut AccountId,
    epoch_info_provider: &dyn EpochInfoProvider,
) -> Result<(), RuntimeError> {
    Ok(if let Some(account) = account.as_mut() {
        if nonrefundable {
            assert!(cfg!(feature = "protocol_feature_nonrefundable_transfer_nep491"));
            #[cfg(feature = "protocol_feature_nonrefundable_transfer_nep491")]
            action_nonrefundable_storage_transfer(
                account,
                deposit,
                apply_state.config.storage_amount_per_byte(),
            )?;
        } else {
            action_transfer(account, deposit)?;
        }
        // Check if this is a gas refund, then try to refund the access key allowance.
        if is_refund && &action_receipt.signer_id == receipt.receiver_id() {
            try_refund_allowance(
                state_update,
                receipt.receiver_id(),
                &action_receipt.signer_public_key,
                deposit,
            )?;
        }
    } else {
        // Implicit account creation
        debug_assert!(apply_state.config.wasm_config.implicit_account_creation);
        debug_assert!(!is_refund);
        action_implicit_account_creation_transfer(
            state_update,
            &apply_state,
            &apply_state.config.fees,
            account,
            actor_id,
            receipt.receiver_id(),
            deposit,
            apply_state.block_height,
            apply_state.current_protocol_version,
            nonrefundable,
            epoch_info_provider,
        );
    })
}

fn missing_chunk_apply_result(
    delayed_receipts: &DelayedReceiptQueueWrapper,
    processing_state: ApplyProcessingState,
    bandwidth_scheduler_output: &Option<BandwidthSchedulerOutput>,
) -> Result<ApplyResult, RuntimeError> {
    let TrieUpdateResult { trie, trie_changes, state_changes, contract_accesses } =
        processing_state.state_update.finalize()?;
    let proof = trie.recorded_storage();

    // For old chunks, copy the congestion info exactly as it came in,
    // potentially returning `None` even if the congestion control
    // feature is enabled for the protocol version.
    let congestion_info = processing_state
        .apply_state
        .congestion_info
        .get(&processing_state.apply_state.shard_id)
        .map(|extended_info| extended_info.congestion_info);

    // The chunk is missing and doesn't send out any receipts.
    // It still wants to send the same receipts to the same shards, the bandwidth requests are the same.
    let previous_bandwidth_requests = processing_state
        .apply_state
        .bandwidth_requests
        .shards_bandwidth_requests
        .get(&processing_state.apply_state.shard_id)
        .cloned();

    return Ok(ApplyResult {
        state_root: trie_changes.new_root,
        trie_changes,
        validator_proposals: vec![],
        outgoing_receipts: vec![],
        outcomes: vec![],
        state_changes,
        stats: processing_state.stats,
        processed_delayed_receipts: vec![],
        processed_yield_timeouts: vec![],
        proof,
        delayed_receipts_count: delayed_receipts.len(),
        metrics: None,
        congestion_info,
<<<<<<< HEAD
        bandwidth_requests: previous_bandwidth_requests,
        bandwidth_scheduler_state_hash: bandwidth_scheduler_output
            .as_ref()
            .map(|o| o.scheduler_state_hash)
            .unwrap_or_default(),
=======
        contract_accesses,
>>>>>>> cc3a3cec
    });
}

fn resolve_promise_yield_timeouts(
    processing_state: &mut ApplyProcessingReceiptState,
    receipt_sink: &mut ReceiptSink,
    compute_limit: u64,
    proof_size_limit: Option<usize>,
) -> Result<ResolvePromiseYieldTimeoutsResult, RuntimeError> {
    let mut state_update = &mut processing_state.state_update;
    let total = &mut processing_state.total;
    let apply_state = &processing_state.apply_state;

    let mut promise_yield_indices: PromiseYieldIndices =
        get(state_update, &TrieKey::PromiseYieldIndices)?.unwrap_or_default();
    let initial_promise_yield_indices = promise_yield_indices.clone();
    let mut new_receipt_index: usize = 0;

    let mut processed_yield_timeouts = vec![];
    let mut timeout_receipts = vec![];
    let yield_processing_start = std::time::Instant::now();
    while promise_yield_indices.first_index < promise_yield_indices.next_available_index {
        if total.compute >= compute_limit
            || proof_size_limit
                .is_some_and(|limit| state_update.trie.recorded_storage_size_upper_bound() > limit)
        {
            break;
        }

        let queue_entry_key =
            TrieKey::PromiseYieldTimeout { index: promise_yield_indices.first_index };

        let queue_entry =
            get::<PromiseYieldTimeout>(state_update, &queue_entry_key)?.ok_or_else(|| {
                StorageError::StorageInconsistentState(format!(
                    "PromiseYield timeout queue entry #{} should be in the state",
                    promise_yield_indices.first_index
                ))
            })?;

        // Queue entries are ordered by expires_at
        if queue_entry.expires_at > apply_state.block_height {
            break;
        }

        // Check if the yielded promise still needs to be resolved
        let promise_yield_key = TrieKey::PromiseYieldReceipt {
            receiver_id: queue_entry.account_id.clone(),
            data_id: queue_entry.data_id,
        };
        if state_update.contains_key(&promise_yield_key)? {
            let new_receipt_id = create_receipt_id_from_receipt_id(
                processing_state.protocol_version,
                &queue_entry.data_id,
                &apply_state.prev_block_hash,
                &apply_state.block_hash,
                new_receipt_index,
            );
            new_receipt_index += 1;

            // Create a PromiseResume receipt to resolve the timed-out yield.
            let resume_receipt = Receipt::V0(ReceiptV0 {
                predecessor_id: queue_entry.account_id.clone(),
                receiver_id: queue_entry.account_id.clone(),
                receipt_id: new_receipt_id,
                receipt: ReceiptEnum::PromiseResume(DataReceipt {
                    data_id: queue_entry.data_id,
                    data: None,
                }),
            });

            // The receipt is destined for the local shard and will be placed in the outgoing
            // receipts buffer. It is possible that there is already an outgoing receipt resolving
            // this yield if `yield_resume` was invoked by some receipt which was processed in
            // the current chunk. The ordering will be maintained because the receipts are
            // destined for the same shard; the timeout will be processed second and discarded.
            receipt_sink.forward_or_buffer_receipt(
                resume_receipt.clone(),
                apply_state,
                &mut state_update,
                processing_state.epoch_info_provider,
            )?;
            timeout_receipts.push(resume_receipt);
        }

        processed_yield_timeouts.push(queue_entry);
        state_update.remove(queue_entry_key);
        // Math checked above: first_index is less than next_available_index
        promise_yield_indices.first_index += 1;
    }
    processing_state.metrics.yield_timeouts_done(
        processed_yield_timeouts.len() as u64,
        yield_processing_start.elapsed(),
        total.gas,
        total.compute,
    );
    Ok(ResolvePromiseYieldTimeoutsResult {
        timeout_receipts,
        initial_promise_yield_indices,
        promise_yield_indices,
        processed_yield_timeouts,
    })
}

struct TotalResourceGuard {
    gas: u64,
    compute: u64,
    span: tracing::Span,
}

impl Drop for TotalResourceGuard {
    fn drop(&mut self) {
        self.span.record("gas_burnt", self.gas);
        self.span.record("compute_usage", self.compute);
    }
}

impl TotalResourceGuard {
    fn add(&mut self, gas: u64, compute: u64) -> Result<(), IntegerOverflowError> {
        self.gas = safe_add_gas(self.gas, gas)?;
        self.compute = safe_add_compute(self.compute, compute)?;
        Ok(())
    }
}

struct ProcessReceiptsResult {
    promise_yield_result: ResolvePromiseYieldTimeoutsResult,
    validator_proposals: Vec<ValidatorStake>,
    processed_delayed_receipts: Vec<Receipt>,
}

struct ResolvePromiseYieldTimeoutsResult {
    timeout_receipts: Vec<Receipt>,
    initial_promise_yield_indices: PromiseYieldIndices,
    promise_yield_indices: PromiseYieldIndices,
    processed_yield_timeouts: Vec<PromiseYieldTimeout>,
}

/// This struct is a convenient way to hold the processing state during [Runtime::apply].
struct ApplyProcessingState<'a> {
    protocol_version: ProtocolVersion,
    apply_state: &'a ApplyState,
    prefetcher: Option<TriePrefetcher>,
    state_update: TrieUpdate,
    epoch_info_provider: &'a (dyn EpochInfoProvider),
    transactions: &'a [SignedTransaction],
    total: TotalResourceGuard,
    stats: ApplyStats,
}

impl<'a> ApplyProcessingState<'a> {
    fn new(
        apply_state: &'a ApplyState,
        trie: Trie,
        epoch_info_provider: &'a (dyn EpochInfoProvider),
        transactions: &'a [SignedTransaction],
    ) -> Self {
        let protocol_version = apply_state.current_protocol_version;
        let prefetcher = TriePrefetcher::new_if_enabled(&trie);
        let state_update = TrieUpdate::new(trie);
        let total = TotalResourceGuard {
            span: tracing::Span::current(),
            // This contains the gas "burnt" for refund receipts. Even though we don't actually
            // charge any gas for refund receipts, we still count the gas use towards the block gas
            // limit
            gas: 0,
            compute: 0,
        };
        let stats = ApplyStats::default();
        Self {
            protocol_version,
            apply_state,
            prefetcher,
            state_update,
            epoch_info_provider,
            transactions,
            total,
            stats,
        }
    }

    fn into_processing_receipt_state(
        self,
        incoming_receipts: &'a [Receipt],
        delayed_receipts: DelayedReceiptQueueWrapper,
    ) -> ApplyProcessingReceiptState<'a> {
        let pipeline_manager = pipelining::ReceiptPreparationPipeline::new(
            Arc::clone(&self.apply_state.config),
            self.apply_state.cache.as_ref().map(|v| v.handle()),
            self.apply_state.current_protocol_version,
            self.state_update.contract_storage.clone(),
        );
        ApplyProcessingReceiptState {
            pipeline_manager,
            protocol_version: self.protocol_version,
            apply_state: self.apply_state,
            prefetcher: self.prefetcher,
            state_update: self.state_update,
            epoch_info_provider: self.epoch_info_provider,
            transactions: self.transactions,
            total: self.total,
            stats: self.stats,
            outcomes: Vec::new(),
            metrics: metrics::ApplyMetrics::default(),
            local_receipts: VecDeque::new(),
            incoming_receipts,
            delayed_receipts,
        }
    }
}

/// Similar to [ApplyProcessingState], with the difference that this contains extra state used
/// by receipt processing.
struct ApplyProcessingReceiptState<'a> {
    protocol_version: ProtocolVersion,
    apply_state: &'a ApplyState,
    prefetcher: Option<TriePrefetcher>,
    state_update: TrieUpdate,
    epoch_info_provider: &'a (dyn EpochInfoProvider),
    transactions: &'a [SignedTransaction],
    total: TotalResourceGuard,
    stats: ApplyStats,
    outcomes: Vec<ExecutionOutcomeWithId>,
    metrics: ApplyMetrics,
    local_receipts: VecDeque<Receipt>,
    incoming_receipts: &'a [Receipt],
    delayed_receipts: DelayedReceiptQueueWrapper,
    pipeline_manager: pipelining::ReceiptPreparationPipeline,
}

trait MaybeRefReceipt {
    fn as_ref(&self) -> &Receipt;
}

impl MaybeRefReceipt for Receipt {
    fn as_ref(&self) -> &Receipt {
        self
    }
}

impl<'a> MaybeRefReceipt for &'a Receipt {
    fn as_ref(&self) -> &Receipt {
        *self
    }
}

impl MaybeRefReceipt for ReceiptOrStateStoredReceipt<'_> {
    fn as_ref(&self) -> &Receipt {
        self.get_receipt()
    }
}

impl<'a> MaybeRefReceipt for &'a ReceiptOrStateStoredReceipt<'a> {
    fn as_ref(&self) -> &Receipt {
        self.get_receipt()
    }
}

/// Schedule a one receipt for contract preparation.
///
/// The caller should call this method again after the returned number of receipts from `iterator`
/// are processed.
fn schedule_contract_preparation<'b, R: MaybeRefReceipt>(
    pipeline_manager: &mut pipelining::ReceiptPreparationPipeline,
    state_update: &TrieUpdate,
    mut iterator: impl Iterator<Item = R>,
) -> Option<usize> {
    let scheduled_receipt_offset = iterator.position(|peek| {
        let peek = peek.as_ref();
        let account_id = peek.receiver_id();
        let key = TrieKey::Account { account_id: account_id.clone() };
        let receiver = get_pure::<Account>(state_update, &key);
        let Ok(Some(receiver)) = receiver else {
            // Most likely reason this can happen is because the receipt is for an account that
            // does not yet exist. This is a routine occurrence as accounts are created by sending
            // some NEAR to a name that's about to be created.
            return false;
        };

        // We need to inspect each receipt recursively in case these are data receipts, thus a
        // function.
        fn handle_receipt(
            mgr: &mut ReceiptPreparationPipeline,
            state_update: &TrieUpdate,
            receiver: &Account,
            account_id: &AccountId,
            receipt: &Receipt,
        ) -> bool {
            match receipt.receipt() {
                ReceiptEnum::Action(_) | ReceiptEnum::PromiseYield(_) => {
                    // This returns `true` if work may have been scheduled (thus we currently
                    // prepare actions in at most 2 "interesting" receipts in parallel due to
                    // staggering.)
                    mgr.submit(receipt, &receiver, None)
                }
                ReceiptEnum::Data(dr) => {
                    let key = TrieKey::PostponedReceiptId {
                        receiver_id: account_id.clone(),
                        data_id: dr.data_id,
                    };
                    let Ok(Some(rid)) = get_pure::<CryptoHash>(state_update, &key) else {
                        return false;
                    };
                    let key = TrieKey::PendingDataCount {
                        receiver_id: account_id.clone(),
                        receipt_id: rid,
                    };
                    let Ok(Some(data_count)) = get_pure::<u32>(state_update, &key) else {
                        return false;
                    };
                    if data_count > 1 {
                        return false;
                    }
                    let key = TrieKey::PostponedReceipt {
                        receiver_id: account_id.clone(),
                        receipt_id: rid,
                    };
                    let Ok(Some(pr)) = get_pure::<Receipt>(state_update, &key) else {
                        return false;
                    };
                    return handle_receipt(mgr, state_update, receiver, account_id, &pr);
                }
                ReceiptEnum::PromiseResume(dr) => {
                    let key = TrieKey::PromiseYieldReceipt {
                        receiver_id: account_id.clone(),
                        data_id: dr.data_id,
                    };
                    let Ok(Some(yr)) = get_pure::<Receipt>(state_update, &key) else {
                        return false;
                    };
                    return handle_receipt(mgr, state_update, receiver, account_id, &yr);
                }
            }
        }
        handle_receipt(pipeline_manager, state_update, &receiver, account_id, peek)
    })?;
    Some(scheduled_receipt_offset.saturating_add(1))
}

/// Interface provided for gas cost estimations.
pub mod estimator {
    use super::{ReceiptSink, Runtime};
    use crate::congestion_control::ReceiptSinkV2;
    use crate::pipelining::ReceiptPreparationPipeline;
    use crate::{ApplyState, ApplyStats};
    use near_primitives::congestion_info::CongestionInfo;
    use near_primitives::errors::RuntimeError;
    use near_primitives::receipt::Receipt;
    use near_primitives::transaction::ExecutionOutcomeWithId;
    use near_primitives::types::validator_stake::ValidatorStake;
    use near_primitives::types::EpochInfoProvider;
    use near_store::trie::receipts_column_helper::ShardsOutgoingReceiptBuffer;
    use near_store::TrieUpdate;
    use std::collections::HashMap;

    pub fn apply_action_receipt(
        state_update: &mut TrieUpdate,
        apply_state: &ApplyState,
        receipt: &Receipt,
        outgoing_receipts: &mut Vec<Receipt>,
        validator_proposals: &mut Vec<ValidatorStake>,
        stats: &mut ApplyStats,
        epoch_info_provider: &(dyn EpochInfoProvider),
    ) -> Result<ExecutionOutcomeWithId, RuntimeError> {
        // TODO(congestion_control - edit runtime config parameters for limitless estimator runs
        let mut congestion_info = CongestionInfo::default();
        // no limits set for any shards => limitless
        let outgoing_limit = HashMap::new();

        let mut receipt_sink = ReceiptSink::V2(ReceiptSinkV2 {
            own_congestion_info: &mut congestion_info,
            outgoing_limit,
            outgoing_buffers: ShardsOutgoingReceiptBuffer::load(&state_update.trie)?,
            outgoing_receipts,
        });
        let empty_pipeline = ReceiptPreparationPipeline::new(
            std::sync::Arc::clone(&apply_state.config),
            apply_state.cache.as_ref().map(|c| c.handle()),
            apply_state.current_protocol_version,
            state_update.contract_storage.clone(),
        );
        Runtime {}.apply_action_receipt(
            state_update,
            apply_state,
            &empty_pipeline,
            receipt,
            &mut receipt_sink,
            validator_proposals,
            stats,
            epoch_info_provider,
        )
    }
}<|MERGE_RESOLUTION|>--- conflicted
+++ resolved
@@ -200,13 +200,10 @@
     pub delayed_receipts_count: u64,
     pub metrics: Option<metrics::ApplyMetrics>,
     pub congestion_info: Option<CongestionInfo>,
-<<<<<<< HEAD
+    pub contract_accesses: Vec<CodeHash>,
     pub bandwidth_requests: Option<BandwidthRequests>,
     /// Used only for a sanity check.
     pub bandwidth_scheduler_state_hash: CryptoHash,
-=======
-    pub contract_accesses: Vec<CodeHash>,
->>>>>>> cc3a3cec
 }
 
 #[derive(Debug)]
@@ -2138,15 +2135,12 @@
             delayed_receipts_count,
             metrics: Some(processing_state.metrics),
             congestion_info: own_congestion_info,
-<<<<<<< HEAD
             bandwidth_requests,
+            contract_accesses,
             bandwidth_scheduler_state_hash: bandwidth_scheduler_output
                 .as_ref()
                 .map(|o| o.scheduler_state_hash)
                 .unwrap_or_default(),
-=======
-            contract_accesses,
->>>>>>> cc3a3cec
         })
     }
 }
@@ -2270,15 +2264,12 @@
         delayed_receipts_count: delayed_receipts.len(),
         metrics: None,
         congestion_info,
-<<<<<<< HEAD
+        contract_accesses,
         bandwidth_requests: previous_bandwidth_requests,
         bandwidth_scheduler_state_hash: bandwidth_scheduler_output
             .as_ref()
             .map(|o| o.scheduler_state_hash)
             .unwrap_or_default(),
-=======
-        contract_accesses,
->>>>>>> cc3a3cec
     });
 }
 
