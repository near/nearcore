#[macro_use]
extern crate log;
#[macro_use]
extern crate serde_derive;
#[macro_use]
extern crate lazy_static;

use std::collections::{HashMap, HashSet};
use std::convert::TryInto;

use borsh::BorshSerialize;
use kvdb::DBValue;

use near_crypto::PublicKey;
use near_primitives::account::{AccessKey, AccessKeyPermission, Account};
use near_primitives::contract::ContractCode;
use near_primitives::hash::CryptoHash;
use near_primitives::receipt::{ActionReceipt, DataReceipt, Receipt, ReceiptEnum, ReceivedData};
use near_primitives::serialize::from_base64;
use near_primitives::transaction::{
    Action, ExecutionOutcome, ExecutionOutcomeWithId, ExecutionStatus, LogEntry, SignedTransaction,
};
use near_primitives::types::{
    AccountId, Balance, BlockIndex, Gas, Nonce, StateRoot, ValidatorStake,
};
use near_primitives::utils::{
    create_nonce_with_nonce, is_valid_account_id, key_for_pending_data_count,
    key_for_postponed_receipt, key_for_postponed_receipt_id, key_for_received_data, system_account,
    ACCOUNT_DATA_SEPARATOR,
};
use near_runtime_fees::RuntimeFeesConfig;
use near_store::{
    get, get_access_key, get_account, get_receipt, get_received_data, set, set_access_key,
    set_account, set_code, set_receipt, set_received_data, StorageError, StoreUpdate, TrieChanges,
    TrieUpdate,
};
use near_vm_logic::types::PromiseResult;
use near_vm_logic::ReturnData;

use crate::actions::*;
use crate::config::{
    exec_fee, safe_add_balance, safe_add_gas, safe_gas_to_balance, total_deposit, total_exec_fees,
    total_prepaid_gas, total_send_fees, RuntimeConfig,
};
pub use crate::store::StateRecord;
use near_primitives::errors::{
    ActionError, BalanceMismatchError, ExecutionError, InvalidAccessKeyError, InvalidTxError,
    RuntimeError,
};

mod actions;
pub mod adapter;
pub mod cache;
pub mod config;
pub mod ext;
mod metrics;
pub mod state_viewer;
mod store;

const OVERFLOW_CHECKED_ERR: &str = "Overflow has already been checked.";

#[derive(Debug)]
pub struct ApplyState {
    /// Currently building block index.
    pub block_index: BlockIndex,
    /// Current epoch length.
    pub epoch_length: BlockIndex,
    /// Price for the gas.
    pub gas_price: Balance,
    /// A block timestamp
    pub block_timestamp: u64,
}

#[derive(Debug)]
pub struct VerificationResult {
    pub gas_burnt: Gas,
    pub gas_used: Gas,
    pub rent_paid: Balance,
    pub validator_reward: Balance,
}

#[derive(Debug, Default)]
pub struct ApplyStats {
    pub total_rent_paid: Balance,
    pub total_validator_reward: Balance,
    pub total_balance_burnt: Balance,
}

pub struct ApplyResult {
    pub state_root: StateRoot,
    pub trie_changes: TrieChanges,
    pub validator_proposals: Vec<ValidatorStake>,
    pub new_receipts: Vec<Receipt>,
    pub tx_result: Vec<ExecutionOutcomeWithId>,
    pub stats: ApplyStats,
}

#[derive(Debug)]
pub struct ActionResult {
    pub gas_burnt: Gas,
    pub gas_used: Gas,
    pub result: Result<ReturnData, ActionError>,
    pub logs: Vec<LogEntry>,
    pub new_receipts: Vec<Receipt>,
    pub validator_proposals: Vec<ValidatorStake>,
}

impl ActionResult {
    pub fn merge(&mut self, mut next_result: ActionResult) {
        self.gas_burnt += next_result.gas_burnt;
        self.gas_used += next_result.gas_used;
        self.result = next_result.result;
        self.logs.append(&mut next_result.logs);
        if let Ok(ReturnData::ReceiptIndex(ref mut receipt_index)) = self.result {
            // Shifting local receipt index to be global receipt index.
            *receipt_index += self.new_receipts.len() as u64;
        }
        if self.result.is_ok() {
            self.new_receipts.append(&mut next_result.new_receipts);
            self.validator_proposals.append(&mut next_result.validator_proposals);
        } else {
            self.new_receipts.clear();
            self.validator_proposals.clear();
        }
    }
}

impl Default for ActionResult {
    fn default() -> Self {
        Self {
            gas_burnt: 0,
            gas_used: 0,
            result: Ok(ReturnData::None),
            logs: vec![],
            new_receipts: vec![],
            validator_proposals: vec![],
        }
    }
}

pub struct Runtime {
    config: RuntimeConfig,
}

impl Runtime {
    pub fn new(config: RuntimeConfig) -> Self {
        Runtime { config }
    }

    fn print_log(log: &[LogEntry]) {
        if log.is_empty() {
            return;
        }
        let log_str = log.iter().fold(String::new(), |acc, s| {
            if acc.is_empty() {
                s.to_string()
            } else {
                acc + "\n" + s
            }
        });
        debug!(target: "runtime", "{}", log_str);
    }

    /// Verifies the signed transaction on top of given state, charges the rent and transaction fees
    /// and balances, and updates the state for the used account and access keys.
    pub fn verify_and_charge_transaction(
        &self,
        state_update: &mut TrieUpdate,
        apply_state: &ApplyState,
        signed_transaction: &SignedTransaction,
    ) -> Result<VerificationResult, RuntimeError> {
        let transaction = &signed_transaction.transaction;
        let signer_id = &transaction.signer_id;
        if !is_valid_account_id(&signer_id) {
            return Err(InvalidTxError::InvalidSigner(signer_id.clone()).into());
        }
        if !is_valid_account_id(&transaction.receiver_id) {
            return Err(InvalidTxError::InvalidReceiver(transaction.receiver_id.clone()).into());
        }

        if !signed_transaction
            .signature
            .verify(signed_transaction.get_hash().as_ref(), &transaction.public_key)
        {
            return Err(InvalidTxError::InvalidSignature.into());
        }
        let mut signer = match get_account(state_update, signer_id)? {
            Some(signer) => signer,
            None => {
                return Err(InvalidTxError::SignerDoesNotExist(signer_id.clone()).into());
            }
        };
        let mut access_key =
            match get_access_key(state_update, &signer_id, &transaction.public_key)? {
                Some(access_key) => access_key,
                None => {
                    return Err(InvalidAccessKeyError::AccessKeyNotFound(
                        signer_id.clone(),
                        transaction.public_key.clone(),
                    )
                    .into());
                }
            };

        if transaction.nonce <= access_key.nonce {
            return Err(InvalidTxError::InvalidNonce(transaction.nonce, access_key.nonce).into());
        }

        let sender_is_receiver = &transaction.receiver_id == signer_id;

        let rent_paid = apply_rent(&signer_id, &mut signer, apply_state.block_index, &self.config);
        access_key.nonce = transaction.nonce;
        let mut gas_burnt: Gas = self
            .config
            .transaction_costs
            .action_receipt_creation_config
            .send_fee(sender_is_receiver);
        gas_burnt = safe_add_gas(
            gas_burnt,
            total_send_fees(
                &self.config.transaction_costs,
                sender_is_receiver,
                &transaction.actions,
            )?,
        )?;
        let mut gas_used = safe_add_gas(
            gas_burnt,
            self.config.transaction_costs.action_receipt_creation_config.exec_fee(),
        )?;
        gas_used = safe_add_gas(
            gas_used,
            total_exec_fees(&self.config.transaction_costs, &transaction.actions)?,
        )?;
        gas_used = safe_add_gas(gas_used, total_prepaid_gas(&transaction.actions)?)?;
        let mut total_cost = safe_gas_to_balance(apply_state.gas_price, gas_used)?;
        total_cost = safe_add_balance(total_cost, total_deposit(&transaction.actions)?)?;
        signer.amount = signer.amount.checked_sub(total_cost).ok_or_else(|| {
            InvalidTxError::NotEnoughBalance(signer_id.clone(), signer.amount, total_cost)
        })?;

        if let AccessKeyPermission::FunctionCall(ref mut function_call_permission) =
            access_key.permission
        {
            if let Some(ref mut allowance) = function_call_permission.allowance {
                *allowance = allowance.checked_sub(total_cost).ok_or_else(|| {
                    InvalidAccessKeyError::NotEnoughAllowance(
                        signer_id.clone(),
                        transaction.public_key.clone(),
                        *allowance,
                        total_cost,
                    )
                })?;
            }
        }

        if let Err(amount) = check_rent(&signer_id, &signer, &self.config, apply_state.epoch_length)
        {
            return Err(InvalidTxError::RentUnpaid(signer_id.clone(), amount).into());
        }

        if let AccessKeyPermission::FunctionCall(ref function_call_permission) =
            access_key.permission
        {
            if transaction.actions.len() != 1 {
                return Err(InvalidAccessKeyError::ActionError.into());
            }
            if let Some(Action::FunctionCall(ref function_call)) = transaction.actions.get(0) {
                if transaction.receiver_id != function_call_permission.receiver_id {
                    return Err(InvalidAccessKeyError::ReceiverMismatch(
                        transaction.receiver_id.clone(),
                        function_call_permission.receiver_id.clone(),
                    )
                    .into());
                }
                if !function_call_permission.method_names.is_empty()
                    && function_call_permission
                        .method_names
                        .iter()
                        .all(|method_name| &function_call.method_name != method_name)
                {
                    return Err(InvalidAccessKeyError::MethodNameMismatch(
                        function_call.method_name.clone(),
                    )
                    .into());
                }
            } else {
                return Err(InvalidAccessKeyError::ActionError.into());
            }
        };

        set_access_key(state_update, &signer_id, &transaction.public_key, &access_key);

        // Account reward for gas burnt.
        let burnt_gas_reward = Balance::from(
            gas_burnt * self.config.transaction_costs.burnt_gas_reward.numerator
                / self.config.transaction_costs.burnt_gas_reward.denominator,
        ) * apply_state.gas_price;
        signer.amount += burnt_gas_reward;

        set_account(state_update, &signer_id, &signer);

        let validator_reward = Balance::from(gas_burnt) * apply_state.gas_price - burnt_gas_reward;

        Ok(VerificationResult { gas_burnt, gas_used, rent_paid, validator_reward })
    }

    /// Takes one signed transaction, verifies it and converts it to a receipt. Add this receipt
    /// either to the new local receipts if the signer is the same as receiver or to the new
    /// outgoing receipts.
    /// When transaction is converted to a receipt, the account is charged for the full value of
    /// the generated receipt. Also accounts for the account rent.
    /// In case of successful verification (expected for valid chunks), returns
    /// `ExecutionOutcomeWithId` for the transaction.
    /// In case of an error, returns either `InvalidTxError` if the transaction verification failed
    /// or a `StorageError`.
    fn process_transaction(
        &self,
        state_update: &mut TrieUpdate,
        apply_state: &ApplyState,
        signed_transaction: &SignedTransaction,
        new_local_receipts: &mut Vec<Receipt>,
        new_receipts: &mut Vec<Receipt>,
        stats: &mut ApplyStats,
<<<<<<< HEAD
    ) -> Result<ExecutionOutcomeWithId, RuntimeError> {
=======
    ) -> Result<ExecutionOutcomeWithId, InvalidTxErrorOrStorageError> {
        near_metrics::inc_counter(&metrics::TRANSACTION_PROCESSED_TOTAL);
>>>>>>> 4bb6744c
        let outcome =
            match self.verify_and_charge_transaction(state_update, apply_state, signed_transaction)
            {
                Ok(verification_result) => {
                    near_metrics::inc_counter(&metrics::TRANSACTION_PROCESSED_SUCCESSFULLY_TOTAL);
                    state_update.commit();
                    let transaction = &signed_transaction.transaction;
                    let receipt = Receipt {
                        predecessor_id: transaction.signer_id.clone(),
                        receiver_id: transaction.receiver_id.clone(),
                        receipt_id: create_nonce_with_nonce(&signed_transaction.get_hash(), 0),

                        receipt: ReceiptEnum::Action(ActionReceipt {
                            signer_id: transaction.signer_id.clone(),
                            signer_public_key: transaction.public_key.clone(),
                            gas_price: apply_state.gas_price,
                            output_data_receivers: vec![],
                            input_data_ids: vec![],
                            actions: transaction.actions.clone(),
                        }),
                    };
                    let receipt_id = receipt.receipt_id;
                    if receipt.receiver_id == signed_transaction.transaction.signer_id {
                        new_local_receipts.push(receipt);
                    } else {
                        new_receipts.push(receipt);
                    }
                    stats.total_rent_paid += verification_result.rent_paid;
                    stats.total_validator_reward += verification_result.validator_reward;
                    ExecutionOutcome {
                        status: ExecutionStatus::SuccessReceiptId(receipt_id),
                        logs: vec![],
                        receipt_ids: vec![receipt_id],
                        gas_burnt: verification_result.gas_burnt,
                    }
                }
                Err(e) => {
                    near_metrics::inc_counter(&metrics::TRANSACTION_PROCESSED_FAILED_TOTAL);
                    state_update.rollback();
                    return Err(e);
                }
            };
        Self::print_log(&outcome.logs);
        Ok(ExecutionOutcomeWithId { id: signed_transaction.get_hash(), outcome })
    }

    fn apply_action(
        &self,
        action: &Action,
        state_update: &mut TrieUpdate,
        apply_state: &ApplyState,
        account: &mut Option<Account>,
        actor_id: &mut AccountId,
        receipt: &Receipt,
        action_receipt: &ActionReceipt,
        promise_results: &[PromiseResult],
        action_hash: CryptoHash,
        is_last_action: bool,
    ) -> Result<ActionResult, StorageError> {
        let mut result = ActionResult::default();
        let exec_fees = exec_fee(&self.config.transaction_costs, action);
        result.gas_burnt += exec_fees;
        result.gas_used += exec_fees;
        let account_id = &receipt.receiver_id;
        // Account validation
        if let Err(e) = check_account_existence(action, account, account_id) {
            result.result = Err(e);
            return Ok(result);
        }
        // Permission validation
        if let Err(e) = check_actor_permissions(
            action,
            apply_state,
            account,
            &actor_id,
            account_id,
            &self.config,
        ) {
            result.result = Err(e);
            return Ok(result);
        }
        match action {
            Action::CreateAccount(_) => {
                near_metrics::inc_counter(&metrics::ACTION_CREAT_ACCOUNT_TOTAL);
                action_create_account(apply_state, account, actor_id, receipt, &mut result);
            }
            Action::DeployContract(deploy_contract) => {
                near_metrics::inc_counter(&metrics::ACTION_DEPLOY_CONTRACT_TOTAL);
                action_deploy_contract(state_update, account, &account_id, deploy_contract)?;
            }
            Action::FunctionCall(function_call) => {
                near_metrics::inc_counter(&metrics::ACTION_FUNCTION_CALL_TOTAL);
                action_function_call(
                    state_update,
                    apply_state,
                    account,
                    receipt,
                    action_receipt,
                    promise_results,
                    &mut result,
                    account_id,
                    function_call,
                    &action_hash,
                    &self.config,
                    is_last_action,
                )?;
            }
            Action::Transfer(transfer) => {
                near_metrics::inc_counter(&metrics::ACTION_TRANSFER_TOTAL);
                action_transfer(account, transfer);
            }
            Action::Stake(stake) => {
                near_metrics::inc_counter(&metrics::ACTION_STAKE_TOTAL);
                action_stake(account, &mut result, account_id, stake);
            }
            Action::AddKey(add_key) => {
                near_metrics::inc_counter(&metrics::ACTION_ADD_KEY_TOTAL);
                action_add_key(state_update, account, &mut result, account_id, add_key)?;
            }
            Action::DeleteKey(delete_key) => {
                near_metrics::inc_counter(&metrics::ACTION_DELETE_KEY_TOTAL);
                action_delete_key(state_update, account, &mut result, account_id, delete_key)?;
            }
            Action::DeleteAccount(delete_account) => {
                near_metrics::inc_counter(&metrics::ACTION_DELETE_ACCOUNT_TOTAL);
                action_delete_account(
                    state_update,
                    account,
                    actor_id,
                    receipt,
                    &mut result,
                    account_id,
                    delete_account,
                )?;
            }
        };
        Ok(result)
    }

    fn apply_action_receipt(
        &self,
        state_update: &mut TrieUpdate,
        apply_state: &ApplyState,
        receipt: &Receipt,
        new_receipts: &mut Vec<Receipt>,
        validator_proposals: &mut Vec<ValidatorStake>,
        stats: &mut ApplyStats,
    ) -> Result<ExecutionOutcomeWithId, StorageError> {
        let action_receipt = match receipt.receipt {
            ReceiptEnum::Action(ref action_receipt) => action_receipt,
            _ => unreachable!("given receipt should be an action receipt"),
        };
        let account_id = &receipt.receiver_id;
        // Collecting input data and removing it from the state
        let promise_results = action_receipt
            .input_data_ids
            .iter()
            .map(|data_id| {
                let ReceivedData { data } = get_received_data(state_update, account_id, data_id)?
                    .ok_or_else(|| {
                    StorageError::StorageInconsistentState(
                        "received data should be in the state".to_string(),
                    )
                })?;
                state_update.remove(&key_for_received_data(account_id, data_id));
                match data {
                    Some(value) => Ok(PromiseResult::Successful(value)),
                    None => Ok(PromiseResult::Failed),
                }
            })
            .collect::<Result<Vec<_>, _>>()?;

        // state_update might already have some updates so we need to make sure we commit it before
        // executing the actual receipt
        state_update.commit();

        let mut account = get_account(state_update, account_id)?;
        let mut rent_paid = 0;
        if let Some(ref mut account) = account {
            rent_paid = apply_rent(account_id, account, apply_state.block_index, &self.config);
        }
        let mut actor_id = receipt.predecessor_id.clone();
        let mut result = ActionResult::default();
        let exec_fee = self.config.transaction_costs.action_receipt_creation_config.exec_fee();
        result.gas_used = exec_fee;
        result.gas_burnt = exec_fee;
        // Executing actions one by one
        for (action_index, action) in action_receipt.actions.iter().enumerate() {
            let is_last_action = action_index + 1 == action_receipt.actions.len();
            result.merge(self.apply_action(
                action,
                state_update,
                apply_state,
                &mut account,
                &mut actor_id,
                receipt,
                action_receipt,
                &promise_results,
                create_nonce_with_nonce(
                    &receipt.receipt_id,
                    u64::max_value() - action_index as u64,
                ),
                is_last_action,
            )?);
            // TODO storage error
            if result.result.is_err() {
                break;
            }
        }

        // Going to check rent
        if result.result.is_ok() {
            if let Some(ref mut account) = account {
                if let Err(amount) =
                    check_rent(account_id, account, &self.config, apply_state.epoch_length)
                {
                    result.merge(ActionResult {
                        result: Err(ActionError::RentUnpaid(account_id.clone(), amount)),
                        ..Default::default()
                    });
                } else {
                    set_account(state_update, account_id, account);
                }
            }
        }

        // If the receipt is a refund, then we consider it free without burnt gas.
        if receipt.predecessor_id == system_account() {
            result.gas_burnt = 0;
            result.gas_used = 0;
            // If the refund fails, instead of just burning tokens, we report the total number of
            // tokens burnt in the ApplyResult. It can be used by validators to distribute it.
            if result.result.is_err() {
                stats.total_balance_burnt +=
                    total_deposit(&action_receipt.actions).expect(OVERFLOW_CHECKED_ERR);
            }
        } else {
            // Calculating and generating refunds
            self.generate_refund_receipts(receipt, action_receipt, &mut result);
        }

        // Moving validator proposals
        validator_proposals.append(&mut result.validator_proposals);

        // Committing or rolling back state.
        match &result.result {
            Ok(_) => {
                stats.total_rent_paid += rent_paid;
                state_update.commit();
            }
            Err(_) => {
                state_update.rollback();
            }
        };

        // Adding burnt gas reward if the account exists.
        let gas_reward = result.gas_burnt
            * self.config.transaction_costs.burnt_gas_reward.numerator
            / self.config.transaction_costs.burnt_gas_reward.denominator;
        let mut validator_reward = Balance::from(result.gas_burnt) * action_receipt.gas_price;
        if gas_reward > 0 {
            let mut account = get_account(state_update, account_id)?;
            if let Some(ref mut account) = account {
                let reward = Balance::from(gas_reward) * action_receipt.gas_price;
                // Validators receive the remaining execution reward that was not given to the
                // account holder. If the account doesn't exist by the end of the execution, the
                // validators receive the full reward.
                validator_reward -= reward;
                account.amount += reward;
                set_account(state_update, account_id, account);
                state_update.commit();
            }
        }
        stats.total_validator_reward += validator_reward;

        // Generating outgoing data
        if !action_receipt.output_data_receivers.is_empty() {
            if let Ok(ReturnData::ReceiptIndex(receipt_index)) = result.result {
                // Modifying a new receipt instead of sending data
                match result
                    .new_receipts
                    .get_mut(receipt_index as usize)
                    .expect("the receipt for the given receipt index should exist")
                    .receipt
                {
                    ReceiptEnum::Action(ref mut new_action_receipt) => new_action_receipt
                        .output_data_receivers
                        .extend_from_slice(&action_receipt.output_data_receivers),
                    _ => unreachable!("the receipt should be an action receipt"),
                }
            } else {
                let data = match result.result {
                    Ok(ReturnData::Value(ref data)) => Some(data.clone()),
                    Ok(_) => Some(vec![]),
                    Err(_) => None,
                };
                result.new_receipts.extend(action_receipt.output_data_receivers.iter().map(
                    |data_receiver| Receipt {
                        predecessor_id: account_id.clone(),
                        receiver_id: data_receiver.receiver_id.clone(),
                        receipt_id: CryptoHash::default(),
                        receipt: ReceiptEnum::Data(DataReceipt {
                            data_id: data_receiver.data_id,
                            data: data.clone(),
                        }),
                    },
                ));
            };
        }

        // Generating receipt IDs
        let receipt_ids = result
            .new_receipts
            .into_iter()
            .enumerate()
            .filter_map(|(receipt_index, mut new_receipt)| {
                let receipt_id =
                    create_nonce_with_nonce(&receipt.receipt_id, receipt_index as Nonce);
                new_receipt.receipt_id = receipt_id;
                let is_action = match &new_receipt.receipt {
                    ReceiptEnum::Action(_) => true,
                    _ => false,
                };
                new_receipts.push(new_receipt);
                if is_action {
                    Some(receipt_id)
                } else {
                    None
                }
            })
            .collect();

        let status = match result.result {
            Ok(ReturnData::ReceiptIndex(receipt_index)) => ExecutionStatus::SuccessReceiptId(
                create_nonce_with_nonce(&receipt.receipt_id, receipt_index as Nonce),
            ),
            Ok(ReturnData::Value(data)) => ExecutionStatus::SuccessValue(data),
            Ok(ReturnData::None) => ExecutionStatus::SuccessValue(vec![]),
            Err(e) => ExecutionStatus::Failure(ExecutionError::Action(e)),
        };

        Self::print_log(&result.logs);

        Ok(ExecutionOutcomeWithId {
            id: receipt.receipt_id,
            outcome: ExecutionOutcome {
                status,
                logs: result.logs,
                receipt_ids,
                gas_burnt: result.gas_burnt,
            },
        })
    }

    fn generate_refund_receipts(
        &self,
        receipt: &Receipt,
        action_receipt: &ActionReceipt,
        result: &mut ActionResult,
    ) {
        let total_deposit = total_deposit(&action_receipt.actions).expect(OVERFLOW_CHECKED_ERR);
        let prepaid_gas = total_prepaid_gas(&action_receipt.actions).expect(OVERFLOW_CHECKED_ERR);
        let exec_gas = total_exec_fees(&self.config.transaction_costs, &action_receipt.actions)
            .expect(OVERFLOW_CHECKED_ERR)
            + self.config.transaction_costs.action_receipt_creation_config.exec_fee();
        let mut deposit_refund = if result.result.is_err() { total_deposit } else { 0 };
        let gas_refund = if result.result.is_err() {
            prepaid_gas + exec_gas - result.gas_burnt
        } else {
            prepaid_gas + exec_gas - result.gas_used
        };
        let mut gas_balance_refund = Balance::from(gas_refund) * action_receipt.gas_price;
        if action_receipt.signer_id == receipt.predecessor_id {
            // Merging 2 refunds
            deposit_refund += gas_balance_refund;
            gas_balance_refund = 0;
        }
        if deposit_refund > 0 {
            result.new_receipts.push(Receipt::new_refund(&receipt.predecessor_id, deposit_refund));
        }
        if gas_balance_refund > 0 {
            result
                .new_receipts
                .push(Receipt::new_refund(&action_receipt.signer_id, gas_balance_refund));
        }
    }

    fn process_receipt(
        &self,
        state_update: &mut TrieUpdate,
        apply_state: &ApplyState,
        receipt: &Receipt,
        new_receipts: &mut Vec<Receipt>,
        validator_proposals: &mut Vec<ValidatorStake>,
        stats: &mut ApplyStats,
    ) -> Result<Option<ExecutionOutcomeWithId>, StorageError> {
        let account_id = &receipt.receiver_id;
        match receipt.receipt {
            ReceiptEnum::Data(ref data_receipt) => {
                // Received a new data receipt.
                // Saving the data into the state keyed by the data_id.
                set_received_data(
                    state_update,
                    account_id,
                    &data_receipt.data_id,
                    &ReceivedData { data: data_receipt.data.clone() },
                );
                // Check if there is already a receipt that was postponed and was awaiting for the
                // given data_id.
                // If we don't have a postponed receipt yet, we don't need to do anything for now.
                if let Some(receipt_id) = get(
                    state_update,
                    &key_for_postponed_receipt_id(account_id, &data_receipt.data_id),
                )? {
                    // There is already a receipt that is awaiting for the just received data.
                    // Removing this pending data_id for the receipt from the state.
                    state_update
                        .remove(&key_for_postponed_receipt_id(account_id, &data_receipt.data_id));
                    // Checking how many input data items is pending for the receipt.
                    let pending_data_count: u32 =
                        get(state_update, &key_for_pending_data_count(account_id, &receipt_id))?
                            .ok_or_else(|| {
                                StorageError::StorageInconsistentState(
                                    "pending data count should be in the state".to_string(),
                                )
                            })?;
                    if pending_data_count == 1 {
                        // It was the last input data pending for this receipt. We'll cleanup
                        // some receipt related fields from the state and execute the receipt.

                        // Removing pending data count form the state.
                        state_update.remove(&key_for_pending_data_count(account_id, &receipt_id));
                        // Fetching the receipt itself.
                        let ready_receipt = get_receipt(state_update, account_id, &receipt_id)?
                            .ok_or_else(|| {
                                StorageError::StorageInconsistentState(
                                    "pending receipt should be in the state".to_string(),
                                )
                            })?;
                        // Removing the receipt from the state.
                        state_update.remove(&key_for_postponed_receipt(account_id, &receipt_id));
                        // Executing the receipt. It will read all the input data and clean it up
                        // from the state.
                        return self
                            .apply_action_receipt(
                                state_update,
                                apply_state,
                                &ready_receipt,
                                new_receipts,
                                validator_proposals,
                                stats,
                            )
                            .map(Some);
                    } else {
                        // There is still some pending data for the receipt, so we update the
                        // pending data count in the state.
                        set(
                            state_update,
                            key_for_pending_data_count(account_id, &receipt_id),
                            &(pending_data_count - 1),
                        );
                    }
                }
            }
            ReceiptEnum::Action(ref action_receipt) => {
                // Received a new action receipt. We'll first check how many input data items
                // were already received before and saved in the state.
                // And if we have all input data, then we can immediately execute the receipt.
                // If not, then we will postpone this receipt for later.
                let mut pending_data_count = 0;
                for data_id in &action_receipt.input_data_ids {
                    if get_received_data(state_update, account_id, data_id)?.is_none() {
                        pending_data_count += 1;
                        // The data for a given data_id is not available, so we save a link to this
                        // receipt_id for the pending data_id into the state.
                        set(
                            state_update,
                            key_for_postponed_receipt_id(account_id, data_id),
                            &receipt.receipt_id,
                        )
                    }
                }
                if pending_data_count == 0 {
                    // All input data is available. Executing the receipt. It will cleanup
                    // input data from the state.
                    return self
                        .apply_action_receipt(
                            state_update,
                            apply_state,
                            receipt,
                            new_receipts,
                            validator_proposals,
                            stats,
                        )
                        .map(Some);
                } else {
                    // Not all input data is available now.
                    // Save the counter for the number of pending input data items into the state.
                    set(
                        state_update,
                        key_for_pending_data_count(account_id, &receipt.receipt_id),
                        &pending_data_count,
                    );
                    // Save the receipt itself into the state.
                    set_receipt(state_update, &receipt);
                }
            }
        };
        // We didn't trigger execution, so we need to commit the state.
        state_update.commit();
        Ok(None)
    }

    /// Applies new singed transactions and incoming receipts for some chunk/shard on top of
    /// given root of the state.
    /// All new signed transactions should be valid and already verified by the chunk producer.
    /// If any transaction is invalid, it would return an `InvalidTxError`.
    /// Returns an `ApplyResult` that contains the new state root, trie changes,
    /// new outgoing receipts, total rent paid by all the affected accounts, execution outcomes for
    /// all transactions, local action receipts (generated from transactions with signer ==
    /// receivers) and incoming action receipts.
    pub fn apply(
        &self,
        mut state_update: TrieUpdate,
        apply_state: &ApplyState,
        prev_receipts: &[Receipt],
        transactions: &[SignedTransaction],
<<<<<<< HEAD
    ) -> Result<ApplyResult, RuntimeError> {
        let initial_state = TrieUpdate::new(state_update.trie.clone(), state_update.get_root());
=======
    ) -> Result<ApplyResult, InvalidTxErrorOrStorageError> {
        // TODO(#1481): Remove clone after Runtime bug is fixed.
        let initial_state = state_update.clone();
>>>>>>> 4bb6744c

        let mut new_receipts = Vec::new();
        let mut validator_proposals = vec![];
        let mut local_receipts = vec![];
        let mut tx_result = vec![];
        let mut stats = ApplyStats::default();

        for signed_transaction in transactions {
            tx_result.push(self.process_transaction(
                &mut state_update,
                apply_state,
                signed_transaction,
                &mut local_receipts,
                &mut new_receipts,
                &mut stats,
            )?);
        }

        for receipt in local_receipts.iter().chain(prev_receipts.iter()) {
            self.process_receipt(
                &mut state_update,
                apply_state,
                receipt,
                &mut new_receipts,
                &mut validator_proposals,
                &mut stats,
            )?
            .into_iter()
            .for_each(|res| tx_result.push(res));
        }

        self.check_balance(
            &initial_state,
            &state_update,
            prev_receipts,
            transactions,
            &new_receipts,
            &stats,
        )?;

        let trie_changes = state_update.finalize()?;
        Ok(ApplyResult {
            state_root: StateRoot { hash: trie_changes.new_root, num_parts: 9 }, /* TODO MOO */
            trie_changes,
            validator_proposals,
            new_receipts,
            tx_result,
            stats,
        })
    }

    // TODO: Check for balance overflows
    // TODO: Fix StorageError for partial states when looking up something that doesn't exist.
    fn check_balance(
        &self,
        initial_state: &TrieUpdate,
        final_state: &TrieUpdate,
        prev_receipts: &[Receipt],
        transactions: &[SignedTransaction],
        new_receipts: &[Receipt],
        stats: &ApplyStats,
    ) -> Result<(), RuntimeError> {
        // Accounts
        let all_accounts_ids: HashSet<AccountId> = transactions
            .iter()
            .map(|tx| tx.transaction.signer_id.clone())
            .chain(prev_receipts.iter().map(|r| r.receiver_id.clone()))
            .collect();
        let total_accounts_balance = |state| -> Result<u128, StorageError> {
            Ok(all_accounts_ids
                .iter()
                .map(|account_id| {
                    Ok(get_account(state, account_id)?.map_or(0, |a| a.amount + a.locked))
                })
                .collect::<Result<Vec<u128>, StorageError>>()?
                .into_iter()
                .sum::<u128>())
        };
        let initial_accounts_balance = total_accounts_balance(&initial_state)?;
        let final_accounts_balance = total_accounts_balance(&final_state)?;
        // Receipts
        let receipt_cost = |receipt: &Receipt| -> Result<u128, InvalidTxError> {
            Ok(match &receipt.receipt {
                ReceiptEnum::Action(action_receipt) => {
                    let mut total_cost = total_deposit(&action_receipt.actions)?;
                    if receipt.predecessor_id != system_account() {
                        let mut total_gas = safe_add_gas(
                            self.config.transaction_costs.action_receipt_creation_config.exec_fee(),
                            total_exec_fees(
                                &self.config.transaction_costs,
                                &action_receipt.actions,
                            )?,
                        )?;
                        total_gas =
                            safe_add_gas(total_gas, total_prepaid_gas(&action_receipt.actions)?)?;
                        let total_gas_cost =
                            safe_gas_to_balance(action_receipt.gas_price, total_gas)?;
                        total_cost = safe_add_balance(total_cost, total_gas_cost)?;
                    }
                    total_cost
                }
                ReceiptEnum::Data(_) => 0,
            })
        };
        let receipts_cost = |receipts: &[Receipt]| {
            receipts
                .iter()
                .map(receipt_cost)
                .collect::<Result<Vec<u128>, InvalidTxError>>()
                .expect(OVERFLOW_CHECKED_ERR)
                .into_iter()
                .sum::<u128>()
        };
        let incoming_receipts_balance = receipts_cost(prev_receipts);
        let outgoing_receipts_balance = receipts_cost(new_receipts);
        // Postponed actions receipts. The receipts can be postponed and stored with the receiver's
        // account ID when the input data is not received yet.
        // We calculate all potential receipts IDs that might be postponed initially or after the
        // execution.
        let all_potential_postponed_receipt_ids: HashSet<(AccountId, CryptoHash)> = prev_receipts
            .iter()
            .map(|receipt| {
                let account_id = &receipt.receiver_id;
                match &receipt.receipt {
                    ReceiptEnum::Action(_) => {
                        Ok(Some((account_id.clone(), receipt.receipt_id.clone())))
                    }
                    ReceiptEnum::Data(data_receipt) => {
                        if let Some(receipt_id) = get(
                            initial_state,
                            &key_for_postponed_receipt_id(account_id, &data_receipt.data_id),
                        )? {
                            Ok(Some((account_id.clone(), receipt_id)))
                        } else {
                            Ok(None)
                        }
                    }
                }
            })
            .collect::<Result<Vec<Option<_>>, StorageError>>()?
            .into_iter()
            .filter_map(|x| x)
            .collect();

        let total_postponed_receipts_cost = |state| -> Result<u128, RuntimeError> {
            Ok(all_potential_postponed_receipt_ids
                .iter()
                .map(|(account_id, receipt_id)| {
                    Ok(get_receipt(state, account_id, &receipt_id)?
                        .map_or(Ok(0), |r| receipt_cost(&r))?)
                })
                .collect::<Result<Vec<u128>, RuntimeError>>()?
                .into_iter()
                .sum::<u128>())
        };
        let initial_postponed_receipts_balance = total_postponed_receipts_cost(initial_state)?;
        let final_postponed_receipts_balance = total_postponed_receipts_cost(final_state)?;
        // Sum it up
        let initial_balance = initial_accounts_balance
            + incoming_receipts_balance
            + initial_postponed_receipts_balance;
        let final_balance = final_accounts_balance
            + outgoing_receipts_balance
            + final_postponed_receipts_balance
            + stats.total_rent_paid
            + stats.total_validator_reward
            + stats.total_balance_burnt;
        if initial_balance != final_balance {
            Err(BalanceMismatchError {
                initial_accounts_balance,
                final_accounts_balance,
                incoming_receipts_balance,
                outgoing_receipts_balance,
                initial_postponed_receipts_balance,
                final_postponed_receipts_balance,
                total_balance_burnt: stats.total_balance_burnt,
                total_rent_paid: stats.total_rent_paid,
                total_validator_reward: stats.total_validator_reward,
            }
            .into())
        } else {
            Ok(())
        }
    }

    pub fn compute_storage_usage(&self, records: &[StateRecord]) -> HashMap<AccountId, u64> {
        let mut result = HashMap::new();
        let config = RuntimeFeesConfig::default().storage_usage_config;
        for record in records {
            let account_and_storage = match record {
                StateRecord::Account { account_id, .. } => {
                    Some((account_id.clone(), config.account_cost))
                }
                StateRecord::Data { key, value } => {
                    let key = from_base64(key).expect("Failed to decode key");
                    let value = from_base64(value).expect("Failed to decode value");
                    let separator =
                        (1..key.len()).find(|&x| key[x] == ACCOUNT_DATA_SEPARATOR[0]).unwrap();
                    let account_id = &key[1..separator];
                    let account_id =
                        String::from_utf8(account_id.to_vec()).expect("Invalid account id");
                    let data_key = &key[(separator + 1)..];
                    let storage_usage = config.data_record_cost
                        + config.key_cost_per_byte * (data_key.len() as u64)
                        + config.value_cost_per_byte * (value.len() as u64);
                    Some((account_id, storage_usage))
                }
                StateRecord::Contract { account_id, code } => {
                    let code = from_base64(&code).expect("Failed to decode wasm from base64");
                    Some((account_id.clone(), config.code_cost_per_byte * (code.len() as u64)))
                }
                StateRecord::AccessKey { account_id, public_key, access_key } => {
                    let public_key: PublicKey = public_key.clone();
                    let access_key: AccessKey = access_key.clone().into();
                    let storage_usage = config.data_record_cost
                        + config.key_cost_per_byte
                            * (public_key.try_to_vec().ok().unwrap_or_default().len() as u64)
                        + config.value_cost_per_byte
                            * (access_key.try_to_vec().ok().unwrap_or_default().len() as u64);
                    Some((account_id.clone(), storage_usage))
                }
                StateRecord::PostponedReceipt(_) => None,
                StateRecord::ReceivedData { .. } => None,
            };
            if let Some((account, storage_usage)) = account_and_storage {
                *result.entry(account).or_default() += storage_usage;
            }
        }
        result
    }

    /// Balances are account, publickey, initial_balance, initial_tx_stake
    pub fn apply_genesis_state(
        &self,
        mut state_update: TrieUpdate,
        validators: &[(AccountId, PublicKey, Balance)],
        records: &[StateRecord],
    ) -> (StoreUpdate, StateRoot) {
        let mut postponed_receipts: Vec<Receipt> = vec![];
        for record in records {
            match record.clone() {
                StateRecord::Account { account_id, account } => {
                    set_account(&mut state_update, &account_id, &account.into());
                }
                StateRecord::Data { key, value } => {
                    state_update.set(
                        from_base64(&key).expect("Failed to decode key"),
                        DBValue::from_vec(from_base64(&value).expect("Failed to decode value")),
                    );
                }
                StateRecord::Contract { account_id, code } => {
                    let code = ContractCode::new(
                        from_base64(&code).expect("Failed to decode wasm from base64"),
                    );
                    set_code(&mut state_update, &account_id, &code);
                }
                StateRecord::AccessKey { account_id, public_key, access_key } => {
                    set_access_key(&mut state_update, &account_id, &public_key, &access_key.into());
                }
                StateRecord::PostponedReceipt(receipt) => {
                    // Delaying processing postponed receipts, until we process all data first
                    postponed_receipts
                        .push((*receipt).try_into().expect("Failed to convert receipt from view"));
                }
                StateRecord::ReceivedData { account_id, data_id, data } => {
                    set_received_data(
                        &mut state_update,
                        &account_id,
                        &data_id.into(),
                        &ReceivedData { data },
                    );
                }
            }
        }
        for (account_id, storage_usage) in self.compute_storage_usage(records) {
            let mut account = get_account(&state_update, &account_id)
                .expect("Genesis storage error")
                .expect("Account must exist");
            account.storage_usage = storage_usage;
            set_account(&mut state_update, &account_id, &account);
        }
        // Processing postponed receipts after we stored all received data
        for receipt in postponed_receipts {
            let account_id = &receipt.receiver_id;
            let action_receipt = match &receipt.receipt {
                ReceiptEnum::Action(a) => a,
                _ => panic!("Expected action receipt"),
            };
            // Logic similar to `apply_receipt`
            let mut pending_data_count = 0;
            for data_id in &action_receipt.input_data_ids {
                if get_received_data(&state_update, account_id, data_id)
                    .expect("Genesis storage error")
                    .is_none()
                {
                    pending_data_count += 1;
                    set(
                        &mut state_update,
                        key_for_postponed_receipt_id(account_id, data_id),
                        &receipt.receipt_id,
                    )
                }
            }
            if pending_data_count == 0 {
                panic!("Postponed receipt should have pending data")
            } else {
                set(
                    &mut state_update,
                    key_for_pending_data_count(account_id, &receipt.receipt_id),
                    &pending_data_count,
                );
                set_receipt(&mut state_update, &receipt);
            }
        }

        for (account_id, _, amount) in validators {
            let mut account: Account = get_account(&state_update, account_id)
                .expect("Genesis storage error")
                .expect("account must exist");
            account.locked = *amount;
            set_account(&mut state_update, account_id, &account);
        }
        let trie = state_update.trie.clone();
        let state_update_state = state_update
            .finalize()
            .expect("Genesis state update failed")
            .into(trie)
            .expect("Genesis state update failed");
        (
            state_update_state.0,
            StateRoot { hash: state_update_state.1, num_parts: 9 /* TODO MOO */ },
        )
    }
}

#[cfg(test)]
mod tests {
    use near_primitives::hash::hash;
    use near_primitives::types::MerkleHash;
    use near_store::test_utils::create_trie;
    use testlib::runtime_utils::{alice_account, bob_account};

    use super::*;
    use assert_matches::assert_matches;
    use near_crypto::{InMemorySigner, KeyType};
    use near_primitives::transaction::TransferAction;

    #[test]
    fn test_get_and_set_accounts() {
        let trie = create_trie();
        let mut state_update = TrieUpdate::new(trie, MerkleHash::default());
        let test_account = Account::new(10, hash(&[]), 0);
        let account_id = bob_account();
        set_account(&mut state_update, &account_id, &test_account);
        let get_res = get_account(&state_update, &account_id).unwrap().unwrap();
        assert_eq!(test_account, get_res);
    }

    #[test]
    fn test_get_account_from_trie() {
        let trie = create_trie();
        let root = MerkleHash::default();
        let mut state_update = TrieUpdate::new(trie.clone(), root);
        let test_account = Account::new(10, hash(&[]), 0);
        let account_id = bob_account();
        set_account(&mut state_update, &account_id, &test_account);
        let (store_update, new_root) = state_update.finalize().unwrap().into(trie.clone()).unwrap();
        store_update.commit().unwrap();
        let new_state_update = TrieUpdate::new(trie.clone(), new_root);
        let get_res = get_account(&new_state_update, &account_id).unwrap().unwrap();
        assert_eq!(test_account, get_res);
    }

    /***********************/
    /* Balance check tests */
    /***********************/

    #[test]
    fn test_check_balance_no_op() {
        let trie = create_trie();
        let root = MerkleHash::default();
        let initial_state = TrieUpdate::new(trie.clone(), root);
        let final_state = TrieUpdate::new(trie.clone(), root);
        let runtime = Runtime::new(RuntimeConfig::default());
        runtime
            .check_balance(&initial_state, &final_state, &[], &[], &[], &ApplyStats::default())
            .unwrap();
    }

    #[test]
    fn test_check_balance_unaccounted_refund() {
        let trie = create_trie();
        let root = MerkleHash::default();
        let initial_state = TrieUpdate::new(trie.clone(), root);
        let final_state = TrieUpdate::new(trie.clone(), root);
        let runtime = Runtime::new(RuntimeConfig::default());
        let err = runtime
            .check_balance(
                &initial_state,
                &final_state,
                &[Receipt::new_refund(&alice_account(), 1000)],
                &[],
                &[],
                &ApplyStats::default(),
            )
            .unwrap_err();
        assert_matches!(err, RuntimeError::BalanceMismatch(_));
    }

    #[test]
    fn test_check_balance_refund() {
        let trie = create_trie();
        let root = MerkleHash::default();
        let account_id = alice_account();

        let initial_balance = 1_000_000;
        let refund_balance = 1000;

        let mut initial_state = TrieUpdate::new(trie.clone(), root);
        let initial_account = Account::new(initial_balance, hash(&[]), 0);
        set_account(&mut initial_state, &account_id, &initial_account);
        initial_state.commit();

        let mut final_state = TrieUpdate::new(trie.clone(), root);
        let final_account = Account::new(initial_balance + refund_balance, hash(&[]), 0);
        set_account(&mut final_state, &account_id, &final_account);
        final_state.commit();

        let runtime = Runtime::new(RuntimeConfig::default());
        runtime
            .check_balance(
                &initial_state,
                &final_state,
                &[Receipt::new_refund(&account_id, refund_balance)],
                &[],
                &[],
                &ApplyStats::default(),
            )
            .unwrap();
    }

    #[test]
    fn test_check_balance_tx_to_receipt() {
        let trie = create_trie();
        let root = MerkleHash::default();
        let account_id = alice_account();

        let initial_balance = 1_000_000_000;
        let deposit = 500_000_000;
        let gas_price = 100;
        let runtime_config = RuntimeConfig::default();
        let cfg = &runtime_config.transaction_costs;
        let exec_gas = cfg.action_receipt_creation_config.exec_fee()
            + cfg.action_creation_config.transfer_cost.exec_fee();
        let send_gas = cfg.action_receipt_creation_config.send_fee(false)
            + cfg.action_creation_config.transfer_cost.send_fee(false);
        let contract_reward = (send_gas * cfg.burnt_gas_reward.numerator
            / cfg.burnt_gas_reward.denominator) as Balance
            * gas_price;
        let total_validator_reward = send_gas as Balance * gas_price - contract_reward;
        let mut initial_state = TrieUpdate::new(trie.clone(), root);
        let initial_account = Account::new(initial_balance, hash(&[]), 0);
        set_account(&mut initial_state, &account_id, &initial_account);
        initial_state.commit();

        let mut final_state = TrieUpdate::new(trie.clone(), root);
        let final_account = Account::new(
            initial_balance - (exec_gas + send_gas) as Balance * gas_price - deposit
                + contract_reward,
            hash(&[]),
            0,
        );
        set_account(&mut final_state, &account_id, &final_account);
        final_state.commit();

        let signer = InMemorySigner::from_seed(&account_id, KeyType::ED25519, &account_id);
        let tx = SignedTransaction::send_money(
            1,
            account_id.clone(),
            bob_account(),
            &signer,
            deposit,
            CryptoHash::default(),
        );
        let receipt = Receipt {
            predecessor_id: tx.transaction.signer_id.clone(),
            receiver_id: tx.transaction.receiver_id.clone(),
            receipt_id: Default::default(),
            receipt: ReceiptEnum::Action(ActionReceipt {
                signer_id: tx.transaction.signer_id.clone(),
                signer_public_key: tx.transaction.public_key.clone(),
                gas_price,
                output_data_receivers: vec![],
                input_data_ids: vec![],
                actions: vec![Action::Transfer(TransferAction { deposit })],
            }),
        };

        let runtime = Runtime::new(runtime_config);
        runtime
            .check_balance(
                &initial_state,
                &final_state,
                &[],
                &[tx],
                &[receipt],
                &ApplyStats { total_rent_paid: 0, total_validator_reward, total_balance_burnt: 0 },
            )
            .unwrap();
    }
}<|MERGE_RESOLUTION|>--- conflicted
+++ resolved
@@ -321,12 +321,8 @@
         new_local_receipts: &mut Vec<Receipt>,
         new_receipts: &mut Vec<Receipt>,
         stats: &mut ApplyStats,
-<<<<<<< HEAD
     ) -> Result<ExecutionOutcomeWithId, RuntimeError> {
-=======
-    ) -> Result<ExecutionOutcomeWithId, InvalidTxErrorOrStorageError> {
         near_metrics::inc_counter(&metrics::TRANSACTION_PROCESSED_TOTAL);
->>>>>>> 4bb6744c
         let outcome =
             match self.verify_and_charge_transaction(state_update, apply_state, signed_transaction)
             {
@@ -854,14 +850,10 @@
         apply_state: &ApplyState,
         prev_receipts: &[Receipt],
         transactions: &[SignedTransaction],
-<<<<<<< HEAD
     ) -> Result<ApplyResult, RuntimeError> {
         let initial_state = TrieUpdate::new(state_update.trie.clone(), state_update.get_root());
-=======
-    ) -> Result<ApplyResult, InvalidTxErrorOrStorageError> {
         // TODO(#1481): Remove clone after Runtime bug is fixed.
         let initial_state = state_update.clone();
->>>>>>> 4bb6744c
 
         let mut new_receipts = Vec::new();
         let mut validator_proposals = vec![];
