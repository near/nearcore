#[macro_use]
extern crate lazy_static;
#[macro_use]
extern crate log;
#[macro_use]
extern crate serde_derive;

use std::cmp::max;
use std::collections::{HashMap, HashSet};
use std::convert::TryInto;
use std::sync::Arc;

use borsh::{BorshDeserialize, BorshSerialize};
use kvdb::DBValue;

use crate::actions::*;
use crate::balance_checker::check_balance;
use crate::config::{
    exec_fee, safe_add_balance, safe_add_gas, safe_gas_to_balance, total_deposit, total_exec_fees,
    total_prepaid_gas, tx_cost, RuntimeConfig,
};
pub use crate::store::StateRecord;
use near_crypto::PublicKey;
use near_primitives::account::{AccessKey, AccessKeyPermission, Account};
use near_primitives::contract::ContractCode;
use near_primitives::errors::{
    ActionError, ExecutionError, InvalidAccessKeyError, InvalidTxError, RuntimeError,
};
use near_primitives::hash::CryptoHash;
use near_primitives::receipt::{ActionReceipt, DataReceipt, Receipt, ReceiptEnum, ReceivedData};
use near_primitives::serialize::from_base64;
use near_primitives::transaction::{
    Action, ExecutionOutcome, ExecutionOutcomeWithId, ExecutionStatus, LogEntry, SignedTransaction,
};
use near_primitives::types::{
    AccountId, Balance, BlockIndex, Gas, Nonce, StateRoot, ValidatorStake,
};
use near_primitives::utils::col::DELAYED_RECEIPT_INDICES;
use near_primitives::utils::{
    create_nonce_with_nonce, is_valid_account_id, key_for_delayed_receipt,
    key_for_pending_data_count, key_for_postponed_receipt, key_for_postponed_receipt_id,
    key_for_received_data, system_account, ACCOUNT_DATA_SEPARATOR,
};
use near_runtime_fees::RuntimeFeesConfig;
use near_store::{
    get, get_access_key, get_account, get_receipt, get_received_data, set, set_access_key,
    set_account, set_code, set_receipt, set_received_data, PrefixKeyValueChanges, StorageError,
    StoreUpdate, Trie, TrieChanges, TrieUpdate,
};
use near_vm_logic::types::PromiseResult;
use near_vm_logic::ReturnData;

mod actions;
pub mod adapter;
mod balance_checker;
pub mod cache;
pub mod config;
pub mod ext;
mod metrics;
pub mod state_viewer;
mod store;

#[cfg(feature = "costs_counting")]
pub use near_vm_runner::EXT_COSTS_COUNTER;

#[derive(Debug)]
pub struct ApplyState {
    /// Currently building block index.
    pub block_index: BlockIndex,
    /// Current epoch length.
    pub epoch_length: BlockIndex,
    /// Price for the gas.
    pub gas_price: Balance,
    /// A block timestamp
    pub block_timestamp: u64,
    /// Gas limit for a given chunk.
    /// If None is given, assumes there is no gas limit.
    pub gas_limit: Option<Gas>,
}

/// Contains information to update validators accounts at the first block of a new epoch.
pub struct ValidatorAccountsUpdate {
    /// Maximum stake across last 3 epochs.
    pub stake_info: HashMap<AccountId, Balance>,
    /// Rewards to distribute to validators.
    pub validator_rewards: HashMap<AccountId, Balance>,
    /// Stake proposals from the last chunk.
    pub last_proposals: HashMap<AccountId, Balance>,
    /// The ID of the protocol treasure account if it belongs to the current shard.
    pub protocol_treasury_account_id: Option<AccountId>,
    /// Accounts to slash.
    pub slashed_accounts: HashSet<AccountId>,
}

#[derive(Debug)]
pub struct VerificationResult {
    pub gas_burnt: Gas,
    pub gas_used: Gas,
    pub rent_paid: Balance,
    pub validator_reward: Balance,
}

#[derive(Debug, Default)]
pub struct ApplyStats {
    pub total_rent_paid: Balance,
    pub total_validator_reward: Balance,
    pub total_balance_burnt: Balance,
    pub total_balance_slashed: Balance,
}

pub struct ApplyResult {
    pub state_root: StateRoot,
    pub trie_changes: TrieChanges,
    pub validator_proposals: Vec<ValidatorStake>,
    pub new_receipts: Vec<Receipt>,
    pub outcomes: Vec<ExecutionOutcomeWithId>,
    pub key_value_changes: PrefixKeyValueChanges,
    pub stats: ApplyStats,
}

/// Stores indices for a persistent queue for delayed receipts that didn't fit into a block.
#[derive(Default, BorshSerialize, BorshDeserialize)]
pub struct DelayedReceiptIndices {
    // First inclusive index in the queue.
    first_index: u64,
    // Exclusive end index of the queue
    next_available_index: u64,
}

#[derive(Debug)]
pub struct ActionResult {
    pub gas_burnt: Gas,
    pub gas_burnt_for_function_call: Gas,
    pub gas_used: Gas,
    pub result: Result<ReturnData, ActionError>,
    pub logs: Vec<LogEntry>,
    pub new_receipts: Vec<Receipt>,
    pub validator_proposals: Vec<ValidatorStake>,
}

impl ActionResult {
    pub fn merge(&mut self, mut next_result: ActionResult) -> Result<(), RuntimeError> {
        assert!(next_result.gas_burnt_for_function_call <= next_result.gas_burnt);
        assert!(
            next_result.gas_burnt <= next_result.gas_used,
            "Gas burnt {} <= Gas used {}",
            next_result.gas_burnt,
            next_result.gas_used
        );
        self.gas_burnt = safe_add_gas(self.gas_burnt, next_result.gas_burnt)?;
        self.gas_burnt_for_function_call = safe_add_gas(
            self.gas_burnt_for_function_call,
            next_result.gas_burnt_for_function_call,
        )?;
        self.gas_used = safe_add_gas(self.gas_used, next_result.gas_used)?;
        self.result = next_result.result;
        self.logs.append(&mut next_result.logs);
        if let Ok(ReturnData::ReceiptIndex(ref mut receipt_index)) = self.result {
            // Shifting local receipt index to be global receipt index.
            *receipt_index += self.new_receipts.len() as u64;
        }
        if self.result.is_ok() {
            self.new_receipts.append(&mut next_result.new_receipts);
            self.validator_proposals.append(&mut next_result.validator_proposals);
        } else {
            self.new_receipts.clear();
            self.validator_proposals.clear();
        }
        Ok(())
    }
}

impl Default for ActionResult {
    fn default() -> Self {
        Self {
            gas_burnt: 0,
            gas_burnt_for_function_call: 0,
            gas_used: 0,
            result: Ok(ReturnData::None),
            logs: vec![],
            new_receipts: vec![],
            validator_proposals: vec![],
        }
    }
}

pub struct Runtime {
    config: RuntimeConfig,
}

impl Runtime {
    pub fn new(config: RuntimeConfig) -> Self {
        Runtime { config }
    }

    fn print_log(log: &[LogEntry]) {
        if log.is_empty() {
            return;
        }
        let log_str = log.iter().fold(String::new(), |acc, s| {
            if acc.is_empty() {
                s.to_string()
            } else {
                acc + "\n" + s
            }
        });
        debug!(target: "runtime", "{}", log_str);
    }

    /// Verifies the signed transaction on top of given state, charges the rent and transaction fees
    /// and balances, and updates the state for the used account and access keys.
    pub fn verify_and_charge_transaction(
        &self,
        state_update: &mut TrieUpdate,
        apply_state: &ApplyState,
        signed_transaction: &SignedTransaction,
    ) -> Result<VerificationResult, RuntimeError> {
        let transaction = &signed_transaction.transaction;
        let signer_id = &transaction.signer_id;
        if !is_valid_account_id(&signer_id) {
            return Err(InvalidTxError::InvalidSigner(signer_id.clone()).into());
        }
        if !is_valid_account_id(&transaction.receiver_id) {
            return Err(InvalidTxError::InvalidReceiver(transaction.receiver_id.clone()).into());
        }

        if !signed_transaction
            .signature
            .verify(signed_transaction.get_hash().as_ref(), &transaction.public_key)
        {
            return Err(InvalidTxError::InvalidSignature.into());
        }
        let mut signer = match get_account(state_update, signer_id)? {
            Some(signer) => signer,
            None => {
                return Err(InvalidTxError::SignerDoesNotExist(signer_id.clone()).into());
            }
        };
        let mut access_key =
            match get_access_key(state_update, &signer_id, &transaction.public_key)? {
                Some(access_key) => access_key,
                None => {
                    return Err(InvalidTxError::InvalidAccessKey(
                        InvalidAccessKeyError::AccessKeyNotFound(
                            signer_id.clone(),
                            transaction.public_key.clone(),
                        ),
                    )
                    .into());
                }
            };

        if transaction.nonce <= access_key.nonce {
            return Err(InvalidTxError::InvalidNonce(transaction.nonce, access_key.nonce).into());
        }

        let sender_is_receiver = &transaction.receiver_id == signer_id;

        let rent_paid = apply_rent(&signer_id, &mut signer, apply_state.block_index, &self.config);
        access_key.nonce = transaction.nonce;

        let (gas_burnt, gas_used, total_cost) = tx_cost(
            &self.config.transaction_costs,
            &transaction,
            apply_state.gas_price,
            sender_is_receiver,
        )
        .map_err(|_| InvalidTxError::CostOverflow)?;

        signer.amount = signer.amount.checked_sub(total_cost).ok_or_else(|| {
            InvalidTxError::NotEnoughBalance(signer_id.clone(), signer.amount, total_cost)
        })?;

        if let AccessKeyPermission::FunctionCall(ref mut function_call_permission) =
            access_key.permission
        {
            if let Some(ref mut allowance) = function_call_permission.allowance {
                *allowance = allowance.checked_sub(total_cost).ok_or_else(|| {
                    InvalidTxError::InvalidAccessKey(InvalidAccessKeyError::NotEnoughAllowance(
                        signer_id.clone(),
                        transaction.public_key.clone(),
                        *allowance,
                        total_cost,
                    ))
                })?;
            }
        }

        if let Err(amount) = check_rent(&signer_id, &signer, &self.config, apply_state.epoch_length)
        {
            return Err(InvalidTxError::RentUnpaid(signer_id.clone(), amount).into());
        }

        if let AccessKeyPermission::FunctionCall(ref function_call_permission) =
            access_key.permission
        {
            if transaction.actions.len() != 1 {
                return Err(
                    InvalidTxError::InvalidAccessKey(InvalidAccessKeyError::ActionError).into()
                );
            }
            if let Some(Action::FunctionCall(ref function_call)) = transaction.actions.get(0) {
                if transaction.receiver_id != function_call_permission.receiver_id {
                    return Err(InvalidTxError::InvalidAccessKey(
                        InvalidAccessKeyError::ReceiverMismatch(
                            transaction.receiver_id.clone(),
                            function_call_permission.receiver_id.clone(),
                        ),
                    )
                    .into());
                }
                if !function_call_permission.method_names.is_empty()
                    && function_call_permission
                        .method_names
                        .iter()
                        .all(|method_name| &function_call.method_name != method_name)
                {
                    return Err(InvalidTxError::InvalidAccessKey(
                        InvalidAccessKeyError::MethodNameMismatch(
                            function_call.method_name.clone(),
                        ),
                    )
                    .into());
                }
            } else {
                return Err(
                    InvalidTxError::InvalidAccessKey(InvalidAccessKeyError::ActionError).into()
                );
            }
        };

        set_access_key(state_update, &signer_id, &transaction.public_key, &access_key);
        set_account(state_update, &signer_id, &signer);

        let validator_reward = safe_gas_to_balance(apply_state.gas_price, gas_burnt)
            .map_err(|_| InvalidTxError::CostOverflow)?;

        Ok(VerificationResult { gas_burnt, gas_used, rent_paid, validator_reward })
    }

    /// Takes one signed transaction, verifies it and converts it to a receipt. Add this receipt
    /// either to the new local receipts if the signer is the same as receiver or to the new
    /// outgoing receipts.
    /// When transaction is converted to a receipt, the account is charged for the full value of
    /// the generated receipt. Also accounts for the account rent.
    /// In case of successful verification (expected for valid chunks), returns
    /// `ExecutionOutcomeWithId` for the transaction.
    /// In case of an error, returns either `InvalidTxError` if the transaction verification failed
    /// or a `StorageError`.
    fn process_transaction(
        &self,
        state_update: &mut TrieUpdate,
        apply_state: &ApplyState,
        signed_transaction: &SignedTransaction,
        new_local_receipts: &mut Vec<Receipt>,
        new_receipts: &mut Vec<Receipt>,
        stats: &mut ApplyStats,
    ) -> Result<ExecutionOutcomeWithId, RuntimeError> {
        near_metrics::inc_counter(&metrics::TRANSACTION_PROCESSED_TOTAL);
        let outcome =
            match self.verify_and_charge_transaction(state_update, apply_state, signed_transaction)
            {
                Ok(verification_result) => {
                    near_metrics::inc_counter(&metrics::TRANSACTION_PROCESSED_SUCCESSFULLY_TOTAL);
                    state_update.commit();
                    let transaction = &signed_transaction.transaction;
                    let receipt = Receipt {
                        predecessor_id: transaction.signer_id.clone(),
                        receiver_id: transaction.receiver_id.clone(),
                        receipt_id: create_nonce_with_nonce(&signed_transaction.get_hash(), 0),

                        receipt: ReceiptEnum::Action(ActionReceipt {
                            signer_id: transaction.signer_id.clone(),
                            signer_public_key: transaction.public_key.clone(),
                            gas_price: apply_state.gas_price,
                            output_data_receivers: vec![],
                            input_data_ids: vec![],
                            actions: transaction.actions.clone(),
                        }),
                    };
                    let receipt_id = receipt.receipt_id;
                    if receipt.receiver_id == signed_transaction.transaction.signer_id {
                        new_local_receipts.push(receipt);
                    } else {
                        new_receipts.push(receipt);
                    }
                    stats.total_rent_paid =
                        safe_add_balance(stats.total_rent_paid, verification_result.rent_paid)?;
                    stats.total_validator_reward = safe_add_balance(
                        stats.total_validator_reward,
                        verification_result.validator_reward,
                    )?;
                    ExecutionOutcome {
                        status: ExecutionStatus::SuccessReceiptId(receipt_id),
                        logs: vec![],
                        receipt_ids: vec![receipt_id],
                        gas_burnt: verification_result.gas_burnt,
                    }
                }
                Err(e) => {
                    near_metrics::inc_counter(&metrics::TRANSACTION_PROCESSED_FAILED_TOTAL);
                    state_update.rollback();
                    return Err(e);
                }
            };
        Self::print_log(&outcome.logs);
        Ok(ExecutionOutcomeWithId { id: signed_transaction.get_hash(), outcome })
    }

    fn apply_action(
        &self,
        action: &Action,
        state_update: &mut TrieUpdate,
        apply_state: &ApplyState,
        account: &mut Option<Account>,
        actor_id: &mut AccountId,
        receipt: &Receipt,
        action_receipt: &ActionReceipt,
        promise_results: &[PromiseResult],
        action_hash: CryptoHash,
        is_last_action: bool,
    ) -> Result<ActionResult, StorageError> {
        let mut result = ActionResult::default();
        let exec_fees = exec_fee(&self.config.transaction_costs, action);
        result.gas_burnt += exec_fees;
        result.gas_used += exec_fees;
        let account_id = &receipt.receiver_id;
        // Account validation
        if let Err(e) = check_account_existence(action, account, account_id) {
            result.result = Err(e);
            return Ok(result);
        }
        // Permission validation
        if let Err(e) = check_actor_permissions(
            action,
            apply_state,
            account,
            &actor_id,
            account_id,
            &self.config,
        ) {
            result.result = Err(e);
            return Ok(result);
        }
        match action {
            Action::CreateAccount(_) => {
                near_metrics::inc_counter(&metrics::ACTION_CREATE_ACCOUNT_TOTAL);
                action_create_account(apply_state, account, actor_id, receipt, &mut result);
            }
            Action::DeployContract(deploy_contract) => {
                near_metrics::inc_counter(&metrics::ACTION_DEPLOY_CONTRACT_TOTAL);
                action_deploy_contract(state_update, account, &account_id, deploy_contract)?;
            }
            Action::FunctionCall(function_call) => {
                near_metrics::inc_counter(&metrics::ACTION_FUNCTION_CALL_TOTAL);
                action_function_call(
                    state_update,
                    apply_state,
                    account,
                    receipt,
                    action_receipt,
                    promise_results,
                    &mut result,
                    account_id,
                    function_call,
                    &action_hash,
                    &self.config,
                    is_last_action,
                )?;
            }
            Action::Transfer(transfer) => {
                near_metrics::inc_counter(&metrics::ACTION_TRANSFER_TOTAL);
                action_transfer(account, transfer);
            }
            Action::Stake(stake) => {
                near_metrics::inc_counter(&metrics::ACTION_STAKE_TOTAL);
                action_stake(account, &mut result, account_id, stake);
            }
            Action::AddKey(add_key) => {
                near_metrics::inc_counter(&metrics::ACTION_ADD_KEY_TOTAL);
                action_add_key(state_update, account, &mut result, account_id, add_key)?;
            }
            Action::DeleteKey(delete_key) => {
                near_metrics::inc_counter(&metrics::ACTION_DELETE_KEY_TOTAL);
                action_delete_key(state_update, account, &mut result, account_id, delete_key)?;
            }
            Action::DeleteAccount(delete_account) => {
                near_metrics::inc_counter(&metrics::ACTION_DELETE_ACCOUNT_TOTAL);
                action_delete_account(
                    state_update,
                    account,
                    actor_id,
                    receipt,
                    &mut result,
                    account_id,
                    delete_account,
                )?;
            }
        };
        Ok(result)
    }

    fn apply_action_receipt(
        &self,
        state_update: &mut TrieUpdate,
        apply_state: &ApplyState,
        receipt: &Receipt,
        new_receipts: &mut Vec<Receipt>,
        validator_proposals: &mut Vec<ValidatorStake>,
        stats: &mut ApplyStats,
    ) -> Result<ExecutionOutcomeWithId, RuntimeError> {
        let action_receipt = match receipt.receipt {
            ReceiptEnum::Action(ref action_receipt) => action_receipt,
            _ => unreachable!("given receipt should be an action receipt"),
        };
        let account_id = &receipt.receiver_id;
        // Collecting input data and removing it from the state
        let promise_results = action_receipt
            .input_data_ids
            .iter()
            .map(|data_id| {
                let ReceivedData { data } = get_received_data(state_update, account_id, data_id)?
                    .ok_or_else(|| {
                    StorageError::StorageInconsistentState(
                        "received data should be in the state".to_string(),
                    )
                })?;
                state_update.remove(&key_for_received_data(account_id, data_id));
                match data {
                    Some(value) => Ok(PromiseResult::Successful(value)),
                    None => Ok(PromiseResult::Failed),
                }
            })
            .collect::<Result<Vec<PromiseResult>, RuntimeError>>()?;

        // state_update might already have some updates so we need to make sure we commit it before
        // executing the actual receipt
        state_update.commit();

        let mut account = get_account(state_update, account_id)?;
        let mut rent_paid = 0;
        if let Some(ref mut account) = account {
            rent_paid = apply_rent(account_id, account, apply_state.block_index, &self.config);
        }
        let mut actor_id = receipt.predecessor_id.clone();
        let mut result = ActionResult::default();
        let exec_fee = self.config.transaction_costs.action_receipt_creation_config.exec_fee();
        result.gas_used = exec_fee;
        result.gas_burnt = exec_fee;
        // Executing actions one by one
        for (action_index, action) in action_receipt.actions.iter().enumerate() {
            let is_last_action = action_index + 1 == action_receipt.actions.len();
            result.merge(self.apply_action(
                action,
                state_update,
                apply_state,
                &mut account,
                &mut actor_id,
                receipt,
                action_receipt,
                &promise_results,
                create_nonce_with_nonce(
                    &receipt.receipt_id,
                    u64::max_value() - action_index as u64,
                ),
                is_last_action,
            )?)?;
            // TODO storage error
            if result.result.is_err() {
                break;
            }
        }

        // Going to check rent
        if result.result.is_ok() {
            if let Some(ref mut account) = account {
                if let Err(amount) =
                    check_rent(account_id, account, &self.config, apply_state.epoch_length)
                {
                    result.merge(ActionResult {
                        result: Err(ActionError::RentUnpaid(account_id.clone(), amount)),
                        ..Default::default()
                    })?;
                } else {
                    set_account(state_update, account_id, account);
                }
            }
        }

        // If the receipt is a refund, then we consider it free without burnt gas.
        if receipt.predecessor_id == system_account() {
            result.gas_burnt = 0;
            result.gas_used = 0;
            // If the refund fails, instead of just burning tokens, we report the total number of
            // tokens burnt in the ApplyResult. It can be used by validators to distribute it.
            if result.result.is_err() {
                stats.total_balance_burnt = safe_add_balance(
                    stats.total_balance_burnt,
                    total_deposit(&action_receipt.actions)?,
                )?
            }
        } else {
            // Calculating and generating refunds
            self.generate_refund_receipts(receipt, action_receipt, &mut result)?;
        }

        // Moving validator proposals
        validator_proposals.append(&mut result.validator_proposals);

        // Committing or rolling back state.
        match &result.result {
            Ok(_) => {
                stats.total_rent_paid = safe_add_balance(stats.total_rent_paid, rent_paid)?;
                state_update.commit();
            }
            Err(_) => {
                state_update.rollback();
            }
        };

        // Adding burnt gas reward for function calls if the account exists.
        let receiver_gas_reward = result.gas_burnt_for_function_call
            * self.config.transaction_costs.burnt_gas_reward.numerator
            / self.config.transaction_costs.burnt_gas_reward.denominator;
        let mut validator_reward = safe_gas_to_balance(action_receipt.gas_price, result.gas_burnt)?;
        if receiver_gas_reward > 0 {
            let mut account = get_account(state_update, account_id)?;
            if let Some(ref mut account) = account {
                let receiver_reward =
                    safe_gas_to_balance(action_receipt.gas_price, receiver_gas_reward)?;
                // Validators receive the remaining execution reward that was not given to the
                // account holder. If the account doesn't exist by the end of the execution, the
                // validators receive the full reward.
                validator_reward -= receiver_reward;
                account.amount = safe_add_balance(account.amount, receiver_reward)?;
                set_account(state_update, account_id, account);
                state_update.commit();
            }
        }

        stats.total_validator_reward =
            safe_add_balance(stats.total_validator_reward, validator_reward)?;

        // Generating outgoing data
        if !action_receipt.output_data_receivers.is_empty() {
            if let Ok(ReturnData::ReceiptIndex(receipt_index)) = result.result {
                // Modifying a new receipt instead of sending data
                match result
                    .new_receipts
                    .get_mut(receipt_index as usize)
                    .expect("the receipt for the given receipt index should exist")
                    .receipt
                {
                    ReceiptEnum::Action(ref mut new_action_receipt) => new_action_receipt
                        .output_data_receivers
                        .extend_from_slice(&action_receipt.output_data_receivers),
                    _ => unreachable!("the receipt should be an action receipt"),
                }
            } else {
                let data = match result.result {
                    Ok(ReturnData::Value(ref data)) => Some(data.clone()),
                    Ok(_) => Some(vec![]),
                    Err(_) => None,
                };
                result.new_receipts.extend(action_receipt.output_data_receivers.iter().map(
                    |data_receiver| Receipt {
                        predecessor_id: account_id.clone(),
                        receiver_id: data_receiver.receiver_id.clone(),
                        receipt_id: CryptoHash::default(),
                        receipt: ReceiptEnum::Data(DataReceipt {
                            data_id: data_receiver.data_id,
                            data: data.clone(),
                        }),
                    },
                ));
            };
        }

        // Generating receipt IDs
        let receipt_ids = result
            .new_receipts
            .into_iter()
            .enumerate()
            .filter_map(|(receipt_index, mut new_receipt)| {
                let receipt_id =
                    create_nonce_with_nonce(&receipt.receipt_id, receipt_index as Nonce);
                new_receipt.receipt_id = receipt_id;
                let is_action = match &new_receipt.receipt {
                    ReceiptEnum::Action(_) => true,
                    _ => false,
                };
                new_receipts.push(new_receipt);
                if is_action {
                    Some(receipt_id)
                } else {
                    None
                }
            })
            .collect();

        let status = match result.result {
            Ok(ReturnData::ReceiptIndex(receipt_index)) => ExecutionStatus::SuccessReceiptId(
                create_nonce_with_nonce(&receipt.receipt_id, receipt_index as Nonce),
            ),
            Ok(ReturnData::Value(data)) => ExecutionStatus::SuccessValue(data),
            Ok(ReturnData::None) => ExecutionStatus::SuccessValue(vec![]),
            Err(e) => ExecutionStatus::Failure(ExecutionError::Action(e)),
        };

        Self::print_log(&result.logs);

        Ok(ExecutionOutcomeWithId {
            id: receipt.receipt_id,
            outcome: ExecutionOutcome {
                status,
                logs: result.logs,
                receipt_ids,
                gas_burnt: result.gas_burnt,
            },
        })
    }

    fn generate_refund_receipts(
        &self,
        receipt: &Receipt,
        action_receipt: &ActionReceipt,
        result: &mut ActionResult,
    ) -> Result<(), RuntimeError> {
        let total_deposit = total_deposit(&action_receipt.actions)?;
        let prepaid_gas = total_prepaid_gas(&action_receipt.actions)?;
        let exec_gas = safe_add_gas(
            total_exec_fees(&self.config.transaction_costs, &action_receipt.actions)?,
            self.config.transaction_costs.action_receipt_creation_config.exec_fee(),
        )?;
        let mut deposit_refund = if result.result.is_err() { total_deposit } else { 0 };
        let gas_refund = if result.result.is_err() {
            safe_add_gas(prepaid_gas, exec_gas)? - result.gas_burnt
        } else {
            safe_add_gas(prepaid_gas, exec_gas)? - result.gas_used
        };
        let mut gas_balance_refund = safe_gas_to_balance(action_receipt.gas_price, gas_refund)?;
        if action_receipt.signer_id == receipt.predecessor_id {
            // Merging 2 refunds
            deposit_refund = safe_add_balance(deposit_refund, gas_balance_refund)?;
            gas_balance_refund = 0;
        }
        if deposit_refund > 0 {
            result.new_receipts.push(Receipt::new_refund(&receipt.predecessor_id, deposit_refund));
        }
        if gas_balance_refund > 0 {
            result
                .new_receipts
                .push(Receipt::new_refund(&action_receipt.signer_id, gas_balance_refund));
        }
        Ok(())
    }

    fn process_receipt(
        &self,
        state_update: &mut TrieUpdate,
        apply_state: &ApplyState,
        receipt: &Receipt,
        new_receipts: &mut Vec<Receipt>,
        validator_proposals: &mut Vec<ValidatorStake>,
        stats: &mut ApplyStats,
    ) -> Result<Option<ExecutionOutcomeWithId>, RuntimeError> {
        let account_id = &receipt.receiver_id;
        match receipt.receipt {
            ReceiptEnum::Data(ref data_receipt) => {
                // Received a new data receipt.
                // Saving the data into the state keyed by the data_id.
                set_received_data(
                    state_update,
                    account_id,
                    &data_receipt.data_id,
                    &ReceivedData { data: data_receipt.data.clone() },
                );
                // Check if there is already a receipt that was postponed and was awaiting for the
                // given data_id.
                // If we don't have a postponed receipt yet, we don't need to do anything for now.
                if let Some(receipt_id) = get(
                    state_update,
                    &key_for_postponed_receipt_id(account_id, &data_receipt.data_id),
                )? {
                    // There is already a receipt that is awaiting for the just received data.
                    // Removing this pending data_id for the receipt from the state.
                    state_update
                        .remove(&key_for_postponed_receipt_id(account_id, &data_receipt.data_id));
                    // Checking how many input data items is pending for the receipt.
                    let pending_data_count: u32 =
                        get(state_update, &key_for_pending_data_count(account_id, &receipt_id))?
                            .ok_or_else(|| {
                                StorageError::StorageInconsistentState(
                                    "pending data count should be in the state".to_string(),
                                )
                            })?;
                    if pending_data_count == 1 {
                        // It was the last input data pending for this receipt. We'll cleanup
                        // some receipt related fields from the state and execute the receipt.

                        // Removing pending data count from the state.
                        state_update.remove(&key_for_pending_data_count(account_id, &receipt_id));
                        // Fetching the receipt itself.
                        let ready_receipt = get_receipt(state_update, account_id, &receipt_id)?
                            .ok_or_else(|| {
                                StorageError::StorageInconsistentState(
                                    "pending receipt should be in the state".to_string(),
                                )
                            })?;
                        // Removing the receipt from the state.
                        state_update.remove(&key_for_postponed_receipt(account_id, &receipt_id));
                        // Executing the receipt. It will read all the input data and clean it up
                        // from the state.
                        return self
                            .apply_action_receipt(
                                state_update,
                                apply_state,
                                &ready_receipt,
                                new_receipts,
                                validator_proposals,
                                stats,
                            )
                            .map(Some);
                    } else {
                        // There is still some pending data for the receipt, so we update the
                        // pending data count in the state.
                        set(
                            state_update,
                            key_for_pending_data_count(account_id, &receipt_id),
                            &(pending_data_count - 1),
                        );
                    }
                }
            }
            ReceiptEnum::Action(ref action_receipt) => {
                // Received a new action receipt. We'll first check how many input data items
                // were already received before and saved in the state.
                // And if we have all input data, then we can immediately execute the receipt.
                // If not, then we will postpone this receipt for later.
                let mut pending_data_count = 0;
                for data_id in &action_receipt.input_data_ids {
                    if get_received_data(state_update, account_id, data_id)?.is_none() {
                        pending_data_count += 1;
                        // The data for a given data_id is not available, so we save a link to this
                        // receipt_id for the pending data_id into the state.
                        set(
                            state_update,
                            key_for_postponed_receipt_id(account_id, data_id),
                            &receipt.receipt_id,
                        )
                    }
                }
                if pending_data_count == 0 {
                    // All input data is available. Executing the receipt. It will cleanup
                    // input data from the state.
                    return self
                        .apply_action_receipt(
                            state_update,
                            apply_state,
                            receipt,
                            new_receipts,
                            validator_proposals,
                            stats,
                        )
                        .map(Some);
                } else {
                    // Not all input data is available now.
                    // Save the counter for the number of pending input data items into the state.
                    set(
                        state_update,
                        key_for_pending_data_count(account_id, &receipt.receipt_id),
                        &pending_data_count,
                    );
                    // Save the receipt itself into the state.
                    set_receipt(state_update, &receipt);
                }
            }
        };
        // We didn't trigger execution, so we need to commit the state.
        state_update.commit();
        Ok(None)
    }

    /// Iterates over the validators in the current shard and updates their accounts to return stake
    /// and allocate rewards. Also updates protocol treasure account if it belongs to the current
    /// shard.
    fn update_validator_accounts(
        &self,
        state_update: &mut TrieUpdate,
        validator_accounts_update: &ValidatorAccountsUpdate,
        stats: &mut ApplyStats,
    ) -> Result<(), StorageError> {
        for (account_id, max_of_stakes) in &validator_accounts_update.stake_info {
            if let Some(mut account) = get_account(state_update, account_id)? {
                if let Some(reward) = validator_accounts_update.validator_rewards.get(account_id) {
                    debug!(target: "runtime", "account {} adding reward {} to stake {}", account_id, reward, account.locked);
                    account.locked += *reward;
                }

                debug!(target: "runtime",
                       "account {} stake {} max_of_stakes: {}",
                       account_id, account.locked, max_of_stakes
                );
                assert!(
                    account.locked >= *max_of_stakes,
                    "FATAL: staking invariant does not hold. \
                     Account stake {} is less than maximum of stakes {} in the past three epochs",
                    account.locked,
                    max_of_stakes
                );
                let last_proposal =
                    *validator_accounts_update.last_proposals.get(account_id).unwrap_or(&0);
                let return_stake = account.locked - max(*max_of_stakes, last_proposal);
                debug!(target: "runtime", "account {} return stake {}", account_id, return_stake);
                account.locked -= return_stake;
                account.amount += return_stake;

                set_account(state_update, account_id, &account);
            }
        }

        for account_id in validator_accounts_update.slashed_accounts.iter() {
            if let Some(mut account) = get_account(state_update, &account_id)? {
                stats.total_balance_slashed += account.locked;
                account.locked = 0;
                set_account(state_update, &account_id, &account);
            }
        }

        if let Some(account_id) = &validator_accounts_update.protocol_treasury_account_id {
            // If protocol treasury stakes, then the rewards was already distributed above.
            if !validator_accounts_update.stake_info.contains_key(account_id) {
                let mut account = get_account(state_update, account_id)?.unwrap();
                account.amount +=
                    *validator_accounts_update.validator_rewards.get(account_id).unwrap();
                set_account(state_update, account_id, &account);
            }
        }
        state_update.commit();

        Ok(())
    }

    /// Applies new singed transactions and incoming receipts for some chunk/shard on top of
    /// given trie and the given state root.
    /// If the validator accounts update is provided, updates validators accounts.
    /// All new signed transactions should be valid and already verified by the chunk producer.
    /// If any transaction is invalid, it would return an `InvalidTxError`.
    /// Returns an `ApplyResult` that contains the new state root, trie changes,
    /// new outgoing receipts, total rent paid by all the affected accounts, execution outcomes for
    /// all transactions, local action receipts (generated from transactions with signer ==
    /// receivers) and incoming action receipts.
    pub fn apply(
        &self,
        trie: Arc<Trie>,
        root: CryptoHash,
        validator_accounts_update: &Option<ValidatorAccountsUpdate>,
        apply_state: &ApplyState,
        prev_receipts: &[Receipt],
        transactions: &[SignedTransaction],
        subscribed_prefixes: &HashSet<Vec<u8>>,
    ) -> Result<ApplyResult, RuntimeError> {
        let initial_state = TrieUpdate::new(trie.clone(), root);
        let mut state_update = TrieUpdate::new(trie.clone(), root);

        let mut stats = ApplyStats::default();

        if let Some(validator_accounts_update) = validator_accounts_update {
            self.update_validator_accounts(
                &mut state_update,
                validator_accounts_update,
                &mut stats,
            )?;
        }

        let mut new_receipts = Vec::new();
        let mut validator_proposals = vec![];
        let mut local_receipts = vec![];
        let mut outcomes = vec![];
        let mut total_gas_burnt = 0;

        for signed_transaction in transactions {
            let outcome_with_id = self.process_transaction(
                &mut state_update,
                apply_state,
                signed_transaction,
                &mut local_receipts,
                &mut new_receipts,
                &mut stats,
            )?;
            total_gas_burnt += outcome_with_id.outcome.gas_burnt;

            outcomes.push(outcome_with_id);
        }

        let mut delayed_receipts_indices: DelayedReceiptIndices =
            get(&state_update, DELAYED_RECEIPT_INDICES)?.unwrap_or_default();
        let mut delayed_receipts_changed = false;

        let mut process_receipt = |receipt: &Receipt,
                                   state_update: &mut TrieUpdate,
                                   total_gas_burnt: &mut Gas|
         -> Result<_, RuntimeError> {
            self.process_receipt(
                state_update,
                apply_state,
                receipt,
                &mut new_receipts,
                &mut validator_proposals,
                &mut stats,
            )?
            .into_iter()
            .try_for_each(
                |outcome_with_id: ExecutionOutcomeWithId| -> Result<(), RuntimeError> {
                    *total_gas_burnt =
                        safe_add_gas(*total_gas_burnt, outcome_with_id.outcome.gas_burnt)?;
                    outcomes.push(outcome_with_id);
                    Ok(())
                },
            )?;
            Ok(())
        };

        let gas_limit = apply_state.gas_limit.unwrap_or(Gas::max_value());

        while delayed_receipts_indices.first_index < delayed_receipts_indices.next_available_index {
            if total_gas_burnt >= gas_limit {
                break;
            }
            let key = key_for_delayed_receipt(delayed_receipts_indices.first_index);
            let receipt: Receipt = get(&state_update, &key)?.ok_or_else(|| {
                StorageError::StorageInconsistentState(format!(
                    "Delayed receipt #{} should be in the state",
                    delayed_receipts_indices.first_index
                ))
            })?;
            state_update.remove(&key);
            delayed_receipts_indices.first_index += 1;
            process_receipt(&receipt, &mut state_update, &mut total_gas_burnt)?;
            delayed_receipts_changed = true;
        }

        for receipt in local_receipts.iter().chain(prev_receipts.iter()) {
            if total_gas_burnt < gas_limit {
                process_receipt(&receipt, &mut state_update, &mut total_gas_burnt)?;
            } else {
                // Saving to the state as a delayed receipt.
                set(
                    &mut state_update,
                    key_for_delayed_receipt(delayed_receipts_indices.next_available_index),
                    receipt,
                );
                delayed_receipts_indices.next_available_index += 1;
                delayed_receipts_changed = true;
            }
        }

        if delayed_receipts_changed {
            set(&mut state_update, DELAYED_RECEIPT_INDICES.to_vec(), &delayed_receipts_indices);
        }

        check_balance(
            &self.config.transaction_costs,
            &initial_state,
            &state_update,
            validator_accounts_update,
            prev_receipts,
            transactions,
            &new_receipts,
            &stats,
        )?;

        state_update.commit();
        let key_value_changes = state_update.get_prefix_changes(subscribed_prefixes)?;

        let trie_changes = state_update.finalize()?;
        let state_root = trie_changes.new_root;
        Ok(ApplyResult {
            state_root,
            trie_changes,
            validator_proposals,
            new_receipts,
            outcomes,
            key_value_changes,
            stats,
        })
    }

    pub fn compute_storage_usage(&self, records: &[StateRecord]) -> HashMap<AccountId, u64> {
        let mut result = HashMap::new();
        let config = RuntimeFeesConfig::default().storage_usage_config;
        for record in records {
            let account_and_storage = match record {
                StateRecord::Account { account_id, .. } => {
                    Some((account_id.clone(), config.account_cost))
                }
                StateRecord::Data { key, value } => {
                    let key = from_base64(key).expect("Failed to decode key");
                    let value = from_base64(value).expect("Failed to decode value");
                    let separator =
                        (1..key.len()).find(|&x| key[x] == ACCOUNT_DATA_SEPARATOR[0]).unwrap();
                    let account_id = &key[1..separator];
                    let account_id =
                        String::from_utf8(account_id.to_vec()).expect("Invalid account id");
                    let data_key = &key[(separator + 1)..];
                    let storage_usage = config.data_record_cost
                        + config.key_cost_per_byte * (data_key.len() as u64)
                        + config.value_cost_per_byte * (value.len() as u64);
                    Some((account_id, storage_usage))
                }
                StateRecord::Contract { account_id, code } => {
                    let code = from_base64(&code).expect("Failed to decode wasm from base64");
                    Some((account_id.clone(), config.code_cost_per_byte * (code.len() as u64)))
                }
                StateRecord::AccessKey { account_id, public_key, access_key } => {
                    let public_key: PublicKey = public_key.clone();
                    let access_key: AccessKey = access_key.clone().into();
                    let storage_usage = config.data_record_cost
                        + config.key_cost_per_byte
                            * (public_key.try_to_vec().ok().unwrap_or_default().len() as u64)
                        + config.value_cost_per_byte
                            * (access_key.try_to_vec().ok().unwrap_or_default().len() as u64);
                    Some((account_id.clone(), storage_usage))
                }
                StateRecord::PostponedReceipt(_) => None,
                StateRecord::ReceivedData { .. } => None,
            };
            if let Some((account, storage_usage)) = account_and_storage {
                *result.entry(account).or_default() += storage_usage;
            }
        }
        result
    }

    /// Balances are account, publickey, initial_balance, initial_tx_stake
    pub fn apply_genesis_state(
        &self,
        mut state_update: TrieUpdate,
        validators: &[(AccountId, PublicKey, Balance)],
        records: &[StateRecord],
    ) -> (StoreUpdate, StateRoot) {
        let mut postponed_receipts: Vec<Receipt> = vec![];
        for record in records {
            match record.clone() {
                StateRecord::Account { account_id, account } => {
                    set_account(&mut state_update, &account_id, &account.into());
                }
                StateRecord::Data { key, value } => {
                    state_update.set(
                        from_base64(&key).expect("Failed to decode key"),
                        DBValue::from_vec(from_base64(&value).expect("Failed to decode value")),
                    );
                }
                StateRecord::Contract { account_id, code } => {
                    let code = ContractCode::new(
                        from_base64(&code).expect("Failed to decode wasm from base64"),
                    );
                    set_code(&mut state_update, &account_id, &code);
                }
                StateRecord::AccessKey { account_id, public_key, access_key } => {
                    set_access_key(&mut state_update, &account_id, &public_key, &access_key.into());
                }
                StateRecord::PostponedReceipt(receipt) => {
                    // Delaying processing postponed receipts, until we process all data first
                    postponed_receipts
                        .push((*receipt).try_into().expect("Failed to convert receipt from view"));
                }
                StateRecord::ReceivedData { account_id, data_id, data } => {
                    set_received_data(
                        &mut state_update,
                        &account_id,
                        &data_id.into(),
                        &ReceivedData { data },
                    );
                }
            }
        }
        for (account_id, storage_usage) in self.compute_storage_usage(records) {
            let mut account = get_account(&state_update, &account_id)
                .expect("Genesis storage error")
                .expect("Account must exist");
            account.storage_usage = storage_usage;
            set_account(&mut state_update, &account_id, &account);
        }
        // Processing postponed receipts after we stored all received data
        for receipt in postponed_receipts {
            let account_id = &receipt.receiver_id;
            let action_receipt = match &receipt.receipt {
                ReceiptEnum::Action(a) => a,
                _ => panic!("Expected action receipt"),
            };
            // Logic similar to `apply_receipt`
            let mut pending_data_count = 0;
            for data_id in &action_receipt.input_data_ids {
                if get_received_data(&state_update, account_id, data_id)
                    .expect("Genesis storage error")
                    .is_none()
                {
                    pending_data_count += 1;
                    set(
                        &mut state_update,
                        key_for_postponed_receipt_id(account_id, data_id),
                        &receipt.receipt_id,
                    )
                }
            }
            if pending_data_count == 0 {
                panic!("Postponed receipt should have pending data")
            } else {
                set(
                    &mut state_update,
                    key_for_pending_data_count(account_id, &receipt.receipt_id),
                    &pending_data_count,
                );
                set_receipt(&mut state_update, &receipt);
            }
        }

        for (account_id, _, amount) in validators {
            let mut account: Account = get_account(&state_update, account_id)
                .expect("Genesis storage error")
                .expect("account must exist");
            account.locked = *amount;
            set_account(&mut state_update, account_id, &account);
        }
        let trie = state_update.trie.clone();
        let (store_update, state_root) = state_update
            .finalize()
            .expect("Genesis state update failed")
            .into(trie)
            .expect("Genesis state update failed");
        (store_update, state_root)
    }
}

#[cfg(test)]
mod tests {
    use super::*;

    use near_crypto::KeyType;
    use near_primitives::hash::hash;
    use near_primitives::transaction::TransferAction;
    use near_primitives::types::MerkleHash;
    use near_store::test_utils::create_trie;
<<<<<<< HEAD
=======
    use testlib::fees_utils::FeeHelper;
>>>>>>> 4fe7f34d
    use testlib::runtime_utils::{alice_account, bob_account};

    const GAS_PRICE: Balance = 100;

    #[test]
    fn test_get_and_set_accounts() {
        let trie = create_trie();
        let mut state_update = TrieUpdate::new(trie, MerkleHash::default());
        let test_account = Account::new(10, hash(&[]), 0);
        let account_id = bob_account();
        set_account(&mut state_update, &account_id, &test_account);
        let get_res = get_account(&state_update, &account_id).unwrap().unwrap();
        assert_eq!(test_account, get_res);
    }

    #[test]
    fn test_get_account_from_trie() {
        let trie = create_trie();
        let root = MerkleHash::default();
        let mut state_update = TrieUpdate::new(trie.clone(), root);
        let test_account = Account::new(10, hash(&[]), 0);
        let account_id = bob_account();
        set_account(&mut state_update, &account_id, &test_account);
        let (store_update, new_root) = state_update.finalize().unwrap().into(trie.clone()).unwrap();
        store_update.commit().unwrap();
        let new_state_update = TrieUpdate::new(trie.clone(), new_root);
        let get_res = get_account(&new_state_update, &account_id).unwrap().unwrap();
        assert_eq!(test_account, get_res);
    }

    /***************/
    /* Apply tests */
    /***************/

    fn setup_runtime(
        initial_balance: Balance,
        initial_locked: Balance,
        gas_limit: Gas,
    ) -> (Runtime, Arc<Trie>, CryptoHash, ApplyState) {
        let trie = create_trie();
        let root = MerkleHash::default();
        let runtime = Runtime::new(RuntimeConfig::default());

        let account_id = alice_account();

        let mut initial_state = TrieUpdate::new(trie.clone(), root);
        let mut initial_account = Account::new(initial_balance, hash(&[]), 0);
        initial_account.locked = initial_locked;
        set_account(&mut initial_state, &account_id, &initial_account);
        let trie_changes = initial_state.finalize().unwrap();
        let (store_update, root) = trie_changes.into(trie.clone()).unwrap();
        store_update.commit().unwrap();

        let apply_state = ApplyState {
            block_index: 0,
            epoch_length: 3,
            gas_price: GAS_PRICE,
            block_timestamp: 100,
            gas_limit: Some(gas_limit),
        };

        (runtime, trie, root, apply_state)
    }

    #[test]
    fn test_apply_no_op() {
        let (runtime, trie, root, apply_state) = setup_runtime(1_000_000, 0, 10_000_000);
        runtime.apply(trie, root, &None, &apply_state, &[], &[], &HashSet::new()).unwrap();
    }

    #[test]
    fn test_apply_check_balance_validation_rewards() {
        let initial_locked = 500_000;
        let reward = 10_000_000;
        let small_refund = 500;
        let (runtime, trie, root, apply_state) =
            setup_runtime(1_000_000, initial_locked, 10_000_000);

        let validator_accounts_update = ValidatorAccountsUpdate {
            stake_info: vec![(alice_account(), initial_locked)].into_iter().collect(),
            validator_rewards: vec![(alice_account(), reward)].into_iter().collect(),
            last_proposals: Default::default(),
            protocol_treasury_account_id: None,
            slashed_accounts: HashSet::default(),
        };

        runtime
            .apply(
                trie,
                root,
                &Some(validator_accounts_update),
                &apply_state,
                &[Receipt::new_refund(&alice_account(), small_refund)],
                &[],
                &HashSet::new(),
            )
            .unwrap();
    }

    #[test]
    fn test_apply_delayed_receipts_feed_all_at_once() {
        let initial_balance = 1_000_000;
        let initial_locked = 500_000;
        let small_transfer = 10_000;
        let gas_limit = 1;
        let (runtime, trie, mut root, apply_state) =
            setup_runtime(initial_balance, initial_locked, gas_limit);

        let n = 10;
        let receipts = generate_receipts(small_transfer, n);

<<<<<<< HEAD
=======
        let fee_helper = FeeHelper::new(runtime.config.transaction_costs.clone(), GAS_PRICE);
        let reward_per_receipt = fee_helper.gas_burnt_to_reward(
            runtime.config.transaction_costs.action_receipt_creation_config.exec_fee()
                + runtime.config.transaction_costs.action_creation_config.transfer_cost.exec_fee(),
        );

>>>>>>> 4fe7f34d
        // Checking n receipts delayed by 1 + 3 extra
        for i in 1..=n + 3 {
            let prev_receipts: &[Receipt] = if i == 1 { &receipts } else { &[] };
            let apply_result = runtime
                .apply(trie.clone(), root, &None, &apply_state, prev_receipts, &[], &HashSet::new())
                .unwrap();
            let (store_update, new_root) = apply_result.trie_changes.into(trie.clone()).unwrap();
            root = new_root;
            store_update.commit().unwrap();
            let state = TrieUpdate::new(trie.clone(), root);
            let account = get_account(&state, &alice_account()).unwrap().unwrap();
            let capped_i = std::cmp::min(i, n);
            assert_eq!(
                account.amount,
                initial_balance
                    + small_transfer * Balance::from(capped_i)
                    + Balance::from(capped_i * (capped_i - 1) / 2)
            );
        }
    }

    #[test]
    fn test_apply_delayed_receipts_add_more_using_chunks() {
        let initial_balance = 1_000_000;
        let initial_locked = 500_000;
        let small_transfer = 10_000;
        let (runtime, trie, mut root, mut apply_state) =
            setup_runtime(initial_balance, initial_locked, 1);

        let receipt_gas_cost =
            runtime.config.transaction_costs.action_receipt_creation_config.exec_fee()
                + runtime.config.transaction_costs.action_creation_config.transfer_cost.exec_fee();
        apply_state.gas_limit = Some(receipt_gas_cost * 3);

        let n = 40;
        let receipts = generate_receipts(small_transfer, n);
        let mut receipt_chunks = receipts.chunks_exact(4);

<<<<<<< HEAD
=======
        let fee_helper = FeeHelper::new(runtime.config.transaction_costs.clone(), GAS_PRICE);
        let reward_per_receipt = fee_helper.gas_burnt_to_reward(receipt_gas_cost);

>>>>>>> 4fe7f34d
        // Every time we'll process 3 receipts, so we need n / 3 rounded up. Then we do 3 extra.
        for i in 1..=n / 3 + 3 {
            let prev_receipts: &[Receipt] = receipt_chunks.next().unwrap_or_default();
            let apply_result = runtime
                .apply(trie.clone(), root, &None, &apply_state, prev_receipts, &[], &HashSet::new())
                .unwrap();
            let (store_update, new_root) = apply_result.trie_changes.into(trie.clone()).unwrap();
            root = new_root;
            store_update.commit().unwrap();
            let state = TrieUpdate::new(trie.clone(), root);
            let account = get_account(&state, &alice_account()).unwrap().unwrap();
            let capped_i = std::cmp::min(i * 3, n);
            assert_eq!(
                account.amount,
                initial_balance
                    + small_transfer * Balance::from(capped_i)
                    + Balance::from(capped_i * (capped_i - 1) / 2)
            );
        }
    }

    #[test]
    fn test_apply_delayed_receipts_adjustable_gas_limit() {
        let initial_balance = 1_000_000;
        let initial_locked = 500_000;
        let small_transfer = 10_000;
        let (runtime, trie, mut root, mut apply_state) =
            setup_runtime(initial_balance, initial_locked, 1);

        let receipt_gas_cost =
            runtime.config.transaction_costs.action_receipt_creation_config.exec_fee()
                + runtime.config.transaction_costs.action_creation_config.transfer_cost.exec_fee();

        let n = 120;
        let receipts = generate_receipts(small_transfer, n);
        let mut receipt_chunks = receipts.chunks_exact(4);

<<<<<<< HEAD
=======
        let fee_helper = FeeHelper::new(runtime.config.transaction_costs.clone(), GAS_PRICE);
        let reward_per_receipt = fee_helper.gas_burnt_to_reward(receipt_gas_cost);

>>>>>>> 4fe7f34d
        let mut num_receipts_given = 0;
        let mut num_receipts_processed = 0;
        let mut num_receipts_per_block = 1;
        // Test adjusts gas limit based on the number of receipt given and number of receipts processed.
        while num_receipts_processed < n {
            if num_receipts_given > num_receipts_processed {
                num_receipts_per_block += 1;
            } else if num_receipts_per_block > 1 {
                num_receipts_per_block -= 1;
            }
            apply_state.gas_limit = Some(num_receipts_per_block * receipt_gas_cost);
            let prev_receipts: &[Receipt] = receipt_chunks.next().unwrap_or_default();
            num_receipts_given += prev_receipts.len() as u64;
            let apply_result = runtime
                .apply(trie.clone(), root, &None, &apply_state, prev_receipts, &[], &HashSet::new())
                .unwrap();
            let (store_update, new_root) = apply_result.trie_changes.into(trie.clone()).unwrap();
            root = new_root;
            store_update.commit().unwrap();
            let state = TrieUpdate::new(trie.clone(), root);
            num_receipts_processed += apply_result.outcomes.len() as u64;
            let account = get_account(&state, &alice_account()).unwrap().unwrap();
            assert_eq!(
                account.amount,
                initial_balance
                    + small_transfer * Balance::from(num_receipts_processed)
                    + Balance::from(num_receipts_processed * (num_receipts_processed - 1) / 2)
            );
            println!(
                "{} processed out of {} given. With limit {} receipts per block",
                num_receipts_processed, num_receipts_given, num_receipts_per_block
            );
        }
    }

    fn generate_receipts(small_transfer: u128, n: u64) -> Vec<Receipt> {
        (0..n)
            .map(|i| Receipt {
                predecessor_id: bob_account(),
                receiver_id: alice_account(),
                receipt_id: create_nonce_with_nonce(&CryptoHash::default(), i),
                receipt: ReceiptEnum::Action(ActionReceipt {
                    signer_id: bob_account(),
                    signer_public_key: PublicKey::empty(KeyType::ED25519),
                    gas_price: 100,
                    output_data_receivers: vec![],
                    input_data_ids: vec![],
                    actions: vec![Action::Transfer(TransferAction {
                        deposit: small_transfer + Balance::from(i),
                    })],
                }),
            })
            .collect()
    }
}<|MERGE_RESOLUTION|>--- conflicted
+++ resolved
@@ -1242,10 +1242,6 @@
     use near_primitives::transaction::TransferAction;
     use near_primitives::types::MerkleHash;
     use near_store::test_utils::create_trie;
-<<<<<<< HEAD
-=======
-    use testlib::fees_utils::FeeHelper;
->>>>>>> 4fe7f34d
     use testlib::runtime_utils::{alice_account, bob_account};
 
     const GAS_PRICE: Balance = 100;
@@ -1357,15 +1353,6 @@
         let n = 10;
         let receipts = generate_receipts(small_transfer, n);
 
-<<<<<<< HEAD
-=======
-        let fee_helper = FeeHelper::new(runtime.config.transaction_costs.clone(), GAS_PRICE);
-        let reward_per_receipt = fee_helper.gas_burnt_to_reward(
-            runtime.config.transaction_costs.action_receipt_creation_config.exec_fee()
-                + runtime.config.transaction_costs.action_creation_config.transfer_cost.exec_fee(),
-        );
-
->>>>>>> 4fe7f34d
         // Checking n receipts delayed by 1 + 3 extra
         for i in 1..=n + 3 {
             let prev_receipts: &[Receipt] = if i == 1 { &receipts } else { &[] };
@@ -1404,12 +1391,6 @@
         let receipts = generate_receipts(small_transfer, n);
         let mut receipt_chunks = receipts.chunks_exact(4);
 
-<<<<<<< HEAD
-=======
-        let fee_helper = FeeHelper::new(runtime.config.transaction_costs.clone(), GAS_PRICE);
-        let reward_per_receipt = fee_helper.gas_burnt_to_reward(receipt_gas_cost);
-
->>>>>>> 4fe7f34d
         // Every time we'll process 3 receipts, so we need n / 3 rounded up. Then we do 3 extra.
         for i in 1..=n / 3 + 3 {
             let prev_receipts: &[Receipt] = receipt_chunks.next().unwrap_or_default();
@@ -1447,12 +1428,6 @@
         let receipts = generate_receipts(small_transfer, n);
         let mut receipt_chunks = receipts.chunks_exact(4);
 
-<<<<<<< HEAD
-=======
-        let fee_helper = FeeHelper::new(runtime.config.transaction_costs.clone(), GAS_PRICE);
-        let reward_per_receipt = fee_helper.gas_burnt_to_reward(receipt_gas_cost);
-
->>>>>>> 4fe7f34d
         let mut num_receipts_given = 0;
         let mut num_receipts_processed = 0;
         let mut num_receipts_per_block = 1;
