--- conflicted
+++ resolved
@@ -140,18 +140,13 @@
 
 impl ActionResult {
     pub fn merge(&mut self, mut next_result: ActionResult) -> Result<(), RuntimeError> {
-<<<<<<< HEAD
         assert!(next_result.gas_burnt_for_function_call <= next_result.gas_burnt);
-        // TODO(#1733): Investigate why gas_burnt > gas_used in test test_smart_contract_panic_runtime
-        // assert!(next_result.gas_burnt <= next_result.gas_used);
-=======
         assert!(
             next_result.gas_burnt <= next_result.gas_used,
-            "Gas burnt {} > Gas used {}",
+            "Gas burnt {} <= Gas used {}",
             next_result.gas_burnt,
             next_result.gas_used
         );
->>>>>>> 871b858f
         self.gas_burnt = safe_add_gas(self.gas_burnt, next_result.gas_burnt)?;
         self.gas_burnt_for_function_call = safe_add_gas(
             self.gas_burnt_for_function_call,
