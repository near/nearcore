--- conflicted
+++ resolved
@@ -908,25 +908,15 @@
         };
 
         // Refund for the unused portion of the gas at the price at which this gas was purchased.
-<<<<<<< HEAD
-        let mut gas_balance_refund = safe_gas_to_balance(action_receipt.gas_price, gas_refund)?;
+        let mut gas_balance_refund = safe_gas_to_balance(action_receipt.gas_price(), gas_refund)?;
         let mut gas_deficit_amount = Balance::ZERO;
-        if current_gas_price > action_receipt.gas_price {
-=======
-        let mut gas_balance_refund = safe_gas_to_balance(action_receipt.gas_price(), gas_refund)?;
-        let mut gas_deficit_amount = 0;
         if current_gas_price > action_receipt.gas_price() {
->>>>>>> 67a8f161
             // In a rare scenario, when the current gas price is higher than the purchased gas
             // price, the difference is subtracted from the refund. If the refund doesn't have
             // enough balance to cover the difference, then the remaining balance is considered
             // the deficit and it's reported in the stats for the balance checker.
             gas_deficit_amount = safe_gas_to_balance(
-<<<<<<< HEAD
-                current_gas_price.checked_sub(action_receipt.gas_price).unwrap(),
-=======
-                current_gas_price - action_receipt.gas_price(),
->>>>>>> 67a8f161
+                current_gas_price.checked_sub(action_receipt.gas_price()).unwrap()(),
                 result.gas_burnt,
             )?;
             if gas_balance_refund >= gas_deficit_amount {
@@ -941,11 +931,7 @@
             gas_balance_refund = safe_add_balance(
                 gas_balance_refund,
                 safe_gas_to_balance(
-<<<<<<< HEAD
-                    action_receipt.gas_price.checked_sub(current_gas_price).unwrap(),
-=======
-                    action_receipt.gas_price() - current_gas_price,
->>>>>>> 67a8f161
+                    action_receipt.gas_price().checked_sub(current_gas_price).unwrap(),
                     result.gas_burnt,
                 )?,
             )?;
@@ -1021,35 +1007,21 @@
         let gas_balance_refund = safe_gas_to_balance(action_receipt.gas_price(), net_gas_refund)?;
 
         let mut gas_refund_result = GasRefundResult {
-<<<<<<< HEAD
             price_deficit: Balance::ZERO,
             price_surplus: Balance::ZERO,
-            refund_penalty: safe_gas_to_balance(action_receipt.gas_price, refund_penalty)?,
-=======
-            price_deficit: 0,
-            price_surplus: 0,
             refund_penalty: safe_gas_to_balance(action_receipt.gas_price(), refund_penalty)?,
->>>>>>> 67a8f161
         };
 
         if current_gas_price > action_receipt.gas_price() {
             // price increased, burning resulted in a deficit
             gas_refund_result.price_deficit = safe_gas_to_balance(
-<<<<<<< HEAD
-                current_gas_price.checked_sub(action_receipt.gas_price).unwrap(),
-=======
-                current_gas_price - action_receipt.gas_price(),
->>>>>>> 67a8f161
+                current_gas_price.checked_sub(action_receipt.gas_price()).unwrap()(),
                 result.gas_burnt,
             )?;
         } else {
             // price decreased, burning resulted in a surplus
             gas_refund_result.price_surplus = safe_gas_to_balance(
-<<<<<<< HEAD
-                action_receipt.gas_price.checked_sub(current_gas_price).unwrap(),
-=======
-                action_receipt.gas_price() - current_gas_price,
->>>>>>> 67a8f161
+                action_receipt.gas_price().checked_sub(current_gas_price).unwrap(),
                 result.gas_burnt,
             )?;
         };
