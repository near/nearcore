--- conflicted
+++ resolved
@@ -659,16 +659,6 @@
                 }
                 if pending_data_count == 0 {
                     // All input data is available. Executing the receipt. It will cleanup
-<<<<<<< HEAD
-                    // received data from the state.
-                    return Some(self.apply_action_receipt(
-                        state_update,
-                        apply_state,
-                        receipt,
-                        new_receipts,
-                        validator_proposals,
-                    ));
-=======
                     // input data from the state.
                     return self
                         .apply_action_receipt(
@@ -679,7 +669,6 @@
                             validator_proposals,
                         )
                         .map(|log| Some(log));
->>>>>>> 1ccd5d99
                 } else {
                     // Not all input data is available now.
                     // Save the counter for the number of pending input data items into the state.
