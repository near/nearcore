use crate::actions::*;
use crate::balance_checker::check_balance;
use crate::config::{
    exec_fee, safe_add_balance, safe_add_compute, safe_add_gas, safe_gas_to_balance, total_deposit,
    total_prepaid_exec_fees, total_prepaid_gas,
};
use crate::congestion_control::DelayedReceiptQueueWrapper;
use crate::prefetch::TriePrefetcher;
use crate::verifier::{check_storage_stake, validate_receipt, StorageStakingError};
pub use crate::verifier::{
    validate_transaction, verify_and_charge_transaction, ZERO_BALANCE_ACCOUNT_STORAGE_LIMIT,
};
use bandwidth_scheduler::{
    generate_mock_bandwidth_requests, run_bandwidth_scheduler, BandwidthSchedulerOutput,
};
use config::total_prepaid_send_fees;
pub use congestion_control::bootstrap_congestion_info;
use congestion_control::ReceiptSink;
use metrics::ApplyMetrics;
pub use near_crypto;
use near_parameters::{ActionCosts, RuntimeConfig};
pub use near_primitives;
use near_primitives::account::Account;
use near_primitives::bandwidth_scheduler::{BandwidthRequests, BlockBandwidthRequests};
use near_primitives::checked_feature;
use near_primitives::congestion_info::{BlockCongestionInfo, CongestionInfo};
use near_primitives::errors::{
    ActionError, ActionErrorKind, IntegerOverflowError, InvalidTxError, RuntimeError,
    TxExecutionError,
};
use near_primitives::hash::CryptoHash;
use near_primitives::receipt::{
    ActionReceipt, DataReceipt, DelayedReceiptIndices, PromiseYieldIndices, PromiseYieldTimeout,
    Receipt, ReceiptEnum, ReceiptOrStateStoredReceipt, ReceiptV0, ReceivedData,
};
use near_primitives::runtime::migration_data::{MigrationData, MigrationFlags};
use near_primitives::sandbox::state_patch::SandboxStatePatch;
use near_primitives::state_record::StateRecord;
use near_primitives::stateless_validation::contract_distribution::CodeHash;
#[cfg(feature = "protocol_feature_nonrefundable_transfer_nep491")]
use near_primitives::transaction::NonrefundableStorageTransferAction;
use near_primitives::transaction::{
    Action, ExecutionMetadata, ExecutionOutcome, ExecutionOutcomeWithId, ExecutionStatus, LogEntry,
    SignedTransaction, TransferAction,
};
use near_primitives::trie_key::TrieKey;
use near_primitives::types::{
    validator_stake::ValidatorStake, AccountId, Balance, BlockHeight, Compute, EpochHeight,
    EpochId, EpochInfoProvider, Gas, RawStateChangesWithTrieKey, ShardId, StateChangeCause,
    StateRoot,
};
use near_primitives::utils::{
    create_action_hash_from_receipt_id, create_receipt_id_from_receipt_id,
    create_receipt_id_from_transaction,
};
use near_primitives::version::{ProtocolFeature, ProtocolVersion};
use near_primitives_core::apply::ApplyChunkReason;
use near_store::trie::receipts_column_helper::DelayedReceiptQueue;
use near_store::trie::update::TrieUpdateResult;
use near_store::{
    get, get_account, get_postponed_receipt, get_promise_yield_receipt, get_pure,
    get_received_data, has_received_data, remove_account, remove_postponed_receipt,
    remove_promise_yield_receipt, set, set_access_key, set_account, set_code,
    set_postponed_receipt, set_promise_yield_receipt, set_received_data, PartialStorage,
    StorageError, Trie, TrieAccess, TrieChanges, TrieUpdate,
};
use near_vm_runner::logic::types::PromiseResult;
use near_vm_runner::logic::ReturnData;
pub use near_vm_runner::with_ext_cost_counter;
use near_vm_runner::ContractCode;
use near_vm_runner::ContractRuntimeCache;
use near_vm_runner::ProfileDataV3;
use pipelining::ReceiptPreparationPipeline;
use std::cmp::max;
use std::collections::{BTreeSet, HashMap, HashSet, VecDeque};
use std::sync::Arc;
use tracing::{debug, instrument};

mod actions;
pub mod adapter;
mod balance_checker;
mod bandwidth_scheduler;
pub mod config;
mod congestion_control;
mod conversions;
pub mod ext;
mod metrics;
mod pipelining;
mod prefetch;
pub mod receipt_manager;
pub mod state_viewer;
#[cfg(test)]
mod tests;
mod verifier;

const EXPECT_ACCOUNT_EXISTS: &str = "account exists, checked above";

#[derive(Debug)]
pub struct ApplyState {
    /// Represents a phase of the chain lifecycle that we want to run apply for.
    /// This is currently represented as a static string and used as dimension in some metrics.
    pub apply_reason: Option<ApplyChunkReason>,
    /// Currently building block height.
    pub block_height: BlockHeight,
    /// Prev block hash
    pub prev_block_hash: CryptoHash,
    /// Current block hash
    pub block_hash: CryptoHash,
    /// To which shard the applied chunk belongs.
    pub shard_id: ShardId,
    /// Current epoch id
    pub epoch_id: EpochId,
    /// Current epoch height
    pub epoch_height: EpochHeight,
    /// Price for the gas.
    pub gas_price: Balance,
    /// The current block timestamp (number of non-leap-nanoseconds since January 1, 1970 0:00:00 UTC).
    pub block_timestamp: u64,
    /// Gas limit for a given chunk.
    /// If None is given, assumes there is no gas limit.
    pub gas_limit: Option<Gas>,
    /// Current random seed (from current block vrf output).
    pub random_seed: CryptoHash,
    /// Current Protocol version when we apply the state transition
    pub current_protocol_version: ProtocolVersion,
    /// The Runtime config to use for the current transition.
    pub config: Arc<RuntimeConfig>,
    /// Cache for compiled contracts.
    pub cache: Option<Box<dyn ContractRuntimeCache>>,
    /// Whether the chunk being applied is new.
    pub is_new_chunk: bool,
    /// Data for migrations that may need to be applied at the start of an epoch when protocol
    /// version changes
    pub migration_data: Arc<MigrationData>,
    /// Flags for migrations indicating whether they can be applied at this block
    pub migration_flags: MigrationFlags,
    /// Congestion level on each shard based on the latest known chunk header of each shard.
    ///
    /// The map must be empty if congestion control is disabled in the previous
    /// chunk. If the next chunks is the first with congestion control enabled,
    /// the congestion info needs to be computed while applying receipts.
    /// TODO(congestion_info) - verify performance of initialization when congested
    pub congestion_info: BlockCongestionInfo,
    /// Bandwidth requests from all shards, generated at the previous height.
    /// Each shard requests some bandwidth to other shards and then the bandwidth scheduler
    /// decides how much each shard is allowed to send.
    pub bandwidth_requests: BlockBandwidthRequests,
}

/// Contains information to update validators accounts at the first block of a new epoch.
#[derive(Debug)]
pub struct ValidatorAccountsUpdate {
    /// Maximum stake across last 3 epochs.
    pub stake_info: HashMap<AccountId, Balance>,
    /// Rewards to distribute to validators.
    pub validator_rewards: HashMap<AccountId, Balance>,
    /// Stake proposals from the last chunk.
    pub last_proposals: HashMap<AccountId, Balance>,
    /// The ID of the protocol treasury account if it belongs to the current shard.
    pub protocol_treasury_account_id: Option<AccountId>,
    /// Accounts to slash and the slashed amount (None means everything)
    pub slashing_info: HashMap<AccountId, Option<Balance>>,
}

#[derive(Debug)]
pub struct VerificationResult {
    /// The amount gas that was burnt to convert the transaction into a receipt and send it.
    pub gas_burnt: Gas,
    /// The remaining amount of gas in the receipt.
    pub gas_remaining: Gas,
    /// The gas price at which the gas was purchased in the receipt.
    pub receipt_gas_price: Balance,
    /// The balance that was burnt to convert the transaction into a receipt and send it.
    pub burnt_amount: Balance,
}

#[derive(Debug, Default)]
pub struct ApplyStats {
    pub tx_burnt_amount: Balance,
    pub slashed_burnt_amount: Balance,
    pub other_burnt_amount: Balance,
    /// This is a negative amount. This amount was not charged from the account that issued
    /// the transaction. It's likely due to the delayed queue of the receipts.
    pub gas_deficit_amount: Balance,
}

#[derive(Debug)]
pub struct ApplyResult {
    pub state_root: StateRoot,
    pub trie_changes: TrieChanges,
    pub validator_proposals: Vec<ValidatorStake>,
    pub outgoing_receipts: Vec<Receipt>,
    pub outcomes: Vec<ExecutionOutcomeWithId>,
    pub state_changes: Vec<RawStateChangesWithTrieKey>,
    pub stats: ApplyStats,
    pub processed_delayed_receipts: Vec<Receipt>,
    pub processed_yield_timeouts: Vec<PromiseYieldTimeout>,
    pub proof: Option<PartialStorage>,
    pub delayed_receipts_count: u64,
    pub metrics: Option<metrics::ApplyMetrics>,
    pub congestion_info: Option<CongestionInfo>,
<<<<<<< HEAD
    pub contract_accesses: Vec<CodeHash>,
    pub bandwidth_requests: Option<BandwidthRequests>,
    /// Used only for a sanity check.
    pub bandwidth_scheduler_state_hash: CryptoHash,
=======
    pub contract_accesses: BTreeSet<CodeHash>,
    pub contract_deploys: BTreeSet<CodeHash>,
>>>>>>> e0f4592b
}

#[derive(Debug)]
pub struct ActionResult {
    pub gas_burnt: Gas,
    pub gas_burnt_for_function_call: Gas,
    pub gas_used: Gas,
    pub compute_usage: Compute,
    pub result: Result<ReturnData, ActionError>,
    pub logs: Vec<LogEntry>,
    pub new_receipts: Vec<Receipt>,
    pub validator_proposals: Vec<ValidatorStake>,
    pub profile: Box<ProfileDataV3>,
}

impl ActionResult {
    pub fn merge(&mut self, mut next_result: ActionResult) -> Result<(), RuntimeError> {
        assert!(next_result.gas_burnt_for_function_call <= next_result.gas_burnt);
        assert!(
            next_result.gas_burnt <= next_result.gas_used,
            "Gas burnt {} <= Gas used {}",
            next_result.gas_burnt,
            next_result.gas_used
        );
        self.gas_burnt = safe_add_gas(self.gas_burnt, next_result.gas_burnt)?;
        self.gas_burnt_for_function_call = safe_add_gas(
            self.gas_burnt_for_function_call,
            next_result.gas_burnt_for_function_call,
        )?;
        self.gas_used = safe_add_gas(self.gas_used, next_result.gas_used)?;
        self.compute_usage = safe_add_compute(self.compute_usage, next_result.compute_usage)?;
        self.profile.merge(&next_result.profile);
        self.result = next_result.result;
        self.logs.append(&mut next_result.logs);
        if let Ok(ReturnData::ReceiptIndex(ref mut receipt_index)) = self.result {
            // Shifting local receipt index to be global receipt index.
            *receipt_index += self.new_receipts.len() as u64;
        }
        if self.result.is_ok() {
            self.new_receipts.append(&mut next_result.new_receipts);
            self.validator_proposals.append(&mut next_result.validator_proposals);
        } else {
            self.new_receipts.clear();
            self.validator_proposals.clear();
        }
        Ok(())
    }
}

impl Default for ActionResult {
    fn default() -> Self {
        Self {
            gas_burnt: 0,
            gas_burnt_for_function_call: 0,
            gas_used: 0,
            compute_usage: 0,
            result: Ok(ReturnData::None),
            logs: vec![],
            new_receipts: vec![],
            validator_proposals: vec![],
            profile: Default::default(),
        }
    }
}

pub struct Runtime {}

impl Runtime {
    pub fn new() -> Self {
        Self {}
    }

    fn print_log(log: &[LogEntry]) {
        if log.is_empty() {
            return;
        }
        let log_str = log.iter().fold(String::new(), |acc, s| {
            if acc.is_empty() {
                s.to_string()
            } else {
                acc + "\n" + s
            }
        });
        debug!(target: "runtime", "{}", log_str);
    }

    /// Takes one signed transaction, verifies it and converts it to a receipt. Add this receipt
    /// either to the new local receipts if the signer is the same as receiver or to the new
    /// outgoing receipts.
    /// When transaction is converted to a receipt, the account is charged for the full value of
    /// the generated receipt.
    /// In case of successful verification (expected for valid chunks), returns the receipt and
    /// `ExecutionOutcomeWithId` for the transaction.
    /// In case of an error, returns either `InvalidTxError` if the transaction verification failed
    /// or a `StorageError` wrapped into `RuntimeError`.
    #[instrument(target = "runtime", level = "debug", "process_transaction", skip_all, fields(
        tx_hash = %signed_transaction.get_hash(),
        gas_burnt = tracing::field::Empty,
        compute_usage = tracing::field::Empty,
    ))]
    fn process_transaction(
        &self,
        state_update: &mut TrieUpdate,
        apply_state: &ApplyState,
        signed_transaction: &SignedTransaction,
        stats: &mut ApplyStats,
    ) -> Result<(Receipt, ExecutionOutcomeWithId), InvalidTxError> {
        let span = tracing::Span::current();
        metrics::TRANSACTION_PROCESSED_TOTAL.inc();

        match verify_and_charge_transaction(
            &apply_state.config,
            state_update,
            apply_state.gas_price,
            signed_transaction,
            true,
            Some(apply_state.block_height),
            apply_state.current_protocol_version,
        ) {
            Ok(verification_result) => {
                metrics::TRANSACTION_PROCESSED_SUCCESSFULLY_TOTAL.inc();
                state_update.commit(StateChangeCause::TransactionProcessing {
                    tx_hash: signed_transaction.get_hash(),
                });
                let transaction = &signed_transaction.transaction;
                let receipt_id = create_receipt_id_from_transaction(
                    apply_state.current_protocol_version,
                    signed_transaction,
                    &apply_state.prev_block_hash,
                    &apply_state.block_hash,
                );
                let receipt = Receipt::V0(ReceiptV0 {
                    predecessor_id: transaction.signer_id().clone(),
                    receiver_id: transaction.receiver_id().clone(),
                    receipt_id,
                    receipt: ReceiptEnum::Action(ActionReceipt {
                        signer_id: transaction.signer_id().clone(),
                        signer_public_key: transaction.public_key().clone(),
                        gas_price: verification_result.receipt_gas_price,
                        output_data_receivers: vec![],
                        input_data_ids: vec![],
                        actions: transaction.actions().to_vec(),
                    }),
                });
                stats.tx_burnt_amount =
                    safe_add_balance(stats.tx_burnt_amount, verification_result.burnt_amount)
                        .map_err(|_| InvalidTxError::CostOverflow)?;
                let gas_burnt = verification_result.gas_burnt;
                let compute_usage = verification_result.gas_burnt;
                let outcome = ExecutionOutcomeWithId {
                    id: signed_transaction.get_hash(),
                    outcome: ExecutionOutcome {
                        status: ExecutionStatus::SuccessReceiptId(*receipt.receipt_id()),
                        logs: vec![],
                        receipt_ids: vec![*receipt.receipt_id()],
                        gas_burnt,
                        // TODO(#8806): Support compute costs for actions. For now they match burnt gas.
                        compute_usage: Some(compute_usage),
                        tokens_burnt: verification_result.burnt_amount,
                        executor_id: transaction.signer_id().clone(),
                        // TODO: profile data is only counted in apply_action, which only happened at process_receipt
                        // VerificationResult needs updates to incorporate profile data to support profile data of txns
                        metadata: ExecutionMetadata::V1,
                    },
                };
                span.record("gas_burnt", gas_burnt);
                span.record("compute_usage", compute_usage);
                Ok((receipt, outcome))
            }
            Err(e) => {
                metrics::TRANSACTION_PROCESSED_FAILED_TOTAL.inc();
                state_update.rollback();
                Err(e)
            }
        }
    }

    fn apply_action(
        &self,
        action: &Action,
        state_update: &mut TrieUpdate,
        apply_state: &ApplyState,
        preparation_pipeline: &ReceiptPreparationPipeline,
        account: &mut Option<Account>,
        actor_id: &mut AccountId,
        receipt: &Receipt,
        action_receipt: &ActionReceipt,
        promise_results: Arc<[PromiseResult]>,
        action_hash: &CryptoHash,
        action_index: usize,
        actions: &[Action],
        epoch_info_provider: &(dyn EpochInfoProvider),
    ) -> Result<ActionResult, RuntimeError> {
        let _span = tracing::debug_span!(
            target: "runtime",
            "apply_action",
        )
        .entered();
        let exec_fees = exec_fee(&apply_state.config, action, receipt.receiver_id());
        let mut result = ActionResult::default();
        result.gas_used = exec_fees;
        result.gas_burnt = exec_fees;
        // TODO(#8806): Support compute costs for actions. For now they match burnt gas.
        result.compute_usage = exec_fees;
        let account_id = receipt.receiver_id();
        let is_refund = receipt.predecessor_id().is_system();
        let is_the_only_action = actions.len() == 1;
        let implicit_account_creation_eligible = is_the_only_action && !is_refund;

        let receipt_starts_with_create_account =
            matches!(actions.get(0), Some(Action::CreateAccount(_)));
        // Account validation
        if let Err(e) = check_account_existence(
            action,
            account,
            account_id,
            &apply_state.config,
            implicit_account_creation_eligible,
            receipt_starts_with_create_account,
        ) {
            result.result = Err(e);
            return Ok(result);
        }
        // Permission validation
        if let Err(e) = check_actor_permissions(action, account, actor_id, account_id) {
            result.result = Err(e);
            return Ok(result);
        }
        metrics::ACTION_CALLED_COUNT.with_label_values(&[action.as_ref()]).inc();
        match action {
            Action::CreateAccount(_) => {
                action_create_account(
                    &apply_state.config.fees,
                    &apply_state.config.account_creation_config,
                    account,
                    actor_id,
                    receipt.receiver_id(),
                    receipt.predecessor_id(),
                    &mut result,
                    apply_state.current_protocol_version,
                );
            }
            Action::DeployContract(deploy_contract) => {
                action_deploy_contract(
                    state_update,
                    account.as_mut().expect(EXPECT_ACCOUNT_EXISTS),
                    account_id,
                    deploy_contract,
                    Arc::clone(&apply_state.config.wasm_config),
                    apply_state.cache.as_deref(),
                )?;
            }
            Action::FunctionCall(function_call) => {
                let account = account.as_mut().expect(EXPECT_ACCOUNT_EXISTS);
                let contract = preparation_pipeline.get_contract(
                    receipt,
                    account.code_hash(),
                    action_index,
                    None,
                );
                let is_last_action = action_index + 1 == actions.len();
                action_function_call(
                    state_update,
                    apply_state,
                    account,
                    receipt,
                    action_receipt,
                    promise_results,
                    &mut result,
                    account_id,
                    function_call,
                    action_hash,
                    account.code_hash(),
                    &apply_state.config,
                    is_last_action,
                    epoch_info_provider,
                    contract,
                )?;
            }
            Action::Transfer(TransferAction { deposit }) => {
                action_transfer_or_implicit_account_creation(
                    account,
                    *deposit,
                    false,
                    is_refund,
                    action_receipt,
                    receipt,
                    state_update,
                    apply_state,
                    actor_id,
                    epoch_info_provider,
                )?;
            }
            #[cfg(feature = "protocol_feature_nonrefundable_transfer_nep491")]
            Action::NonrefundableStorageTransfer(NonrefundableStorageTransferAction {
                deposit,
            }) => {
                action_transfer_or_implicit_account_creation(
                    account,
                    *deposit,
                    true,
                    is_refund,
                    action_receipt,
                    receipt,
                    state_update,
                    apply_state,
                    actor_id,
                    epoch_info_provider,
                )?;
            }
            Action::Stake(stake) => {
                action_stake(
                    account.as_mut().expect(EXPECT_ACCOUNT_EXISTS),
                    &mut result,
                    account_id,
                    stake,
                    &apply_state.prev_block_hash,
                    epoch_info_provider,
                )?;
            }
            Action::AddKey(add_key) => {
                action_add_key(
                    apply_state,
                    state_update,
                    account.as_mut().expect(EXPECT_ACCOUNT_EXISTS),
                    &mut result,
                    account_id,
                    add_key,
                )?;
            }
            Action::DeleteKey(delete_key) => {
                action_delete_key(
                    &apply_state.config.fees,
                    state_update,
                    account.as_mut().expect(EXPECT_ACCOUNT_EXISTS),
                    &mut result,
                    account_id,
                    delete_key,
                    apply_state.current_protocol_version,
                )?;
            }
            Action::DeleteAccount(delete_account) => {
                action_delete_account(
                    state_update,
                    account,
                    actor_id,
                    receipt,
                    &mut result,
                    account_id,
                    delete_account,
                    apply_state.current_protocol_version,
                )?;
            }
            Action::Delegate(signed_delegate_action) => {
                apply_delegate_action(
                    state_update,
                    apply_state,
                    action_receipt,
                    account_id,
                    signed_delegate_action,
                    &mut result,
                    receipt.priority(),
                )?;
            }
        };
        Ok(result)
    }

    // Executes when all Receipt `input_data_ids` are in the state
    fn apply_action_receipt(
        &self,
        state_update: &mut TrieUpdate,
        apply_state: &ApplyState,
        preparation_pipeline: &ReceiptPreparationPipeline,
        receipt: &Receipt,
        receipt_sink: &mut ReceiptSink,
        validator_proposals: &mut Vec<ValidatorStake>,
        stats: &mut ApplyStats,
        epoch_info_provider: &(dyn EpochInfoProvider),
    ) -> Result<ExecutionOutcomeWithId, RuntimeError> {
        let _span = tracing::debug_span!(
            target: "runtime",
            "apply_action_receipt",
        )
        .entered();
        let action_receipt = match receipt.receipt() {
            ReceiptEnum::Action(action_receipt) | ReceiptEnum::PromiseYield(action_receipt) => {
                action_receipt
            }
            _ => unreachable!("given receipt should be an action receipt"),
        };
        let account_id = receipt.receiver_id();
        // Collecting input data and removing it from the state
        let promise_results = action_receipt
            .input_data_ids
            .iter()
            .map(|data_id| {
                let ReceivedData { data } = get_received_data(state_update, account_id, *data_id)?
                    .ok_or_else(|| {
                        StorageError::StorageInconsistentState(
                            "received data should be in the state".to_string(),
                        )
                    })?;
                state_update.remove(TrieKey::ReceivedData {
                    receiver_id: account_id.clone(),
                    data_id: *data_id,
                });
                match data {
                    Some(value) => Ok(PromiseResult::Successful(value)),
                    None => Ok(PromiseResult::Failed),
                }
            })
            .collect::<Result<Arc<[PromiseResult]>, RuntimeError>>()?;

        // state_update might already have some updates so we need to make sure we commit it before
        // executing the actual receipt
        state_update.commit(StateChangeCause::ActionReceiptProcessingStarted {
            receipt_hash: receipt.get_hash(),
        });

        let mut account = get_account(state_update, account_id)?;
        let mut actor_id = receipt.predecessor_id().clone();
        let mut result = ActionResult::default();
        let exec_fees = apply_state.config.fees.fee(ActionCosts::new_action_receipt).exec_fee();
        result.gas_used = exec_fees;
        result.gas_burnt = exec_fees;
        // TODO(#8806): Support compute costs for actions. For now they match burnt gas.
        result.compute_usage = exec_fees;
        #[cfg(feature = "protocol_feature_nonrefundable_transfer_nep491")]
        let mut nonrefundable_amount_burnt: Balance = 0;

        // Executing actions one by one
        for (action_index, action) in action_receipt.actions.iter().enumerate() {
            let action_hash = create_action_hash_from_receipt_id(
                apply_state.current_protocol_version,
                receipt.receipt_id(),
                &apply_state.prev_block_hash,
                &apply_state.block_hash,
                action_index,
            );
            let mut new_result = self.apply_action(
                action,
                state_update,
                apply_state,
                preparation_pipeline,
                &mut account,
                &mut actor_id,
                receipt,
                action_receipt,
                Arc::clone(&promise_results),
                &action_hash,
                action_index,
                &action_receipt.actions,
                epoch_info_provider,
            )?;
            if new_result.result.is_ok() {
                if let Err(e) = new_result.new_receipts.iter().try_for_each(|receipt| {
                    validate_receipt(
                        &apply_state.config.wasm_config.limit_config,
                        receipt,
                        apply_state.current_protocol_version,
                    )
                }) {
                    new_result.result = Err(ActionErrorKind::NewReceiptValidationError(e).into());
                }
            }
            result.merge(new_result)?;
            // TODO storage error
            if let Err(ref mut res) = result.result {
                res.index = Some(action_index as u64);
                break;
            }

            #[cfg(feature = "protocol_feature_nonrefundable_transfer_nep491")]
            if let Action::NonrefundableStorageTransfer(NonrefundableStorageTransferAction {
                deposit,
            }) = action
            {
                nonrefundable_amount_burnt = safe_add_balance(nonrefundable_amount_burnt, *deposit)?
            }
        }

        // Going to check balance covers account's storage.
        if result.result.is_ok() {
            if let Some(ref mut account) = account {
                match check_storage_stake(
                    account,
                    &apply_state.config,
                    apply_state.current_protocol_version,
                ) {
                    Ok(()) => {
                        set_account(state_update, account_id.clone(), account);
                    }
                    Err(StorageStakingError::LackBalanceForStorageStaking(amount)) => {
                        result.merge(ActionResult {
                            result: Err(ActionError {
                                index: None,
                                kind: ActionErrorKind::LackBalanceForState {
                                    account_id: account_id.clone(),
                                    amount,
                                },
                            }),
                            ..Default::default()
                        })?;
                    }
                    Err(StorageStakingError::StorageError(err)) => {
                        return Err(RuntimeError::StorageError(
                            StorageError::StorageInconsistentState(err),
                        ))
                    }
                }
            }
        }

        let gas_deficit_amount = if receipt.predecessor_id().is_system() {
            // We will set gas_burnt for refund receipts to be 0 when we calculate tx_burnt_amount
            // Here we don't set result.gas_burnt to be zero if CountRefundReceiptsInGasLimit is
            // enabled because we want it to be counted in gas limit calculation later
            if !checked_feature!(
                "stable",
                CountRefundReceiptsInGasLimit,
                apply_state.current_protocol_version
            ) {
                result.gas_burnt = 0;
                result.compute_usage = 0;
                result.gas_used = 0;
            }

            // If the refund fails tokens are burned.
            if result.result.is_err() {
                stats.other_burnt_amount = safe_add_balance(
                    stats.other_burnt_amount,
                    total_deposit(&action_receipt.actions)?,
                )?
            }
            0
        } else {
            // Calculating and generating refunds
            self.generate_refund_receipts(
                apply_state.gas_price,
                receipt,
                action_receipt,
                &mut result,
                &apply_state.config,
            )?
        };
        stats.gas_deficit_amount = safe_add_balance(stats.gas_deficit_amount, gas_deficit_amount)?;

        // Moving validator proposals
        validator_proposals.append(&mut result.validator_proposals);

        // Committing or rolling back state.
        match &result.result {
            Ok(_) => {
                state_update.commit(StateChangeCause::ReceiptProcessing {
                    receipt_hash: receipt.get_hash(),
                });
            }
            Err(_) => {
                state_update.rollback();
            }
        };
        // If the receipt was successfully applied, we update `other_burnt_amount` statistic with the non-refundable amount burnt.
        #[cfg(feature = "protocol_feature_nonrefundable_transfer_nep491")]
        if result.result.is_ok() {
            stats.other_burnt_amount =
                safe_add_balance(stats.other_burnt_amount, nonrefundable_amount_burnt)?;
        }

        // If the receipt is a refund, then we consider it free without burnt gas.
        let gas_burnt: Gas =
            if receipt.predecessor_id().is_system() { 0 } else { result.gas_burnt };
        // `gas_deficit_amount` is strictly less than `gas_price * gas_burnt`.
        let mut tx_burnt_amount =
            safe_gas_to_balance(apply_state.gas_price, gas_burnt)? - gas_deficit_amount;
        // The amount of tokens burnt for the execution of this receipt. It's used in the execution
        // outcome.
        let tokens_burnt = tx_burnt_amount;

        // Adding burnt gas reward for function calls if the account exists.
        let receiver_gas_reward = result.gas_burnt_for_function_call
            * *apply_state.config.fees.burnt_gas_reward.numer() as u64
            / *apply_state.config.fees.burnt_gas_reward.denom() as u64;
        // The balance that the current account should receive as a reward for function call
        // execution.
        let receiver_reward = safe_gas_to_balance(apply_state.gas_price, receiver_gas_reward)?
            .saturating_sub(gas_deficit_amount);
        if receiver_reward > 0 {
            let mut account = get_account(state_update, account_id)?;
            if let Some(ref mut account) = account {
                // Validators receive the remaining execution reward that was not given to the
                // account holder. If the account doesn't exist by the end of the execution, the
                // validators receive the full reward.
                tx_burnt_amount -= receiver_reward;
                account.set_amount(safe_add_balance(account.amount(), receiver_reward)?);
                set_account(state_update, account_id.clone(), account);
                state_update.commit(StateChangeCause::ActionReceiptGasReward {
                    receipt_hash: receipt.get_hash(),
                });
            }
        }

        stats.tx_burnt_amount = safe_add_balance(stats.tx_burnt_amount, tx_burnt_amount)?;

        // Generating outgoing data
        // A {
        // B().then(C())}  B--data receipt->C

        // A {
        // B(); 42}
        if !action_receipt.output_data_receivers.is_empty() {
            if let Ok(ReturnData::ReceiptIndex(receipt_index)) = result.result {
                // Modifying a new receipt instead of sending data
                match result
                    .new_receipts
                    .get_mut(receipt_index as usize)
                    .expect("the receipt for the given receipt index should exist")
                    .receipt_mut()
                {
                    ReceiptEnum::Action(ref mut new_action_receipt)
                    | ReceiptEnum::PromiseYield(ref mut new_action_receipt) => new_action_receipt
                        .output_data_receivers
                        .extend_from_slice(&action_receipt.output_data_receivers),
                    _ => unreachable!("the receipt should be an action receipt"),
                }
            } else {
                let data = match result.result {
                    Ok(ReturnData::Value(ref data)) => Some(data.clone()),
                    Ok(_) => Some(vec![]),
                    Err(_) => None,
                };
                result.new_receipts.extend(action_receipt.output_data_receivers.iter().map(
                    |data_receiver| {
                        Receipt::V0(ReceiptV0 {
                            predecessor_id: account_id.clone(),
                            receiver_id: data_receiver.receiver_id.clone(),
                            receipt_id: CryptoHash::default(),
                            receipt: ReceiptEnum::Data(DataReceipt {
                                data_id: data_receiver.data_id,
                                data: data.clone(),
                            }),
                        })
                    },
                ));
            };
        }

        // Generating receipt IDs
        let receipt_ids = result
            .new_receipts
            .into_iter()
            .enumerate()
            .filter_map(|(receipt_index, mut new_receipt)| {
                let receipt_id = create_receipt_id_from_receipt_id(
                    apply_state.current_protocol_version,
                    receipt.receipt_id(),
                    &apply_state.prev_block_hash,
                    &apply_state.block_hash,
                    receipt_index,
                );

                new_receipt.set_receipt_id(receipt_id);
                let is_action = matches!(
                    new_receipt.receipt(),
                    ReceiptEnum::Action(_) | ReceiptEnum::PromiseYield(_)
                );

                let res = receipt_sink.forward_or_buffer_receipt(
                    new_receipt,
                    apply_state,
                    state_update,
                    epoch_info_provider,
                );
                if let Err(e) = res {
                    Some(Err(e))
                } else if is_action {
                    Some(Ok(receipt_id))
                } else {
                    None
                }
            })
            .collect::<Result<_, _>>()?;

        let status = match result.result {
            Ok(ReturnData::ReceiptIndex(receipt_index)) => {
                ExecutionStatus::SuccessReceiptId(create_receipt_id_from_receipt_id(
                    apply_state.current_protocol_version,
                    receipt.receipt_id(),
                    &apply_state.prev_block_hash,
                    &apply_state.block_hash,
                    receipt_index as usize,
                ))
            }
            Ok(ReturnData::Value(data)) => ExecutionStatus::SuccessValue(data),
            Ok(ReturnData::None) => ExecutionStatus::SuccessValue(vec![]),
            Err(e) => ExecutionStatus::Failure(TxExecutionError::ActionError(e)),
        };

        Self::print_log(&result.logs);

        Ok(ExecutionOutcomeWithId {
            id: *receipt.receipt_id(),
            outcome: ExecutionOutcome {
                status,
                logs: result.logs,
                receipt_ids,
                gas_burnt: result.gas_burnt,
                compute_usage: Some(result.compute_usage),
                tokens_burnt,
                executor_id: account_id.clone(),
                metadata: ExecutionMetadata::V3(Box::new(conversions::Convert::convert(
                    *result.profile,
                ))),
            },
        })
    }

    fn generate_refund_receipts(
        &self,
        current_gas_price: Balance,
        receipt: &Receipt,
        action_receipt: &ActionReceipt,
        result: &mut ActionResult,
        config: &RuntimeConfig,
    ) -> Result<Balance, RuntimeError> {
        let total_deposit = total_deposit(&action_receipt.actions)?;
        let prepaid_gas = safe_add_gas(
            total_prepaid_gas(&action_receipt.actions)?,
            total_prepaid_send_fees(config, &action_receipt.actions)?,
        )?;
        let prepaid_exec_gas = safe_add_gas(
            total_prepaid_exec_fees(config, &action_receipt.actions, receipt.receiver_id())?,
            config.fees.fee(ActionCosts::new_action_receipt).exec_fee(),
        )?;
        let deposit_refund = if result.result.is_err() { total_deposit } else { 0 };
        let gas_refund = if result.result.is_err() {
            safe_add_gas(prepaid_gas, prepaid_exec_gas)? - result.gas_burnt
        } else {
            safe_add_gas(prepaid_gas, prepaid_exec_gas)? - result.gas_used
        };
        // Refund for the unused portion of the gas at the price at which this gas was purchased.
        let mut gas_balance_refund = safe_gas_to_balance(action_receipt.gas_price, gas_refund)?;
        let mut gas_deficit_amount = 0;
        if current_gas_price > action_receipt.gas_price {
            // In a rare scenario, when the current gas price is higher than the purchased gas
            // price, the difference is subtracted from the refund. If the refund doesn't have
            // enough balance to cover the difference, then the remaining balance is considered
            // the deficit and it's reported in the stats for the balance checker.
            gas_deficit_amount = safe_gas_to_balance(
                current_gas_price - action_receipt.gas_price,
                result.gas_burnt,
            )?;
            if gas_balance_refund >= gas_deficit_amount {
                gas_balance_refund -= gas_deficit_amount;
                gas_deficit_amount = 0;
            } else {
                gas_deficit_amount -= gas_balance_refund;
                gas_balance_refund = 0;
            }
        } else {
            // Refund for the difference of the purchased gas price and the current gas price.
            gas_balance_refund = safe_add_balance(
                gas_balance_refund,
                safe_gas_to_balance(
                    action_receipt.gas_price - current_gas_price,
                    result.gas_burnt,
                )?,
            )?;
        }

        if deposit_refund > 0 {
            result.new_receipts.push(Receipt::new_balance_refund(
                receipt.predecessor_id(),
                deposit_refund,
                receipt.priority(),
            ));
        }
        if gas_balance_refund > 0 {
            // Gas refunds refund the allowance of the access key, so if the key exists on the
            // account it will increase the allowance by the refund amount.
            result.new_receipts.push(Receipt::new_gas_refund(
                &action_receipt.signer_id,
                gas_balance_refund,
                action_receipt.signer_public_key.clone(),
                receipt.priority(),
            ));
        }
        Ok(gas_deficit_amount)
    }

    fn process_receipt(
        &self,
        processing_state: &mut ApplyProcessingReceiptState,
        receipt: &Receipt,
        receipt_sink: &mut ReceiptSink,
        validator_proposals: &mut Vec<ValidatorStake>,
    ) -> Result<Option<ExecutionOutcomeWithId>, RuntimeError> {
        let ApplyProcessingReceiptState {
            ref mut state_update,
            apply_state,
            epoch_info_provider,
            ref pipeline_manager,
            ref mut stats,
            ..
        } = *processing_state;
        let account_id = receipt.receiver_id();
        match receipt.receipt() {
            ReceiptEnum::Data(ref data_receipt) => {
                // Received a new data receipt.
                // Saving the data into the state keyed by the data_id.
                set_received_data(
                    state_update,
                    account_id.clone(),
                    data_receipt.data_id,
                    &ReceivedData { data: data_receipt.data.clone() },
                );
                // Check if there is already a receipt that was postponed and was awaiting for the
                // given data_id.
                // If we don't have a postponed receipt yet, we don't need to do anything for now.
                if let Some(receipt_id) = get(
                    state_update,
                    &TrieKey::PostponedReceiptId {
                        receiver_id: account_id.clone(),
                        data_id: data_receipt.data_id,
                    },
                )? {
                    // There is already a receipt that is awaiting for the just received data.
                    // Removing this pending data_id for the receipt from the state.
                    state_update.remove(TrieKey::PostponedReceiptId {
                        receiver_id: account_id.clone(),
                        data_id: data_receipt.data_id,
                    });
                    // Checking how many input data items is pending for the receipt.
                    let pending_data_count: u32 = get(
                        state_update,
                        &TrieKey::PendingDataCount { receiver_id: account_id.clone(), receipt_id },
                    )?
                    .ok_or_else(|| {
                        StorageError::StorageInconsistentState(
                            "pending data count should be in the state".to_string(),
                        )
                    })?;
                    if pending_data_count == 1 {
                        // It was the last input data pending for this receipt. We'll cleanup
                        // some receipt related fields from the state and execute the receipt.

                        // Removing pending data count from the state.
                        state_update.remove(TrieKey::PendingDataCount {
                            receiver_id: account_id.clone(),
                            receipt_id,
                        });
                        // Fetching the receipt itself.
                        let ready_receipt =
                            get_postponed_receipt(state_update, account_id, receipt_id)?
                                .ok_or_else(|| {
                                    StorageError::StorageInconsistentState(
                                        "pending receipt should be in the state".to_string(),
                                    )
                                })?;
                        // Removing the receipt from the state.
                        remove_postponed_receipt(state_update, account_id, receipt_id);
                        // Executing the receipt. It will read all the input data and clean it up
                        // from the state.
                        return self
                            .apply_action_receipt(
                                state_update,
                                apply_state,
                                pipeline_manager,
                                &ready_receipt,
                                receipt_sink,
                                validator_proposals,
                                stats,
                                epoch_info_provider,
                            )
                            .map(Some);
                    } else {
                        // There is still some pending data for the receipt, so we update the
                        // pending data count in the state.
                        set(
                            state_update,
                            TrieKey::PendingDataCount {
                                receiver_id: account_id.clone(),
                                receipt_id,
                            },
                            &(pending_data_count.checked_sub(1).ok_or_else(|| {
                                StorageError::StorageInconsistentState(
                                    "pending data count is 0, but there is a new DataReceipt"
                                        .to_string(),
                                )
                            })?),
                        );
                    }
                }
            }
            ReceiptEnum::Action(ref action_receipt) => {
                // Received a new action receipt. We'll first check how many input data items
                // were already received before and saved in the state.
                // And if we have all input data, then we can immediately execute the receipt.
                // If not, then we will postpone this receipt for later.
                let mut pending_data_count: u32 = 0;
                for data_id in &action_receipt.input_data_ids {
                    if !has_received_data(state_update, account_id, *data_id)? {
                        pending_data_count += 1;
                        // The data for a given data_id is not available, so we save a link to this
                        // receipt_id for the pending data_id into the state.
                        set(
                            state_update,
                            TrieKey::PostponedReceiptId {
                                receiver_id: account_id.clone(),
                                data_id: *data_id,
                            },
                            receipt.receipt_id(),
                        )
                    }
                }
                if pending_data_count == 0 {
                    // All input data is available. Executing the receipt. It will cleanup
                    // input data from the state.
                    return self
                        .apply_action_receipt(
                            state_update,
                            apply_state,
                            pipeline_manager,
                            receipt,
                            receipt_sink,
                            validator_proposals,
                            stats,
                            epoch_info_provider,
                        )
                        .map(Some);
                } else {
                    // Not all input data is available now.
                    // Save the counter for the number of pending input data items into the state.
                    set(
                        state_update,
                        TrieKey::PendingDataCount {
                            receiver_id: account_id.clone(),
                            receipt_id: *receipt.receipt_id(),
                        },
                        &pending_data_count,
                    );
                    // Save the receipt itself into the state.
                    set_postponed_receipt(state_update, receipt);
                }
            }
            ReceiptEnum::PromiseYield(_) => {
                // Received a new PromiseYield receipt. We simply store it and await
                // the corresponding PromiseResume receipt.
                set_promise_yield_receipt(state_update, receipt);
            }
            ReceiptEnum::PromiseResume(ref data_receipt) => {
                // Received a new PromiseResume receipt delivering input data for a PromiseYield.
                // It is guaranteed that the PromiseYield has exactly one input data dependency
                // and that it arrives first, so we can simply find and execute it.
                if let Some(yield_receipt) =
                    get_promise_yield_receipt(state_update, account_id, data_receipt.data_id)?
                {
                    // Remove the receipt from the state
                    remove_promise_yield_receipt(state_update, account_id, data_receipt.data_id);

                    // Save the data into the state keyed by the data_id
                    set_received_data(
                        state_update,
                        account_id.clone(),
                        data_receipt.data_id,
                        &ReceivedData { data: data_receipt.data.clone() },
                    );

                    // Execute the PromiseYield receipt. It will read the input data and clean it
                    // up from the state.
                    return self
                        .apply_action_receipt(
                            state_update,
                            apply_state,
                            pipeline_manager,
                            &yield_receipt,
                            receipt_sink,
                            validator_proposals,
                            stats,
                            epoch_info_provider,
                        )
                        .map(Some);
                } else {
                    // If the user happens to call `promise_yield_resume` multiple times, it may so
                    // happen that multiple PromiseResume receipts are delivered. We can safely
                    // ignore all but the first.
                    return Ok(None);
                }
            }
        };
        // We didn't trigger execution, so we need to commit the state.
        state_update
            .commit(StateChangeCause::PostponedReceipt { receipt_hash: receipt.get_hash() });
        Ok(None)
    }

    /// Iterates over the validators in the current shard and updates their accounts to return stake
    /// and allocate rewards. Also updates protocol treasury account if it belongs to the current
    /// shard.
    fn update_validator_accounts(
        &self,
        state_update: &mut TrieUpdate,
        validator_accounts_update: &ValidatorAccountsUpdate,
        stats: &mut ApplyStats,
    ) -> Result<(), RuntimeError> {
        for (account_id, max_of_stakes) in &validator_accounts_update.stake_info {
            if let Some(mut account) = get_account(state_update, account_id)? {
                if let Some(reward) = validator_accounts_update.validator_rewards.get(account_id) {
                    debug!(target: "runtime", "account {} adding reward {} to stake {}", account_id, reward, account.locked());
                    account.set_locked(account.locked().checked_add(*reward).ok_or_else(|| {
                        RuntimeError::UnexpectedIntegerOverflow("update_validator_accounts".into())
                    })?);
                }

                debug!(target: "runtime",
                       "account {} stake {} max_of_stakes: {}",
                       account_id, account.locked(), max_of_stakes
                );
                if account.locked() < *max_of_stakes {
                    return Err(StorageError::StorageInconsistentState(format!(
                        "FATAL: staking invariant does not hold. \
                         Account stake {} is less than maximum of stakes {} in the past three epochs",
                        account.locked(),
                        max_of_stakes)).into());
                }
                let last_proposal =
                    *validator_accounts_update.last_proposals.get(account_id).unwrap_or(&0);
                let return_stake = account
                    .locked()
                    .checked_sub(max(*max_of_stakes, last_proposal))
                    .ok_or_else(|| {
                        RuntimeError::UnexpectedIntegerOverflow(
                            "update_validator_accounts - return stake".into(),
                        )
                    })?;
                debug!(target: "runtime", "account {} return stake {}", account_id, return_stake);
                account.set_locked(account.locked().checked_sub(return_stake).ok_or_else(
                    || {
                        RuntimeError::UnexpectedIntegerOverflow(
                            "update_validator_accounts - set_locked".into(),
                        )
                    },
                )?);
                account.set_amount(account.amount().checked_add(return_stake).ok_or_else(
                    || {
                        RuntimeError::UnexpectedIntegerOverflow(
                            "update_validator_accounts - set_amount".into(),
                        )
                    },
                )?);

                set_account(state_update, account_id.clone(), &account);
            } else if *max_of_stakes > 0 {
                // if max_of_stakes > 0, it means that the account must have locked balance
                // and therefore must exist
                return Err(StorageError::StorageInconsistentState(format!(
                    "Account {} with max of stakes {} is not found",
                    account_id, max_of_stakes
                ))
                .into());
            }
        }

        for (account_id, stake) in validator_accounts_update.slashing_info.iter() {
            if let Some(mut account) = get_account(state_update, account_id)? {
                let amount_to_slash = stake.unwrap_or(account.locked());
                debug!(target: "runtime", "slashing {} of {} from {}", amount_to_slash, account.locked(), account_id);
                if account.locked() < amount_to_slash {
                    return Err(StorageError::StorageInconsistentState(format!(
                        "FATAL: staking invariant does not hold. Account locked {} is less than slashed {}",
                        account.locked(), amount_to_slash)).into());
                }
                stats.slashed_burnt_amount =
                    stats.slashed_burnt_amount.checked_add(amount_to_slash).ok_or_else(|| {
                        RuntimeError::UnexpectedIntegerOverflow(
                            "update_validator_accounts - slashed".into(),
                        )
                    })?;
                account.set_locked(account.locked().checked_sub(amount_to_slash).ok_or_else(
                    || {
                        RuntimeError::UnexpectedIntegerOverflow(
                            "update_validator_accounts - slash locked".into(),
                        )
                    },
                )?);
                set_account(state_update, account_id.clone(), &account);
            } else {
                return Err(StorageError::StorageInconsistentState(format!(
                    "Account {} to slash is not found",
                    account_id
                ))
                .into());
            }
        }

        if let Some(account_id) = &validator_accounts_update.protocol_treasury_account_id {
            // If protocol treasury stakes, then the rewards was already distributed above.
            if !validator_accounts_update.stake_info.contains_key(account_id) {
                let mut account = get_account(state_update, account_id)?.ok_or_else(|| {
                    StorageError::StorageInconsistentState(format!(
                        "Protocol treasury account {} is not found",
                        account_id
                    ))
                })?;
                let treasury_reward = *validator_accounts_update
                    .validator_rewards
                    .get(account_id)
                    .ok_or_else(|| {
                        StorageError::StorageInconsistentState(format!(
                            "Validator reward for the protocol treasury account {} is not found",
                            account_id
                        ))
                    })?;
                account.set_amount(account.amount().checked_add(treasury_reward).ok_or_else(
                    || {
                        RuntimeError::UnexpectedIntegerOverflow(
                            "update_validator_accounts - treasure_reward".into(),
                        )
                    },
                )?);
                set_account(state_update, account_id.clone(), &account);
            }
        }
        state_update.commit(StateChangeCause::ValidatorAccountsUpdate);

        Ok(())
    }

    pub fn apply_migrations(
        &self,
        state_update: &mut TrieUpdate,
        migration_data: &Arc<MigrationData>,
        migration_flags: &MigrationFlags,
        protocol_version: ProtocolVersion,
    ) -> Result<(Gas, Vec<Receipt>), StorageError> {
        let mut gas_used: Gas = 0;
        if ProtocolFeature::FixStorageUsage.protocol_version() == protocol_version
            && migration_flags.is_first_block_of_version
        {
            for (account_id, delta) in &migration_data.storage_usage_delta {
                // Account could have been deleted in the meantime, so we check if it is still Some
                if let Some(mut account) = get_account(state_update, account_id)? {
                    // Storage usage is saved in state, hence it is nowhere close to max value
                    // of u64, and maximal delta is 4196, se we can add here without checking
                    // for overflow
                    account.set_storage_usage(account.storage_usage() + delta);
                    set_account(state_update, account_id.clone(), &account);
                }
            }
            gas_used += migration_data.storage_usage_fix_gas;
            state_update.commit(StateChangeCause::Migration);
        }

        // Re-introduce receipts lost because of a bug in apply_chunks.
        // We take the first block with existing chunk in the first epoch in which protocol feature
        // RestoreReceiptsAfterFixApplyChunks was enabled, and put the restored receipts there.
        // See https://github.com/near/nearcore/pull/4248/ for more details.
        let receipts_to_restore = if ProtocolFeature::RestoreReceiptsAfterFixApplyChunks
            .protocol_version()
            == protocol_version
            && migration_flags.is_first_block_with_chunk_of_version
        {
            // Note that receipts are restored only on mainnet so restored_receipts will be empty on
            // other chains.
            migration_data.restored_receipts.get(&ShardId::new(0)).cloned().unwrap_or_default()
        } else {
            vec![]
        };

        // Remove the only testnet account with large storage key.
        if ProtocolFeature::RemoveAccountWithLongStorageKey.protocol_version() == protocol_version
            && migration_flags.is_first_block_with_chunk_of_version
        {
            let account_id = "contractregistry.testnet".parse().unwrap();
            if get_account(state_update, &account_id)?.is_some() {
                remove_account(state_update, &account_id)?;
                state_update.commit(StateChangeCause::Migration);
            }
        }

        Ok((gas_used, receipts_to_restore))
    }

    /// Applies new signed transactions and incoming receipts for some chunk/shard on top of
    /// given trie and the given state root.
    /// If the validator accounts update is provided, updates validators accounts.
    /// All new signed transactions should be valid and already verified by the chunk producer.
    /// If any transaction is invalid, it would return an `InvalidTxError`.
    /// Returns an `ApplyResult` that contains the new state root, trie changes,
    /// new outgoing receipts, execution outcomes for
    /// all transactions, local action receipts (generated from transactions with signer ==
    /// receivers) and incoming action receipts.
    #[instrument(target = "runtime", level = "debug", "apply", skip_all, fields(
        protocol_version = apply_state.current_protocol_version,
        num_transactions = transactions.len(),
        gas_burnt = tracing::field::Empty,
        compute_usage = tracing::field::Empty,
    ))]
    pub fn apply(
        &self,
        trie: Trie,
        validator_accounts_update: &Option<ValidatorAccountsUpdate>,
        apply_state: &ApplyState,
        incoming_receipts: &[Receipt],
        transactions: &[SignedTransaction],
        epoch_info_provider: &(dyn EpochInfoProvider),
        state_patch: SandboxStatePatch,
    ) -> Result<ApplyResult, RuntimeError> {
        // state_patch must be empty unless this is sandbox build.  Thanks to
        // conditional compilation this always resolves to true so technically
        // the check is not necessary.  It’s defence in depth to make sure any
        // future refactoring won’t break the condition.
        assert!(cfg!(feature = "sandbox") || state_patch.is_empty());

        // What this function does can be broken down conceptually into the following steps:
        // 1. Update validator accounts.
        // 2. Apply migrations.
        // 3. Process transactions.
        // 4. Process receipts.
        // 5. Validate and apply the state update.

        let mut processing_state =
            ApplyProcessingState::new(&apply_state, trie, epoch_info_provider, transactions);

        if let Some(prefetcher) = &mut processing_state.prefetcher {
            // Prefetcher is allowed to fail
            _ = prefetcher.prefetch_transactions_data(transactions);
        }

        // Step 1: update validator accounts.
        if let Some(validator_accounts_update) = validator_accounts_update {
            self.update_validator_accounts(
                &mut processing_state.state_update,
                validator_accounts_update,
                &mut processing_state.stats,
            )?;
        }

        // Step 2: apply migrations.
        let (gas_used_for_migrations, mut receipts_to_restore) = self
            .apply_migrations(
                &mut processing_state.state_update,
                &apply_state.migration_data,
                &apply_state.migration_flags,
                processing_state.protocol_version,
            )
            .map_err(RuntimeError::StorageError)?;
        processing_state.total.add(gas_used_for_migrations, gas_used_for_migrations)?;

        let delayed_receipts = DelayedReceiptQueue::load(&processing_state.state_update)?;
        let delayed_receipts = DelayedReceiptQueueWrapper::new(delayed_receipts);

        // Bandwidth scheduler should be run for every chunk, including the missing ones.
        let bandwidth_scheduler_output =
            run_bandwidth_scheduler(apply_state, &mut processing_state.state_update)?;

        // If the chunk is missing, exit early and don't process any receipts.
        if !apply_state.is_new_chunk
            && processing_state.protocol_version
                >= ProtocolFeature::FixApplyChunks.protocol_version()
        {
            return missing_chunk_apply_result(
                &delayed_receipts,
                processing_state,
                &bandwidth_scheduler_output,
            );
        }

        // If we have receipts that need to be restored, prepend them to the list of incoming receipts
        let incoming_receipts = if receipts_to_restore.is_empty() {
            incoming_receipts
        } else {
            receipts_to_restore.extend_from_slice(incoming_receipts);
            receipts_to_restore.as_slice()
        };

        let mut outgoing_receipts = Vec::new();

        let mut processing_state =
            processing_state.into_processing_receipt_state(incoming_receipts, delayed_receipts);
        let mut own_congestion_info = apply_state.own_congestion_info(
            processing_state.protocol_version,
            &processing_state.state_update,
        )?;
        let mut receipt_sink = ReceiptSink::new(
            processing_state.protocol_version,
            &processing_state.state_update.trie,
            apply_state,
            &mut own_congestion_info,
            &mut outgoing_receipts,
        )?;
        // Forward buffered receipts from previous chunks.
        receipt_sink.forward_from_buffer(&mut processing_state.state_update, apply_state)?;

        // Step 3: process transactions.
        self.process_transactions(&mut processing_state, &mut receipt_sink)?;

        // Step 4: process receipts.
        let process_receipts_result =
            self.process_receipts(&mut processing_state, &mut receipt_sink)?;

        // After receipt processing is done, report metrics on outgoing buffers
        // and on congestion indicators.
        metrics::report_congestion_metrics(
            &receipt_sink,
            apply_state.shard_id,
            &apply_state.config.congestion_control_config,
        );

        // Step 5: validate and apply the state update.
        self.validate_apply_state_update(
            processing_state,
            process_receipts_result,
            own_congestion_info,
            validator_accounts_update,
            state_patch,
            outgoing_receipts,
            &bandwidth_scheduler_output,
        )
    }

    fn apply_state_patch(&self, state_update: &mut TrieUpdate, state_patch: SandboxStatePatch) {
        if state_patch.is_empty() {
            return;
        }
        for record in state_patch {
            match record {
                StateRecord::Account { account_id, account } => {
                    set_account(state_update, account_id, &account);
                }
                StateRecord::Data { account_id, data_key, value } => {
                    state_update.set(TrieKey::ContractData { key: data_key.into(), account_id }, value.into());
                }
                StateRecord::Contract { account_id, code } => {
                    let acc = get_account(state_update, &account_id).expect("Failed to read state").expect("Code state record should be preceded by the corresponding account record");
                    // Recompute contract code hash.
                    let code = ContractCode::new(code, None);
                    set_code(state_update, account_id, &code);
                    assert_eq!(*code.hash(), acc.code_hash());
                }
                StateRecord::AccessKey { account_id, public_key, access_key } => {
                    set_access_key(state_update, account_id, public_key, &access_key);
                }
                _ => unimplemented!("patch_state can only patch Account, AccessKey, Contract and Data kind of StateRecord")
            }
        }
        state_update.commit(StateChangeCause::Migration);
    }

    /// Processes a collection of transactions.
    ///
    /// Fills the `processing_state` with local receipts generated during processing of the
    /// transactions.
    fn process_transactions<'a>(
        &self,
        processing_state: &mut ApplyProcessingReceiptState<'a>,
        receipt_sink: &mut ReceiptSink,
    ) -> Result<(), RuntimeError> {
        let total = &mut processing_state.total;
        let apply_state = &mut processing_state.apply_state;
        let state_update = &mut processing_state.state_update;
        for signed_transaction in processing_state.transactions {
            let (receipt, outcome_with_id) = self.process_transaction(
                state_update,
                apply_state,
                signed_transaction,
                &mut processing_state.stats,
            )?;
            if receipt.receiver_id() == signed_transaction.transaction.signer_id() {
                processing_state.local_receipts.push_back(receipt);
            } else {
                receipt_sink.forward_or_buffer_receipt(
                    receipt,
                    apply_state,
                    state_update,
                    processing_state.epoch_info_provider,
                )?;
            }
            let compute = outcome_with_id.outcome.compute_usage;
            let compute = compute.expect("`process_transaction` must populate compute usage");
            total.add(outcome_with_id.outcome.gas_burnt, compute)?;
            if !checked_feature!("stable", ComputeCosts, processing_state.protocol_version) {
                assert_eq!(total.compute, total.gas, "Compute usage must match burnt gas");
            }
            processing_state.outcomes.push(outcome_with_id);
        }
        processing_state.metrics.tx_processing_done(total.gas, total.compute);
        Ok(())
    }

    /// This function wraps [Runtime::process_receipt]. It adds a tracing span around the latter
    /// and populates various metrics.
    fn process_receipt_with_metrics<'a>(
        &self,
        receipt: &Receipt,
        processing_state: &mut ApplyProcessingReceiptState<'a>,
        mut receipt_sink: &mut ReceiptSink,
        mut validator_proposals: &mut Vec<ValidatorStake>,
    ) -> Result<(), RuntimeError> {
        let span = tracing::debug_span!(
            target: "runtime",
            "process_receipt",
            receipt_id = %receipt.receipt_id(),
            predecessor = %receipt.predecessor_id(),
            receiver = %receipt.receiver_id(),
            gas_burnt = tracing::field::Empty,
            compute_usage = tracing::field::Empty,
        )
        .entered();
        let state_update = &mut processing_state.state_update;
        let node_counter_before = state_update.trie().get_trie_nodes_count();
        let recorded_storage_size_before = state_update.trie().recorded_storage_size();
        let storage_proof_size_upper_bound_before =
            state_update.trie().recorded_storage_size_upper_bound();
        let result = self.process_receipt(
            processing_state,
            receipt,
            &mut receipt_sink,
            &mut validator_proposals,
        );

        let total = &mut processing_state.total;
        let state_update = &mut processing_state.state_update;
        let node_counter_after = state_update.trie().get_trie_nodes_count();
        tracing::trace!(target: "runtime", ?node_counter_before, ?node_counter_after);
        let recorded_storage_diff = state_update
            .trie()
            .recorded_storage_size()
            .saturating_sub(recorded_storage_size_before)
            as f64;
        let recorded_storage_upper_bound_diff = state_update
            .trie()
            .recorded_storage_size_upper_bound()
            .saturating_sub(storage_proof_size_upper_bound_before)
            as f64;
        let shard_id_str = processing_state.apply_state.shard_id.to_string();
        metrics::RECEIPT_RECORDED_SIZE
            .with_label_values(&[shard_id_str.as_str()])
            .observe(recorded_storage_diff);
        metrics::RECEIPT_RECORDED_SIZE_UPPER_BOUND
            .with_label_values(&[shard_id_str.as_str()])
            .observe(recorded_storage_upper_bound_diff);
        let recorded_storage_proof_ratio =
            recorded_storage_upper_bound_diff / f64::max(1.0, recorded_storage_diff);
        // Record the ratio only for large receipts, small receipts can have a very high ratio,
        // but the ratio is not that important for them.
        if recorded_storage_upper_bound_diff > 100_000. {
            metrics::RECEIPT_RECORDED_SIZE_UPPER_BOUND_RATIO
                .with_label_values(&[shard_id_str.as_str()])
                .observe(recorded_storage_proof_ratio);
        }
        if let Some(outcome_with_id) = result? {
            let gas_burnt = outcome_with_id.outcome.gas_burnt;
            let compute_usage = outcome_with_id
                .outcome
                .compute_usage
                .expect("`process_receipt` must populate compute usage");
            total.add(gas_burnt, compute_usage)?;
            span.record("gas_burnt", gas_burnt);
            span.record("compute_usage", compute_usage);

            if !checked_feature!("stable", ComputeCosts, processing_state.protocol_version) {
                assert_eq!(total.compute, total.gas, "Compute usage must match burnt gas");
            }
            processing_state.outcomes.push(outcome_with_id);
        }
        Ok(())
    }

    #[instrument(target = "runtime", level = "debug", "process_local_receipts", skip_all, fields(
        num_receipts = processing_state.local_receipts.len(),
        gas_burnt = tracing::field::Empty,
        compute_usage = tracing::field::Empty,
    ))]
    fn process_local_receipts<'a>(
        &self,
        mut processing_state: &mut ApplyProcessingReceiptState<'a>,
        receipt_sink: &mut ReceiptSink,
        compute_limit: u64,
        proof_size_limit: Option<usize>,
        validator_proposals: &mut Vec<ValidatorStake>,
    ) -> Result<(), RuntimeError> {
        let local_processing_start = std::time::Instant::now();
        let local_receipts = std::mem::take(&mut processing_state.local_receipts);
        let local_receipt_count = processing_state.local_receipts.len();
        if let Some(prefetcher) = &mut processing_state.prefetcher {
            // Prefetcher is allowed to fail
            let (front, back) = local_receipts.as_slices();
            _ = prefetcher.prefetch_receipts_data(front);
            _ = prefetcher.prefetch_receipts_data(back);
        }

        let mut prep_lookahead_iter = local_receipts.iter();
        // Advance the preparation by one step (stagger it) so that we're preparing one interesting
        // receipt in advance.
        let mut next_schedule_after = schedule_contract_preparation(
            &mut processing_state.pipeline_manager,
            &processing_state.state_update,
            &mut prep_lookahead_iter,
        );

        for receipt in local_receipts.iter() {
            if processing_state.total.compute >= compute_limit
                || proof_size_limit.is_some_and(|limit| {
                    processing_state.state_update.trie.recorded_storage_size_upper_bound() > limit
                })
            {
                processing_state.delayed_receipts.push(
                    &mut processing_state.state_update,
                    &receipt,
                    &processing_state.apply_state.config,
                )?;
            } else {
                if let Some(nsi) = &mut next_schedule_after {
                    *nsi = nsi.saturating_sub(1);
                    if *nsi == 0 {
                        // We're about to process a receipt that has been submitted for
                        // preparation, so lets submit the next one in anticipation that it might
                        // be processed too (it might also be not if we run out of gas/compute.)
                        next_schedule_after = schedule_contract_preparation(
                            &mut processing_state.pipeline_manager,
                            &processing_state.state_update,
                            &mut prep_lookahead_iter,
                        );
                    }
                }
                // NOTE: We don't need to validate the local receipt, because it's just validated in
                // the `verify_and_charge_transaction`.
                self.process_receipt_with_metrics(
                    &receipt,
                    &mut processing_state,
                    receipt_sink,
                    validator_proposals,
                )?
            }
        }

        let span = tracing::Span::current();
        span.record("gas_burnt", processing_state.total.gas);
        span.record("compute_usage", processing_state.total.compute);
        processing_state.metrics.local_receipts_done(
            local_receipt_count as u64,
            local_processing_start.elapsed(),
            processing_state.total.gas,
            processing_state.total.compute,
        );
        Ok(())
    }

    #[instrument(target = "runtime", level = "debug", "process_delayed_receipts", skip_all, fields(
        num_receipts = processing_state.delayed_receipts.len(),
        gas_burnt = tracing::field::Empty,
        compute_usage = tracing::field::Empty,
    ))]
    fn process_delayed_receipts<'a>(
        &self,
        mut processing_state: &mut ApplyProcessingReceiptState<'a>,
        receipt_sink: &mut ReceiptSink,
        compute_limit: u64,
        proof_size_limit: Option<usize>,
        validator_proposals: &mut Vec<ValidatorStake>,
    ) -> Result<Vec<Receipt>, RuntimeError> {
        let delayed_processing_start = std::time::Instant::now();
        let protocol_version = processing_state.protocol_version;
        let mut delayed_receipt_count = 0;
        let mut processed_delayed_receipts = vec![];

        let mut prep_lookahead_iter = processing_state
            .delayed_receipts
            .peek_iter(&processing_state.state_update)
            .map_while(Result::ok);
        let mut next_schedule_after = schedule_contract_preparation(
            &mut processing_state.pipeline_manager,
            &processing_state.state_update,
            &mut prep_lookahead_iter,
        );

        while processing_state.delayed_receipts.len() > 0 {
            if processing_state.total.compute >= compute_limit
                || proof_size_limit.is_some_and(|limit| {
                    processing_state.state_update.trie.recorded_storage_size_upper_bound() > limit
                })
            {
                break;
            }

            delayed_receipt_count += 1;
            let receipt = processing_state
                .delayed_receipts
                .pop(&mut processing_state.state_update, &processing_state.apply_state.config)?
                .expect("queue is not empty");
            let receipt = receipt.into_receipt();

            if let Some(nsi) = &mut next_schedule_after {
                *nsi = nsi.saturating_sub(1);
                if *nsi == 0 {
                    let mut prep_lookahead_iter = processing_state
                        .delayed_receipts
                        .peek_iter(&processing_state.state_update)
                        .map_while(Result::ok);
                    next_schedule_after = schedule_contract_preparation(
                        &mut processing_state.pipeline_manager,
                        &processing_state.state_update,
                        &mut prep_lookahead_iter,
                    );
                }
            }

            if let Some(prefetcher) = &mut processing_state.prefetcher {
                // Prefetcher is allowed to fail
                _ = prefetcher.prefetch_receipts_data(std::slice::from_ref(&receipt));
            }

            // Validating the delayed receipt. If it fails, it's likely the state is inconsistent.
            validate_receipt(
                &processing_state.apply_state.config.wasm_config.limit_config,
                &receipt,
                protocol_version,
            )
            .map_err(|e| {
                StorageError::StorageInconsistentState(format!(
                    "Delayed receipt {:?} in the state is invalid: {}",
                    receipt, e
                ))
            })?;

            self.process_receipt_with_metrics(
                &receipt,
                &mut processing_state,
                receipt_sink,
                validator_proposals,
            )?;
            processed_delayed_receipts.push(receipt);
        }
        let span = tracing::Span::current();
        span.record("gas_burnt", processing_state.total.gas);
        span.record("compute_usage", processing_state.total.compute);
        processing_state.metrics.delayed_receipts_done(
            delayed_receipt_count,
            delayed_processing_start.elapsed(),
            processing_state.total.gas,
            processing_state.total.compute,
        );

        Ok(processed_delayed_receipts)
    }

    #[instrument(target = "runtime", level = "debug", "process_incoming_receipts", skip_all, fields(
        num_receipts = processing_state.incoming_receipts.len(),
        gas_burnt = tracing::field::Empty,
        compute_usage = tracing::field::Empty,
    ))]
    fn process_incoming_receipts<'a>(
        &self,
        mut processing_state: &mut ApplyProcessingReceiptState<'a>,
        receipt_sink: &mut ReceiptSink,
        compute_limit: u64,
        proof_size_limit: Option<usize>,
        validator_proposals: &mut Vec<ValidatorStake>,
    ) -> Result<(), RuntimeError> {
        let incoming_processing_start = std::time::Instant::now();
        let protocol_version = processing_state.protocol_version;
        if let Some(prefetcher) = &mut processing_state.prefetcher {
            // Prefetcher is allowed to fail
            _ = prefetcher.prefetch_receipts_data(&processing_state.incoming_receipts);
        }

        let mut prep_lookahead_iter = processing_state.incoming_receipts.iter();
        // Advance the preparation by one step (stagger it) so that we're preparing one interesting
        // receipt in advance.
        let mut next_schedule_after = schedule_contract_preparation(
            &mut processing_state.pipeline_manager,
            &processing_state.state_update,
            &mut prep_lookahead_iter,
        );

        for receipt in processing_state.incoming_receipts.iter() {
            // Validating new incoming no matter whether we have available gas or not. We don't
            // want to store invalid receipts in state as delayed.
            validate_receipt(
                &processing_state.apply_state.config.wasm_config.limit_config,
                receipt,
                protocol_version,
            )
            .map_err(RuntimeError::ReceiptValidationError)?;
            if processing_state.total.compute >= compute_limit
                || proof_size_limit.is_some_and(|limit| {
                    processing_state.state_update.trie.recorded_storage_size_upper_bound() > limit
                })
            {
                processing_state.delayed_receipts.push(
                    &mut processing_state.state_update,
                    receipt,
                    &processing_state.apply_state.config,
                )?;
            } else {
                if let Some(nsi) = &mut next_schedule_after {
                    *nsi = nsi.saturating_sub(1);
                    if *nsi == 0 {
                        // We're about to process a receipt that has been submitted for
                        // preparation, so lets submit the next one in anticipation that it might
                        // be processed too (it might also be not if we run out of gas/compute.)
                        next_schedule_after = schedule_contract_preparation(
                            &mut processing_state.pipeline_manager,
                            &processing_state.state_update,
                            &mut prep_lookahead_iter,
                        );
                    }
                }

                self.process_receipt_with_metrics(
                    &receipt,
                    &mut processing_state,
                    receipt_sink,
                    validator_proposals,
                )?;
            }
        }
        let span = tracing::Span::current();
        span.record("gas_burnt", processing_state.total.gas);
        span.record("compute_usage", processing_state.total.compute);
        processing_state.metrics.incoming_receipts_done(
            processing_state.incoming_receipts.len() as u64,
            incoming_processing_start.elapsed(),
            processing_state.total.gas,
            processing_state.total.compute,
        );
        Ok(())
    }

    /// Processes all receipts (local, delayed and incoming).
    /// Returns a structure containing the result of the processing.
    fn process_receipts<'a>(
        &self,
        processing_state: &mut ApplyProcessingReceiptState<'a>,
        receipt_sink: &mut ReceiptSink,
    ) -> Result<ProcessReceiptsResult, RuntimeError> {
        let mut validator_proposals = vec![];
        let protocol_version = processing_state.protocol_version;
        let apply_state = &processing_state.apply_state;

        // TODO(#8859): Introduce a dedicated `compute_limit` for the chunk.
        // For now compute limit always matches the gas limit.
        let compute_limit = apply_state.gas_limit.unwrap_or(Gas::max_value());
        let proof_size_limit = if ProtocolFeature::StatelessValidation.enabled(protocol_version) {
            Some(apply_state.config.witness_config.main_storage_proof_size_soft_limit)
        } else {
            None
        };

        // We first process local receipts. They contain staking, local contract calls, etc.
        self.process_local_receipts(
            processing_state,
            receipt_sink,
            compute_limit,
            proof_size_limit,
            &mut validator_proposals,
        )?;

        // Then we process the delayed receipts. It's a backlog of receipts from the past blocks.
        let processed_delayed_receipts = self.process_delayed_receipts(
            processing_state,
            receipt_sink,
            compute_limit,
            proof_size_limit,
            &mut validator_proposals,
        )?;

        // And then we process the new incoming receipts. These are receipts from other shards.
        self.process_incoming_receipts(
            processing_state,
            receipt_sink,
            compute_limit,
            proof_size_limit,
            &mut validator_proposals,
        )?;

        // Resolve timed-out PromiseYield receipts
        let promise_yield_result = resolve_promise_yield_timeouts(
            processing_state,
            receipt_sink,
            compute_limit,
            proof_size_limit,
        )?;

        let shard_id_str = processing_state.apply_state.shard_id.to_string();
        if processing_state.total.compute >= compute_limit {
            metrics::CHUNK_RECEIPTS_LIMITED_BY
                .with_label_values(&[shard_id_str.as_str(), "compute_limit"])
                .inc();
        } else if proof_size_limit.is_some_and(|limit| {
            processing_state.state_update.trie.recorded_storage_size_upper_bound() > limit
        }) {
            metrics::CHUNK_RECEIPTS_LIMITED_BY
                .with_label_values(&[shard_id_str.as_str(), "storage_proof_size_limit"])
                .inc();
        } else {
            metrics::CHUNK_RECEIPTS_LIMITED_BY
                .with_label_values(&[shard_id_str.as_str(), "unlimited"])
                .inc();
        }

        Ok(ProcessReceiptsResult {
            promise_yield_result,
            validator_proposals,
            processed_delayed_receipts,
        })
    }

    fn validate_apply_state_update<'a>(
        &self,
        processing_state: ApplyProcessingReceiptState<'a>,
        process_receipts_result: ProcessReceiptsResult,
        mut own_congestion_info: Option<CongestionInfo>,
        validator_accounts_update: &Option<ValidatorAccountsUpdate>,
        state_patch: SandboxStatePatch,
        outgoing_receipts: Vec<Receipt>,
        bandwidth_scheduler_output: &Option<BandwidthSchedulerOutput>,
    ) -> Result<ApplyResult, RuntimeError> {
        let _span = tracing::debug_span!(target: "runtime", "apply_commit").entered();
        let apply_state = processing_state.apply_state;
        let mut state_update = processing_state.state_update;
        let delayed_receipts = processing_state.delayed_receipts;
        let promise_yield_result = process_receipts_result.promise_yield_result;

        if promise_yield_result.promise_yield_indices
            != promise_yield_result.initial_promise_yield_indices
        {
            set(
                &mut state_update,
                TrieKey::PromiseYieldIndices,
                &promise_yield_result.promise_yield_indices,
            );
        }

        // Congestion info needs a final touch to select an allowed shard if
        // this shard is fully congested.

        let delayed_receipts_count = delayed_receipts.len();
        if let Some(congestion_info) = &mut own_congestion_info {
            delayed_receipts.apply_congestion_changes(congestion_info)?;
            let all_shards = apply_state.congestion_info.all_shards();

            // TODO(wacban) Using non-contiguous shard id here breaks some
            // assumptions. The shard index should be used here instead.
            let congestion_seed =
                apply_state.block_height.wrapping_add(apply_state.shard_id.into());
            congestion_info.finalize_allowed_shard(
                apply_state.shard_id,
                all_shards.as_slice(),
                congestion_seed,
            );
        }

        let bandwidth_requests =
            generate_mock_bandwidth_requests(apply_state, bandwidth_scheduler_output);

        check_balance(
            &apply_state.config,
            &state_update,
            validator_accounts_update,
            processing_state.incoming_receipts,
            &promise_yield_result.timeout_receipts,
            processing_state.transactions,
            &outgoing_receipts,
            &processing_state.stats,
        )?;

        state_update.commit(StateChangeCause::UpdatedDelayedReceipts);
        self.apply_state_patch(&mut state_update, state_patch);
        let chunk_recorded_size_upper_bound =
            state_update.trie.recorded_storage_size_upper_bound() as f64;
        let shard_id_str = apply_state.shard_id.to_string();
        metrics::CHUNK_RECORDED_SIZE_UPPER_BOUND
            .with_label_values(&[shard_id_str.as_str()])
            .observe(chunk_recorded_size_upper_bound);
        let TrieUpdateResult {
            trie,
            trie_changes,
            state_changes,
            contract_accesses,
            contract_deploys,
        } = state_update.finalize()?;

        if let Some(prefetcher) = &processing_state.prefetcher {
            // Only clear the prefetcher queue after finalize is done because as part of receipt
            // processing we also prefetch account data and access keys that are accessed in
            // finalize. This data can take a very long time otherwise if not prefetched.
            //
            // (This probably results in more data being accessed than strictly necessary and
            // prefetcher may touch data that is no longer relevant as a result but...)
            //
            // In the future it may make sense to have prefetcher have a mode where it has two
            // queues: one for data that is going to be required soon, and the other that it would
            // only work when otherwise idle.
            let discarded_prefetch_requests = prefetcher.clear();
            tracing::debug!(target: "runtime", discarded_prefetch_requests);
        }

        // Dedup proposals from the same account.
        // The order is deterministically changed.
        let mut unique_proposals = vec![];
        let mut account_ids = HashSet::new();
        for proposal in process_receipts_result.validator_proposals.into_iter().rev() {
            let account_id = proposal.account_id();
            if !account_ids.contains(account_id) {
                account_ids.insert(account_id.clone());
                unique_proposals.push(proposal);
            }
        }

        let state_root = trie_changes.new_root;
        let chunk_recorded_size = trie.recorded_storage_size() as f64;
        metrics::CHUNK_RECORDED_SIZE
            .with_label_values(&[shard_id_str.as_str()])
            .observe(chunk_recorded_size);
        metrics::CHUNK_RECORDED_SIZE_UPPER_BOUND_RATIO
            .with_label_values(&[shard_id_str.as_str()])
            .observe(chunk_recorded_size_upper_bound / f64::max(1.0, chunk_recorded_size));
        metrics::report_recorded_column_sizes(&trie, &apply_state);
        let proof = trie.recorded_storage();
        let processed_delayed_receipts = process_receipts_result.processed_delayed_receipts;
        let processed_yield_timeouts = promise_yield_result.processed_yield_timeouts;
        Ok(ApplyResult {
            state_root,
            trie_changes,
            validator_proposals: unique_proposals,
            outgoing_receipts,
            outcomes: processing_state.outcomes,
            state_changes,
            stats: processing_state.stats,
            processed_delayed_receipts,
            processed_yield_timeouts,
            proof,
            delayed_receipts_count,
            metrics: Some(processing_state.metrics),
            congestion_info: own_congestion_info,
            bandwidth_requests,
            contract_accesses,
<<<<<<< HEAD
            bandwidth_scheduler_state_hash: bandwidth_scheduler_output
                .as_ref()
                .map(|o| o.scheduler_state_hash)
                .unwrap_or_default(),
=======
            contract_deploys,
>>>>>>> e0f4592b
        })
    }
}

impl ApplyState {
    fn own_congestion_info(
        &self,
        protocol_version: ProtocolVersion,
        trie: &dyn TrieAccess,
    ) -> Result<Option<CongestionInfo>, RuntimeError> {
        if !ProtocolFeature::CongestionControl.enabled(protocol_version) {
            debug_assert!(self.congestion_info.is_empty());
            return Ok(None);
        }

        if let Some(congestion_info) = self.congestion_info.get(&self.shard_id) {
            return Ok(Some(congestion_info.congestion_info));
        }

        tracing::warn!(target: "runtime", "starting to bootstrap congestion info, this might take a while");
        let start = std::time::Instant::now();
        let result = bootstrap_congestion_info(trie, &self.config, self.shard_id);
        let time = start.elapsed();
        tracing::warn!(target: "runtime","bootstrapping congestion info done after {time:#.1?}");
        let computed = result?;
        Ok(Some(computed))
    }
}

fn action_transfer_or_implicit_account_creation(
    account: &mut Option<Account>,
    deposit: u128,
    nonrefundable: bool,
    is_refund: bool,
    action_receipt: &ActionReceipt,
    receipt: &Receipt,
    state_update: &mut TrieUpdate,
    apply_state: &ApplyState,
    actor_id: &mut AccountId,
    epoch_info_provider: &dyn EpochInfoProvider,
) -> Result<(), RuntimeError> {
    Ok(if let Some(account) = account.as_mut() {
        if nonrefundable {
            assert!(cfg!(feature = "protocol_feature_nonrefundable_transfer_nep491"));
            #[cfg(feature = "protocol_feature_nonrefundable_transfer_nep491")]
            action_nonrefundable_storage_transfer(
                account,
                deposit,
                apply_state.config.storage_amount_per_byte(),
            )?;
        } else {
            action_transfer(account, deposit)?;
        }
        // Check if this is a gas refund, then try to refund the access key allowance.
        if is_refund && &action_receipt.signer_id == receipt.receiver_id() {
            try_refund_allowance(
                state_update,
                receipt.receiver_id(),
                &action_receipt.signer_public_key,
                deposit,
            )?;
        }
    } else {
        // Implicit account creation
        debug_assert!(apply_state.config.wasm_config.implicit_account_creation);
        debug_assert!(!is_refund);
        action_implicit_account_creation_transfer(
            state_update,
            &apply_state,
            &apply_state.config.fees,
            account,
            actor_id,
            receipt.receiver_id(),
            deposit,
            apply_state.block_height,
            apply_state.current_protocol_version,
            nonrefundable,
            epoch_info_provider,
        );
    })
}

fn missing_chunk_apply_result(
    delayed_receipts: &DelayedReceiptQueueWrapper,
    processing_state: ApplyProcessingState,
    bandwidth_scheduler_output: &Option<BandwidthSchedulerOutput>,
) -> Result<ApplyResult, RuntimeError> {
    let TrieUpdateResult { trie, trie_changes, state_changes, contract_accesses, contract_deploys } =
        processing_state.state_update.finalize()?;
    let proof = trie.recorded_storage();

    // For old chunks, copy the congestion info exactly as it came in,
    // potentially returning `None` even if the congestion control
    // feature is enabled for the protocol version.
    let congestion_info = processing_state
        .apply_state
        .congestion_info
        .get(&processing_state.apply_state.shard_id)
        .map(|extended_info| extended_info.congestion_info);

    // The chunk is missing and doesn't send out any receipts.
    // It still wants to send the same receipts to the same shards, the bandwidth requests are the same.
    let previous_bandwidth_requests = processing_state
        .apply_state
        .bandwidth_requests
        .shards_bandwidth_requests
        .get(&processing_state.apply_state.shard_id)
        .cloned();

    return Ok(ApplyResult {
        state_root: trie_changes.new_root,
        trie_changes,
        validator_proposals: vec![],
        outgoing_receipts: vec![],
        outcomes: vec![],
        state_changes,
        stats: processing_state.stats,
        processed_delayed_receipts: vec![],
        processed_yield_timeouts: vec![],
        proof,
        delayed_receipts_count: delayed_receipts.len(),
        metrics: None,
        congestion_info,
        contract_accesses,
<<<<<<< HEAD
        bandwidth_requests: previous_bandwidth_requests,
        bandwidth_scheduler_state_hash: bandwidth_scheduler_output
            .as_ref()
            .map(|o| o.scheduler_state_hash)
            .unwrap_or_default(),
=======
        contract_deploys,
>>>>>>> e0f4592b
    });
}

fn resolve_promise_yield_timeouts(
    processing_state: &mut ApplyProcessingReceiptState,
    receipt_sink: &mut ReceiptSink,
    compute_limit: u64,
    proof_size_limit: Option<usize>,
) -> Result<ResolvePromiseYieldTimeoutsResult, RuntimeError> {
    let mut state_update = &mut processing_state.state_update;
    let total = &mut processing_state.total;
    let apply_state = &processing_state.apply_state;

    let mut promise_yield_indices: PromiseYieldIndices =
        get(state_update, &TrieKey::PromiseYieldIndices)?.unwrap_or_default();
    let initial_promise_yield_indices = promise_yield_indices.clone();
    let mut new_receipt_index: usize = 0;

    let mut processed_yield_timeouts = vec![];
    let mut timeout_receipts = vec![];
    let yield_processing_start = std::time::Instant::now();
    while promise_yield_indices.first_index < promise_yield_indices.next_available_index {
        if total.compute >= compute_limit
            || proof_size_limit
                .is_some_and(|limit| state_update.trie.recorded_storage_size_upper_bound() > limit)
        {
            break;
        }

        let queue_entry_key =
            TrieKey::PromiseYieldTimeout { index: promise_yield_indices.first_index };

        let queue_entry =
            get::<PromiseYieldTimeout>(state_update, &queue_entry_key)?.ok_or_else(|| {
                StorageError::StorageInconsistentState(format!(
                    "PromiseYield timeout queue entry #{} should be in the state",
                    promise_yield_indices.first_index
                ))
            })?;

        // Queue entries are ordered by expires_at
        if queue_entry.expires_at > apply_state.block_height {
            break;
        }

        // Check if the yielded promise still needs to be resolved
        let promise_yield_key = TrieKey::PromiseYieldReceipt {
            receiver_id: queue_entry.account_id.clone(),
            data_id: queue_entry.data_id,
        };
        if state_update.contains_key(&promise_yield_key)? {
            let new_receipt_id = create_receipt_id_from_receipt_id(
                processing_state.protocol_version,
                &queue_entry.data_id,
                &apply_state.prev_block_hash,
                &apply_state.block_hash,
                new_receipt_index,
            );
            new_receipt_index += 1;

            // Create a PromiseResume receipt to resolve the timed-out yield.
            let resume_receipt = Receipt::V0(ReceiptV0 {
                predecessor_id: queue_entry.account_id.clone(),
                receiver_id: queue_entry.account_id.clone(),
                receipt_id: new_receipt_id,
                receipt: ReceiptEnum::PromiseResume(DataReceipt {
                    data_id: queue_entry.data_id,
                    data: None,
                }),
            });

            // The receipt is destined for the local shard and will be placed in the outgoing
            // receipts buffer. It is possible that there is already an outgoing receipt resolving
            // this yield if `yield_resume` was invoked by some receipt which was processed in
            // the current chunk. The ordering will be maintained because the receipts are
            // destined for the same shard; the timeout will be processed second and discarded.
            receipt_sink.forward_or_buffer_receipt(
                resume_receipt.clone(),
                apply_state,
                &mut state_update,
                processing_state.epoch_info_provider,
            )?;
            timeout_receipts.push(resume_receipt);
        }

        processed_yield_timeouts.push(queue_entry);
        state_update.remove(queue_entry_key);
        // Math checked above: first_index is less than next_available_index
        promise_yield_indices.first_index += 1;
    }
    processing_state.metrics.yield_timeouts_done(
        processed_yield_timeouts.len() as u64,
        yield_processing_start.elapsed(),
        total.gas,
        total.compute,
    );
    Ok(ResolvePromiseYieldTimeoutsResult {
        timeout_receipts,
        initial_promise_yield_indices,
        promise_yield_indices,
        processed_yield_timeouts,
    })
}

struct TotalResourceGuard {
    gas: u64,
    compute: u64,
    span: tracing::Span,
}

impl Drop for TotalResourceGuard {
    fn drop(&mut self) {
        self.span.record("gas_burnt", self.gas);
        self.span.record("compute_usage", self.compute);
    }
}

impl TotalResourceGuard {
    fn add(&mut self, gas: u64, compute: u64) -> Result<(), IntegerOverflowError> {
        self.gas = safe_add_gas(self.gas, gas)?;
        self.compute = safe_add_compute(self.compute, compute)?;
        Ok(())
    }
}

struct ProcessReceiptsResult {
    promise_yield_result: ResolvePromiseYieldTimeoutsResult,
    validator_proposals: Vec<ValidatorStake>,
    processed_delayed_receipts: Vec<Receipt>,
}

struct ResolvePromiseYieldTimeoutsResult {
    timeout_receipts: Vec<Receipt>,
    initial_promise_yield_indices: PromiseYieldIndices,
    promise_yield_indices: PromiseYieldIndices,
    processed_yield_timeouts: Vec<PromiseYieldTimeout>,
}

/// This struct is a convenient way to hold the processing state during [Runtime::apply].
struct ApplyProcessingState<'a> {
    protocol_version: ProtocolVersion,
    apply_state: &'a ApplyState,
    prefetcher: Option<TriePrefetcher>,
    state_update: TrieUpdate,
    epoch_info_provider: &'a (dyn EpochInfoProvider),
    transactions: &'a [SignedTransaction],
    total: TotalResourceGuard,
    stats: ApplyStats,
}

impl<'a> ApplyProcessingState<'a> {
    fn new(
        apply_state: &'a ApplyState,
        trie: Trie,
        epoch_info_provider: &'a (dyn EpochInfoProvider),
        transactions: &'a [SignedTransaction],
    ) -> Self {
        let protocol_version = apply_state.current_protocol_version;
        let prefetcher = TriePrefetcher::new_if_enabled(&trie);
        let state_update = TrieUpdate::new(trie);
        let total = TotalResourceGuard {
            span: tracing::Span::current(),
            // This contains the gas "burnt" for refund receipts. Even though we don't actually
            // charge any gas for refund receipts, we still count the gas use towards the block gas
            // limit
            gas: 0,
            compute: 0,
        };
        let stats = ApplyStats::default();
        Self {
            protocol_version,
            apply_state,
            prefetcher,
            state_update,
            epoch_info_provider,
            transactions,
            total,
            stats,
        }
    }

    fn into_processing_receipt_state(
        self,
        incoming_receipts: &'a [Receipt],
        delayed_receipts: DelayedReceiptQueueWrapper,
    ) -> ApplyProcessingReceiptState<'a> {
        let pipeline_manager = pipelining::ReceiptPreparationPipeline::new(
            Arc::clone(&self.apply_state.config),
            self.apply_state.cache.as_ref().map(|v| v.handle()),
            self.apply_state.current_protocol_version,
            self.state_update.contract_storage.clone(),
        );
        ApplyProcessingReceiptState {
            pipeline_manager,
            protocol_version: self.protocol_version,
            apply_state: self.apply_state,
            prefetcher: self.prefetcher,
            state_update: self.state_update,
            epoch_info_provider: self.epoch_info_provider,
            transactions: self.transactions,
            total: self.total,
            stats: self.stats,
            outcomes: Vec::new(),
            metrics: metrics::ApplyMetrics::default(),
            local_receipts: VecDeque::new(),
            incoming_receipts,
            delayed_receipts,
        }
    }
}

/// Similar to [ApplyProcessingState], with the difference that this contains extra state used
/// by receipt processing.
struct ApplyProcessingReceiptState<'a> {
    protocol_version: ProtocolVersion,
    apply_state: &'a ApplyState,
    prefetcher: Option<TriePrefetcher>,
    state_update: TrieUpdate,
    epoch_info_provider: &'a (dyn EpochInfoProvider),
    transactions: &'a [SignedTransaction],
    total: TotalResourceGuard,
    stats: ApplyStats,
    outcomes: Vec<ExecutionOutcomeWithId>,
    metrics: ApplyMetrics,
    local_receipts: VecDeque<Receipt>,
    incoming_receipts: &'a [Receipt],
    delayed_receipts: DelayedReceiptQueueWrapper,
    pipeline_manager: pipelining::ReceiptPreparationPipeline,
}

trait MaybeRefReceipt {
    fn as_ref(&self) -> &Receipt;
}

impl MaybeRefReceipt for Receipt {
    fn as_ref(&self) -> &Receipt {
        self
    }
}

impl<'a> MaybeRefReceipt for &'a Receipt {
    fn as_ref(&self) -> &Receipt {
        *self
    }
}

impl MaybeRefReceipt for ReceiptOrStateStoredReceipt<'_> {
    fn as_ref(&self) -> &Receipt {
        self.get_receipt()
    }
}

impl<'a> MaybeRefReceipt for &'a ReceiptOrStateStoredReceipt<'a> {
    fn as_ref(&self) -> &Receipt {
        self.get_receipt()
    }
}

/// Schedule a one receipt for contract preparation.
///
/// The caller should call this method again after the returned number of receipts from `iterator`
/// are processed.
fn schedule_contract_preparation<'b, R: MaybeRefReceipt>(
    pipeline_manager: &mut pipelining::ReceiptPreparationPipeline,
    state_update: &TrieUpdate,
    mut iterator: impl Iterator<Item = R>,
) -> Option<usize> {
    let scheduled_receipt_offset = iterator.position(|peek| {
        let peek = peek.as_ref();
        let account_id = peek.receiver_id();
        let key = TrieKey::Account { account_id: account_id.clone() };
        let receiver = get_pure::<Account>(state_update, &key);
        let Ok(Some(receiver)) = receiver else {
            // Most likely reason this can happen is because the receipt is for an account that
            // does not yet exist. This is a routine occurrence as accounts are created by sending
            // some NEAR to a name that's about to be created.
            return false;
        };

        // We need to inspect each receipt recursively in case these are data receipts, thus a
        // function.
        fn handle_receipt(
            mgr: &mut ReceiptPreparationPipeline,
            state_update: &TrieUpdate,
            receiver: &Account,
            account_id: &AccountId,
            receipt: &Receipt,
        ) -> bool {
            match receipt.receipt() {
                ReceiptEnum::Action(_) | ReceiptEnum::PromiseYield(_) => {
                    // This returns `true` if work may have been scheduled (thus we currently
                    // prepare actions in at most 2 "interesting" receipts in parallel due to
                    // staggering.)
                    mgr.submit(receipt, &receiver, None)
                }
                ReceiptEnum::Data(dr) => {
                    let key = TrieKey::PostponedReceiptId {
                        receiver_id: account_id.clone(),
                        data_id: dr.data_id,
                    };
                    let Ok(Some(rid)) = get_pure::<CryptoHash>(state_update, &key) else {
                        return false;
                    };
                    let key = TrieKey::PendingDataCount {
                        receiver_id: account_id.clone(),
                        receipt_id: rid,
                    };
                    let Ok(Some(data_count)) = get_pure::<u32>(state_update, &key) else {
                        return false;
                    };
                    if data_count > 1 {
                        return false;
                    }
                    let key = TrieKey::PostponedReceipt {
                        receiver_id: account_id.clone(),
                        receipt_id: rid,
                    };
                    let Ok(Some(pr)) = get_pure::<Receipt>(state_update, &key) else {
                        return false;
                    };
                    return handle_receipt(mgr, state_update, receiver, account_id, &pr);
                }
                ReceiptEnum::PromiseResume(dr) => {
                    let key = TrieKey::PromiseYieldReceipt {
                        receiver_id: account_id.clone(),
                        data_id: dr.data_id,
                    };
                    let Ok(Some(yr)) = get_pure::<Receipt>(state_update, &key) else {
                        return false;
                    };
                    return handle_receipt(mgr, state_update, receiver, account_id, &yr);
                }
            }
        }
        handle_receipt(pipeline_manager, state_update, &receiver, account_id, peek)
    })?;
    Some(scheduled_receipt_offset.saturating_add(1))
}

/// Interface provided for gas cost estimations.
pub mod estimator {
    use super::{ReceiptSink, Runtime};
    use crate::congestion_control::ReceiptSinkV2;
    use crate::pipelining::ReceiptPreparationPipeline;
    use crate::{ApplyState, ApplyStats};
    use near_primitives::congestion_info::CongestionInfo;
    use near_primitives::errors::RuntimeError;
    use near_primitives::receipt::Receipt;
    use near_primitives::transaction::ExecutionOutcomeWithId;
    use near_primitives::types::validator_stake::ValidatorStake;
    use near_primitives::types::EpochInfoProvider;
    use near_store::trie::receipts_column_helper::ShardsOutgoingReceiptBuffer;
    use near_store::TrieUpdate;
    use std::collections::HashMap;

    pub fn apply_action_receipt(
        state_update: &mut TrieUpdate,
        apply_state: &ApplyState,
        receipt: &Receipt,
        outgoing_receipts: &mut Vec<Receipt>,
        validator_proposals: &mut Vec<ValidatorStake>,
        stats: &mut ApplyStats,
        epoch_info_provider: &(dyn EpochInfoProvider),
    ) -> Result<ExecutionOutcomeWithId, RuntimeError> {
        // TODO(congestion_control - edit runtime config parameters for limitless estimator runs
        let mut congestion_info = CongestionInfo::default();
        // no limits set for any shards => limitless
        let outgoing_limit = HashMap::new();

        let mut receipt_sink = ReceiptSink::V2(ReceiptSinkV2 {
            own_congestion_info: &mut congestion_info,
            outgoing_limit,
            outgoing_buffers: ShardsOutgoingReceiptBuffer::load(&state_update.trie)?,
            outgoing_receipts,
        });
        let empty_pipeline = ReceiptPreparationPipeline::new(
            std::sync::Arc::clone(&apply_state.config),
            apply_state.cache.as_ref().map(|c| c.handle()),
            apply_state.current_protocol_version,
            state_update.contract_storage.clone(),
        );
        Runtime {}.apply_action_receipt(
            state_update,
            apply_state,
            &empty_pipeline,
            receipt,
            &mut receipt_sink,
            validator_proposals,
            stats,
            epoch_info_provider,
        )
    }
}<|MERGE_RESOLUTION|>--- conflicted
+++ resolved
@@ -199,15 +199,11 @@
     pub delayed_receipts_count: u64,
     pub metrics: Option<metrics::ApplyMetrics>,
     pub congestion_info: Option<CongestionInfo>,
-<<<<<<< HEAD
-    pub contract_accesses: Vec<CodeHash>,
     pub bandwidth_requests: Option<BandwidthRequests>,
     /// Used only for a sanity check.
     pub bandwidth_scheduler_state_hash: CryptoHash,
-=======
     pub contract_accesses: BTreeSet<CodeHash>,
     pub contract_deploys: BTreeSet<CodeHash>,
->>>>>>> e0f4592b
 }
 
 #[derive(Debug)]
@@ -2146,15 +2142,12 @@
             metrics: Some(processing_state.metrics),
             congestion_info: own_congestion_info,
             bandwidth_requests,
-            contract_accesses,
-<<<<<<< HEAD
             bandwidth_scheduler_state_hash: bandwidth_scheduler_output
                 .as_ref()
                 .map(|o| o.scheduler_state_hash)
                 .unwrap_or_default(),
-=======
+            contract_accesses,
             contract_deploys,
->>>>>>> e0f4592b
         })
     }
 }
@@ -2278,16 +2271,13 @@
         delayed_receipts_count: delayed_receipts.len(),
         metrics: None,
         congestion_info,
-        contract_accesses,
-<<<<<<< HEAD
         bandwidth_requests: previous_bandwidth_requests,
         bandwidth_scheduler_state_hash: bandwidth_scheduler_output
             .as_ref()
             .map(|o| o.scheduler_state_hash)
             .unwrap_or_default(),
-=======
+        contract_accesses,
         contract_deploys,
->>>>>>> e0f4592b
     });
 }
 
