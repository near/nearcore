//! Prefetcher for workload within a block.
//!
//! Prefetching data from the DB ahead of time, in background threads, can
//! reduce I/O overhead to almost zero. To enable that, the prefetcher gets to
//! see all receipts to be applied in a block, before the actions start
//! executing. Based on a receipt's metadata, it may be possible to predict what
//! data it will be accessing.
//!
//! There are two types of prefetching, predictive and non-predictive.
//! Predictive strategies rely on heuristics and are not guaranteed to always
//! fetch useful data. Non-predictive strategies on the contrary only fetch data
//! that is guaranteed to be needed.
//!
//! Predictive prefetching should be used with caution in blockchain context.
//! For one, it does not improve the worst-case. Furthermore, an adversary user
//! can look at the prefetcher's heuristics and force it to mispredict. This
//! means a client is doing (useless) work that is not covered by gas fees and
//! may negatively affect the client's performance.
//!
//! Non-predictive prefetching avoids the problems listed above. But bad
//! implementations could still negatively impact performance in corner cases.
//! For example, if a prefetcher looks too far ahead, it may end up evicting
//! data from LRU caches that is still required. A prefetcher could also use too
//! much of the available I/O bandwidth and therefore slow down the main
//! thread's I/O requests.
//!
//! The design goal is therefore that the prefetcher affects the performance of
//! the main thread as little as possible. This is partially accomplished by
//! treating the main thread's caches as read-only. All prefetched data is
//! inserted in a separate prefetcher landing area. The main thread can check
//! that space and move it to its own LRU caches if it finds the data there.
//! But the prefetcher never directly modifies the main thread's caches.
//! Reading from the LRU cache only makes some values stay longer in the cache.
//! Presumably this is only positive, as the prefetcher knows the value will be
//! used again.
//!
//! Another important measure is to limit the prefetcher in how far ahead it
//! should prefetch, how much bandwidth it consumes, and how much memory it
//! uses. We achieve this with a bounded queue for incoming requests, limiting
//! the number of IO threads, and memory checks before staring new DB requests
//! in the prefetcher. Implementation details for most limits are in
//! `core/store/src/trie/prefetching_trie_storage.rs`

use borsh::BorshSerialize as _;
use near_o11y::metrics::prometheus;
use near_o11y::metrics::prometheus::core::GenericCounter;
use near_primitives::receipt::{Receipt, ReceiptEnum};
use near_primitives::transaction::Action;
use near_primitives::trie_key::TrieKey;
use near_primitives::types::AccountId;
use near_primitives::types::StateRoot;
use near_store::{PrefetchApi, PrefetchError, Trie};
use sha2::Digest;
use std::str::FromStr;
use tracing::{debug, warn};

use crate::{SignedValidPeriodTransactions, metrics};
/// Transaction runtime view of the prefetching subsystem.
pub(crate) struct TriePrefetcher {
    prefetch_api: PrefetchApi,
    trie_root: StateRoot,
    prefetch_enqueued: GenericCounter<prometheus::core::AtomicU64>,
    prefetch_queue_full: GenericCounter<prometheus::core::AtomicU64>,
}

impl TriePrefetcher {
    pub(crate) fn new_if_enabled(trie: &Trie) -> Option<Self> {
        let Some(caching_storage) = trie.internal_get_storage_as_caching_storage() else {
            return None;
        };
        let Some(prefetch_api) = caching_storage.prefetch_api().clone() else {
            return None;
        };
        let trie_root = *trie.get_root();
        let shard_uid = prefetch_api.shard_uid;
        let metrics_labels: [&str; 1] = [&shard_uid.shard_id.to_string()];
        Some(Self {
            prefetch_api,
            trie_root,
            prefetch_enqueued: metrics::PREFETCH_ENQUEUED.with_label_values(&metrics_labels),
            prefetch_queue_full: metrics::PREFETCH_QUEUE_FULL.with_label_values(&metrics_labels),
        })
    }

    /// Starts prefetching data for processing the receipts.
    ///
    /// Returns an error if prefetching for any receipt fails.
    /// The function is not idempotent; in case of failure, prefetching
    /// for some receipts may have been initiated.
    pub(crate) fn prefetch_receipts_data(
        &mut self,
        receipts: &[Receipt],
    ) -> Result<(), PrefetchError> {
        for receipt in receipts.iter() {
            let is_refund = receipt.predecessor_id().is_system();
            let action_receipt = match receipt.receipt() {
                ReceiptEnum::Action(action_receipt) | ReceiptEnum::PromiseYield(action_receipt) => {
                    action_receipt
                }
                ReceiptEnum::GlobalContractDistribution(_)
                | ReceiptEnum::Data(_)
                | ReceiptEnum::PromiseResume(_) => {
                    continue;
                }
            };
            let account_id = receipt.receiver_id().clone();

            // general-purpose account prefetching
            if self.prefetch_api.enable_receipt_prefetching {
                let trie_key = TrieKey::Account { account_id: account_id.clone() };
                self.prefetch_trie_key(trie_key)?;
                if is_refund {
                    let trie_key = TrieKey::AccessKey {
                        account_id: account_id.clone(),
                        public_key: action_receipt.signer_public_key.clone(),
                    };
                    self.prefetch_trie_key(trie_key)?;
                }
                for action in &action_receipt.actions {
                    match action {
                        Action::Delegate(delegate_action) => {
                            let trie_key = TrieKey::AccessKey {
                                account_id: delegate_action.delegate_action.sender_id.clone(),
                                public_key: delegate_action.delegate_action.public_key.clone(),
                            };
                            self.prefetch_trie_key(trie_key)?;
                        }
                        Action::AddKey(add_key_action) => {
                            let trie_key = TrieKey::AccessKey {
                                account_id: account_id.clone(),
                                public_key: add_key_action.public_key.clone(),
                            };
                            self.prefetch_trie_key(trie_key)?;
                        }
                        Action::DeleteKey(delete_key_action) => {
                            let trie_key = TrieKey::AccessKey {
                                account_id: account_id.clone(),
                                public_key: delete_key_action.public_key.clone(),
                            };
                            self.prefetch_trie_key(trie_key)?;
                        }
                        _ => {}
                    }
                }
            }

            let mut code_prefetch_requested = false;
            for action in &action_receipt.actions {
                let Action::FunctionCall(fn_call) = action else {
                    continue;
                };
                if !code_prefetch_requested {
                    let trie_key = TrieKey::ContractCode { account_id: account_id.clone() };
                    self.prefetch_trie_key(trie_key)?;
                    code_prefetch_requested = true;
                }

                if self.prefetch_api.sweat_prefetch_receivers.contains(&account_id)
                    && self.prefetch_api.sweat_prefetch_senders.contains(receipt.predecessor_id())
                {
                    if fn_call.method_name == "record_batch" {
                        self.prefetch_sweat_record_batch(account_id.clone(), &fn_call.args)?;
                    }
                }

                let claim_sweat_cfg = &self.prefetch_api.claim_sweat_prefetch_config;
                if fn_call.method_name == "record_batch_for_hold" {
                    let config = claim_sweat_cfg.iter().find(|cfg| {
                        cfg.receiver == account_id.as_str()
                            && cfg.method_name == fn_call.method_name
                            && cfg.sender == receipt.predecessor_id().as_str()
                    });
                    if config.is_some() {
                        self.prefetch_claim_sweat_record_batch_for_hold(
                            account_id.clone(),
                            &fn_call.args,
                        )?
                    }
                }

                if self.prefetch_api.kaiching_prefetch_config.iter().any(|cfg| {
                    cfg.sender == receipt.predecessor_id().as_str()
                        && cfg.receiver == account_id.as_str()
                        && cfg.method_name == fn_call.method_name
                }) {
                    self.prefetch_kaiching(account_id.clone(), &fn_call.args)?;
                }
            }
        }
        Ok(())
    }

    /// Starts prefetching data for processing the transactions.
    ///
    /// Returns an error if prefetching for any transaction fails.
    /// The function is not idempotent; in case of failure, prefetching
    /// for some transactions may have been initiated.
    pub(crate) fn prefetch_transactions_data(
        &mut self,
        signed_txs: &SignedValidPeriodTransactions,
    ) -> Result<(), PrefetchError> {
        if self.prefetch_api.enable_receipt_prefetching {
            for t in signed_txs.iter_nonexpired_transactions() {
                let account_id = t.transaction.signer_id().clone();
                let trie_key = TrieKey::Account { account_id };
                self.prefetch_trie_key(trie_key)?;

                let trie_key = TrieKey::AccessKey {
                    account_id: t.transaction.signer_id().clone(),
                    public_key: t.transaction.public_key().clone(),
                };
                self.prefetch_trie_key(trie_key)?;
            }
        }
        Ok(())
    }

    /// Removes all queued up prefetch requests and staged data.
    ///
    /// Note that IO threads currently prefetching a trie key might insert
    /// additional trie nodes afterwards. Therefore the staging area is not
    /// reliably empty after resetting.
    /// This is okay-ish. Resetting between processed chunks does not have to
    /// be perfect, as long as we remove each unclaimed value eventually. Doing
    /// it one chunk later is also okay.
    ///
    /// TODO: In the presence of forks, multiple chunks of a shard can be processed
    /// at the same time. They share a prefetcher, so they will clean each others
    /// data. Handling this is a bit more involved. Failing to do so makes prefetching
    /// less effective in those cases but crucially nothing breaks.
    ///
    /// Returns the number of prefetch requests that have been removed from the prefetch queue.
    /// If this number is large, the prefetches aren't actually getting executed before cancelling.
    pub(crate) fn clear(&self) -> usize {
        let ret = self.prefetch_api.clear_queue();
        self.prefetch_api.clear_data();
        ret
    }

    fn prefetch_trie_key(&self, trie_key: TrieKey) -> Result<(), PrefetchError> {
        let res = self.prefetch_api.prefetch_trie_key(self.trie_root, trie_key);
        match res {
            Err(PrefetchError::QueueFull) => {
                self.prefetch_queue_full.inc();
                debug!(target: "runtime::prefetch", "I/O scheduler input queue is full, dropping prefetch request");
            }
            Err(PrefetchError::QueueDisconnected) => {
                // This shouldn't have happened, hence logging warning here
                warn!(target: "runtime::prefetch", "I/O scheduler input queue is disconnected, dropping prefetch request");
            }
            Ok(()) => self.prefetch_enqueued.inc(),
        };
        res
    }

    /// Prefetcher tuned for SWEAT contract calls of method steps_batch.
    ///
    /// Remove after #10965 reaches mainnet.
    fn prefetch_sweat_record_batch(
        &self,
        account_id: AccountId,
        arg: &[u8],
    ) -> Result<(), PrefetchError> {
        let Ok(json) = serde_json::de::from_slice::<serde_json::Value>(arg) else {
            return Ok(());
        };
        let Some(list) = &json.get("steps_batch") else {
            return Ok(());
        };
        let Some(list) = list.as_array() else {
            return Ok(());
        };

        for tuple in list.iter() {
            let Some(tuple) = tuple.as_array() else {
                continue;
            };
            let Some(user_account) = tuple.first().and_then(|a| a.as_str()) else {
                continue;
            };
            let hashed_account = sha2::Sha256::digest(user_account.as_bytes()).into_iter();
            // This is a "t" string used as the unique prefix of underlying
            // data structure terminated by a null value.
            let mut key = vec![0x74, 0x00];
            key.extend(hashed_account);
            let trie_key =
                TrieKey::ContractData { account_id: account_id.clone(), key: key.to_vec() };
            near_o11y::io_trace!(count: "prefetch");
            self.prefetch_trie_key(trie_key)?;
        }
        Ok(())
    }

    /// Prefetcher tuned for claim.sweat::record_batch_for_hold contract calls.
    ///
    /// Remove after #10965 reaches mainnet.
    fn prefetch_claim_sweat_record_batch_for_hold(
        &self,
        account_id: AccountId,
        arg: &[u8],
    ) -> Result<(), PrefetchError> {
        let Ok(json) = serde_json::de::from_slice::<serde_json::Value>(arg) else {
            return Ok(());
        };
        let Some(list) = json.get("amounts") else {
            return Ok(());
        };
        let Some(list) = list.as_array() else {
            return Ok(());
        };
        for tuple in list.iter() {
            let Some(tuple) = tuple.as_array() else { continue };
            let Some(user_account) = tuple.first().and_then(|a| a.as_str()) else { continue };
            let mut account_data_key = Vec::with_capacity(4 + 8 + user_account.len());
            // (branch v2) StorageKey::Accounts = 4u8
            let Ok(()) = 4u8.serialize(&mut account_data_key) else { continue };
            let Ok(()) = user_account.serialize(&mut account_data_key) else { continue };
            let trie_key =
                TrieKey::ContractData { account_id: account_id.clone(), key: account_data_key };
            near_o11y::io_trace!(count: "prefetch");
            self.prefetch_trie_key(trie_key)?;
        }
        Ok(())
    }

    /// Prefetcher tuned for kaiching contract calls.
    ///
    /// Remove after #10965 reaches mainnet.
    fn prefetch_kaiching(&self, account_id: AccountId, arg: &[u8]) -> Result<(), PrefetchError> {
        let Ok(json) = serde_json::de::from_slice::<serde_json::Value>(&arg) else {
            return Ok(());
        };
        let Some(msg) = json.get("msg") else {
            return Ok(());
        };
        let Some(json) = msg
            .as_str()
            .and_then(|s| serde_json::de::from_slice::<serde_json::Value>(s.as_bytes()).ok())
        else {
            return Ok(());
        };
        let Some(list) = json.get("rewards") else {
            return Ok(());
        };
        let Some(list) = list.as_array() else {
            return Ok(());
        };

        for tuple in list.iter() {
            let Some(tuple) = tuple.as_array() else {
                continue;
            };
            // Unique prefix of underlying data structure.
            let mut user_account_key = vec![1, 109];
            let user_account_serialize_result = tuple
                .get(0)
                .and_then(|a| a.as_str())
                .and_then(|a| AccountId::from_str(a).ok())
                .and_then(|a| borsh::BorshSerialize::serialize(&a, &mut user_account_key).ok());
            if user_account_serialize_result.is_none() {
                continue;
            }
            let reward_id = tuple.get(2).and_then(|a| a.as_str());
            let Some(reward_id) = reward_id else {
                continue;
            };
            let user_account_key_hash = sha2::Sha256::digest(&user_account_key);
            let trie_key = TrieKey::ContractData {
                account_id: account_id.clone(),
                key: user_account_key_hash.to_vec(),
            };
            near_o11y::io_trace!(count: "prefetch");
            self.prefetch_trie_key(trie_key)?;

            // Unique prefix of underlying data structure.
            let mut reward_key = vec![0, 24, 0, 0, 0];
            reward_key.extend(reward_id.as_bytes());
            let trie_key =
                TrieKey::ContractData { account_id: account_id.clone(), key: reward_key };
            near_o11y::io_trace!(count: "prefetch");
            self.prefetch_trie_key(trie_key)?;
        }
        Ok(())
    }
}

#[cfg(test)]
mod tests {
    use super::TriePrefetcher;
    use near_primitives::{trie_key::TrieKey, types::AccountId};
    use near_store::adapter::StoreAdapter;
    use near_store::test_utils::{create_test_store, test_populate_trie};
    use near_store::trie::AccessOptions;
    use near_store::{ShardTries, ShardUId, StateSnapshotConfig, Trie, TrieConfig};
    use std::str::FromStr;
    use std::time::{Duration, Instant};

    #[test]
    fn test_basic_prefetch_account() {
        let accounts = ["alice.near"];
        // One account <=> a root value and a value.
        let expected_prefetched = 2;
        check_prefetch_account(&accounts, &accounts, expected_prefetched);
    }

    #[test]
    fn test_prefetch_multiple_accounts() {
        let accounts = [
            "000.alice.near",
            "111.alice.near",
            "222.alice.near",
            "333.alice.near",
            "000.bob.near",
            "111.bob.near",
            "222.bob.near",
            "333.bob.near",
        ];
        // root is an extension with the prefix for accounts
        // that extension leads to a branch with four extensions ("000.","111.","222.","333.")
        // each extension leads to a branch with two leafs ("alice.near", "bob.near")
        //
        //                           root
        //                           extension
        //                           |
        //                           |
        //                           branch
        //     "0"-------------"1"-------------"2"-------------"3"
        //      |               |               |               |
        //      |               |               |               |
        //      extension       extension       extension       extension
        //      "00."           "11."           "22."           "33."
        //      |               |               |               |
        //      |               |               |               |
        //      branch          branch          branch          branch
        //  "a"--------"b"  "a"--------"b"  "a"--------"b"  "a"--------"b"
        //   |          |    |          |   |           |    |          |
        //   |          |    |          |   |           |    |          |
        //   |          |    |          |   |           |    |          |
        // "lice.near"  |  "lice.near"  |  "lice.near"  | "lice.near"   |
        //              |               |               |               |
        //          "ob.near"       "ob.near"       "ob.near"       "ob.near"
        //
        //
        // Note: drawing does not show values. Also, upper nibble is always equal
        // on branches, so we can just assume bytes instead of nibbles.

        // prefetching a single node results in 2 extensions + 2 branches + 1 leaf + 1 value
        let prefetch_accounts = &accounts[..1];
        let expected_prefetched = 6;
        check_prefetch_account(&accounts, prefetch_accounts, expected_prefetched);

        // prefetching two distant nodes results in 3 extensions + 3 branches + 2 leafs + 2 values
        let prefetch_accounts = &accounts[..2];
        let expected_prefetched = 10;
        check_prefetch_account(&accounts, prefetch_accounts, expected_prefetched);

        // prefetching two neighboring nodes results in 2 extensions + 2 branches + 2 leafs + 2 values
        let prefetch_accounts = &["000.alice.near", "000.bob.near"];
        let expected_prefetched = 8;
        check_prefetch_account(&accounts, prefetch_accounts, expected_prefetched);
    }

    #[test]
    fn test_prefetch_non_existing_account() {
        let existing_accounts = ["alice.near", "bob.near"];
<<<<<<< HEAD
        // cspell:ignore charlotta
        let non_existing_account = ["charlotta.near"];
=======
        let non_existing_account = ["charlotte.near"];
>>>>>>> 209fabe6
        // Most importantly, it should not crash.
        // Secondly, it should prefetch the root extension + the first branch.
        let expected_prefetched = 2;
        check_prefetch_account(&existing_accounts, &non_existing_account, expected_prefetched);
    }

    #[track_caller]
    fn check_prefetch_account(input: &[&str], prefetch: &[&str], expected_prefetched: usize) {
        let input_keys = accounts_to_trie_keys(input);
        let prefetch_keys = accounts_to_trie_keys(prefetch);

        let shard_uids = vec![ShardUId::single_shard()];
        let trie_config = TrieConfig { enable_receipt_prefetching: true, ..TrieConfig::default() };
        let store = create_test_store();
        let flat_storage_manager = near_store::flat::FlatStorageManager::new(store.flat_store());
        let tries = ShardTries::new(
            store.trie_store(),
            trie_config,
            &shard_uids,
            flat_storage_manager,
            StateSnapshotConfig::Disabled,
        );

        let mut kvs = vec![];

        // insert different values for each account to ensure they have unique hashes
        for (i, trie_key) in input_keys.iter().enumerate() {
            let storage_key = trie_key.to_vec();
            kvs.push((storage_key.clone(), Some(i.to_string().as_bytes().to_vec())));
        }
        let root = test_populate_trie(&tries, &Trie::EMPTY_ROOT, ShardUId::single_shard(), kvs);
        let trie = tries.get_trie_for_shard(ShardUId::single_shard(), root);
        trie.internal_get_storage_as_caching_storage().unwrap().clear_cache();

        let prefetcher =
            TriePrefetcher::new_if_enabled(&trie).expect("caching storage should have prefetcher");
        let prefetch_api = &prefetcher.prefetch_api;

        assert_eq!(prefetch_api.num_prefetched_and_staged(), 0);

        for trie_key in &prefetch_keys {
            _ = prefetcher.prefetch_trie_key(trie_key.clone());
        }
        std::thread::yield_now();

        let wait_work_queue_empty_start = Instant::now();
        while prefetch_api.work_queued() {
            std::thread::yield_now();
            // Use timeout to avoid hanging the test
            assert!(
                wait_work_queue_empty_start.elapsed() < Duration::from_millis(100),
                "timeout while waiting for prefetch queue to become empty"
            );
        }

        // The queue is empty now but there can still be requests in progress.
        // Looking at `Pending` slots in the prefetching area is not sufficient
        // here because threads can be in `Trie::lookup` between nodes, at which
        // point no slot is reserved for them but they are still doing work.
        //
        // Solution: `drop(tries)`, which also drops prefetchers. In particular,
        // we want to drop the `PrefetchingThreadsHandle` stored in tries.
        // `drop(tries)` causes all background threads to stop after they finish
        // the current work. It will even join them and wait until all threads
        // are done.
        //
        // Because threads are joined, there is also a possibility this will
        // hang forever. To avoid that, we drop in a separate thread.
        let dropped = std::sync::atomic::AtomicBool::new(false);
        std::thread::scope(|s| {
            s.spawn(|| {
                drop(tries);
                dropped.store(true, std::sync::atomic::Ordering::Release);
            });
            let spawned = Instant::now();
            while !dropped.load(std::sync::atomic::Ordering::Acquire) {
                std::thread::yield_now();
                // 100ms should be enough to finish pending requests. If not,
                // we should check how the prefetcher affects performance.
                assert!(
                    spawned.elapsed() < Duration::from_millis(100),
                    "timeout while waiting for background threads to terminate"
                );
            }
        });

        assert_eq!(
            prefetch_api.num_prefetched_and_staged(),
            expected_prefetched,
            "unexpected number of prefetched values"
        );

        // Read all prefetched values to ensure everything gets removed from the staging area.
        for trie_key in &prefetch_keys {
            let storage_key = trie_key.to_vec();
            let _value = trie.get(&storage_key, AccessOptions::DEFAULT).unwrap();
        }
        assert_eq!(
            prefetch_api.num_prefetched_and_staged(),
            0,
            "prefetching staging area not clear after reading all values from main thread"
        );
    }

    #[track_caller]
    fn accounts_to_trie_keys(input: &[&str]) -> Vec<TrieKey> {
        input
            .iter()
            .map(|s| {
                let account_id = AccountId::from_str(s).expect("invalid input account id");
                TrieKey::Account { account_id }
            })
            .collect()
    }
}<|MERGE_RESOLUTION|>--- conflicted
+++ resolved
@@ -463,12 +463,7 @@
     #[test]
     fn test_prefetch_non_existing_account() {
         let existing_accounts = ["alice.near", "bob.near"];
-<<<<<<< HEAD
-        // cspell:ignore charlotta
-        let non_existing_account = ["charlotta.near"];
-=======
         let non_existing_account = ["charlotte.near"];
->>>>>>> 209fabe6
         // Most importantly, it should not crash.
         // Secondly, it should prefetch the root extension + the first branch.
         let expected_prefetched = 2;
