--- conflicted
+++ resolved
@@ -270,21 +270,12 @@
             }
         }
 
-<<<<<<< HEAD
         result.validator_proposals.push(ValidatorStake::new(
             account_id.clone(),
             stake.public_key.clone(),
             stake.stake,
         ));
-        if stake.stake > account.locked {
-=======
-        result.validator_proposals.push(ValidatorStake {
-            account_id: account_id.clone(),
-            public_key: stake.public_key.clone(),
-            stake: stake.stake,
-        });
         if stake.stake > account.locked() {
->>>>>>> baa8dd86
             // We've checked above `account.amount >= increment`
             account.set_amount(account.amount() - increment);
             account.set_locked(stake.stake);
