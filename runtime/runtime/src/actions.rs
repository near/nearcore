--- conflicted
+++ resolved
@@ -335,13 +335,8 @@
             get_yielded_promise_indices(state_update).unwrap_or_default();
         let initial_yielded_promise_indices = yielded_promise_indices.clone();
 
-<<<<<<< HEAD
-        for (_, yielded_data_id) in receipt_manager.yielded_data_ids.iter() {
+        for (yielded_data_id, account_id) in receipt_manager.yielded_data_ids.iter() {
             enqueue_yielded_promise(
-=======
-        for (yielded_data_id, account_id) in receipt_manager.yielded_data_ids.iter() {
-            set_yielded_promise(
->>>>>>> 52538641
                 state_update,
                 &mut yielded_promise_indices,
                 account_id.clone(),
