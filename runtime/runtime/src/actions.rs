--- conflicted
+++ resolved
@@ -50,14 +50,8 @@
     is_last_action: bool,
     is_view: bool,
 ) -> (Option<VMOutcome>, Option<VMError>) {
-<<<<<<< HEAD
-    // println!("account.code_hash {:?} EVM_CODE_HASH {:?}", account.code_hash, *EVM_CODE_HASH);
-    if account.code_hash == *EVM_CODE_HASH {
-        // println!("evm!!!!");
-=======
     let account_id = runtime_ext.account_id();
     if account_id == "evm" || account_id.ends_with(".evm") {
->>>>>>> 77edc0b0
         near_evm_runner::run_evm(
             runtime_ext,
             &config.wasm_config,
