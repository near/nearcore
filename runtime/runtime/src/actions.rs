use borsh::{BorshDeserialize, BorshSerialize};

use near_crypto::PublicKey;
use near_primitives::account::{AccessKey, AccessKeyPermission, Account};
use near_primitives::checked_feature;
use near_primitives::contract::ContractCode;
use near_primitives::errors::{
    ActionError, ActionErrorKind, ContractCallError, ExternalError, RuntimeError,
};
use near_primitives::hash::CryptoHash;
use near_primitives::receipt::{ActionReceipt, Receipt};
use near_primitives::runtime::config::AccountCreationConfig;
use near_primitives::runtime::fees::RuntimeFeesConfig;
use near_primitives::transaction::{
    Action, AddKeyAction, DeleteAccountAction, DeleteKeyAction, DeployContractAction,
    FunctionCallAction, StakeAction, TransferAction,
};
use near_primitives::types::validator_stake::ValidatorStake;
use near_primitives::types::{AccountId, EpochInfoProvider};
use near_primitives::utils::create_random_seed;
use near_primitives::version::{
    is_implicit_account_creation_enabled, ProtocolFeature, ProtocolVersion,
    DELETE_KEY_STORAGE_USAGE_PROTOCOL_VERSION,
};
use near_store::{
    get_access_key, get_code, remove_access_key, remove_account, set_access_key, set_code,
    StorageError, TrieUpdate,
};
use near_vm_errors::{
    CacheError, CompilationError, FunctionCallError, InconsistentStateError, VMError,
};
use near_vm_logic::types::PromiseResult;
use near_vm_logic::{VMContext, VMOutcome};

use crate::config::{safe_add_gas, RuntimeConfig};
use crate::ext::RuntimeExt;
use crate::{ActionResult, ApplyState};
use near_vm_runner::precompile_contract;

/// Runs given function call with given context / apply state.
/// Precompiles:
///  - 0x1: EVM interpreter;
pub(crate) fn execute_function_call(
    apply_state: &ApplyState,
    runtime_ext: &mut RuntimeExt,
    account: &mut Account,
    predecessor_id: &AccountId,
    action_receipt: &ActionReceipt,
    promise_results: &[PromiseResult],
    function_call: &FunctionCallAction,
    action_hash: &CryptoHash,
    config: &RuntimeConfig,
    is_last_action: bool,
    is_view: bool,
) -> (Option<VMOutcome>, Option<VMError>) {
    let account_id = runtime_ext.account_id();
    if checked_feature!("protocol_feature_evm", EVM, runtime_ext.protocol_version())
        && AccountId::is_evm(&account_id)
    {
        #[cfg(not(feature = "protocol_feature_evm"))]
        unreachable!();
        #[cfg(feature = "protocol_feature_evm")]
        near_evm_runner::run_evm(
            runtime_ext,
            apply_state.evm_chain_id,
            &config.wasm_config,
            &config.transaction_costs,
            &account_id,
            &action_receipt.signer_id,
            predecessor_id,
            account.amount(),
            function_call.deposit,
            account.storage_usage(),
            function_call.method_name.clone(),
            function_call.args.clone(),
            function_call.gas,
            is_view,
        )
    } else {
        let code = match runtime_ext.get_code(account.code_hash()) {
            Ok(Some(code)) => code,
            Ok(None) => {
                let error =
                    FunctionCallError::CompilationError(CompilationError::CodeDoesNotExist {
                        account_id: account_id.clone(),
                    });
                return (None, Some(VMError::FunctionCallError(error)));
            }
            Err(e) => {
                return (
                    None,
                    Some(VMError::InconsistentStateError(InconsistentStateError::StorageError(
                        e.to_string(),
                    ))),
                );
            }
        };
        // Output data receipts are ignored if the function call is not the last action in the batch.
        let output_data_receivers: Vec<_> = if is_last_action {
            action_receipt.output_data_receivers.iter().map(|r| r.receiver_id.clone()).collect()
        } else {
            vec![]
        };
        let random_seed = create_random_seed(
            apply_state.current_protocol_version,
            *action_hash,
            apply_state.random_seed,
        );
        let context = VMContext {
            current_account_id: runtime_ext.account_id().clone(),
            signer_account_id: action_receipt.signer_id.clone(),
            signer_account_pk: action_receipt
                .signer_public_key
                .try_to_vec()
                .expect("Failed to serialize"),
            predecessor_account_id: predecessor_id.clone(),
            input: function_call.args.clone(),
            block_index: apply_state.block_index,
            block_timestamp: apply_state.block_timestamp,
            epoch_height: apply_state.epoch_height,
            account_balance: account.amount(),
            account_locked_balance: account.locked(),
            storage_usage: account.storage_usage(),
            attached_deposit: function_call.deposit,
            prepaid_gas: function_call.gas,
            random_seed,
            is_view,
            output_data_receivers,
        };

        near_vm_runner::run(
            &code,
            &function_call.method_name,
            runtime_ext,
            context,
            &config.wasm_config,
            &config.transaction_costs,
            promise_results,
            apply_state.current_protocol_version,
            apply_state.cache.as_deref(),
            &apply_state.profile,
        )
    }
}

pub(crate) fn action_function_call(
    state_update: &mut TrieUpdate,
    apply_state: &ApplyState,
    account: &mut Account,
    receipt: &Receipt,
    action_receipt: &ActionReceipt,
    promise_results: &[PromiseResult],
    result: &mut ActionResult,
    account_id: &AccountId,
    function_call: &FunctionCallAction,
    action_hash: &CryptoHash,
    config: &RuntimeConfig,
    is_last_action: bool,
    epoch_info_provider: &dyn EpochInfoProvider,
) -> Result<(), RuntimeError> {
    if account.amount().checked_add(function_call.deposit).is_none() {
        return Err(StorageError::StorageInconsistentState(
            "Account balance integer overflow during function call deposit".to_string(),
        )
        .into());
    }
    let mut runtime_ext = RuntimeExt::new(
        state_update,
        account_id,
        &action_receipt.signer_id,
        &action_receipt.signer_public_key,
        action_receipt.gas_price,
        action_hash,
        &apply_state.epoch_id,
        &apply_state.prev_block_hash,
        &apply_state.block_hash,
        epoch_info_provider,
        apply_state.current_protocol_version,
    );
    let (outcome, err) = execute_function_call(
        apply_state,
        &mut runtime_ext,
        account,
        &receipt.predecessor_id,
        action_receipt,
        promise_results,
        function_call,
        action_hash,
        config,
        is_last_action,
        false,
    );
    let execution_succeeded = match err {
        Some(VMError::FunctionCallError(err)) => match err {
            FunctionCallError::Nondeterministic(msg) => {
                panic!("Contract runner returned non-deterministic error '{}', aborting", msg)
            }
            FunctionCallError::WasmUnknownError { debug_message } => {
                panic!("Wasmer returned unknown message: {}", debug_message)
            }
            FunctionCallError::CompilationError(err) => {
                result.result = Err(ActionErrorKind::FunctionCallError(
                    ContractCallError::CompilationError(err).into(),
                )
                .into());
                false
            }
            FunctionCallError::LinkError { msg } => {
                result.result = Err(ActionErrorKind::FunctionCallError(
                    ContractCallError::ExecutionError { msg: format!("Link Error: {}", msg) }
                        .into(),
                )
                .into());
                false
            }
            FunctionCallError::MethodResolveError(err) => {
                result.result = Err(ActionErrorKind::FunctionCallError(
                    ContractCallError::MethodResolveError(err).into(),
                )
                .into());
                false
            }
            FunctionCallError::WasmTrap(_)
            | FunctionCallError::HostError(_)
            | FunctionCallError::EvmError(_) => {
                result.result = Err(ActionErrorKind::FunctionCallError(
                    ContractCallError::ExecutionError { msg: err.to_string() }.into(),
                )
                .into());
                false
            }
        },
        Some(VMError::ExternalError(serialized_error)) => {
            let err: ExternalError = borsh::BorshDeserialize::try_from_slice(&serialized_error)
                .expect("External error deserialization shouldn't fail");
            return match err {
                ExternalError::StorageError(err) => Err(err.into()),
                ExternalError::ValidatorError(err) => Err(RuntimeError::ValidatorError(err)),
            };
        }
        Some(VMError::InconsistentStateError(err)) => {
            return Err(StorageError::StorageInconsistentState(err.to_string()).into());
        }
        Some(VMError::CacheError(err)) => {
            let message = match err {
                CacheError::DeserializationError => "Cache deserialization error",
                CacheError::SerializationError { hash: _hash } => "Cache serialization error",
                CacheError::ReadError => "Cache read error",
                CacheError::WriteError => "Cache write error",
            };
            return Err(StorageError::StorageInconsistentState(message.to_string()).into());
        }
        None => true,
    };
    if let Some(outcome) = outcome {
        result.gas_burnt = safe_add_gas(result.gas_burnt, outcome.burnt_gas)?;
        result.gas_burnt_for_function_call =
            safe_add_gas(result.gas_burnt_for_function_call, outcome.burnt_gas)?;
        // Runtime in `generate_refund_receipts` takes care of using proper value for refunds.
        // It uses `gas_used` for success and `gas_burnt` for failures. So it's not an issue to
        // return a real `gas_used` instead of the `gas_burnt` into `ActionResult` even for
        // `FunctionCall`s error.
        result.gas_used = safe_add_gas(result.gas_used, outcome.used_gas)?;
        result.logs.extend(outcome.logs.into_iter());
        if execution_succeeded {
            account.set_amount(outcome.balance);
            account.set_storage_usage(outcome.storage_usage);
            result.result = Ok(outcome.return_data);
            result.new_receipts.extend(runtime_ext.into_receipts(account_id));
        }
    } else {
        assert!(!execution_succeeded, "Outcome should always be available if execution succeeded")
    }
    Ok(())
}

pub(crate) fn action_stake(
    account: &mut Account,
    result: &mut ActionResult,
    account_id: &AccountId,
    stake: &StakeAction,
    last_block_hash: &CryptoHash,
    epoch_info_provider: &dyn EpochInfoProvider,
) -> Result<(), RuntimeError> {
    let increment = stake.stake.saturating_sub(account.locked());

    if account.amount() >= increment {
        if account.locked() == 0 && stake.stake == 0 {
            // if the account hasn't staked, it cannot unstake
            result.result =
                Err(ActionErrorKind::TriesToUnstake { account_id: account_id.clone() }.into());
            return Ok(());
        }

        if stake.stake > 0 {
            let minimum_stake = epoch_info_provider.minimum_stake(last_block_hash)?;
            if stake.stake < minimum_stake {
                result.result = Err(ActionErrorKind::InsufficientStake {
                    account_id: account_id.clone(),
                    stake: stake.stake,
                    minimum_stake,
                }
                .into());
                return Ok(());
            }
        }

        result.validator_proposals.push(ValidatorStake::new(
            account_id.clone(),
            stake.public_key.clone(),
            stake.stake,
        ));
        if stake.stake > account.locked() {
            // We've checked above `account.amount >= increment`
            account.set_amount(account.amount() - increment);
            account.set_locked(stake.stake);
        }
    } else {
        result.result = Err(ActionErrorKind::TriesToStake {
            account_id: account_id.clone(),
            stake: stake.stake,
            locked: account.locked(),
            balance: account.amount(),
        }
        .into());
    }
    Ok(())
}

/// Tries to refunds the allowance of the access key for a gas refund action.
pub(crate) fn try_refund_allowance(
    state_update: &mut TrieUpdate,
    account_id: &AccountId,
    public_key: &PublicKey,
    transfer: &TransferAction,
) -> Result<(), StorageError> {
    if let Some(mut access_key) = get_access_key(state_update, account_id, public_key)? {
        let mut updated = false;
        if let AccessKeyPermission::FunctionCall(function_call_permission) =
            &mut access_key.permission
        {
            if let Some(allowance) = function_call_permission.allowance.as_mut() {
                let new_allowance = allowance.saturating_add(transfer.deposit);
                if new_allowance > *allowance {
                    *allowance = new_allowance;
                    updated = true;
                }
            }
        }
        if updated {
            set_access_key(state_update, account_id.clone(), public_key.clone(), &access_key);
        }
    }
    Ok(())
}

pub(crate) fn action_transfer(
    account: &mut Account,
    transfer: &TransferAction,
) -> Result<(), StorageError> {
    account.set_amount(account.amount().checked_add(transfer.deposit).ok_or_else(|| {
        StorageError::StorageInconsistentState("Account balance integer overflow".to_string())
    })?);
    Ok(())
}

pub(crate) fn action_create_account(
    fee_config: &RuntimeFeesConfig,
    account_creation_config: &AccountCreationConfig,
    account: &mut Option<Account>,
    actor_id: &mut AccountId,
    account_id: &AccountId,
    predecessor_id: &AccountId,
    result: &mut ActionResult,
) {
    if AccountId::is_top_level_account_id(account_id) {
        if account_id.len() < account_creation_config.min_allowed_top_level_account_length as usize
            && predecessor_id != &account_creation_config.registrar_account_id
        {
            // A short top-level account ID can only be created registrar account.
            result.result = Err(ActionErrorKind::CreateAccountOnlyByRegistrar {
                account_id: account_id.clone(),
                registrar_account_id: account_creation_config.registrar_account_id.clone(),
                predecessor_id: predecessor_id.clone(),
            }
            .into());
            return;
        } else {
            // OK: Valid top-level Account ID
        }
    } else if !account_id.is_sub_account_of(&predecessor_id) {
        // The sub-account can only be created by its root account. E.g. `alice.near` only by `near`
        result.result = Err(ActionErrorKind::CreateAccountNotAllowed {
            account_id: account_id.clone(),
            predecessor_id: predecessor_id.clone(),
        }
        .into());
        return;
    } else {
        // OK: Valid sub-account ID by proper predecessor.
    }

    *actor_id = account_id.clone();
    *account = Some(Account::new(
        0,
        0,
        CryptoHash::default(),
        fee_config.storage_usage_config.num_bytes_account,
    ));
}

pub(crate) fn action_implicit_account_creation_transfer(
    state_update: &mut TrieUpdate,
    fee_config: &RuntimeFeesConfig,
    account: &mut Option<Account>,
    actor_id: &mut AccountId,
    account_id: &AccountId,
    transfer: &TransferAction,
) {
    // NOTE: The account_id is hex like, because we've checked the permissions before.
    debug_assert!(AccountId::is_64_len_hex(account_id));

    *actor_id = account_id.clone();

    let access_key = AccessKey::full_access();
    // 0 for ED25519
    let mut public_key_data = Vec::with_capacity(33);
    public_key_data.push(0u8);
    public_key_data.extend(
        hex::decode(account_id.as_ref().as_bytes())
            .expect("account id was a valid hex of length 64 resulting in 32 bytes"),
    );
    debug_assert_eq!(public_key_data.len(), 33);
    let public_key = PublicKey::try_from_slice(&public_key_data)
        .expect("we should be able to deserialize ED25519 public key");

    *account = Some(Account::new(
        transfer.deposit,
        0,
        CryptoHash::default(),
        fee_config.storage_usage_config.num_bytes_account
            + public_key.len() as u64
            + access_key.try_to_vec().unwrap().len() as u64
            + fee_config.storage_usage_config.num_extra_bytes_record,
    ));

    set_access_key(state_update, account_id.clone(), public_key, &access_key);
}

pub(crate) fn action_deploy_contract(
    state_update: &mut TrieUpdate,
    account: &mut Account,
    account_id: &AccountId,
    deploy_contract: &DeployContractAction,
    apply_state: &ApplyState,
) -> Result<(), StorageError> {
    let code = ContractCode::new(deploy_contract.code.clone(), None);
    let prev_code = get_code(state_update, account_id, Some(account.code_hash()))?;
    let prev_code_length = prev_code.map(|code| code.code.len() as u64).unwrap_or_default();
    account.set_storage_usage(account.storage_usage().checked_sub(prev_code_length).unwrap_or(0));
    account.set_storage_usage(
        account.storage_usage().checked_add(code.code.len() as u64).ok_or_else(|| {
            StorageError::StorageInconsistentState(format!(
                "Storage usage integer overflow for account {}",
                account_id
            ))
        })?,
    );
    account.set_code_hash(code.get_hash());
    set_code(state_update, account_id.clone(), &code);
    // Precompile the contract and store result (compiled code or error) in the database.
    // Note, that contract compilation costs are already accounted in deploy cost using
    // special logic in estimator (see get_runtime_config() function).
    precompile_contract(&code, &apply_state.config.wasm_config, apply_state.cache.as_deref()).ok();
    Ok(())
}

pub(crate) fn action_delete_account(
    state_update: &mut TrieUpdate,
    account: &mut Option<Account>,
    actor_id: &mut AccountId,
    receipt: &Receipt,
    result: &mut ActionResult,
    account_id: &AccountId,
    delete_account: &DeleteAccountAction,
    current_protocol_version: ProtocolVersion,
) -> Result<(), StorageError> {
    if current_protocol_version >= ProtocolFeature::DeleteActionRestriction.protocol_version() {
        let account = account.as_ref().unwrap();
        let mut account_storage_usage = account.storage_usage();
        let contract_code = get_code(state_update, account_id, Some(account.code_hash()))?;
        if let Some(code) = contract_code {
            // account storage usage should be larger than code size
            let code_len = code.code.len() as u64;
            debug_assert!(account_storage_usage > code_len);
            account_storage_usage = account_storage_usage.saturating_sub(code_len);
        }
        if account_storage_usage > Account::MAX_ACCOUNT_DELETION_STORAGE_USAGE {
            result.result = Err(ActionErrorKind::DeleteAccountWithLargeState {
                account_id: account_id.clone(),
            }
            .into());
            return Ok(());
        }
    }
    // We use current amount as a pay out to beneficiary.
    let account_balance = account.as_ref().unwrap().amount();
    if account_balance > 0 {
<<<<<<< HEAD
        if checked_feature!("stable", AllowCreateAccountOnDelete, current_protocol_version) {
            let sender_is_receiver = account_id == &delete_account.beneficiary_id;
            let is_receiver_implicit =
                is_implicit_account_creation_enabled(current_protocol_version)
                    && AccountId::is_64_len_hex(&delete_account.beneficiary_id);
            let exec_gas = config.action_receipt_creation_config.send_fee(sender_is_receiver)
                + transfer_send_fee(
                    &config.action_creation_config,
                    sender_is_receiver,
                    is_receiver_implicit,
                );
            result.gas_burnt += exec_gas;
            result.gas_used += exec_gas
                + config.action_receipt_creation_config.exec_fee()
                + transfer_exec_fee(&config.action_creation_config, is_receiver_implicit);

            result.new_receipts.push(Receipt {
                predecessor_id: account_id.clone(),
                receiver_id: delete_account.beneficiary_id.clone(),
                // Actual receipt ID is set in the Runtime.apply_action_receipt(...) in the
                // "Generating receipt IDs" section
                receipt_id: CryptoHash::default(),

                receipt: ReceiptEnum::Action(ActionReceipt {
                    signer_id: action_receipt.signer_id.clone(),
                    signer_public_key: action_receipt.signer_public_key.clone(),
                    gas_price: action_receipt.gas_price,
                    output_data_receivers: vec![],
                    input_data_ids: vec![],
                    actions: vec![Action::Transfer(TransferAction { deposit: account_balance })],
                }),
            });
        } else {
            result
                .new_receipts
                .push(Receipt::new_balance_refund(&delete_account.beneficiary_id, account_balance));
        }
=======
        result
            .new_receipts
            .push(Receipt::new_balance_refund(&delete_account.beneficiary_id, account_balance));
>>>>>>> 1e7c6613
    }
    remove_account(state_update, account_id)?;
    *actor_id = receipt.predecessor_id.clone();
    *account = None;
    Ok(())
}

pub(crate) fn action_delete_key(
    fee_config: &RuntimeFeesConfig,
    state_update: &mut TrieUpdate,
    account: &mut Account,
    result: &mut ActionResult,
    account_id: &AccountId,
    delete_key: &DeleteKeyAction,
    current_protocol_version: ProtocolVersion,
) -> Result<(), StorageError> {
    let access_key = get_access_key(state_update, &account_id, &delete_key.public_key)?;
    if let Some(access_key) = access_key {
        let storage_usage_config = &fee_config.storage_usage_config;
        let storage_usage = if current_protocol_version >= DELETE_KEY_STORAGE_USAGE_PROTOCOL_VERSION
        {
            delete_key.public_key.try_to_vec().unwrap().len() as u64
                + access_key.try_to_vec().unwrap().len() as u64
                + storage_usage_config.num_extra_bytes_record
        } else {
            delete_key.public_key.try_to_vec().unwrap().len() as u64
                + Some(access_key).try_to_vec().unwrap().len() as u64
                + storage_usage_config.num_extra_bytes_record
        };
        // Remove access key
        remove_access_key(state_update, account_id.clone(), delete_key.public_key.clone());
        account.set_storage_usage(account.storage_usage().checked_sub(storage_usage).unwrap_or(0));
    } else {
        result.result = Err(ActionErrorKind::DeleteKeyDoesNotExist {
            public_key: delete_key.public_key.clone(),
            account_id: account_id.clone(),
        }
        .into());
    }
    Ok(())
}

pub(crate) fn action_add_key(
    apply_state: &ApplyState,
    state_update: &mut TrieUpdate,
    account: &mut Account,
    result: &mut ActionResult,
    account_id: &AccountId,
    add_key: &AddKeyAction,
) -> Result<(), StorageError> {
    if get_access_key(state_update, account_id, &add_key.public_key)?.is_some() {
        result.result = Err(ActionErrorKind::AddKeyAlreadyExists {
            account_id: account_id.to_owned(),
            public_key: add_key.public_key.clone(),
        }
        .into());
        return Ok(());
    }
    if checked_feature!("stable", AccessKeyNonceRange, apply_state.current_protocol_version) {
        let mut access_key = add_key.access_key.clone();
        access_key.nonce = (apply_state.block_index - 1)
            * near_primitives::account::AccessKey::ACCESS_KEY_NONCE_RANGE_MULTIPLIER;
        set_access_key(state_update, account_id.clone(), add_key.public_key.clone(), &access_key);
    } else {
        set_access_key(
            state_update,
            account_id.clone(),
            add_key.public_key.clone(),
            &add_key.access_key,
        );
    };
    let storage_config = &apply_state.config.transaction_costs.storage_usage_config;
    account.set_storage_usage(
        account
            .storage_usage()
            .checked_add(
                add_key.public_key.try_to_vec().unwrap().len() as u64
                    + add_key.access_key.try_to_vec().unwrap().len() as u64
                    + storage_config.num_extra_bytes_record,
            )
            .ok_or_else(|| {
                StorageError::StorageInconsistentState(format!(
                    "Storage usage integer overflow for account {}",
                    account_id
                ))
            })?,
    );
    Ok(())
}

pub(crate) fn check_actor_permissions(
    action: &Action,
    account: &Option<Account>,
    actor_id: &AccountId,
    account_id: &AccountId,
) -> Result<(), ActionError> {
    match action {
        Action::DeployContract(_) | Action::Stake(_) | Action::AddKey(_) | Action::DeleteKey(_) => {
            if actor_id != account_id {
                return Err(ActionErrorKind::ActorNoPermission {
                    account_id: account_id.clone(),
                    actor_id: actor_id.clone(),
                }
                .into());
            }
        }
        Action::DeleteAccount(_) => {
            if actor_id != account_id {
                return Err(ActionErrorKind::ActorNoPermission {
                    account_id: account_id.clone(),
                    actor_id: actor_id.clone(),
                }
                .into());
            }
            let account = account.as_ref().unwrap();
            if account.locked() != 0 {
                return Err(ActionErrorKind::DeleteAccountStaking {
                    account_id: account_id.clone(),
                }
                .into());
            }
        }
        Action::CreateAccount(_) | Action::FunctionCall(_) | Action::Transfer(_) => (),
    };
    Ok(())
}

pub(crate) fn check_account_existence(
    action: &Action,
    account: &mut Option<Account>,
    account_id: &AccountId,
    current_protocol_version: ProtocolVersion,
    is_the_only_action: bool,
    is_refund: bool,
) -> Result<(), ActionError> {
    match action {
        Action::CreateAccount(_) => {
            if account.is_some() {
                return Err(ActionErrorKind::AccountAlreadyExists {
                    account_id: account_id.clone(),
                }
                .into());
            } else {
                if is_implicit_account_creation_enabled(current_protocol_version)
                    && AccountId::is_64_len_hex(&account_id)
                {
                    // If the account doesn't exist and it's 64-length hex account ID, then you
                    // should only be able to create it using single transfer action.
                    // Because you should not be able to add another access key to the account in
                    // the same transaction.
                    // Otherwise you can hijack an account without having the private key for the
                    // public key. We've decided to make it an invalid transaction to have any other
                    // actions on the 64-length hex accounts.
                    // The easiest way is to reject the `CreateAccount` action.
                    // See https://github.com/nearprotocol/NEPs/pull/71
                    return Err(ActionErrorKind::OnlyImplicitAccountCreationAllowed {
                        account_id: account_id.clone(),
                    }
                    .into());
                }
            }
        }
        Action::Transfer(_) => {
            if account.is_none() {
                return if is_implicit_account_creation_enabled(current_protocol_version)
                    && is_the_only_action
                    && AccountId::is_64_len_hex(&account_id)
                    && !is_refund
                {
                    // OK. It's implicit account creation.
                    // Notes:
                    // - The transfer action has to be the only action in the transaction to avoid
                    // abuse by hijacking this account with other public keys or contracts.
                    // - Refunds don't automatically create accounts, because refunds are free and
                    // we don't want some type of abuse.
                    // - Account deletion with beneficiary creates a refund, so it'll not create a
                    // new account.
                    Ok(())
                } else {
                    Err(ActionErrorKind::AccountDoesNotExist { account_id: account_id.clone() }
                        .into())
                };
            }
        }
        Action::DeployContract(_)
        | Action::FunctionCall(_)
        | Action::Stake(_)
        | Action::AddKey(_)
        | Action::DeleteKey(_)
        | Action::DeleteAccount(_) => {
            if account.is_none() {
                return Err(ActionErrorKind::AccountDoesNotExist {
                    account_id: account_id.clone(),
                }
                .into());
            }
        }
    };
    Ok(())
}

#[cfg(test)]
mod tests {
    use near_primitives::hash::hash;
    use near_primitives::trie_key::TrieKey;
    use near_store::test_utils::create_tries;

    use super::*;

    fn test_action_create_account(
        account_id: AccountId,
        predecessor_id: AccountId,
        length: u8,
    ) -> ActionResult {
        let mut account = None;
        let mut actor_id = predecessor_id.clone();
        let mut action_result = ActionResult::default();
        action_create_account(
            &RuntimeFeesConfig::default(),
            &AccountCreationConfig {
                min_allowed_top_level_account_length: length,
                registrar_account_id: "registrar".parse().unwrap(),
            },
            &mut account,
            &mut actor_id,
            &account_id,
            &predecessor_id,
            &mut action_result,
        );
        if action_result.result.is_ok() {
            assert!(account.is_some());
            assert_eq!(actor_id, account_id);
        } else {
            assert!(account.is_none());
        }
        action_result
    }

    #[test]
    fn test_create_account_valid_top_level_long() {
        let account_id = "bob_near_long_name".parse().unwrap();
        let predecessor_id = "alice.near".parse().unwrap();
        let action_result = test_action_create_account(account_id, predecessor_id, 11);
        assert!(action_result.result.is_ok());
    }

    #[test]
    fn test_create_account_valid_top_level_by_registrar() {
        let account_id = "bob".parse().unwrap();
        let predecessor_id = "registrar".parse().unwrap();
        let action_result = test_action_create_account(account_id, predecessor_id, 11);
        assert!(action_result.result.is_ok());
    }

    #[test]
    fn test_create_account_valid_sub_account() {
        let account_id = "alice.near".parse().unwrap();
        let predecessor_id = "near".parse().unwrap();
        let action_result = test_action_create_account(account_id, predecessor_id, 11);
        assert!(action_result.result.is_ok());
    }

    #[test]
    fn test_create_account_invalid_sub_account() {
        let account_id = "alice.near".parse::<AccountId>().unwrap();
        let predecessor_id = "bob".parse::<AccountId>().unwrap();
        let action_result =
            test_action_create_account(account_id.clone(), predecessor_id.clone(), 11);
        assert_eq!(
            action_result.result,
            Err(ActionError {
                index: None,
                kind: ActionErrorKind::CreateAccountNotAllowed {
                    account_id: account_id,
                    predecessor_id: predecessor_id,
                },
            })
        );
    }

    #[test]
    fn test_create_account_invalid_short_top_level() {
        let account_id = "bob".parse::<AccountId>().unwrap();
        let predecessor_id = "near".parse::<AccountId>().unwrap();
        let action_result =
            test_action_create_account(account_id.clone(), predecessor_id.clone(), 11);
        assert_eq!(
            action_result.result,
            Err(ActionError {
                index: None,
                kind: ActionErrorKind::CreateAccountOnlyByRegistrar {
                    account_id: account_id,
                    registrar_account_id: "registrar".parse().unwrap(),
                    predecessor_id: predecessor_id,
                },
            })
        );
    }

    #[test]
    fn test_create_account_valid_short_top_level_len_allowed() {
        let account_id = "bob".parse().unwrap();
        let predecessor_id = "near".parse().unwrap();
        let action_result = test_action_create_account(account_id, predecessor_id, 0);
        assert!(action_result.result.is_ok());
    }

    fn test_delete_large_account(
        account_id: &AccountId,
        code_hash: &CryptoHash,
        storage_usage: u64,
        state_update: &mut TrieUpdate,
    ) -> ActionResult {
        let mut account = Some(Account::new(100, 0, *code_hash, storage_usage));
        let mut actor_id = account_id.clone();
        let mut action_result = ActionResult::default();
<<<<<<< HEAD
        let receipt = Receipt::new_balance_refund(&"alice.near".parse().unwrap(), 0);
        let action_receipt = match &receipt.receipt {
            ReceiptEnum::Action(action_receipt) => action_receipt,
            _ => unreachable!("Balance refund should be an action receipt"),
        };
=======
        let receipt = Receipt::new_balance_refund(&"alice.near".to_string(), 0);
>>>>>>> 1e7c6613
        let res = action_delete_account(
            state_update,
            &mut account,
            &mut actor_id,
            &receipt,
            &mut action_result,
            account_id,
            &DeleteAccountAction { beneficiary_id: "bob".parse().unwrap() },
            ProtocolFeature::DeleteActionRestriction.protocol_version(),
        );
        assert!(res.is_ok());
        action_result
    }

    #[test]
    fn test_delete_account_too_large() {
        let tries = create_tries();
        let mut state_update = tries.new_trie_update(0, CryptoHash::default());
        let action_result = test_delete_large_account(
            &"alice".parse().unwrap(),
            &CryptoHash::default(),
            Account::MAX_ACCOUNT_DELETION_STORAGE_USAGE + 1,
            &mut state_update,
        );
        assert_eq!(
            action_result.result,
            Err(ActionError {
                index: None,
                kind: ActionErrorKind::DeleteAccountWithLargeState {
                    account_id: "alice".parse().unwrap()
                }
            })
        )
    }

    fn test_delete_account_with_contract(storage_usage: u64) -> ActionResult {
        let tries = create_tries();
        let mut state_update = tries.new_trie_update(0, CryptoHash::default());
        let account_id = "alice".parse::<AccountId>().unwrap();
        let trie_key = TrieKey::ContractCode { account_id: account_id.clone() };
        let empty_contract = [0; 10_000].to_vec();
        let contract_hash = hash(&empty_contract);
        state_update.set(trie_key, empty_contract);
        test_delete_large_account(&account_id, &contract_hash, storage_usage, &mut state_update)
    }

    #[test]
    fn test_delete_account_with_contract_and_small_state() {
        let action_result =
            test_delete_account_with_contract(Account::MAX_ACCOUNT_DELETION_STORAGE_USAGE + 100);
        assert!(action_result.result.is_ok());
    }

    #[test]
    fn test_delete_account_with_contract_and_large_state() {
        let action_result =
            test_delete_account_with_contract(10 * Account::MAX_ACCOUNT_DELETION_STORAGE_USAGE);
        assert_eq!(
            action_result.result,
            Err(ActionError {
                index: None,
                kind: ActionErrorKind::DeleteAccountWithLargeState {
                    account_id: "alice".parse().unwrap()
                }
            })
        );
    }
}<|MERGE_RESOLUTION|>--- conflicted
+++ resolved
@@ -506,49 +506,9 @@
     // We use current amount as a pay out to beneficiary.
     let account_balance = account.as_ref().unwrap().amount();
     if account_balance > 0 {
-<<<<<<< HEAD
-        if checked_feature!("stable", AllowCreateAccountOnDelete, current_protocol_version) {
-            let sender_is_receiver = account_id == &delete_account.beneficiary_id;
-            let is_receiver_implicit =
-                is_implicit_account_creation_enabled(current_protocol_version)
-                    && AccountId::is_64_len_hex(&delete_account.beneficiary_id);
-            let exec_gas = config.action_receipt_creation_config.send_fee(sender_is_receiver)
-                + transfer_send_fee(
-                    &config.action_creation_config,
-                    sender_is_receiver,
-                    is_receiver_implicit,
-                );
-            result.gas_burnt += exec_gas;
-            result.gas_used += exec_gas
-                + config.action_receipt_creation_config.exec_fee()
-                + transfer_exec_fee(&config.action_creation_config, is_receiver_implicit);
-
-            result.new_receipts.push(Receipt {
-                predecessor_id: account_id.clone(),
-                receiver_id: delete_account.beneficiary_id.clone(),
-                // Actual receipt ID is set in the Runtime.apply_action_receipt(...) in the
-                // "Generating receipt IDs" section
-                receipt_id: CryptoHash::default(),
-
-                receipt: ReceiptEnum::Action(ActionReceipt {
-                    signer_id: action_receipt.signer_id.clone(),
-                    signer_public_key: action_receipt.signer_public_key.clone(),
-                    gas_price: action_receipt.gas_price,
-                    output_data_receivers: vec![],
-                    input_data_ids: vec![],
-                    actions: vec![Action::Transfer(TransferAction { deposit: account_balance })],
-                }),
-            });
-        } else {
-            result
-                .new_receipts
-                .push(Receipt::new_balance_refund(&delete_account.beneficiary_id, account_balance));
-        }
-=======
         result
             .new_receipts
             .push(Receipt::new_balance_refund(&delete_account.beneficiary_id, account_balance));
->>>>>>> 1e7c6613
     }
     remove_account(state_update, account_id)?;
     *actor_id = receipt.predecessor_id.clone();
@@ -865,15 +825,7 @@
         let mut account = Some(Account::new(100, 0, *code_hash, storage_usage));
         let mut actor_id = account_id.clone();
         let mut action_result = ActionResult::default();
-<<<<<<< HEAD
         let receipt = Receipt::new_balance_refund(&"alice.near".parse().unwrap(), 0);
-        let action_receipt = match &receipt.receipt {
-            ReceiptEnum::Action(action_receipt) => action_receipt,
-            _ => unreachable!("Balance refund should be an action receipt"),
-        };
-=======
-        let receipt = Receipt::new_balance_refund(&"alice.near".to_string(), 0);
->>>>>>> 1e7c6613
         let res = action_delete_account(
             state_update,
             &mut account,
