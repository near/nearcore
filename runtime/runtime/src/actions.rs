--- conflicted
+++ resolved
@@ -77,15 +77,7 @@
             is_view,
         )
     } else {
-<<<<<<< HEAD
-        let cache = match &apply_state.cache {
-            Some(cache) => Some((*cache).as_ref()),
-            None => None,
-        };
         let code = match runtime_ext.get_code(account.code_hash()) {
-=======
-        let code = match runtime_ext.get_code(account.code_hash) {
->>>>>>> 3490d1d2
             Ok(Some(code)) => code,
             Ok(None) => {
                 let error =
@@ -543,8 +535,7 @@
             );
         }
     );
-<<<<<<< HEAD
-    let storage_config = &fees_config.storage_usage_config;
+    let storage_config = &apply_state.config.transaction_costs.storage_usage_config;
     account.set_storage_usage(
         account
             .storage_usage()
@@ -560,23 +551,6 @@
                 ))
             })?,
     );
-=======
-
-    let storage_config = &apply_state.config.transaction_costs.storage_usage_config;
-    account.storage_usage = account
-        .storage_usage
-        .checked_add(
-            add_key.public_key.try_to_vec().unwrap().len() as u64
-                + add_key.access_key.try_to_vec().unwrap().len() as u64
-                + storage_config.num_extra_bytes_record,
-        )
-        .ok_or_else(|| {
-            StorageError::StorageInconsistentState(format!(
-                "Storage usage integer overflow for account {}",
-                account_id
-            ))
-        })?;
->>>>>>> 3490d1d2
     Ok(())
 }
 
