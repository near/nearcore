--- conflicted
+++ resolved
@@ -523,50 +523,12 @@
         // Invariant: The `account_id` is implicit.
         // It holds because in the only calling site, we've checked the permissions before.
         AccountType::EthImplicitAccount => {
-<<<<<<< HEAD
-            if ProtocolFeature::EthImplicitAccounts.enabled(current_protocol_version) {
-                let chain_id = epoch_info_provider.chain_id();
-
-                // We deploy "near[wallet contract hash]" magic bytes as the contract code,
-                // to mark that this is a neard-defined contract. It will not be used on a function call.
-                // Instead, neard-defined Wallet Contract implementation will be used.
-                let magic_bytes = wallet_contract_magic_bytes(&chain_id);
-
-                let storage_usage = fee_config.storage_usage_config.num_bytes_account
-                    + magic_bytes.code().len() as u64
-                    + fee_config.storage_usage_config.num_extra_bytes_record;
-
-                let contract_hash = *magic_bytes.hash();
-                *account = Some(Account::new(
-                    deposit,
-                    0,
-                    AccountContract::from_local_code_hash(contract_hash),
-                    storage_usage,
-                ));
-                state_update.set_code(account_id.clone(), &magic_bytes);
-
-                // Precompile Wallet Contract and store result (compiled code or error) in the database.
-                // Note this contract is shared among ETH-implicit accounts and `precompile_contract`
-                // is a no-op if the contract was already compiled.
-                precompile_contract(
-                    &wallet_contract(contract_hash).expect("should definitely exist"),
-                    Arc::clone(&apply_state.config.wasm_config),
-                    apply_state.cache.as_deref(),
-                )
-                .ok();
-            } else {
-                // This panic is unreachable as this is an implicit account creation transfer.
-                // `check_account_existence` would fail because in this protocol version `account_is_implicit`
-                // would return false for an account that is of the ETH-implicit type.
-                panic!("must be near-implicit");
-            }
-=======
             let chain_id = epoch_info_provider.chain_id();
 
             // We deploy "near[wallet contract hash]" magic bytes as the contract code,
             // to mark that this is a neard-defined contract. It will not be used on a function call.
             // Instead, neard-defined Wallet Contract implementation will be used.
-            let magic_bytes = wallet_contract_magic_bytes(&chain_id, current_protocol_version);
+            let magic_bytes = wallet_contract_magic_bytes(&chain_id);
 
             let storage_usage = fee_config.storage_usage_config.num_bytes_account
                 + magic_bytes.code().len() as u64
@@ -590,7 +552,6 @@
                 apply_state.cache.as_deref(),
             )
             .ok();
->>>>>>> 955b93af
         }
         // This panic is unreachable as this is an implicit account creation transfer.
         // `check_account_existence` would fail because `account_is_implicit` would return false for a Named account.
