--- conflicted
+++ resolved
@@ -19,7 +19,7 @@
 pub const SYSTEM_METHOD_CREATE_ACCOUNT: &[u8] = b"_sys:create_account";
 
 const INVALID_ACCOUNT_ID: &str =
-    "does not match account naming requirements ([a-z0-9@._\\-]{5,32})";
+    "does not match requirements. Must be 5-32 characters (lower case letters/numbers or '@._-')";
 
 pub fn send_money(
     state_update: &mut TrieUpdate,
@@ -117,7 +117,7 @@
     refund_account_id: &AccountId,
 ) -> Result<Vec<ReceiptTransaction>, String> {
     if !is_valid_account_id(&body.new_account_id) {
-        return Err(format!("Account {} {}", body.new_account_id, INVALID_ACCOUNT_ID));
+        return Err(format!("Account name {} {}", body.new_account_id, INVALID_ACCOUNT_ID));
     }
     if sender.amount >= body.amount {
         sender.amount -= body.amount;
@@ -266,12 +266,7 @@
     account_id: &AccountId,
 ) -> Result<Vec<ReceiptTransaction>, String> {
     if !is_valid_account_id(account_id) {
-<<<<<<< HEAD
-        return Err(format!("Account {} {}", account_id, INVALID_ACCOUNT_ID));
-=======
-        return Err(format!("Account name {} does not match requirements. Must be 5-32 characters (lower case letters/numbers or '@._-')
-", account_id));
->>>>>>> f4f500c2
+        return Err(format!("Account name {} {}", account_id, INVALID_ACCOUNT_ID));
     }
     let account_id_bytes = key_for_account(&account_id);
 
