use crate::{actions::execute_function_call, ext::RuntimeExt};
use log::debug;
use near_crypto::{KeyType, PublicKey};
use near_primitives::{
    account::{AccessKey, Account},
    borsh::BorshDeserialize,
    config::VMLimitConfig,
    contract::ContractCode,
    hash::CryptoHash,
    receipt::ActionReceipt,
    runtime::{
        apply_state::ApplyState,
        config::RuntimeConfig,
        migration_data::{MigrationData, MigrationFlags},
    },
    serialize::to_base64,
    transaction::FunctionCallAction,
    trie_key::trie_key_parsers,
    types::{AccountId, EpochInfoProvider, Gas},
    views::{StateItem, ViewApplyState, ViewStateResult},
};
use near_runtime_utils::is_valid_account_id;
use near_store::{get_access_key, get_account, get_code, TrieUpdate};
use near_vm_logic::ReturnData;
use std::{str, sync::Arc, time::Instant};

pub mod errors;

pub struct TrieViewer {
    /// Upper bound of the byte size of contract state that is still viewable. None is no limit
    state_size_limit: Option<u64>,
    /// Gas limit used when when handling call_function queries.
    max_gas_burnt_view: Gas,
}

impl Default for TrieViewer {
    fn default() -> Self {
        Self {
            state_size_limit: None,
            max_gas_burnt_view: VMLimitConfig::default().max_gas_burnt_view,
        }
    }
}

impl TrieViewer {
    pub fn new(state_size_limit: Option<u64>, max_gas_burnt_view: Option<Gas>) -> Self {
        let max_gas_burnt_view =
            max_gas_burnt_view.unwrap_or_else(|| TrieViewer::default().max_gas_burnt_view);
        Self { state_size_limit, max_gas_burnt_view }
    }

    pub fn view_account(
        &self,
        state_update: &TrieUpdate,
        account_id: &AccountId,
    ) -> Result<Account, errors::ViewAccountError> {
        if !is_valid_account_id(account_id) {
            return Err(errors::ViewAccountError::InvalidAccountId {
                requested_account_id: account_id.clone(),
            });
        }

        get_account(state_update, &account_id)?.ok_or_else(|| {
            errors::ViewAccountError::AccountDoesNotExist {
                requested_account_id: account_id.clone(),
            }
        })
    }

    pub fn view_contract_code(
        &self,
        state_update: &TrieUpdate,
        account_id: &AccountId,
    ) -> Result<ContractCode, errors::ViewContractCodeError> {
        let account = self.view_account(state_update, account_id)?;
        get_code(state_update, account_id, Some(account.code_hash()))?.ok_or_else(|| {
            errors::ViewContractCodeError::NoContractCode {
                contract_account_id: account_id.clone(),
            }
        })
    }

    pub fn view_access_key(
        &self,
        state_update: &TrieUpdate,
        account_id: &AccountId,
        public_key: &PublicKey,
    ) -> Result<AccessKey, errors::ViewAccessKeyError> {
        if !is_valid_account_id(account_id) {
            return Err(errors::ViewAccessKeyError::InvalidAccountId {
                requested_account_id: account_id.clone(),
            });
        }

        get_access_key(state_update, account_id, public_key)?.ok_or_else(|| {
            errors::ViewAccessKeyError::AccessKeyDoesNotExist { public_key: public_key.clone() }
        })
    }

    pub fn view_access_keys(
        &self,
        state_update: &TrieUpdate,
        account_id: &AccountId,
    ) -> Result<Vec<(PublicKey, AccessKey)>, errors::ViewAccessKeyError> {
        if !is_valid_account_id(account_id) {
            return Err(errors::ViewAccessKeyError::InvalidAccountId {
                requested_account_id: account_id.clone(),
            });
        }

        let prefix = trie_key_parsers::get_raw_prefix_for_access_keys(account_id);
        let raw_prefix: &[u8] = prefix.as_ref();
        let access_keys =
            state_update
                .iter(&prefix)?
                .map(|key| {
                    let key = key?;
                    let public_key = &key[raw_prefix.len()..];
                    let access_key = near_store::get_access_key_raw(&state_update, &key)?
                        .ok_or_else(|| errors::ViewAccessKeyError::InternalError {
                            error_message: "Unexpected missing key from iterator".to_string(),
                        })?;
                    PublicKey::try_from_slice(public_key)
                        .map_err(|_| errors::ViewAccessKeyError::InternalError {
                            error_message: format!(
                                "Unexpected invalid public key {:?} received from store",
                                public_key
                            ),
                        })
                        .map(|key| (key, access_key))
                })
                .collect::<Result<Vec<_>, errors::ViewAccessKeyError>>();
        access_keys
    }

    pub fn view_state(
        &self,
        state_update: &TrieUpdate,
        account_id: &AccountId,
        prefix: &[u8],
    ) -> Result<ViewStateResult, errors::ViewStateError> {
        if !is_valid_account_id(account_id) {
            return Err(errors::ViewStateError::InvalidAccountId {
                requested_account_id: account_id.clone(),
            });
        }
        match get_account(state_update, account_id)? {
            Some(account) => {
                let code_len = get_code(state_update, account_id, Some(account.code_hash()))?
                    .map(|c| c.code.len() as u64)
                    .unwrap_or_default();
                if let Some(limit) = self.state_size_limit {
                    if account.storage_usage().saturating_sub(code_len) > limit {
                        return Err(errors::ViewStateError::AccountStateTooLarge {
                            requested_account_id: account_id.clone(),
                        });
                    }
                }
            }
            None => {
                return Err(errors::ViewStateError::AccountDoesNotExist {
                    requested_account_id: account_id.clone(),
                })
            }
        };

        let mut values = vec![];
        let query = trie_key_parsers::get_raw_prefix_for_contract_data(account_id, prefix);
        let acc_sep_len = query.len() - prefix.len();
        let mut iter = state_update.trie.iter(&state_update.get_root())?;
        iter.seek(&query)?;
        for item in iter {
            let (key, value) = item?;
            if !key.starts_with(&query.as_ref()) {
                break;
            }
            values.push(StateItem {
                key: to_base64(&key[acc_sep_len..]),
                value: to_base64(&value),
                proof: vec![],
            });
        }
        // TODO(2076): Add proofs for the storage items.
        Ok(ViewStateResult { values, proof: vec![] })
    }

    pub fn call_function(
        &self,
        mut state_update: TrieUpdate,
        view_state: ViewApplyState,
        contract_id: &AccountId,
        method_name: &str,
        args: &[u8],
        logs: &mut Vec<String>,
        epoch_info_provider: &dyn EpochInfoProvider,
    ) -> Result<Vec<u8>, errors::CallFunctionError> {
        let now = Instant::now();
        if !is_valid_account_id(contract_id) {
            return Err(errors::CallFunctionError::InvalidAccountId {
                requested_account_id: contract_id.clone(),
            });
        }
        let root = state_update.get_root();
        let mut account = get_account(&state_update, contract_id)?.ok_or_else(|| {
            errors::CallFunctionError::AccountDoesNotExist {
                requested_account_id: contract_id.clone(),
            }
        })?;
        // TODO(#1015): Add ability to pass public key and originator_id
        let originator_id = contract_id;
        let public_key = PublicKey::empty(KeyType::ED25519);
        let empty_hash = CryptoHash::default();
        let mut runtime_ext = RuntimeExt::new(
            &mut state_update,
            contract_id,
            originator_id,
            &public_key,
            0,
            &empty_hash,
            &view_state.epoch_id,
            &view_state.prev_block_hash,
            &view_state.block_hash,
            epoch_info_provider,
            view_state.current_protocol_version,
        );
        let config = Arc::new({
            let mut cfg = RuntimeConfig::default();
            cfg.wasm_config.limit_config.max_gas_burnt_view = self.max_gas_burnt_view;
            cfg
        });
        let apply_state = ApplyState {
            block_index: view_state.block_height,
            // Used for legacy reasons
            prev_block_hash: view_state.prev_block_hash,
            block_hash: view_state.block_hash,
            epoch_id: view_state.epoch_id.clone(),
            epoch_height: view_state.epoch_height,
            gas_price: 0,
            block_timestamp: view_state.block_timestamp,
            gas_limit: None,
            random_seed: root,
            current_protocol_version: view_state.current_protocol_version,
            config: config.clone(),
            cache: view_state.cache,
            is_new_chunk: false,
<<<<<<< HEAD
            #[cfg(feature = "protocol_feature_evm")]
            evm_chain_id: view_state.evm_chain_id,
=======
            profile: Default::default(),
>>>>>>> b700d298
            migration_data: Arc::new(MigrationData::default()),
            migration_flags: MigrationFlags::default(),
        };
        let action_receipt = ActionReceipt {
            signer_id: originator_id.clone(),
            signer_public_key: public_key.clone(),
            gas_price: 0,
            output_data_receivers: vec![],
            input_data_ids: vec![],
            actions: vec![],
        };
        let function_call = FunctionCallAction {
            method_name: method_name.to_string(),
            args: args.to_vec(),
            gas: config.wasm_config.limit_config.max_gas_burnt_view,
            deposit: 0,
        };
        let (outcome, err) = execute_function_call(
            &apply_state,
            &mut runtime_ext,
            &mut account,
            &originator_id,
            &action_receipt,
            &[],
            &function_call,
            &empty_hash,
            &config,
            true,
            true,
        );
        let elapsed = now.elapsed();
        let time_ms =
            (elapsed.as_secs() as f64 / 1_000.0) + f64::from(elapsed.subsec_nanos()) / 1_000_000.0;
        let time_str = format!("{:.*}ms", 2, time_ms);

        if let Some(err) = err {
            if let Some(outcome) = outcome {
                logs.extend(outcome.logs);
            }
            let message = format!("wasm execution failed with error: {:?}", err);
            debug!(target: "runtime", "(exec time {}) {}", time_str, message);
            Err(errors::CallFunctionError::VMError { error_message: message })
        } else {
            let outcome = outcome.unwrap();
            debug!(target: "runtime", "(exec time {}) result of execution: {:?}", time_str, outcome);
            logs.extend(outcome.logs);
            let result = match outcome.return_data {
                ReturnData::Value(buf) => buf,
                ReturnData::ReceiptIndex(_) | ReturnData::None => vec![],
            };
            Ok(result)
        }
    }
}

#[cfg(test)]
mod tests {
    use near_primitives::{
        test_utils::MockEpochInfoProvider,
        trie_key::TrieKey,
        types::{EpochId, StateChangeCause},
        version::PROTOCOL_VERSION,
    };
    use testlib::runtime_utils::{
        alice_account, encode_int, get_runtime_and_trie, get_test_trie_viewer,
    };

    use super::*;
    use near_store::set_account;

    #[test]
    fn test_view_call() {
        let (viewer, root) = get_test_trie_viewer();

        let mut logs = vec![];
        let view_state = ViewApplyState {
            block_height: 1,
            prev_block_hash: CryptoHash::default(),
            block_hash: CryptoHash::default(),
            epoch_id: EpochId::default(),
            epoch_height: 0,
            block_timestamp: 1,
            current_protocol_version: PROTOCOL_VERSION,
            cache: None,
        };
        let result = viewer.call_function(
            root,
            view_state,
            &AccountId::from("test.contract"),
            "run_test",
            &[],
            &mut logs,
            &MockEpochInfoProvider::default(),
        );

        assert_eq!(result.unwrap(), encode_int(10));
    }

    #[test]
    fn test_view_call_bad_contract_id() {
        let (viewer, root) = get_test_trie_viewer();

        let mut logs = vec![];
        let view_state = ViewApplyState {
            block_height: 1,
            prev_block_hash: CryptoHash::default(),
            block_hash: CryptoHash::default(),
            epoch_id: EpochId::default(),
            epoch_height: 0,
            block_timestamp: 1,
            current_protocol_version: PROTOCOL_VERSION,
            cache: None,
        };
        let result = viewer.call_function(
            root,
            view_state,
            &"bad!contract".to_string(),
            "run_test",
            &[],
            &mut logs,
            &MockEpochInfoProvider::default(),
        );

        let err = result.unwrap_err();
        assert!(
            err.to_string().contains(r#"Account ID "bad!contract" is invalid"#),
            "Got different error that doesn't match: {}",
            err
        );
    }

    #[test]
    fn test_view_call_try_changing_storage() {
        let (viewer, root) = get_test_trie_viewer();

        let mut logs = vec![];
        let view_state = ViewApplyState {
            block_height: 1,
            prev_block_hash: CryptoHash::default(),
            block_hash: CryptoHash::default(),
            epoch_id: EpochId::default(),
            epoch_height: 0,
            block_timestamp: 1,
            current_protocol_version: PROTOCOL_VERSION,
            cache: None,
        };
        let result = viewer.call_function(
            root,
            view_state,
            &AccountId::from("test.contract"),
            "run_test_with_storage_change",
            &[],
            &mut logs,
            &MockEpochInfoProvider::default(),
        );
        let err = result.unwrap_err();
        assert!(
            err.to_string().contains(r#"ProhibitedInView { method_name: "storage_write" }"#),
            "Got different error that doesn't match: {}",
            err
        );
    }

    #[test]
    fn test_view_call_with_args() {
        let (viewer, root) = get_test_trie_viewer();
        let args: Vec<_> = [1u64, 2u64].iter().flat_map(|x| (*x).to_le_bytes().to_vec()).collect();
        let mut logs = vec![];
        let view_state = ViewApplyState {
            block_height: 1,
            prev_block_hash: CryptoHash::default(),
            block_hash: CryptoHash::default(),
            epoch_id: EpochId::default(),
            epoch_height: 0,
            block_timestamp: 1,
            current_protocol_version: PROTOCOL_VERSION,
            cache: None,
        };
        let view_call_result = viewer.call_function(
            root,
            view_state,
            &AccountId::from("test.contract"),
            "sum_with_input",
            &args,
            &mut logs,
            &MockEpochInfoProvider::default(),
        );
        assert_eq!(view_call_result.unwrap(), 3u64.to_le_bytes().to_vec());
    }

    #[test]
    fn test_view_state() {
        let (_, tries, root) = get_runtime_and_trie();
        let mut state_update = tries.new_trie_update(0, root);
        state_update.set(
            TrieKey::ContractData { account_id: alice_account(), key: b"test123".to_vec() },
            b"123".to_vec(),
        );
        state_update.set(
            TrieKey::ContractData { account_id: alice_account(), key: b"test321".to_vec() },
            b"321".to_vec(),
        );
        state_update.set(
            TrieKey::ContractData { account_id: "alina".to_string(), key: b"qqq".to_vec() },
            b"321".to_vec(),
        );
        state_update.set(
            TrieKey::ContractData { account_id: "alex".to_string(), key: b"qqq".to_vec() },
            b"321".to_vec(),
        );
        state_update.commit(StateChangeCause::InitialState);
        let trie_changes = state_update.finalize().unwrap().0;
        let (db_changes, new_root) = tries.apply_all(&trie_changes, 0).unwrap();
        db_changes.commit().unwrap();

        let state_update = tries.new_trie_update(0, new_root);
        let trie_viewer = TrieViewer::default();
        let result = trie_viewer.view_state(&state_update, &alice_account(), b"").unwrap();
        assert_eq!(result.proof, Vec::<String>::new());
        assert_eq!(
            result.values,
            [
                StateItem {
                    key: "dGVzdDEyMw==".to_string(),
                    value: "MTIz".to_string(),
                    proof: vec![]
                },
                StateItem {
                    key: "dGVzdDMyMQ==".to_string(),
                    value: "MzIx".to_string(),
                    proof: vec![]
                }
            ]
        );
        let result = trie_viewer.view_state(&state_update, &alice_account(), b"xyz").unwrap();
        assert_eq!(result.values, []);
        let result = trie_viewer.view_state(&state_update, &alice_account(), b"test123").unwrap();
        assert_eq!(
            result.values,
            [StateItem {
                key: "dGVzdDEyMw==".to_string(),
                value: "MTIz".to_string(),
                proof: vec![]
            }]
        );
    }

    #[test]
    fn test_view_state_too_large() {
        let (_, tries, root) = get_runtime_and_trie();
        let mut state_update = tries.new_trie_update(0, root);
        set_account(
            &mut state_update,
            alice_account(),
            &Account::new(0, 0, CryptoHash::default(), 50_001),
        );
        let trie_viewer = TrieViewer::new(Some(50_000), None);
        let result = trie_viewer.view_state(&state_update, &alice_account(), b"");
        assert!(matches!(result, Err(errors::ViewStateError::AccountStateTooLarge { .. })));
    }

    #[test]
    fn test_view_state_with_large_contract() {
        let (_, tries, root) = get_runtime_and_trie();
        let mut state_update = tries.new_trie_update(0, root);
        set_account(
            &mut state_update,
            alice_account(),
            &Account::new(0, 0, CryptoHash::default(), 50_001),
        );
        state_update.set(
            TrieKey::ContractCode { account_id: alice_account() },
            [0; Account::MAX_ACCOUNT_DELETION_STORAGE_USAGE as usize].to_vec(),
        );
        let trie_viewer = TrieViewer::new(Some(50_000), None);
        let result = trie_viewer.view_state(&state_update, &alice_account(), b"");
        assert!(result.is_ok());
    }

    #[test]
    fn test_log_when_panic() {
        let (viewer, root) = get_test_trie_viewer();
        let view_state = ViewApplyState {
            block_height: 1,
            prev_block_hash: CryptoHash::default(),
            block_hash: CryptoHash::default(),
            epoch_id: EpochId::default(),
            epoch_height: 0,
            block_timestamp: 1,
            current_protocol_version: PROTOCOL_VERSION,
            cache: None,
        };
        let mut logs = vec![];
        viewer
            .call_function(
                root,
                view_state,
                &AccountId::from("test.contract"),
                "panic_after_logging",
                &[],
                &mut logs,
                &MockEpochInfoProvider::default(),
            )
            .unwrap_err();

        assert_eq!(logs, vec!["hello".to_string()]);
    }
}<|MERGE_RESOLUTION|>--- conflicted
+++ resolved
@@ -243,12 +243,6 @@
             config: config.clone(),
             cache: view_state.cache,
             is_new_chunk: false,
-<<<<<<< HEAD
-            #[cfg(feature = "protocol_feature_evm")]
-            evm_chain_id: view_state.evm_chain_id,
-=======
-            profile: Default::default(),
->>>>>>> b700d298
             migration_data: Arc::new(MigrationData::default()),
             migration_flags: MigrationFlags::default(),
         };
