use crate::ApplyState;
use crate::actions::execute_function_call;
use crate::ext::RuntimeExt;
use crate::global_contracts::{AccountContractAccessExt, GlobalContractAccessExt};
use crate::pipelining::ReceiptPreparationPipeline;
use crate::receipt_manager::ReceiptManager;
use near_crypto::{KeyType, PublicKey};
use near_parameters::RuntimeConfigStore;
use near_primitives::account::{AccessKey, Account, GasKey};
use near_primitives::action::GlobalContractIdentifier;
use near_primitives::apply::ApplyChunkReason;
use near_primitives::bandwidth_scheduler::BlockBandwidthRequests;
use near_primitives::borsh::BorshDeserialize;
use near_primitives::hash::CryptoHash;
use near_primitives::receipt::{
    ActionReceipt, Receipt, ReceiptEnum, ReceiptV1, VersionedActionReceipt,
};
use near_primitives::transaction::FunctionCallAction;
use near_primitives::trie_key::trie_key_parsers::{self, parse_trie_key_gas_key_from_raw_key};
use near_primitives::types::{
    AccountId, Balance, BlockHeight, EpochHeight, EpochId, EpochInfoProvider, Gas, Nonce, ShardId,
};
use near_primitives::version::PROTOCOL_VERSION;
use near_primitives::views::{GasKeyView, StateItem, ViewStateResult};
use near_primitives_core::config::ViewConfig;
use near_store::{TrieUpdate, get_access_key, get_account, get_gas_key, get_gas_key_nonce};
use near_vm_runner::logic::{ProtocolVersion, ReturnData};
use near_vm_runner::{ContractCode, ContractRuntimeCache};
use std::{str, sync::Arc, time::Instant};

pub mod errors;

/// State for the view call.
#[derive(Debug)]
pub struct ViewApplyState {
    /// Currently building block height.
    pub block_height: BlockHeight,
    /// Prev block hash
    pub prev_block_hash: CryptoHash,
    /// To which shard the applied chunk belongs.
    pub shard_id: ShardId,
    /// Current epoch id
    pub epoch_id: EpochId,
    /// Current epoch height
    pub epoch_height: EpochHeight,
    /// The current block timestamp (number of non-leap-nanoseconds since January 1, 1970 0:00:00 UTC).
    pub block_timestamp: u64,
    /// Current Protocol version when we apply the state transition
    pub current_protocol_version: ProtocolVersion,
    /// Cache for compiled contracts.
    pub cache: Option<Box<dyn ContractRuntimeCache>>,
}

pub struct TrieViewer {
    /// Upper bound of the byte size of contract state that is still viewable. None is no limit
    state_size_limit: Option<u64>,
    /// Gas limit used when handling call_function queries.
    max_gas_burnt_view: Gas,
}

impl Default for TrieViewer {
    fn default() -> Self {
        let config_store = RuntimeConfigStore::new(None);
        let latest_runtime_config = config_store.get_config(PROTOCOL_VERSION);
        let max_gas_burnt = latest_runtime_config.wasm_config.limit_config.max_gas_burnt;
        Self { state_size_limit: None, max_gas_burnt_view: max_gas_burnt }
    }
}

impl TrieViewer {
    pub fn new(state_size_limit: Option<u64>, max_gas_burnt_view: Option<Gas>) -> Self {
        let max_gas_burnt_view =
            max_gas_burnt_view.unwrap_or_else(|| TrieViewer::default().max_gas_burnt_view);
        Self { state_size_limit, max_gas_burnt_view }
    }

    pub fn view_account(
        &self,
        state_update: &TrieUpdate,
        account_id: &AccountId,
    ) -> Result<Account, errors::ViewAccountError> {
        get_account(state_update, account_id)?.ok_or_else(|| {
            errors::ViewAccountError::AccountDoesNotExist {
                requested_account_id: account_id.clone(),
            }
        })
    }

    pub fn view_account_contract_code(
        &self,
        state_update: &TrieUpdate,
        account_id: &AccountId,
    ) -> Result<ContractCode, errors::ViewContractCodeError> {
        let account = self.view_account(state_update, account_id)?;
        account.contract().into_owned().code(account_id, &state_update)?.ok_or_else(|| {
            errors::ViewContractCodeError::NoContractCode {
                contract_account_id: account_id.clone(),
            }
        })
    }

    pub fn view_global_contract_code(
        &self,
        state_update: &TrieUpdate,
        identifier: GlobalContractIdentifier,
    ) -> Result<ContractCode, errors::ViewContractCodeError> {
        identifier
            .clone()
            .code(state_update)?
            .ok_or(errors::ViewContractCodeError::NoGlobalContractCode { identifier })
    }

    pub fn view_access_key(
        &self,
        state_update: &TrieUpdate,
        account_id: &AccountId,
        public_key: &PublicKey,
    ) -> Result<AccessKey, errors::ViewAccessKeyError> {
        get_access_key(state_update, account_id, public_key)?.ok_or_else(|| {
            errors::ViewAccessKeyError::AccessKeyDoesNotExist { public_key: public_key.clone() }
        })
    }

    pub fn view_access_keys(
        &self,
        state_update: &TrieUpdate,
        account_id: &AccountId,
    ) -> Result<Vec<(PublicKey, AccessKey)>, errors::ViewAccessKeyError> {
        let prefix = trie_key_parsers::get_raw_prefix_for_access_keys(account_id);
        let raw_prefix: &[u8] = prefix.as_ref();
        let access_keys =
            state_update
                .iter(&prefix)?
                .map(|key| {
                    let key = key?;
                    let public_key = &key[raw_prefix.len()..];
                    let access_key = near_store::get_access_key_raw(state_update, &key)?
                        .ok_or_else(|| errors::ViewAccessKeyError::InternalError {
                            error_message: "Unexpected missing key from iterator".to_string(),
                        })?;
                    PublicKey::try_from_slice(public_key)
                        .map_err(|_| errors::ViewAccessKeyError::InternalError {
                            error_message: format!(
                                "Unexpected invalid public key {:?} received from store",
                                public_key
                            ),
                        })
                        .map(|key| (key, access_key))
                })
                .collect::<Result<Vec<_>, errors::ViewAccessKeyError>>();
        access_keys
    }

    pub fn view_gas_key(
        &self,
        state_update: &TrieUpdate,
        account_id: &AccountId,
        public_key: &PublicKey,
    ) -> Result<GasKeyView, errors::ViewGasKeyError> {
        let gas_key = get_gas_key(state_update, account_id, public_key)?.ok_or_else(|| {
            errors::ViewGasKeyError::GasKeyDoesNotExist { public_key: public_key.clone() }
        })?;
        // TODO(gas-keys): Consider using iterator with get_raw_prefix_for_gas_key here.
        let mut nonces = Vec::new();
        for nonce_index in 0..gas_key.num_nonces {
            let nonce = get_gas_key_nonce(state_update, account_id, public_key, nonce_index)?
                .ok_or_else(|| errors::ViewGasKeyError::InternalError {
                    error_message: format!(
                        "Unexpected missing nonce for gas key {:?} at index {}",
                        public_key, nonce_index
                    ),
                })?;
            nonces.push(nonce);
        }
        Ok(near_primitives::views::GasKeyView {
            num_nonces: gas_key.num_nonces,
            balance: gas_key.balance,
            permission: gas_key.permission.into(),
            nonces,
        })
    }

    pub fn view_gas_keys(
        &self,
        state_update: &TrieUpdate,
        account_id: &AccountId,
    ) -> Result<Vec<near_primitives::views::GasKeyInfoView>, errors::ViewGasKeyError> {
        let prefix = trie_key_parsers::get_raw_prefix_for_gas_keys(account_id);
        let mut result: Vec<near_primitives::views::GasKeyInfoView> = Vec::new();
        for raw_key in state_update.iter(&prefix)? {
            let raw_key = raw_key?;
            let trie_key = parse_trie_key_gas_key_from_raw_key(&raw_key).map_err(|err| {
                errors::ViewGasKeyError::InternalError {
                    error_message: format!("Failed to parse gas key from raw key: {:?}", err),
                }
            })?;
            let near_primitives::trie_key::TrieKey::GasKey { public_key, index, .. } = &trie_key
            else {
                return Err(errors::ViewGasKeyError::InternalError {
                    error_message: format!("Unexpected trie key type for gas key: {:?}", trie_key),
                });
            };
            if index.is_some() {
                // This is a gas key nonce.
                let last_gas_key =
                    result.last_mut().ok_or_else(|| errors::ViewGasKeyError::InternalError {
                        error_message: "Unexpected gas key nonce without gas key".to_string(),
                    })?;
                // Sanity check the nonce should be for the last gas key that we've parsed.
                if &last_gas_key.public_key != public_key {
                    return Err(errors::ViewGasKeyError::InternalError {
                        error_message: format!(
                            "Gas key nonce's public key {:?} does not match the last gas key's public key {:?}",
                            public_key, last_gas_key.public_key
                        ),
                    });
                }
                let value =
                    near_store::get::<Nonce>(state_update, &trie_key)?.ok_or_else(|| {
                        errors::ViewGasKeyError::InternalError {
                            error_message: "Unexpected missing trie value from iterator"
                                .to_string(),
                        }
                    })?;
                last_gas_key.gas_key.nonces.push(value);
            } else {
                // This is a new gas key.
                let value =
                    near_store::get::<GasKey>(state_update, &trie_key)?.ok_or_else(|| {
                        errors::ViewGasKeyError::InternalError {
                            error_message: "Unexpected missing trie value from iterator"
                                .to_string(),
                        }
                    })?;
                let gas_key_view = GasKeyView::new(value, Vec::new());
                result.push(near_primitives::views::GasKeyInfoView {
                    public_key: public_key.clone(),
                    gas_key: gas_key_view,
                });
            }
        }
        // Sanity check that we've got all nonces for each gas key.
        for key in &result {
            if key.gas_key.num_nonces as usize != key.gas_key.nonces.len() {
                return Err(errors::ViewGasKeyError::InternalError {
                    error_message: format!(
                        "Gas key {:?} has {} nonces in the trie, but specifies num_nonces = {}",
                        key.public_key,
                        key.gas_key.nonces.len(),
                        key.gas_key.num_nonces
                    ),
                });
            }
        }
        Ok(result)
    }

    pub fn view_state(
        &self,
        state_update: &TrieUpdate,
        account_id: &AccountId,
        prefix: &[u8],
        include_proof: bool,
    ) -> Result<ViewStateResult, errors::ViewStateError> {
        match get_account(state_update, account_id)? {
            Some(account) => {
                let code_len = state_update
                    .get_code_len(
                        account_id.clone(),
                        account.local_contract_hash().unwrap_or_default(),
                    )?
                    .unwrap_or_default() as u64;
                if let Some(limit) = self.state_size_limit {
                    if account.storage_usage().saturating_sub(code_len) > limit {
                        return Err(errors::ViewStateError::AccountStateTooLarge {
                            requested_account_id: account_id.clone(),
                        });
                    }
                }
            }
            None => {
                return Err(errors::ViewStateError::AccountDoesNotExist {
                    requested_account_id: account_id.clone(),
                });
            }
        };

        let mut values = vec![];
        let query = trie_key_parsers::get_raw_prefix_for_contract_data(account_id, prefix);
        let acc_sep_len = query.len() - prefix.len();
        let mut iter = state_update.trie().disk_iter()?;
        iter.remember_visited_nodes(include_proof);
        iter.seek_prefix(&query)?;
        for item in &mut iter {
            let (key, value) = item?;
            values.push(StateItem { key: key[acc_sep_len..].to_vec().into(), value: value.into() });
        }
        let proof = iter.into_visited_nodes();
        Ok(ViewStateResult { values, proof })
    }

    pub fn call_function(
        &self,
        mut state_update: TrieUpdate,
        view_state: ViewApplyState,
        contract_id: &AccountId,
        method_name: &str,
        args: &[u8],
        logs: &mut Vec<String>,
        epoch_info_provider: &dyn EpochInfoProvider,
    ) -> Result<Vec<u8>, errors::CallFunctionError> {
        let now = Instant::now();
        let root = *state_update.get_root();
        let account = get_account(&state_update, contract_id)?.ok_or_else(|| {
            errors::CallFunctionError::AccountDoesNotExist {
                requested_account_id: contract_id.clone(),
            }
        })?;
        // TODO(#1015): Add ability to pass public key and originator_id
        let originator_id = contract_id;
        let public_key = PublicKey::empty(KeyType::ED25519);
        let empty_hash = CryptoHash::default();
        let mut receipt_manager = ReceiptManager::default();
        let config_store = RuntimeConfigStore::new(None);
        let config = config_store.get_config(PROTOCOL_VERSION);
        let apply_state = ApplyState {
            apply_reason: ApplyChunkReason::ViewTrackedShard,
            block_height: view_state.block_height,
            // Used for legacy reasons
            prev_block_hash: view_state.prev_block_hash,
            shard_id: view_state.shard_id,
            epoch_id: view_state.epoch_id,
            epoch_height: view_state.epoch_height,
            gas_price: Balance::ZERO,
            block_timestamp: view_state.block_timestamp,
            gas_limit: None,
            random_seed: root,
            current_protocol_version: view_state.current_protocol_version,
            config: Arc::clone(config),
            cache: view_state.cache,
            is_new_chunk: false,
            congestion_info: Default::default(),
            bandwidth_requests: BlockBandwidthRequests::empty(),
            trie_access_tracker_state: Default::default(),
            on_post_state_ready: None,
        };
        let function_call = FunctionCallAction {
            method_name: method_name.to_string(),
            args: args.to_vec(),
            gas: self.max_gas_burnt_view,
            deposit: Balance::ZERO,
        };
        let action_receipt = ActionReceipt {
            signer_id: originator_id.clone(),
            signer_public_key: public_key,
            gas_price: Balance::ZERO,
            output_data_receivers: vec![],
            input_data_ids: vec![],
            actions: vec![function_call.clone().into()],
        };
        let receipt = Receipt::V1(ReceiptV1 {
            predecessor_id: contract_id.clone(),
            receiver_id: contract_id.clone(),
            receipt_id: empty_hash,
            receipt: ReceiptEnum::Action(action_receipt.clone()),
            priority: 0,
        });
        let pipeline = ReceiptPreparationPipeline::new(
            Arc::clone(config),
            apply_state.cache.as_ref().map(|v| v.handle()),
            state_update.contract_storage(),
        );
        let view_config = Some(ViewConfig { max_gas_burnt: self.max_gas_burnt_view });
        let code_hash = account.contract().into_owned().hash(&state_update)?;
        let contract = pipeline.get_contract(&receipt, code_hash, 0, view_config.clone());

        let mut runtime_ext = RuntimeExt::new(
            &mut state_update,
            &mut receipt_manager,
            contract_id.clone(),
            account,
            empty_hash,
            view_state.epoch_id,
            view_state.block_height,
            epoch_info_provider,
            view_state.current_protocol_version,
            config.wasm_config.storage_get_mode,
            Arc::clone(&apply_state.trie_access_tracker_state),
        );
        let outcome = execute_function_call(
            contract,
            &apply_state,
            &mut runtime_ext,
            originator_id,
            &VersionedActionReceipt::from(action_receipt),
            [].into(),
            &function_call,
            &empty_hash,
            config,
            true,
            view_config,
        )
        .map_err(|e| errors::CallFunctionError::InternalError { error_message: e.to_string() })?;
        let elapsed = now.elapsed();
        let time_ms =
            (elapsed.as_secs() as f64 / 1_000.0) + f64::from(elapsed.subsec_nanos()) / 1_000_000.0;
        let time_str = format!("{:.*}ms", 2, time_ms);

        if let Some(err) = outcome.aborted {
            logs.extend(outcome.logs);
<<<<<<< HEAD
            debug!(target: "runtime", "(exec time {}) wasm execution failed with error: {:?}", time_str, err);
            let error: near_primitives::errors::FunctionCallError =
                crate::conversions::Convert::convert(err);
            Err(errors::CallFunctionError::VMError { error })
=======
            let message = format!("wasm execution failed with error: {:?}", err);
            tracing::debug!(target: "runtime", %time_str, %message, "exec time and error message");
            Err(errors::CallFunctionError::VMError { error_message: message })
>>>>>>> aac6fd93
        } else {
            tracing::debug!(target: "runtime", %time_str, ?outcome, "exec time and result of execution");
            logs.extend(outcome.logs);
            let result = match outcome.return_data {
                ReturnData::Value(buf) => buf,
                ReturnData::ReceiptIndex(_) | ReturnData::None => vec![],
            };
            Ok(result)
        }
    }
}<|MERGE_RESOLUTION|>--- conflicted
+++ resolved
@@ -408,16 +408,11 @@
 
         if let Some(err) = outcome.aborted {
             logs.extend(outcome.logs);
-<<<<<<< HEAD
-            debug!(target: "runtime", "(exec time {}) wasm execution failed with error: {:?}", time_str, err);
+            let message = format!("wasm execution failed with error: {:?}", err);
+            tracing::debug!(target: "runtime", %time_str, %message, "exec time and error message");
             let error: near_primitives::errors::FunctionCallError =
                 crate::conversions::Convert::convert(err);
-            Err(errors::CallFunctionError::VMError { error })
-=======
-            let message = format!("wasm execution failed with error: {:?}", err);
-            tracing::debug!(target: "runtime", %time_str, %message, "exec time and error message");
             Err(errors::CallFunctionError::VMError { error_message: message })
->>>>>>> aac6fd93
         } else {
             tracing::debug!(target: "runtime", %time_str, ?outcome, "exec time and result of execution");
             logs.extend(outcome.logs);
