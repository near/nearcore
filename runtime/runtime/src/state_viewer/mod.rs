use crate::ApplyState;
use crate::actions::execute_function_call;
use crate::ext::RuntimeExt;
use crate::global_contracts::{AccountContractAccessExt, GlobalContractAccessExt};
use crate::pipelining::ReceiptPreparationPipeline;
use crate::receipt_manager::ReceiptManager;
use near_crypto::{KeyType, PublicKey};
use near_parameters::RuntimeConfigStore;
use near_primitives::account::{AccessKey, Account, GasKey};
use near_primitives::action::GlobalContractIdentifier;
use near_primitives::apply::ApplyChunkReason;
use near_primitives::bandwidth_scheduler::BlockBandwidthRequests;
use near_primitives::borsh::BorshDeserialize;
use near_primitives::hash::CryptoHash;
use near_primitives::receipt::{
    ActionReceipt, Receipt, ReceiptEnum, ReceiptV2, VersionedActionReceipt,
};
use near_primitives::transaction::FunctionCallAction;
use near_primitives::trie_key::trie_key_parsers::{self, parse_trie_key_gas_key_from_raw_key};
use near_primitives::types::{
    AccountId, Balance, BlockHeight, EpochHeight, EpochId, EpochInfoProvider, Gas, Nonce, ShardId,
};
use near_primitives::version::PROTOCOL_VERSION;
use near_primitives::views::{GasKeyView, StateItem, ViewStateResult};
use near_primitives_core::config::ViewConfig;
use near_store::{TrieUpdate, get_access_key, get_account, get_gas_key, get_gas_key_nonce};
use near_vm_runner::logic::{ProtocolVersion, ReturnData};
use near_vm_runner::{ContractCode, ContractRuntimeCache};
use std::{str, sync::Arc, time::Instant};

pub mod errors;

/// State for the view call.
#[derive(Debug)]
pub struct ViewApplyState {
    /// Currently building block height.
    pub block_height: BlockHeight,
    /// Prev block hash
    pub prev_block_hash: CryptoHash,
    /// To which shard the applied chunk belongs.
    pub shard_id: ShardId,
    /// Current epoch id
    pub epoch_id: EpochId,
    /// Current epoch height
    pub epoch_height: EpochHeight,
    /// The current block timestamp (number of non-leap-nanoseconds since January 1, 1970 0:00:00 UTC).
    pub block_timestamp: u64,
    /// Current Protocol version when we apply the state transition
    pub current_protocol_version: ProtocolVersion,
    /// Cache for compiled contracts.
    pub cache: Option<Box<dyn ContractRuntimeCache>>,
}

pub struct TrieViewer {
    /// Upper bound of the byte size of contract state that is still viewable. None is no limit
    state_size_limit: Option<u64>,
    /// Gas limit used when handling call_function queries.
    max_gas_burnt_view: Gas,
}

impl Default for TrieViewer {
    fn default() -> Self {
        let config_store = RuntimeConfigStore::new(None);
        let latest_runtime_config = config_store.get_config(PROTOCOL_VERSION);
        let max_gas_burnt = latest_runtime_config.wasm_config.limit_config.max_gas_burnt;
        Self { state_size_limit: None, max_gas_burnt_view: max_gas_burnt }
    }
}

impl TrieViewer {
    pub fn new(state_size_limit: Option<u64>, max_gas_burnt_view: Option<Gas>) -> Self {
        let max_gas_burnt_view =
            max_gas_burnt_view.unwrap_or_else(|| TrieViewer::default().max_gas_burnt_view);
        Self { state_size_limit, max_gas_burnt_view }
    }

    pub fn view_account(
        &self,
        state_update: &TrieUpdate,
        account_id: &AccountId,
    ) -> Result<Account, errors::ViewAccountError> {
        get_account(state_update, account_id)?.ok_or_else(|| {
            errors::ViewAccountError::AccountDoesNotExist {
                requested_account_id: account_id.clone(),
            }
        })
    }

    pub fn view_account_contract_code(
        &self,
        state_update: &TrieUpdate,
        account_id: &AccountId,
    ) -> Result<ContractCode, errors::ViewContractCodeError> {
        let account = self.view_account(state_update, account_id)?;
        account.contract().into_owned().code(account_id, &state_update)?.ok_or_else(|| {
            errors::ViewContractCodeError::NoContractCode {
                contract_account_id: account_id.clone(),
            }
        })
    }

    pub fn view_global_contract_code(
        &self,
        state_update: &TrieUpdate,
        identifier: GlobalContractIdentifier,
    ) -> Result<ContractCode, errors::ViewContractCodeError> {
        identifier
            .clone()
            .code(state_update)?
            .ok_or(errors::ViewContractCodeError::NoGlobalContractCode { identifier })
    }

    pub fn view_access_key(
        &self,
        state_update: &TrieUpdate,
        account_id: &AccountId,
        public_key: &PublicKey,
    ) -> Result<AccessKey, errors::ViewAccessKeyError> {
        get_access_key(state_update, account_id, public_key)?.ok_or_else(|| {
            errors::ViewAccessKeyError::AccessKeyDoesNotExist { public_key: public_key.clone() }
        })
    }

    pub fn view_access_keys(
        &self,
        state_update: &TrieUpdate,
        account_id: &AccountId,
    ) -> Result<Vec<(PublicKey, AccessKey)>, errors::ViewAccessKeyError> {
        let prefix = trie_key_parsers::get_raw_prefix_for_access_keys(account_id);
        let raw_prefix: &[u8] = prefix.as_ref();
        let access_keys =
            state_update
                .iter(&prefix)?
                .map(|key| {
                    let key = key?;
                    let public_key = &key[raw_prefix.len()..];
                    let access_key = near_store::get_access_key_raw(state_update, &key)?
                        .ok_or_else(|| errors::ViewAccessKeyError::InternalError {
                            error_message: "Unexpected missing key from iterator".to_string(),
                        })?;
                    PublicKey::try_from_slice(public_key)
                        .map_err(|_| errors::ViewAccessKeyError::InternalError {
                            error_message: format!(
                                "Unexpected invalid public key {:?} received from store",
                                public_key
                            ),
                        })
                        .map(|key| (key, access_key))
                })
                .collect::<Result<Vec<_>, errors::ViewAccessKeyError>>();
        access_keys
    }

    pub fn view_gas_key(
        &self,
        state_update: &TrieUpdate,
        account_id: &AccountId,
        public_key: &PublicKey,
    ) -> Result<GasKeyView, errors::ViewGasKeyError> {
        let gas_key = get_gas_key(state_update, account_id, public_key)?.ok_or_else(|| {
            errors::ViewGasKeyError::GasKeyDoesNotExist { public_key: public_key.clone() }
        })?;
        // TODO(gas-keys): Consider using iterator with get_raw_prefix_for_gas_key here.
        let mut nonces = Vec::new();
        for nonce_index in 0..gas_key.num_nonces {
            let nonce = get_gas_key_nonce(state_update, account_id, public_key, nonce_index)?
                .ok_or_else(|| errors::ViewGasKeyError::InternalError {
                    error_message: format!(
                        "Unexpected missing nonce for gas key {:?} at index {}",
                        public_key, nonce_index
                    ),
                })?;
            nonces.push(nonce);
        }
        Ok(near_primitives::views::GasKeyView {
            num_nonces: gas_key.num_nonces,
            balance: gas_key.balance,
            permission: gas_key.permission.into(),
            nonces,
        })
    }

    pub fn view_gas_keys(
        &self,
        state_update: &TrieUpdate,
        account_id: &AccountId,
    ) -> Result<Vec<near_primitives::views::GasKeyInfoView>, errors::ViewGasKeyError> {
        let prefix = trie_key_parsers::get_raw_prefix_for_gas_keys(account_id);
        let mut result: Vec<near_primitives::views::GasKeyInfoView> = Vec::new();
        for raw_key in state_update.iter(&prefix)? {
            let raw_key = raw_key?;
            let trie_key = parse_trie_key_gas_key_from_raw_key(&raw_key).map_err(|err| {
                errors::ViewGasKeyError::InternalError {
                    error_message: format!("Failed to parse gas key from raw key: {:?}", err),
                }
            })?;
            let near_primitives::trie_key::TrieKey::GasKey { public_key, index, .. } = &trie_key
            else {
                return Err(errors::ViewGasKeyError::InternalError {
                    error_message: format!("Unexpected trie key type for gas key: {:?}", trie_key),
                });
            };
            if index.is_some() {
<<<<<<< HEAD
                // This is a gas key nonce. Sanity check the nonce should be for the last gas key that we've parsed.
=======
                // This is a gas key nonce.
>>>>>>> 23507011
                let last_gas_key =
                    result.last_mut().ok_or_else(|| errors::ViewGasKeyError::InternalError {
                        error_message: "Unexpected gas key nonce without gas key".to_string(),
                    })?;
<<<<<<< HEAD
=======
                // Sanity check the nonce should be for the last gas key that we've parsed.
>>>>>>> 23507011
                if &last_gas_key.public_key != public_key {
                    return Err(errors::ViewGasKeyError::InternalError {
                        error_message: format!(
                            "Gas key nonce's public key {:?} does not match the last gas key's public key {:?}",
                            public_key, last_gas_key.public_key
                        ),
                    });
                }
                let value =
                    near_store::get::<Nonce>(state_update, &trie_key)?.ok_or_else(|| {
                        errors::ViewGasKeyError::InternalError {
                            error_message: "Unexpected missing trie value from iterator"
                                .to_string(),
                        }
                    })?;
                last_gas_key.gas_key.nonces.push(value);
            } else {
                // This is a new gas key.
                let value =
                    near_store::get::<GasKey>(state_update, &trie_key)?.ok_or_else(|| {
                        errors::ViewGasKeyError::InternalError {
                            error_message: "Unexpected missing trie value from iterator"
                                .to_string(),
                        }
                    })?;
                let gas_key_view = GasKeyView::new(value, Vec::new());
                result.push(near_primitives::views::GasKeyInfoView {
                    public_key: public_key.clone(),
                    gas_key: gas_key_view,
                });
            }
        }
        // Sanity check that we've got all nonces for each gas key.
        for key in &result {
            if key.gas_key.num_nonces as usize != key.gas_key.nonces.len() {
                return Err(errors::ViewGasKeyError::InternalError {
                    error_message: format!(
                        "Gas key {:?} has {} nonces in the trie, but specifies num_nonces = {}",
                        key.public_key,
                        key.gas_key.nonces.len(),
                        key.gas_key.num_nonces
                    ),
                });
            }
        }
        Ok(result)
    }

    pub fn view_state(
        &self,
        state_update: &TrieUpdate,
        account_id: &AccountId,
        prefix: &[u8],
        include_proof: bool,
    ) -> Result<ViewStateResult, errors::ViewStateError> {
        match get_account(state_update, account_id)? {
            Some(account) => {
                let code_len = state_update
                    .get_code_len(
                        account_id.clone(),
                        account.local_contract_hash().unwrap_or_default(),
                    )?
                    .unwrap_or_default() as u64;
                if let Some(limit) = self.state_size_limit {
                    if account.storage_usage().saturating_sub(code_len) > limit {
                        return Err(errors::ViewStateError::AccountStateTooLarge {
                            requested_account_id: account_id.clone(),
                        });
                    }
                }
            }
            None => {
                return Err(errors::ViewStateError::AccountDoesNotExist {
                    requested_account_id: account_id.clone(),
                });
            }
        };

        let mut values = vec![];
        let query = trie_key_parsers::get_raw_prefix_for_contract_data(account_id, prefix);
        let acc_sep_len = query.len() - prefix.len();
        let mut iter = state_update.trie().disk_iter()?;
        iter.remember_visited_nodes(include_proof);
        iter.seek_prefix(&query)?;
        for item in &mut iter {
            let (key, value) = item?;
            values.push(StateItem { key: key[acc_sep_len..].to_vec().into(), value: value.into() });
        }
        let proof = iter.into_visited_nodes();
        Ok(ViewStateResult { values, proof })
    }

    pub fn call_function(
        &self,
        mut state_update: TrieUpdate,
        view_state: ViewApplyState,
        contract_id: &AccountId,
        method_name: &str,
        args: &[u8],
        logs: &mut Vec<String>,
        epoch_info_provider: &dyn EpochInfoProvider,
    ) -> Result<Vec<u8>, errors::CallFunctionError> {
        let now = Instant::now();
        let root = *state_update.get_root();
        let account = get_account(&state_update, contract_id)?.ok_or_else(|| {
            errors::CallFunctionError::AccountDoesNotExist {
                requested_account_id: contract_id.clone(),
            }
        })?;
        // TODO(#1015): Add ability to pass public key and originator_id
        let originator_id = contract_id;
        let public_key = PublicKey::empty(KeyType::ED25519);
        let empty_hash = CryptoHash::default();
        let mut receipt_manager = ReceiptManager::default();
        let config_store = RuntimeConfigStore::new(None);
        let config = config_store.get_config(PROTOCOL_VERSION);
        let apply_state = ApplyState {
            apply_reason: ApplyChunkReason::ViewTrackedShard,
            block_height: view_state.block_height,
            // Used for legacy reasons
            prev_block_hash: view_state.prev_block_hash,
            shard_id: view_state.shard_id,
            epoch_id: view_state.epoch_id,
            epoch_height: view_state.epoch_height,
            gas_price: Balance::ZERO,
            block_timestamp: view_state.block_timestamp,
            gas_limit: None,
            random_seed: root,
            current_protocol_version: view_state.current_protocol_version,
            config: Arc::clone(config),
            cache: view_state.cache,
            is_new_chunk: false,
            congestion_info: Default::default(),
            bandwidth_requests: BlockBandwidthRequests::empty(),
            trie_access_tracker_state: Default::default(),
            on_post_state_ready: None,
        };
        let function_call = FunctionCallAction {
            method_name: method_name.to_string(),
            args: args.to_vec(),
            gas: self.max_gas_burnt_view,
            deposit: Balance::ZERO,
        };
        let action_receipt = ActionReceipt {
            signer_id: originator_id.clone(),
            signer_public_key: public_key,
            gas_price: Balance::ZERO,
            output_data_receivers: vec![],
            input_data_ids: vec![],
            actions: vec![function_call.clone().into()],
        };
        let receipt = Receipt::V2(ReceiptV2 {
            predecessor_id: contract_id.clone(),
            predecessor_gas_key: None,
            receiver_id: contract_id.clone(),
            receipt_id: empty_hash,
            receipt: ReceiptEnum::Action(action_receipt.clone()),
            priority: 0,
        });
        let pipeline = ReceiptPreparationPipeline::new(
            Arc::clone(config),
            apply_state.cache.as_ref().map(|v| v.handle()),
            state_update.contract_storage(),
        );
        let view_config = Some(ViewConfig { max_gas_burnt: self.max_gas_burnt_view });
        let code_hash = account.contract().into_owned().hash(&state_update)?;
        let contract = pipeline.get_contract(&receipt, code_hash, 0, view_config.clone());

        let mut runtime_ext = RuntimeExt::new(
            &mut state_update,
            &mut receipt_manager,
            contract_id.clone(),
            account,
            empty_hash,
            view_state.epoch_id,
            view_state.block_height,
            epoch_info_provider,
            view_state.current_protocol_version,
            config.wasm_config.storage_get_mode,
            Arc::clone(&apply_state.trie_access_tracker_state),
        );
        let outcome = execute_function_call(
            contract,
            &apply_state,
            &mut runtime_ext,
            originator_id,
            &VersionedActionReceipt::from(action_receipt),
            [].into(),
            &function_call,
            &empty_hash,
            config,
            true,
            view_config,
        )
        .map_err(|e| errors::CallFunctionError::InternalError { error_message: e.to_string() })?;
        let elapsed = now.elapsed();
        let time_ms =
            (elapsed.as_secs() as f64 / 1_000.0) + f64::from(elapsed.subsec_nanos()) / 1_000_000.0;
        let time_str = format!("{:.*}ms", 2, time_ms);

        if let Some(err) = outcome.aborted {
            logs.extend(outcome.logs);
            let message = format!("wasm execution failed with error: {:?}", err);
            tracing::debug!(target: "runtime", %time_str, %message, "exec time and error message");
            Err(errors::CallFunctionError::VMError { error_message: message })
        } else {
            tracing::debug!(target: "runtime", %time_str, ?outcome, "exec time and result of execution");
            logs.extend(outcome.logs);
            let result = match outcome.return_data {
                ReturnData::Value(buf) => buf,
                ReturnData::ReceiptIndex(_) | ReturnData::None => vec![],
            };
            Ok(result)
        }
    }
}<|MERGE_RESOLUTION|>--- conflicted
+++ resolved
@@ -201,23 +201,13 @@
                 });
             };
             if index.is_some() {
-<<<<<<< HEAD
-                // This is a gas key nonce. Sanity check the nonce should be for the last gas key that we've parsed.
-=======
                 // This is a gas key nonce.
->>>>>>> 23507011
                 let last_gas_key =
                     result.last_mut().ok_or_else(|| errors::ViewGasKeyError::InternalError {
                         error_message: "Unexpected gas key nonce without gas key".to_string(),
                     })?;
-<<<<<<< HEAD
-=======
                 // Sanity check the nonce should be for the last gas key that we've parsed.
->>>>>>> 23507011
-                if &last_gas_key.public_key != public_key {
-                    return Err(errors::ViewGasKeyError::InternalError {
                         error_message: format!(
-                            "Gas key nonce's public key {:?} does not match the last gas key's public key {:?}",
                             public_key, last_gas_key.public_key
                         ),
                     });
