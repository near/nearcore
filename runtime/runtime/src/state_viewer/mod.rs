use crate::near_primitives::version::PROTOCOL_VERSION;
use crate::{actions::execute_function_call, ext::RuntimeExt};
use near_crypto::{KeyType, PublicKey};
use near_primitives::runtime::config_store::RuntimeConfigStore;
use near_primitives::{
    account::{AccessKey, Account},
    borsh::{BorshDeserialize, BorshSerialize},
    contract::ContractCode,
    hash::CryptoHash,
    receipt::ActionReceipt,
    runtime::{
        apply_state::ApplyState,
        migration_data::{MigrationData, MigrationFlags},
    },
    transaction::FunctionCallAction,
    trie_key::trie_key_parsers,
    types::{AccountId, EpochInfoProvider, Gas},
    views::{StateItem, ViewApplyState, ViewStateResult},
};
use near_store::{get_access_key, get_account, get_code, TrieUpdate};
use near_vm_logic::{ReturnData, ViewConfig};
use std::{str, sync::Arc, time::Instant};
use tracing::debug;

pub mod errors;

pub struct TrieViewer {
    /// Upper bound of the byte size of contract state that is still viewable. None is no limit
    state_size_limit: Option<u64>,
    /// Gas limit used when when handling call_function queries.
    max_gas_burnt_view: Gas,
}

impl Default for TrieViewer {
    fn default() -> Self {
        let config_store = RuntimeConfigStore::new(None);
        let latest_runtime_config = config_store.get_config(PROTOCOL_VERSION);
        let max_gas_burnt = latest_runtime_config.wasm_config.limit_config.max_gas_burnt;
        Self { state_size_limit: None, max_gas_burnt_view: max_gas_burnt }
    }
}

impl TrieViewer {
    pub fn new(state_size_limit: Option<u64>, max_gas_burnt_view: Option<Gas>) -> Self {
        let max_gas_burnt_view =
            max_gas_burnt_view.unwrap_or_else(|| TrieViewer::default().max_gas_burnt_view);
        Self { state_size_limit, max_gas_burnt_view }
    }

    pub fn view_account(
        &self,
        state_update: &TrieUpdate,
        account_id: &AccountId,
    ) -> Result<Account, errors::ViewAccountError> {
        get_account(state_update, account_id)?.ok_or_else(|| {
            errors::ViewAccountError::AccountDoesNotExist {
                requested_account_id: account_id.clone(),
            }
        })
    }

    pub fn view_contract_code(
        &self,
        state_update: &TrieUpdate,
        account_id: &AccountId,
    ) -> Result<ContractCode, errors::ViewContractCodeError> {
        let account = self.view_account(state_update, account_id)?;
        get_code(state_update, account_id, Some(account.code_hash()))?.ok_or_else(|| {
            errors::ViewContractCodeError::NoContractCode {
                contract_account_id: account_id.clone(),
            }
        })
    }

    pub fn view_access_key(
        &self,
        state_update: &TrieUpdate,
        account_id: &AccountId,
        public_key: &PublicKey,
    ) -> Result<AccessKey, errors::ViewAccessKeyError> {
        get_access_key(state_update, account_id, public_key)?.ok_or_else(|| {
            errors::ViewAccessKeyError::AccessKeyDoesNotExist { public_key: public_key.clone() }
        })
    }

    pub fn view_access_keys(
        &self,
        state_update: &TrieUpdate,
        account_id: &AccountId,
    ) -> Result<Vec<(PublicKey, AccessKey)>, errors::ViewAccessKeyError> {
        let prefix = trie_key_parsers::get_raw_prefix_for_access_keys(account_id);
        let raw_prefix: &[u8] = prefix.as_ref();
        let access_keys =
            state_update
                .iter(&prefix)?
                .map(|key| {
                    let key = key?;
                    let public_key = &key[raw_prefix.len()..];
                    let access_key = near_store::get_access_key_raw(state_update, &key)?
                        .ok_or_else(|| errors::ViewAccessKeyError::InternalError {
                            error_message: "Unexpected missing key from iterator".to_string(),
                        })?;
                    PublicKey::try_from_slice(public_key)
                        .map_err(|_| errors::ViewAccessKeyError::InternalError {
                            error_message: format!(
                                "Unexpected invalid public key {:?} received from store",
                                public_key
                            ),
                        })
                        .map(|key| (key, access_key))
                })
                .collect::<Result<Vec<_>, errors::ViewAccessKeyError>>();
        access_keys
    }

    pub fn view_state(
        &self,
        state_update: &TrieUpdate,
        account_id: &AccountId,
        prefix: &[u8],
    ) -> Result<ViewStateResult, errors::ViewStateError> {
        match get_account(state_update, account_id)? {
            Some(account) => {
                let code_len = get_code(state_update, account_id, Some(account.code_hash()))?
                    .map(|c| c.code().len() as u64)
                    .unwrap_or_default();
                if let Some(limit) = self.state_size_limit {
                    if account.storage_usage().saturating_sub(code_len) > limit {
                        return Err(errors::ViewStateError::AccountStateTooLarge {
                            requested_account_id: account_id.clone(),
                        });
                    }
                }
            }
            None => {
                return Err(errors::ViewStateError::AccountDoesNotExist {
                    requested_account_id: account_id.clone(),
                })
            }
        };

        let mut values = vec![];
        let query = trie_key_parsers::get_raw_prefix_for_contract_data(account_id, prefix);
        let acc_sep_len = query.len() - prefix.len();
        let mut iter = state_update.trie.iter(&state_update.get_root())?;
        iter.seek(&query)?;
        for item in iter {
            let (key, value) = item?;
            if !key.starts_with(query.as_ref()) {
                break;
            }
            values.push(StateItem {
<<<<<<< HEAD
                key: to_base64(&key[acc_sep_len..]),
                value: to_base64(&value),
                proof: None,
=======
                key: key[acc_sep_len..].to_vec(),
                value: value,
                proof: vec![],
>>>>>>> eecf764a
            });
        }
        // TODO(2076): Add proofs for the storage items.
        let trie = state_update.trie();
        let root = state_update.get_root();

        let (found, proof) = trie.get_proof(&root, &query)?;
        let serialized_proof = proof
            .iter()
            .map(|level| {
                level.try_to_vec().map(to_base64).map_err(|err| {
                    errors::ViewStateError::InternalError { error_message: err.to_string() }
                })
            })
            .collect::<Result<Vec<_>, _>>()?;
        Ok(ViewStateResult { values, proof: Some((found, Some(serialized_proof))) })
    }

    pub fn call_function(
        &self,
        mut state_update: TrieUpdate,
        view_state: ViewApplyState,
        contract_id: &AccountId,
        method_name: &str,
        args: &[u8],
        logs: &mut Vec<String>,
        epoch_info_provider: &dyn EpochInfoProvider,
    ) -> Result<Vec<u8>, errors::CallFunctionError> {
        let now = Instant::now();
        let root = state_update.get_root();
        let mut account = get_account(&state_update, contract_id)?.ok_or_else(|| {
            errors::CallFunctionError::AccountDoesNotExist {
                requested_account_id: contract_id.clone(),
            }
        })?;
        // TODO(#1015): Add ability to pass public key and originator_id
        let originator_id = contract_id;
        let public_key = PublicKey::empty(KeyType::ED25519);
        let empty_hash = CryptoHash::default();
        let mut runtime_ext = RuntimeExt::new(
            &mut state_update,
            contract_id,
            &empty_hash,
            &view_state.epoch_id,
            &view_state.prev_block_hash,
            &view_state.block_hash,
            epoch_info_provider,
            view_state.current_protocol_version,
        );
        let config_store = RuntimeConfigStore::new(None);
        let config = config_store.get_config(PROTOCOL_VERSION);
        let apply_state = ApplyState {
            block_index: view_state.block_height,
            // Used for legacy reasons
            prev_block_hash: view_state.prev_block_hash,
            block_hash: view_state.block_hash,
            epoch_id: view_state.epoch_id.clone(),
            epoch_height: view_state.epoch_height,
            gas_price: 0,
            block_timestamp: view_state.block_timestamp,
            gas_limit: None,
            random_seed: root,
            current_protocol_version: view_state.current_protocol_version,
            config: config.clone(),
            cache: view_state.cache,
            is_new_chunk: false,
            migration_data: Arc::new(MigrationData::default()),
            migration_flags: MigrationFlags::default(),
        };
        let action_receipt = ActionReceipt {
            signer_id: originator_id.clone(),
            signer_public_key: public_key,
            gas_price: 0,
            output_data_receivers: vec![],
            input_data_ids: vec![],
            actions: vec![],
        };
        let function_call = FunctionCallAction {
            method_name: method_name.to_string(),
            args: args.to_vec(),
            gas: self.max_gas_burnt_view,
            deposit: 0,
        };
        let (outcome, err) = execute_function_call(
            &apply_state,
            &mut runtime_ext,
            &mut account,
            originator_id,
            &action_receipt,
            &[],
            &function_call,
            &empty_hash,
            config,
            true,
            Some(ViewConfig { max_gas_burnt: self.max_gas_burnt_view }),
        )
        .outcome_error();
        let elapsed = now.elapsed();
        let time_ms =
            (elapsed.as_secs() as f64 / 1_000.0) + f64::from(elapsed.subsec_nanos()) / 1_000_000.0;
        let time_str = format!("{:.*}ms", 2, time_ms);

        if let Some(err) = err {
            logs.extend(outcome.logs);
            let message = format!("wasm execution failed with error: {:?}", err);
            debug!(target: "runtime", "(exec time {}) {}", time_str, message);
            Err(errors::CallFunctionError::VMError { error_message: message })
        } else {
            debug!(target: "runtime", "(exec time {}) result of execution: {:?}", time_str, outcome);
            logs.extend(outcome.logs);
            let result = match outcome.return_data {
                ReturnData::Value(buf) => buf,
                ReturnData::ReceiptIndex(_) | ReturnData::None => vec![],
            };
            Ok(result)
        }
    }
}<|MERGE_RESOLUTION|>--- conflicted
+++ resolved
@@ -150,15 +150,9 @@
                 break;
             }
             values.push(StateItem {
-<<<<<<< HEAD
-                key: to_base64(&key[acc_sep_len..]),
-                value: to_base64(&value),
-                proof: None,
-=======
                 key: key[acc_sep_len..].to_vec(),
                 value: value,
                 proof: vec![],
->>>>>>> eecf764a
             });
         }
         // TODO(2076): Add proofs for the storage items.
