use crate::ApplyState;
use crate::actions::execute_function_call;
use crate::ext::RuntimeExt;
use crate::global_contracts::{AccountContractAccessExt, GlobalContractAccessExt};
use crate::pipelining::ReceiptPreparationPipeline;
use crate::receipt_manager::ReceiptManager;
use near_crypto::{KeyType, PublicKey};
use near_parameters::RuntimeConfigStore;
use near_primitives::account::{AccessKey, Account, GasKey};
use near_primitives::action::GlobalContractIdentifier;
use near_primitives::apply::ApplyChunkReason;
use near_primitives::bandwidth_scheduler::BlockBandwidthRequests;
use near_primitives::borsh::BorshDeserialize;
use near_primitives::hash::CryptoHash;
use near_primitives::receipt::{
    ActionReceipt, Receipt, ReceiptEnum, ReceiptV2, VersionedActionReceipt,
};
use near_primitives::transaction::FunctionCallAction;
use near_primitives::trie_key::trie_key_parsers::{self, parse_trie_key_gas_key_from_raw_key};
use near_primitives::types::{
    AccountId, Balance, BlockHeight, EpochHeight, EpochId, EpochInfoProvider, Gas, Nonce, ShardId,
};
use near_primitives::version::PROTOCOL_VERSION;
use near_primitives::views::{GasKeyView, StateItem, ViewStateResult};
use near_primitives_core::config::ViewConfig;
use near_store::{TrieUpdate, get_access_key, get_account, get_gas_key, get_gas_key_nonce};
use near_vm_runner::logic::{ProtocolVersion, ReturnData};
use near_vm_runner::{ContractCode, ContractRuntimeCache};
use std::{str, sync::Arc, time::Instant};
use tracing::debug;

pub mod errors;

/// State for the view call.
#[derive(Debug)]
pub struct ViewApplyState {
    /// Currently building block height.
    pub block_height: BlockHeight,
    /// Prev block hash
    pub prev_block_hash: CryptoHash,
    /// To which shard the applied chunk belongs.
    pub shard_id: ShardId,
    /// Current epoch id
    pub epoch_id: EpochId,
    /// Current epoch height
    pub epoch_height: EpochHeight,
    /// The current block timestamp (number of non-leap-nanoseconds since January 1, 1970 0:00:00 UTC).
    pub block_timestamp: u64,
    /// Current Protocol version when we apply the state transition
    pub current_protocol_version: ProtocolVersion,
    /// Cache for compiled contracts.
    pub cache: Option<Box<dyn ContractRuntimeCache>>,
}

pub struct TrieViewer {
    /// Upper bound of the byte size of contract state that is still viewable. None is no limit
    state_size_limit: Option<u64>,
    /// Gas limit used when handling call_function queries.
    max_gas_burnt_view: Gas,
}

impl Default for TrieViewer {
    fn default() -> Self {
        let config_store = RuntimeConfigStore::new(None);
        let latest_runtime_config = config_store.get_config(PROTOCOL_VERSION);
        let max_gas_burnt = latest_runtime_config.wasm_config.limit_config.max_gas_burnt;
        Self { state_size_limit: None, max_gas_burnt_view: max_gas_burnt }
    }
}

impl TrieViewer {
    pub fn new(state_size_limit: Option<u64>, max_gas_burnt_view: Option<Gas>) -> Self {
        let max_gas_burnt_view =
            max_gas_burnt_view.unwrap_or_else(|| TrieViewer::default().max_gas_burnt_view);
        Self { state_size_limit, max_gas_burnt_view }
    }

    pub fn view_account(
        &self,
        state_update: &TrieUpdate,
        account_id: &AccountId,
    ) -> Result<Account, errors::ViewAccountError> {
        get_account(state_update, account_id)?.ok_or_else(|| {
            errors::ViewAccountError::AccountDoesNotExist {
                requested_account_id: account_id.clone(),
            }
        })
    }

    pub fn view_account_contract_code(
        &self,
        state_update: &TrieUpdate,
        account_id: &AccountId,
    ) -> Result<ContractCode, errors::ViewContractCodeError> {
        let account = self.view_account(state_update, account_id)?;
        account.contract().into_owned().code(account_id, &state_update)?.ok_or_else(|| {
            errors::ViewContractCodeError::NoContractCode {
                contract_account_id: account_id.clone(),
            }
        })
    }

    pub fn view_global_contract_code(
        &self,
        state_update: &TrieUpdate,
        identifier: GlobalContractIdentifier,
    ) -> Result<ContractCode, errors::ViewContractCodeError> {
        identifier
            .clone()
            .code(state_update)?
            .ok_or(errors::ViewContractCodeError::NoGlobalContractCode { identifier })
    }

    pub fn view_access_key(
        &self,
        state_update: &TrieUpdate,
        account_id: &AccountId,
        public_key: &PublicKey,
    ) -> Result<AccessKey, errors::ViewAccessKeyError> {
        get_access_key(state_update, account_id, public_key)?.ok_or_else(|| {
            errors::ViewAccessKeyError::AccessKeyDoesNotExist { public_key: public_key.clone() }
        })
    }

    pub fn view_access_keys(
        &self,
        state_update: &TrieUpdate,
        account_id: &AccountId,
    ) -> Result<Vec<(PublicKey, AccessKey)>, errors::ViewAccessKeyError> {
        let prefix = trie_key_parsers::get_raw_prefix_for_access_keys(account_id);
        let raw_prefix: &[u8] = prefix.as_ref();
        let access_keys =
            state_update
                .iter(&prefix)?
                .map(|key| {
                    let key = key?;
                    let public_key = &key[raw_prefix.len()..];
                    let access_key = near_store::get_access_key_raw(state_update, &key)?
                        .ok_or_else(|| errors::ViewAccessKeyError::InternalError {
                            error_message: "Unexpected missing key from iterator".to_string(),
                        })?;
                    PublicKey::try_from_slice(public_key)
                        .map_err(|_| errors::ViewAccessKeyError::InternalError {
                            error_message: format!(
                                "Unexpected invalid public key {:?} received from store",
                                public_key
                            ),
                        })
                        .map(|key| (key, access_key))
                })
                .collect::<Result<Vec<_>, errors::ViewAccessKeyError>>();
        access_keys
    }

    pub fn view_gas_key(
        &self,
        state_update: &TrieUpdate,
        account_id: &AccountId,
        public_key: &PublicKey,
<<<<<<< HEAD
        include_nonces: bool,
    ) -> Result<near_primitives::views::GasKeyView, errors::ViewGasKeyError> {
        let gas_key = get_gas_key(state_update, account_id, public_key)?.ok_or_else(|| {
            errors::ViewGasKeyError::GasKeyDoesNotExist { public_key: public_key.clone() }
        })?;
        let nonces = if include_nonces {
            let mut nonces = Vec::new();
            for nonce_index in 0..gas_key.num_nonces {
                let nonce = get_gas_key_nonce(state_update, account_id, public_key, nonce_index)?
                    .ok_or_else(|| errors::ViewGasKeyError::InternalError {
=======
    ) -> Result<GasKeyView, errors::ViewGasKeyError> {
        let gas_key = get_gas_key(state_update, account_id, public_key)?.ok_or_else(|| {
            errors::ViewGasKeyError::GasKeyDoesNotExist { public_key: public_key.clone() }
        })?;
        // TODO(gas-keys): Consider using iterator with get_raw_prefix_for_gas_key here.
        let mut nonces = Vec::new();
        for nonce_index in 0..gas_key.num_nonces {
            let nonce = get_gas_key_nonce(state_update, account_id, public_key, nonce_index)?
                .ok_or_else(|| errors::ViewGasKeyError::InternalError {
>>>>>>> 7198cf2b
                    error_message: format!(
                        "Unexpected missing nonce for gas key {:?} at index {}",
                        public_key, nonce_index
                    ),
                })?;
<<<<<<< HEAD
                nonces.push(nonce);
            }
            Some(nonces)
        } else {
            None
        };
=======
            nonces.push(nonce);
        }
>>>>>>> 7198cf2b
        Ok(near_primitives::views::GasKeyView {
            num_nonces: gas_key.num_nonces,
            balance: gas_key.balance,
            permission: gas_key.permission.into(),
            nonces,
        })
    }

    pub fn view_gas_keys(
        &self,
        state_update: &TrieUpdate,
        account_id: &AccountId,
    ) -> Result<Vec<near_primitives::views::GasKeyInfoView>, errors::ViewGasKeyError> {
        let prefix = trie_key_parsers::get_raw_prefix_for_gas_keys(account_id);
        let mut result: Vec<near_primitives::views::GasKeyInfoView> = Vec::new();
<<<<<<< HEAD
=======
        let mut last_parsed_gas_key_public_key: Option<PublicKey> = None; // Tracked to check trie consistency.
>>>>>>> 7198cf2b
        for raw_key in state_update.iter(&prefix)? {
            let raw_key = raw_key?;
            let trie_key = parse_trie_key_gas_key_from_raw_key(&raw_key).map_err(|err| {
                errors::ViewGasKeyError::InternalError {
                    error_message: format!("Failed to parse gas key from raw key: {:?}", err),
                }
            })?;
            let near_primitives::trie_key::TrieKey::GasKey { public_key, index, .. } = &trie_key
            else {
                return Err(errors::ViewGasKeyError::InternalError {
<<<<<<< HEAD
                    error_message: "Unexpected trie key type for gas key".to_string(),
                });
            };
            if index.is_some() {
                // This is a gas key nonce. The nonce should be for the last gas key that we've parsed.
=======
                    error_message: format!("Unexpected trie key type for gas key: {:?}", trie_key),
                });
            };
            if index.is_some() {
                // This is a gas key nonce. Sanity check the nonce should be for the last gas key that we've parsed.
                let last_gas_key_public_key =
                    last_parsed_gas_key_public_key.as_ref().ok_or_else(|| {
                        errors::ViewGasKeyError::InternalError {
                            error_message: "Unexpected gas key nonce without gas key".to_string(),
                        }
                    })?;
                if last_gas_key_public_key != public_key {
                    return Err(errors::ViewGasKeyError::InternalError {
                        error_message: format!(
                            "Gas key nonce's public key {:?} does not match the last gas key's public key {:?}",
                            public_key, last_gas_key_public_key
                        ),
                    });
                }
>>>>>>> 7198cf2b
                let value =
                    near_store::get::<Nonce>(state_update, &trie_key)?.ok_or_else(|| {
                        errors::ViewGasKeyError::InternalError {
                            error_message: "Unexpected missing trie value from iterator"
                                .to_string(),
                        }
                    })?;
                result
                    .last_mut()
                    .ok_or_else(|| errors::ViewGasKeyError::InternalError {
                        error_message: "Unexpected gas key nonce without gas key".to_string(),
                    })?
                    .gas_key
                    .nonces
<<<<<<< HEAD
                    .as_mut()
                    .unwrap()
=======
>>>>>>> 7198cf2b
                    .push(value);
            } else {
                // This is a new gas key.
                let value =
                    near_store::get::<GasKey>(state_update, &trie_key)?.ok_or_else(|| {
                        errors::ViewGasKeyError::InternalError {
                            error_message: "Unexpected missing trie value from iterator"
                                .to_string(),
                        }
                    })?;
<<<<<<< HEAD
                let gas_key_view = GasKeyView::from_gas_key_with_nonces(value, Vec::new());
=======
                let gas_key_view = GasKeyView::new(value, Vec::new());
>>>>>>> 7198cf2b
                result.push(near_primitives::views::GasKeyInfoView {
                    public_key: public_key.clone(),
                    gas_key: gas_key_view,
                });
<<<<<<< HEAD
=======
                last_parsed_gas_key_public_key = Some(public_key.clone());
>>>>>>> 7198cf2b
            }
        }
        // Sanity check that we've got all nonces for each gas key.
        for key in &result {
<<<<<<< HEAD
            if key.gas_key.num_nonces as usize != key.gas_key.nonces.as_ref().unwrap().len() {
=======
            if key.gas_key.num_nonces as usize != key.gas_key.nonces.len() {
>>>>>>> 7198cf2b
                return Err(errors::ViewGasKeyError::InternalError {
                    error_message: format!(
                        "Gas key {:?} has {} nonces in the trie, but specifies num_nonces = {}",
                        key.public_key,
<<<<<<< HEAD
                        key.gas_key.nonces.as_ref().unwrap().len(),
=======
                        key.gas_key.nonces.len(),
>>>>>>> 7198cf2b
                        key.gas_key.num_nonces
                    ),
                });
            }
        }
        Ok(result)
    }

    pub fn view_state(
        &self,
        state_update: &TrieUpdate,
        account_id: &AccountId,
        prefix: &[u8],
        include_proof: bool,
    ) -> Result<ViewStateResult, errors::ViewStateError> {
        match get_account(state_update, account_id)? {
            Some(account) => {
                let code_len = state_update
                    .get_code_len(
                        account_id.clone(),
                        account.local_contract_hash().unwrap_or_default(),
                    )?
                    .unwrap_or_default() as u64;
                if let Some(limit) = self.state_size_limit {
                    if account.storage_usage().saturating_sub(code_len) > limit {
                        return Err(errors::ViewStateError::AccountStateTooLarge {
                            requested_account_id: account_id.clone(),
                        });
                    }
                }
            }
            None => {
                return Err(errors::ViewStateError::AccountDoesNotExist {
                    requested_account_id: account_id.clone(),
                });
            }
        };

        let mut values = vec![];
        let query = trie_key_parsers::get_raw_prefix_for_contract_data(account_id, prefix);
        let acc_sep_len = query.len() - prefix.len();
        let mut iter = state_update.trie().disk_iter()?;
        iter.remember_visited_nodes(include_proof);
        iter.seek_prefix(&query)?;
        for item in &mut iter {
            let (key, value) = item?;
            values.push(StateItem { key: key[acc_sep_len..].to_vec().into(), value: value.into() });
        }
        let proof = iter.into_visited_nodes();
        Ok(ViewStateResult { values, proof })
    }

    pub fn call_function(
        &self,
        mut state_update: TrieUpdate,
        view_state: ViewApplyState,
        contract_id: &AccountId,
        method_name: &str,
        args: &[u8],
        logs: &mut Vec<String>,
        epoch_info_provider: &dyn EpochInfoProvider,
    ) -> Result<Vec<u8>, errors::CallFunctionError> {
        let now = Instant::now();
        let root = *state_update.get_root();
        let account = get_account(&state_update, contract_id)?.ok_or_else(|| {
            errors::CallFunctionError::AccountDoesNotExist {
                requested_account_id: contract_id.clone(),
            }
        })?;
        // TODO(#1015): Add ability to pass public key and originator_id
        let originator_id = contract_id;
        let public_key = PublicKey::empty(KeyType::ED25519);
        let empty_hash = CryptoHash::default();
        let mut receipt_manager = ReceiptManager::default();
        let config_store = RuntimeConfigStore::new(None);
        let config = config_store.get_config(PROTOCOL_VERSION);
        let apply_state = ApplyState {
            apply_reason: ApplyChunkReason::ViewTrackedShard,
            block_height: view_state.block_height,
            // Used for legacy reasons
            prev_block_hash: view_state.prev_block_hash,
            shard_id: view_state.shard_id,
            epoch_id: view_state.epoch_id,
            epoch_height: view_state.epoch_height,
            gas_price: Balance::ZERO,
            block_timestamp: view_state.block_timestamp,
            gas_limit: None,
            random_seed: root,
            current_protocol_version: view_state.current_protocol_version,
            config: Arc::clone(config),
            cache: view_state.cache,
            is_new_chunk: false,
            congestion_info: Default::default(),
            bandwidth_requests: BlockBandwidthRequests::empty(),
            trie_access_tracker_state: Default::default(),
            on_post_state_ready: None,
        };
        let function_call = FunctionCallAction {
            method_name: method_name.to_string(),
            args: args.to_vec(),
            gas: self.max_gas_burnt_view,
            deposit: Balance::ZERO,
        };
        let action_receipt = ActionReceipt {
            signer_id: originator_id.clone(),
            signer_public_key: public_key,
            gas_price: Balance::ZERO,
            output_data_receivers: vec![],
            input_data_ids: vec![],
            actions: vec![function_call.clone().into()],
        };
        let receipt = Receipt::V2(ReceiptV2 {
            predecessor_id: contract_id.clone(),
            predecessor_gas_key: None,
            receiver_id: contract_id.clone(),
            receipt_id: empty_hash,
            receipt: ReceiptEnum::Action(action_receipt.clone()),
            priority: 0,
        });
        let pipeline = ReceiptPreparationPipeline::new(
            Arc::clone(config),
            apply_state.cache.as_ref().map(|v| v.handle()),
            state_update.contract_storage(),
        );
        let view_config = Some(ViewConfig { max_gas_burnt: self.max_gas_burnt_view });
        let code_hash = account.contract().into_owned().hash(&state_update)?;
        let contract = pipeline.get_contract(&receipt, code_hash, 0, view_config.clone());

        let mut runtime_ext = RuntimeExt::new(
            &mut state_update,
            &mut receipt_manager,
            contract_id.clone(),
            account,
            empty_hash,
            view_state.epoch_id,
            view_state.block_height,
            epoch_info_provider,
            view_state.current_protocol_version,
            config.wasm_config.storage_get_mode,
            Arc::clone(&apply_state.trie_access_tracker_state),
        );
        let outcome = execute_function_call(
            contract,
            &apply_state,
            &mut runtime_ext,
            originator_id,
            &VersionedActionReceipt::from(action_receipt),
            [].into(),
            &function_call,
            &empty_hash,
            config,
            true,
            view_config,
        )
        .map_err(|e| errors::CallFunctionError::InternalError { error_message: e.to_string() })?;
        let elapsed = now.elapsed();
        let time_ms =
            (elapsed.as_secs() as f64 / 1_000.0) + f64::from(elapsed.subsec_nanos()) / 1_000_000.0;
        let time_str = format!("{:.*}ms", 2, time_ms);

        if let Some(err) = outcome.aborted {
            logs.extend(outcome.logs);
            let message = format!("wasm execution failed with error: {:?}", err);
            debug!(target: "runtime", "(exec time {}) {}", time_str, message);
            Err(errors::CallFunctionError::VMError { error_message: message })
        } else {
            debug!(target: "runtime", "(exec time {}) result of execution: {:?}", time_str, outcome);
            logs.extend(outcome.logs);
            let result = match outcome.return_data {
                ReturnData::Value(buf) => buf,
                ReturnData::ReceiptIndex(_) | ReturnData::None => vec![],
            };
            Ok(result)
        }
    }
}<|MERGE_RESOLUTION|>--- conflicted
+++ resolved
@@ -157,18 +157,6 @@
         state_update: &TrieUpdate,
         account_id: &AccountId,
         public_key: &PublicKey,
-<<<<<<< HEAD
-        include_nonces: bool,
-    ) -> Result<near_primitives::views::GasKeyView, errors::ViewGasKeyError> {
-        let gas_key = get_gas_key(state_update, account_id, public_key)?.ok_or_else(|| {
-            errors::ViewGasKeyError::GasKeyDoesNotExist { public_key: public_key.clone() }
-        })?;
-        let nonces = if include_nonces {
-            let mut nonces = Vec::new();
-            for nonce_index in 0..gas_key.num_nonces {
-                let nonce = get_gas_key_nonce(state_update, account_id, public_key, nonce_index)?
-                    .ok_or_else(|| errors::ViewGasKeyError::InternalError {
-=======
     ) -> Result<GasKeyView, errors::ViewGasKeyError> {
         let gas_key = get_gas_key(state_update, account_id, public_key)?.ok_or_else(|| {
             errors::ViewGasKeyError::GasKeyDoesNotExist { public_key: public_key.clone() }
@@ -178,23 +166,13 @@
         for nonce_index in 0..gas_key.num_nonces {
             let nonce = get_gas_key_nonce(state_update, account_id, public_key, nonce_index)?
                 .ok_or_else(|| errors::ViewGasKeyError::InternalError {
->>>>>>> 7198cf2b
                     error_message: format!(
                         "Unexpected missing nonce for gas key {:?} at index {}",
                         public_key, nonce_index
                     ),
                 })?;
-<<<<<<< HEAD
-                nonces.push(nonce);
-            }
-            Some(nonces)
-        } else {
-            None
-        };
-=======
             nonces.push(nonce);
         }
->>>>>>> 7198cf2b
         Ok(near_primitives::views::GasKeyView {
             num_nonces: gas_key.num_nonces,
             balance: gas_key.balance,
@@ -210,10 +188,7 @@
     ) -> Result<Vec<near_primitives::views::GasKeyInfoView>, errors::ViewGasKeyError> {
         let prefix = trie_key_parsers::get_raw_prefix_for_gas_keys(account_id);
         let mut result: Vec<near_primitives::views::GasKeyInfoView> = Vec::new();
-<<<<<<< HEAD
-=======
         let mut last_parsed_gas_key_public_key: Option<PublicKey> = None; // Tracked to check trie consistency.
->>>>>>> 7198cf2b
         for raw_key in state_update.iter(&prefix)? {
             let raw_key = raw_key?;
             let trie_key = parse_trie_key_gas_key_from_raw_key(&raw_key).map_err(|err| {
@@ -224,13 +199,6 @@
             let near_primitives::trie_key::TrieKey::GasKey { public_key, index, .. } = &trie_key
             else {
                 return Err(errors::ViewGasKeyError::InternalError {
-<<<<<<< HEAD
-                    error_message: "Unexpected trie key type for gas key".to_string(),
-                });
-            };
-            if index.is_some() {
-                // This is a gas key nonce. The nonce should be for the last gas key that we've parsed.
-=======
                     error_message: format!("Unexpected trie key type for gas key: {:?}", trie_key),
                 });
             };
@@ -250,7 +218,6 @@
                         ),
                     });
                 }
->>>>>>> 7198cf2b
                 let value =
                     near_store::get::<Nonce>(state_update, &trie_key)?.ok_or_else(|| {
                         errors::ViewGasKeyError::InternalError {
@@ -265,11 +232,6 @@
                     })?
                     .gas_key
                     .nonces
-<<<<<<< HEAD
-                    .as_mut()
-                    .unwrap()
-=======
->>>>>>> 7198cf2b
                     .push(value);
             } else {
                 // This is a new gas key.
@@ -280,37 +242,22 @@
                                 .to_string(),
                         }
                     })?;
-<<<<<<< HEAD
-                let gas_key_view = GasKeyView::from_gas_key_with_nonces(value, Vec::new());
-=======
                 let gas_key_view = GasKeyView::new(value, Vec::new());
->>>>>>> 7198cf2b
                 result.push(near_primitives::views::GasKeyInfoView {
                     public_key: public_key.clone(),
                     gas_key: gas_key_view,
                 });
-<<<<<<< HEAD
-=======
                 last_parsed_gas_key_public_key = Some(public_key.clone());
->>>>>>> 7198cf2b
             }
         }
         // Sanity check that we've got all nonces for each gas key.
         for key in &result {
-<<<<<<< HEAD
-            if key.gas_key.num_nonces as usize != key.gas_key.nonces.as_ref().unwrap().len() {
-=======
             if key.gas_key.num_nonces as usize != key.gas_key.nonces.len() {
->>>>>>> 7198cf2b
                 return Err(errors::ViewGasKeyError::InternalError {
                     error_message: format!(
                         "Gas key {:?} has {} nonces in the trie, but specifies num_nonces = {}",
                         key.public_key,
-<<<<<<< HEAD
-                        key.gas_key.nonces.as_ref().unwrap().len(),
-=======
                         key.gas_key.nonces.len(),
->>>>>>> 7198cf2b
                         key.gas_key.num_nonces
                     ),
                 });
