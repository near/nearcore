<<<<<<< HEAD
use std::convert::TryFrom;

use near_primitives::account::{AccessKey, Account};
use near_primitives::crypto::signature::PublicKey;
use near_primitives::hash::CryptoHash;
use near_primitives::receipt::Receipt;
use near_primitives::types::{AccountId, ReadablePublicKey};
=======
use near_primitives::hash::CryptoHash;
use near_primitives::rpc::{AccessKeyView, AccountView, PublicKeyView};
use near_primitives::types::AccountId;
>>>>>>> 5490abb4

/// Record in the state storage.
#[derive(Serialize, Deserialize, Clone, Debug)]
pub enum StateRecord {
    /// Account information.
    Account { account_id: AccountId, account: AccountView },
    /// Data records inside the contract, encoded in base64.
    Data { key: String, value: String },
    /// Contract code encoded in base64.
    Contract { account_id: AccountId, code: String },
    /// Access key associated with some account.
<<<<<<< HEAD
    AccessKey { account_id: AccountId, public_key: ReadablePublicKey, access_key: AccessKey },
    /// Postponed Action Receipt.
    PostponedReceipt(Receipt),
    /// Data (from DataReceipt) received for the given account_id and data_id encoded in base64.
    ReceivedData { account_id: AccountId, data_id: CryptoHash, data: Option<String> },
=======
    AccessKey { account_id: AccountId, public_key: PublicKeyView, access_key: AccessKeyView },
    // TODO: DATA
>>>>>>> 5490abb4
}

impl StateRecord {
    pub fn account(account_id: &str, amount: u128, staked: u128) -> Self {
        StateRecord::Account {
            account_id: account_id.to_string(),
            account: AccountView {
                amount,
                staked,
                code_hash: CryptoHash::default().into(),
                storage_usage: 0,
                storage_paid_at: 0,
            },
        }
    }
}<|MERGE_RESOLUTION|>--- conflicted
+++ resolved
@@ -1,16 +1,7 @@
-<<<<<<< HEAD
-use std::convert::TryFrom;
-
-use near_primitives::account::{AccessKey, Account};
-use near_primitives::crypto::signature::PublicKey;
-use near_primitives::hash::CryptoHash;
-use near_primitives::receipt::Receipt;
-use near_primitives::types::{AccountId, ReadablePublicKey};
-=======
-use near_primitives::hash::CryptoHash;
-use near_primitives::rpc::{AccessKeyView, AccountView, PublicKeyView};
+use near_primitives::receipt::ReceiptView;
+use near_primitives::rpc::{AccessKeyView, AccountView, CryptoHashView, PublicKeyView};
+use near_primitives::serialize::option_base64_format;
 use near_primitives::types::AccountId;
->>>>>>> 5490abb4
 
 /// Record in the state storage.
 #[derive(Serialize, Deserialize, Clone, Debug)]
@@ -22,29 +13,14 @@
     /// Contract code encoded in base64.
     Contract { account_id: AccountId, code: String },
     /// Access key associated with some account.
-<<<<<<< HEAD
-    AccessKey { account_id: AccountId, public_key: ReadablePublicKey, access_key: AccessKey },
+    AccessKey { account_id: AccountId, public_key: PublicKeyView, access_key: AccessKeyView },
     /// Postponed Action Receipt.
-    PostponedReceipt(Receipt),
-    /// Data (from DataReceipt) received for the given account_id and data_id encoded in base64.
-    ReceivedData { account_id: AccountId, data_id: CryptoHash, data: Option<String> },
-=======
-    AccessKey { account_id: AccountId, public_key: PublicKeyView, access_key: AccessKeyView },
-    // TODO: DATA
->>>>>>> 5490abb4
-}
-
-impl StateRecord {
-    pub fn account(account_id: &str, amount: u128, staked: u128) -> Self {
-        StateRecord::Account {
-            account_id: account_id.to_string(),
-            account: AccountView {
-                amount,
-                staked,
-                code_hash: CryptoHash::default().into(),
-                storage_usage: 0,
-                storage_paid_at: 0,
-            },
-        }
-    }
+    PostponedReceipt(ReceiptView),
+    /// Received data from DataReceipt encoded in base64 for the given account_id and data_id.
+    ReceivedData {
+        account_id: AccountId,
+        data_id: CryptoHashView,
+        #[serde(with = "option_base64_format")]
+        data: Option<Vec<u8>>,
+    },
 }