use crate::safe_add_balance_apply;

use crate::config::{
    safe_add_balance, safe_add_gas, safe_gas_to_balance, total_deposit, total_exec_fees,
    total_prepaid_gas,
};
use crate::{ApplyStats, DelayedReceiptIndices, ValidatorAccountsUpdate};
use near_primitives::errors::{
    BalanceMismatchError, IntegerOverflowError, RuntimeError, StorageError,
};
use near_primitives::receipt::{Receipt, ReceiptEnum};
use near_primitives::transaction::SignedTransaction;
use near_primitives::types::{AccountId, Balance};
use near_primitives::utils::{system_account, TrieKey};
use near_runtime_fees::RuntimeFeesConfig;
use near_store::{get, get_account, get_postponed_receipt, TrieUpdate};
use std::collections::HashSet;

// TODO: Check for balance overflows
// TODO: Fix StorageError for partial states when looking up something that doesn't exist.
pub(crate) fn check_balance(
    transaction_costs: &RuntimeFeesConfig,
    initial_state: &TrieUpdate,
    final_state: &TrieUpdate,
    validator_accounts_update: &Option<ValidatorAccountsUpdate>,
    incoming_receipts: &[Receipt],
    transactions: &[SignedTransaction],
    outgoing_receipts: &[Receipt],
    stats: &ApplyStats,
) -> Result<(), RuntimeError> {
    // Delayed receipts
    let initial_delayed_receipt_indices: DelayedReceiptIndices =
        get(&initial_state, &TrieKey::DelayedReceiptIndices)?.unwrap_or_default();
    let final_delayed_receipt_indices: DelayedReceiptIndices =
        get(&final_state, &TrieKey::DelayedReceiptIndices)?.unwrap_or_default();
    let get_delayed_receipts = |from_index, to_index, state| {
        (from_index..to_index)
            .map(|index| {
                get(state, &TrieKey::DelayedReceipt { index })?.ok_or_else(|| {
                    StorageError::StorageInconsistentState(format!(
                        "Delayed receipt #{} should be in the state",
                        index
                    ))
                })
            })
            .collect::<Result<Vec<Receipt>, StorageError>>()
    };
    // Previously delayed receipts that were processed this time.
    let processed_delayed_receipts = get_delayed_receipts(
        initial_delayed_receipt_indices.first_index,
        final_delayed_receipt_indices.first_index,
        &initial_state,
    )?;
    // Receipts that were not processed this time and are delayed now.
    let new_delayed_receipts = get_delayed_receipts(
        initial_delayed_receipt_indices.next_available_index,
        final_delayed_receipt_indices.next_available_index,
        &final_state,
    )?;

    // Accounts
    let mut all_accounts_ids: HashSet<AccountId> = transactions
        .iter()
        .map(|tx| tx.transaction.signer_id.clone())
        .chain(incoming_receipts.iter().map(|r| r.receiver_id.clone()))
        .chain(processed_delayed_receipts.iter().map(|r| r.receiver_id.clone()))
        .collect();
    let incoming_validator_rewards =
        if let Some(validator_accounts_update) = validator_accounts_update {
            all_accounts_ids.extend(validator_accounts_update.stake_info.keys().cloned());
            all_accounts_ids.extend(validator_accounts_update.validator_rewards.keys().cloned());
            all_accounts_ids.extend(validator_accounts_update.last_proposals.keys().cloned());
            all_accounts_ids.extend(validator_accounts_update.slashing_info.keys().cloned());
            if let Some(account_id) = &validator_accounts_update.protocol_treasury_account_id {
                all_accounts_ids.insert(account_id.clone());
            }
            validator_accounts_update
                .validator_rewards
                .values()
                .try_fold(0u128, |res, balance| safe_add_balance(res, *balance))?
        } else {
            0
        };
    let total_accounts_balance = |state| -> Result<Balance, RuntimeError> {
        Ok(all_accounts_ids
            .iter()
            .map(|account_id| {
                get_account(state, account_id)?.map_or(Ok(0), |a| {
                    safe_add_balance(a.amount, a.locked)
                        .map_err(|_| RuntimeError::UnexpectedIntegerOverflow)
                })
            })
            .collect::<Result<Vec<Balance>, RuntimeError>>()?
            .into_iter()
            .try_fold(0u128, |res, balance| safe_add_balance(res, balance))?)
    };
    let initial_accounts_balance = total_accounts_balance(&initial_state)?;
    let final_accounts_balance = total_accounts_balance(&final_state)?;
    // Receipts
    let receipt_cost = |receipt: &Receipt| -> Result<Balance, IntegerOverflowError> {
        Ok(match &receipt.receipt {
            ReceiptEnum::Action(action_receipt) => {
                let mut total_cost = total_deposit(&action_receipt.actions)?;
                if receipt.predecessor_id != system_account() {
                    let mut total_gas = safe_add_gas(
                        transaction_costs.action_receipt_creation_config.exec_fee(),
                        total_exec_fees(transaction_costs, &action_receipt.actions)?,
                    )?;
                    total_gas =
                        safe_add_gas(total_gas, total_prepaid_gas(&action_receipt.actions)?)?;
                    let total_gas_cost = safe_gas_to_balance(action_receipt.gas_price, total_gas)?;
                    total_cost = safe_add_balance(total_cost, total_gas_cost)?;
                }
                total_cost
            }
            ReceiptEnum::Data(_) => 0,
        })
    };
    let receipts_cost = |receipts: &[Receipt]| -> Result<Balance, IntegerOverflowError> {
        receipts
            .iter()
            .map(receipt_cost)
            .collect::<Result<Vec<Balance>, IntegerOverflowError>>()?
            .into_iter()
            .try_fold(0u128, |res, balance| safe_add_balance(res, balance))
    };
    let incoming_receipts_balance = receipts_cost(incoming_receipts)?;
    let outgoing_receipts_balance = receipts_cost(outgoing_receipts)?;
    let processed_delayed_receipts_balance = receipts_cost(&processed_delayed_receipts)?;
    let new_delayed_receipts_balance = receipts_cost(&new_delayed_receipts)?;
    // Postponed actions receipts. The receipts can be postponed and stored with the receiver's
    // account ID when the input data is not received yet.
    // We calculate all potential receipts IDs that might be postponed initially or after the
    // execution.
    let all_potential_postponed_receipt_ids = incoming_receipts
        .iter()
        .chain(processed_delayed_receipts.iter())
        .map(|receipt| {
            let account_id = &receipt.receiver_id;
            match &receipt.receipt {
                ReceiptEnum::Action(_) => Ok(Some((account_id.clone(), receipt.receipt_id))),
                ReceiptEnum::Data(data_receipt) => {
                    if let Some(receipt_id) = get(
                        initial_state,
                        &TrieKey::PostponedReceiptId {
                            receiver_id: account_id.clone(),
                            data_id: data_receipt.data_id,
                        },
                    )? {
                        Ok(Some((account_id.clone(), receipt_id)))
                    } else {
                        Ok(None)
                    }
                }
            }
        })
        .collect::<Result<Vec<Option<_>>, StorageError>>()?
        .into_iter()
        .filter_map(|x| x)
        .collect::<HashSet<_>>();

    let total_postponed_receipts_cost = |state| -> Result<Balance, RuntimeError> {
        Ok(all_potential_postponed_receipt_ids
            .iter()
            .map(|(account_id, receipt_id)| {
                Ok(get_postponed_receipt(state, account_id, *receipt_id)?
                    .map_or(Ok(0), |r| receipt_cost(&r))?)
            })
            .collect::<Result<Vec<Balance>, RuntimeError>>()?
            .into_iter()
            .try_fold(0u128, |res, balance| safe_add_balance(res, balance))?)
    };
    let initial_postponed_receipts_balance = total_postponed_receipts_cost(initial_state)?;
    let final_postponed_receipts_balance = total_postponed_receipts_cost(final_state)?;
    // Sum it up

    let initial_balance = safe_add_balance_apply!(
        incoming_validator_rewards,
        initial_accounts_balance,
        incoming_receipts_balance,
        processed_delayed_receipts_balance,
        initial_postponed_receipts_balance
    );
    let final_balance = safe_add_balance_apply!(
        final_accounts_balance,
        outgoing_receipts_balance,
        new_delayed_receipts_balance,
        final_postponed_receipts_balance,
        stats.total_validator_reward,
        stats.total_balance_burnt,
        stats.total_balance_slashed
    );
    if initial_balance != final_balance {
        Err(BalanceMismatchError {
            // Inputs
            incoming_validator_rewards,
            initial_accounts_balance,
            incoming_receipts_balance,
            processed_delayed_receipts_balance,
            initial_postponed_receipts_balance,
            // Outputs
            final_accounts_balance,
            outgoing_receipts_balance,
            new_delayed_receipts_balance,
            final_postponed_receipts_balance,
            total_validator_reward: stats.total_validator_reward,
            total_balance_burnt: stats.total_balance_burnt,
            total_balance_slashed: stats.total_balance_slashed,
        }
        .into())
    } else {
        Ok(())
    }
}

#[cfg(test)]
mod tests {
    use super::*;
    use crate::ApplyStats;
    use near_crypto::{InMemorySigner, KeyType};
    use near_primitives::account::Account;
    use near_primitives::hash::{hash, CryptoHash};
    use near_primitives::receipt::ActionReceipt;
    use near_primitives::transaction::{Action, TransferAction};
    use near_primitives::types::{MerkleHash, StateChangeCause};
    use near_runtime_fees::RuntimeFeesConfig;
    use near_store::test_utils::create_trie;
    use near_store::{set_account, TrieUpdate};
    use testlib::runtime_utils::{alice_account, bob_account};

    use assert_matches::assert_matches;

    /// Initial balance used in tests.
    pub const TESTING_INIT_BALANCE: Balance = 1_000_000_000 * NEAR_BASE;

    /// One NEAR, divisible by 10^24.
    pub const NEAR_BASE: Balance = 1_000_000_000_000_000_000_000_000;

    #[test]
    fn test_check_balance_no_op() {
        let trie = create_trie();
        let root = MerkleHash::default();
        let initial_state = TrieUpdate::new(trie.clone(), root);
        let final_state = TrieUpdate::new(trie.clone(), root);
        let transaction_costs = RuntimeFeesConfig::default();
        check_balance(
            &transaction_costs,
            &initial_state,
            &final_state,
            &None,
            &[],
            &[],
            &[],
            &ApplyStats::default(),
        )
        .unwrap();
    }

    #[test]
    fn test_check_balance_unaccounted_refund() {
        let trie = create_trie();
        let root = MerkleHash::default();
        let initial_state = TrieUpdate::new(trie.clone(), root);
        let final_state = TrieUpdate::new(trie.clone(), root);
        let transaction_costs = RuntimeFeesConfig::default();
        let err = check_balance(
            &transaction_costs,
            &initial_state,
            &final_state,
            &None,
            &[Receipt::new_refund(&alice_account(), 1000)],
            &[],
            &[],
            &ApplyStats::default(),
        )
        .unwrap_err();
        assert_matches!(err, RuntimeError::BalanceMismatchError(_));
    }

    #[test]
    fn test_check_balance_refund() {
        let trie = create_trie();
        let root = MerkleHash::default();
        let account_id = alice_account();

        let initial_balance = TESTING_INIT_BALANCE;
        let refund_balance = 1000;

        let mut initial_state = TrieUpdate::new(trie.clone(), root);
<<<<<<< HEAD
        let initial_account = Account::new(initial_balance, hash(&[]));
        set_account(&mut initial_state, &account_id, &initial_account);
        initial_state.commit(StateChangeCause::NotWritableToDisk);

        let mut final_state = TrieUpdate::new(trie.clone(), root);
        let final_account = Account::new(initial_balance + refund_balance, hash(&[]));
        set_account(&mut final_state, &account_id, &final_account);
=======
        let initial_account = Account::new(initial_balance, hash(&[]), 0);
        set_account(&mut initial_state, account_id.clone(), &initial_account);
        initial_state.commit(StateChangeCause::NotWritableToDisk);

        let mut final_state = TrieUpdate::new(trie.clone(), root);
        let final_account = Account::new(initial_balance + refund_balance, hash(&[]), 0);
        set_account(&mut final_state, account_id.clone(), &final_account);
>>>>>>> 16c5ec6b
        final_state.commit(StateChangeCause::NotWritableToDisk);

        let transaction_costs = RuntimeFeesConfig::default();
        check_balance(
            &transaction_costs,
            &initial_state,
            &final_state,
            &None,
            &[Receipt::new_refund(&account_id, refund_balance)],
            &[],
            &[],
            &ApplyStats::default(),
        )
        .unwrap();
    }

    #[test]
    fn test_check_balance_tx_to_receipt() {
        let trie = create_trie();
        let root = MerkleHash::default();
        let account_id = alice_account();

        let initial_balance = TESTING_INIT_BALANCE / 2;
        let deposit = 500_000_000;
        let gas_price = 100;
        let cfg = RuntimeFeesConfig::default();
        let exec_gas = cfg.action_receipt_creation_config.exec_fee()
            + cfg.action_creation_config.transfer_cost.exec_fee();
        let send_gas = cfg.action_receipt_creation_config.send_fee(false)
            + cfg.action_creation_config.transfer_cost.send_fee(false);
        let contract_reward = (send_gas * cfg.burnt_gas_reward.numerator
            / cfg.burnt_gas_reward.denominator) as Balance
            * gas_price;
        let total_validator_reward = send_gas as Balance * gas_price - contract_reward;
        let mut initial_state = TrieUpdate::new(trie.clone(), root);
<<<<<<< HEAD
        let initial_account = Account::new(initial_balance, hash(&[]));
        set_account(&mut initial_state, &account_id, &initial_account);
=======
        let initial_account = Account::new(initial_balance, hash(&[]), 0);
        set_account(&mut initial_state, account_id.clone(), &initial_account);
>>>>>>> 16c5ec6b
        initial_state.commit(StateChangeCause::NotWritableToDisk);

        let mut final_state = TrieUpdate::new(trie.clone(), root);
        let final_account = Account::new(
            initial_balance - (exec_gas + send_gas) as Balance * gas_price - deposit
                + contract_reward,
            hash(&[]),
        );
        set_account(&mut final_state, account_id.clone(), &final_account);
        final_state.commit(StateChangeCause::NotWritableToDisk);

        let signer = InMemorySigner::from_seed(&account_id, KeyType::ED25519, &account_id);
        let tx = SignedTransaction::send_money(
            1,
            account_id.clone(),
            bob_account(),
            &signer,
            deposit,
            CryptoHash::default(),
        );
        let receipt = Receipt {
            predecessor_id: tx.transaction.signer_id.clone(),
            receiver_id: tx.transaction.receiver_id.clone(),
            receipt_id: Default::default(),
            receipt: ReceiptEnum::Action(ActionReceipt {
                signer_id: tx.transaction.signer_id.clone(),
                signer_public_key: tx.transaction.public_key.clone(),
                gas_price,
                output_data_receivers: vec![],
                input_data_ids: vec![],
                actions: vec![Action::Transfer(TransferAction { deposit })],
            }),
        };

        check_balance(
            &cfg,
            &initial_state,
            &final_state,
            &None,
            &[],
            &[tx],
            &[receipt],
            &ApplyStats {
                total_validator_reward,
                total_balance_burnt: 0,
                total_balance_slashed: 0,
            },
        )
        .unwrap();
    }

    #[test]
    fn test_total_balance_overflow_returns_unexpected_overflow() {
        let trie = create_trie();
        let root = MerkleHash::default();
        let alice_id = alice_account();
        let bob_id = bob_account();
        let gas_price = 100;
        let deposit = 1000;

        let mut initial_state = TrieUpdate::new(trie.clone(), root);
        let alice = Account::new(std::u128::MAX, hash(&[]));
        let bob = Account::new(1u128, hash(&[]));

        set_account(&mut initial_state, alice_id.clone(), &alice);
        set_account(&mut initial_state, bob_id.clone(), &bob);
        initial_state.commit(StateChangeCause::NotWritableToDisk);

        let signer = InMemorySigner::from_seed(&alice_id, KeyType::ED25519, &alice_id);

        let tx = SignedTransaction::send_money(
            0,
            alice_id.clone(),
            bob_id.clone(),
            &signer,
            1,
            CryptoHash::default(),
        );

        let receipt = Receipt {
            predecessor_id: tx.transaction.signer_id.clone(),
            receiver_id: tx.transaction.receiver_id.clone(),
            receipt_id: Default::default(),
            receipt: ReceiptEnum::Action(ActionReceipt {
                signer_id: tx.transaction.signer_id.clone(),
                signer_public_key: tx.transaction.public_key.clone(),
                gas_price,
                output_data_receivers: vec![],
                input_data_ids: vec![],
                actions: vec![Action::Transfer(TransferAction { deposit })],
            }),
        };

        let transaction_costs = RuntimeFeesConfig::default();
        assert_eq!(
            check_balance(
                &transaction_costs,
                &initial_state,
                &initial_state,
                &None,
                &[receipt],
                &[tx],
                &[],
                &ApplyStats::default(),
            ),
            Err(RuntimeError::UnexpectedIntegerOverflow)
        );
    }
}<|MERGE_RESOLUTION|>--- conflicted
+++ resolved
@@ -287,23 +287,13 @@
         let refund_balance = 1000;
 
         let mut initial_state = TrieUpdate::new(trie.clone(), root);
-<<<<<<< HEAD
         let initial_account = Account::new(initial_balance, hash(&[]));
-        set_account(&mut initial_state, &account_id, &initial_account);
+        set_account(&mut initial_state, account_id.clone(), &initial_account);
         initial_state.commit(StateChangeCause::NotWritableToDisk);
 
         let mut final_state = TrieUpdate::new(trie.clone(), root);
         let final_account = Account::new(initial_balance + refund_balance, hash(&[]));
-        set_account(&mut final_state, &account_id, &final_account);
-=======
-        let initial_account = Account::new(initial_balance, hash(&[]), 0);
-        set_account(&mut initial_state, account_id.clone(), &initial_account);
-        initial_state.commit(StateChangeCause::NotWritableToDisk);
-
-        let mut final_state = TrieUpdate::new(trie.clone(), root);
-        let final_account = Account::new(initial_balance + refund_balance, hash(&[]), 0);
         set_account(&mut final_state, account_id.clone(), &final_account);
->>>>>>> 16c5ec6b
         final_state.commit(StateChangeCause::NotWritableToDisk);
 
         let transaction_costs = RuntimeFeesConfig::default();
@@ -339,13 +329,8 @@
             * gas_price;
         let total_validator_reward = send_gas as Balance * gas_price - contract_reward;
         let mut initial_state = TrieUpdate::new(trie.clone(), root);
-<<<<<<< HEAD
         let initial_account = Account::new(initial_balance, hash(&[]));
-        set_account(&mut initial_state, &account_id, &initial_account);
-=======
-        let initial_account = Account::new(initial_balance, hash(&[]), 0);
         set_account(&mut initial_state, account_id.clone(), &initial_account);
->>>>>>> 16c5ec6b
         initial_state.commit(StateChangeCause::NotWritableToDisk);
 
         let mut final_state = TrieUpdate::new(trie.clone(), root);
