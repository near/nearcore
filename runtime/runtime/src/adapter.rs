--- conflicted
+++ resolved
@@ -64,10 +64,6 @@
         state_root: MerkleHash,
         account_id: &AccountId,
         public_key: &PublicKey,
-<<<<<<< HEAD
-        include_nonces: bool,
-=======
->>>>>>> 7198cf2b
     ) -> Result<GasKeyView, crate::state_viewer::errors::ViewGasKeyError>;
 
     fn view_gas_keys(
