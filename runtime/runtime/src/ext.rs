use crate::conversions::Convert;
use crate::receipt_manager::ReceiptManager;
use near_primitives::errors::{EpochError, StorageError};
use near_primitives::hash::CryptoHash;
use near_primitives::trie_key::{trie_key_parsers, TrieKey};
use near_primitives::types::{AccountId, Balance, EpochId, EpochInfoProvider, Gas, TrieCacheMode};
use near_primitives::utils::create_receipt_id_from_action_hash;
use near_primitives::version::ProtocolVersion;
<<<<<<< HEAD
use near_store::{get_code, yielded_promise_exists, KeyLookupMode, TrieUpdate, TrieUpdateValuePtr};
use near_vm_runner::logic::errors::{AnyError, HostError, VMLogicError};
=======
use near_store::{
    get_code, get_yielded_promise, remove_yielded_promise, KeyLookupMode, TrieUpdate,
    TrieUpdateValuePtr,
};
use near_vm_runner::logic::errors::{AnyError, VMLogicError};
>>>>>>> 52538641
use near_vm_runner::logic::types::ReceiptIndex;
use near_vm_runner::logic::{External, StorageGetMode, ValuePtr};
use near_vm_runner::ContractCode;

pub struct RuntimeExt<'a> {
    trie_update: &'a mut TrieUpdate,
    pub(crate) receipt_manager: &'a mut ReceiptManager,
    account_id: &'a AccountId,
    action_hash: &'a CryptoHash,
    data_count: u64,
    epoch_id: &'a EpochId,
    prev_block_hash: &'a CryptoHash,
    last_block_hash: &'a CryptoHash,
    epoch_info_provider: &'a dyn EpochInfoProvider,
    current_protocol_version: ProtocolVersion,
}

/// Error used by `RuntimeExt`.
#[derive(Debug, Clone, PartialEq, Eq)]
pub(crate) enum ExternalError {
    /// Unexpected error which is typically related to the node storage corruption.
    /// It's possible the input state is invalid or malicious.
    StorageError(StorageError),
    /// Error when accessing validator information. Happens inside epoch manager.
    ValidatorError(EpochError),
}

impl From<ExternalError> for VMLogicError {
    fn from(err: ExternalError) -> Self {
        VMLogicError::ExternalError(AnyError::new(err))
    }
}

pub struct RuntimeExtValuePtr<'a>(TrieUpdateValuePtr<'a>);

impl<'a> ValuePtr for RuntimeExtValuePtr<'a> {
    fn len(&self) -> u32 {
        self.0.len()
    }

    fn deref(&self) -> ExtResult<Vec<u8>> {
        self.0.deref_value().map_err(wrap_storage_error)
    }
}

impl<'a> RuntimeExt<'a> {
    pub fn new(
        trie_update: &'a mut TrieUpdate,
        receipt_manager: &'a mut ReceiptManager,
        account_id: &'a AccountId,
        action_hash: &'a CryptoHash,
        epoch_id: &'a EpochId,
        prev_block_hash: &'a CryptoHash,
        last_block_hash: &'a CryptoHash,
        epoch_info_provider: &'a dyn EpochInfoProvider,
        current_protocol_version: ProtocolVersion,
    ) -> Self {
        RuntimeExt {
            trie_update,
            receipt_manager,
            account_id,
            action_hash,
            data_count: 0,
            epoch_id,
            prev_block_hash,
            last_block_hash,
            epoch_info_provider,
            current_protocol_version,
        }
    }

    #[inline]
    pub fn account_id(&self) -> &'a AccountId {
        self.account_id
    }

    pub fn get_code(&self, code_hash: CryptoHash) -> Result<Option<ContractCode>, StorageError> {
        get_code(self.trie_update, self.account_id, Some(code_hash))
    }

    pub fn create_storage_key(&self, key: &[u8]) -> TrieKey {
        TrieKey::ContractData { account_id: self.account_id.clone(), key: key.to_vec() }
    }

    pub fn set_trie_cache_mode(&mut self, state: TrieCacheMode) {
        self.trie_update.set_trie_cache_mode(state);
    }

    #[inline]
    pub fn protocol_version(&self) -> ProtocolVersion {
        self.current_protocol_version
    }
}

fn wrap_storage_error(error: StorageError) -> VMLogicError {
    VMLogicError::from(ExternalError::StorageError(error))
}

type ExtResult<T> = ::std::result::Result<T, VMLogicError>;

impl<'a> External for RuntimeExt<'a> {
    fn storage_set(&mut self, key: &[u8], value: &[u8]) -> ExtResult<()> {
        let storage_key = self.create_storage_key(key);
        self.trie_update.set(storage_key, Vec::from(value));
        Ok(())
    }

    fn storage_get<'b>(
        &'b self,
        key: &[u8],
        mode: StorageGetMode,
    ) -> ExtResult<Option<Box<dyn ValuePtr + 'b>>> {
        let storage_key = self.create_storage_key(key);
        let mode = match mode {
            StorageGetMode::FlatStorage => KeyLookupMode::FlatStorage,
            StorageGetMode::Trie => KeyLookupMode::Trie,
        };
        self.trie_update
            .get_ref(&storage_key, mode)
            .map_err(wrap_storage_error)
            .map(|option| option.map(|ptr| Box::new(RuntimeExtValuePtr(ptr)) as Box<_>))
    }

    fn storage_remove(&mut self, key: &[u8]) -> ExtResult<()> {
        let storage_key = self.create_storage_key(key);
        self.trie_update.remove(storage_key);
        Ok(())
    }

    fn storage_has_key(&mut self, key: &[u8], mode: StorageGetMode) -> ExtResult<bool> {
        let storage_key = self.create_storage_key(key);
        let mode = match mode {
            StorageGetMode::FlatStorage => KeyLookupMode::FlatStorage,
            StorageGetMode::Trie => KeyLookupMode::Trie,
        };
        self.trie_update
            .get_ref(&storage_key, mode)
            .map(|x| x.is_some())
            .map_err(wrap_storage_error)
    }

    fn storage_remove_subtree(&mut self, prefix: &[u8]) -> ExtResult<()> {
        let data_keys = self
            .trie_update
            .iter(&trie_key_parsers::get_raw_prefix_for_contract_data(self.account_id, prefix))
            .map_err(wrap_storage_error)?
            .map(|raw_key| {
                trie_key_parsers::parse_data_key_from_contract_data_key(&raw_key?, self.account_id)
                    .map_err(|_e| {
                        StorageError::StorageInconsistentState(
                            "Can't parse data key from raw key for ContractData".to_string(),
                        )
                    })
                    .map(Vec::from)
            })
            .collect::<Result<Vec<_>, _>>()
            .map_err(wrap_storage_error)?;
        for key in data_keys {
            self.trie_update
                .remove(TrieKey::ContractData { account_id: self.account_id.clone(), key });
        }
        Ok(())
    }

    fn generate_data_id(&mut self) -> CryptoHash {
        let data_id = create_receipt_id_from_action_hash(
            self.current_protocol_version,
            self.action_hash,
            self.prev_block_hash,
            self.last_block_hash,
            self.data_count as usize,
        );
        self.data_count += 1;
        data_id
    }

    fn get_trie_nodes_count(&self) -> near_vm_runner::logic::TrieNodesCount {
        Convert::convert(self.trie_update.trie().get_trie_nodes_count())
    }

    fn validator_stake(&self, account_id: &AccountId) -> ExtResult<Option<Balance>> {
        self.epoch_info_provider
            .validator_stake(self.epoch_id, self.prev_block_hash, account_id)
            .map_err(|e| ExternalError::ValidatorError(e).into())
    }

    fn validator_total_stake(&self) -> ExtResult<Balance> {
        self.epoch_info_provider
            .validator_total_stake(self.epoch_id, self.prev_block_hash)
            .map_err(|e| ExternalError::ValidatorError(e).into())
    }

    fn create_receipt(
        &mut self,
        receipt_indices: Vec<ReceiptIndex>,
        receiver_id: AccountId,
    ) -> Result<ReceiptIndex, VMLogicError> {
        let data_ids = std::iter::from_fn(|| Some(self.generate_data_id()))
            .take(receipt_indices.len())
            .collect();
        self.receipt_manager.create_receipt(data_ids, receipt_indices, receiver_id)
    }

    fn yield_create_action_receipt(
        &mut self,
        receiver_id: AccountId,
    ) -> Result<(ReceiptIndex, CryptoHash), VMLogicError> {
        let input_data_id = self.generate_data_id();
        self.receipt_manager
            .create_yielded_action_receipt(input_data_id, receiver_id)
            .map(|receipt_index| (receipt_index, input_data_id))
    }

    fn yield_submit_data_receipt(
        &mut self,
        data_id: CryptoHash,
        data: Vec<u8>,
    ) -> Result<bool, VMLogicError> {
        // If the yielded promise was created by a previous transaction, we'll find it in the trie
        if yielded_promise_exists(self.trie_update, self.account_id.clone(), data_id)
            .map_err(wrap_storage_error)?
        {
<<<<<<< HEAD
            return self.receipt_manager.create_data_receipt(data_id, data);
=======
            // Yields are only resumable by the account which created them
            if &yielded_promise.account_id != self.account_id {
                return Ok(false);
            }

            remove_yielded_promise(self.trie_update, data_id);
            self.receipt_manager.create_data_receipt(data_id, data)?;
            return Ok(true);
>>>>>>> 52538641
        }

        // If the yielded promise was created by the current transaction, we'll find it in the
        // receipt manager. In such case we erase it from `yielded_data_ids` as there is no longer
        // a need to store it as pending in the trie and enqueue a timeout for it.
        Ok(if self.receipt_manager.yielded_data_ids.remove(&(data_id, self.account_id.clone())) {
            self.receipt_manager.create_data_receipt(data_id, data)?;
            true
        } else {
            false
        })
    }

    fn append_action_create_account(
        &mut self,
        receipt_index: ReceiptIndex,
    ) -> Result<(), VMLogicError> {
        self.receipt_manager.append_action_create_account(receipt_index)
    }

    fn append_action_deploy_contract(
        &mut self,
        receipt_index: ReceiptIndex,
        code: Vec<u8>,
    ) -> Result<(), VMLogicError> {
        self.receipt_manager.append_action_deploy_contract(receipt_index, code)
    }

    fn append_action_function_call_weight(
        &mut self,
        receipt_index: ReceiptIndex,
        method_name: Vec<u8>,
        args: Vec<u8>,
        attached_deposit: Balance,
        prepaid_gas: Gas,
        gas_weight: near_primitives::types::GasWeight,
    ) -> Result<(), VMLogicError> {
        self.receipt_manager.append_action_function_call_weight(
            receipt_index,
            method_name,
            args,
            attached_deposit,
            prepaid_gas,
            gas_weight,
        )
    }

    fn append_action_transfer(
        &mut self,
        receipt_index: ReceiptIndex,
        deposit: Balance,
    ) -> Result<(), VMLogicError> {
        self.receipt_manager.append_action_transfer(receipt_index, deposit)
    }

    fn append_action_stake(
        &mut self,
        receipt_index: ReceiptIndex,
        stake: Balance,
        public_key: near_crypto::PublicKey,
    ) {
        self.receipt_manager.append_action_stake(receipt_index, stake, public_key)
    }

    fn append_action_add_key_with_full_access(
        &mut self,
        receipt_index: ReceiptIndex,
        public_key: near_crypto::PublicKey,
        nonce: near_primitives::types::Nonce,
    ) {
        self.receipt_manager.append_action_add_key_with_full_access(
            receipt_index,
            public_key,
            nonce,
        )
    }

    fn append_action_add_key_with_function_call(
        &mut self,
        receipt_index: ReceiptIndex,
        public_key: near_crypto::PublicKey,
        nonce: near_primitives::types::Nonce,
        allowance: Option<Balance>,
        receiver_id: AccountId,
        method_names: Vec<Vec<u8>>,
    ) -> Result<(), VMLogicError> {
        self.receipt_manager.append_action_add_key_with_function_call(
            receipt_index,
            public_key,
            nonce,
            allowance,
            receiver_id,
            method_names,
        )
    }

    fn append_action_delete_key(
        &mut self,
        receipt_index: ReceiptIndex,
        public_key: near_crypto::PublicKey,
    ) {
        self.receipt_manager.append_action_delete_key(receipt_index, public_key)
    }

    fn append_action_delete_account(
        &mut self,
        receipt_index: ReceiptIndex,
        beneficiary_id: AccountId,
    ) -> Result<(), VMLogicError> {
        self.receipt_manager.append_action_delete_account(receipt_index, beneficiary_id)
    }

    fn get_receipt_receiver(&self, receipt_index: ReceiptIndex) -> &AccountId {
        self.receipt_manager.get_receipt_receiver(receipt_index)
    }
}<|MERGE_RESOLUTION|>--- conflicted
+++ resolved
@@ -6,16 +6,8 @@
 use near_primitives::types::{AccountId, Balance, EpochId, EpochInfoProvider, Gas, TrieCacheMode};
 use near_primitives::utils::create_receipt_id_from_action_hash;
 use near_primitives::version::ProtocolVersion;
-<<<<<<< HEAD
 use near_store::{get_code, yielded_promise_exists, KeyLookupMode, TrieUpdate, TrieUpdateValuePtr};
-use near_vm_runner::logic::errors::{AnyError, HostError, VMLogicError};
-=======
-use near_store::{
-    get_code, get_yielded_promise, remove_yielded_promise, KeyLookupMode, TrieUpdate,
-    TrieUpdateValuePtr,
-};
 use near_vm_runner::logic::errors::{AnyError, VMLogicError};
->>>>>>> 52538641
 use near_vm_runner::logic::types::ReceiptIndex;
 use near_vm_runner::logic::{External, StorageGetMode, ValuePtr};
 use near_vm_runner::ContractCode;
@@ -238,18 +230,8 @@
         if yielded_promise_exists(self.trie_update, self.account_id.clone(), data_id)
             .map_err(wrap_storage_error)?
         {
-<<<<<<< HEAD
-            return self.receipt_manager.create_data_receipt(data_id, data);
-=======
-            // Yields are only resumable by the account which created them
-            if &yielded_promise.account_id != self.account_id {
-                return Ok(false);
-            }
-
-            remove_yielded_promise(self.trie_update, data_id);
             self.receipt_manager.create_data_receipt(data_id, data)?;
             return Ok(true);
->>>>>>> 52538641
         }
 
         // If the yielded promise was created by the current transaction, we'll find it in the
