use crate::actions::check_storage_cost;
use crate::config::{
    safe_gas_to_balance, total_prepaid_gas, tx_cost, RuntimeConfig, TransactionCost,
};
use crate::{ApplyState, VerificationResult};
use near_primitives::account::AccessKeyPermission;
use near_primitives::errors::{
    ActionsValidationError, InvalidAccessKeyError, InvalidTxError, ReceiptValidationError,
    RuntimeError,
};
use near_primitives::receipt::{ActionReceipt, DataReceipt, Receipt, ReceiptEnum};
use near_primitives::transaction::{
    Action, AddKeyAction, DeleteAccountAction, DeployContractAction, FunctionCallAction,
    SignedTransaction,
};
use near_primitives::utils::is_valid_account_id;
use near_store::{get_access_key, get_account, set_access_key, set_account, TrieUpdate};
use near_vm_logic::VMLimitConfig;

/// Verifies the signed transaction on top of given state, charges transaction fees
/// and balances, and updates the state for the used account and access keys.
pub fn verify_and_charge_transaction(
    config: &RuntimeConfig,
    state_update: &mut TrieUpdate,
    apply_state: &ApplyState,
    signed_transaction: &SignedTransaction,
) -> Result<VerificationResult, RuntimeError> {
    let transaction = &signed_transaction.transaction;
    let signer_id = &transaction.signer_id;
    if !is_valid_account_id(&signer_id) {
        return Err(InvalidTxError::InvalidSignerId { signer_id: signer_id.clone() }.into());
    }
    if !is_valid_account_id(&transaction.receiver_id) {
        return Err(InvalidTxError::InvalidReceiverId {
            receiver_id: transaction.receiver_id.clone(),
        }
        .into());
    }

    if !signed_transaction
        .signature
        .verify(signed_transaction.get_hash().as_ref(), &transaction.public_key)
    {
        return Err(InvalidTxError::InvalidSignature.into());
    }

    validate_actions(&config.wasm_config.limit_config, &transaction.actions)
        .map_err(|e| InvalidTxError::ActionsValidation(e))?;

    let mut signer = match get_account(state_update, signer_id)? {
        Some(signer) => signer,
        None => {
            return Err(InvalidTxError::SignerDoesNotExist { signer_id: signer_id.clone() }.into());
        }
    };
    let mut access_key = match get_access_key(state_update, &signer_id, &transaction.public_key)? {
        Some(access_key) => access_key,
        None => {
            return Err(InvalidTxError::InvalidAccessKeyError(
                InvalidAccessKeyError::AccessKeyNotFound {
                    account_id: signer_id.clone(),
                    public_key: transaction.public_key.clone(),
                },
            )
            .into());
        }
    };

    if transaction.nonce <= access_key.nonce {
        return Err(InvalidTxError::InvalidNonce {
            tx_nonce: transaction.nonce,
            ak_nonce: access_key.nonce,
        }
        .into());
    }

    let sender_is_receiver = &transaction.receiver_id == signer_id;

    access_key.nonce = transaction.nonce;

    let TransactionCost { gas_burnt, gas_used, total_cost } =
        tx_cost(&config.transaction_costs, &transaction, apply_state.gas_price, sender_is_receiver)
            .map_err(|_| InvalidTxError::CostOverflow)?;

    signer.amount =
        signer.amount.checked_sub(total_cost).ok_or_else(|| InvalidTxError::NotEnoughBalance {
            signer_id: signer_id.clone(),
            balance: signer.amount,
            cost: total_cost,
        })?;

    if let AccessKeyPermission::FunctionCall(ref mut function_call_permission) =
        access_key.permission
    {
        if let Some(ref mut allowance) = function_call_permission.allowance {
            *allowance = allowance.checked_sub(total_cost).ok_or_else(|| {
                InvalidTxError::InvalidAccessKeyError(InvalidAccessKeyError::NotEnoughAllowance {
                    account_id: signer_id.clone(),
                    public_key: transaction.public_key.clone(),
                    allowance: *allowance,
                    cost: total_cost,
                })
            })?;
        }
    }

    if let Err(amount) = check_storage_cost(&signer_id, &signer, &config) {
        return Err(
            InvalidTxError::LackBalanceForState { signer_id: signer_id.clone(), amount }.into()
        );
    }

    if let AccessKeyPermission::FunctionCall(ref function_call_permission) = access_key.permission {
        if transaction.actions.len() != 1 {
            return Err(InvalidTxError::InvalidAccessKeyError(
                InvalidAccessKeyError::RequiresFullAccess,
            )
            .into());
        }
        if let Some(Action::FunctionCall(ref function_call)) = transaction.actions.get(0) {
            if function_call.deposit > 0 {
                return Err(InvalidTxError::InvalidAccessKeyError(
                    InvalidAccessKeyError::DepositWithFunctionCall,
                )
                .into());
            }
            if transaction.receiver_id != function_call_permission.receiver_id {
                return Err(InvalidTxError::InvalidAccessKeyError(
                    InvalidAccessKeyError::ReceiverMismatch {
                        tx_receiver: transaction.receiver_id.clone(),
                        ak_receiver: function_call_permission.receiver_id.clone(),
                    },
                )
                .into());
            }
            if !function_call_permission.method_names.is_empty()
                && function_call_permission
                    .method_names
                    .iter()
                    .all(|method_name| &function_call.method_name != method_name)
            {
                return Err(InvalidTxError::InvalidAccessKeyError(
                    InvalidAccessKeyError::MethodNameMismatch {
                        method_name: function_call.method_name.clone(),
                    },
                )
                .into());
            }
        } else {
            return Err(InvalidTxError::InvalidAccessKeyError(
                InvalidAccessKeyError::RequiresFullAccess,
            )
            .into());
        }
    };

    set_access_key(state_update, signer_id.clone(), transaction.public_key.clone(), &access_key);
    set_account(state_update, signer_id.clone(), &signer);

    let validator_reward = safe_gas_to_balance(apply_state.gas_price, gas_burnt)
        .map_err(|_| InvalidTxError::CostOverflow)?;

    Ok(VerificationResult { gas_burnt, gas_used, validator_reward })
}

/// Validates a given receipt. Checks validity of the predecessor and receiver account IDs and
/// the validity of the Action or Data receipt.
pub(crate) fn validate_receipt(
    limit_config: &VMLimitConfig,
    receipt: &Receipt,
) -> Result<(), ReceiptValidationError> {
    if !is_valid_account_id(&receipt.predecessor_id) {
        return Err(ReceiptValidationError::InvalidPredecessorId {
            account_id: receipt.predecessor_id.clone(),
        });
    }
    if !is_valid_account_id(&receipt.receiver_id) {
        return Err(ReceiptValidationError::InvalidReceiverId {
            account_id: receipt.receiver_id.clone(),
        });
    }
    match &receipt.receipt {
        ReceiptEnum::Action(action_receipt) => {
            validate_action_receipt(limit_config, action_receipt)
        }
        ReceiptEnum::Data(data_receipt) => validate_data_receipt(limit_config, data_receipt),
    }
}

/// Validates given ActionReceipt. Checks validity of the signer account ID, validity of all
/// data receiver account IDs, the number of input data dependencies and all actions.
fn validate_action_receipt(
    limit_config: &VMLimitConfig,
    receipt: &ActionReceipt,
) -> Result<(), ReceiptValidationError> {
    if !is_valid_account_id(&receipt.signer_id) {
        return Err(ReceiptValidationError::InvalidSignerId {
            account_id: receipt.signer_id.clone(),
        });
    }
    for data_receiver in &receipt.output_data_receivers {
        if !is_valid_account_id(&data_receiver.receiver_id) {
            return Err(ReceiptValidationError::InvalidDataReceiverId {
                account_id: data_receiver.receiver_id.clone(),
            });
        }
    }
    if receipt.input_data_ids.len() as u64 > limit_config.max_number_input_data_dependencies {
        return Err(ReceiptValidationError::NumberInputDataDependenciesExceeded {
            number_of_input_data_dependencies: receipt.input_data_ids.len() as u64,
            limit: limit_config.max_number_input_data_dependencies,
        });
    }
    validate_actions(limit_config, &receipt.actions)
        .map_err(|e| ReceiptValidationError::ActionsValidation(e))
}

/// Validates given data receipt. Checks validity of the length of the returned data.
fn validate_data_receipt(
    limit_config: &VMLimitConfig,
    receipt: &DataReceipt,
) -> Result<(), ReceiptValidationError> {
    let data_len = receipt.data.as_ref().map(|data| data.len()).unwrap_or(0);
    if data_len as u64 > limit_config.max_length_returned_data {
        return Err(ReceiptValidationError::ReturnedValueLengthExceeded {
            length: data_len as u64,
            limit: limit_config.max_length_returned_data,
        });
    }
    Ok(())
}

/// Validates given actions. Checks limits and validates `account_id` if applicable.
/// Checks that the total number of actions doesn't exceed the limit.
/// Validates each individual action.
/// Checks that the total prepaid gas doesn't exceed the limit.
pub(crate) fn validate_actions(
    limit_config: &VMLimitConfig,
    actions: &[Action],
) -> Result<(), ActionsValidationError> {
    if actions.len() as u64 > limit_config.max_actions_per_receipt {
        return Err(ActionsValidationError::TotalNumberOfActionsExceeded {
            total_number_of_actions: actions.len() as u64,
            limit: limit_config.max_actions_per_receipt,
        });
    }

    for action in actions {
        validate_action(limit_config, action)?;
    }

    let total_prepaid_gas =
        total_prepaid_gas(actions).map_err(|_| ActionsValidationError::IntegerOverflow)?;
    if total_prepaid_gas > limit_config.max_total_prepaid_gas {
        return Err(ActionsValidationError::TotalPrepaidGasExceeded {
            total_prepaid_gas,
            limit: limit_config.max_total_prepaid_gas,
        });
    }

    Ok(())
}

/// Validates a single given action. Checks limits and validates `account_id` if applicable.
pub fn validate_action(
    limit_config: &VMLimitConfig,
    action: &Action,
) -> Result<(), ActionsValidationError> {
    match action {
        Action::CreateAccount(_) => Ok(()),
        Action::DeployContract(a) => validate_deploy_contract_action(limit_config, a),
        Action::FunctionCall(a) => validate_function_call_action(limit_config, a),
        Action::Transfer(_) => Ok(()),
        Action::Stake(_) => Ok(()),
        Action::AddKey(a) => validate_add_key_action(limit_config, a),
        Action::DeleteKey(_) => Ok(()),
        Action::DeleteAccount(a) => validate_delete_account_action(a),
    }
}

/// Validates `DeployContractAction`. Checks that the given contract size doesn't exceed the limit.
fn validate_deploy_contract_action(
    limit_config: &VMLimitConfig,
    action: &DeployContractAction,
) -> Result<(), ActionsValidationError> {
    if action.code.len() as u64 > limit_config.max_contract_size {
        return Err(ActionsValidationError::ContractSizeExceeded {
            size: action.code.len() as u64,
            limit: limit_config.max_contract_size,
        });
    }

    Ok(())
}

/// Validates `FunctionCallAction`. Checks that the method name length doesn't exceed the limit and
/// the length of the arguments doesn't exceed the limit.
fn validate_function_call_action(
    limit_config: &VMLimitConfig,
    action: &FunctionCallAction,
) -> Result<(), ActionsValidationError> {
    if action.method_name.len() as u64 > limit_config.max_length_method_name {
        return Err(ActionsValidationError::FunctionCallMethodNameLengthExceeded {
            length: action.method_name.len() as u64,
            limit: limit_config.max_length_method_name,
        });
    }

    if action.args.len() as u64 > limit_config.max_arguments_length {
        return Err(ActionsValidationError::FunctionCallArgumentsLengthExceeded {
            length: action.args.len() as u64,
            limit: limit_config.max_arguments_length,
        });
    }

    Ok(())
}

/// Validates `AddKeyAction`. If the access key permission is `FunctionCall` checks that the
/// `receiver_id` is a valid account ID, checks the total number of bytes of the method names
/// doesn't exceed the limit and every method name length doesn't exceed the limit.
fn validate_add_key_action(
    limit_config: &VMLimitConfig,
    action: &AddKeyAction,
) -> Result<(), ActionsValidationError> {
    if let AccessKeyPermission::FunctionCall(fc) = &action.access_key.permission {
        if !is_valid_account_id(&fc.receiver_id) {
            return Err(ActionsValidationError::InvalidAccountId {
                account_id: fc.receiver_id.clone(),
            });
        }
        // Checking method name length limits
        let mut total_number_of_bytes = 0;
        for method_name in &fc.method_names {
            let length = method_name.len() as u64;
            if length > limit_config.max_length_method_name {
                return Err(ActionsValidationError::AddKeyMethodNameLengthExceeded {
                    length,
                    limit: limit_config.max_length_method_name,
                });
            }
            // Adding terminating character to the total number of bytes
            total_number_of_bytes += length + 1;
        }
        if total_number_of_bytes > limit_config.max_number_bytes_method_names {
            return Err(ActionsValidationError::AddKeyMethodNamesNumberOfBytesExceeded {
                total_number_of_bytes,
                limit: limit_config.max_number_bytes_method_names,
            });
        }
    }

    Ok(())
}

/// Validates `DeleteAccountAction`. Checks that the `beneficiary_id` is a valid account ID.
fn validate_delete_account_action(
    action: &DeleteAccountAction,
) -> Result<(), ActionsValidationError> {
    if !is_valid_account_id(&action.beneficiary_id) {
        return Err(ActionsValidationError::InvalidAccountId {
            account_id: action.beneficiary_id.clone(),
        });
    }

    Ok(())
}

#[cfg(test)]
mod tests {
    use super::*;
    use near_crypto::{InMemorySigner, KeyType, PublicKey, Signer};
    use near_primitives::account::{AccessKey, Account, FunctionCallPermission};
    use near_primitives::hash::{hash, CryptoHash};
    use near_primitives::receipt::DataReceiver;
    use near_primitives::transaction::{
        CreateAccountAction, DeleteKeyAction, StakeAction, TransferAction,
    };
    use near_primitives::types::{Balance, Gas, MerkleHash, StateChangeCause};
    use near_store::test_utils::create_trie;
    use std::sync::Arc;
    use testlib::runtime_utils::{alice_account, bob_account, eve_dot_alice_account};

    /// Initial balance used in tests.
    const TESTING_INIT_BALANCE: Balance = 1_000_000_000 * NEAR_BASE;

    /// One NEAR, divisible by 10^24.
    const NEAR_BASE: Balance = 1_000_000_000_000_000_000_000_000;

    fn setup_common(
        initial_balance: Balance,
        initial_locked: Balance,
        gas_limit: Gas,
        access_key: Option<AccessKey>,
    ) -> (Arc<InMemorySigner>, TrieUpdate, ApplyState) {
        let trie = create_trie();
        let root = MerkleHash::default();

        let account_id = alice_account();
        let signer =
            Arc::new(InMemorySigner::from_seed(&account_id, KeyType::ED25519, &account_id));

        let mut initial_state = TrieUpdate::new(trie.clone(), root);
        let mut initial_account = Account::new(initial_balance, hash(&[]));
        initial_account.locked = initial_locked;
        set_account(&mut initial_state, account_id.clone(), &initial_account);
        if let Some(access_key) = access_key {
            set_access_key(
                &mut initial_state,
                account_id.clone(),
                signer.public_key(),
                &access_key,
            );
        }
        initial_state.commit(StateChangeCause::InitialState);
        let trie_changes = initial_state.finalize().unwrap();
        let (store_update, root) = trie_changes.into(trie.clone()).unwrap();
        store_update.commit().unwrap();

        let apply_state = ApplyState {
            block_index: 0,
            epoch_length: 3,
            epoch_height: 0,
            gas_price: 100,
            block_timestamp: 100,
            gas_limit: Some(gas_limit),
        };
        (signer, TrieUpdate::new(trie.clone(), root), apply_state)
    }

    // Transactions

    #[test]
    fn test_validate_transaction_valid() {
        let mut config = RuntimeConfig::default();
        let account_10_char_base_cost = 123;
        config.account_length_baseline_cost = 3u128.pow(8) * account_10_char_base_cost;
        let (signer, mut state_update, mut apply_state) =
            setup_common(TESTING_INIT_BALANCE, 0, 10_000_000, Some(AccessKey::full_access()));
        apply_state.block_index = 5;

        let deposit = 100;
        let verification_result = verify_and_charge_transaction(
            &config,
            &mut state_update,
            &apply_state,
            &SignedTransaction::send_money(
                1,
                alice_account(),
                bob_account(),
                &*signer,
                deposit,
                CryptoHash::default(),
            ),
        )
        .expect("valid transaction");
        // Should not be free. Burning for sending
        assert!(verification_result.gas_burnt > 0);
        // Transfer action is not free, so execution cost is added on top.
        assert!(verification_result.gas_used > verification_result.gas_burnt);
        // All burned gas goes to the validators at current gas price
        assert_eq!(
            verification_result.validator_reward,
            Balance::from(verification_result.gas_burnt) * apply_state.gas_price
        );

        let account = get_account(&state_update, &alice_account()).unwrap().unwrap();
        // Balance is decreased by the (TX fees + transfer balance).
        assert_eq!(
            account.amount,
            TESTING_INIT_BALANCE
                - Balance::from(verification_result.gas_used) * apply_state.gas_price
                - deposit
        );

        let access_key =
            get_access_key(&state_update, &alice_account(), &signer.public_key()).unwrap().unwrap();
        assert_eq!(access_key.nonce, 1);
    }

    #[test]
    fn test_validate_transaction_invalid_signer_id() {
        let config = RuntimeConfig::default();
        let (signer, mut state_update, apply_state) =
            setup_common(TESTING_INIT_BALANCE, 0, 10_000_000, Some(AccessKey::full_access()));

        let invalid_account_id = "WHAT?".to_string();
        assert_eq!(
            verify_and_charge_transaction(
                &config,
                &mut state_update,
                &apply_state,
                &SignedTransaction::send_money(
                    1,
                    invalid_account_id.clone(),
                    bob_account(),
                    &*signer,
                    100,
                    CryptoHash::default(),
                ),
            )
            .expect_err("expected an error"),
            RuntimeError::InvalidTxError(InvalidTxError::InvalidSignerId {
                signer_id: invalid_account_id
            })
        );
    }

    #[test]
    fn test_validate_transaction_invalid_receiver_id() {
        let config = RuntimeConfig::default();
        let (signer, mut state_update, apply_state) =
            setup_common(TESTING_INIT_BALANCE, 0, 10_000_000, Some(AccessKey::full_access()));

        let invalid_account_id = "WHAT?".to_string();
        assert_eq!(
            verify_and_charge_transaction(
                &config,
                &mut state_update,
                &apply_state,
                &SignedTransaction::send_money(
                    1,
                    alice_account(),
                    invalid_account_id.clone(),
                    &*signer,
                    100,
                    CryptoHash::default(),
                ),
            )
            .expect_err("expected an error"),
            RuntimeError::InvalidTxError(InvalidTxError::InvalidReceiverId {
                receiver_id: invalid_account_id
            })
        );
    }

    #[test]
    fn test_validate_transaction_invalid_signature() {
        let config = RuntimeConfig::default();
        let (signer, mut state_update, apply_state) =
            setup_common(TESTING_INIT_BALANCE, 0, 10_000_000, Some(AccessKey::full_access()));

        let mut tx = SignedTransaction::send_money(
            1,
            alice_account(),
            bob_account(),
            &*signer,
            100,
            CryptoHash::default(),
        );
        tx.signature = signer.sign(CryptoHash::default().as_ref());

        assert_eq!(
            verify_and_charge_transaction(&config, &mut state_update, &apply_state, &tx)
                .expect_err("expected an error"),
            RuntimeError::InvalidTxError(InvalidTxError::InvalidSignature)
        );
    }

    #[test]
    fn test_validate_transaction_invalid_access_key_not_found() {
        let config = RuntimeConfig::default();
        let (bad_signer, mut state_update, apply_state) =
            setup_common(TESTING_INIT_BALANCE, 0, 10_000_000, None);

        assert_eq!(
            verify_and_charge_transaction(
                &config,
                &mut state_update,
                &apply_state,
                &SignedTransaction::send_money(
                    1,
                    alice_account(),
                    bob_account(),
                    &*bad_signer,
                    100,
                    CryptoHash::default(),
                ),
            )
            .expect_err("expected an error"),
            RuntimeError::InvalidTxError(InvalidTxError::InvalidAccessKeyError(
                InvalidAccessKeyError::AccessKeyNotFound {
                    account_id: alice_account(),
                    public_key: bad_signer.public_key()
                }
            ))
        );
    }

    #[test]
    fn test_validate_transaction_invalid_bad_action() {
        let mut config = RuntimeConfig::default();
        let (signer, mut state_update, apply_state) =
            setup_common(TESTING_INIT_BALANCE, 0, 10_000_000, Some(AccessKey::full_access()));

        config.wasm_config.limit_config.max_total_prepaid_gas = 100;

        assert_eq!(
            verify_and_charge_transaction(
                &config,
                &mut state_update,
                &apply_state,
                &SignedTransaction::from_actions(
                    1,
                    alice_account(),
                    bob_account(),
                    &*signer,
                    vec![Action::FunctionCall(FunctionCallAction {
                        method_name: "hello".to_string(),
                        args: b"abc".to_vec(),
                        gas: 200,
                        deposit: 0,
                    })],
                    CryptoHash::default(),
                ),
            )
            .expect_err("expected an error"),
            RuntimeError::InvalidTxError(InvalidTxError::ActionsValidation(
                ActionsValidationError::TotalPrepaidGasExceeded {
                    total_prepaid_gas: 200,
                    limit: 100
                }
            ))
        );
    }

    #[test]
    fn test_validate_transaction_invalid_bad_signer() {
        let config = RuntimeConfig::default();
        let (signer, mut state_update, apply_state) =
            setup_common(TESTING_INIT_BALANCE, 0, 10_000_000, Some(AccessKey::full_access()));

        assert_eq!(
            verify_and_charge_transaction(
                &config,
                &mut state_update,
                &apply_state,
                &SignedTransaction::send_money(
                    1,
                    bob_account(),
                    alice_account(),
                    &*signer,
                    100,
                    CryptoHash::default(),
                ),
            )
            .expect_err("expected an error"),
            RuntimeError::InvalidTxError(InvalidTxError::SignerDoesNotExist {
                signer_id: bob_account()
            }),
        );
    }

    #[test]
    fn test_validate_transaction_invalid_bad_nonce() {
        let config = RuntimeConfig::default();
        let (signer, mut state_update, apply_state) = setup_common(
            TESTING_INIT_BALANCE,
            0,
            10_000_000,
            Some(AccessKey { nonce: 2, permission: AccessKeyPermission::FullAccess }),
        );

        assert_eq!(
            verify_and_charge_transaction(
                &config,
                &mut state_update,
                &apply_state,
                &SignedTransaction::send_money(
                    1,
                    alice_account(),
                    bob_account(),
                    &*signer,
                    100,
                    CryptoHash::default(),
                ),
            )
            .expect_err("expected an error"),
            RuntimeError::InvalidTxError(InvalidTxError::InvalidNonce { tx_nonce: 1, ak_nonce: 2 }),
        );
    }

    #[test]
    fn test_validate_transaction_invalid_balance_overflow() {
        let config = RuntimeConfig::default();
        let (signer, mut state_update, apply_state) =
            setup_common(TESTING_INIT_BALANCE, 0, 10_000_000, Some(AccessKey::full_access()));

        assert_eq!(
            verify_and_charge_transaction(
                &config,
                &mut state_update,
                &apply_state,
                &SignedTransaction::send_money(
                    1,
                    alice_account(),
                    bob_account(),
                    &*signer,
                    u128::max_value(),
                    CryptoHash::default(),
                ),
            )
            .expect_err("expected an error"),
            RuntimeError::InvalidTxError(InvalidTxError::CostOverflow),
        );
    }

    #[test]
<<<<<<< HEAD
=======
    fn test_validate_transaction_invalid_state_bad_storage_paid_block() {
        let config = RuntimeConfig::default();
        let (signer, mut state_update, apply_state) =
            setup_common(TESTING_INIT_BALANCE, 0, 10_000_000, Some(AccessKey::full_access()));

        let bad_account = Account::new(TESTING_INIT_BALANCE, hash(&[]), 10000);
        set_account(&mut state_update, alice_account(), &bad_account);
        state_update.commit(StateChangeCause::InitialState);

        assert_eq!(
            verify_and_charge_transaction(
                &config,
                &mut state_update,
                &apply_state,
                &SignedTransaction::send_money(
                    1,
                    alice_account(),
                    bob_account(),
                    &*signer,
                    10,
                    CryptoHash::default(),
                ),
            )
            .expect_err("expected an error"),
            RuntimeError::StorageError(StorageError::StorageInconsistentState(format!(
                "storage_paid_at {} for account {} is larger than current block height {}",
                10000,
                alice_account(),
                0
            ))),
        );
    }

    #[test]
>>>>>>> 16c5ec6b
    fn test_validate_transaction_invalid_not_enough_balance() {
        let config = RuntimeConfig::default();
        let (signer, mut state_update, apply_state) =
            setup_common(TESTING_INIT_BALANCE, 0, 10_000_000, Some(AccessKey::full_access()));

        let err = verify_and_charge_transaction(
            &config,
            &mut state_update,
            &apply_state,
            &SignedTransaction::send_money(
                1,
                alice_account(),
                bob_account(),
                &*signer,
                TESTING_INIT_BALANCE,
                CryptoHash::default(),
            ),
        )
        .expect_err("expected an error");
        if let RuntimeError::InvalidTxError(InvalidTxError::NotEnoughBalance {
            signer_id,
            balance,
            cost,
        }) = err
        {
            assert_eq!(signer_id, alice_account());
            assert_eq!(balance, TESTING_INIT_BALANCE);
            assert!(cost > balance);
        } else {
            panic!("Incorrect error");
        }
    }

    #[test]
    fn test_validate_transaction_invalid_not_enough_allowance() {
        let config = RuntimeConfig::default();
        let (signer, mut state_update, apply_state) = setup_common(
            TESTING_INIT_BALANCE,
            0,
            10_000_000,
            Some(AccessKey {
                nonce: 0,
                permission: AccessKeyPermission::FunctionCall(FunctionCallPermission {
                    allowance: Some(100),
                    receiver_id: bob_account(),
                    method_names: vec![],
                }),
            }),
        );

        let err = verify_and_charge_transaction(
            &config,
            &mut state_update,
            &apply_state,
            &SignedTransaction::from_actions(
                1,
                alice_account(),
                bob_account(),
                &*signer,
                vec![Action::FunctionCall(FunctionCallAction {
                    method_name: "hello".to_string(),
                    args: b"abc".to_vec(),
                    gas: 300,
                    deposit: 0,
                })],
                CryptoHash::default(),
            ),
        )
        .expect_err("expected an error");
        if let RuntimeError::InvalidTxError(InvalidTxError::InvalidAccessKeyError(
            InvalidAccessKeyError::NotEnoughAllowance { account_id, public_key, allowance, cost },
        )) = err
        {
            assert_eq!(account_id, alice_account());
            assert_eq!(public_key, signer.public_key());
            assert_eq!(allowance, 100);
            assert!(cost > allowance);
        } else {
            panic!("Incorrect error");
        }
    }

    #[test]
    fn test_validate_transaction_invalid_low_balance() {
        let mut config = RuntimeConfig::free();
        config.storage_amount_per_byte = 10_000_000;
        let (signer, mut state_update, apply_state) =
            setup_common(1_000_000_000, 0, 10_000_000, Some(AccessKey::full_access()));

        // The logic is the following:
        // Account `alice.near` has 1B yoctoN, account is 180 bytes, requirement per byte is 1M.
        assert_eq!(
            verify_and_charge_transaction(
                &config,
                &mut state_update,
                &apply_state,
                &SignedTransaction::send_money(
                    1,
                    alice_account(),
                    bob_account(),
                    &*signer,
                    950_000_000,
                    CryptoHash::default(),
                ),
            )
            .expect_err("expected an error"),
            RuntimeError::InvalidTxError(InvalidTxError::LackBalanceForState {
                signer_id: alice_account(),
                amount: 72 * config.storage_amount_per_byte
            })
        );
    }

    #[test]
    fn test_validate_transaction_invalid_actions_for_function_call() {
        let config = RuntimeConfig::default();
        let (signer, mut state_update, apply_state) = setup_common(
            TESTING_INIT_BALANCE,
            0,
            10_000_000,
            Some(AccessKey {
                nonce: 0,
                permission: AccessKeyPermission::FunctionCall(FunctionCallPermission {
                    allowance: None,
                    receiver_id: bob_account(),
                    method_names: vec![],
                }),
            }),
        );

        assert_eq!(
            verify_and_charge_transaction(
                &config,
                &mut state_update,
                &apply_state,
                &SignedTransaction::from_actions(
                    1,
                    alice_account(),
                    bob_account(),
                    &*signer,
                    vec![
                        Action::FunctionCall(FunctionCallAction {
                            method_name: "hello".to_string(),
                            args: b"abc".to_vec(),
                            gas: 100,
                            deposit: 0,
                        }),
                        Action::CreateAccount(CreateAccountAction {})
                    ],
                    CryptoHash::default(),
                ),
            )
            .expect_err("expected an error"),
            RuntimeError::InvalidTxError(InvalidTxError::InvalidAccessKeyError(
                InvalidAccessKeyError::RequiresFullAccess
            )),
        );

        assert_eq!(
            verify_and_charge_transaction(
                &config,
                &mut state_update,
                &apply_state,
                &SignedTransaction::from_actions(
                    1,
                    alice_account(),
                    bob_account(),
                    &*signer,
                    vec![],
                    CryptoHash::default(),
                ),
            )
            .expect_err("expected an error"),
            RuntimeError::InvalidTxError(InvalidTxError::InvalidAccessKeyError(
                InvalidAccessKeyError::RequiresFullAccess
            )),
        );

        assert_eq!(
            verify_and_charge_transaction(
                &config,
                &mut state_update,
                &apply_state,
                &SignedTransaction::from_actions(
                    1,
                    alice_account(),
                    bob_account(),
                    &*signer,
                    vec![Action::CreateAccount(CreateAccountAction {})],
                    CryptoHash::default(),
                ),
            )
            .expect_err("expected an error"),
            RuntimeError::InvalidTxError(InvalidTxError::InvalidAccessKeyError(
                InvalidAccessKeyError::RequiresFullAccess
            )),
        );
    }

    #[test]
    fn test_validate_transaction_invalid_receiver_for_function_call() {
        let config = RuntimeConfig::default();
        let (signer, mut state_update, apply_state) = setup_common(
            TESTING_INIT_BALANCE,
            0,
            10_000_000,
            Some(AccessKey {
                nonce: 0,
                permission: AccessKeyPermission::FunctionCall(FunctionCallPermission {
                    allowance: None,
                    receiver_id: bob_account(),
                    method_names: vec![],
                }),
            }),
        );

        assert_eq!(
            verify_and_charge_transaction(
                &config,
                &mut state_update,
                &apply_state,
                &SignedTransaction::from_actions(
                    1,
                    alice_account(),
                    eve_dot_alice_account(),
                    &*signer,
                    vec![Action::FunctionCall(FunctionCallAction {
                        method_name: "hello".to_string(),
                        args: b"abc".to_vec(),
                        gas: 100,
                        deposit: 0,
                    }),],
                    CryptoHash::default(),
                ),
            )
            .expect_err("expected an error"),
            RuntimeError::InvalidTxError(InvalidTxError::InvalidAccessKeyError(
                InvalidAccessKeyError::ReceiverMismatch {
                    tx_receiver: eve_dot_alice_account(),
                    ak_receiver: bob_account()
                }
            )),
        );
    }

    #[test]
    fn test_validate_transaction_invalid_method_name_for_function_call() {
        let config = RuntimeConfig::default();
        let (signer, mut state_update, apply_state) = setup_common(
            TESTING_INIT_BALANCE,
            0,
            10_000_000,
            Some(AccessKey {
                nonce: 0,
                permission: AccessKeyPermission::FunctionCall(FunctionCallPermission {
                    allowance: None,
                    receiver_id: bob_account(),
                    method_names: vec!["not_hello".to_string(), "world".to_string()],
                }),
            }),
        );

        assert_eq!(
            verify_and_charge_transaction(
                &config,
                &mut state_update,
                &apply_state,
                &SignedTransaction::from_actions(
                    1,
                    alice_account(),
                    bob_account(),
                    &*signer,
                    vec![Action::FunctionCall(FunctionCallAction {
                        method_name: "hello".to_string(),
                        args: b"abc".to_vec(),
                        gas: 100,
                        deposit: 0,
                    }),],
                    CryptoHash::default(),
                ),
            )
            .expect_err("expected an error"),
            RuntimeError::InvalidTxError(InvalidTxError::InvalidAccessKeyError(
                InvalidAccessKeyError::MethodNameMismatch { method_name: "hello".to_string() }
            )),
        );
    }

    #[test]
    fn test_validate_transaction_deposit_with_function_call() {
        let config = RuntimeConfig::default();
        let (signer, mut state_update, apply_state) = setup_common(
            TESTING_INIT_BALANCE,
            0,
            10_000_000,
            Some(AccessKey {
                nonce: 0,
                permission: AccessKeyPermission::FunctionCall(FunctionCallPermission {
                    allowance: None,
                    receiver_id: bob_account(),
                    method_names: vec![],
                }),
            }),
        );

        assert_eq!(
            verify_and_charge_transaction(
                &config,
                &mut state_update,
                &apply_state,
                &SignedTransaction::from_actions(
                    1,
                    alice_account(),
                    bob_account(),
                    &*signer,
                    vec![Action::FunctionCall(FunctionCallAction {
                        method_name: "hello".to_string(),
                        args: b"abc".to_vec(),
                        gas: 100,
                        deposit: 100,
                    }),],
                    CryptoHash::default(),
                ),
            )
            .expect_err("expected an error"),
            RuntimeError::InvalidTxError(InvalidTxError::InvalidAccessKeyError(
                InvalidAccessKeyError::DepositWithFunctionCall,
            )),
        );
    }

    // Receipts

    #[test]
    fn test_validate_receipt_valid() {
        let limit_config = VMLimitConfig::default();
        validate_receipt(&limit_config, &Receipt::new_refund(&alice_account(), 10))
            .expect("valid receipt");
    }

    #[test]
    fn test_validate_receipt_incorrect_predecessor_id() {
        let limit_config = VMLimitConfig::default();
        let invalid_account_id = "WHAT?".to_string();
        let mut receipt = Receipt::new_refund(&alice_account(), 10);
        receipt.predecessor_id = invalid_account_id.clone();
        assert_eq!(
            validate_receipt(&limit_config, &receipt).expect_err("expected an error"),
            ReceiptValidationError::InvalidPredecessorId { account_id: invalid_account_id }
        );
    }

    #[test]
    fn test_validate_receipt_incorrect_receiver_id() {
        let limit_config = VMLimitConfig::default();
        let invalid_account_id = "WHAT?".to_string();
        assert_eq!(
            validate_receipt(&limit_config, &Receipt::new_refund(&invalid_account_id, 10))
                .expect_err("expected an error"),
            ReceiptValidationError::InvalidReceiverId { account_id: invalid_account_id }
        );
    }

    // ActionReceipt

    #[test]
    fn test_validate_action_receipt_invalid_signer_id() {
        let limit_config = VMLimitConfig::default();
        let invalid_account_id = "WHAT?".to_string();
        assert_eq!(
            validate_action_receipt(
                &limit_config,
                &ActionReceipt {
                    signer_id: invalid_account_id.clone(),
                    signer_public_key: PublicKey::empty(KeyType::ED25519),
                    gas_price: 100,
                    output_data_receivers: vec![],
                    input_data_ids: vec![],
                    actions: vec![]
                }
            )
            .expect_err("expected an error"),
            ReceiptValidationError::InvalidSignerId { account_id: invalid_account_id }
        );
    }

    #[test]
    fn test_validate_action_receipt_invalid_data_receiver_id() {
        let limit_config = VMLimitConfig::default();
        let invalid_account_id = "WHAT?".to_string();
        assert_eq!(
            validate_action_receipt(
                &limit_config,
                &ActionReceipt {
                    signer_id: alice_account(),
                    signer_public_key: PublicKey::empty(KeyType::ED25519),
                    gas_price: 100,
                    output_data_receivers: vec![DataReceiver {
                        data_id: CryptoHash::default(),
                        receiver_id: invalid_account_id.clone(),
                    }],
                    input_data_ids: vec![],
                    actions: vec![]
                }
            )
            .expect_err("expected an error"),
            ReceiptValidationError::InvalidDataReceiverId { account_id: invalid_account_id }
        );
    }

    #[test]
    fn test_validate_action_receipt_too_many_input_deps() {
        let mut limit_config = VMLimitConfig::default();
        limit_config.max_number_input_data_dependencies = 1;
        assert_eq!(
            validate_action_receipt(
                &limit_config,
                &ActionReceipt {
                    signer_id: alice_account(),
                    signer_public_key: PublicKey::empty(KeyType::ED25519),
                    gas_price: 100,
                    output_data_receivers: vec![],
                    input_data_ids: vec![CryptoHash::default(), CryptoHash::default()],
                    actions: vec![]
                }
            )
            .expect_err("expected an error"),
            ReceiptValidationError::NumberInputDataDependenciesExceeded {
                number_of_input_data_dependencies: 2,
                limit: 1
            }
        );
    }

    // DataReceipt

    #[test]
    fn test_validate_data_receipt_valid() {
        let limit_config = VMLimitConfig::default();
        validate_data_receipt(
            &limit_config,
            &DataReceipt { data_id: CryptoHash::default(), data: None },
        )
        .expect("valid data receipt");
        let data = b"hello".to_vec();
        validate_data_receipt(
            &limit_config,
            &DataReceipt { data_id: CryptoHash::default(), data: Some(data) },
        )
        .expect("valid data receipt");
    }

    #[test]
    fn test_validate_data_receipt_too_much_data() {
        let mut limit_config = VMLimitConfig::default();
        let data = b"hello".to_vec();
        limit_config.max_length_returned_data = data.len() as u64 - 1;
        assert_eq!(
            validate_data_receipt(
                &limit_config,
                &DataReceipt { data_id: CryptoHash::default(), data: Some(data.clone()) }
            )
            .expect_err("expected an error"),
            ReceiptValidationError::ReturnedValueLengthExceeded {
                length: data.len() as u64,
                limit: limit_config.max_length_returned_data
            }
        );
    }

    // Group of actions

    #[test]
    fn test_validate_actions_empty() {
        let limit_config = VMLimitConfig::default();
        validate_actions(&limit_config, &[]).expect("empty actions");
    }

    #[test]
    fn test_validate_actions_valid_function_call() {
        let limit_config = VMLimitConfig::default();
        validate_actions(
            &limit_config,
            &vec![Action::FunctionCall(FunctionCallAction {
                method_name: "hello".to_string(),
                args: b"abc".to_vec(),
                gas: 100,
                deposit: 0,
            })],
        )
        .expect("valid function call action");
    }

    #[test]
    fn test_validate_actions_too_much_gas() {
        let mut limit_config = VMLimitConfig::default();
        limit_config.max_total_prepaid_gas = 220;
        assert_eq!(
            validate_actions(
                &limit_config,
                &vec![
                    Action::FunctionCall(FunctionCallAction {
                        method_name: "hello".to_string(),
                        args: b"abc".to_vec(),
                        gas: 100,
                        deposit: 0,
                    }),
                    Action::FunctionCall(FunctionCallAction {
                        method_name: "hello".to_string(),
                        args: b"abc".to_vec(),
                        gas: 150,
                        deposit: 0,
                    })
                ]
            )
            .expect_err("expected an error"),
            ActionsValidationError::TotalPrepaidGasExceeded { total_prepaid_gas: 250, limit: 220 }
        );
    }

    #[test]
    fn test_validate_actions_gas_overflow() {
        let mut limit_config = VMLimitConfig::default();
        limit_config.max_total_prepaid_gas = 220;
        assert_eq!(
            validate_actions(
                &limit_config,
                &vec![
                    Action::FunctionCall(FunctionCallAction {
                        method_name: "hello".to_string(),
                        args: b"abc".to_vec(),
                        gas: u64::max_value() / 2 + 1,
                        deposit: 0,
                    }),
                    Action::FunctionCall(FunctionCallAction {
                        method_name: "hello".to_string(),
                        args: b"abc".to_vec(),
                        gas: u64::max_value() / 2 + 1,
                        deposit: 0,
                    })
                ]
            )
            .expect_err("Expected an error"),
            ActionsValidationError::IntegerOverflow,
        );
    }

    #[test]
    fn test_validate_actions_num_actions() {
        let mut limit_config = VMLimitConfig::default();
        limit_config.max_actions_per_receipt = 1;
        assert_eq!(
            validate_actions(
                &limit_config,
                &vec![
                    Action::CreateAccount(CreateAccountAction {}),
                    Action::CreateAccount(CreateAccountAction {}),
                ]
            )
            .expect_err("Expected an error"),
            ActionsValidationError::TotalNumberOfActionsExceeded {
                total_number_of_actions: 2,
                limit: 1
            },
        );
    }

    // Individual actions

    #[test]
    fn test_validate_action_valid_create_account() {
        validate_action(&VMLimitConfig::default(), &Action::CreateAccount(CreateAccountAction {}))
            .expect("valid action");
    }

    #[test]
    fn test_validate_action_valid_function_call() {
        validate_action(
            &VMLimitConfig::default(),
            &Action::FunctionCall(FunctionCallAction {
                method_name: "hello".to_string(),
                args: b"abc".to_vec(),
                gas: 100,
                deposit: 0,
            }),
        )
        .expect("valid action");
    }

    #[test]
    fn test_validate_action_valid_transfer() {
        validate_action(
            &VMLimitConfig::default(),
            &Action::Transfer(TransferAction { deposit: 10 }),
        )
        .expect("valid action");
    }

    #[test]
    fn test_validate_action_valid_stake() {
        validate_action(
            &VMLimitConfig::default(),
            &Action::Stake(StakeAction {
                stake: 100,
                public_key: PublicKey::empty(KeyType::ED25519),
            }),
        )
        .expect("valid action");
    }

    #[test]
    fn test_validate_action_valid_add_key_full_permission() {
        validate_action(
            &VMLimitConfig::default(),
            &Action::AddKey(AddKeyAction {
                public_key: PublicKey::empty(KeyType::ED25519),
                access_key: AccessKey::full_access(),
            }),
        )
        .expect("valid action");
    }

    #[test]
    fn test_validate_action_valid_add_key_function_call() {
        validate_action(
            &VMLimitConfig::default(),
            &Action::AddKey(AddKeyAction {
                public_key: PublicKey::empty(KeyType::ED25519),
                access_key: AccessKey {
                    nonce: 0,
                    permission: AccessKeyPermission::FunctionCall(FunctionCallPermission {
                        allowance: Some(1000),
                        receiver_id: alice_account(),
                        method_names: vec!["hello".to_string(), "world".to_string()],
                    }),
                },
            }),
        )
        .expect("valid action");
    }

    #[test]
    fn test_validate_action_valid_delete_key() {
        validate_action(
            &VMLimitConfig::default(),
            &Action::DeleteKey(DeleteKeyAction { public_key: PublicKey::empty(KeyType::ED25519) }),
        )
        .expect("valid action");
    }

    #[test]
    fn test_validate_action_valid_delete_account() {
        validate_action(
            &VMLimitConfig::default(),
            &Action::DeleteAccount(DeleteAccountAction { beneficiary_id: alice_account() }),
        )
        .expect("valid action");
    }
}<|MERGE_RESOLUTION|>--- conflicted
+++ resolved
@@ -706,43 +706,6 @@
     }
 
     #[test]
-<<<<<<< HEAD
-=======
-    fn test_validate_transaction_invalid_state_bad_storage_paid_block() {
-        let config = RuntimeConfig::default();
-        let (signer, mut state_update, apply_state) =
-            setup_common(TESTING_INIT_BALANCE, 0, 10_000_000, Some(AccessKey::full_access()));
-
-        let bad_account = Account::new(TESTING_INIT_BALANCE, hash(&[]), 10000);
-        set_account(&mut state_update, alice_account(), &bad_account);
-        state_update.commit(StateChangeCause::InitialState);
-
-        assert_eq!(
-            verify_and_charge_transaction(
-                &config,
-                &mut state_update,
-                &apply_state,
-                &SignedTransaction::send_money(
-                    1,
-                    alice_account(),
-                    bob_account(),
-                    &*signer,
-                    10,
-                    CryptoHash::default(),
-                ),
-            )
-            .expect_err("expected an error"),
-            RuntimeError::StorageError(StorageError::StorageInconsistentState(format!(
-                "storage_paid_at {} for account {} is larger than current block height {}",
-                10000,
-                alice_account(),
-                0
-            ))),
-        );
-    }
-
-    #[test]
->>>>>>> 16c5ec6b
     fn test_validate_transaction_invalid_not_enough_balance() {
         let config = RuntimeConfig::default();
         let (signer, mut state_update, apply_state) =
