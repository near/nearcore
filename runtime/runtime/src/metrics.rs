--- conflicted
+++ resolved
@@ -406,20 +406,21 @@
     .unwrap()
 });
 
-<<<<<<< HEAD
 static CHUNK_RECORDED_TRIE_COLUMN_SIZE: Lazy<HistogramVec> = Lazy::new(|| {
     try_create_histogram_vec(
         "near_chunk_recorded_trie_column_size",
         "Size of data belonging to a specific trie column inside chunk's recorded storage proof",
         &["shard_id", "trie_column"],
         Some(buckets_for_recorded_trie_column_size()),
-=======
+    )
+    .unwrap()
+});
+
 pub(crate) static CHUNK_RECEIPTS_LIMITED_BY: Lazy<IntCounterVec> = Lazy::new(|| {
     try_create_int_counter_vec(
         "near_chunk_receipts_limited_by",
         "Number of chunks where the number of processed receipts was limited by a certain factor.",
         &["shard_id", "limited_by"],
->>>>>>> 41f6554a
     )
     .unwrap()
 });
