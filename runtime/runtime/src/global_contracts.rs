use std::collections::BTreeSet;
use std::sync::Arc;

use near_primitives::account::{Account, AccountContract};
use near_primitives::action::{
    DeployGlobalContractAction, GlobalContractDeployMode, GlobalContractIdentifier,
    UseGlobalContractAction,
};
use near_primitives::chunk_apply_stats::ChunkApplyStatsV0;
use near_primitives::errors::{ActionErrorKind, RuntimeError};
use near_primitives::global_contract::ContractIsLocalError;
use near_primitives::hash::{CryptoHash, hash};
use near_primitives::receipt::{GlobalContractDistributionReceipt, Receipt, ReceiptEnum};
use near_primitives::trie_key::{GlobalContractCodeIdentifier, TrieKey};
use near_primitives::types::{AccountId, EpochInfoProvider, ShardId, StateChangeCause};
use near_store::state_update::{StateOperations, StateUpdate};
use near_store::trie::AccessOptions;
use near_store::{KeyLookupMode, StorageError, TrieAccess as _, TrieUpdate};
use near_vm_runner::logic::ProtocolVersion;
use near_vm_runner::{ContractCode, precompile_contract};

use crate::congestion_control::ReceiptSink;
use crate::{ActionResult, ApplyState, clear_account_contract_storage_usage};

pub(crate) fn action_deploy_global_contract(
    account: &mut Account,
    account_id: &AccountId,
    apply_state: &ApplyState,
    deploy_contract: &DeployGlobalContractAction,
    result: &mut ActionResult,
    stats: &mut ChunkApplyStatsV0,
) -> Result<(), RuntimeError> {
    let _span = tracing::debug_span!(target: "runtime", "action_deploy_global_contract").entered();

    let storage_cost = apply_state
        .config
        .fees
        .storage_usage_config
        .global_contract_storage_amount_per_byte
        .saturating_mul(deploy_contract.code.len() as u128);
    let Some(updated_balance) = account.amount().checked_sub(storage_cost) else {
        result.result = Err(ActionErrorKind::LackBalanceForState {
            account_id: account_id.clone(),
            amount: storage_cost,
        }
        .into());
        return Ok(());
    };
    stats.balance.global_actions_burnt_amount =
        stats.balance.global_actions_burnt_amount.saturating_add(storage_cost);
    account.set_amount(updated_balance);

    initiate_distribution(
        account_id.clone(),
        deploy_contract.code.clone(),
        &deploy_contract.deploy_mode,
        apply_state.shard_id,
        result,
    );

    Ok(())
}

pub(crate) fn action_use_global_contract(
    state_update: &mut StateOperations,
    account_id: &AccountId,
    account: &mut Account,
    action: &UseGlobalContractAction,
    current_protocol_version: ProtocolVersion,
    result: &mut ActionResult,
) -> Result<(), RuntimeError> {
    let _span = tracing::debug_span!(target: "runtime", "action_use_global_contract").entered();
<<<<<<< HEAD
    let key = TrieKey::GlobalContractCode { identifier: action.contract_identifier.clone().into() };
    if !state_update.contains_key(key)? {
=======
    use_global_contract(
        state_update,
        account_id,
        account,
        &action.contract_identifier,
        current_protocol_version,
        result,
    )
}

pub(crate) fn use_global_contract(
    state_update: &mut TrieUpdate,
    account_id: &AccountId,
    account: &mut Account,
    contract_identifier: &GlobalContractIdentifier,
    current_protocol_version: ProtocolVersion,
    result: &mut ActionResult,
) -> Result<(), RuntimeError> {
    let key = TrieKey::GlobalContractCode { identifier: contract_identifier.clone().into() };
    if !state_update.contains_key(&key, AccessOptions::DEFAULT)? {
>>>>>>> 9f49678a
        result.result = Err(ActionErrorKind::GlobalContractDoesNotExist {
            identifier: contract_identifier.clone(),
        }
        .into());
        return Ok(());
    }
    clear_account_contract_storage_usage(
        state_update,
        account_id,
        account,
        current_protocol_version,
    )?;
    if account.contract().is_local() {
        state_update.remove(TrieKey::ContractCode { account_id: account_id.clone() });
    }
    let contract = match contract_identifier {
        GlobalContractIdentifier::CodeHash(code_hash) => AccountContract::Global(*code_hash),
        GlobalContractIdentifier::AccountId(id) => AccountContract::GlobalByAccount(id.clone()),
    };
    account.set_storage_usage(
        account.storage_usage().checked_add(contract_identifier.len() as u64).ok_or_else(|| {
            StorageError::StorageInconsistentState(format!(
                "Storage usage integer overflow for account {}",
                account_id
            ))
        })?,
    );
    account.set_contract(contract);
    Ok(())
}

pub(crate) fn apply_global_contract_distribution_receipt(
    receipt: &Receipt,
    apply_state: &ApplyState,
    epoch_info_provider: &dyn EpochInfoProvider,
    state_update: &mut StateOperations,
    receipt_sink: &mut ReceiptSink,
) -> Result<(), RuntimeError> {
    let _span = tracing::debug_span!(
        target: "runtime",
        "apply_global_contract_distribution_receipt",
    )
    .entered();

    let ReceiptEnum::GlobalContractDistribution(global_contract_data) = receipt.receipt() else {
        unreachable!("given receipt should be an global contract distribution receipt")
    };
    apply_distribution_current_shard(global_contract_data, apply_state, state_update);
    forward_distribution_next_shard(
        receipt,
        global_contract_data,
        apply_state,
        epoch_info_provider,
        state_update,
        receipt_sink,
    )?;

    Ok(())
}

fn initiate_distribution(
    account_id: AccountId,
    contract_code: Arc<[u8]>,
    deploy_mode: &GlobalContractDeployMode,
    current_shard_id: ShardId,
    result: &mut ActionResult,
) {
    let id = match deploy_mode {
        GlobalContractDeployMode::CodeHash => {
            GlobalContractIdentifier::CodeHash(hash(&contract_code))
        }
        GlobalContractDeployMode::AccountId => {
            GlobalContractIdentifier::AccountId(account_id.clone())
        }
    };
    let distribution_receipts = Receipt::new_global_contract_distribution(
        account_id,
        GlobalContractDistributionReceipt::new(
            id,
            // We can start with any shard, using the current one just for convenience
            current_shard_id,
            vec![],
            contract_code,
        ),
    );
    // No need to set receipt_id here, it will be generated as part of apply_action_receipt
    result.new_receipts.push(distribution_receipts);
}

fn apply_distribution_current_shard(
    global_contract_data: &GlobalContractDistributionReceipt,
    apply_state: &ApplyState,
    state_update: &mut StateOperations,
) {
    let config = apply_state.config.wasm_config.clone();
    let trie_key = TrieKey::GlobalContractCode {
        identifier: match &global_contract_data.id() {
            GlobalContractIdentifier::CodeHash(hash) => {
                GlobalContractCodeIdentifier::CodeHash(*hash)
            }
            GlobalContractIdentifier::AccountId(account_id) => {
                GlobalContractCodeIdentifier::AccountId(account_id.clone())
            }
        },
    };
    state_update.set(trie_key, global_contract_data.code().to_vec());
    let code_hash = match global_contract_data.id() {
        GlobalContractIdentifier::CodeHash(hash) => Some(*hash),
        GlobalContractIdentifier::AccountId(_) => None,
    };
    let _ = precompile_contract(
        &ContractCode::new(global_contract_data.code().to_vec(), code_hash),
        config,
        apply_state.cache.as_deref(),
    );
}

fn forward_distribution_next_shard(
    receipt: &Receipt,
    global_contract_data: &GlobalContractDistributionReceipt,
    apply_state: &ApplyState,
    epoch_info_provider: &dyn EpochInfoProvider,
    state_update: &mut StateOperations,
    receipt_sink: &mut ReceiptSink,
) -> Result<(), RuntimeError> {
    let shard_layout = epoch_info_provider.shard_layout(&apply_state.epoch_id)?;
    let already_delivered_shards = BTreeSet::from_iter(
        global_contract_data
            .already_delivered_shards()
            .iter()
            .cloned()
            .chain(std::iter::once(apply_state.shard_id)),
    );
    if let Some(next_shard) = shard_layout
        .shard_ids()
        .filter(|shard_id| !already_delivered_shards.contains(&shard_id))
        .next()
    {
        let mut next_receipt = Receipt::new_global_contract_distribution(
            receipt.predecessor_id().clone(),
            GlobalContractDistributionReceipt::new(
                global_contract_data.id().clone(),
                next_shard,
                Vec::from_iter(already_delivered_shards),
                global_contract_data.code().clone(),
            ),
        );
        let receipt_id = apply_state.create_receipt_id(receipt.receipt_id(), 0);
        next_receipt.set_receipt_id(receipt_id);
        receipt_sink.forward_or_buffer_receipt(next_receipt, apply_state, state_update)?;
    }
    Ok(())
}

pub(crate) trait AccountContractAccessExt<Store> {
    fn hash(self, store: Store) -> Result<CryptoHash, StorageError>;
    fn code(
        self,
        local_account_id: &AccountId,
        store: Store,
    ) -> Result<Option<ContractCode>, StorageError>;
}

impl AccountContractAccessExt<&TrieUpdate> for AccountContract {
    fn code(
        self,
        local_account_id: &AccountId,
        store: &TrieUpdate,
    ) -> Result<Option<ContractCode>, StorageError> {
        let local_hash = match GlobalContractIdentifier::try_from(self) {
            Ok(identifier) => return identifier.code(store),
            Err(ContractIsLocalError::NotDeployed) => return Ok(None),
            Err(ContractIsLocalError::Deployed(local_hash)) => local_hash,
        };
        let key = TrieKey::ContractCode { account_id: local_account_id.clone() };
        let code = store.get(&key, AccessOptions::DEFAULT)?;
        Ok(code.map(|code| ContractCode::new(code, Some(local_hash))))
    }

    fn hash(self, store: &TrieUpdate) -> Result<CryptoHash, StorageError> {
        match GlobalContractIdentifier::try_from(self) {
            Ok(gci) => return gci.hash(store),
            Err(ContractIsLocalError::NotDeployed) => return Ok(CryptoHash::default()),
            Err(ContractIsLocalError::Deployed(local_hash)) => Ok(local_hash),
        }
    }
}

impl<'su> AccountContractAccessExt<&mut StateOperations<'su>> for AccountContract {
    fn code(
        self,
        local_account_id: &AccountId,
        store: &mut StateOperations<'su>,
    ) -> Result<Option<ContractCode>, StorageError> {
        let local_hash = match GlobalContractIdentifier::try_from(self) {
            Ok(identifier) => return identifier.code(store),
            Err(ContractIsLocalError::NotDeployed) => return Ok(None),
            Err(ContractIsLocalError::Deployed(local_hash)) => local_hash,
        };
        let key = TrieKey::ContractCode { account_id: local_account_id.clone() };
        let code = store.get::<Vec<u8>>(key)?;
        Ok(code.map(|code| ContractCode::new(code.to_vec(), Some(local_hash))))
    }

    fn hash(self, store: &mut StateOperations<'su>) -> Result<CryptoHash, StorageError> {
        match GlobalContractIdentifier::try_from(self) {
            Ok(gci) => return gci.hash(store),
            Err(ContractIsLocalError::NotDeployed) => return Ok(CryptoHash::default()),
            Err(ContractIsLocalError::Deployed(local_hash)) => Ok(local_hash),
        }
    }
}

pub(crate) trait GlobalContractAccessExt<Store> {
    fn hash(self, store: Store) -> Result<CryptoHash, StorageError>;
    fn code(self, store: Store) -> Result<Option<ContractCode>, StorageError>;
}

impl GlobalContractAccessExt<&TrieUpdate> for GlobalContractIdentifier {
    fn hash(self, store: &TrieUpdate) -> Result<CryptoHash, StorageError> {
        if let GlobalContractIdentifier::CodeHash(crypto_hash) = self {
            return Ok(crypto_hash);
        }
        let key = TrieKey::GlobalContractCode { identifier: self.into() };
        let value_ref = store
            .get_ref(&key, KeyLookupMode::MemOrFlatOrTrie, AccessOptions::DEFAULT)?
            .ok_or_else(|| {
                let TrieKey::GlobalContractCode { identifier } = key else { unreachable!() };
                StorageError::StorageInconsistentState(format!(
                    "Global contract identifier not found {:?}",
                    identifier
                ))
            })?;
        Ok(value_ref.value_hash())
    }

    fn code(self, store: &TrieUpdate) -> Result<Option<ContractCode>, StorageError> {
        let key = TrieKey::GlobalContractCode { identifier: self.clone().into() };
        let code_hash = match self {
            GlobalContractIdentifier::AccountId(_) => None,
            GlobalContractIdentifier::CodeHash(hash) => Some(hash),
        };
        let code = store.get(&key, AccessOptions::DEFAULT)?;
        Ok(code.map(|code| ContractCode::new(code, code_hash)))
    }
}

impl<'su> GlobalContractAccessExt<&mut StateOperations<'su>> for GlobalContractIdentifier {
    fn hash(self, store: &mut StateOperations<'su>) -> Result<CryptoHash, StorageError> {
        if let GlobalContractIdentifier::CodeHash(crypto_hash) = self {
            return Ok(crypto_hash);
        }
        let key = TrieKey::GlobalContractCode { identifier: self.clone().into() };
        let value_ref = store
            .get_ref(key, KeyLookupMode::MemOrFlatOrTrie, AccessOptions::DEFAULT)?
            .ok_or_else(|| {
                StorageError::StorageInconsistentState(format!(
                    "Global contract identifier not found {:?}",
                    self
                ))
            })?;
        Ok(value_ref.value_hash_len().0)
    }

    fn code(self, store: &mut StateOperations<'su>) -> Result<Option<ContractCode>, StorageError> {
        let key = TrieKey::GlobalContractCode { identifier: self.clone().into() };
        let code_hash = match self {
            GlobalContractIdentifier::AccountId(_) => None,
            GlobalContractIdentifier::CodeHash(hash) => Some(hash),
        };
        let code = store.get::<Vec<u8>>(key)?;
        Ok(code.map(|code| ContractCode::new(code.to_vec(), code_hash)))
    }
}<|MERGE_RESOLUTION|>--- conflicted
+++ resolved
@@ -70,10 +70,6 @@
     result: &mut ActionResult,
 ) -> Result<(), RuntimeError> {
     let _span = tracing::debug_span!(target: "runtime", "action_use_global_contract").entered();
-<<<<<<< HEAD
-    let key = TrieKey::GlobalContractCode { identifier: action.contract_identifier.clone().into() };
-    if !state_update.contains_key(key)? {
-=======
     use_global_contract(
         state_update,
         account_id,
@@ -85,7 +81,7 @@
 }
 
 pub(crate) fn use_global_contract(
-    state_update: &mut TrieUpdate,
+    state_update: &mut StateOperations,
     account_id: &AccountId,
     account: &mut Account,
     contract_identifier: &GlobalContractIdentifier,
@@ -93,8 +89,7 @@
     result: &mut ActionResult,
 ) -> Result<(), RuntimeError> {
     let key = TrieKey::GlobalContractCode { identifier: contract_identifier.clone().into() };
-    if !state_update.contains_key(&key, AccessOptions::DEFAULT)? {
->>>>>>> 9f49678a
+    if !state_update.contains_key(&key)? {
         result.result = Err(ActionErrorKind::GlobalContractDoesNotExist {
             identifier: contract_identifier.clone(),
         }
