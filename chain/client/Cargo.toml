--- conflicted
+++ resolved
@@ -8,7 +8,6 @@
 edition.workspace = true
 
 [dependencies]
-<<<<<<< HEAD
 actix-rt.workspace = true
 actix.workspace = true
 ansi_term.workspace = true
@@ -19,7 +18,7 @@
 lru.workspace = true
 num-rational.workspace = true
 once_cell.workspace = true
-rand = "0.7"
+rand.workspace = true
 reed-solomon-erasure.workspace = true
 serde_json.workspace = true
 strum.workspace = true
@@ -27,26 +26,6 @@
 thiserror.workspace = true
 tokio.workspace = true
 tracing.workspace = true
-=======
-ansi_term = "0.12"
-actix = "0.13.0"
-actix-rt = "2"
-futures = "0.3"
-chrono = { version = "0.4.4", features = ["serde"] }
-tracing = "0.1.13"
-itertools = "0.10.0"
-rand = "0.8.5"
-serde_json = "1"
-sysinfo = "0.24.5"
-strum = { version = "0.24", features = ["derive"] }
-lru = "0.7.2"
-once_cell = "1.5.2"
-borsh = "0.9"
-reed-solomon-erasure = "4"
-num-rational = "0.3"
-thiserror = "1.0"
-tokio = { version = "1.1", features = ["sync"] }
->>>>>>> d6dfc2b0
 
 near-chain-primitives = { path = "../chain-primitives" }
 near-crypto = { path = "../../core/crypto" }
