#[cfg(test)]
#[cfg(feature = "expensive_tests")]
mod tests {
    use std::collections::hash_map::Entry;
    use std::collections::{HashMap, HashSet};
    use std::sync::{Arc, RwLock};

    use actix::{Addr, System};
    use borsh::{BorshDeserialize, BorshSerialize};
    use futures::{future, FutureExt};

    use near_chain::test_utils::account_id_to_shard_id;
    use near_client::sync::STATE_SYNC_TIMEOUT;
    use near_client::test_utils::setup_mock_all_validators;
    use near_client::{ClientActor, Query, ViewClientActor};
    use near_crypto::{InMemorySigner, KeyType};
    use near_network::types::AccountOrPeerIdOrHash;
    use near_network::{NetworkClientMessages, NetworkRequests, NetworkResponses, PeerInfo};
    use near_primitives::hash::hash as hash_func;
    use near_primitives::hash::CryptoHash;
    use near_primitives::receipt::Receipt;
    use near_primitives::sharding::ChunkHash;
    use near_primitives::test_utils::init_integration_logger;
    use near_primitives::transaction::SignedTransaction;
    use near_primitives::types::{BlockHeight, BlockHeightDelta};
<<<<<<< HEAD
    use near_primitives::views::QueryResponseKind::ViewAccount;
=======
    use near_primitives::views::{QueryRequest, QueryResponseKind::ViewAccount};
>>>>>>> ff5036b6

    fn get_validators_and_key_pairs() -> (Vec<Vec<&'static str>>, Vec<PeerInfo>) {
        let validators = vec![
            vec!["test1.1", "test1.2", "test1.3", "test1.4"],
            vec!["test2.1", "test2.2", "test2.3", "test2.4"],
            vec![
                "test3.1", "test3.2", "test3.3", "test3.4", "test3.5", "test3.6", "test3.7",
                "test3.8",
            ],
        ];
        let key_pairs = vec![
            PeerInfo::random(),
            PeerInfo::random(),
            PeerInfo::random(),
            PeerInfo::random(), // 4
            PeerInfo::random(),
            PeerInfo::random(),
            PeerInfo::random(),
            PeerInfo::random(), // 8
            PeerInfo::random(),
            PeerInfo::random(),
            PeerInfo::random(),
            PeerInfo::random(),
            PeerInfo::random(),
            PeerInfo::random(),
            PeerInfo::random(),
            PeerInfo::random(), // 16
        ];
        (validators, key_pairs)
    }

    fn send_tx(
        connector: &Addr<ClientActor>,
        from: String,
        to: String,
        amount: u128,
        nonce: u64,
        block_hash: CryptoHash,
    ) {
        let signer = InMemorySigner::from_seed("test1", KeyType::ED25519, "test1");
        connector.do_send(NetworkClientMessages::Transaction(SignedTransaction::send_money(
            nonce, from, to, &signer, amount, block_hash,
        )));
    }

    enum ReceiptsSyncPhases {
        WaitingForFirstBlock,
        WaitingForSecondBlock,
        WaitingForDistantEpoch,
        VerifyingOutgoingReceipts,
        WaitingForValidate,
    }

    #[derive(Debug, Clone, PartialEq, Eq, BorshSerialize, BorshDeserialize)]
    pub struct StateRequestStruct {
        pub shard_id: u64,
        pub sync_hash: CryptoHash,
        pub part_id: Option<u64>,
        pub target: AccountOrPeerIdOrHash,
    }

    /// Sanity checks that the incoming and outgoing receipts are properly sent and received
    #[test]
    fn test_catchup_receipts_sync_third_epoch() {
        test_catchup_receipts_sync_common(13, 1, false)
    }

    /// The test aggressively blocks lots of state requests
    /// and causes at least two timeouts per node (first for header, second for parts).
    ///
    /// WARNING! For your convenience, set manually STATE_SYNC_TIMEOUT to 1 before running the test.
    /// It will be executed 10 times faster.
    /// The reason of increasing block_prod_time in the test is to allow syncing complete.
    /// Otherwise epochs will be changing faster than state sync happen.
    #[test]
    fn test_catchup_receipts_sync_hold() {
        test_catchup_receipts_sync_common(13, 1, true)
    }

    #[test]
    fn test_catchup_receipts_sync_last_block() {
        test_catchup_receipts_sync_common(13, 5, false)
    }

    #[test]
    fn test_catchup_receipts_sync_distant_epoch() {
        test_catchup_receipts_sync_common(35, 1, false)
    }

    fn test_catchup_receipts_sync_common(wait_till: u64, send: u64, sync_hold: bool) {
        let validator_groups = 1;
        init_integration_logger();
        System::run(move || {
            let connectors: Arc<RwLock<Vec<(Addr<ClientActor>, Addr<ViewClientActor>)>>> =
                Arc::new(RwLock::new(vec![]));

            let (validators, key_pairs) = get_validators_and_key_pairs();

            let phase = Arc::new(RwLock::new(ReceiptsSyncPhases::WaitingForFirstBlock));
            let seen_heights_with_receipts = Arc::new(RwLock::new(HashSet::<BlockHeight>::new()));
            let seen_hashes_with_state = Arc::new(RwLock::new(HashSet::<CryptoHash>::new()));

            let connectors1 = connectors.clone();
            let mut block_prod_time: u64 = 1200;
            if sync_hold {
                block_prod_time *= STATE_SYNC_TIMEOUT as u64;
            }
            let (_, conn) = setup_mock_all_validators(
                validators.clone(),
                key_pairs.clone(),
                validator_groups,
                true,
                block_prod_time,
                false,
                false,
                5,
                false,
                Arc::new(RwLock::new(move |_account_id: String, msg: &NetworkRequests| {
                    let account_from = "test3.3".to_string();
                    let account_to = "test1.1".to_string();
                    let source_shard_id = account_id_to_shard_id(&account_from, 4);
                    let destination_shard_id = account_id_to_shard_id(&account_to, 4);

                    let mut phase = phase.write().unwrap();
                    let mut seen_heights_with_receipts =
                        seen_heights_with_receipts.write().unwrap();
                    let mut seen_hashes_with_state = seen_hashes_with_state.write().unwrap();
                    match *phase {
                        ReceiptsSyncPhases::WaitingForFirstBlock => {
                            if let NetworkRequests::Block { block } = msg {
                                assert!(block.header.inner_lite.height <= send);
                                // This tx is rather fragile, specifically it's important that
                                //   1. the `from` and `to` account are not in the same shard;
                                //   2. ideally the producer of the chunk at height 3 for the shard
                                //      in which `from` resides should not also be a block producer
                                //      at height 3
                                //   3. The `from` shard should also not match the block producer
                                //      for height 1, because such block producer will produce
                                //      the chunk for height 2 right away, before we manage to send
                                //      the transaction.
                                if block.header.inner_lite.height == send {
                                    println!(
                                        "From shard: {}, to shard: {}",
                                        source_shard_id, destination_shard_id,
                                    );
                                    for i in 0..16 {
                                        send_tx(
                                            &connectors1.write().unwrap()[i].0,
                                            account_from.clone(),
                                            account_to.clone(),
                                            111,
                                            1,
                                            block.header.prev_hash,
                                        );
                                    }
                                    *phase = ReceiptsSyncPhases::WaitingForSecondBlock;
                                }
                            }
                        }
                        ReceiptsSyncPhases::WaitingForSecondBlock => {
                            // This block now contains a chunk with the transaction sent above.
                            if let NetworkRequests::Block { block } = msg {
                                assert!(block.header.inner_lite.height <= send + 1);
                                if block.header.inner_lite.height == send + 1 {
                                    *phase = ReceiptsSyncPhases::WaitingForDistantEpoch;
                                }
                            }
                        }
                        ReceiptsSyncPhases::WaitingForDistantEpoch => {
                            // This block now contains a chunk with the transaction sent above.
                            if let NetworkRequests::Block { block } = msg {
                                assert!(block.header.inner_lite.height >= send + 1);
                                assert!(block.header.inner_lite.height <= wait_till);
                                if block.header.inner_lite.height == wait_till {
                                    *phase = ReceiptsSyncPhases::VerifyingOutgoingReceipts;
                                }
                            }
                            if let NetworkRequests::PartialEncodedChunkMessage {
                                partial_encoded_chunk,
                                ..
                            } = msg
                            {
                                // The chunk producers in all epochs before `distant` need to be trying to
                                //     include the receipt. The `distant` epoch is the first one that
                                //     will get the receipt through the state sync.
                                let receipts: Vec<Receipt> = partial_encoded_chunk
                                    .receipts
                                    .iter()
                                    .map(|x| x.0.clone())
                                    .flatten()
                                    .collect();
                                if receipts.len() > 0 {
                                    assert_eq!(partial_encoded_chunk.shard_id, source_shard_id);
                                    seen_heights_with_receipts.insert(
                                        partial_encoded_chunk
                                            .header
                                            .as_ref()
                                            .unwrap()
                                            .inner
                                            .height_created,
                                    );
                                } else {
                                    assert_ne!(partial_encoded_chunk.shard_id, source_shard_id);
                                }
                                // Do not propagate any one parts, this will prevent any chunk from
                                //    being included in the block
                                return (NetworkResponses::NoResponse, false);
                            }
                            if let NetworkRequests::StateRequestHeader {
                                shard_id,
                                sync_hash,
                                target,
                            } = msg
                            {
                                if sync_hold {
                                    let srs = StateRequestStruct {
                                        shard_id: *shard_id,
                                        sync_hash: *sync_hash,
                                        part_id: None,
                                        target: target.clone(),
                                    };
                                    if !seen_hashes_with_state
                                        .contains(&hash_func(&srs.try_to_vec().unwrap()))
                                    {
                                        seen_hashes_with_state
                                            .insert(hash_func(&srs.try_to_vec().unwrap()));
                                        return (NetworkResponses::NoResponse, false);
                                    }
                                }
                            }
                            if let NetworkRequests::StateRequestPart {
                                shard_id,
                                sync_hash,
                                part_id,
                                target,
                            } = msg
                            {
                                if sync_hold {
                                    let srs = StateRequestStruct {
                                        shard_id: *shard_id,
                                        sync_hash: *sync_hash,
                                        part_id: Some(*part_id),
                                        target: target.clone(),
                                    };
                                    if !seen_hashes_with_state
                                        .contains(&hash_func(&srs.try_to_vec().unwrap()))
                                    {
                                        seen_hashes_with_state
                                            .insert(hash_func(&srs.try_to_vec().unwrap()));
                                        return (NetworkResponses::NoResponse, false);
                                    }
                                }
                            }
                        }
                        ReceiptsSyncPhases::VerifyingOutgoingReceipts => {
                            for height in send + 2..=wait_till {
                                println!(
                                    "checking height {:?} out of {:?}, result = {:?}",
                                    height,
                                    wait_till,
                                    seen_heights_with_receipts.contains(&height)
                                );
                                if !sync_hold {
                                    // If we don't delay the state, all heights should contain the same receipts
                                    assert!(seen_heights_with_receipts.contains(&height));
                                }
                            }
                            *phase = ReceiptsSyncPhases::WaitingForValidate;
                        }
                        ReceiptsSyncPhases::WaitingForValidate => {
                            // This block now contains a chunk with the transaction sent above.
                            if let NetworkRequests::Block { block } = msg {
                                assert!(block.header.inner_lite.height >= wait_till);
                                assert!(block.header.inner_lite.height <= wait_till + 20);
                                if block.header.inner_lite.height == wait_till + 20 {
                                    System::current().stop();
                                }
                                if block.header.inner_lite.height == wait_till + 10 {
                                    for i in 0..16 {
                                        actix::spawn(
                                            connectors1.write().unwrap()[i]
                                                .1
                                                .send(Query::new(
                                                    None,
                                                    QueryRequest::ViewAccount {
                                                        account_id: account_to.clone(),
                                                    },
                                                ))
                                                .then(move |res| {
                                                    let res_inner = res.unwrap();
                                                    if let Ok(Some(query_response)) = res_inner {
                                                        if let ViewAccount(view_account_result) =
                                                            query_response.kind
                                                        {
                                                            assert_eq!(
                                                                view_account_result.amount,
                                                                1111
                                                            );
                                                        }
                                                    }
                                                    future::ready(())
                                                }),
                                        );
                                    }
                                }
                            }
                        }
                    };
                    (NetworkResponses::NoResponse, true)
                })),
            );
            *connectors.write().unwrap() = conn;
            let mut max_wait_ms = 240000;
            if sync_hold {
                max_wait_ms *= STATE_SYNC_TIMEOUT as u64;
            }

            near_network::test_utils::wait_or_panic(max_wait_ms);
        })
        .unwrap();
    }

    enum RandomSinglePartPhases {
        WaitingForFirstBlock,
        WaitingForThirdEpoch,
        WaitingForSixEpoch,
    }

    /// Verifies that fetching of random parts works properly by issuing transactions during the
    /// third epoch, and then making sure that the balances are correct for the next three epochs.
    /// If random one parts fetched during the epoch preceding the epoch a block producer is
    /// assigned to were to have incorrect receipts, the balances in the fourth epoch would have
    /// been incorrect due to wrong receipts applied during the third epoch.
    #[test]
    fn test_catchup_random_single_part_sync() {
        test_catchup_random_single_part_sync_common(false, false, 13)
    }

    // Same test as `test_catchup_random_single_part_sync`, but skips the chunks on height 14 and 15
    // It causes all the receipts to be applied only on height 16, which is the next epoch.
    // It tests that the incoming receipts are property synced through epochs
    #[test]
    #[ignore]
    fn test_catchup_random_single_part_sync_skip_15() {
        test_catchup_random_single_part_sync_common(true, false, 13)
    }

    #[test]
    fn test_catchup_random_single_part_sync_send_15() {
        test_catchup_random_single_part_sync_common(false, false, 15)
    }

    // Make sure that transactions are at least applied.
    #[test]
    fn test_catchup_random_single_part_sync_non_zero_amounts() {
        test_catchup_random_single_part_sync_common(false, true, 13)
    }

    // Use another height to send txs.
    #[test]
    fn test_catchup_random_single_part_sync_height_6() {
        test_catchup_random_single_part_sync_common(false, false, 6)
    }

    fn test_catchup_random_single_part_sync_common(skip_15: bool, non_zero: bool, height: u64) {
        let validator_groups = 2;
        init_integration_logger();
        System::run(move || {
            let connectors: Arc<RwLock<Vec<(Addr<ClientActor>, Addr<ViewClientActor>)>>> =
                Arc::new(RwLock::new(vec![]));

            let (validators, key_pairs) = get_validators_and_key_pairs();
            let flat_validators = validators.iter().flatten().map(|x| *x).collect::<Vec<_>>();

            let phase = Arc::new(RwLock::new(RandomSinglePartPhases::WaitingForFirstBlock));
            let seen_heights_same_block = Arc::new(RwLock::new(HashSet::<CryptoHash>::new()));

            let amounts = Arc::new(RwLock::new(HashMap::new()));

            let check_amount =
                move |amounts: Arc<RwLock<HashMap<_, _, _>>>, account_id: String, amount: u128| {
                    match amounts.write().unwrap().entry(account_id.clone()) {
                        Entry::Occupied(entry) => {
                            println!("OCCUPIED {:?}", entry);
                            assert_eq!(*entry.get(), amount);
                        }
                        Entry::Vacant(entry) => {
                            println!("VACANT {:?}", entry);
                            if non_zero {
                                assert_ne!(amount % 100, 0);
                            } else {
                                assert_eq!(amount % 100, 0);
                            }
                            entry.insert(amount);
                        }
                    }
                };

            let connectors1 = connectors.clone();
            let (_, conn) = setup_mock_all_validators(
                validators.clone(),
                key_pairs.clone(),
                validator_groups,
                true,
                1500,
                false,
                false,
                5,
                false,
                Arc::new(RwLock::new(move |_account_id: String, msg: &NetworkRequests| {
                    let mut seen_heights_same_block = seen_heights_same_block.write().unwrap();
                    let mut phase = phase.write().unwrap();
                    match *phase {
                        RandomSinglePartPhases::WaitingForFirstBlock => {
                            if let NetworkRequests::Block { block } = msg {
                                assert_eq!(block.header.inner_lite.height, 1);
                                *phase = RandomSinglePartPhases::WaitingForThirdEpoch;
                            }
                        }
                        RandomSinglePartPhases::WaitingForThirdEpoch => {
                            if let NetworkRequests::Block { block } = msg {
                                assert!(block.header.inner_lite.height >= 2);
                                assert!(block.header.inner_lite.height <= height);
                                let mut tx_count = 0;
                                if block.header.inner_lite.height == height {
                                    for (i, validator1) in flat_validators.iter().enumerate() {
                                        for (j, validator2) in flat_validators.iter().enumerate() {
                                            let mut amount =
                                                (((i + j + 17) * 701) % 42 + 1) as u128;
                                            if non_zero {
                                                if i > j {
                                                    amount = 2;
                                                } else {
                                                    amount = 1;
                                                }
                                            }
                                            println!(
                                                "VALUES {:?} {:?} {:?}",
                                                validator1.to_string(),
                                                validator2.to_string(),
                                                amount
                                            );
                                            for conn in 0..flat_validators.len() {
                                                send_tx(
                                                    &connectors1.write().unwrap()[conn].0,
                                                    validator1.to_string(),
                                                    validator2.to_string(),
                                                    amount,
                                                    (12345 + tx_count) as u64,
                                                    block.header.prev_hash,
                                                );
                                            }
                                            tx_count += 1;
                                        }
                                    }
                                    *phase = RandomSinglePartPhases::WaitingForSixEpoch;
                                    assert_eq!(tx_count, 16 * 16);
                                }
                            }
                        }
                        RandomSinglePartPhases::WaitingForSixEpoch => {
                            if let NetworkRequests::Block { block } = msg {
                                assert!(block.header.inner_lite.height >= height);
                                assert!(block.header.inner_lite.height <= 32);
                                if block.header.inner_lite.height >= 26 {
                                    println!("BLOCK HEIGHT {:?}", block.header.inner_lite.height);
                                    for i in 0..16 {
                                        for j in 0..16 {
                                            let amounts1 = amounts.clone();
                                            let validator = flat_validators[j].to_string();
                                            actix::spawn(
                                                connectors1.write().unwrap()[i]
                                                    .1
                                                    .send(Query::new(
                                                        None,
                                                        QueryRequest::ViewAccount {
                                                            account_id: flat_validators[j]
                                                                .to_string(),
                                                        },
                                                    ))
                                                    .then(move |res| {
                                                        let res_inner = res.unwrap();
                                                        if let Ok(Some(query_response)) = res_inner
                                                        {
                                                            if let ViewAccount(
                                                                view_account_result,
                                                            ) = query_response.kind
                                                            {
                                                                check_amount(
                                                                    amounts1,
                                                                    validator,
                                                                    view_account_result.amount,
                                                                );
                                                            }
                                                        }
                                                        future::ready(())
                                                    }),
                                            );
                                        }
                                    }
                                }
                                if block.header.inner_lite.height == 32 {
                                    println!(
                                        "SEEN HEIGHTS SAME BLOCK {:?}",
                                        seen_heights_same_block.len()
                                    );
                                    assert_eq!(seen_heights_same_block.len(), 1);
                                    let amounts1 = amounts.clone();
                                    for flat_validator in &flat_validators {
                                        match amounts1
                                            .write()
                                            .unwrap()
                                            .entry(flat_validator.to_string())
                                        {
                                            Entry::Occupied(_) => {
                                                continue;
                                            }
                                            Entry::Vacant(entry) => {
                                                println!(
                                                    "VALIDATOR = {:?}, ENTRY = {:?}",
                                                    flat_validator, entry
                                                );
                                                assert!(false);
                                            }
                                        };
                                    }
                                    System::current().stop();
                                }
                            }
                            if let NetworkRequests::PartialEncodedChunkMessage {
                                partial_encoded_chunk,
                                ..
                            } = msg
                            {
                                if partial_encoded_chunk
                                    .header
                                    .as_ref()
                                    .unwrap()
                                    .inner
                                    .height_created
                                    == 22
                                {
                                    seen_heights_same_block.insert(
                                        partial_encoded_chunk
                                            .header
                                            .as_ref()
                                            .unwrap()
                                            .inner
                                            .prev_block_hash,
                                    );
                                }
                                if skip_15 {
                                    if partial_encoded_chunk
                                        .header
                                        .as_ref()
                                        .unwrap()
                                        .inner
                                        .height_created
                                        == 14
                                        || partial_encoded_chunk
                                            .header
                                            .as_ref()
                                            .unwrap()
                                            .inner
                                            .height_created
                                            == 15
                                    {
                                        return (NetworkResponses::NoResponse, false);
                                    }
                                }
                            }
                        }
                    };
                    (NetworkResponses::NoResponse, true)
                })),
            );
            *connectors.write().unwrap() = conn;

            near_network::test_utils::wait_or_panic(240000);
        })
        .unwrap();
    }

    /// Makes sure that 24 consecutive blocks are produced by 12 validators split into three epochs.
    /// This ensures that at no point validators get stuck with state sync
    #[test]
    fn test_catchup_sanity_blocks_produced() {
        let validator_groups = 2;
        init_integration_logger();
        System::run(move || {
            let connectors: Arc<RwLock<Vec<(Addr<ClientActor>, Addr<ViewClientActor>)>>> =
                Arc::new(RwLock::new(vec![]));

            let heights = Arc::new(RwLock::new(HashMap::new()));
            let heights1 = heights.clone();

            let check_height =
                move |hash: CryptoHash, height| match heights1.write().unwrap().entry(hash.clone())
                {
                    Entry::Occupied(entry) => {
                        assert_eq!(*entry.get(), height);
                    }
                    Entry::Vacant(entry) => {
                        entry.insert(height);
                    }
                };

            let (validators, key_pairs) = get_validators_and_key_pairs();

            let (_, conn) = setup_mock_all_validators(
                validators.clone(),
                key_pairs.clone(),
                validator_groups,
                true,
                400,
                false,
                false,
                5,
                false,
                Arc::new(RwLock::new(move |_account_id: String, msg: &NetworkRequests| {
                    if let NetworkRequests::Block { block } = msg {
                        check_height(block.hash(), block.header.inner_lite.height);
                        check_height(block.header.prev_hash, block.header.inner_lite.height - 1);

                        if block.header.inner_lite.height >= 25 {
                            System::current().stop();
                        }
                    }
                    (NetworkResponses::NoResponse, true)
                })),
            );
            *connectors.write().unwrap() = conn;

            near_network::test_utils::wait_or_panic(30000);
        })
        .unwrap();
    }

    /// Similar to `test_catchup_sanity_blocks_produced`, but
    ///  a) Enables doomslug,
    ///  b) Doesn't allow the propagation of some heights
    /// Ensures that the block production doesn't get stuck.
    #[test]
    fn test_catchup_sanity_blocks_produced_doomslug() {
        let validator_groups = 2;
        init_integration_logger();
        System::run(move || {
            let connectors: Arc<RwLock<Vec<(Addr<ClientActor>, Addr<ViewClientActor>)>>> =
                Arc::new(RwLock::new(vec![]));

            let heights = Arc::new(RwLock::new(HashMap::new()));
            let heights1 = heights.clone();

            let check_height =
                move |hash: CryptoHash, height| match heights1.write().unwrap().entry(hash.clone())
                {
                    Entry::Occupied(entry) => {
                        assert_eq!(*entry.get(), height);
                    }
                    Entry::Vacant(entry) => {
                        entry.insert(height);
                    }
                };

            let (validators, key_pairs) = get_validators_and_key_pairs();

            let (_, conn) = setup_mock_all_validators(
                validators.clone(),
                key_pairs.clone(),
                validator_groups,
                true,
                400,
                false,
                false,
                5,
                true,
                Arc::new(RwLock::new(move |_account_id: String, msg: &NetworkRequests| {
                    let propagate = if let NetworkRequests::Block { block } = msg {
                        check_height(block.hash(), block.header.inner_lite.height);

                        if block.header.inner_lite.height % 10 == 5 {
                            check_height(
                                block.header.prev_hash,
                                block.header.inner_lite.height - 2,
                            );
                        } else {
                            check_height(
                                block.header.prev_hash,
                                block.header.inner_lite.height - 1,
                            );
                        }

                        if block.header.inner_lite.height >= 25 {
                            System::current().stop();
                        }

                        // Do not propagate blocks at heights %10=4
                        block.header.inner_lite.height % 10 != 4
                    } else {
                        true
                    };

                    (NetworkResponses::NoResponse, propagate)
                })),
            );
            *connectors.write().unwrap() = conn;

            near_network::test_utils::wait_or_panic(30000);
        })
        .unwrap();
    }

    enum ChunkGrievingPhases {
        FirstAttack,
        SecondAttack,
    }

    #[test]
    fn test_chunk_grieving() {
        let validator_groups = 1;
        init_integration_logger();
        System::run(move || {
            let connectors: Arc<RwLock<Vec<(Addr<ClientActor>, Addr<ViewClientActor>)>>> =
                Arc::new(RwLock::new(vec![]));

            let (validators, key_pairs) = get_validators_and_key_pairs();

            let malicious_node = "test3.6".to_string();
            let victim_node = "test3.5".to_string();
            let phase = Arc::new(RwLock::new(ChunkGrievingPhases::FirstAttack));
            let grieving_chunk_hash = Arc::new(RwLock::new(ChunkHash::default()));
            let unaccepted_block_hash = Arc::new(RwLock::new(CryptoHash::default()));

            let _connectors1 = connectors.clone();

            let block_prod_time: u64 = 1200;
            let (_, conn) = setup_mock_all_validators(
                validators.clone(),
                key_pairs.clone(),
                validator_groups,
                true,
                block_prod_time,
                false,
                false,
                5,
                false,
                Arc::new(RwLock::new(move |sender_account_id: String, msg: &NetworkRequests| {
                    let mut grieving_chunk_hash = grieving_chunk_hash.write().unwrap();
                    let mut unaccepted_block_hash = unaccepted_block_hash.write().unwrap();
                    let mut phase = phase.write().unwrap();
                    match *phase {
                        ChunkGrievingPhases::FirstAttack => {
                            if let NetworkRequests::PartialEncodedChunkMessage {
                                partial_encoded_chunk,
                                account_id,
                            } = msg
                            {
                                let height = partial_encoded_chunk
                                    .header
                                    .as_ref()
                                    .unwrap()
                                    .inner
                                    .height_created;
                                let shard_id = partial_encoded_chunk.shard_id;
                                if height == 12 && shard_id == 0 {
                                    // "test3.6" is the chunk producer on height 12, shard_id 0
                                    assert_eq!(sender_account_id, malicious_node);
                                    println!(
                                        "ACCOUNT {:?} PARTS {:?} CHUNK {:?}",
                                        account_id,
                                        partial_encoded_chunk.parts.len(),
                                        partial_encoded_chunk
                                    );
                                    if *account_id == victim_node {
                                        // "test3.5" is a block producer of block on height 12, sending to it
                                        *grieving_chunk_hash =
                                            partial_encoded_chunk.chunk_hash.clone();
                                    } else {
                                        return (NetworkResponses::NoResponse, false);
                                    }
                                }
                            }
                            if let NetworkRequests::Block { block } = msg {
                                if block.header.inner_lite.height == 12 {
                                    println!("BLOCK {:?}", block,);
                                    *unaccepted_block_hash = block.header.hash;
                                    assert_eq!(4, block.header.inner_rest.chunks_included);
                                    *phase = ChunkGrievingPhases::SecondAttack;
                                }
                            }
                        }
                        ChunkGrievingPhases::SecondAttack => {
                            if let NetworkRequests::PartialEncodedChunkRequest {
                                request,
                                account_id,
                            } = msg
                            {
                                if request.chunk_hash == *grieving_chunk_hash {
                                    if *account_id == malicious_node {
                                        // holding grieving_chunk_hash by malicious node
                                        return (NetworkResponses::NoResponse, false);
                                    }
                                }
                            }
                            if let NetworkRequests::PartialEncodedChunkResponse {
                                route_back: _,
                                partial_encoded_chunk,
                            } = msg
                            {
                                if partial_encoded_chunk.chunk_hash == *grieving_chunk_hash {
                                    // Only victim_node knows some parts of grieving_chunk_hash
                                    // It's not enough to restore the chunk completely
                                    assert_eq!(sender_account_id, victim_node);
                                }
                            }
                            if let NetworkRequests::PartialEncodedChunkMessage {
                                partial_encoded_chunk,
                                account_id,
                            } = msg
                            {
                                let height = partial_encoded_chunk
                                    .header
                                    .as_ref()
                                    .unwrap()
                                    .inner
                                    .height_created;
                                let shard_id = partial_encoded_chunk.shard_id;
                                if height == 42 && shard_id == 2 {
                                    // "test3.6" is the chunk producer on height 42, shard_id 2
                                    assert_eq!(sender_account_id, malicious_node);
                                    println!(
                                        "ACCOUNT {:?} PARTS {:?} CHUNK {:?}",
                                        account_id,
                                        partial_encoded_chunk.parts.len(),
                                        partial_encoded_chunk
                                    );
                                }
                            }
                            if let NetworkRequests::Block { block } = msg {
                                if block.header.inner_lite.height == 42 {
                                    println!("BLOCK {:?}", block,);
                                    // This is the main assert of the test
                                    // Chunk from malicious node shouldn't be accepted at all
                                    assert_eq!(3, block.header.inner_rest.chunks_included);
                                    System::current().stop();
                                }
                            }
                        }
                    };
                    (NetworkResponses::NoResponse, true)
                })),
            );
            *connectors.write().unwrap() = conn;
            let max_wait_ms = 240000;

            near_network::test_utils::wait_or_panic(max_wait_ms);
        })
        .unwrap();
    }

    #[test]
    fn test_all_chunks_accepted_1000() {
        test_all_chunks_accepted_common(1000, 2000, 5)
    }

    #[test]
    fn test_all_chunks_accepted_1000_slow() {
        test_all_chunks_accepted_common(1000, 4000, 5)
    }

    #[test]
    fn test_all_chunks_accepted_1000_rare_epoch_changing() {
        test_all_chunks_accepted_common(1000, 1000, 100)
    }

    fn test_all_chunks_accepted_common(
        last_height: BlockHeight,
        block_prod_time: u64,
        epoch_length: BlockHeightDelta,
    ) {
        let validator_groups = 1;
        init_integration_logger();
        System::run(move || {
            let connectors: Arc<RwLock<Vec<(Addr<ClientActor>, Addr<ViewClientActor>)>>> =
                Arc::new(RwLock::new(vec![]));

            let (validators, key_pairs) = get_validators_and_key_pairs();
            let verbose = false;

            let _connectors1 = connectors.clone();
            let seen_chunk_same_sender =
                Arc::new(RwLock::new(HashSet::<(String, u64, u64)>::new()));
            let requested = Arc::new(RwLock::new(HashSet::<(String, Vec<u64>, ChunkHash)>::new()));
            let responded =
                Arc::new(RwLock::new(HashSet::<(CryptoHash, Vec<u64>, ChunkHash)>::new()));

            let (_, conn) = setup_mock_all_validators(
                validators.clone(),
                key_pairs.clone(),
                validator_groups,
                true,
                block_prod_time,
                false,
                false,
                epoch_length,
                false,
                Arc::new(RwLock::new(move |sender_account_id: String, msg: &NetworkRequests| {
                    let mut seen_chunk_same_sender = seen_chunk_same_sender.write().unwrap();
                    let mut requested = requested.write().unwrap();
                    let mut responded = responded.write().unwrap();
                    if let NetworkRequests::PartialEncodedChunkMessage {
                        account_id,
                        partial_encoded_chunk,
                    } = msg
                    {
                        let header = partial_encoded_chunk.header.as_ref().unwrap();
                        if seen_chunk_same_sender.contains(&(
                            account_id.clone(),
                            header.inner.height_created,
                            header.inner.shard_id,
                        )) {
                            println!("=== SAME CHUNK AGAIN!");
                            assert!(false);
                        };
                        seen_chunk_same_sender.insert((
                            account_id.clone(),
                            header.inner.height_created,
                            header.inner.shard_id,
                        ));
                    }
                    if let NetworkRequests::PartialEncodedChunkRequest { account_id: _, request } =
                        msg
                    {
                        if verbose {
                            if requested.contains(&(
                                sender_account_id.clone(),
                                request.part_ords.clone(),
                                request.chunk_hash.clone(),
                            )) {
                                println!("=== SAME REQUEST AGAIN!");
                            };
                            requested.insert((
                                sender_account_id.clone(),
                                request.part_ords.clone(),
                                request.chunk_hash.clone(),
                            ));
                        }
                    }
                    if let NetworkRequests::PartialEncodedChunkResponse {
                        route_back,
                        partial_encoded_chunk,
                    } = msg
                    {
                        if verbose {
                            if responded.contains(&(
                                route_back.clone(),
                                partial_encoded_chunk.parts.iter().map(|x| x.part_ord).collect(),
                                partial_encoded_chunk.chunk_hash.clone(),
                            )) {
                                println!("=== SAME RESPONSE AGAIN!");
                            }
                            responded.insert((
                                route_back.clone(),
                                partial_encoded_chunk.parts.iter().map(|x| x.part_ord).collect(),
                                partial_encoded_chunk.chunk_hash.clone(),
                            ));
                        }
                    }
                    if let NetworkRequests::Block { block } = msg {
                        // There is no chunks at height 1
                        if block.header.inner_lite.height > 1 {
                            println!("BLOCK {:?}", block,);
                            if block.header.inner_lite.height % epoch_length != 1 {
                                assert_eq!(4, block.header.inner_rest.chunks_included);
                            }
                            if block.header.inner_lite.height == last_height {
                                System::current().stop();
                            }
                        }
                    }
                    (NetworkResponses::NoResponse, true)
                })),
            );
            *connectors.write().unwrap() = conn;
            let max_wait_ms = block_prod_time * last_height / 10 * 13 + 10000;

            near_network::test_utils::wait_or_panic(max_wait_ms);
        })
        .unwrap();
    }
}<|MERGE_RESOLUTION|>--- conflicted
+++ resolved
@@ -23,11 +23,7 @@
     use near_primitives::test_utils::init_integration_logger;
     use near_primitives::transaction::SignedTransaction;
     use near_primitives::types::{BlockHeight, BlockHeightDelta};
-<<<<<<< HEAD
-    use near_primitives::views::QueryResponseKind::ViewAccount;
-=======
     use near_primitives::views::{QueryRequest, QueryResponseKind::ViewAccount};
->>>>>>> ff5036b6
 
     fn get_validators_and_key_pairs() -> (Vec<Vec<&'static str>>, Vec<PeerInfo>) {
         let validators = vec![
