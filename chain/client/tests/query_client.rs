--- conflicted
+++ resolved
@@ -1,13 +1,9 @@
 use actix::System;
 use futures::{future, FutureExt};
 
-<<<<<<< HEAD
 use chrono::Utc;
+use near_actix_test_utils::run_actix_until_stop;
 use near_client::test_utils::{setup, setup_no_network};
-=======
-use near_actix_test_utils::run_actix_until_stop;
-use near_client::test_utils::setup_no_network;
->>>>>>> b973883a
 use near_client::{
     GetBlock, GetBlockWithMerkleTree, GetExecutionOutcomesForBlock, Query, Status, TxStatus,
 };
@@ -154,53 +150,69 @@
                 }
             };
 
-<<<<<<< HEAD
-                let mut execution_outcomes_in_block = view_client
-                    .send(GetExecutionOutcomesForBlock {
-                        block_hash: feo.transaction_outcome.block_hash,
-                    })
-                    .await
-                    .unwrap()
-                    .unwrap();
-                assert_eq!(execution_outcomes_in_block.len(), 1);
-                let outcomes = execution_outcomes_in_block.remove(&0).unwrap();
-                assert_eq!(outcomes[0].id, tx_hash);
-                System::current().stop();
-            });
-            near_network::test_utils::wait_or_panic(5000);
-        })
-        .unwrap();
+            let mut execution_outcomes_in_block = view_client
+                .send(GetExecutionOutcomesForBlock {
+                    block_hash: feo.transaction_outcome.block_hash,
+                })
+                .await
+                .unwrap()
+                .unwrap();
+            assert_eq!(execution_outcomes_in_block.len(), 1);
+            let outcomes = execution_outcomes_in_block.remove(&0).unwrap();
+            assert_eq!(outcomes[0].id, tx_hash);
+            System::current().stop();
+        });
+        near_network::test_utils::wait_or_panic(5000);
+    });
 }
 
 #[test]
 fn test_state_request() {
-    System::builder()
-        .stop_on_panic(true)
-        .run(|| {
-            let (_, _, view_client) = setup(
-                vec![vec!["test"]],
-                1,
-                1,
-                10000000,
-                "test",
-                true,
-                200,
-                400,
-                false,
-                true,
-                Arc::new(MockNetworkAdapter::default()),
-                100,
-                Utc::now(),
-            );
-            actix::spawn(async move {
-                actix::clock::sleep(Duration::from_millis(500)).await;
-                let block_hash = view_client
-                    .send(GetBlock(BlockReference::BlockId(BlockId::Height(0))))
-                    .await
-                    .unwrap()
-                    .unwrap()
-                    .header
-                    .hash;
+    run_actix_until_stop(async {
+        let (_, _, view_client) = setup(
+            vec![vec!["test"]],
+            1,
+            1,
+            10000000,
+            "test",
+            true,
+            200,
+            400,
+            false,
+            true,
+            Arc::new(MockNetworkAdapter::default()),
+            100,
+            Utc::now(),
+        );
+        actix::spawn(async move {
+            actix::clock::sleep(Duration::from_millis(500)).await;
+            let block_hash = view_client
+                .send(GetBlock(BlockReference::BlockId(BlockId::Height(0))))
+                .await
+                .unwrap()
+                .unwrap()
+                .header
+                .hash;
+            let res = view_client
+                .send(NetworkViewClientMessages::StateRequestHeader {
+                    shard_id: 0,
+                    sync_hash: block_hash,
+                })
+                .await
+                .unwrap();
+            assert!(matches!(res, NetworkViewClientResponses::StateResponse(_)));
+            // immediately query again, should be rejected
+            let res = view_client
+                .send(NetworkViewClientMessages::StateRequestHeader {
+                    shard_id: 0,
+                    sync_hash: block_hash,
+                })
+                .await
+                .unwrap();
+            assert!(matches!(res, NetworkViewClientResponses::NoResponse));
+            #[cfg(feature = "expensive_tests")]
+            {
+                actix::clock::sleep(Duration::from_secs(40)).await;
                 let res = view_client
                     .send(NetworkViewClientMessages::StateRequestHeader {
                         shard_id: 0,
@@ -209,46 +221,9 @@
                     .await
                     .unwrap();
                 assert!(matches!(res, NetworkViewClientResponses::StateResponse(_)));
-                // immediately query again, should be rejected
-                let res = view_client
-                    .send(NetworkViewClientMessages::StateRequestHeader {
-                        shard_id: 0,
-                        sync_hash: block_hash,
-                    })
-                    .await
-                    .unwrap();
-                assert!(matches!(res, NetworkViewClientResponses::NoResponse));
-                #[cfg(feature = "expensive_tests")]
-                {
-                    actix::clock::sleep(Duration::from_secs(40)).await;
-                    let res = view_client
-                        .send(NetworkViewClientMessages::StateRequestHeader {
-                            shard_id: 0,
-                            sync_hash: block_hash,
-                        })
-                        .await
-                        .unwrap();
-                    assert!(matches!(res, NetworkViewClientResponses::StateResponse(_)));
-                }
-                System::current().stop();
-            });
-            near_network::test_utils::wait_or_panic(50000);
-        })
-        .unwrap();
-=======
-            let mut execution_outcomes_in_block = view_client
-                .send(GetExecutionOutcomesForBlock {
-                    block_hash: feo.transaction_outcome.block_hash,
-                })
-                .await
-                .unwrap()
-                .unwrap();
-            assert_eq!(execution_outcomes_in_block.len(), 1);
-            let outcomes = execution_outcomes_in_block.remove(&0).unwrap();
-            assert_eq!(outcomes[0].id, tx_hash);
+            }
             System::current().stop();
         });
-        near_network::test_utils::wait_or_panic(5000);
-    });
->>>>>>> b973883a
+        near_network::test_utils::wait_or_panic(50000);
+    });
 }