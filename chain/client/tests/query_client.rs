use actix::System;
use futures::{future, FutureExt};

use chrono::Utc;
use near_actix_test_utils::run_actix;
use near_client::test_utils::{setup, setup_no_network};
use near_client::{
    GetBlock, GetBlockWithMerkleTree, GetExecutionOutcomesForBlock, Query, Status, TxStatus,
};
use near_crypto::{InMemorySigner, KeyType};
use near_logger_utils::init_test_logger;
use near_network::test_utils::MockNetworkAdapter;
use near_network::types::{NetworkViewClientMessages, NetworkViewClientResponses};
use near_network::{NetworkClientMessages, NetworkClientResponses, PeerInfo};
use near_primitives::block::{Block, BlockHeader};
use near_primitives::transaction::SignedTransaction;
use near_primitives::types::{BlockId, BlockReference, EpochId};
use near_primitives::utils::to_timestamp;
use near_primitives::validator_signer::InMemoryValidatorSigner;
use near_primitives::version::PROTOCOL_VERSION;
use near_primitives::views::{FinalExecutionOutcomeViewEnum, QueryRequest, QueryResponseKind};
use num_rational::Rational;
use std::sync::Arc;
use std::time::Duration;

/// Query account from view client
#[test]
fn query_client() {
    init_test_logger();
<<<<<<< HEAD
    run_actix_until_stop(async {
        let (_, view_client) =
            setup_no_network(vec!["test".parse().unwrap()], "other".parse().unwrap(), true, true);
=======
    run_actix(async {
        let (_, view_client) = setup_no_network(vec!["test"], "other", true, true);
>>>>>>> 1e7c6613
        actix::spawn(
            view_client
                .send(Query::new(
                    BlockReference::latest(),
                    QueryRequest::ViewAccount { account_id: "test".parse().unwrap() },
                ))
                .then(|res| {
                    match res.unwrap().unwrap().kind {
                        QueryResponseKind::ViewAccount(_) => (),
                        _ => panic!("Invalid response"),
                    }
                    System::current().stop();
                    future::ready(())
                }),
        );
    });
}

/// When we receive health check and the latest block's timestamp is in the future, the client
/// should not crash.
#[test]
fn query_status_not_crash() {
    init_test_logger();
<<<<<<< HEAD
    run_actix_until_stop(async {
        let (client, view_client) =
            setup_no_network(vec!["test".parse().unwrap()], "other".parse().unwrap(), true, false);
        let signer =
            InMemoryValidatorSigner::from_seed("test".parse().unwrap(), KeyType::ED25519, "test");
=======
    run_actix(async {
        let (client, view_client) = setup_no_network(vec!["test"], "other", true, false);
        let signer = InMemoryValidatorSigner::from_seed("test", KeyType::ED25519, "test");
>>>>>>> 1e7c6613
        actix::spawn(view_client.send(GetBlockWithMerkleTree::latest()).then(move |res| {
            let (block, mut block_merkle_tree) = res.unwrap().unwrap();
            let header: BlockHeader = block.header.clone().into();
            block_merkle_tree.insert(*header.hash());
            let mut next_block = Block::produce(
                PROTOCOL_VERSION,
                &header,
                block.header.height + 1,
                #[cfg(feature = "protocol_feature_block_header_v3")]
                (header.block_ordinal() + 1),
                block.chunks.into_iter().map(|c| c.into()).collect(),
                EpochId(block.header.next_epoch_id),
                EpochId(block.header.hash),
                #[cfg(feature = "protocol_feature_block_header_v3")]
                None,
                vec![],
                Rational::from_integer(0),
                0,
                100,
                None,
                vec![],
                vec![],
                &signer,
                block.header.next_bp_hash,
                block_merkle_tree.root(),
            );
            next_block.mut_header().get_mut().inner_lite.timestamp =
                to_timestamp(next_block.header().timestamp() + chrono::Duration::seconds(60));
            next_block.mut_header().resign(&signer);

            actix::spawn(
                client
                    .send(NetworkClientMessages::Block(next_block, PeerInfo::random().id, false))
                    .then(move |_| {
                        actix::spawn(client.send(Status { is_health_check: true }).then(
                            move |_| {
                                System::current().stop();
                                future::ready(())
                            },
                        ));
                        future::ready(())
                    }),
            );
            future::ready(())
        }));
        near_network::test_utils::wait_or_panic(5000);
    });
}

#[test]
fn test_execution_outcome_for_chunk() {
    init_test_logger();
<<<<<<< HEAD
    run_actix_until_stop(async {
        let (client, view_client) =
            setup_no_network(vec!["test".parse().unwrap()], "test".parse().unwrap(), true, false);
        let signer = InMemorySigner::from_seed("test".parse().unwrap(), KeyType::ED25519, "test");
=======
    run_actix(async {
        let (client, view_client) = setup_no_network(vec!["test"], "test", true, false);
        let signer = InMemorySigner::from_seed("test", KeyType::ED25519, "test");
>>>>>>> 1e7c6613

        actix::spawn(async move {
            let block_hash =
                view_client.send(GetBlock::latest()).await.unwrap().unwrap().header.hash;

            let transaction = SignedTransaction::send_money(
                1,
                "test".parse().unwrap(),
                "near".parse().unwrap(),
                &signer,
                10,
                block_hash,
            );
            let tx_hash = transaction.get_hash();
            let res = client
                .send(NetworkClientMessages::Transaction {
                    transaction,
                    is_forwarded: false,
                    check_only: false,
                })
                .await
                .unwrap();
            assert!(matches!(res, NetworkClientResponses::ValidTx));

            actix::clock::sleep(Duration::from_millis(500)).await;

            let execution_outcome = view_client
                .send(TxStatus {
                    tx_hash,
                    signer_account_id: "test".parse().unwrap(),
                    fetch_receipt: false,
                })
                .await
                .unwrap()
                .unwrap()
                .unwrap();
            let feo = match execution_outcome {
                FinalExecutionOutcomeViewEnum::FinalExecutionOutcome(outcome) => outcome,
                FinalExecutionOutcomeViewEnum::FinalExecutionOutcomeWithReceipt(outcome) => {
                    outcome.into()
                }
            };

            let mut execution_outcomes_in_block = view_client
                .send(GetExecutionOutcomesForBlock {
                    block_hash: feo.transaction_outcome.block_hash,
                })
                .await
                .unwrap()
                .unwrap();
            assert_eq!(execution_outcomes_in_block.len(), 1);
            let outcomes = execution_outcomes_in_block.remove(&0).unwrap();
            assert_eq!(outcomes[0].id, tx_hash);
            System::current().stop();
        });
        near_network::test_utils::wait_or_panic(5000);
    });
}

#[test]
fn test_state_request() {
    run_actix(async {
        let (_, _, view_client) = setup(
            vec![vec!["test".parse().unwrap()]],
            1,
            1,
            10000000,
            "test".parse().unwrap(),
            true,
            200,
            400,
            false,
            true,
            false,
            Arc::new(MockNetworkAdapter::default()),
            100,
            Utc::now(),
        );
        actix::spawn(async move {
            actix::clock::sleep(Duration::from_millis(500)).await;
            let block_hash = view_client
                .send(GetBlock(BlockReference::BlockId(BlockId::Height(0))))
                .await
                .unwrap()
                .unwrap()
                .header
                .hash;
            for _ in 0..30 {
                let res = view_client
                    .send(NetworkViewClientMessages::StateRequestHeader {
                        shard_id: 0,
                        sync_hash: block_hash,
                    })
                    .await
                    .unwrap();
                assert!(matches!(res, NetworkViewClientResponses::StateResponse(_)));
            }

            // immediately query again, should be rejected
            let res = view_client
                .send(NetworkViewClientMessages::StateRequestHeader {
                    shard_id: 0,
                    sync_hash: block_hash,
                })
                .await
                .unwrap();
            assert!(matches!(res, NetworkViewClientResponses::NoResponse));
            #[cfg(feature = "expensive_tests")]
            {
                actix::clock::sleep(Duration::from_secs(40)).await;
                let res = view_client
                    .send(NetworkViewClientMessages::StateRequestHeader {
                        shard_id: 0,
                        sync_hash: block_hash,
                    })
                    .await
                    .unwrap();
                assert!(matches!(res, NetworkViewClientResponses::StateResponse(_)));
            }
            System::current().stop();
        });
        near_network::test_utils::wait_or_panic(50000);
    });
}<|MERGE_RESOLUTION|>--- conflicted
+++ resolved
@@ -27,14 +27,9 @@
 #[test]
 fn query_client() {
     init_test_logger();
-<<<<<<< HEAD
-    run_actix_until_stop(async {
+    run_actix(async {
         let (_, view_client) =
             setup_no_network(vec!["test".parse().unwrap()], "other".parse().unwrap(), true, true);
-=======
-    run_actix(async {
-        let (_, view_client) = setup_no_network(vec!["test"], "other", true, true);
->>>>>>> 1e7c6613
         actix::spawn(
             view_client
                 .send(Query::new(
@@ -58,17 +53,11 @@
 #[test]
 fn query_status_not_crash() {
     init_test_logger();
-<<<<<<< HEAD
-    run_actix_until_stop(async {
+    run_actix(async {
         let (client, view_client) =
             setup_no_network(vec!["test".parse().unwrap()], "other".parse().unwrap(), true, false);
         let signer =
             InMemoryValidatorSigner::from_seed("test".parse().unwrap(), KeyType::ED25519, "test");
-=======
-    run_actix(async {
-        let (client, view_client) = setup_no_network(vec!["test"], "other", true, false);
-        let signer = InMemoryValidatorSigner::from_seed("test", KeyType::ED25519, "test");
->>>>>>> 1e7c6613
         actix::spawn(view_client.send(GetBlockWithMerkleTree::latest()).then(move |res| {
             let (block, mut block_merkle_tree) = res.unwrap().unwrap();
             let header: BlockHeader = block.header.clone().into();
@@ -121,16 +110,10 @@
 #[test]
 fn test_execution_outcome_for_chunk() {
     init_test_logger();
-<<<<<<< HEAD
-    run_actix_until_stop(async {
+    run_actix(async {
         let (client, view_client) =
             setup_no_network(vec!["test".parse().unwrap()], "test".parse().unwrap(), true, false);
         let signer = InMemorySigner::from_seed("test".parse().unwrap(), KeyType::ED25519, "test");
-=======
-    run_actix(async {
-        let (client, view_client) = setup_no_network(vec!["test"], "test", true, false);
-        let signer = InMemorySigner::from_seed("test", KeyType::ED25519, "test");
->>>>>>> 1e7c6613
 
         actix::spawn(async move {
             let block_hash =
