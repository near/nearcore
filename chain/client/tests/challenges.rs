--- conflicted
+++ resolved
@@ -3,15 +3,8 @@
 use std::time::Duration;
 
 use near_chain::{Block, ChainGenesis, Provenance};
-<<<<<<< HEAD
-use near_chunks::NetworkAdapter;
-use near_client::test_utils::MockNetworkAdapter;
-use near_client::{Client, ClientConfig};
+use near_client::test_utils::{setup_client, MockNetworkAdapter};
 use near_crypto::InMemoryBlsSigner;
-=======
-use near_client::test_utils::{setup_client, MockNetworkAdapter};
-use near_crypto::{InMemorySigner, KeyType};
->>>>>>> 6754aaa3
 use near_network::types::{ChunkOnePartRequestMsg, PeerId};
 use near_primitives::block::BlockHeader;
 use near_primitives::hash::CryptoHash;
@@ -20,33 +13,6 @@
 use near_primitives::test_utils::init_test_logger;
 use near_primitives::types::MerkleHash;
 use near_store::test_utils::create_test_store;
-<<<<<<< HEAD
-use near_store::Store;
-
-fn setup_client(
-    store: Arc<Store>,
-    validators: Vec<Vec<&str>>,
-    validator_groups: u64,
-    num_shards: ShardId,
-    account_id: &str,
-    network_adapter: Arc<dyn NetworkAdapter>,
-    genesis_time: DateTime<Utc>,
-) -> Client {
-    let num_validators = validators.iter().map(|x| x.len()).sum();
-    let runtime_adapter = Arc::new(KeyValueRuntime::new_with_validators(
-        store.clone(),
-        validators.into_iter().map(|inner| inner.into_iter().map(Into::into).collect()).collect(),
-        validator_groups,
-        num_shards,
-    ));
-    let chain_genesis = ChainGenesis::new(genesis_time, 1_000_000, 100, 1_000_000_000, 0, 0, 100);
-    let signer = Arc::new(InMemoryBlsSigner::from_seed(account_id, account_id));
-    let config = ClientConfig::test(true, 10, num_validators);
-    Client::new(config, store, chain_genesis, runtime_adapter, network_adapter, Some(signer.into()))
-        .unwrap()
-}
-=======
->>>>>>> 6754aaa3
 
 #[test]
 fn test_request_chunk_restart() {
