use std::collections::HashSet;
use std::path::Path;
use std::sync::Arc;
use std::time::Duration;

use borsh::BorshSerialize;

use near::config::FISHERMEN_THRESHOLD;
use near::{GenesisConfig, NightshadeRuntime};
use near_chain::chain::BlockEconomicsConfig;
use near_chain::validate::validate_challenge;
use near_chain::{
    Block, ChainGenesis, ChainStoreAccess, Error, ErrorKind, Provenance, RuntimeAdapter,
};
use near_client::test_utils::{MockNetworkAdapter, TestEnv};
use near_client::Client;
use near_crypto::{InMemorySigner, KeyType};
use near_network::NetworkRequests;
use near_primitives::challenge::{
    BlockDoubleSign, Challenge, ChallengeBody, ChunkProofs, MaybeEncodedShardChunk,
};
use near_primitives::hash::{hash, CryptoHash};
use near_primitives::merkle::{merklize, MerklePath};
use near_primitives::receipt::Receipt;
use near_primitives::serialize::BaseDecode;
use near_primitives::sharding::{ChunkHash, EncodedShardChunk};
use near_primitives::test_utils::init_test_logger;
use near_primitives::transaction::SignedTransaction;
use near_primitives::types::StateRoot;
use near_store::test_utils::create_test_store;
use std::mem::swap;

#[test]
fn test_verify_block_double_sign_challenge() {
    let mut env = TestEnv::new(ChainGenesis::test(), 2, 1);
    env.produce_block(0, 1);
    let genesis = env.clients[0].chain.get_block_by_height(0).unwrap().clone();
    let b1 = env.clients[0].produce_block(2, Duration::from_millis(10)).unwrap().unwrap();

    env.process_block(0, b1.clone(), Provenance::NONE);

    let signer = InMemorySigner::from_seed("test0", KeyType::ED25519, "test0");
    let b2 = Block::produce(
        &genesis.header,
        2,
        genesis.chunks.clone(),
        b1.header.inner_lite.epoch_id.clone(),
        b1.header.inner_lite.next_epoch_id.clone(),
        vec![],
        0,
        0,
        None,
        vec![],
        vec![],
        &signer,
        1,
        1,
        0.into(),
        CryptoHash::default(),
        CryptoHash::default(),
        b1.header.inner_lite.next_bp_hash.clone(),
    );
    let epoch_id = b1.header.inner_lite.epoch_id.clone();
    let valid_challenge = Challenge::produce(
        ChallengeBody::BlockDoubleSign(BlockDoubleSign {
            left_block_header: b2.header.try_to_vec().unwrap(),
            right_block_header: b1.header.try_to_vec().unwrap(),
        }),
        signer.account_id.clone(),
        &signer,
    );
    let transaction_validity_period = env.clients[0].chain.transaction_validity_period;
    let runtime_adapter = env.clients[1].chain.runtime_adapter.clone();
    assert_eq!(
        validate_challenge(
            env.clients[0].chain.mut_store(),
            &*runtime_adapter,
            &epoch_id,
            &genesis.hash(),
            &valid_challenge,
            transaction_validity_period,
        )
        .unwrap()
        .0,
        if b1.hash() > b2.hash() { b1.hash() } else { b2.hash() }
    );
    let invalid_challenge = Challenge::produce(
        ChallengeBody::BlockDoubleSign(BlockDoubleSign {
            left_block_header: b1.header.try_to_vec().unwrap(),
            right_block_header: b1.header.try_to_vec().unwrap(),
        }),
        signer.account_id.clone(),
        &signer,
    );
    let transaction_validity_period = env.clients[0].chain.transaction_validity_period;
    let runtime_adapter = env.clients[1].chain.runtime_adapter.clone();
    assert!(validate_challenge(
        env.clients[0].chain.mut_store(),
        &*runtime_adapter,
        &epoch_id,
        &genesis.hash(),
        &invalid_challenge,
        transaction_validity_period,
    )
    .is_err());
    let b3 = env.clients[0].produce_block(3, Duration::from_millis(10)).unwrap().unwrap();
    let invalid_challenge = Challenge::produce(
        ChallengeBody::BlockDoubleSign(BlockDoubleSign {
            left_block_header: b1.header.try_to_vec().unwrap(),
            right_block_header: b3.header.try_to_vec().unwrap(),
        }),
        signer.account_id.clone(),
        &signer,
    );
    let transaction_validity_period = env.clients[0].chain.transaction_validity_period;
    let runtime_adapter = env.clients[1].chain.runtime_adapter.clone();
    assert!(validate_challenge(
        env.clients[0].chain.mut_store(),
        &*runtime_adapter,
        &epoch_id,
        &genesis.hash(),
        &invalid_challenge,
        transaction_validity_period,
    )
    .is_err());

    let (_, result) = env.clients[0].process_block(b2, Provenance::NONE);
    let _ = env.network_adapters[0].pop();
    assert!(result.is_ok());
    let last_message = env.network_adapters[0].pop().unwrap();
    if let NetworkRequests::Challenge(network_challenge) = last_message {
        assert_eq!(network_challenge, valid_challenge);
    } else {
        assert!(false);
    }
}

fn create_invalid_proofs_chunk(
    client: &mut Client,
) -> (EncodedShardChunk, Vec<MerklePath>, Vec<Receipt>, Block) {
    create_chunk(
        client,
        None,
        Some(CryptoHash::from_base("F5SvmQcKqekuKPJgLUNFgjB4ZgVmmiHsbDhTBSQbiywf").unwrap()),
    )
}

fn create_chunk_with_transactions(
    client: &mut Client,
    transactions: Vec<SignedTransaction>,
) -> (EncodedShardChunk, Vec<MerklePath>, Vec<Receipt>, Block) {
    create_chunk(client, Some(transactions), None)
}

fn create_chunk(
    client: &mut Client,
    replace_transactions: Option<Vec<SignedTransaction>>,
    replace_tx_root: Option<CryptoHash>,
) -> (EncodedShardChunk, Vec<MerklePath>, Vec<Receipt>, Block) {
    let last_block =
        client.chain.get_block_by_height(client.chain.head().unwrap().height).unwrap().clone();
<<<<<<< HEAD
    let (mut chunk, mut merkle_paths, receipts) = client
=======
    let prev_timestamp = client.chain.head().unwrap().prev_timestamp;
    let (mut chunk, merkle_paths, receipts) = client
>>>>>>> f55ad26d
        .produce_chunk(
            last_block.hash(),
            &last_block.header.inner_lite.epoch_id,
            last_block.chunks[0].clone(),
            2,
            0,
            0,
        )
        .unwrap()
        .unwrap();
    if let Some(transactions) = replace_transactions {
        // The best way it to decode chunk, replace transactions and then recreate encoded chunk.
        let total_parts =
            client.chain.runtime_adapter.num_total_parts(&chunk.header.inner.prev_block_hash);
        let data_parts =
            client.chain.runtime_adapter.num_data_parts(&chunk.header.inner.prev_block_hash);
        let decoded_chunk = chunk.decode_chunk(data_parts).unwrap();

        let (tx_root, _) = merklize(&transactions);
        let (mut encoded_chunk, mut new_merkle_paths) = EncodedShardChunk::new(
            chunk.header.inner.prev_block_hash,
            chunk.header.inner.prev_state_root,
            chunk.header.inner.outcome_root,
            chunk.header.inner.height_created,
            chunk.header.inner.shard_id,
            total_parts,
            data_parts,
            chunk.header.inner.gas_used,
            chunk.header.inner.gas_limit,
            chunk.header.inner.rent_paid,
            chunk.header.inner.validator_reward,
            chunk.header.inner.balance_burnt,
            tx_root,
            chunk.header.inner.validator_proposals.clone(),
            transactions,
            &decoded_chunk.receipts,
            chunk.header.inner.outgoing_receipts_root,
            &*client.block_producer.as_ref().unwrap().signer,
        )
        .unwrap();
        swap(&mut chunk, &mut encoded_chunk);
        swap(&mut merkle_paths, &mut new_merkle_paths);
    }
    if let Some(tx_root) = replace_tx_root {
        chunk.header.inner.tx_root = tx_root;
        chunk.header.height_included = 2;
        chunk.header.hash = ChunkHash(hash(&chunk.header.inner.try_to_vec().unwrap()));
        chunk.header.signature =
            client.block_producer.as_ref().unwrap().signer.sign(chunk.header.hash.as_ref());
    }
    let block = Block::produce(
        &last_block.header,
        2,
        vec![chunk.header.clone()],
        last_block.header.inner_lite.epoch_id.clone(),
        last_block.header.inner_lite.next_epoch_id.clone(),
        vec![],
        0,
        0,
        None,
        vec![],
        vec![],
        &*client.block_producer.as_ref().unwrap().signer,
        (last_block.header.inner_lite.timestamp - prev_timestamp) as u128,
        1,
        0.into(),
        last_block.header.prev_hash,
        CryptoHash::default(),
        last_block.header.inner_lite.next_bp_hash,
    );
    (chunk, merkle_paths, receipts, block)
}

#[test]
fn test_verify_chunk_invalid_proofs_challenge() {
    let mut env = TestEnv::new(ChainGenesis::test(), 1, 1);
    env.produce_block(0, 1);
    let (chunk, _merkle_paths, _receipts, block) = create_invalid_proofs_chunk(&mut env.clients[0]);

    let challenge_result = challenge(
        env,
        chunk.header.inner.shard_id as usize,
        MaybeEncodedShardChunk::Encoded(chunk),
        &block,
    );
    assert_eq!(challenge_result.unwrap(), (block.hash(), vec!["test0".to_string()]));
}

#[test]
fn test_verify_chunk_invalid_proofs_challenge_decoded_chunk() {
    let mut env = TestEnv::new(ChainGenesis::test(), 1, 1);
    env.produce_block(0, 1);
    let (encoded_chunk, _merkle_paths, _receipts, block) =
        create_invalid_proofs_chunk(&mut env.clients[0]);
    let chunk = encoded_chunk
        .decode_chunk(
            env.clients[0]
                .chain
                .runtime_adapter
                .num_data_parts(&encoded_chunk.header.inner.prev_block_hash),
        )
        .unwrap();

    let challenge_result = challenge(
        env,
        chunk.header.inner.shard_id as usize,
        MaybeEncodedShardChunk::Decoded(chunk),
        &block,
    );
    assert_eq!(challenge_result.unwrap(), (block.hash(), vec!["test0".to_string()]));
}

#[test]
fn test_verify_chunk_proofs_malicious_challenge_no_changes() {
    let mut env = TestEnv::new(ChainGenesis::test(), 1, 1);
    env.produce_block(0, 1);
    // Valid chunk
    let (chunk, _merkle_paths, _receipts, block) = create_chunk(&mut env.clients[0], None, None);

    let challenge_result = challenge(
        env,
        chunk.header.inner.shard_id as usize,
        MaybeEncodedShardChunk::Encoded(chunk),
        &block,
    );
    assert_eq!(challenge_result.unwrap_err().kind(), ErrorKind::MaliciousChallenge);
}

#[test]
fn test_verify_chunk_proofs_malicious_challenge_valid_order_transactions() {
    let mut env = TestEnv::new(ChainGenesis::test(), 1, 1);
    env.produce_block(0, 1);

    let genesis_hash = env.clients[0].chain.genesis().hash();
    let signer = InMemorySigner::from_seed("test0", KeyType::ED25519, "test0");

    let (chunk, _merkle_paths, _receipts, block) = create_chunk_with_transactions(
        &mut env.clients[0],
        vec![
            SignedTransaction::send_money(
                1,
                "test0".to_string(),
                "test1".to_string(),
                &signer,
                1000,
                genesis_hash,
            ),
            SignedTransaction::send_money(
                2,
                "test0".to_string(),
                "test1".to_string(),
                &signer,
                1000,
                genesis_hash,
            ),
        ],
    );

    let challenge_result = challenge(
        env,
        chunk.header.inner.shard_id as usize,
        MaybeEncodedShardChunk::Encoded(chunk),
        &block,
    );
    assert_eq!(challenge_result.unwrap_err().kind(), ErrorKind::MaliciousChallenge);
}

#[test]
fn test_verify_chunk_proofs_challenge_transaction_order() {
    let mut env = TestEnv::new(ChainGenesis::test(), 1, 1);
    env.produce_block(0, 1);

    let genesis_hash = env.clients[0].chain.genesis().hash();
    let signer = InMemorySigner::from_seed("test0", KeyType::ED25519, "test0");

    let (chunk, _merkle_paths, _receipts, block) = create_chunk_with_transactions(
        &mut env.clients[0],
        vec![
            SignedTransaction::send_money(
                2,
                "test0".to_string(),
                "test1".to_string(),
                &signer,
                1000,
                genesis_hash,
            ),
            SignedTransaction::send_money(
                1,
                "test0".to_string(),
                "test1".to_string(),
                &signer,
                1000,
                genesis_hash,
            ),
        ],
    );
    let challenge_result = challenge(
        env,
        chunk.header.inner.shard_id as usize,
        MaybeEncodedShardChunk::Encoded(chunk),
        &block,
    );
    assert_eq!(challenge_result.unwrap(), (block.hash(), vec!["test0".to_string()]));
}

#[test]
fn test_verify_chunk_proofs_challenge_transaction_validity() {
    let mut env = TestEnv::new(ChainGenesis::test(), 1, 1);
    env.produce_block(0, 1);

    let signer = InMemorySigner::from_seed("test0", KeyType::ED25519, "test0");

    let (chunk, _merkle_paths, _receipts, block) = create_chunk_with_transactions(
        &mut env.clients[0],
        vec![SignedTransaction::send_money(
            1,
            "test0".to_string(),
            "test1".to_string(),
            &signer,
            1000,
            CryptoHash::default(),
        )],
    );
    let challenge_result = challenge(
        env,
        chunk.header.inner.shard_id as usize,
        MaybeEncodedShardChunk::Encoded(chunk),
        &block,
    );
    assert_eq!(challenge_result.unwrap(), (block.hash(), vec!["test0".to_string()]));
}

fn challenge(
    mut env: TestEnv,
    shard_id: usize,
    chunk: MaybeEncodedShardChunk,
    block: &Block,
) -> Result<(CryptoHash, Vec<String>), Error> {
    let merkle_paths = Block::compute_chunk_headers_root(&block.chunks).1;
    let valid_challenge = Challenge::produce(
        ChallengeBody::ChunkProofs(ChunkProofs {
            block_header: block.header.try_to_vec().unwrap(),
            chunk,
            merkle_proof: merkle_paths[shard_id].clone(),
        }),
        env.clients[0].block_producer.as_ref().unwrap().account_id.clone(),
        &*env.clients[0].block_producer.as_ref().unwrap().signer,
    );
    let transaction_validity_period = env.clients[0].chain.transaction_validity_period;
    let runtime_adapter = env.clients[0].chain.runtime_adapter.clone();
    validate_challenge(
        env.clients[0].chain.mut_store(),
        &*runtime_adapter,
        &block.header.inner_lite.epoch_id,
        &block.header.prev_hash,
        &valid_challenge,
        transaction_validity_period,
    )
}

#[test]
fn test_verify_chunk_invalid_state_challenge() {
    let store1 = create_test_store();
    let genesis_config = GenesisConfig::test(vec!["test0", "test1"], 1);
    let runtimes: Vec<Arc<dyn RuntimeAdapter>> = vec![Arc::new(near::NightshadeRuntime::new(
        Path::new("."),
        store1,
        genesis_config,
        vec![],
        vec![],
    ))];
    let mut env = TestEnv::new_with_runtime(ChainGenesis::test(), 1, 1, runtimes);
    let signer = InMemorySigner::from_seed("test0", KeyType::ED25519, "test0");
    let genesis_hash = env.clients[0].chain.genesis().hash();
    env.produce_block(0, 1);
    env.clients[0].process_tx(SignedTransaction::send_money(
        0,
        "test0".to_string(),
        "test1".to_string(),
        &signer,
        1000,
        genesis_hash,
    ));
    env.produce_block(0, 2);

    // Invalid chunk & block.
    let last_block_hash = env.clients[0].chain.head().unwrap().last_block_hash;
    let prev_timestamp = env.clients[0].chain.head().unwrap().prev_timestamp;
    let last_block = env.clients[0].chain.get_block(&last_block_hash).unwrap().clone();
    let prev_to_last_block =
        env.clients[0].chain.get_block(&last_block.header.prev_hash).unwrap().clone();
    let (mut invalid_chunk, merkle_paths) = env.clients[0]
        .shards_mgr
        .create_encoded_shard_chunk(
            last_block.hash(),
            StateRoot::default(),
            CryptoHash::default(),
            last_block.header.inner_lite.height + 1,
            0,
            0,
            1_000,
            0,
            0,
            0,
            vec![],
            vec![],
            &vec![],
            last_block.chunks[0].inner.outgoing_receipts_root,
            CryptoHash::default(),
            &signer,
        )
        .unwrap();

    let client = &mut env.clients[0];

    // Receive invalid chunk to the validator.
    client
        .shards_mgr
        .distribute_encoded_chunk(
            invalid_chunk.clone(),
            merkle_paths,
            vec![],
            client.chain.mut_store(),
        )
        .unwrap();

    invalid_chunk.header.height_included = last_block.header.inner_lite.height + 1;
    let block = Block::produce(
        &last_block.header,
        last_block.header.inner_lite.height + 1,
        vec![invalid_chunk.header.clone()],
        last_block.header.inner_lite.epoch_id.clone(),
        last_block.header.inner_lite.next_epoch_id.clone(),
        vec![],
        0,
        0,
        None,
        vec![],
        vec![],
        &signer,
        (last_block.header.inner_lite.timestamp - prev_timestamp) as u128,
        1,
        prev_to_last_block.header.inner_rest.total_weight,
        last_block.header.prev_hash,
        prev_to_last_block.header.prev_hash,
        last_block.header.inner_lite.next_bp_hash,
    );

    let challenge_body = {
        use near_chain::chain::{ChainUpdate, OrphanBlockPool};
        let chain = &mut client.chain;
        let adapter = chain.runtime_adapter.clone();
        let validity_period = chain.transaction_validity_period;
        let epoch_length = chain.epoch_length;
        let empty_block_pool = OrphanBlockPool::new();

        let mut chain_update = ChainUpdate::new(
            chain.mut_store(),
            adapter,
            &empty_block_pool,
            &empty_block_pool,
            validity_period,
            epoch_length,
            &BlockEconomicsConfig { gas_price_adjustment_rate: 0, min_gas_price: 0 },
        );

        chain_update
            .create_chunk_state_challenge(&last_block, &block, &block.chunks[0].clone())
            .unwrap()
    };
    {
        let prev_merkle_proofs = Block::compute_chunk_headers_root(&last_block.chunks).1;
        let merkle_proofs = Block::compute_chunk_headers_root(&block.chunks).1;
        assert_eq!(prev_merkle_proofs[0], challenge_body.prev_merkle_proof);
        assert_eq!(merkle_proofs[0], challenge_body.merkle_proof);
        assert_eq!(
            challenge_body.partial_state.0,
            vec![
                vec![
                    1, 7, 0, 108, 48, 153, 141, 134, 223, 107, 165, 52, 167, 140, 87, 107, 164,
                    223, 21, 74, 224, 7, 235, 235, 255, 219, 174, 60, 139, 67, 180, 66, 16, 49,
                    222, 67, 81, 244, 63, 86, 221, 180, 184, 42, 54, 139, 35, 104, 2, 120, 138, 48,
                    214, 66, 144, 62, 234, 58, 40, 186, 242, 119, 216, 128, 182, 199, 225, 171, 30,
                    7, 228, 175, 99, 17, 113, 5, 94, 136, 200, 39, 136, 37, 110, 166, 241, 148,
                    128, 55, 131, 173, 97, 98, 201, 68, 82, 244, 223, 70, 86, 183, 126, 2, 0, 0, 0,
                    0, 0
                ],
                vec![
                    3, 1, 0, 0, 0, 16, 173, 149, 126, 106, 157, 77, 224, 145, 155, 33, 238, 135,
                    50, 183, 250, 200, 70, 111, 221, 109, 136, 232, 39, 159, 134, 16, 127, 15, 149,
                    188, 169, 157, 235, 126, 2, 0, 0, 0, 0, 0
                ]
            ],
        );
    }
    let challenge =
        Challenge::produce(ChallengeBody::ChunkState(challenge_body), "test0".to_string(), &signer);
    let transaction_validity_period = client.chain.transaction_validity_period;
    let runtime_adapter = client.chain.runtime_adapter.clone();
    assert_eq!(
        validate_challenge(
            client.chain.mut_store(),
            &*runtime_adapter,
            &block.header.inner_lite.epoch_id,
            &block.header.prev_hash,
            &challenge,
            transaction_validity_period,
        )
        .unwrap(),
        (block.hash(), vec!["test0".to_string()])
    );

    // Process the block with invalid chunk and make sure it's marked as invalid at the end.
    // And the same challenge created and sent out.
    let (_, tip) = client.process_block(block, Provenance::NONE);
    assert!(tip.is_err());

    let last_message = env.network_adapters[0].pop().unwrap();
    if let NetworkRequests::Challenge(network_challenge) = last_message {
        assert_eq!(challenge, network_challenge);
    } else {
        assert!(false);
    }
}

/// Receive invalid state transition in chunk as next chunk producer.
#[test]
fn test_receive_invalid_chunk_as_chunk_producer() {
    init_test_logger();
    let mut env = TestEnv::new(ChainGenesis::test(), 2, 1);
    env.produce_block(0, 1);
    let block1 = env.clients[0].chain.get_block_by_height(1).unwrap().clone();
    env.process_block(1, block1, Provenance::NONE);
    let (chunk, merkle_paths, receipts, block) = create_invalid_proofs_chunk(&mut env.clients[0]);
    let client = &mut env.clients[0];
    assert!(client
        .shards_mgr
        .distribute_encoded_chunk(
            chunk.clone(),
            merkle_paths.clone(),
            receipts.clone(),
            client.chain.mut_store()
        )
        .is_err());
    let (_, result) = client.process_block(block.clone(), Provenance::NONE);
    // We have declined block with invalid chunk.
    assert!(result.is_err());
    assert_eq!(client.chain.head().unwrap().height, 1);
    // But everyone who doesn't track this shard have accepted.
    let receipts_hashes = env.clients[0].runtime_adapter.build_receipts_hashes(&receipts);
    let (_receipts_root, receipts_proofs) = merklize(&receipts_hashes);
    let one_part_receipt_proofs = env.clients[0].shards_mgr.receipts_recipient_filter(
        0,
        &HashSet::default(),
        &receipts,
        &receipts_proofs,
    );

    assert!(env.clients[1]
        .process_partial_encoded_chunk(chunk.create_partial_encoded_chunk(
            vec![0],
            true,
            one_part_receipt_proofs,
            &vec![merkle_paths[0].clone()]
        ))
        .is_ok());
    env.process_block(1, block.clone(), Provenance::NONE);

    // At this point we should create a challenge and send it out.
    let last_message = env.network_adapters[0].pop().unwrap();
    if let NetworkRequests::Challenge(Challenge {
        body: ChallengeBody::ChunkProofs(chunk_proofs),
        ..
    }) = last_message.clone()
    {
        assert_eq!(chunk_proofs.chunk, MaybeEncodedShardChunk::Encoded(chunk));
    } else {
        assert!(false);
    }

    // The other client processes challenge and invalidates the chain.
    if let NetworkRequests::Challenge(challenge) = last_message {
        assert_eq!(env.clients[1].chain.head().unwrap().height, 2);
        assert!(env.clients[1].process_challenge(challenge).is_ok());
        assert_eq!(env.clients[1].chain.head().unwrap().height, 1);
    }
}

/// Receive invalid state transition in chunk as a validator / non-producer.
#[test]
fn test_receive_invalid_chunk_as_validator() {}

/// Receive two different chunks from the same chunk producer.
#[test]
fn test_receive_two_chunks_from_one_producer() {}

/// Receive two different blocks from the same block producer.
#[test]
fn test_receive_two_blocks_from_one_producer() {}

/// Receive challenges in the blocks.
#[test]
fn test_block_challenge() {
    init_test_logger();
    let mut env = TestEnv::new(ChainGenesis::test(), 1, 1);
    env.produce_block(0, 1);
    let (chunk, _merkle_paths, _receipts, block) = create_invalid_proofs_chunk(&mut env.clients[0]);

    let merkle_paths = Block::compute_chunk_headers_root(&block.chunks).1;
    let challenge = Challenge::produce(
        ChallengeBody::ChunkProofs(ChunkProofs {
            block_header: block.header.try_to_vec().unwrap(),
            chunk: MaybeEncodedShardChunk::Encoded(chunk.clone()),
            merkle_proof: merkle_paths[chunk.header.inner.shard_id as usize].clone(),
        }),
        env.clients[0].block_producer.as_ref().unwrap().account_id.clone(),
        &*env.clients[0].block_producer.as_ref().unwrap().signer,
    );
    env.clients[0].process_challenge(challenge.clone()).unwrap();
    env.produce_block(0, 2);
    assert_eq!(env.clients[0].chain.get_block_by_height(2).unwrap().challenges, vec![challenge]);
    assert!(env.clients[0].chain.mut_store().is_block_challenged(&block.hash()).unwrap());
}

/// Make sure that fisherman can initiate challenges while an account that is neither a fisherman nor
/// a validator cannot.
#[test]
fn test_fishermen_challenge() {
    init_test_logger();
    let mut genesis_config = GenesisConfig::test(vec!["test0", "test1", "test2"], 1);
    genesis_config.epoch_length = 5;
    let create_runtime = || -> Arc<NightshadeRuntime> {
        Arc::new(near::NightshadeRuntime::new(
            Path::new("."),
            create_test_store(),
            genesis_config.clone(),
            vec![],
            vec![],
        ))
    };
    let runtime1 = create_runtime();
    let runtime2 = create_runtime();
    let runtime3 = create_runtime();
    let mut env =
        TestEnv::new_with_runtime(ChainGenesis::test(), 3, 1, vec![runtime1, runtime2, runtime3]);
    let signer = InMemorySigner::from_seed("test1", KeyType::ED25519, "test1");
    let genesis_hash = env.clients[0].chain.genesis().hash();
    let stake_transaction = SignedTransaction::stake(
        1,
        "test1".to_string(),
        &signer,
        FISHERMEN_THRESHOLD,
        env.clients[1].block_producer.as_ref().unwrap().signer.public_key(),
        genesis_hash,
    );
    env.clients[0].process_tx(stake_transaction);
    for i in 1..=11 {
        env.produce_block(0, i);
    }

    let (chunk, _merkle_paths, _receipts, block) = create_invalid_proofs_chunk(&mut env.clients[0]);

    let merkle_paths = Block::compute_chunk_headers_root(&block.chunks).1;
    let challenge_body = ChallengeBody::ChunkProofs(ChunkProofs {
        block_header: block.header.try_to_vec().unwrap(),
        chunk: chunk.clone(),
        merkle_proof: merkle_paths[chunk.header.inner.shard_id as usize].clone(),
    });
    let challenge = Challenge::produce(
        challenge_body.clone(),
        env.clients[1].block_producer.as_ref().unwrap().account_id.clone(),
        &*env.clients[1].block_producer.as_ref().unwrap().signer,
    );
    let challenge1 = Challenge::produce(
        challenge_body,
        env.clients[2].block_producer.as_ref().unwrap().account_id.clone(),
        &*env.clients[2].block_producer.as_ref().unwrap().signer,
    );
    assert!(env.clients[0].process_challenge(challenge1).is_err());
    env.clients[0].process_challenge(challenge.clone()).unwrap();
    env.produce_block(0, 12);
    assert_eq!(env.clients[0].chain.get_block_by_height(12).unwrap().challenges, vec![challenge]);
    assert!(env.clients[0].chain.mut_store().is_block_challenged(&block.hash()).unwrap());
}

/// If there are two blocks produced at the same height but by different block producers, no
/// challenge should be generated
#[test]
fn test_challenge_in_different_epoch() {
    init_test_logger();
    let mut genesis_config = GenesisConfig::test(vec!["test0", "test1"], 2);
    genesis_config.epoch_length = 2;
    //    genesis_config.validator_kickout_threshold = 10;
    let network_adapter = Arc::new(MockNetworkAdapter::default());
    let runtime1 = Arc::new(near::NightshadeRuntime::new(
        Path::new("."),
        create_test_store(),
        genesis_config.clone(),
        vec![],
        vec![],
    ));
    let runtime2 = Arc::new(near::NightshadeRuntime::new(
        Path::new("."),
        create_test_store(),
        genesis_config,
        vec![],
        vec![],
    ));
    let runtimes: Vec<Arc<dyn RuntimeAdapter>> = vec![runtime1, runtime2];
    let networks = vec![network_adapter.clone(), network_adapter.clone()];
    let mut chain_genesis = ChainGenesis::test();
    chain_genesis.epoch_length = 2;
    let mut env =
        TestEnv::new_with_runtime_and_network_adapter(chain_genesis, 2, 2, runtimes, networks);
    let mut fork_blocks = vec![];
    for i in 1..5 {
        let block1 =
            env.clients[0].produce_block(2 * i - 1, Duration::from_millis(100)).unwrap().unwrap();
        env.process_block(0, block1, Provenance::PRODUCED);

        let block2 =
            env.clients[1].produce_block(2 * i, Duration::from_millis(100)).unwrap().unwrap();
        env.process_block(1, block2.clone(), Provenance::PRODUCED);
        fork_blocks.push(block2);
    }

    let fork1_block = env.clients[0].produce_block(9, Duration::from_millis(100)).unwrap().unwrap();
    env.process_block(0, fork1_block, Provenance::PRODUCED);
    let fork2_block = env.clients[1].produce_block(9, Duration::from_millis(100)).unwrap().unwrap();
    fork_blocks.push(fork2_block);
    for block in fork_blocks {
        let height = block.header.inner_lite.height;
        let (_, result) = env.clients[0].process_block(block, Provenance::NONE);
        match env.clients[0].run_catchup(&vec![]) {
            Ok(accepted_blocks) => {
                for accepted_block in accepted_blocks {
                    env.clients[0].on_block_accepted(
                        accepted_block.hash,
                        accepted_block.status,
                        accepted_block.provenance,
                    );
                }
            }
            Err(e) => panic!("error in catching up: {}", e),
        }
        let len = network_adapter.requests.write().unwrap().len();
        for _ in 0..len {
            match network_adapter.requests.write().unwrap().pop_front() {
                Some(NetworkRequests::Challenge(_)) => {
                    panic!("Unexpected challenge");
                }
                Some(_) => {}
                None => break,
            }
        }
        if height < 9 {
            assert!(result.is_ok());
        } else {
            if let Err(e) = result {
                match e.kind() {
                    ErrorKind::ChunksMissing(_) => {}
                    _ => panic!(format!("unexpected error: {}", e)),
                }
            }
        }
    }
}<|MERGE_RESOLUTION|>--- conflicted
+++ resolved
@@ -159,12 +159,8 @@
 ) -> (EncodedShardChunk, Vec<MerklePath>, Vec<Receipt>, Block) {
     let last_block =
         client.chain.get_block_by_height(client.chain.head().unwrap().height).unwrap().clone();
-<<<<<<< HEAD
+    let prev_timestamp = client.chain.head().unwrap().prev_timestamp;
     let (mut chunk, mut merkle_paths, receipts) = client
-=======
-    let prev_timestamp = client.chain.head().unwrap().prev_timestamp;
-    let (mut chunk, merkle_paths, receipts) = client
->>>>>>> f55ad26d
         .produce_chunk(
             last_block.hash(),
             &last_block.header.inner_lite.epoch_id,
@@ -730,7 +726,7 @@
     let merkle_paths = Block::compute_chunk_headers_root(&block.chunks).1;
     let challenge_body = ChallengeBody::ChunkProofs(ChunkProofs {
         block_header: block.header.try_to_vec().unwrap(),
-        chunk: chunk.clone(),
+        chunk: MaybeEncodedShardChunk::Encoded(chunk.clone()),
         merkle_proof: merkle_paths[chunk.header.inner.shard_id as usize].clone(),
     });
     let challenge = Challenge::produce(
