--- conflicted
+++ resolved
@@ -275,11 +275,8 @@
             &empty_block_pool,
             &empty_block_pool,
             validity_period,
-<<<<<<< HEAD
-            0,
-=======
             epoch_length,
->>>>>>> 5d4fda89
+            0,
         );
 
         chain_update
