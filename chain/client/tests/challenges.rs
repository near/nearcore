--- conflicted
+++ resolved
@@ -4,7 +4,6 @@
 use std::sync::Arc;
 use std::time::Duration;
 
-<<<<<<< HEAD
 use borsh::BorshSerialize;
 
 use near::GenesisConfig;
@@ -12,7 +11,7 @@
 use near_chain::{Block, ChainGenesis, ChainStoreAccess, Provenance, RuntimeAdapter};
 use near_client::test_utils::TestEnv;
 use near_client::Client;
-use near_crypto::{InMemoryBlsSigner, InMemorySigner, KeyType};
+use near_crypto::{InMemorySigner, KeyType};
 use near_network::NetworkRequests;
 use near_primitives::challenge::{
     BlockDoubleSign, Challenge, ChallengeBody, ChunkProofs, ChunkState, StateItem,
@@ -20,14 +19,6 @@
 use near_primitives::hash::{hash, CryptoHash};
 use near_primitives::merkle::MerklePath;
 use near_primitives::receipt::Receipt;
-=======
-use near_chain::{Block, ChainGenesis, Provenance};
-use near_client::test_utils::{setup_client, MockNetworkAdapter};
-use near_crypto::{InMemorySigner, KeyType};
-use near_network::types::{ChunkOnePartRequestMsg, PeerId};
-use near_primitives::block::BlockHeader;
-use near_primitives::hash::CryptoHash;
->>>>>>> dc2a4765
 use near_primitives::serialize::BaseDecode;
 use near_primitives::sharding::{ChunkHash, EncodedShardChunk};
 use near_primitives::test_utils::init_test_logger;
@@ -39,14 +30,12 @@
 fn test_verify_block_double_sign_challenge() {
     let mut env = TestEnv::new(ChainGenesis::test(), 2, 1);
     env.produce_block(0, 1);
-    env.network_adapters[0].pop();
     let genesis = env.clients[0].chain.get_block_by_height(0).unwrap().clone();
     let b1 = env.clients[0].produce_block(2, Duration::from_millis(10)).unwrap().unwrap();
 
     env.process_block(0, b1.clone(), Provenance::NONE);
-    env.network_adapters[0].pop();
-
-    let signer = InMemoryBlsSigner::from_seed("test0", "test0");
+
+    let signer = InMemorySigner::from_seed("test0", KeyType::ED25519, "test0");
     let b2 = Block::produce(
         &genesis.header,
         2,
@@ -144,7 +133,6 @@
 }
 
 #[test]
-<<<<<<< HEAD
 fn test_verify_chunk_invalid_proofs_challenge() {
     let mut env = TestEnv::new(ChainGenesis::test(), 1, 1);
     env.produce_block(0, 1);
@@ -179,40 +167,13 @@
         Path::new("."),
         store1,
         genesis_config,
-=======
-fn test_sign_on_competing_fork() {}
-
-fn create_block_with_invalid_chunk(
-    prev_block_header: &BlockHeader,
-    account_id: &str,
-) -> (Block, EncodedShardChunk) {
-    let signer = Arc::new(InMemorySigner::from_seed(account_id, KeyType::ED25519, account_id));
-    let (invalid_encoded_chunk, _merkle_paths) = EncodedShardChunk::new(
-        prev_block_header.hash,
-        StateRoot {
-            hash: CryptoHash::from_base("F5SvmQcKqekuKPJgLUNFgjB4ZgVmmiHsbDhTBSQbiywf").unwrap(),
-            num_parts: 9, /* TODO MOO */
-        },
-        1,
-        0,
-        20,
-        12,
-        0,
-        0,
-        0,
-        0,
-        0,
-        MerkleHash::default(),
->>>>>>> dc2a4765
         vec![],
         vec![],
     ))];
     let mut env = TestEnv::new_with_runtime(ChainGenesis::test(), 1, 1, runtimes);
     let signer = InMemorySigner::from_seed("test0", KeyType::ED25519, "test0");
-    let bls_signer = InMemoryBlsSigner::from_seed("test0", "test0");
     let genesis_hash = env.clients[0].chain.genesis().hash();
     env.produce_block(0, 1);
-    env.network_adapters[0].pop();
     env.clients[0].process_tx(SignedTransaction::send_money(
         0,
         "test0".to_string(),
@@ -222,7 +183,6 @@
         genesis_hash,
     ));
     env.produce_block(0, 2);
-    env.network_adapters[0].pop();
 
     // Invalid chunk & block.
     let last_block_hash = env.clients[0].chain.head().unwrap().last_block_hash;
@@ -237,12 +197,14 @@
             0,
             1_000,
             0,
+            0,
+            0,
             vec![],
             &vec![],
             &vec![],
             last_block.chunks[0].inner.outgoing_receipts_root,
             CryptoHash::default(),
-            &bls_signer,
+            &signer,
         )
         .unwrap();
 
@@ -269,7 +231,7 @@
         0,
         None,
         vec![],
-        &bls_signer,
+        &signer,
     );
 
     let prev_merkle_proofs = Block::compute_chunk_headers_root(&last_block.chunks).1;
@@ -277,10 +239,11 @@
 
     // Create challenge with this block / chunk.
     let partial_state = vec![StateItem {
-        key: CryptoHash::try_from("9zNZkjBRwp6zmrsEgQ3ie84U8LWgnAJ3x62ALHcZAbtt").unwrap(),
+        key: CryptoHash::try_from("6J7uDHQoyBjrFq5X1fGQnLwkdych7D5RVw9SaeRPyyAx").unwrap(),
         value: vec![
-            3, 1, 0, 0, 0, 16, 204, 203, 139, 184, 207, 61, 202, 84, 144, 157, 169, 23, 220, 55,
-            235, 52, 122, 37, 211, 194, 34, 195, 167, 148, 9, 62, 95, 210, 83, 46, 8, 5,
+            3, 1, 0, 0, 0, 16, 54, 106, 135, 107, 146, 249, 30, 224, 4, 250, 77, 43, 107, 71, 32,
+            36, 160, 74, 172, 80, 43, 254, 111, 201, 245, 124, 145, 98, 123, 210, 44, 242, 167,
+            124, 2, 0, 0, 0, 0, 0,
         ],
     }];
     let challenge = Challenge::produce(
@@ -299,7 +262,7 @@
             partial_state,
         }),
         "test0".to_string(),
-        &bls_signer,
+        &signer,
     );
     assert_eq!(
         validate_challenge(
@@ -330,7 +293,6 @@
     init_test_logger();
     let mut env = TestEnv::new(ChainGenesis::test(), 1, 1);
     env.produce_block(0, 1);
-    env.network_adapters[0].pop().unwrap();
     let (chunk, merkle_paths, receipts, block) = create_invalid_proofs_chunk(&mut env.clients[0]);
     let client = &mut env.clients[0];
     assert!(client
