--- conflicted
+++ resolved
@@ -481,7 +481,6 @@
     let store = create_test_store();
     let network_adapter = Arc::new(MockNetworkAdapter::default());
     let chain_genesis = ChainGenesis::test();
-<<<<<<< HEAD
     let mut client = setup_client(
         store,
         vec![vec!["test1"]],
@@ -491,12 +490,7 @@
         network_adapter,
         chain_genesis,
     );
-    let signer = InMemoryBlsSigner::from_seed("test1", "test1");
-=======
-    let mut client =
-        setup_client(store, vec![vec!["test1"]], 1, 1, "test1", network_adapter, chain_genesis);
     let signer = InMemorySigner::from_seed("test1", KeyType::ED25519, "test1");
->>>>>>> dc2a4765
     let genesis = client.chain.get_block_by_height(0).unwrap();
     let mut b1 = Block::empty_with_height(genesis, 1, &signer);
     b1.header.inner.timestamp = to_timestamp(b1.header.timestamp() + chrono::Duration::seconds(60));
@@ -517,7 +511,6 @@
     let store = create_test_store();
     let network_adapter = Arc::new(MockNetworkAdapter::default());
     let chain_genesis = ChainGenesis::test();
-<<<<<<< HEAD
     let mut client = setup_client(
         store,
         vec![vec!["test1"]],
@@ -527,12 +520,7 @@
         network_adapter,
         chain_genesis,
     );
-    let signer = InMemoryBlsSigner::from_seed("test1", "test1");
-=======
-    let mut client =
-        setup_client(store, vec![vec!["test1"]], 1, 1, "test1", network_adapter, chain_genesis);
     let signer = InMemorySigner::from_seed("test1", KeyType::ED25519, "test1");
->>>>>>> dc2a4765
     let genesis = client.chain.get_block_by_height(0).unwrap();
     let mut b1 = Block::empty_with_height(genesis, 1, &signer);
     b1.header.inner.approval_mask = vec![true];
