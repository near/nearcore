--- conflicted
+++ resolved
@@ -7,21 +7,15 @@
 
 use near_chain::{Block, BlockApproval};
 use near_client::test_utils::setup_mock;
-<<<<<<< HEAD
 use near_client::{GetBlock, TxStatus};
+use near_crypto::{InMemorySigner, KeyType, PublicKey, Signature};
+use near_network::test_utils::wait_or_panic;
 use near_network::test_utils::{wait_or_panic, WaitOrTimeout};
 use near_network::types::{FullPeerInfo, NetworkInfo, PeerChainInfo};
 use near_network::{NetworkClientMessages, NetworkRequests, NetworkResponses, PeerInfo};
 use near_primitives::block::BlockHeader;
 use near_primitives::crypto::signature::{PublicKey, DEFAULT_SIGNATURE};
 use near_primitives::crypto::signer::InMemorySigner;
-=======
-use near_client::GetBlock;
-use near_crypto::{InMemorySigner, KeyType, PublicKey, Signature};
-use near_network::test_utils::wait_or_panic;
-use near_network::types::{FullPeerInfo, NetworkInfo, PeerChainInfo};
-use near_network::{NetworkClientMessages, NetworkRequests, NetworkResponses, PeerInfo};
->>>>>>> ca24f6c2
 use near_primitives::hash::{hash, CryptoHash};
 use near_primitives::test_utils::{init_integration_logger, init_test_logger};
 use near_primitives::transaction::{SignedTransaction, Transaction};
@@ -72,12 +66,11 @@
                 NetworkResponses::NoResponse
             }),
         );
-<<<<<<< HEAD
         actix::spawn(view_client.send(GetBlock::Best).then(move |res| {
             let header: BlockHeader = res.unwrap().unwrap().header.into();
             let block_hash = header.hash;
             client.do_send(NetworkClientMessages::Transaction(SignedTransaction::new(
-                DEFAULT_SIGNATURE,
+                Signature::empty(KeyType::ED25519),
                 Transaction {
                     signer_id: "".to_string(),
                     public_key: PublicKey::empty(),
@@ -90,18 +83,6 @@
             )));
             future::ok(())
         }))
-=======
-        client.do_send(NetworkClientMessages::Transaction(SignedTransaction::new(
-            Signature::empty(KeyType::ED25519),
-            Transaction {
-                signer_id: "".to_string(),
-                public_key: PublicKey::empty(KeyType::ED25519),
-                nonce: 0,
-                receiver_id: "".to_string(),
-                actions: vec![],
-            },
-        )));
->>>>>>> ca24f6c2
     })
     .unwrap();
 }
