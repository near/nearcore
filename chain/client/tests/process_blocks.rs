--- conflicted
+++ resolved
@@ -59,15 +59,10 @@
 };
 use near_store::get;
 use near_store::test_utils::create_test_store;
-<<<<<<< HEAD
 use nearcore::config::{GenesisExt, TESTING_INIT_BALANCE, TESTING_INIT_STAKE};
+#[cfg(feature = "protocol_feature_restore_receipts_after_fix")]
+use nearcore::migrations::load_migration_data;
 use nearcore::NEAR_BASE;
-=======
-use neard::config::{GenesisExt, TESTING_INIT_BALANCE, TESTING_INIT_STAKE};
-#[cfg(feature = "protocol_feature_restore_receipts_after_fix")]
-use neard::migrations::load_migration_data;
-use neard::NEAR_BASE;
->>>>>>> 2c0c4973
 
 pub fn create_nightshade_runtimes(genesis: &Genesis, n: usize) -> Vec<Arc<dyn RuntimeAdapter>> {
     (0..n)
@@ -2928,7 +2923,7 @@
         genesis.config.epoch_length = EPOCH_LENGTH;
         genesis.config.protocol_version = protocol_version;
         let chain_genesis = ChainGenesis::from(&genesis);
-        let runtime = neard::NightshadeRuntime::new(
+        let runtime = nearcore::NightshadeRuntime::new(
             Path::new("."),
             create_test_store(),
             &genesis,
