use std::sync::atomic::{AtomicUsize, Ordering};
use std::sync::{Arc, RwLock};

use actix::System;
use futures::{future, FutureExt};

use near_chain::{Block, ChainGenesis, ErrorKind, Provenance};
use near_chunks::{ChunkStatus, ShardsManager};
use near_client::test_utils::{setup_client, setup_mock, MockNetworkAdapter, TestEnv};
use near_client::{Client, GetBlock};
use near_crypto::{InMemorySigner, KeyType, Signature, Signer};
use near_network::routing::EdgeInfo;
use near_network::test_utils::wait_or_panic;
use near_network::types::{NetworkInfo, PeerChainInfo};
use near_network::{
    FullPeerInfo, NetworkClientMessages, NetworkClientResponses, NetworkRequests, NetworkResponses,
    PeerInfo,
};
use near_primitives::block::{Approval, BlockHeader};
use near_primitives::errors::InvalidTxError;
use near_primitives::hash::{hash, CryptoHash};
use near_primitives::merkle::merklize;
use near_primitives::sharding::EncodedShardChunk;
use near_primitives::test_utils::init_test_logger;
use near_primitives::transaction::{SignedTransaction, Transaction};
use near_primitives::types::{EpochId, MerkleHash};
use near_primitives::utils::to_timestamp;
use near_primitives::validator_signer::{InMemoryValidatorSigner, ValidatorSigner};
use near_store::test_utils::create_test_store;

/// Runs block producing client and stops after network mock received two blocks.
#[test]
fn produce_two_blocks() {
    init_test_logger();
    System::run(|| {
        let count = Arc::new(AtomicUsize::new(0));
        setup_mock(
            vec!["test"],
            "test",
            true,
            false,
            Box::new(move |msg, _ctx, _| {
                if let NetworkRequests::Block { .. } = msg {
                    count.fetch_add(1, Ordering::Relaxed);
                    if count.load(Ordering::Relaxed) >= 2 {
                        System::current().stop();
                    }
                }
                NetworkResponses::NoResponse
            }),
        );
        near_network::test_utils::wait_or_panic(5000);
    })
    .unwrap();
}

/// Runs block producing client and sends it a transaction.
#[test]
// TODO: figure out how to re-enable it correctly
#[ignore]
fn produce_blocks_with_tx() {
    use reed_solomon_erasure::galois_8::ReedSolomon;
    let mut encoded_chunks: Vec<EncodedShardChunk> = vec![];
    init_test_logger();
    System::run(|| {
        let (client, view_client) = setup_mock(
            vec!["test"],
            "test",
            true,
            false,
            Box::new(move |msg, _ctx, _| {
                if let NetworkRequests::PartialEncodedChunkMessage {
                    account_id: _,
                    partial_encoded_chunk,
                } = msg
                {
                    let header = partial_encoded_chunk.header.clone().unwrap();
                    let height = header.inner.height_created as usize;
                    assert!(encoded_chunks.len() + 2 >= height);

                    // the following two lines must match data_parts and total_parts in KeyValueRuntimeAdapter
                    let data_parts = 12 + 2 * (((height - 1) as usize) % 4);
                    let total_parts = 1 + data_parts * (1 + ((height - 1) as usize) % 3);
                    if encoded_chunks.len() + 2 == height {
                        encoded_chunks
                            .push(EncodedShardChunk::from_header(header.clone(), total_parts));
                    }
                    for part in partial_encoded_chunk.parts.iter() {
                        encoded_chunks[height - 2].content.parts[part.part_ord as usize] =
                            Some(part.part.clone());
                    }

                    let parity_parts = total_parts - data_parts;
                    let rs = ReedSolomon::new(data_parts, parity_parts).unwrap();

                    if let ChunkStatus::Complete(_) =
                        ShardsManager::check_chunk_complete(&mut encoded_chunks[height - 2], &rs)
                    {
                        let chunk = encoded_chunks[height - 2].decode_chunk(data_parts).unwrap();
                        if chunk.transactions.len() > 0 {
                            System::current().stop();
                        }
                    }
                }
                NetworkResponses::NoResponse
            }),
        );
        near_network::test_utils::wait_or_panic(5000);
        actix::spawn(view_client.send(GetBlock::Best).then(move |res| {
            let header: BlockHeader = res.unwrap().unwrap().header.into();
            let block_hash = header.hash;
            client
                .do_send(NetworkClientMessages::Transaction(SignedTransaction::empty(block_hash)));
            future::ready(())
        }))
    })
    .unwrap();
}

/// Runs client that receives a block from network and announces header to the network with approval.
/// Need 3 block producers, to receive approval.
#[test]
fn receive_network_block() {
    init_test_logger();
    System::run(|| {
        let (client, view_client) = setup_mock(
            vec!["test2", "test1", "test3"],
            "test2",
            true,
            false,
            Box::new(move |msg, _ctx, _| {
                if let NetworkRequests::BlockHeaderAnnounce { approval_message, .. } = msg {
                    assert!(approval_message.is_some());
                    System::current().stop();
                }
                NetworkResponses::NoResponse
            }),
        );
        actix::spawn(view_client.send(GetBlock::Best).then(move |res| {
            let last_block = res.unwrap().unwrap();
            let signer = InMemoryValidatorSigner::from_seed("test1", KeyType::ED25519, "test1");
            let block = Block::produce(
                &last_block.header.clone().into(),
                last_block.header.height + 1,
                last_block.chunks.into_iter().map(Into::into).collect(),
                EpochId::default(),
                if last_block.header.prev_hash == CryptoHash::default() {
                    EpochId(last_block.header.hash)
                } else {
                    EpochId(last_block.header.next_epoch_id.clone())
                },
                vec![],
                0,
                0,
                None,
                vec![],
                vec![],
                &signer,
                0.into(),
                CryptoHash::default(),
                CryptoHash::default(),
                CryptoHash::default(),
                last_block.header.next_bp_hash,
            );
            client.do_send(NetworkClientMessages::Block(block, PeerInfo::random().id, false));
            future::ready(())
        }));
        near_network::test_utils::wait_or_panic(5000);
    })
    .unwrap();
}

/// Runs client that receives a block from network and announces header to the network.
#[test]
fn receive_network_block_header() {
    let block_holder: Arc<RwLock<Option<Block>>> = Arc::new(RwLock::new(None));
    init_test_logger();
    System::run(|| {
        let block_holder1 = block_holder.clone();
        let (client, view_client) = setup_mock(
            vec!["test"],
            "other",
            true,
            false,
            Box::new(move |msg, _ctx, client_addr| match msg {
                NetworkRequests::BlockRequest { hash, peer_id } => {
                    let block = block_holder1.read().unwrap().clone().unwrap();
                    assert_eq!(hash, &block.hash());
                    actix::spawn(
                        client_addr
                            .send(NetworkClientMessages::Block(block, peer_id.clone(), false))
                            .map(drop),
                    );
                    NetworkResponses::NoResponse
                }
                NetworkRequests::BlockHeaderAnnounce { .. } => {
                    System::current().stop();
                    NetworkResponses::NoResponse
                }
                _ => NetworkResponses::NoResponse,
            }),
        );
        actix::spawn(view_client.send(GetBlock::Best).then(move |res| {
            let last_block = res.unwrap().unwrap();
            let signer = InMemoryValidatorSigner::from_seed("test", KeyType::ED25519, "test");
            let block = Block::produce(
                &last_block.header.clone().into(),
                last_block.header.height + 1,
                last_block.chunks.into_iter().map(Into::into).collect(),
                EpochId::default(),
                if last_block.header.prev_hash == CryptoHash::default() {
                    EpochId(last_block.header.hash)
                } else {
                    EpochId(last_block.header.next_epoch_id.clone())
                },
                vec![],
                0,
                0,
                None,
                vec![],
                vec![],
                &signer,
                0.into(),
                CryptoHash::default(),
                CryptoHash::default(),
                CryptoHash::default(),
                last_block.header.next_bp_hash,
            );
            client.do_send(NetworkClientMessages::BlockHeader(
                block.header.clone(),
                PeerInfo::random().id,
            ));
            *block_holder.write().unwrap() = Some(block);
            future::ready(())
        }));
        near_network::test_utils::wait_or_panic(5000);
    })
    .unwrap();
}

/// Include approvals to the next block in newly produced block.
#[test]
fn produce_block_with_approvals() {
    init_test_logger();
    let validators = vec![
        "test1", "test2", "test3", "test4", "test5", "test6", "test7", "test8", "test9", "test10",
    ];
    System::run(|| {
        let (client, view_client) = setup_mock(
            validators.clone(),
            "test1",
            true,
            false,
            Box::new(move |msg, _ctx, _| {
                if let NetworkRequests::Block { block } = msg {
                    // Below we send approvals from all the block producers except for test1 and test2
                    // test1 will only create their approval for height 10 after their doomslug timer
                    // runs 10 iterations, which is way further in the future than them producing the
                    // block
                    if block.header.num_approvals() == validators.len() as u64 - 2 {
                        System::current().stop();
                    } else {
                        println!(
                            "{:?}",
                            block
                                .header
                                .inner_rest
                                .approvals
                                .iter()
                                .map(|x| x.account_id.clone())
                                .collect::<Vec<_>>()
                        );
                        println!(
                            "{} != {} -2 (height: {})",
                            block.header.num_approvals(),
                            validators.len(),
                            block.header.inner_lite.height
                        );
                        assert!(false);
                    }
                }
                NetworkResponses::NoResponse
            }),
        );
        actix::spawn(view_client.send(GetBlock::Best).then(move |res| {
            let last_block = res.unwrap().unwrap();
            let signer1 = InMemoryValidatorSigner::from_seed("test2", KeyType::ED25519, "test2");
            let block = Block::produce(
                &last_block.header.clone().into(),
                last_block.header.height + 1,
                last_block.chunks.into_iter().map(Into::into).collect(),
                EpochId::default(),
                if last_block.header.prev_hash == CryptoHash::default() {
                    EpochId(last_block.header.hash)
                } else {
                    EpochId(last_block.header.next_epoch_id.clone())
                },
                vec![],
                0,
                0,
                Some(0),
                vec![],
                vec![],
                &signer1,
                0.into(),
                CryptoHash::default(),
                CryptoHash::default(),
                CryptoHash::default(),
                last_block.header.next_bp_hash,
            );
            for i in 3..11 {
                let s = if i > 10 { "test1".to_string() } else { format!("test{}", i) };
<<<<<<< HEAD
                let signer = InMemoryValidatorSigner::from_seed(&s, KeyType::ED25519, &s);
                let approval = Approval::new(block.hash(), block.hash(), &signer);
=======
                let signer = InMemorySigner::from_seed(&s, KeyType::ED25519, &s);
                let approval = Approval::new(
                    block.hash(),
                    Some(block.hash()),
                    10, // the height at which "test1" is producing
                    false,
                    &signer,
                    s.to_string(),
                );
>>>>>>> 9e2cc908
                client
                    .do_send(NetworkClientMessages::BlockApproval(approval, PeerInfo::random().id));
            }

            client.do_send(NetworkClientMessages::Block(block, PeerInfo::random().id, false));

            future::ready(())
        }));
        near_network::test_utils::wait_or_panic(5000);
    })
    .unwrap();
}

/// Sends 2 invalid blocks followed by valid block, and checks that client announces only valid block.
#[test]
fn invalid_blocks() {
    init_test_logger();
    System::run(|| {
        let (client, view_client) = setup_mock(
            vec!["test"],
            "other",
            false,
            false,
            Box::new(move |msg, _ctx, _client_actor| {
                match msg {
                    NetworkRequests::BlockHeaderAnnounce { header, approval_message: _ } => {
                        assert_eq!(header.inner_lite.height, 1);
                        assert_eq!(
                            header.inner_lite.prev_state_root,
                            merklize(&vec![MerkleHash::default()]).0
                        );
                        System::current().stop();
                    }
                    _ => {}
                };
                NetworkResponses::NoResponse
            }),
        );
        actix::spawn(view_client.send(GetBlock::Best).then(move |res| {
            let last_block = res.unwrap().unwrap();
            let signer = InMemoryValidatorSigner::from_seed("test", KeyType::ED25519, "test");
            // Send invalid state root.
            let mut block = Block::produce(
                &last_block.header.clone().into(),
                last_block.header.height + 1,
                last_block.chunks.iter().cloned().map(Into::into).collect(),
                EpochId::default(),
                if last_block.header.prev_hash == CryptoHash::default() {
                    EpochId(last_block.header.hash)
                } else {
                    EpochId(last_block.header.next_epoch_id.clone())
                },
                vec![],
                0,
                0,
                Some(0),
                vec![],
                vec![],
                &signer,
                0.into(),
                CryptoHash::default(),
                CryptoHash::default(),
                CryptoHash::default(),
                last_block.header.next_bp_hash,
            );
            block.header.inner_lite.prev_state_root = hash(&[1]);
            client.do_send(NetworkClientMessages::Block(
                block.clone(),
                PeerInfo::random().id,
                false,
            ));
            // Send block that builds on invalid one.
            let block2 = Block::produce(
                &block.header.clone().into(),
                block.header.inner_lite.height + 1,
                block.chunks.clone(),
                EpochId::default(),
                if last_block.header.prev_hash == CryptoHash::default() {
                    EpochId(last_block.header.hash)
                } else {
                    EpochId(last_block.header.next_epoch_id.clone())
                },
                vec![],
                0,
                0,
                Some(0),
                vec![],
                vec![],
                &signer,
                0.into(),
                CryptoHash::default(),
                CryptoHash::default(),
                CryptoHash::default(),
                last_block.header.next_bp_hash,
            );
            client.do_send(NetworkClientMessages::Block(block2, PeerInfo::random().id, false));
            // Send proper block.
            let block3 = Block::produce(
                &last_block.header.clone().into(),
                last_block.header.height + 1,
                last_block.chunks.into_iter().map(Into::into).collect(),
                EpochId::default(),
                if last_block.header.prev_hash == CryptoHash::default() {
                    EpochId(last_block.header.hash)
                } else {
                    EpochId(last_block.header.next_epoch_id.clone())
                },
                vec![],
                0,
                0,
                Some(0),
                vec![],
                vec![],
                &signer,
                0.into(),
                CryptoHash::default(),
                CryptoHash::default(),
                CryptoHash::default(),
                last_block.header.next_bp_hash,
            );
            client.do_send(NetworkClientMessages::Block(block3, PeerInfo::random().id, false));
            future::ready(())
        }));
        near_network::test_utils::wait_or_panic(5000);
    })
    .unwrap();
}

/// Runs two validators runtime with only one validator online.
/// Present validator produces blocks on it's height after deadline.
#[test]
fn skip_block_production() {
    init_test_logger();
    System::run(|| {
        setup_mock(
            vec!["test1", "test2"],
            "test2",
            true,
            false,
            Box::new(move |msg, _ctx, _client_actor| {
                match msg {
                    NetworkRequests::Block { block } => {
                        if block.header.inner_lite.height > 3 {
                            System::current().stop();
                        }
                    }
                    _ => {}
                };
                NetworkResponses::NoResponse
            }),
        );
        wait_or_panic(10000);
    })
    .unwrap();
}

/// Runs client that requests syncing headers from peers.
#[test]
fn client_sync_headers() {
    init_test_logger();
    System::run(|| {
        let peer_info1 = PeerInfo::random();
        let peer_info2 = peer_info1.clone();
        let (client, _) = setup_mock(
            vec!["test"],
            "other",
            false,
            false,
            Box::new(move |msg, _ctx, _client_actor| match msg {
                NetworkRequests::BlockHeadersRequest { hashes, peer_id } => {
                    assert_eq!(*peer_id, peer_info1.id);
                    assert_eq!(hashes.len(), 1);
                    // TODO: check it requests correct hashes.
                    System::current().stop();
                    NetworkResponses::NoResponse
                }
                _ => NetworkResponses::NoResponse,
            }),
        );
        client.do_send(NetworkClientMessages::NetworkInfo(NetworkInfo {
            active_peers: vec![FullPeerInfo {
                peer_info: peer_info2.clone(),
                chain_info: PeerChainInfo {
                    genesis_id: Default::default(),
                    height: 5,
                    score: 4.into(),
                    tracked_shards: vec![],
                },
                edge_info: EdgeInfo::default(),
            }],
            num_active_peers: 1,
            peer_max_count: 1,
            highest_height_peers: vec![FullPeerInfo {
                peer_info: peer_info2.clone(),
                chain_info: PeerChainInfo {
                    genesis_id: Default::default(),
                    height: 5,
                    score: 4.into(),
                    tracked_shards: vec![],
                },
                edge_info: EdgeInfo::default(),
            }],
            sent_bytes_per_sec: 0,
            received_bytes_per_sec: 0,
            known_producers: vec![],
        }));
        wait_or_panic(2000);
    })
    .unwrap();
}

fn produce_blocks(client: &mut Client, num: u64) {
    for i in 1..num {
        let b = client.produce_block(i).unwrap().unwrap();
        let (mut accepted_blocks, _) = client.process_block(b, Provenance::PRODUCED);
        let more_accepted_blocks = client.run_catchup(&vec![]).unwrap();
        accepted_blocks.extend(more_accepted_blocks);
        for accepted_block in accepted_blocks {
            client.on_block_accepted(
                accepted_block.hash,
                accepted_block.status,
                accepted_block.provenance,
            );
        }
    }
}

#[test]
fn test_process_invalid_tx() {
    init_test_logger();
    let store = create_test_store();
    let network_adapter = Arc::new(MockNetworkAdapter::default());
    let mut chain_genesis = ChainGenesis::test();
    chain_genesis.transaction_validity_period = 10;
    let mut client = setup_client(
        store,
        vec![vec!["test1"]],
        1,
        1,
        Some("test1"),
        false,
        network_adapter,
        chain_genesis,
    );
    let signer = InMemorySigner::from_seed("test1", KeyType::ED25519, "test1");
    let tx = SignedTransaction::new(
        Signature::empty(KeyType::ED25519),
        Transaction {
            signer_id: "".to_string(),
            public_key: signer.public_key(),
            nonce: 0,
            receiver_id: "".to_string(),
            block_hash: client.chain.genesis().hash(),
            actions: vec![],
        },
    );
    produce_blocks(&mut client, 12);
    assert_eq!(client.process_tx(tx), NetworkClientResponses::InvalidTx(InvalidTxError::Expired));
    let tx2 = SignedTransaction::new(
        Signature::empty(KeyType::ED25519),
        Transaction {
            signer_id: "".to_string(),
            public_key: signer.public_key(),
            nonce: 0,
            receiver_id: "".to_string(),
            block_hash: hash(&[1]),
            actions: vec![],
        },
    );
    assert_eq!(client.process_tx(tx2), NetworkClientResponses::InvalidTx(InvalidTxError::Expired));
}

/// If someone produce a block with Utc::now() + 1 min, we should produce a block with valid timestamp
#[test]
fn test_time_attack() {
    init_test_logger();
    let store = create_test_store();
    let network_adapter = Arc::new(MockNetworkAdapter::default());
    let chain_genesis = ChainGenesis::test();
    let mut client = setup_client(
        store,
        vec![vec!["test1"]],
        1,
        1,
        Some("test1"),
        false,
        network_adapter,
        chain_genesis,
    );
    let signer = InMemoryValidatorSigner::from_seed("test1", KeyType::ED25519, "test1");
    let genesis = client.chain.get_block_by_height(0).unwrap();
    let mut b1 = Block::empty_with_height(genesis, 1, &signer);
    b1.header.inner_lite.timestamp =
        to_timestamp(b1.header.timestamp() + chrono::Duration::seconds(60));
    let (hash, signature) = signer.sign_block_header_parts(
        b1.header.prev_hash,
        &b1.header.inner_lite,
        &b1.header.inner_rest,
    );
    b1.header.hash = hash;
    b1.header.signature = signature;

    let _ = client.process_block(b1, Provenance::NONE);

    let b2 = client.produce_block(2).unwrap().unwrap();
    assert!(client.process_block(b2, Provenance::PRODUCED).1.is_ok());
}

// TODO: use real runtime for this test
#[test]
#[ignore]
fn test_invalid_approvals() {
    init_test_logger();
    let store = create_test_store();
    let network_adapter = Arc::new(MockNetworkAdapter::default());
    let chain_genesis = ChainGenesis::test();
    let mut client = setup_client(
        store,
        vec![vec!["test1"]],
        1,
        1,
        Some("test1"),
        false,
        network_adapter,
        chain_genesis,
    );
    let signer = InMemoryValidatorSigner::from_seed("test1", KeyType::ED25519, "test1");
    let genesis = client.chain.get_block_by_height(0).unwrap();
    let mut b1 = Block::empty_with_height(genesis, 1, &signer);
    b1.header.inner_rest.approvals = (0..100)
        .map(|i| Approval {
            account_id: format!("test{}", i).to_string(),
            reference_hash: Some(genesis.hash()),
            parent_hash: genesis.hash(),
<<<<<<< HEAD
            signature: InMemoryValidatorSigner::from_seed(
=======
            target_height: 1,
            is_endorsement: true,
            signature: InMemorySigner::from_seed(
>>>>>>> 9e2cc908
                &format!("test{}", i),
                KeyType::ED25519,
                &format!("test{}", i),
            )
<<<<<<< HEAD
            .sign_approval(&genesis.hash(), &genesis.hash()),
=======
            .sign(
                Approval::get_data_for_sig(&genesis.hash(), &Some(genesis.hash()), 1, true)
                    .as_ref(),
            ),
>>>>>>> 9e2cc908
        })
        .collect();
    let (hash, signature) = signer.sign_block_header_parts(
        b1.header.prev_hash,
        &b1.header.inner_lite,
        &b1.header.inner_rest,
    );
    b1.header.hash = hash;
    b1.header.signature = signature;
    let (_, tip) = client.process_block(b1, Provenance::NONE);
    match tip {
        Err(e) => match e.kind() {
            ErrorKind::InvalidApprovals => {}
            _ => assert!(false, "wrong error: {}", e),
        },
        _ => assert!(false, "succeeded, tip: {:?}", tip),
    }
}

#[test]
fn test_no_double_sign() {
    let mut env = TestEnv::new(ChainGenesis::test(), 1, 1);
    let _ = env.clients[0].produce_block(1).unwrap().unwrap();
    // Second time producing with the same height should fail.
    assert_eq!(env.clients[0].produce_block(1).unwrap(), None);
}

#[test]
fn test_invalid_gas_price() {
    init_test_logger();
    let store = create_test_store();
    let network_adapter = Arc::new(MockNetworkAdapter::default());
    let mut chain_genesis = ChainGenesis::test();
    chain_genesis.min_gas_price = 100;
    let mut client = setup_client(
        store,
        vec![vec!["test1"]],
        1,
        1,
        Some("test1"),
        false,
        network_adapter,
        chain_genesis,
    );
    let signer = InMemoryValidatorSigner::from_seed("test1", KeyType::ED25519, "test1");
    let genesis = client.chain.get_block_by_height(0).unwrap();
    let mut b1 = Block::empty_with_height(genesis, 1, &signer);
    b1.header.inner_rest.gas_price = 0;
    let (hash, signature) = signer.sign_block_header_parts(
        b1.header.prev_hash,
        &b1.header.inner_lite,
        &b1.header.inner_rest,
    );
    b1.header.hash = hash;
    b1.header.signature = signature;

    let (_, result) = client.process_block(b1, Provenance::NONE);
    match result {
        Err(e) => match e.kind() {
            ErrorKind::InvalidGasPrice => {}
            _ => assert!(false, "wrong error: {}", e),
        },
        _ => assert!(false, "succeeded, tip: {:?}", result),
    }
}

#[test]
fn test_invalid_height() {
    let mut env = TestEnv::new(ChainGenesis::test(), 1, 1);
    let b1 = env.clients[0].produce_block(1).unwrap().unwrap();
    let _ = env.clients[0].process_block(b1.clone(), Provenance::PRODUCED);
    let signer = InMemoryValidatorSigner::from_seed("test0", KeyType::ED25519, "test0");
    let b2 = Block::empty_with_height(&b1, std::u64::MAX, &signer);
    let (_, tip) = env.clients[0].process_block(b2, Provenance::NONE);
    match tip {
        Err(e) => match e.kind() {
            ErrorKind::InvalidBlockHeight => {}
            _ => assert!(false, "wrong error: {}", e),
        },
        _ => assert!(false, "succeeded, tip: {:?}", tip),
    }
}

#[test]
fn test_minimum_gas_price() {
    let min_gas_price = 100;
    let mut chain_genesis = ChainGenesis::test();
    chain_genesis.min_gas_price = min_gas_price;
    chain_genesis.gas_price_adjustment_rate = 10;
    let mut env = TestEnv::new(chain_genesis, 1, 1);
    for i in 1..=100 {
        env.produce_block(0, i);
    }
    let block = env.clients[0].chain.get_block_by_height(100).unwrap();
    assert!(block.header.inner_rest.gas_price >= min_gas_price);
}<|MERGE_RESOLUTION|>--- conflicted
+++ resolved
@@ -310,20 +310,14 @@
             );
             for i in 3..11 {
                 let s = if i > 10 { "test1".to_string() } else { format!("test{}", i) };
-<<<<<<< HEAD
                 let signer = InMemoryValidatorSigner::from_seed(&s, KeyType::ED25519, &s);
-                let approval = Approval::new(block.hash(), block.hash(), &signer);
-=======
-                let signer = InMemorySigner::from_seed(&s, KeyType::ED25519, &s);
                 let approval = Approval::new(
                     block.hash(),
                     Some(block.hash()),
                     10, // the height at which "test1" is producing
                     false,
                     &signer,
-                    s.to_string(),
                 );
->>>>>>> 9e2cc908
                 client
                     .do_send(NetworkClientMessages::BlockApproval(approval, PeerInfo::random().id));
             }
@@ -658,25 +652,14 @@
             account_id: format!("test{}", i).to_string(),
             reference_hash: Some(genesis.hash()),
             parent_hash: genesis.hash(),
-<<<<<<< HEAD
-            signature: InMemoryValidatorSigner::from_seed(
-=======
             target_height: 1,
             is_endorsement: true,
-            signature: InMemorySigner::from_seed(
->>>>>>> 9e2cc908
+            signature: InMemoryValidatorSigner::from_seed(
                 &format!("test{}", i),
                 KeyType::ED25519,
                 &format!("test{}", i),
             )
-<<<<<<< HEAD
-            .sign_approval(&genesis.hash(), &genesis.hash()),
-=======
-            .sign(
-                Approval::get_data_for_sig(&genesis.hash(), &Some(genesis.hash()), 1, true)
-                    .as_ref(),
-            ),
->>>>>>> 9e2cc908
+            .sign_approval(&genesis.hash(), &Some(genesis.hash()), 1, true),
         })
         .collect();
     let (hash, signature) = signer.sign_block_header_parts(
