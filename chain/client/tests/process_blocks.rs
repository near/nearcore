--- conflicted
+++ resolved
@@ -1185,7 +1185,39 @@
     }
 }
 
-<<<<<<< HEAD
+fn test_block_merkle_proof_with_len(n: NumBlocks) {
+    let mut env = TestEnv::new(ChainGenesis::test(), 1, 1);
+    let genesis_block = env.clients[0].chain.get_block_by_height(0).unwrap().clone();
+    let mut blocks = vec![genesis_block.clone()];
+    for i in 1..n {
+        let block = env.clients[0].produce_block(i).unwrap().unwrap();
+        blocks.push(block.clone());
+        env.process_block(0, block, Provenance::PRODUCED);
+    }
+    let head = blocks.pop().unwrap();
+    let root = head.header.inner_lite.block_merkle_root;
+    for block in blocks {
+        let proof = env.clients[0].chain.get_block_proof(&block.hash(), &head.hash()).unwrap();
+        assert!(verify_hash(root, &proof, block.hash()));
+    }
+}
+
+#[test]
+fn test_block_merkle_proof() {
+    for i in 0..50 {
+        test_block_merkle_proof_with_len(i);
+    }
+}
+
+#[test]
+fn test_block_merkle_proof_same_hash() {
+    let mut env = TestEnv::new(ChainGenesis::test(), 1, 1);
+    let genesis_block = env.clients[0].chain.get_block_by_height(0).unwrap().clone();
+    let proof =
+        env.clients[0].chain.get_block_proof(&genesis_block.hash(), &genesis_block.hash()).unwrap();
+    assert!(proof.is_empty());
+}
+
 #[test]
 fn test_data_reset_before_state_sync() {
     let mut genesis = Genesis::test(vec!["test0"], 1);
@@ -1243,37 +1275,4 @@
         &QueryRequest::ViewAccount { account_id: "test_account".to_string() },
     );
     assert!(response.is_err());
-=======
-fn test_block_merkle_proof_with_len(n: NumBlocks) {
-    let mut env = TestEnv::new(ChainGenesis::test(), 1, 1);
-    let genesis_block = env.clients[0].chain.get_block_by_height(0).unwrap().clone();
-    let mut blocks = vec![genesis_block.clone()];
-    for i in 1..n {
-        let block = env.clients[0].produce_block(i).unwrap().unwrap();
-        blocks.push(block.clone());
-        env.process_block(0, block, Provenance::PRODUCED);
-    }
-    let head = blocks.pop().unwrap();
-    let root = head.header.inner_lite.block_merkle_root;
-    for block in blocks {
-        let proof = env.clients[0].chain.get_block_proof(&block.hash(), &head.hash()).unwrap();
-        assert!(verify_hash(root, &proof, block.hash()));
-    }
-}
-
-#[test]
-fn test_block_merkle_proof() {
-    for i in 0..50 {
-        test_block_merkle_proof_with_len(i);
-    }
-}
-
-#[test]
-fn test_block_merkle_proof_same_hash() {
-    let mut env = TestEnv::new(ChainGenesis::test(), 1, 1);
-    let genesis_block = env.clients[0].chain.get_block_by_height(0).unwrap().clone();
-    let proof =
-        env.clients[0].chain.get_block_proof(&genesis_block.hash(), &genesis_block.hash()).unwrap();
-    assert!(proof.is_empty());
->>>>>>> 0d338b6d
 }