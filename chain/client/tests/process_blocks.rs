--- conflicted
+++ resolved
@@ -1029,17 +1029,12 @@
     // simulate save sync hash block
     let prev_sync_block = blocks[blocks.len() - 3].clone();
     let sync_block = blocks[blocks.len() - 2].clone();
-<<<<<<< HEAD
     env.clients[1].chain.reset_data_pre_state_sync(*sync_block.hash()).unwrap();
-    env.clients[1].chain.save_block(&sync_block).unwrap();
-=======
-    env.clients[1].chain.reset_data_pre_state_sync(sync_block.hash()).unwrap();
     let mut store_update = env.clients[1].chain.mut_store().store_update();
     store_update.save_block(prev_sync_block.clone());
     store_update.inc_block_refcount(&prev_sync_block.hash()).unwrap();
     store_update.save_block(sync_block.clone());
     store_update.commit().unwrap();
->>>>>>> 977134ed
     env.clients[1]
         .chain
         .reset_heads_post_state_sync(&None, *sync_block.hash(), |_| {}, |_| {}, |_| {})
