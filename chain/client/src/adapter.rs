use crate::client_actor::ClientActorInner;
use crate::{RpcHandler, ViewClientActorInner};
use near_async::messaging::{IntoAsyncSender, IntoSender};
use near_async::multithread::MultithreadRuntimeHandle;
use near_async::tokio::TokioRuntimeHandle;
use near_network::client::ClientSenderForNetwork;

pub fn client_sender_for_network(
    client_addr: TokioRuntimeHandle<ClientActorInner>,
    view_client_addr: MultithreadRuntimeHandle<ViewClientActorInner>,
    rpc_handler: MultithreadRuntimeHandle<RpcHandler>,
) -> ClientSenderForNetwork {
    ClientSenderForNetwork {
<<<<<<< HEAD
        block: client_addr.clone().into_sender(),
        block_headers: client_addr.clone().into_sender(),
        block_approval: client_addr.clone().into_sender(),
        block_headers_request: view_client_addr.clone().into_sender(),
        block_request: view_client_addr.clone().into_sender(),
        network_info: client_addr.clone().into_sender(),
        state_response: client_addr.clone().into_sender(),
        tx_status_request: view_client_addr.clone().into_sender(),
        tx_status_response: view_client_addr.clone().into_sender(),
        transaction: rpc_handler.clone().into_sender(),
        announce_account: view_client_addr.into_sender(),
        chunk_endorsement: rpc_handler.into_sender(),
=======
        block: client_addr.clone().into_async_sender(),
        block_headers: client_addr.clone().into_async_sender(),
        block_approval: client_addr.clone().into_async_sender(),
        block_headers_request: view_client_addr.clone().into_async_sender(),
        block_request: view_client_addr.clone().into_async_sender(),
        network_info: client_addr.clone().into_async_sender(),
        state_response: client_addr.clone().into_async_sender(),
        tx_status_request: view_client_addr.clone().into_async_sender(),
        tx_status_response: view_client_addr.clone().into_async_sender(),
        transaction: rpc_handler.clone().into_async_sender(),
        announce_account: view_client_addr.into_async_sender(),
        chunk_endorsement: rpc_handler.into_async_sender(),
>>>>>>> f56cd7dd
        epoch_sync_request: client_addr.clone().into_sender(),
        epoch_sync_response: client_addr.clone().into_sender(),
        optimistic_block_receiver: client_addr.into_sender(),
    }
}<|MERGE_RESOLUTION|>--- conflicted
+++ resolved
@@ -11,20 +11,6 @@
     rpc_handler: MultithreadRuntimeHandle<RpcHandler>,
 ) -> ClientSenderForNetwork {
     ClientSenderForNetwork {
-<<<<<<< HEAD
-        block: client_addr.clone().into_sender(),
-        block_headers: client_addr.clone().into_sender(),
-        block_approval: client_addr.clone().into_sender(),
-        block_headers_request: view_client_addr.clone().into_sender(),
-        block_request: view_client_addr.clone().into_sender(),
-        network_info: client_addr.clone().into_sender(),
-        state_response: client_addr.clone().into_sender(),
-        tx_status_request: view_client_addr.clone().into_sender(),
-        tx_status_response: view_client_addr.clone().into_sender(),
-        transaction: rpc_handler.clone().into_sender(),
-        announce_account: view_client_addr.into_sender(),
-        chunk_endorsement: rpc_handler.into_sender(),
-=======
         block: client_addr.clone().into_async_sender(),
         block_headers: client_addr.clone().into_async_sender(),
         block_approval: client_addr.clone().into_async_sender(),
@@ -37,7 +23,6 @@
         transaction: rpc_handler.clone().into_async_sender(),
         announce_account: view_client_addr.into_async_sender(),
         chunk_endorsement: rpc_handler.into_async_sender(),
->>>>>>> f56cd7dd
         epoch_sync_request: client_addr.clone().into_sender(),
         epoch_sync_response: client_addr.clone().into_sender(),
         optimistic_block_receiver: client_addr.into_sender(),
