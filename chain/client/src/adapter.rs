use crate::chunk_endorsement_handler::ChunkEndorsementHandler;
use crate::client_actor::ClientActorInner;
use crate::{RpcHandler, ViewClientActorInner};
use near_async::messaging::{IntoAsyncSender, IntoSender};
use near_async::multithread::MultithreadRuntimeHandle;
use near_async::tokio::TokioRuntimeHandle;
use near_network::client::ClientSenderForNetwork;

pub fn client_sender_for_network(
    client_addr: TokioRuntimeHandle<ClientActorInner>,
    view_client_addr: MultithreadRuntimeHandle<ViewClientActorInner>,
    rpc_handler: MultithreadRuntimeHandle<RpcHandler>,
    chunk_endorsement_handler: MultithreadRuntimeHandle<ChunkEndorsementHandler>,
) -> ClientSenderForNetwork {
    ClientSenderForNetwork {
<<<<<<< HEAD
        block: client_addr.clone().into_sender(),
        block_headers: client_addr.clone().into_sender(),
        block_approval: client_addr.clone().into_sender(),
        block_headers_request: view_client_addr.clone().into_sender(),
        block_request: view_client_addr.clone().into_sender(),
        network_info: client_addr.clone().into_sender(),
        state_response: client_addr.clone().into_sender(),
        tx_status_request: view_client_addr.clone().into_sender(),
        tx_status_response: view_client_addr.into_sender(),
        transaction: rpc_handler.clone().into_sender(),
        chunk_endorsement: rpc_handler.clone().into_sender(),
        spice_chunk_endorsement: rpc_handler.into_sender(),
=======
        block: client_addr.clone().into_async_sender(),
        block_headers: client_addr.clone().into_async_sender(),
        block_approval: client_addr.clone().into_async_sender(),
        block_headers_request: view_client_addr.clone().into_async_sender(),
        block_request: view_client_addr.clone().into_async_sender(),
        network_info: client_addr.clone().into_async_sender(),
        state_response: client_addr.clone().into_async_sender(),
        tx_status_request: view_client_addr.clone().into_async_sender(),
        tx_status_response: view_client_addr.clone().into_async_sender(),
        transaction: rpc_handler.into_async_sender(),
        announce_account: view_client_addr.into_async_sender(),
        chunk_endorsement: chunk_endorsement_handler.into_async_sender(),
>>>>>>> 93cb3a96
        epoch_sync_request: client_addr.clone().into_sender(),
        epoch_sync_response: client_addr.clone().into_sender(),
        optimistic_block_receiver: client_addr.into_sender(),
    }
}<|MERGE_RESOLUTION|>--- conflicted
+++ resolved
@@ -13,20 +13,6 @@
     chunk_endorsement_handler: MultithreadRuntimeHandle<ChunkEndorsementHandler>,
 ) -> ClientSenderForNetwork {
     ClientSenderForNetwork {
-<<<<<<< HEAD
-        block: client_addr.clone().into_sender(),
-        block_headers: client_addr.clone().into_sender(),
-        block_approval: client_addr.clone().into_sender(),
-        block_headers_request: view_client_addr.clone().into_sender(),
-        block_request: view_client_addr.clone().into_sender(),
-        network_info: client_addr.clone().into_sender(),
-        state_response: client_addr.clone().into_sender(),
-        tx_status_request: view_client_addr.clone().into_sender(),
-        tx_status_response: view_client_addr.into_sender(),
-        transaction: rpc_handler.clone().into_sender(),
-        chunk_endorsement: rpc_handler.clone().into_sender(),
-        spice_chunk_endorsement: rpc_handler.into_sender(),
-=======
         block: client_addr.clone().into_async_sender(),
         block_headers: client_addr.clone().into_async_sender(),
         block_approval: client_addr.clone().into_async_sender(),
@@ -37,9 +23,7 @@
         tx_status_request: view_client_addr.clone().into_async_sender(),
         tx_status_response: view_client_addr.clone().into_async_sender(),
         transaction: rpc_handler.into_async_sender(),
-        announce_account: view_client_addr.into_async_sender(),
         chunk_endorsement: chunk_endorsement_handler.into_async_sender(),
->>>>>>> 93cb3a96
         epoch_sync_request: client_addr.clone().into_sender(),
         epoch_sync_response: client_addr.clone().into_sender(),
         optimistic_block_receiver: client_addr.into_sender(),
