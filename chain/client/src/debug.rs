--- conflicted
+++ resolved
@@ -203,7 +203,6 @@
     }
 }
 
-<<<<<<< HEAD
 fn get_block_hashes_to_fetch(
     chain_store: &ChainStoreAdapter,
     height_to_fetch: BlockHeight,
@@ -271,7 +270,8 @@
     }
 
     Ok(height_to_fetch)
-=======
+}
+
 fn get_epoch_start_height(
     epoch_manager: &dyn EpochManagerAdapter,
     epoch_identifier: &ValidatorInfoIdentifier,
@@ -300,7 +300,6 @@
         return None;
     }
     Some(ValidatorInfoIdentifier::EpochId(*prev_epoch_last_block_header.epoch_id()))
->>>>>>> 3411f088
 }
 
 impl ClientActorInner {
