--- conflicted
+++ resolved
@@ -360,14 +360,9 @@
                 block
                     .chunks()
                     .iter()
-<<<<<<< HEAD
-                    .map(|chunk| {
-                        let shard_id = chunk.shard_id();
-=======
                     .enumerate()
                     .map(|(shard_index, chunk)| {
                         let shard_id = shard_layout.get_shard_id(shard_index).unwrap();
->>>>>>> 88090026
                         let state_root_node = self.client.runtime_adapter.get_state_root_node(
                             shard_id,
                             epoch_start_block_header.hash(),
