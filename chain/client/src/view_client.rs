--- conflicted
+++ resolved
@@ -45,13 +45,8 @@
 };
 use near_primitives::time::Clock;
 use near_primitives::types::{
-<<<<<<< HEAD
     AccountId, BlockHeight, BlockId, BlockReference, EpochId, EpochReference, Finality,
     MaybeBlockId, ShardId, SyncCheckpoint, TransactionOrReceiptId, ValidatorInfoIdentifier,
-=======
-    AccountId, BlockHeight, BlockId, BlockReference, EpochReference, Finality, MaybeBlockId,
-    ShardId, SyncCheckpoint, TransactionOrReceiptId, ValidatorInfoIdentifier,
->>>>>>> 659be97c
 };
 use near_primitives::views::validator_stake_view::ValidatorStakeView;
 use near_primitives::views::{
@@ -409,14 +404,14 @@
         &self,
         account_id: AccountId,
     ) -> Result<MaintenanceWindowsView, near_chain::Error> {
-        let head = self.chain.head()?;
-        let epoch_id = self.runtime_adapter.get_epoch_id(&head.last_block_hash)?;
-        let epoch_info: Arc<EpochInfo> = self.runtime_adapter.get_epoch_info(&epoch_id)?;
-        let num_shards = self.runtime_adapter.num_shards(&epoch_id)?;
-        let cur_block_info = self.runtime_adapter.get_block_info(&head.last_block_hash)?;
+        let head = self.hot_chain.head()?;
+        let epoch_id = self.hot_runtime_adapter.get_epoch_id(&head.last_block_hash)?;
+        let epoch_info: Arc<EpochInfo> = self.hot_runtime_adapter.get_epoch_info(&epoch_id)?;
+        let num_shards = self.hot_runtime_adapter.num_shards(&epoch_id)?;
+        let cur_block_info = self.hot_runtime_adapter.get_block_info(&head.last_block_hash)?;
         let next_epoch_start_height =
-            self.runtime_adapter.get_epoch_start_height(cur_block_info.hash())?
-                + self.runtime_adapter.get_epoch_config(&epoch_id)?.epoch_length;
+            self.hot_runtime_adapter.get_epoch_start_height(cur_block_info.hash())?
+                + self.hot_runtime_adapter.get_epoch_config(&epoch_id)?.epoch_length;
 
         let mut windows: MaintenanceWindowsView = Vec::new();
         let mut start_block_of_window: Option<BlockHeight> = None;
@@ -1498,7 +1493,7 @@
         }
         trace!(target: "sync", "Computing state request part {} {} {}", shard_id, sync_hash, part_id);
         // TODO(#6119): Should this depend on sync_hash?
-        let chain = &self.hot_chain;
+        let chain = &mut self.hot_chain;
         let state_response = match chain.check_sync_hash_validity(&sync_hash) {
             Ok(true) => {
                 let part = match chain.get_state_response_part(shard_id, part_id, sync_hash) {
