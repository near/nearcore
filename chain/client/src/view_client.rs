//! Readonly view of the chain and state of the database.
//! Useful for querying from RPC.

use actix::{Actor, Addr, Handler, SyncArbiter, SyncContext};
use near_primitives::receipt::Receipt;
use near_primitives::time::Clock;
use std::cmp::Ordering;
use std::collections::{HashMap, VecDeque};
use std::hash::Hash;
use std::sync::{Arc, Mutex, RwLock};
use std::time::{Duration, Instant};

use tracing::{debug, error, info, trace, warn};

use near_chain::types::ValidatorInfoIdentifier;
use near_chain::{
    get_epoch_block_producers_view, Chain, ChainGenesis, ChainStoreAccess, DoomslugThresholdMode,
    RuntimeAdapter,
};
use near_chain_configs::{ClientConfig, ProtocolConfigView};
use near_client_primitives::types::{
    Error, GetBlock, GetBlockError, GetBlockProof, GetBlockProofError, GetBlockProofResponse,
    GetBlockWithMerkleTree, GetChunkError, GetExecutionOutcome, GetExecutionOutcomeError,
    GetExecutionOutcomesForBlock, GetGasPrice, GetGasPriceError, GetNextLightClientBlockError,
    GetProtocolConfig, GetProtocolConfigError, GetReceipt, GetReceiptError, GetStateChangesError,
    GetStateChangesWithCauseInBlock, GetStateChangesWithCauseInBlockForTrackedShards,
    GetValidatorInfoError, Query, QueryError, TxStatus, TxStatusError,
};
use near_network::types::{NetworkRequests, PeerManagerAdapter, PeerManagerMessageRequest};
#[cfg(feature = "test_features")]
use near_network_primitives::types::NetworkAdversarialMessage;
use near_network_primitives::types::{
    NetworkViewClientMessages, NetworkViewClientResponses, ReasonForBan, StateResponseInfo,
    StateResponseInfoV1, StateResponseInfoV2,
};
use near_performance_metrics_macros::{perf, perf_with_debug};
use near_primitives::block::{Block, BlockHeader};
use near_primitives::hash::CryptoHash;
use near_primitives::merkle::{merklize, PartialMerkleTree};
use near_primitives::network::AnnounceAccount;
use near_primitives::sharding::ShardChunk;
use near_primitives::syncing::{
    ShardStateSyncResponse, ShardStateSyncResponseHeader, ShardStateSyncResponseV1,
    ShardStateSyncResponseV2,
};
use near_primitives::types::{
<<<<<<< HEAD
    AccountId, BlockId, BlockReference, EpochReference, Finality, MaybeBlockId, ShardId,
    TransactionOrReceiptId,
=======
    AccountId, BlockId, BlockReference, EpochId, EpochReference, Finality, MaybeBlockId, ShardId,
    SyncCheckpoint, TransactionOrReceiptId,
>>>>>>> 1af4974c
};
use near_primitives::views::validator_stake_view::ValidatorStakeView;
use near_primitives::views::{
    BlockView, ChunkView, EpochValidatorInfo, ExecutionOutcomeWithIdView,
    FinalExecutionOutcomeView, FinalExecutionOutcomeViewEnum, GasPriceView, LightClientBlockView,
    QueryRequest, QueryResponse, ReceiptView, StateChangesKindsView, StateChangesView,
};

use crate::{
    sync, GetChunk, GetExecutionOutcomeResponse, GetNextLightClientBlock, GetStateChanges,
    GetStateChangesInBlock, GetValidatorInfo, GetValidatorOrdered,
};

/// Max number of queries that we keep.
const QUERY_REQUEST_LIMIT: usize = 500;
/// Waiting time between requests, in ms
const REQUEST_WAIT_TIME: u64 = 1000;

const POISONED_LOCK_ERR: &str = "The lock was poisoned.";

/// Request and response manager across all instances of ViewClientActor.
pub struct ViewClientRequestManager {
    /// Transaction query that needs to be forwarded to other shards
    pub tx_status_requests: lru::LruCache<CryptoHash, Instant>,
    /// Transaction status response
    pub tx_status_response: lru::LruCache<CryptoHash, FinalExecutionOutcomeView>,
    /// Query requests that need to be forwarded to other shards
    pub query_requests: lru::LruCache<String, Instant>,
    /// Query responses from other nodes (can be errors)
    pub query_responses: lru::LruCache<String, Result<QueryResponse, String>>,
    /// Receipt outcome requests
    pub receipt_outcome_requests: lru::LruCache<CryptoHash, Instant>,
}

/// View client provides currently committed (to the storage) view of the current chain and state.
pub struct ViewClientActor {
    pub adv: crate::adversarial::Controls,

    /// Validator account (if present).
    validator_account_id: Option<AccountId>,
    chain: Chain,
    runtime_adapter: Arc<dyn RuntimeAdapter>,
    network_adapter: Arc<dyn PeerManagerAdapter>,
    pub config: ClientConfig,
    request_manager: Arc<RwLock<ViewClientRequestManager>>,
    state_request_cache: Arc<Mutex<VecDeque<Instant>>>,
}

impl ViewClientRequestManager {
    pub fn new() -> Self {
        Self {
            tx_status_requests: lru::LruCache::new(QUERY_REQUEST_LIMIT),
            tx_status_response: lru::LruCache::new(QUERY_REQUEST_LIMIT),
            query_requests: lru::LruCache::new(QUERY_REQUEST_LIMIT),
            query_responses: lru::LruCache::new(QUERY_REQUEST_LIMIT),
            receipt_outcome_requests: lru::LruCache::new(QUERY_REQUEST_LIMIT),
        }
    }
}

impl ViewClientActor {
    /// Maximum number of state requests allowed per `view_client_throttle_period`.
    const MAX_NUM_STATE_REQUESTS: usize = 30;

    pub fn new(
        validator_account_id: Option<AccountId>,
        chain_genesis: &ChainGenesis,
        runtime_adapter: Arc<dyn RuntimeAdapter>,
        network_adapter: Arc<dyn PeerManagerAdapter>,
        config: ClientConfig,
        request_manager: Arc<RwLock<ViewClientRequestManager>>,
        adv: crate::adversarial::Controls,
    ) -> Result<Self, Error> {
        // TODO: should we create shared ChainStore that is passed to both Client and ViewClient?
        let chain = Chain::new_for_view_client(
            runtime_adapter.clone(),
            chain_genesis,
            DoomslugThresholdMode::TwoThirds,
            !config.archive,
        )?;
        Ok(ViewClientActor {
            adv,
            validator_account_id,
            chain,
            runtime_adapter,
            network_adapter,
            config,
            request_manager,
            state_request_cache: Arc::new(Mutex::new(VecDeque::default())),
        })
    }

    fn maybe_block_id_to_block_header(
        &self,
        block_id: MaybeBlockId,
    ) -> Result<BlockHeader, near_chain::Error> {
        match block_id {
            None => {
                let block_hash = self.chain.head()?.last_block_hash;
                self.chain.get_block_header(&block_hash)
            }
            Some(BlockId::Height(height)) => self.chain.get_block_header_by_height(height),
            Some(BlockId::Hash(block_hash)) => self.chain.get_block_header(&block_hash),
        }
    }

    fn need_request<K: Hash + Eq + Clone>(key: K, cache: &mut lru::LruCache<K, Instant>) -> bool {
        let now = Clock::instant();
        let need_request = match cache.get(&key) {
            Some(time) => now - *time > Duration::from_millis(REQUEST_WAIT_TIME),
            None => true,
        };
        if need_request {
            cache.put(key, now);
        }
        need_request
    }

    fn get_block_hash_by_finality(
        &self,
        finality: &Finality,
    ) -> Result<CryptoHash, near_chain::Error> {
        match finality {
            Finality::None => Ok(self.chain.head()?.last_block_hash),
            Finality::DoomSlug => Ok(*self.chain.head_header()?.last_ds_final_block()),
            Finality::Final => Ok(self.chain.final_head()?.last_block_hash),
        }
    }

    /// Returns block header by reference.
    ///
    /// Returns `None` if the reference is a `SyncCheckpoint::EarliestAvailable`
    /// reference and no such block exists yet.  This is typically translated by
    /// the caller into some form of ‘no sync block’ higher-level error.
    fn get_block_header_by_reference(
        &self,
        reference: &BlockReference,
    ) -> Result<Option<BlockHeader>, near_chain::Error> {
        match reference {
            BlockReference::BlockId(BlockId::Height(block_height)) => {
                self.chain.get_block_header_by_height(*block_height).map(Some)
            }
            BlockReference::BlockId(BlockId::Hash(block_hash)) => {
                self.chain.get_block_header(block_hash).map(Some)
            }
            BlockReference::Finality(finality) => self
                .get_block_hash_by_finality(finality)
                .and_then(|block_hash| self.chain.get_block_header(&block_hash))
                .map(Some),
            BlockReference::SyncCheckpoint(SyncCheckpoint::Genesis) => {
                Ok(Some(self.chain.genesis().clone()))
            }
            BlockReference::SyncCheckpoint(SyncCheckpoint::EarliestAvailable) => {
                let block_hash = match self.chain.get_earliest_block_hash() {
                    Ok(Some(block_hash)) => block_hash,
                    Ok(None) => return Ok(None),
                    Err(err) => return Err(err),
                };
                self.chain.get_block_header(&block_hash).map(Some)
            }
        }
    }

    /// Returns block by reference.
    ///
    /// Returns `None` if the reference is a `SyncCheckpoint::EarliestAvailable`
    /// reference and no such block exists yet.  This is typically translated by
    /// the caller into some form of ‘no sync block’ higher-level error.
    fn get_block_by_reference(
        &self,
        reference: &BlockReference,
    ) -> Result<Option<Block>, near_chain::Error> {
        match reference {
            BlockReference::BlockId(BlockId::Height(block_height)) => {
                self.chain.get_block_by_height(*block_height).map(Some)
            }
            BlockReference::BlockId(BlockId::Hash(block_hash)) => {
                self.chain.get_block(block_hash).map(Some)
            }
            BlockReference::Finality(finality) => self
                .get_block_hash_by_finality(finality)
                .and_then(|block_hash| self.chain.get_block(&block_hash))
                .map(Some),
            BlockReference::SyncCheckpoint(SyncCheckpoint::Genesis) => {
                Ok(Some(self.chain.genesis_block().clone()))
            }
            BlockReference::SyncCheckpoint(SyncCheckpoint::EarliestAvailable) => {
                let block_hash = match self.chain.get_earliest_block_hash() {
                    Ok(Some(block_hash)) => block_hash,
                    Ok(None) => return Ok(None),
                    Err(err) => return Err(err),
                };
                self.chain.get_block(&block_hash).map(Some)
            }
        }
    }

    fn handle_query(&mut self, msg: Query) -> Result<QueryResponse, QueryError> {
        let header = self.get_block_header_by_reference(&msg.block_reference);
        let header = match header {
            Ok(Some(header)) => Ok(header),
            Ok(None) => Err(QueryError::NoSyncedBlocks),
            Err(near_chain::near_chain_primitives::Error::DBNotFoundErr(_)) => {
                Err(QueryError::UnknownBlock { block_reference: msg.block_reference })
            }
            Err(near_chain::near_chain_primitives::Error::IOErr(err)) => {
                Err(QueryError::InternalError { error_message: err.to_string() })
            }
            Err(err) => Err(QueryError::Unreachable { error_message: err.to_string() }),
        }?;

        let account_id = match &msg.request {
            QueryRequest::ViewAccount { account_id, .. } => account_id,
            QueryRequest::ViewState { account_id, .. } => account_id,
            QueryRequest::ViewAccessKey { account_id, .. } => account_id,
            QueryRequest::ViewAccessKeyList { account_id, .. } => account_id,
            QueryRequest::CallFunction { account_id, .. } => account_id,
            QueryRequest::ViewCode { account_id, .. } => account_id,
        };
        let shard_id =
            self.runtime_adapter
                .account_id_to_shard_id(account_id, header.epoch_id())
                .map_err(|err| QueryError::InternalError { error_message: err.to_string() })?;
        let shard_uid = self
            .runtime_adapter
            .shard_id_to_uid(shard_id, header.epoch_id())
            .map_err(|err| QueryError::InternalError { error_message: err.to_string() })?;

        let tip = self.chain.head();
        let chunk_extra =
            self.chain.get_chunk_extra(header.hash(), &shard_uid).map_err(|err| match err {
                near_chain::near_chain_primitives::Error::DBNotFoundErr(_) => match tip {
                    Ok(tip) => {
                        let gc_stop_height =
                            self.runtime_adapter.get_gc_stop_height(&tip.last_block_hash);
                        if !self.config.archive && header.height() < gc_stop_height {
                            QueryError::GarbageCollectedBlock {
                                block_height: header.height(),
                                block_hash: header.hash().clone(),
                            }
                        } else {
                            QueryError::UnavailableShard { requested_shard_id: shard_id }
                        }
                    }
                    Err(err) => QueryError::InternalError { error_message: err.to_string() },
                },
                near_chain::near_chain_primitives::Error::IOErr(error) => {
                    QueryError::InternalError { error_message: error.to_string() }
                }
                _ => QueryError::Unreachable { error_message: err.to_string() },
            })?;

        let state_root = chunk_extra.state_root();
        match self.runtime_adapter.query(
            shard_uid,
            state_root,
            header.height(),
            header.raw_timestamp(),
            header.prev_hash(),
            header.hash(),
            header.epoch_id(),
            &msg.request,
        ) {
            Ok(query_response) => Ok(query_response),
            Err(query_error) => Err(match query_error {
                near_chain::near_chain_primitives::error::QueryError::InternalError {
                    error_message,
                    ..
                } => QueryError::InternalError { error_message },
                near_chain::near_chain_primitives::error::QueryError::InvalidAccount {
                    requested_account_id,
                    block_height,
                    block_hash,
                } => QueryError::InvalidAccount { requested_account_id, block_height, block_hash },
                near_chain::near_chain_primitives::error::QueryError::UnknownAccount {
                    requested_account_id,
                    block_height,
                    block_hash,
                } => QueryError::UnknownAccount { requested_account_id, block_height, block_hash },
                near_chain::near_chain_primitives::error::QueryError::NoContractCode {
                    contract_account_id,
                    block_height,
                    block_hash,
                } => QueryError::NoContractCode { contract_account_id, block_height, block_hash },
                near_chain::near_chain_primitives::error::QueryError::UnknownAccessKey {
                    public_key,
                    block_height,
                    block_hash,
                } => QueryError::UnknownAccessKey { public_key, block_height, block_hash },
                near_chain::near_chain_primitives::error::QueryError::ContractExecutionError {
                    error_message,
                    block_hash,
                    block_height,
                } => QueryError::ContractExecutionError {
                    vm_error: error_message,
                    block_height,
                    block_hash,
                },
                near_chain::near_chain_primitives::error::QueryError::TooLargeContractState {
                    requested_account_id,
                    block_height,
                    block_hash,
                } => QueryError::TooLargeContractState {
                    contract_account_id: requested_account_id,
                    block_height,
                    block_hash,
                },
            }),
        }
    }

    fn get_tx_status(
        &mut self,
        tx_hash: CryptoHash,
        signer_account_id: AccountId,
        fetch_receipt: bool,
    ) -> Result<Option<FinalExecutionOutcomeViewEnum>, TxStatusError> {
        {
            let mut request_manager = self.request_manager.write().expect(POISONED_LOCK_ERR);
            if let Some(res) = request_manager.tx_status_response.pop(&tx_hash) {
                request_manager.tx_status_requests.pop(&tx_hash);
                return Ok(Some(FinalExecutionOutcomeViewEnum::FinalExecutionOutcome(res)));
            }
        }

        let head = self.chain.head().map_err(|e| TxStatusError::ChainError(e))?;
        let target_shard_id = self
            .runtime_adapter
            .account_id_to_shard_id(&signer_account_id, &head.epoch_id)
            .map_err(|err| TxStatusError::InternalError(err.to_string()))?;
        // Check if we are tracking this shard.
        if self.runtime_adapter.cares_about_shard(
            self.validator_account_id.as_ref(),
            &head.prev_block_hash,
            target_shard_id,
            true,
        ) {
            match self.chain.get_final_transaction_result(&tx_hash) {
                Ok(tx_result) => {
                    let res = if fetch_receipt {
                        let final_result = self
                            .chain
                            .get_final_transaction_result_with_receipt(tx_result)
                            .map_err(|e| TxStatusError::ChainError(e))?;
                        FinalExecutionOutcomeViewEnum::FinalExecutionOutcomeWithReceipt(
                            final_result,
                        )
                    } else {
                        FinalExecutionOutcomeViewEnum::FinalExecutionOutcome(tx_result)
                    };
                    Ok(Some(res))
                }
                Err(near_chain::Error::DBNotFoundErr(_)) => {
                    if self.chain.get_execution_outcome(&tx_hash).is_ok() {
                        Ok(None)
                    } else {
                        Err(TxStatusError::MissingTransaction(tx_hash))
                    }
                }
                Err(err) => {
                    warn!(target: "client", "Error trying to get transaction result: {err}");
                    Err(TxStatusError::ChainError(err))
                }
            }
        } else {
            let mut request_manager = self.request_manager.write().expect(POISONED_LOCK_ERR);
            if Self::need_request(tx_hash, &mut request_manager.tx_status_requests) {
                let epoch_id =
                    self.chain.head().map_err(|e| TxStatusError::ChainError(e))?.epoch_id;
                let target_shard_id = self
                    .runtime_adapter
                    .account_id_to_shard_id(&signer_account_id, &epoch_id)
                    .map_err(|err| TxStatusError::InternalError(err.to_string()))?;
                let validator = self
                    .chain
                    .find_validator_for_forwarding(target_shard_id)
                    .map_err(|e| TxStatusError::ChainError(e))?;

                self.network_adapter.do_send(PeerManagerMessageRequest::NetworkRequests(
                    NetworkRequests::TxStatus(validator, signer_account_id, tx_hash),
                ));
            }
            Ok(None)
        }
    }

    fn retrieve_headers(
        &mut self,
        hashes: Vec<CryptoHash>,
    ) -> Result<Vec<BlockHeader>, near_chain::Error> {
        self.chain.retrieve_headers(hashes, sync::MAX_BLOCK_HEADERS, None)
    }

    fn check_signature_account_announce(
        &self,
        announce_account: &AnnounceAccount,
    ) -> Result<bool, Error> {
        let announce_hash = announce_account.hash();
        let head = self.chain.head()?;

        self.runtime_adapter
            .verify_validator_signature(
                &announce_account.epoch_id,
                &head.last_block_hash,
                &announce_account.account_id,
                announce_hash.as_ref(),
                &announce_account.signature,
            )
            .map_err(|e| e.into())
    }

    fn check_state_sync_request(&self) -> bool {
        let mut cache = self.state_request_cache.lock().expect(POISONED_LOCK_ERR);
        let now = Clock::instant();
        let cutoff = now - self.config.view_client_throttle_period;
        // Assume that time is linear. While in different threads there might be some small differences,
        // it should not matter in practice.
        while !cache.is_empty() && *cache.front().unwrap() < cutoff {
            cache.pop_front();
        }
        if cache.len() >= Self::MAX_NUM_STATE_REQUESTS {
            return false;
        }
        cache.push_back(now);
        true
    }
}

impl Actor for ViewClientActor {
    type Context = SyncContext<Self>;
}

impl Handler<Query> for ViewClientActor {
    type Result = Result<QueryResponse, QueryError>;

    #[perf]
    fn handle(&mut self, msg: Query, _: &mut Self::Context) -> Self::Result {
        self.handle_query(msg)
    }
}

/// Handles retrieving block from the chain.
impl Handler<GetBlock> for ViewClientActor {
    type Result = Result<BlockView, GetBlockError>;

    #[perf]
    fn handle(&mut self, msg: GetBlock, _: &mut Self::Context) -> Self::Result {
        let block = match self.get_block_by_reference(&msg.0)? {
            None => return Err(GetBlockError::NotSyncedYet),
            Some(block) => block,
        };
        let block_author = self
            .runtime_adapter
            .get_block_producer(block.header().epoch_id(), block.header().height())?;
        Ok(BlockView::from_author_block(block_author, block))
    }
}

impl Handler<GetBlockWithMerkleTree> for ViewClientActor {
    type Result = Result<(BlockView, Arc<PartialMerkleTree>), GetBlockError>;

    #[perf]
    fn handle(&mut self, msg: GetBlockWithMerkleTree, ctx: &mut Self::Context) -> Self::Result {
        let block_view = self.handle(GetBlock(msg.0), ctx)?;
        self.chain
            .store()
            .get_block_merkle_tree(&block_view.header.hash)
            .map(|merkle_tree| (block_view, merkle_tree))
            .map_err(|e| e.into())
    }
}

impl Handler<GetChunk> for ViewClientActor {
    type Result = Result<ChunkView, GetChunkError>;

    #[perf]
    fn handle(&mut self, msg: GetChunk, _: &mut Self::Context) -> Self::Result {
        let get_chunk_from_block = |block: Block,
                                    shard_id: ShardId,
                                    chain: &Chain|
         -> Result<ShardChunk, near_chain::Error> {
            let chunk_header = block
                .chunks()
                .get(shard_id as usize)
                .ok_or_else(|| near_chain::Error::InvalidShardId(shard_id))?
                .clone();
            let chunk_hash = chunk_header.chunk_hash();
            let chunk = chain.get_chunk(&chunk_hash)?;
            let res = ShardChunk::with_header(ShardChunk::clone(&chunk), chunk_header).ok_or(
                near_chain::Error::Other(format!(
                    "Mismatched versions for chunk with hash {}",
                    chunk_hash.0
                )),
            )?;
            Ok(res)
        };

        let chunk = match msg {
            GetChunk::ChunkHash(chunk_hash) => {
                let chunk = self.chain.get_chunk(&chunk_hash)?;
                ShardChunk::clone(&chunk)
            }
            GetChunk::BlockHash(block_hash, shard_id) => {
                let block = self.chain.get_block(&block_hash)?;
                get_chunk_from_block(block, shard_id, &self.chain)?
            }
            GetChunk::Height(height, shard_id) => {
                let block = self.chain.get_block_by_height(height)?;
                get_chunk_from_block(block, shard_id, &self.chain)?
            }
        };

        let chunk_inner = chunk.cloned_header().take_inner();
        let epoch_id =
            self.runtime_adapter.get_epoch_id_from_prev_block(chunk_inner.prev_block_hash())?;
        let author = self.runtime_adapter.get_chunk_producer(
            &epoch_id,
            chunk_inner.height_created(),
            chunk_inner.shard_id(),
        )?;

        Ok(ChunkView::from_author_chunk(author, chunk))
    }
}

impl Handler<TxStatus> for ViewClientActor {
    type Result = Result<Option<FinalExecutionOutcomeViewEnum>, TxStatusError>;

    #[perf]
    fn handle(&mut self, msg: TxStatus, _: &mut Self::Context) -> Self::Result {
        self.get_tx_status(msg.tx_hash, msg.signer_account_id, msg.fetch_receipt)
    }
}

impl Handler<GetValidatorInfo> for ViewClientActor {
    type Result = Result<EpochValidatorInfo, GetValidatorInfoError>;

    #[perf]
    fn handle(&mut self, msg: GetValidatorInfo, _: &mut Self::Context) -> Self::Result {
        let epoch_identifier = match msg.epoch_reference {
            EpochReference::EpochId(id) => {
                // By `EpochId` we can get only cached epochs.
                // Request for not finished epoch by `EpochId` will return an error because epoch has not been cached yet
                // If the requested one is current ongoing we need to handle it like `Latest`
                let tip = self.chain.header_head()?;
                if tip.epoch_id == id {
                    ValidatorInfoIdentifier::BlockHash(tip.last_block_hash)
                } else {
                    ValidatorInfoIdentifier::EpochId(id)
                }
            }
            EpochReference::BlockId(block_id) => {
                let block_header = match block_id {
                    BlockId::Hash(h) => self.chain.get_block_header(&h)?,
                    BlockId::Height(h) => self.chain.get_block_header_by_height(h)?,
                };
                let next_block_hash =
                    self.chain.store().get_next_block_hash(block_header.hash())?;
                let next_block_header = self.chain.get_block_header(&next_block_hash)?;
                if block_header.epoch_id() != next_block_header.epoch_id()
                    && block_header.next_epoch_id() == next_block_header.epoch_id()
                {
                    ValidatorInfoIdentifier::EpochId(block_header.epoch_id().clone())
                } else {
                    return Err(GetValidatorInfoError::ValidatorInfoUnavailable);
                }
            }
            EpochReference::Latest => {
                // use header head because this is latest from the perspective of epoch manager
                ValidatorInfoIdentifier::BlockHash(self.chain.header_head()?.last_block_hash)
            }
        };
        self.runtime_adapter
            .get_validator_info(epoch_identifier)
            .map_err(GetValidatorInfoError::from)
    }
}

impl Handler<GetValidatorOrdered> for ViewClientActor {
    type Result = Result<Vec<ValidatorStakeView>, GetValidatorInfoError>;

    #[perf]
    fn handle(&mut self, msg: GetValidatorOrdered, _: &mut Self::Context) -> Self::Result {
        Ok(self.maybe_block_id_to_block_header(msg.block_id).and_then(|header| {
            get_epoch_block_producers_view(
                header.epoch_id(),
                header.prev_hash(),
                &*self.runtime_adapter,
            )
        })?)
    }
}
/// Returns a list of change kinds per account in a store for a given block.
impl Handler<GetStateChangesInBlock> for ViewClientActor {
    type Result = Result<StateChangesKindsView, GetStateChangesError>;

    #[perf]
    fn handle(&mut self, msg: GetStateChangesInBlock, _: &mut Self::Context) -> Self::Result {
        Ok(self
            .chain
            .store()
            .get_state_changes_in_block(&msg.block_hash)?
            .into_iter()
            .map(Into::into)
            .collect())
    }
}

/// Returns a list of changes in a store for a given block filtering by the state changes request.
impl Handler<GetStateChanges> for ViewClientActor {
    type Result = Result<StateChangesView, GetStateChangesError>;

    #[perf]
    fn handle(&mut self, msg: GetStateChanges, _: &mut Self::Context) -> Self::Result {
        Ok(self
            .chain
            .store()
            .get_state_changes(&msg.block_hash, &msg.state_changes_request.into())?
            .into_iter()
            .map(Into::into)
            .collect())
    }
}

/// Returns a list of changes in a store with causes for a given block.
impl Handler<GetStateChangesWithCauseInBlock> for ViewClientActor {
    type Result = Result<StateChangesView, GetStateChangesError>;

    #[perf]
    fn handle(
        &mut self,
        msg: GetStateChangesWithCauseInBlock,
        _: &mut Self::Context,
    ) -> Self::Result {
        Ok(self
            .chain
            .store()
            .get_state_changes_with_cause_in_block(&msg.block_hash)?
            .into_iter()
            .map(Into::into)
            .collect())
    }
}

/// Returns a hashmap where the key represents the ShardID and the value
/// is the list of changes in a store with causes for a given block.
impl Handler<GetStateChangesWithCauseInBlockForTrackedShards> for ViewClientActor {
    type Result = Result<HashMap<ShardId, StateChangesView>, GetStateChangesError>;

    #[perf]
    fn handle(
        &mut self,
        msg: GetStateChangesWithCauseInBlockForTrackedShards,
        _: &mut Self::Context,
    ) -> Self::Result {
        let state_changes_with_cause_in_block =
            self.chain.store().get_state_changes_with_cause_in_block(&msg.block_hash)?;

        let mut state_changes_with_cause_split_by_shard_id: HashMap<ShardId, StateChangesView> =
            HashMap::new();
        for state_change_with_cause in state_changes_with_cause_in_block {
            let account_id = state_change_with_cause.value.affected_account_id();
            let shard_id = match self
                .runtime_adapter
                .account_id_to_shard_id(account_id, &msg.epoch_id)
            {
                Ok(shard_id) => shard_id,
                Err(err) => {
                    return Err(GetStateChangesError::IOError { error_message: format!("{}", err) })
                }
            };

            let state_changes =
                state_changes_with_cause_split_by_shard_id.entry(shard_id).or_default();
            state_changes.push(state_change_with_cause.into());
        }

        Ok(state_changes_with_cause_split_by_shard_id)
    }
}

/// Returns the next light client block, given the hash of the last block known to the light client.
/// There are three cases:
///  1. The last block known to the light client is in the same epoch as the tip:
///     - Then return the last known final block, as long as it's more recent that the last known
///  2. The last block known to the light client is in the epoch preceding that of the tip:
///     - Same as above
///  3. Otherwise, return the last final block in the epoch that follows that of the last block known
///     to the light client
impl Handler<GetNextLightClientBlock> for ViewClientActor {
    type Result = Result<Option<Arc<LightClientBlockView>>, GetNextLightClientBlockError>;

    #[perf]
    fn handle(&mut self, msg: GetNextLightClientBlock, _: &mut Self::Context) -> Self::Result {
        let last_block_header = self.chain.get_block_header(&msg.last_block_hash)?;
        let last_epoch_id = last_block_header.epoch_id().clone();
        let last_next_epoch_id = last_block_header.next_epoch_id().clone();
        let last_height = last_block_header.height();
        let head = self.chain.head()?;

        if last_epoch_id == head.epoch_id || last_next_epoch_id == head.epoch_id {
            let head_header = self.chain.get_block_header(&head.last_block_hash)?;
            let ret = Chain::create_light_client_block(
                &head_header,
                &*self.runtime_adapter,
                self.chain.store(),
            )?;

            if ret.inner_lite.height <= last_height {
                Ok(None)
            } else {
                Ok(Some(Arc::new(ret)))
            }
        } else {
            match self.chain.store().get_epoch_light_client_block(&last_next_epoch_id.0) {
                Ok(light_block) => Ok(Some(light_block)),
                Err(e) => {
                    if let near_chain::Error::DBNotFoundErr(_) = e {
                        Ok(None)
                    } else {
                        Err(e.into())
                    }
                }
            }
        }
    }
}

impl Handler<GetExecutionOutcome> for ViewClientActor {
    type Result = Result<GetExecutionOutcomeResponse, GetExecutionOutcomeError>;

    #[perf]
    fn handle(&mut self, msg: GetExecutionOutcome, _: &mut Self::Context) -> Self::Result {
        let (id, account_id) = match msg.id {
            TransactionOrReceiptId::Transaction { transaction_hash, sender_id } => {
                (transaction_hash, sender_id)
            }
            TransactionOrReceiptId::Receipt { receipt_id, receiver_id } => {
                (receipt_id, receiver_id)
            }
        };
        match self.chain.get_execution_outcome(&id) {
            Ok(outcome) => {
                let mut outcome_proof = outcome;
                let epoch_id =
                    self.chain.get_block(&outcome_proof.block_hash)?.header().epoch_id().clone();
                let target_shard_id =
                    self.runtime_adapter.account_id_to_shard_id(&account_id, &epoch_id)?;
                let res = self.chain.get_next_block_hash_with_new_chunk(
                    &outcome_proof.block_hash,
                    target_shard_id,
                )?;
                match res {
                    Some((h, target_shard_id)) => {
                        outcome_proof.block_hash = h;
                        // Here we assume the number of shards is small so this reconstruction
                        // should be fast
                        let outcome_roots = self
                            .chain
                            .get_block(&h)?
                            .chunks()
                            .iter()
                            .map(|header| header.outcome_root())
                            .collect::<Vec<_>>();
                        if target_shard_id >= (outcome_roots.len() as u64) {
                            return Err(GetExecutionOutcomeError::InconsistentState {
                                number_or_shards: outcome_roots.len(),
                                execution_outcome_shard_id: target_shard_id,
                            });
                        }
                        Ok(GetExecutionOutcomeResponse {
                            outcome_proof: outcome_proof.into(),
                            outcome_root_proof: merklize(&outcome_roots).1
                                [target_shard_id as usize]
                                .clone(),
                        })
                    }
                    None => Err(GetExecutionOutcomeError::NotConfirmed {
                        transaction_or_receipt_id: id,
                    }),
                }
            }
            Err(e) => match e {
                near_chain::Error::DBNotFoundErr(_) => {
                    let head = self.chain.head().map_err(|e| TxStatusError::ChainError(e))?;
                    let target_shard_id =
                        self.runtime_adapter.account_id_to_shard_id(&account_id, &head.epoch_id)?;
                    if self.runtime_adapter.cares_about_shard(
                        self.validator_account_id.as_ref(),
                        &head.last_block_hash,
                        target_shard_id,
                        true,
                    ) {
                        Err(GetExecutionOutcomeError::UnknownTransactionOrReceipt {
                            transaction_or_receipt_id: id,
                        })
                    } else {
                        Err(GetExecutionOutcomeError::UnavailableShard {
                            transaction_or_receipt_id: id,
                            shard_id: target_shard_id,
                        })
                    }
                }
                _ => Err(e.into()),
            },
        }
    }
}

/// Extract the list of execution outcomes that were produced in a given block
/// (including those created for local receipts).
impl Handler<GetExecutionOutcomesForBlock> for ViewClientActor {
    type Result = Result<HashMap<ShardId, Vec<ExecutionOutcomeWithIdView>>, String>;

    #[perf]
    fn handle(&mut self, msg: GetExecutionOutcomesForBlock, _: &mut Self::Context) -> Self::Result {
        Ok(self
            .chain
            .get_block_execution_outcomes(&msg.block_hash)
            .map_err(|e| e.to_string())?
            .into_iter()
            .map(|(k, v)| (k, v.into_iter().map(Into::into).collect()))
            .collect())
    }
}

impl Handler<GetReceipt> for ViewClientActor {
    type Result = Result<Option<ReceiptView>, GetReceiptError>;

    #[perf]
    fn handle(&mut self, msg: GetReceipt, _: &mut Self::Context) -> Self::Result {
        Ok(self
            .chain
            .store()
            .get_receipt(&msg.receipt_id)?
            .map(|receipt| Receipt::clone(&receipt).into()))
    }
}

impl Handler<GetBlockProof> for ViewClientActor {
    type Result = Result<GetBlockProofResponse, GetBlockProofError>;

    #[perf]
    fn handle(&mut self, msg: GetBlockProof, _: &mut Self::Context) -> Self::Result {
        self.chain.check_block_final_and_canonical(&msg.block_hash)?;
        self.chain.check_block_final_and_canonical(&msg.head_block_hash)?;
        let block_header_lite = self.chain.get_block_header(&msg.block_hash)?.into();
        let block_proof = self.chain.get_block_proof(&msg.block_hash, &msg.head_block_hash)?;
        Ok(GetBlockProofResponse { block_header_lite, proof: block_proof })
    }
}

impl Handler<GetProtocolConfig> for ViewClientActor {
    type Result = Result<ProtocolConfigView, GetProtocolConfigError>;

    #[perf]
    fn handle(&mut self, msg: GetProtocolConfig, _: &mut Self::Context) -> Self::Result {
        let header = match self.get_block_header_by_reference(&msg.0)? {
            None => {
                return Err(GetProtocolConfigError::UnknownBlock("EarliestAvailable".to_string()))
            }
            Some(header) => header,
        };
        let config = self.runtime_adapter.get_protocol_config(header.epoch_id())?;
        Ok(config.into())
    }
}

impl Handler<NetworkViewClientMessages> for ViewClientActor {
    type Result = NetworkViewClientResponses;

    #[perf_with_debug]
    fn handle(&mut self, msg: NetworkViewClientMessages, _ctx: &mut Self::Context) -> Self::Result {
        match msg {
            #[cfg(feature = "test_features")]
            NetworkViewClientMessages::Adversarial(adversarial_msg) => {
                return match adversarial_msg {
                    NetworkAdversarialMessage::AdvDisableDoomslug => {
                        info!(target: "adversary", "Turning Doomslug off");
                        self.adv.set_disable_doomslug(true);
                        self.chain.adv_disable_doomslug();
                        NetworkViewClientResponses::NoResponse
                    }
                    NetworkAdversarialMessage::AdvSetSyncInfo(height) => {
                        info!(target: "adversary", "Setting adversarial sync height: {}", height);
                        self.adv.set_sync_height(height);
                        NetworkViewClientResponses::NoResponse
                    }
                    NetworkAdversarialMessage::AdvDisableHeaderSync => {
                        info!(target: "adversary", "Blocking header sync");
                        self.adv.set_disable_header_sync(true);
                        NetworkViewClientResponses::NoResponse
                    }
                    NetworkAdversarialMessage::AdvSwitchToHeight(height) => {
                        info!(target: "adversary", "Switching to height");
                        let mut chain_store_update = self.chain.mut_store().store_update();
                        chain_store_update.save_largest_target_height(height);
                        chain_store_update
                            .adv_save_latest_known(height)
                            .expect("adv method should not fail");
                        chain_store_update.commit().expect("adv method should not fail");
                        NetworkViewClientResponses::NoResponse
                    }
                    _ => panic!("invalid adversary message"),
                }
            }
            NetworkViewClientMessages::TxStatus { tx_hash, signer_account_id } => {
                if let Ok(Some(result)) = self.get_tx_status(tx_hash, signer_account_id, false) {
                    // TODO: remove this legacy support in #3204
                    let result = match result {
                        FinalExecutionOutcomeViewEnum::FinalExecutionOutcome(outcome) => outcome,
                        FinalExecutionOutcomeViewEnum::FinalExecutionOutcomeWithReceipt(
                            outcome,
                        ) => outcome.into(),
                    };
                    NetworkViewClientResponses::TxStatus(Box::new(result))
                } else {
                    NetworkViewClientResponses::NoResponse
                }
            }
            NetworkViewClientMessages::TxStatusResponse(tx_result) => {
                let tx_hash = tx_result.transaction_outcome.id;
                let mut request_manager = self.request_manager.write().expect(POISONED_LOCK_ERR);
                if request_manager.tx_status_requests.pop(&tx_hash).is_some() {
                    request_manager.tx_status_response.put(tx_hash, *tx_result);
                }
                NetworkViewClientResponses::NoResponse
            }
            NetworkViewClientMessages::BlockRequest(hash) => {
                if let Ok(block) = self.chain.get_block(&hash) {
                    NetworkViewClientResponses::Block(Box::new(block))
                } else {
                    NetworkViewClientResponses::NoResponse
                }
            }
            NetworkViewClientMessages::BlockHeadersRequest(hashes) => {
                if self.adv.disable_header_sync() {
                    NetworkViewClientResponses::NoResponse
                } else if let Ok(headers) = self.retrieve_headers(hashes) {
                    NetworkViewClientResponses::BlockHeaders(headers)
                } else {
                    NetworkViewClientResponses::NoResponse
                }
            }
            NetworkViewClientMessages::StateRequestHeader { shard_id, sync_hash } => {
                if !self.check_state_sync_request() {
                    return NetworkViewClientResponses::NoResponse;
                }

                let state_response = match self.chain.check_sync_hash_validity(&sync_hash) {
                    Ok(true) => {
                        let header = match self.chain.get_state_response_header(shard_id, sync_hash)
                        {
                            Ok(header) => Some(header),
                            Err(e) => {
                                error!(target: "sync", "Cannot build sync header (get_state_response_header): {}", e);
                                None
                            }
                        };
                        match header {
                            None => ShardStateSyncResponse::V1(ShardStateSyncResponseV1 {
                                header: None,
                                part: None,
                            }),
                            Some(ShardStateSyncResponseHeader::V1(header)) => {
                                ShardStateSyncResponse::V1(ShardStateSyncResponseV1 {
                                    header: Some(header),
                                    part: None,
                                })
                            }
                            Some(ShardStateSyncResponseHeader::V2(header)) => {
                                ShardStateSyncResponse::V2(ShardStateSyncResponseV2 {
                                    header: Some(header),
                                    part: None,
                                })
                            }
                        }
                    }
                    Ok(false) => {
                        warn!(target: "sync", "sync_hash {:?} didn't pass validation, possible malicious behavior", sync_hash);
                        return NetworkViewClientResponses::NoResponse;
                    }
                    Err(e) => match e {
                        near_chain::Error::DBNotFoundErr(_) => {
                            // This case may appear in case of latency in epoch switching.
                            // Request sender is ready to sync but we still didn't get the block.
                            info!(target: "sync", "Can't get sync_hash block {:?} for state request header", sync_hash);
                            ShardStateSyncResponse::V1(ShardStateSyncResponseV1 {
                                header: None,
                                part: None,
                            })
                        }
                        _ => {
                            error!(target: "sync", "Failed to verify sync_hash {:?} validity, {:?}", sync_hash, e);
                            ShardStateSyncResponse::V1(ShardStateSyncResponseV1 {
                                header: None,
                                part: None,
                            })
                        }
                    },
                };
                match state_response {
                    ShardStateSyncResponse::V1(state_response) => {
                        let info = StateResponseInfo::V1(StateResponseInfoV1 {
                            shard_id,
                            sync_hash,
                            state_response,
                        });
                        NetworkViewClientResponses::StateResponse(Box::new(info))
                    }
                    state_response @ ShardStateSyncResponse::V2(_) => {
                        let info = StateResponseInfo::V2(StateResponseInfoV2 {
                            shard_id,
                            sync_hash,
                            state_response,
                        });
                        NetworkViewClientResponses::StateResponse(Box::new(info))
                    }
                }
            }
            NetworkViewClientMessages::StateRequestPart { shard_id, sync_hash, part_id } => {
                if !self.check_state_sync_request() {
                    return NetworkViewClientResponses::NoResponse;
                }
                trace!(target: "sync", "Computing state request part {} {} {}", shard_id, sync_hash, part_id);
                let state_response = match self.chain.check_sync_hash_validity(&sync_hash) {
                    Ok(true) => {
                        let part = match self
                            .chain
                            .get_state_response_part(shard_id, part_id, sync_hash)
                        {
                            Ok(part) => Some((part_id, part)),
                            Err(e) => {
                                error!(target: "sync", "Cannot build sync part #{:?} (get_state_response_part): {}", part_id, e);
                                None
                            }
                        };

                        trace!(target: "sync", "Finish computation for state request part {} {} {}", shard_id, sync_hash, part_id);
                        ShardStateSyncResponseV1 { header: None, part }
                    }
                    Ok(false) => {
                        warn!(target: "sync", "sync_hash {:?} didn't pass validation, possible malicious behavior", sync_hash);
                        return NetworkViewClientResponses::NoResponse;
                    }
                    Err(e) => match e {
                        near_chain::Error::DBNotFoundErr(_) => {
                            // This case may appear in case of latency in epoch switching.
                            // Request sender is ready to sync but we still didn't get the block.
                            info!(target: "sync", "Can't get sync_hash block {:?} for state request part", sync_hash);
                            ShardStateSyncResponseV1 { header: None, part: None }
                        }
                        _ => {
                            error!(target: "sync", "Failed to verify sync_hash {:?} validity, {:?}", sync_hash, e);
                            ShardStateSyncResponseV1 { header: None, part: None }
                        }
                    },
                };
                let info = StateResponseInfo::V1(StateResponseInfoV1 {
                    shard_id,
                    sync_hash,
                    state_response,
                });
                NetworkViewClientResponses::StateResponse(Box::new(info))
            }
            NetworkViewClientMessages::AnnounceAccount(announce_accounts) => {
                let mut filtered_announce_accounts = Vec::new();

                for (announce_account, last_epoch) in announce_accounts {
                    // Keep the announcement if it is newer than the last announcement from
                    // the same account.
                    if let Some(last_epoch) = last_epoch {
                        match self
                            .runtime_adapter
                            .compare_epoch_id(&announce_account.epoch_id, &last_epoch)
                        {
                            Ok(Ordering::Greater) => {}
                            _ => continue,
                        }
                    }

                    match self.check_signature_account_announce(&announce_account) {
                        Ok(true) => {
                            filtered_announce_accounts.push(announce_account);
                        }
                        // TODO(gprusak): Here we ban for broadcasting accounts which have been slashed
                        // according to BlockInfo for the current chain tip. It is unfair,
                        // given that peers do not have perfectly synchronized heads:
                        // - AFAIU each block can introduce a slashed account, so the announcement
                        //   could be OK at the moment that peer has sent it out.
                        // - the current epoch_id is not related to announce_account.epoch_id,
                        //   so it carry a perfectly valid (outdated) information.
                        Ok(false) => {
                            return NetworkViewClientResponses::Ban {
                                ban_reason: ReasonForBan::InvalidSignature,
                            };
                        }
                        // Filter out this account. This covers both good reasons to ban the peer:
                        // - signature didn't match the data and public_key.
                        // - account is not a validator for the given epoch
                        // and cases when we were just unable to validate the data (so we shouldn't
                        // ban), for example when the node is not aware of the public key for the given
                        // (account_id,epoch_id) pair.
                        // We currently do NOT ban the peer for either.
                        // TODO(gprusak): consider whether we should change that.
                        Err(e) => {
                            debug!(target: "view_client", "Failed to validate account announce signature: {}", e);
                        }
                    }
                }

                NetworkViewClientResponses::AnnounceAccount(filtered_announce_accounts)
            }
            NetworkViewClientMessages::EpochSyncRequest { epoch_id: _epoch_id } => {
                // TODO #3488
                NetworkViewClientResponses::NoResponse
            }
            NetworkViewClientMessages::EpochSyncFinalizationRequest { epoch_id: _epoch_id } => {
                // TODO #3488
                NetworkViewClientResponses::NoResponse
            }
        }
    }
}

impl Handler<GetGasPrice> for ViewClientActor {
    type Result = Result<GasPriceView, GetGasPriceError>;

    #[perf]
    fn handle(&mut self, msg: GetGasPrice, _ctx: &mut Self::Context) -> Self::Result {
        let header = self.maybe_block_id_to_block_header(msg.block_id);
        Ok(GasPriceView { gas_price: header?.gas_price() })
    }
}

/// Starts the View Client in a new arbiter (thread).
pub fn start_view_client(
    validator_account_id: Option<AccountId>,
    chain_genesis: ChainGenesis,
    runtime_adapter: Arc<dyn RuntimeAdapter>,
    network_adapter: Arc<dyn PeerManagerAdapter>,
    config: ClientConfig,
    adv: crate::adversarial::Controls,
) -> Addr<ViewClientActor> {
    let request_manager = Arc::new(RwLock::new(ViewClientRequestManager::new()));
    SyncArbiter::start(config.view_client_threads, move || {
        // ViewClientActor::start_in_arbiter(&Arbiter::current(), move |_ctx| {
        let validator_account_id1 = validator_account_id.clone();
        let runtime_adapter1 = runtime_adapter.clone();
        let network_adapter1 = network_adapter.clone();
        let config1 = config.clone();
        let request_manager1 = request_manager.clone();
        ViewClientActor::new(
            validator_account_id1,
            &chain_genesis,
            runtime_adapter1,
            network_adapter1,
            config1,
            request_manager1,
            adv.clone(),
        )
        .unwrap()
    })
}<|MERGE_RESOLUTION|>--- conflicted
+++ resolved
@@ -44,13 +44,8 @@
     ShardStateSyncResponseV2,
 };
 use near_primitives::types::{
-<<<<<<< HEAD
     AccountId, BlockId, BlockReference, EpochReference, Finality, MaybeBlockId, ShardId,
-    TransactionOrReceiptId,
-=======
-    AccountId, BlockId, BlockReference, EpochId, EpochReference, Finality, MaybeBlockId, ShardId,
     SyncCheckpoint, TransactionOrReceiptId,
->>>>>>> 1af4974c
 };
 use near_primitives::views::validator_stake_view::ValidatorStakeView;
 use near_primitives::views::{
