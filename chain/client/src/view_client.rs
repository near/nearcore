//! Readonly view of the chain and state of the database.
//! Useful for querying from RPC.

use std::sync::Arc;

use actix::{Actor, Context, Handler};

use near_chain::{Block, Chain, ChainGenesis, ErrorKind, RuntimeAdapter};
use near_primitives::hash::CryptoHash;
use near_primitives::rpc::QueryResponse;
use near_primitives::transaction::{
    FinalTransactionResult, FinalTransactionStatus, TransactionLogs, TransactionResult,
    TransactionStatus,
};
use near_primitives::types::AccountId;
use near_store::Store;

use crate::types::{Error, GetBlock, Query, TxStatus};
use crate::TxDetails;

/// View client provides currently committed (to the storage) view of the current chain and state.
pub struct ViewClientActor {
    chain: Chain,
    runtime_adapter: Arc<dyn RuntimeAdapter>,
}

impl ViewClientActor {
    pub fn new(
        store: Arc<Store>,
        chain_genesis: &ChainGenesis,
        runtime_adapter: Arc<dyn RuntimeAdapter>,
    ) -> Result<Self, Error> {
        // TODO: should we create shared ChainStore that is passed to both Client and ViewClient?
        let chain = Chain::new(store, runtime_adapter.clone(), chain_genesis)?;
        Ok(ViewClientActor { chain, runtime_adapter })
    }

    pub fn get_transaction_result(
        &mut self,
        hash: &CryptoHash,
    ) -> Result<TransactionResult, String> {
        match self.chain.get_transaction_result(hash) {
            Ok(result) => Ok(result.clone()),
            Err(err) => match err.kind() {
                ErrorKind::DBNotFoundErr(_) => Ok(TransactionResult::default()),
                _ => Err(err.to_string()),
            },
        }
    }

    fn collect_transaction_final_result(
        &mut self,
        transaction_result: &TransactionResult,
        logs: &mut Vec<TransactionLogs>,
    ) -> Result<FinalTransactionStatus, String> {
        match transaction_result.status {
            TransactionStatus::Unknown => Ok(FinalTransactionStatus::Unknown),
            TransactionStatus::Failed => Ok(FinalTransactionStatus::Failed),
            TransactionStatus::Completed => {
                for r in transaction_result.receipts.iter() {
                    let receipt_result = self.get_transaction_result(&r)?;
                    logs.push(TransactionLogs {
                        hash: *r,
                        lines: receipt_result.logs.clone(),
                        receipts: receipt_result.receipts.clone(),
                        result: receipt_result.result.clone(),
                    });
                    match self.collect_transaction_final_result(&receipt_result, logs)? {
                        FinalTransactionStatus::Failed => {
                            return Ok(FinalTransactionStatus::Failed)
                        }
                        FinalTransactionStatus::Completed => {}
                        _ => return Ok(FinalTransactionStatus::Started),
                    };
                }
                Ok(FinalTransactionStatus::Completed)
            }
        }
    }
}

impl Actor for ViewClientActor {
    type Context = Context<Self>;
}

/// Handles runtime query.
impl Handler<Query> for ViewClientActor {
    type Result = Result<QueryResponse, String>;

    fn handle(&mut self, msg: Query, _: &mut Context<Self>) -> Self::Result {
        let head = self.chain.head().map_err(|err| err.to_string())?;
        let path_parts: Vec<&str> = msg.path.split('/').collect();
<<<<<<< HEAD
        if path_parts.is_empty() {
            return Err("At least one query parameter is required".to_string());
        }
        let state_root = {
            if path_parts[0] == "validators" && path_parts.len() == 1 {
                // for querying validators we don't need state root
                CryptoHash::default()
            } else {
                let account_id = AccountId::from(path_parts[1]);
                let shard_id = self.runtime_adapter.account_id_to_shard_id(&account_id);
                let head_block = self
                    .chain
                    .get_block(&head.last_block_hash)
                    .map_err(|_e| "Failed to fetch head block while executing request")?;
                let chunk_hash = head_block.chunks[shard_id as usize].chunk_hash().clone();
                self.chain
                    .get_chunk_extra(&chunk_hash)
                    .map_err(|_e| "Failed to fetch the chunk while executing request")?
                    .state_root
            }
        };
=======
        let account_id = AccountId::from(path_parts[1]);
        let shard_id = self.runtime_adapter.account_id_to_shard_id(&account_id);
        let state_root = self
            .chain
            .get_chunk_extra(&head.last_block_hash, shard_id)
            .map_err(|_e| "Failed to fetch the chunk while executing request")?
            .state_root;
>>>>>>> e2b0c4ab

        self.runtime_adapter
            .query(state_root, head.height, &head.last_block_hash, path_parts, &msg.data)
            .map_err(|err| err.to_string())
    }
}

/// Handles retrieving block from the chain.
impl Handler<GetBlock> for ViewClientActor {
    type Result = Result<Block, String>;

    fn handle(&mut self, msg: GetBlock, _: &mut Context<Self>) -> Self::Result {
        match msg {
            GetBlock::Best => match self.chain.head() {
                Ok(head) => self.chain.get_block(&head.last_block_hash).map(Clone::clone),
                Err(err) => Err(err),
            },
            GetBlock::Height(height) => self.chain.get_block_by_height(height).map(Clone::clone),
            GetBlock::Hash(hash) => self.chain.get_block(&hash).map(Clone::clone),
        }
        .map_err(|err| err.to_string())
    }
}

impl Handler<TxStatus> for ViewClientActor {
    type Result = Result<FinalTransactionResult, String>;

    fn handle(&mut self, msg: TxStatus, _: &mut Context<Self>) -> Self::Result {
        let transaction_result = self.get_transaction_result(&msg.tx_hash)?;
        let mut result = FinalTransactionResult {
            status: FinalTransactionStatus::Unknown,
            logs: vec![TransactionLogs {
                hash: msg.tx_hash,
                lines: transaction_result.logs.clone(),
                receipts: transaction_result.receipts.clone(),
                result: transaction_result.result.clone(),
            }],
        };
        result.status =
            self.collect_transaction_final_result(&transaction_result, &mut result.logs)?;
        Ok(result)
    }
}

impl Handler<TxDetails> for ViewClientActor {
    type Result = Result<TransactionResult, String>;

    fn handle(&mut self, msg: TxDetails, _: &mut Context<Self>) -> Self::Result {
        self.get_transaction_result(&msg.tx_hash)
    }
}<|MERGE_RESOLUTION|>--- conflicted
+++ resolved
@@ -90,7 +90,6 @@
     fn handle(&mut self, msg: Query, _: &mut Context<Self>) -> Self::Result {
         let head = self.chain.head().map_err(|err| err.to_string())?;
         let path_parts: Vec<&str> = msg.path.split('/').collect();
-<<<<<<< HEAD
         if path_parts.is_empty() {
             return Err("At least one query parameter is required".to_string());
         }
@@ -101,26 +100,12 @@
             } else {
                 let account_id = AccountId::from(path_parts[1]);
                 let shard_id = self.runtime_adapter.account_id_to_shard_id(&account_id);
-                let head_block = self
-                    .chain
-                    .get_block(&head.last_block_hash)
-                    .map_err(|_e| "Failed to fetch head block while executing request")?;
-                let chunk_hash = head_block.chunks[shard_id as usize].chunk_hash().clone();
                 self.chain
-                    .get_chunk_extra(&chunk_hash)
+                    .get_chunk_extra(&head.last_block_hash, shard_id)
                     .map_err(|_e| "Failed to fetch the chunk while executing request")?
                     .state_root
             }
         };
-=======
-        let account_id = AccountId::from(path_parts[1]);
-        let shard_id = self.runtime_adapter.account_id_to_shard_id(&account_id);
-        let state_root = self
-            .chain
-            .get_chunk_extra(&head.last_block_hash, shard_id)
-            .map_err(|_e| "Failed to fetch the chunk while executing request")?
-            .state_root;
->>>>>>> e2b0c4ab
 
         self.runtime_adapter
             .query(state_root, head.height, &head.last_block_hash, path_parts, &msg.data)
