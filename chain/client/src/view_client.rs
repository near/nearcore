//! Readonly view of the chain and state of the database.
//! Useful for querying from RPC.

use actix::{Actor, Addr, Handler, SyncArbiter, SyncContext};
use near_primitives::receipt::Receipt;
use near_primitives::time::Clock;
use std::cmp::Ordering;
use std::collections::{HashMap, VecDeque};
use std::hash::Hash;
use std::sync::{Arc, Mutex, RwLock};
use std::time::{Duration, Instant};

use tracing::{debug, error, info, trace, warn};

use crate::adapter::{NetworkViewClientMessages, NetworkViewClientResponses};
use near_chain::{
    get_epoch_block_producers_view, Chain, ChainGenesis, ChainStoreAccess, DoomslugThresholdMode,
    RuntimeAdapter,
};
use near_chain_configs::{ClientConfig, ProtocolConfigView};
use near_client_primitives::types::{
    Error, GetBlock, GetBlockError, GetBlockProof, GetBlockProofError, GetBlockProofResponse,
    GetBlockWithMerkleTree, GetChunkError, GetExecutionOutcome, GetExecutionOutcomeError,
    GetExecutionOutcomesForBlock, GetGasPrice, GetGasPriceError, GetNextLightClientBlockError,
    GetProtocolConfig, GetProtocolConfigError, GetReceipt, GetReceiptError, GetStateChangesError,
    GetStateChangesWithCauseInBlock, GetStateChangesWithCauseInBlockForTrackedShards,
    GetValidatorInfoError, Query, QueryError, TxStatus, TxStatusError,
};
#[cfg(feature = "test_features")]
use near_network::types::NetworkAdversarialMessage;
use near_network::types::{
    NetworkRequests, PeerManagerAdapter, PeerManagerMessageRequest, ReasonForBan,
    StateResponseInfo, StateResponseInfoV1, StateResponseInfoV2,
};
use near_o11y::{handler_debug_span, OpenTelemetrySpanExt, WithSpanContext, WithSpanContextExt};
use near_performance_metrics_macros::perf;
use near_primitives::block::{Block, BlockHeader};
use near_primitives::hash::CryptoHash;
use near_primitives::merkle::{merklize, PartialMerkleTree};
use near_primitives::network::AnnounceAccount;
use near_primitives::sharding::ShardChunk;
use near_primitives::syncing::{
    ShardStateSyncResponse, ShardStateSyncResponseHeader, ShardStateSyncResponseV1,
    ShardStateSyncResponseV2,
};
use near_primitives::types::{
    AccountId, BlockId, BlockReference, EpochReference, Finality, MaybeBlockId, ShardId,
    SyncCheckpoint, TransactionOrReceiptId, ValidatorInfoIdentifier,
};
use near_primitives::views::validator_stake_view::ValidatorStakeView;
use near_primitives::views::{
    BlockView, ChunkView, EpochValidatorInfo, ExecutionOutcomeWithIdView,
    FinalExecutionOutcomeView, FinalExecutionOutcomeViewEnum, GasPriceView, LightClientBlockView,
    QueryRequest, QueryResponse, ReceiptView, StateChangesKindsView, StateChangesView,
};

use crate::adapter::{
    AnnounceAccountRequest, BlockHeadersRequest, BlockRequest, StateRequestHeader,
    StateRequestPart, StateResponse, TxStatusRequest, TxStatusResponse,
};
use crate::{
    metrics, sync, GetChunk, GetExecutionOutcomeResponse, GetNextLightClientBlock, GetStateChanges,
    GetStateChangesInBlock, GetValidatorInfo, GetValidatorOrdered,
};

/// Max number of queries that we keep.
const QUERY_REQUEST_LIMIT: usize = 500;
/// Waiting time between requests, in ms
const REQUEST_WAIT_TIME: u64 = 1000;

const POISONED_LOCK_ERR: &str = "The lock was poisoned.";

/// Request and response manager across all instances of ViewClientActor.
pub struct ViewClientRequestManager {
    /// Transaction query that needs to be forwarded to other shards
    pub tx_status_requests: lru::LruCache<CryptoHash, Instant>,
    /// Transaction status response
    pub tx_status_response: lru::LruCache<CryptoHash, FinalExecutionOutcomeView>,
    /// Query requests that need to be forwarded to other shards
    pub query_requests: lru::LruCache<String, Instant>,
    /// Query responses from other nodes (can be errors)
    pub query_responses: lru::LruCache<String, Result<QueryResponse, String>>,
    /// Receipt outcome requests
    pub receipt_outcome_requests: lru::LruCache<CryptoHash, Instant>,
}

/// View client provides currently committed (to the storage) view of the current chain and state.
pub struct ViewClientActor {
    pub adv: crate::adversarial::Controls,

    /// Validator account (if present).
    validator_account_id: Option<AccountId>,
    chain: Chain,
    runtime_adapter: Arc<dyn RuntimeAdapter>,
    network_adapter: Arc<dyn PeerManagerAdapter>,
    pub config: ClientConfig,
    request_manager: Arc<RwLock<ViewClientRequestManager>>,
    state_request_cache: Arc<Mutex<VecDeque<Instant>>>,
}

impl ViewClientRequestManager {
    pub fn new() -> Self {
        Self {
            tx_status_requests: lru::LruCache::new(QUERY_REQUEST_LIMIT),
            tx_status_response: lru::LruCache::new(QUERY_REQUEST_LIMIT),
            query_requests: lru::LruCache::new(QUERY_REQUEST_LIMIT),
            query_responses: lru::LruCache::new(QUERY_REQUEST_LIMIT),
            receipt_outcome_requests: lru::LruCache::new(QUERY_REQUEST_LIMIT),
        }
    }
}

impl ViewClientActor {
    /// Maximum number of state requests allowed per `view_client_throttle_period`.
    const MAX_NUM_STATE_REQUESTS: usize = 30;

    pub fn new(
        validator_account_id: Option<AccountId>,
        chain_genesis: &ChainGenesis,
        runtime_adapter: Arc<dyn RuntimeAdapter>,
        network_adapter: Arc<dyn PeerManagerAdapter>,
        config: ClientConfig,
        request_manager: Arc<RwLock<ViewClientRequestManager>>,
        adv: crate::adversarial::Controls,
    ) -> Result<Self, Error> {
        // TODO: should we create shared ChainStore that is passed to both Client and ViewClient?
        let chain = Chain::new_for_view_client(
            runtime_adapter.clone(),
            chain_genesis,
            DoomslugThresholdMode::TwoThirds,
            !config.archive,
        )?;
        Ok(ViewClientActor {
            adv,
            validator_account_id,
            chain,
            runtime_adapter,
            network_adapter,
            config,
            request_manager,
            state_request_cache: Arc::new(Mutex::new(VecDeque::default())),
        })
    }

    fn maybe_block_id_to_block_header(
        &self,
        block_id: MaybeBlockId,
    ) -> Result<BlockHeader, near_chain::Error> {
        match block_id {
            None => {
                let block_hash = self.chain.head()?.last_block_hash;
                self.chain.get_block_header(&block_hash)
            }
            Some(BlockId::Height(height)) => self.chain.get_block_header_by_height(height),
            Some(BlockId::Hash(block_hash)) => self.chain.get_block_header(&block_hash),
        }
    }

    fn need_request<K: Hash + Eq + Clone>(key: K, cache: &mut lru::LruCache<K, Instant>) -> bool {
        let now = Clock::instant();
        let need_request = match cache.get(&key) {
            Some(time) => now - *time > Duration::from_millis(REQUEST_WAIT_TIME),
            None => true,
        };
        if need_request {
            cache.put(key, now);
        }
        need_request
    }

    fn get_block_hash_by_finality(
        &self,
        finality: &Finality,
    ) -> Result<CryptoHash, near_chain::Error> {
        match finality {
            Finality::None => Ok(self.chain.head()?.last_block_hash),
            Finality::DoomSlug => Ok(*self.chain.head_header()?.last_ds_final_block()),
            Finality::Final => Ok(self.chain.final_head()?.last_block_hash),
        }
    }

    /// Returns block header by reference.
    ///
    /// Returns `None` if the reference is a `SyncCheckpoint::EarliestAvailable`
    /// reference and no such block exists yet.  This is typically translated by
    /// the caller into some form of ‘no sync block’ higher-level error.
    fn get_block_header_by_reference(
        &self,
        reference: &BlockReference,
    ) -> Result<Option<BlockHeader>, near_chain::Error> {
        match reference {
            BlockReference::BlockId(BlockId::Height(block_height)) => {
                self.chain.get_block_header_by_height(*block_height).map(Some)
            }
            BlockReference::BlockId(BlockId::Hash(block_hash)) => {
                self.chain.get_block_header(block_hash).map(Some)
            }
            BlockReference::Finality(finality) => self
                .get_block_hash_by_finality(finality)
                .and_then(|block_hash| self.chain.get_block_header(&block_hash))
                .map(Some),
            BlockReference::SyncCheckpoint(SyncCheckpoint::Genesis) => {
                Ok(Some(self.chain.genesis().clone()))
            }
            BlockReference::SyncCheckpoint(SyncCheckpoint::EarliestAvailable) => {
                let block_hash = match self.chain.get_earliest_block_hash() {
                    Ok(Some(block_hash)) => block_hash,
                    Ok(None) => return Ok(None),
                    Err(err) => return Err(err),
                };
                self.chain.get_block_header(&block_hash).map(Some)
            }
        }
    }

    /// Returns block by reference.
    ///
    /// Returns `None` if the reference is a `SyncCheckpoint::EarliestAvailable`
    /// reference and no such block exists yet.  This is typically translated by
    /// the caller into some form of ‘no sync block’ higher-level error.
    fn get_block_by_reference(
        &self,
        reference: &BlockReference,
    ) -> Result<Option<Block>, near_chain::Error> {
        match reference {
            BlockReference::BlockId(BlockId::Height(block_height)) => {
                self.chain.get_block_by_height(*block_height).map(Some)
            }
            BlockReference::BlockId(BlockId::Hash(block_hash)) => {
                self.chain.get_block(block_hash).map(Some)
            }
            BlockReference::Finality(finality) => self
                .get_block_hash_by_finality(finality)
                .and_then(|block_hash| self.chain.get_block(&block_hash))
                .map(Some),
            BlockReference::SyncCheckpoint(SyncCheckpoint::Genesis) => {
                Ok(Some(self.chain.genesis_block().clone()))
            }
            BlockReference::SyncCheckpoint(SyncCheckpoint::EarliestAvailable) => {
                let block_hash = match self.chain.get_earliest_block_hash() {
                    Ok(Some(block_hash)) => block_hash,
                    Ok(None) => return Ok(None),
                    Err(err) => return Err(err),
                };
                self.chain.get_block(&block_hash).map(Some)
            }
        }
    }

    fn handle_query(&mut self, msg: Query) -> Result<QueryResponse, QueryError> {
        let header = self.get_block_header_by_reference(&msg.block_reference);
        let header = match header {
            Ok(Some(header)) => Ok(header),
            Ok(None) => Err(QueryError::NoSyncedBlocks),
            Err(near_chain::near_chain_primitives::Error::DBNotFoundErr(_)) => {
                Err(QueryError::UnknownBlock { block_reference: msg.block_reference })
            }
            Err(near_chain::near_chain_primitives::Error::IOErr(err)) => {
                Err(QueryError::InternalError { error_message: err.to_string() })
            }
            Err(err) => Err(QueryError::Unreachable { error_message: err.to_string() }),
        }?;

        let account_id = match &msg.request {
            QueryRequest::ViewAccount { account_id, .. } => account_id,
            QueryRequest::ViewState { account_id, .. } => account_id,
            QueryRequest::ViewAccessKey { account_id, .. } => account_id,
            QueryRequest::ViewAccessKeyList { account_id, .. } => account_id,
            QueryRequest::CallFunction { account_id, .. } => account_id,
            QueryRequest::ViewCode { account_id, .. } => account_id,
        };
        let shard_id =
            self.runtime_adapter
                .account_id_to_shard_id(account_id, header.epoch_id())
                .map_err(|err| QueryError::InternalError { error_message: err.to_string() })?;
        let shard_uid = self
            .runtime_adapter
            .shard_id_to_uid(shard_id, header.epoch_id())
            .map_err(|err| QueryError::InternalError { error_message: err.to_string() })?;

        let tip = self.chain.head();
        let chunk_extra =
            self.chain.get_chunk_extra(header.hash(), &shard_uid).map_err(|err| match err {
                near_chain::near_chain_primitives::Error::DBNotFoundErr(_) => match tip {
                    Ok(tip) => {
                        let gc_stop_height =
                            self.runtime_adapter.get_gc_stop_height(&tip.last_block_hash);
                        if !self.config.archive && header.height() < gc_stop_height {
                            QueryError::GarbageCollectedBlock {
                                block_height: header.height(),
                                block_hash: header.hash().clone(),
                            }
                        } else {
                            QueryError::UnavailableShard { requested_shard_id: shard_id }
                        }
                    }
                    Err(err) => QueryError::InternalError { error_message: err.to_string() },
                },
                near_chain::near_chain_primitives::Error::IOErr(error) => {
                    QueryError::InternalError { error_message: error.to_string() }
                }
                _ => QueryError::Unreachable { error_message: err.to_string() },
            })?;

        let state_root = chunk_extra.state_root();
        match self.runtime_adapter.query(
            shard_uid,
            state_root,
            header.height(),
            header.raw_timestamp(),
            header.prev_hash(),
            header.hash(),
            header.epoch_id(),
            &msg.request,
        ) {
            Ok(query_response) => Ok(query_response),
            Err(query_error) => Err(match query_error {
                near_chain::near_chain_primitives::error::QueryError::InternalError {
                    error_message,
                    ..
                } => QueryError::InternalError { error_message },
                near_chain::near_chain_primitives::error::QueryError::InvalidAccount {
                    requested_account_id,
                    block_height,
                    block_hash,
                } => QueryError::InvalidAccount { requested_account_id, block_height, block_hash },
                near_chain::near_chain_primitives::error::QueryError::UnknownAccount {
                    requested_account_id,
                    block_height,
                    block_hash,
                } => QueryError::UnknownAccount { requested_account_id, block_height, block_hash },
                near_chain::near_chain_primitives::error::QueryError::NoContractCode {
                    contract_account_id,
                    block_height,
                    block_hash,
                } => QueryError::NoContractCode { contract_account_id, block_height, block_hash },
                near_chain::near_chain_primitives::error::QueryError::UnknownAccessKey {
                    public_key,
                    block_height,
                    block_hash,
                } => QueryError::UnknownAccessKey { public_key, block_height, block_hash },
                near_chain::near_chain_primitives::error::QueryError::ContractExecutionError {
                    error_message,
                    block_hash,
                    block_height,
                } => QueryError::ContractExecutionError {
                    vm_error: error_message,
                    block_height,
                    block_hash,
                },
                near_chain::near_chain_primitives::error::QueryError::TooLargeContractState {
                    requested_account_id,
                    block_height,
                    block_hash,
                } => QueryError::TooLargeContractState {
                    contract_account_id: requested_account_id,
                    block_height,
                    block_hash,
                },
            }),
        }
    }

    fn get_tx_status(
        &mut self,
        tx_hash: CryptoHash,
        signer_account_id: AccountId,
        fetch_receipt: bool,
    ) -> Result<Option<FinalExecutionOutcomeViewEnum>, TxStatusError> {
        {
            let mut request_manager = self.request_manager.write().expect(POISONED_LOCK_ERR);
            if let Some(res) = request_manager.tx_status_response.pop(&tx_hash) {
                request_manager.tx_status_requests.pop(&tx_hash);
                return Ok(Some(FinalExecutionOutcomeViewEnum::FinalExecutionOutcome(res)));
            }
        }

        let head = self.chain.head()?;
        let target_shard_id = self
            .runtime_adapter
            .account_id_to_shard_id(&signer_account_id, &head.epoch_id)
            .map_err(|err| TxStatusError::InternalError(err.to_string()))?;
        // Check if we are tracking this shard.
        if self.runtime_adapter.cares_about_shard(
            self.validator_account_id.as_ref(),
            &head.prev_block_hash,
            target_shard_id,
            true,
        ) {
            match self.chain.get_final_transaction_result(&tx_hash) {
                Ok(tx_result) => {
                    let res = if fetch_receipt {
                        let final_result =
                            self.chain.get_final_transaction_result_with_receipt(tx_result)?;
                        FinalExecutionOutcomeViewEnum::FinalExecutionOutcomeWithReceipt(
                            final_result,
                        )
                    } else {
                        FinalExecutionOutcomeViewEnum::FinalExecutionOutcome(tx_result)
                    };
                    Ok(Some(res))
                }
                Err(near_chain::Error::DBNotFoundErr(_)) => {
                    if self.chain.get_execution_outcome(&tx_hash).is_ok() {
                        Ok(None)
                    } else {
                        Err(TxStatusError::MissingTransaction(tx_hash))
                    }
                }
                Err(err) => {
                    warn!(target: "client", ?err, "Error trying to get transaction result");
                    Err(err.into())
                }
            }
        } else {
            let mut request_manager = self.request_manager.write().expect(POISONED_LOCK_ERR);
            if Self::need_request(tx_hash, &mut request_manager.tx_status_requests) {
                let target_shard_id = self
                    .runtime_adapter
                    .account_id_to_shard_id(&signer_account_id, &head.epoch_id)
                    .map_err(|err| TxStatusError::InternalError(err.to_string()))?;
                let validator = self.chain.find_validator_for_forwarding(target_shard_id)?;

                self.network_adapter.do_send(
                    PeerManagerMessageRequest::NetworkRequests(NetworkRequests::TxStatus(
                        validator,
                        signer_account_id,
                        tx_hash,
                    ))
                    .with_span_context(),
                );
            }
            Ok(None)
        }
    }

    fn retrieve_headers(
        &mut self,
        hashes: Vec<CryptoHash>,
    ) -> Result<Vec<BlockHeader>, near_chain::Error> {
        self.chain.retrieve_headers(hashes, sync::MAX_BLOCK_HEADERS, None)
    }

    fn check_signature_account_announce(
        &self,
        announce_account: &AnnounceAccount,
    ) -> Result<bool, Error> {
        let announce_hash = announce_account.hash();
        let head = self.chain.head()?;

        self.runtime_adapter
            .verify_validator_signature(
                &announce_account.epoch_id,
                &head.last_block_hash,
                &announce_account.account_id,
                announce_hash.as_ref(),
                &announce_account.signature,
            )
            .map_err(|e| e.into())
    }

    fn check_state_sync_request(&self) -> bool {
        let mut cache = self.state_request_cache.lock().expect(POISONED_LOCK_ERR);
        let now = Clock::instant();
        let cutoff = now - self.config.view_client_throttle_period;
        // Assume that time is linear. While in different threads there might be some small differences,
        // it should not matter in practice.
        while !cache.is_empty() && *cache.front().unwrap() < cutoff {
            cache.pop_front();
        }
        if cache.len() >= Self::MAX_NUM_STATE_REQUESTS {
            return false;
        }
        cache.push_back(now);
        true
    }
}

impl Actor for ViewClientActor {
    type Context = SyncContext<Self>;
}

impl Handler<WithSpanContext<Query>> for ViewClientActor {
    type Result = Result<QueryResponse, QueryError>;

    #[perf]
    fn handle(&mut self, msg: WithSpanContext<Query>, _: &mut Self::Context) -> Self::Result {
        let (_span, msg) = handler_debug_span!(target: "client", msg);
        let _timer = metrics::VIEW_CLIENT_MESSAGE_TIME.with_label_values(&["Query"]).start_timer();
        self.handle_query(msg)
    }
}

/// Handles retrieving block from the chain.
impl Handler<WithSpanContext<GetBlock>> for ViewClientActor {
    type Result = Result<BlockView, GetBlockError>;

    #[perf]
    fn handle(&mut self, msg: WithSpanContext<GetBlock>, _: &mut Self::Context) -> Self::Result {
        let (_span, msg) = handler_debug_span!(target: "client", msg);
        let _timer =
            metrics::VIEW_CLIENT_MESSAGE_TIME.with_label_values(&["GetBlock"]).start_timer();
        let block = match self.get_block_by_reference(&msg.0)? {
            None => return Err(GetBlockError::NotSyncedYet),
            Some(block) => block,
        };
        let block_author = self
            .runtime_adapter
            .get_block_producer(block.header().epoch_id(), block.header().height())?;
        Ok(BlockView::from_author_block(block_author, block))
    }
}

impl Handler<WithSpanContext<GetBlockWithMerkleTree>> for ViewClientActor {
    type Result = Result<(BlockView, Arc<PartialMerkleTree>), GetBlockError>;

    #[perf]
    fn handle(
        &mut self,
        msg: WithSpanContext<GetBlockWithMerkleTree>,
        ctx: &mut Self::Context,
    ) -> Self::Result {
        let (_span, msg) = handler_debug_span!(target: "client", msg);
        let _timer = metrics::VIEW_CLIENT_MESSAGE_TIME
            .with_label_values(&["GetBlockWithMerkleTree"])
            .start_timer();
        let block_view = self.handle(GetBlock(msg.0).with_span_context(), ctx)?;
        self.chain
            .store()
            .get_block_merkle_tree(&block_view.header.hash)
            .map(|merkle_tree| (block_view, merkle_tree))
            .map_err(|e| e.into())
    }
}

impl Handler<WithSpanContext<GetChunk>> for ViewClientActor {
    type Result = Result<ChunkView, GetChunkError>;

    #[perf]
    fn handle(&mut self, msg: WithSpanContext<GetChunk>, _: &mut Self::Context) -> Self::Result {
        let (_span, msg) = handler_debug_span!(target: "client", msg);
        let _timer =
            metrics::VIEW_CLIENT_MESSAGE_TIME.with_label_values(&["GetChunk"]).start_timer();
        let get_chunk_from_block = |block: Block,
                                    shard_id: ShardId,
                                    chain: &Chain|
         -> Result<ShardChunk, near_chain::Error> {
            let chunk_header = block
                .chunks()
                .get(shard_id as usize)
                .ok_or_else(|| near_chain::Error::InvalidShardId(shard_id))?
                .clone();
            let chunk_hash = chunk_header.chunk_hash();
            let chunk = chain.get_chunk(&chunk_hash)?;
            let res = ShardChunk::with_header(ShardChunk::clone(&chunk), chunk_header).ok_or(
                near_chain::Error::Other(format!(
                    "Mismatched versions for chunk with hash {}",
                    chunk_hash.0
                )),
            )?;
            Ok(res)
        };

        let chunk = match msg {
            GetChunk::ChunkHash(chunk_hash) => {
                let chunk = self.chain.get_chunk(&chunk_hash)?;
                ShardChunk::clone(&chunk)
            }
            GetChunk::BlockHash(block_hash, shard_id) => {
                let block = self.chain.get_block(&block_hash)?;
                get_chunk_from_block(block, shard_id, &self.chain)?
            }
            GetChunk::Height(height, shard_id) => {
                let block = self.chain.get_block_by_height(height)?;
                get_chunk_from_block(block, shard_id, &self.chain)?
            }
        };

        let chunk_inner = chunk.cloned_header().take_inner();
        let epoch_id =
            self.runtime_adapter.get_epoch_id_from_prev_block(chunk_inner.prev_block_hash())?;
        let author = self.runtime_adapter.get_chunk_producer(
            &epoch_id,
            chunk_inner.height_created(),
            chunk_inner.shard_id(),
        )?;

        Ok(ChunkView::from_author_chunk(author, chunk))
    }
}

impl Handler<WithSpanContext<TxStatus>> for ViewClientActor {
    type Result = Result<Option<FinalExecutionOutcomeViewEnum>, TxStatusError>;

    #[perf]
    fn handle(&mut self, msg: WithSpanContext<TxStatus>, _: &mut Self::Context) -> Self::Result {
        let (_span, msg) = handler_debug_span!(target: "client", msg);
        let _timer =
            metrics::VIEW_CLIENT_MESSAGE_TIME.with_label_values(&["TxStatus"]).start_timer();
        self.get_tx_status(msg.tx_hash, msg.signer_account_id, msg.fetch_receipt)
    }
}

impl Handler<WithSpanContext<GetValidatorInfo>> for ViewClientActor {
    type Result = Result<EpochValidatorInfo, GetValidatorInfoError>;

    #[perf]
    fn handle(
        &mut self,
        msg: WithSpanContext<GetValidatorInfo>,
        _: &mut Self::Context,
    ) -> Self::Result {
        let (_span, msg) = handler_debug_span!(target: "client", msg);
        let _timer = metrics::VIEW_CLIENT_MESSAGE_TIME
            .with_label_values(&["GetValidatorInfo"])
            .start_timer();
        let epoch_identifier = match msg.epoch_reference {
            EpochReference::EpochId(id) => {
                // By `EpochId` we can get only cached epochs.
                // Request for not finished epoch by `EpochId` will return an error because epoch has not been cached yet
                // If the requested one is current ongoing we need to handle it like `Latest`
                let tip = self.chain.header_head()?;
                if tip.epoch_id == id {
                    ValidatorInfoIdentifier::BlockHash(tip.last_block_hash)
                } else {
                    ValidatorInfoIdentifier::EpochId(id)
                }
            }
            EpochReference::BlockId(block_id) => {
                let block_header = match block_id {
                    BlockId::Hash(h) => self.chain.get_block_header(&h)?,
                    BlockId::Height(h) => self.chain.get_block_header_by_height(h)?,
                };
                let next_block_hash =
                    self.chain.store().get_next_block_hash(block_header.hash())?;
                let next_block_header = self.chain.get_block_header(&next_block_hash)?;
                if block_header.epoch_id() != next_block_header.epoch_id()
                    && block_header.next_epoch_id() == next_block_header.epoch_id()
                {
                    ValidatorInfoIdentifier::EpochId(block_header.epoch_id().clone())
                } else {
                    return Err(GetValidatorInfoError::ValidatorInfoUnavailable);
                }
            }
            EpochReference::Latest => {
                // use header head because this is latest from the perspective of epoch manager
                ValidatorInfoIdentifier::BlockHash(self.chain.header_head()?.last_block_hash)
            }
        };
        self.runtime_adapter
            .get_validator_info(epoch_identifier)
            .map_err(GetValidatorInfoError::from)
    }
}

impl Handler<WithSpanContext<GetValidatorOrdered>> for ViewClientActor {
    type Result = Result<Vec<ValidatorStakeView>, GetValidatorInfoError>;

    #[perf]
    fn handle(
        &mut self,
        msg: WithSpanContext<GetValidatorOrdered>,
        _: &mut Self::Context,
    ) -> Self::Result {
        let (_span, msg) = handler_debug_span!(target: "client", msg);
        let _timer = metrics::VIEW_CLIENT_MESSAGE_TIME
            .with_label_values(&["GetValidatorOrdered"])
            .start_timer();
        Ok(self.maybe_block_id_to_block_header(msg.block_id).and_then(|header| {
            get_epoch_block_producers_view(
                header.epoch_id(),
                header.prev_hash(),
                &*self.runtime_adapter,
            )
        })?)
    }
}
/// Returns a list of change kinds per account in a store for a given block.
impl Handler<WithSpanContext<GetStateChangesInBlock>> for ViewClientActor {
    type Result = Result<StateChangesKindsView, GetStateChangesError>;

    #[perf]
    fn handle(
        &mut self,
        msg: WithSpanContext<GetStateChangesInBlock>,
        _: &mut Self::Context,
    ) -> Self::Result {
        let (_span, msg) = handler_debug_span!(target: "client", msg);
        let _timer = metrics::VIEW_CLIENT_MESSAGE_TIME
            .with_label_values(&["GetStateChangesInBlock"])
            .start_timer();
        Ok(self
            .chain
            .store()
            .get_state_changes_in_block(&msg.block_hash)?
            .into_iter()
            .map(Into::into)
            .collect())
    }
}

/// Returns a list of changes in a store for a given block filtering by the state changes request.
impl Handler<WithSpanContext<GetStateChanges>> for ViewClientActor {
    type Result = Result<StateChangesView, GetStateChangesError>;

    #[perf]
    fn handle(
        &mut self,
        msg: WithSpanContext<GetStateChanges>,
        _: &mut Self::Context,
    ) -> Self::Result {
        let (_span, msg) = handler_debug_span!(target: "client", msg);
        let _timer =
            metrics::VIEW_CLIENT_MESSAGE_TIME.with_label_values(&["GetStateChanges"]).start_timer();
        Ok(self
            .chain
            .store()
            .get_state_changes(&msg.block_hash, &msg.state_changes_request.into())?
            .into_iter()
            .map(Into::into)
            .collect())
    }
}

/// Returns a list of changes in a store with causes for a given block.
impl Handler<WithSpanContext<GetStateChangesWithCauseInBlock>> for ViewClientActor {
    type Result = Result<StateChangesView, GetStateChangesError>;

    #[perf]
    fn handle(
        &mut self,
        msg: WithSpanContext<GetStateChangesWithCauseInBlock>,
        _: &mut Self::Context,
    ) -> Self::Result {
        let (_span, msg) = handler_debug_span!(target: "client", msg);
        let _timer = metrics::VIEW_CLIENT_MESSAGE_TIME
            .with_label_values(&["GetStateChangesWithCauseInBlock"])
            .start_timer();
        Ok(self
            .chain
            .store()
            .get_state_changes_with_cause_in_block(&msg.block_hash)?
            .into_iter()
            .map(Into::into)
            .collect())
    }
}

/// Returns a hashmap where the key represents the ShardID and the value
/// is the list of changes in a store with causes for a given block.
impl Handler<WithSpanContext<GetStateChangesWithCauseInBlockForTrackedShards>> for ViewClientActor {
    type Result = Result<HashMap<ShardId, StateChangesView>, GetStateChangesError>;

    #[perf]
    fn handle(
        &mut self,
        msg: WithSpanContext<GetStateChangesWithCauseInBlockForTrackedShards>,
        _: &mut Self::Context,
    ) -> Self::Result {
        let (_span, msg) = handler_debug_span!(target: "client", msg);
        let _timer = metrics::VIEW_CLIENT_MESSAGE_TIME
            .with_label_values(&["GetStateChangesWithCauseInBlockForTrackedShards"])
            .start_timer();
        let state_changes_with_cause_in_block =
            self.chain.store().get_state_changes_with_cause_in_block(&msg.block_hash)?;

        let mut state_changes_with_cause_split_by_shard_id: HashMap<ShardId, StateChangesView> =
            HashMap::new();
        for state_change_with_cause in state_changes_with_cause_in_block {
            let account_id = state_change_with_cause.value.affected_account_id();
            let shard_id = match self
                .runtime_adapter
                .account_id_to_shard_id(account_id, &msg.epoch_id)
            {
                Ok(shard_id) => shard_id,
                Err(err) => {
                    return Err(GetStateChangesError::IOError { error_message: err.to_string() })
                }
            };

            let state_changes =
                state_changes_with_cause_split_by_shard_id.entry(shard_id).or_default();
            state_changes.push(state_change_with_cause.into());
        }

        Ok(state_changes_with_cause_split_by_shard_id)
    }
}

/// Returns the next light client block, given the hash of the last block known to the light client.
/// There are three cases:
///  1. The last block known to the light client is in the same epoch as the tip:
///     - Then return the last known final block, as long as it's more recent that the last known
///  2. The last block known to the light client is in the epoch preceding that of the tip:
///     - Same as above
///  3. Otherwise, return the last final block in the epoch that follows that of the last block known
///     to the light client
impl Handler<WithSpanContext<GetNextLightClientBlock>> for ViewClientActor {
    type Result = Result<Option<Arc<LightClientBlockView>>, GetNextLightClientBlockError>;

    #[perf]
    fn handle(
        &mut self,
        msg: WithSpanContext<GetNextLightClientBlock>,
        _: &mut Self::Context,
    ) -> Self::Result {
        let (_span, msg) = handler_debug_span!(target: "client", msg);
        let _timer = metrics::VIEW_CLIENT_MESSAGE_TIME
            .with_label_values(&["GetNextLightClientBlock"])
            .start_timer();
        let last_block_header = self.chain.get_block_header(&msg.last_block_hash)?;
        let last_epoch_id = last_block_header.epoch_id().clone();
        let last_next_epoch_id = last_block_header.next_epoch_id().clone();
        let last_height = last_block_header.height();
        let head = self.chain.head()?;

        if last_epoch_id == head.epoch_id || last_next_epoch_id == head.epoch_id {
            let head_header = self.chain.get_block_header(&head.last_block_hash)?;
            let ret = Chain::create_light_client_block(
                &head_header,
                &*self.runtime_adapter,
                self.chain.store(),
            )?;

            if ret.inner_lite.height <= last_height {
                Ok(None)
            } else {
                Ok(Some(Arc::new(ret)))
            }
        } else {
            match self.chain.store().get_epoch_light_client_block(&last_next_epoch_id.0) {
                Ok(light_block) => Ok(Some(light_block)),
                Err(e) => {
                    if let near_chain::Error::DBNotFoundErr(_) = e {
                        Ok(None)
                    } else {
                        Err(e.into())
                    }
                }
            }
        }
    }
}

impl Handler<WithSpanContext<GetExecutionOutcome>> for ViewClientActor {
    type Result = Result<GetExecutionOutcomeResponse, GetExecutionOutcomeError>;

    #[perf]
    fn handle(
        &mut self,
        msg: WithSpanContext<GetExecutionOutcome>,
        _: &mut Self::Context,
    ) -> Self::Result {
        let (_span, msg) = handler_debug_span!(target: "client", msg);
        let _timer = metrics::VIEW_CLIENT_MESSAGE_TIME
            .with_label_values(&["GetExecutionOutcome"])
            .start_timer();
        let (id, account_id) = match msg.id {
            TransactionOrReceiptId::Transaction { transaction_hash, sender_id } => {
                (transaction_hash, sender_id)
            }
            TransactionOrReceiptId::Receipt { receipt_id, receiver_id } => {
                (receipt_id, receiver_id)
            }
        };
        match self.chain.get_execution_outcome(&id) {
            Ok(outcome) => {
                let mut outcome_proof = outcome;
                let epoch_id =
                    self.chain.get_block(&outcome_proof.block_hash)?.header().epoch_id().clone();
                let target_shard_id =
                    self.runtime_adapter.account_id_to_shard_id(&account_id, &epoch_id)?;
                let res = self.chain.get_next_block_hash_with_new_chunk(
                    &outcome_proof.block_hash,
                    target_shard_id,
                )?;
                match res {
                    Some((h, target_shard_id)) => {
                        outcome_proof.block_hash = h;
                        // Here we assume the number of shards is small so this reconstruction
                        // should be fast
                        let outcome_roots = self
                            .chain
                            .get_block(&h)?
                            .chunks()
                            .iter()
                            .map(|header| header.outcome_root())
                            .collect::<Vec<_>>();
                        if target_shard_id >= (outcome_roots.len() as u64) {
                            return Err(GetExecutionOutcomeError::InconsistentState {
                                number_or_shards: outcome_roots.len(),
                                execution_outcome_shard_id: target_shard_id,
                            });
                        }
                        Ok(GetExecutionOutcomeResponse {
                            outcome_proof: outcome_proof.into(),
                            outcome_root_proof: merklize(&outcome_roots).1
                                [target_shard_id as usize]
                                .clone(),
                        })
                    }
                    None => Err(GetExecutionOutcomeError::NotConfirmed {
                        transaction_or_receipt_id: id,
                    }),
                }
            }
            Err(e) => match e {
                near_chain::Error::DBNotFoundErr(_) => {
                    let head = self.chain.head()?;
                    let target_shard_id =
                        self.runtime_adapter.account_id_to_shard_id(&account_id, &head.epoch_id)?;
                    if self.runtime_adapter.cares_about_shard(
                        self.validator_account_id.as_ref(),
                        &head.last_block_hash,
                        target_shard_id,
                        true,
                    ) {
                        Err(GetExecutionOutcomeError::UnknownTransactionOrReceipt {
                            transaction_or_receipt_id: id,
                        })
                    } else {
                        Err(GetExecutionOutcomeError::UnavailableShard {
                            transaction_or_receipt_id: id,
                            shard_id: target_shard_id,
                        })
                    }
                }
                _ => Err(e.into()),
            },
        }
    }
}

/// Extract the list of execution outcomes that were produced in a given block
/// (including those created for local receipts).
impl Handler<WithSpanContext<GetExecutionOutcomesForBlock>> for ViewClientActor {
    type Result = Result<HashMap<ShardId, Vec<ExecutionOutcomeWithIdView>>, String>;

    #[perf]
    fn handle(
        &mut self,
        msg: WithSpanContext<GetExecutionOutcomesForBlock>,
        _: &mut Self::Context,
    ) -> Self::Result {
        let (_span, msg) = handler_debug_span!(target: "client", msg);
        let _timer = metrics::VIEW_CLIENT_MESSAGE_TIME
            .with_label_values(&["GetExecutionOutcomesForBlock"])
            .start_timer();
        Ok(self
            .chain
            .get_block_execution_outcomes(&msg.block_hash)
            .map_err(|e| e.to_string())?
            .into_iter()
            .map(|(k, v)| (k, v.into_iter().map(Into::into).collect()))
            .collect())
    }
}

impl Handler<WithSpanContext<GetReceipt>> for ViewClientActor {
    type Result = Result<Option<ReceiptView>, GetReceiptError>;

    #[perf]
    fn handle(&mut self, msg: WithSpanContext<GetReceipt>, _: &mut Self::Context) -> Self::Result {
        let (_span, msg) = handler_debug_span!(target: "client", msg);
        let _timer =
            metrics::VIEW_CLIENT_MESSAGE_TIME.with_label_values(&["GetReceipt"]).start_timer();
        Ok(self
            .chain
            .store()
            .get_receipt(&msg.receipt_id)?
            .map(|receipt| Receipt::clone(&receipt).into()))
    }
}

impl Handler<WithSpanContext<GetBlockProof>> for ViewClientActor {
    type Result = Result<GetBlockProofResponse, GetBlockProofError>;

    #[perf]
    fn handle(
        &mut self,
        msg: WithSpanContext<GetBlockProof>,
        _: &mut Self::Context,
    ) -> Self::Result {
        let (_span, msg) = handler_debug_span!(target: "client", msg);
        let _timer =
            metrics::VIEW_CLIENT_MESSAGE_TIME.with_label_values(&["GetBlockProof"]).start_timer();
        let block_header = self.chain.get_block_header(&msg.block_hash)?;
        let head_block_header = self.chain.get_block_header(&msg.head_block_hash)?;
        self.chain.check_blocks_final_and_canonical(&[&block_header, &head_block_header])?;
        let block_header_lite = block_header.into();
        let proof = self.chain.get_block_proof(&msg.block_hash, &msg.head_block_hash)?;
        Ok(GetBlockProofResponse { block_header_lite, proof })
    }
}

impl Handler<WithSpanContext<GetProtocolConfig>> for ViewClientActor {
    type Result = Result<ProtocolConfigView, GetProtocolConfigError>;

    #[perf]
    fn handle(
        &mut self,
        msg: WithSpanContext<GetProtocolConfig>,
        _: &mut Self::Context,
    ) -> Self::Result {
        let (_span, msg) = handler_debug_span!(target: "client", msg);
        let _timer = metrics::VIEW_CLIENT_MESSAGE_TIME
            .with_label_values(&["GetProtocolConfig"])
            .start_timer();
        let header = match self.get_block_header_by_reference(&msg.0)? {
            None => {
                return Err(GetProtocolConfigError::UnknownBlock("EarliestAvailable".to_string()))
            }
            Some(header) => header,
        };
        let config = self.runtime_adapter.get_protocol_config(header.epoch_id())?;
        Ok(config.into())
    }
}

#[cfg(feature = "test_features")]
impl Handler<WithSpanContext<NetworkAdversarialMessage>> for ViewClientActor {
    type Result = Option<u64>;

    #[perf]
    fn handle(
        &mut self,
        msg: WithSpanContext<NetworkAdversarialMessage>,
        _ctx: &mut Self::Context,
    ) -> Self::Result {
        let (_span, msg) = handler_debug_span!(target: "client", msg);
        let _timer = metrics::VIEW_CLIENT_MESSAGE_TIME
            .with_label_values(&["NetworkAdversarialMessage"])
            .start_timer();
        match msg {
            NetworkAdversarialMessage::AdvDisableDoomslug => {
                info!(target: "adversary", "Turning Doomslug off");
                self.adv.set_disable_doomslug(true);
            }
            NetworkAdversarialMessage::AdvDisableHeaderSync => {
                info!(target: "adversary", "Blocking header sync");
                self.adv.set_disable_header_sync(true);
            }
            NetworkAdversarialMessage::AdvSwitchToHeight(height) => {
                info!(target: "adversary", "Switching to height");
                let mut chain_store_update = self.chain.mut_store().store_update();
                chain_store_update.save_largest_target_height(height);
                chain_store_update
                    .adv_save_latest_known(height)
                    .expect("adv method should not fail");
                chain_store_update.commit().expect("adv method should not fail");
            }
            _ => panic!("invalid adversary message"),
        }
        None
    }
}

impl Handler<WithSpanContext<TxStatusRequest>> for ViewClientActor {
    type Result = Option<Box<FinalExecutionOutcomeView>>;

    #[perf]
    fn handle(
        &mut self,
        msg: WithSpanContext<TxStatusRequest>,
        _ctx: &mut Self::Context,
    ) -> Self::Result {
        let (_span, msg) = handler_debug_span!(target: "client", msg);
        let _timer =
            metrics::VIEW_CLIENT_MESSAGE_TIME.with_label_values(&["TxStatusRequest"]).start_timer();
        let TxStatusRequest { tx_hash, signer_account_id } = msg;
        if let Ok(Some(result)) = self.get_tx_status(tx_hash, signer_account_id, false) {
            Some(Box::new(result.into_outcome()))
        } else {
            None
        }
    }
}

impl Handler<WithSpanContext<TxStatusResponse>> for ViewClientActor {
    type Result = ();

    #[perf]
    fn handle(
        &mut self,
        msg: WithSpanContext<TxStatusResponse>,
        _ctx: &mut Self::Context,
    ) -> Self::Result {
        let (_span, msg) = handler_debug_span!(target: "client", msg);
        let _timer = metrics::VIEW_CLIENT_MESSAGE_TIME
            .with_label_values(&["TxStatusResponse"])
            .start_timer();
        let TxStatusResponse(tx_result) = msg;
        let tx_hash = tx_result.transaction_outcome.id;
        let mut request_manager = self.request_manager.write().expect(POISONED_LOCK_ERR);
        if request_manager.tx_status_requests.pop(&tx_hash).is_some() {
            request_manager.tx_status_response.put(tx_hash, *tx_result);
        }
    }
}

impl Handler<WithSpanContext<BlockRequest>> for ViewClientActor {
    type Result = Option<Box<Block>>;

    #[perf]
    fn handle(
        &mut self,
        msg: WithSpanContext<BlockRequest>,
        _ctx: &mut Self::Context,
    ) -> Self::Result {
        let (_span, msg) = handler_debug_span!(target: "client", msg);
        let _timer =
            metrics::VIEW_CLIENT_MESSAGE_TIME.with_label_values(&["BlockRequest"]).start_timer();
        let BlockRequest(hash) = msg;
        if let Ok(block) = self.chain.get_block(&hash) {
            Some(Box::new(block))
        } else {
            None
        }
    }
}

impl Handler<WithSpanContext<BlockHeadersRequest>> for ViewClientActor {
    type Result = Option<Vec<BlockHeader>>;

    #[perf]
    fn handle(
        &mut self,
        msg: WithSpanContext<BlockHeadersRequest>,
        _ctx: &mut Self::Context,
    ) -> Self::Result {
        let (_span, msg) = handler_debug_span!(target: "client", msg);
        let _timer = metrics::VIEW_CLIENT_MESSAGE_TIME
            .with_label_values(&["BlockHeadersRequest"])
            .start_timer();
        let BlockHeadersRequest(hashes) = msg;

        if self.adv.disable_header_sync() {
            None
        } else if let Ok(headers) = self.retrieve_headers(hashes) {
            Some(headers)
        } else {
            None
        }
    }
}

impl Handler<WithSpanContext<StateRequestHeader>> for ViewClientActor {
    type Result = Option<StateResponse>;

    #[perf]
    fn handle(
        &mut self,
        msg: WithSpanContext<StateRequestHeader>,
        _ctx: &mut Self::Context,
    ) -> Self::Result {
        let (_span, msg) = handler_debug_span!(target: "client", msg);
        let _timer = metrics::VIEW_CLIENT_MESSAGE_TIME
            .with_label_values(&["StateRequestHeader"])
            .start_timer();
        let StateRequestHeader { shard_id, sync_hash } = msg;
        if !self.check_state_sync_request() {
            return None;
        }
        let state_response = match self.chain.check_sync_hash_validity(&sync_hash) {
            Ok(true) => {
                let header = match self.chain.get_state_response_header(shard_id, sync_hash) {
                    Ok(header) => Some(header),
                    Err(e) => {
                        error!(target: "sync", "Cannot build sync header (get_state_response_header): {}", e);
                        None
                    }
                };
                match header {
                    None => ShardStateSyncResponse::V1(ShardStateSyncResponseV1 {
                        header: None,
                        part: None,
                    }),
                    Some(ShardStateSyncResponseHeader::V1(header)) => {
                        ShardStateSyncResponse::V1(ShardStateSyncResponseV1 {
                            header: Some(header),
                            part: None,
                        })
                    }
                    Some(ShardStateSyncResponseHeader::V2(header)) => {
                        ShardStateSyncResponse::V2(ShardStateSyncResponseV2 {
                            header: Some(header),
                            part: None,
                        })
                    }
                }
            }
            Ok(false) => {
                warn!(target: "sync", "sync_hash {:?} didn't pass validation, possible malicious behavior", sync_hash);
                return None;
            }
            Err(e) => match e {
                near_chain::Error::DBNotFoundErr(_) => {
                    // This case may appear in case of latency in epoch switching.
                    // Request sender is ready to sync but we still didn't get the block.
                    info!(target: "sync", "Can't get sync_hash block {:?} for state request header", sync_hash);
                    ShardStateSyncResponse::V1(ShardStateSyncResponseV1 {
                        header: None,
                        part: None,
                    })
                }
                _ => {
                    error!(target: "sync", "Failed to verify sync_hash {:?} validity, {:?}", sync_hash, e);
                    ShardStateSyncResponse::V1(ShardStateSyncResponseV1 {
                        header: None,
                        part: None,
                    })
                }
            },
        };
        match state_response {
            ShardStateSyncResponse::V1(state_response) => {
                let info = StateResponseInfo::V1(StateResponseInfoV1 {
                    shard_id,
                    sync_hash,
                    state_response,
                });
                Some(StateResponse(Box::new(info)))
            }
            state_response @ ShardStateSyncResponse::V2(_) => {
                let info = StateResponseInfo::V2(StateResponseInfoV2 {
                    shard_id,
                    sync_hash,
                    state_response,
                });
                Some(StateResponse(Box::new(info)))
            }
        }
    }
}

impl Handler<WithSpanContext<StateRequestPart>> for ViewClientActor {
    type Result = Option<StateResponse>;

    #[perf]
    fn handle(
        &mut self,
        msg: WithSpanContext<StateRequestPart>,
        _ctx: &mut Self::Context,
    ) -> Self::Result {
        let (_span, msg) = handler_debug_span!(target: "client", msg);
        let _timer = metrics::VIEW_CLIENT_MESSAGE_TIME
            .with_label_values(&["StateRequestPart"])
            .start_timer();
        let StateRequestPart { shard_id, sync_hash, part_id } = msg;
        if !self.check_state_sync_request() {
            return None;
        }
        trace!(target: "sync", "Computing state request part {} {} {}", shard_id, sync_hash, part_id);
        let state_response = match self.chain.check_sync_hash_validity(&sync_hash) {
            Ok(true) => {
                let part = match self.chain.get_state_response_part(shard_id, part_id, sync_hash) {
                    Ok(part) => Some((part_id, part)),
                    Err(e) => {
                        error!(target: "sync", "Cannot build sync part #{:?} (get_state_response_part): {}", part_id, e);
                        None
                    }
                };

                trace!(target: "sync", "Finish computation for state request part {} {} {}", shard_id, sync_hash, part_id);
                ShardStateSyncResponseV1 { header: None, part }
            }
            Ok(false) => {
                warn!(target: "sync", "sync_hash {:?} didn't pass validation, possible malicious behavior", sync_hash);
                return None;
            }
<<<<<<< HEAD
            Err(e) => match e {
                near_chain::Error::DBNotFoundErr(_) => {
                    // This case may appear in case of latency in epoch switching.
                    // Request sender is ready to sync but we still didn't get the block.
                    info!(target: "sync", "Can't get sync_hash block {:?} for state request part", sync_hash);
                    ShardStateSyncResponseV1 { header: None, part: None }
                }
                _ => {
                    error!(target: "sync", "Failed to verify sync_hash {:?} validity, {:?}", sync_hash, e);
                    ShardStateSyncResponseV1 { header: None, part: None }
                }
            },
        };
        let info =
            StateResponseInfo::V1(StateResponseInfoV1 { shard_id, sync_hash, state_response });
        Some(StateResponse(Box::new(info)))
    }
}

impl Handler<WithSpanContext<AnnounceAccountRequest>> for ViewClientActor {
    type Result = Result<Vec<AnnounceAccount>, ReasonForBan>;

    #[perf]
    fn handle(
        &mut self,
        msg: WithSpanContext<AnnounceAccountRequest>,
        _ctx: &mut Self::Context,
    ) -> Self::Result {
        let (_span, msg) = handler_debug_span!(target: "client", msg);
        let _timer = metrics::VIEW_CLIENT_MESSAGE_TIME
            .with_label_values(&["AnnounceAccountRequest"])
            .start_timer();
        let AnnounceAccountRequest(announce_accounts) = msg;

        let mut filtered_announce_accounts = Vec::new();

        for (announce_account, last_epoch) in announce_accounts {
            // Keep the announcement if it is newer than the last announcement from
            // the same account.
            if let Some(last_epoch) = last_epoch {
                match self.runtime_adapter.compare_epoch_id(&announce_account.epoch_id, &last_epoch)
                {
                    Ok(Ordering::Greater) => {}
                    _ => continue,
                }
            }

            match self.check_signature_account_announce(&announce_account) {
                Ok(true) => {
                    filtered_announce_accounts.push(announce_account);
                }
                // TODO(gprusak): Here we ban for broadcasting accounts which have been slashed
                // according to BlockInfo for the current chain tip. It is unfair,
                // given that peers do not have perfectly synchronized heads:
                // - AFAIU each block can introduce a slashed account, so the announcement
                //   could be OK at the moment that peer has sent it out.
                // - the current epoch_id is not related to announce_account.epoch_id,
                //   so it carry a perfectly valid (outdated) information.
                Ok(false) => {
                    return Err(ReasonForBan::InvalidSignature);
                }
                // Filter out this account. This covers both good reasons to ban the peer:
                // - signature didn't match the data and public_key.
                // - account is not a validator for the given epoch
                // and cases when we were just unable to validate the data (so we shouldn't
                // ban), for example when the node is not aware of the public key for the given
                // (account_id,epoch_id) pair.
                // We currently do NOT ban the peer for either.
                // TODO(gprusak): consider whether we should change that.
                Err(e) => {
                    debug!(target: "view_client", "Failed to validate account announce signature: {}", e);
                }
            }
=======
>>>>>>> c3c382b4
        }
        Ok(filtered_announce_accounts)
    }
}

impl Handler<WithSpanContext<GetGasPrice>> for ViewClientActor {
    type Result = Result<GasPriceView, GetGasPriceError>;

    #[perf]
    fn handle(
        &mut self,
        msg: WithSpanContext<GetGasPrice>,
        _ctx: &mut Self::Context,
    ) -> Self::Result {
        let (_span, msg) = handler_debug_span!(target: "client", msg);
        let _timer =
            metrics::VIEW_CLIENT_MESSAGE_TIME.with_label_values(&["GetGasPrice"]).start_timer();
        let header = self.maybe_block_id_to_block_header(msg.block_id);
        Ok(GasPriceView { gas_price: header?.gas_price() })
    }
}

/// Starts the View Client in a new arbiter (thread).
pub fn start_view_client(
    validator_account_id: Option<AccountId>,
    chain_genesis: ChainGenesis,
    runtime_adapter: Arc<dyn RuntimeAdapter>,
    network_adapter: Arc<dyn PeerManagerAdapter>,
    config: ClientConfig,
    adv: crate::adversarial::Controls,
) -> Addr<ViewClientActor> {
    let request_manager = Arc::new(RwLock::new(ViewClientRequestManager::new()));
    SyncArbiter::start(config.view_client_threads, move || {
        // ViewClientActor::start_in_arbiter(&Arbiter::current(), move |_ctx| {
        let validator_account_id1 = validator_account_id.clone();
        let runtime_adapter1 = runtime_adapter.clone();
        let network_adapter1 = network_adapter.clone();
        let config1 = config.clone();
        let request_manager1 = request_manager.clone();
        ViewClientActor::new(
            validator_account_id1,
            &chain_genesis,
            runtime_adapter1,
            network_adapter1,
            config1,
            request_manager1,
            adv.clone(),
        )
        .unwrap()
    })
}<|MERGE_RESOLUTION|>--- conflicted
+++ resolved
@@ -12,7 +12,6 @@
 
 use tracing::{debug, error, info, trace, warn};
 
-use crate::adapter::{NetworkViewClientMessages, NetworkViewClientResponses};
 use near_chain::{
     get_epoch_block_producers_view, Chain, ChainGenesis, ChainStoreAccess, DoomslugThresholdMode,
     RuntimeAdapter,
@@ -1268,7 +1267,6 @@
                 warn!(target: "sync", "sync_hash {:?} didn't pass validation, possible malicious behavior", sync_hash);
                 return None;
             }
-<<<<<<< HEAD
             Err(e) => match e {
                 near_chain::Error::DBNotFoundErr(_) => {
                     // This case may appear in case of latency in epoch switching.
@@ -1342,8 +1340,6 @@
                     debug!(target: "view_client", "Failed to validate account announce signature: {}", e);
                 }
             }
-=======
->>>>>>> c3c382b4
         }
         Ok(filtered_announce_accounts)
     }
