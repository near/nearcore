--- conflicted
+++ resolved
@@ -9,12 +9,8 @@
 use near_chain::{Chain, ChainGenesis, ChainStoreAccess, ErrorKind, RuntimeAdapter};
 use near_primitives::types::AccountId;
 use near_primitives::views::{
-<<<<<<< HEAD
     BlockView, ChunkView, EpochValidatorInfo, FinalExecutionOutcomeView, FinalExecutionStatus,
-=======
-    BlockView, ChunkView, EpochValidatorInfo, FinalExecutionOutcomeView, LightClientBlockView,
->>>>>>> a50cbc21
-    QueryResponse,
+    LightClientBlockView, QueryResponse,
 };
 use near_store::Store;
 
