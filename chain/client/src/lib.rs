#[macro_use]
extern crate lazy_static;

pub use crate::client::Client;
pub use crate::client_actor::ClientActor;
pub use crate::types::{
<<<<<<< HEAD
    ClientConfig, Error, GetBlock, GetChunk, GetGasPrice, GetNetworkInfo, GetNextLightClientBlock,
    GetValidatorInfo, Query, Status, StatusResponse, SyncStatus, TxStatus,
=======
    BlockProducer, ClientConfig, Error, GetBlock, GetChunk, GetGasPrice, GetKeyValueChanges,
    GetNetworkInfo, GetNextLightClientBlock, GetValidatorInfo, Query, Status, StatusResponse,
    SyncStatus, TxStatus,
>>>>>>> 9e2cc908
};
pub use crate::view_client::ViewClientActor;

mod client;
mod client_actor;
mod info;
mod metrics;
pub mod sync;
pub mod test_utils;
mod types;
mod view_client;<|MERGE_RESOLUTION|>--- conflicted
+++ resolved
@@ -4,14 +4,8 @@
 pub use crate::client::Client;
 pub use crate::client_actor::ClientActor;
 pub use crate::types::{
-<<<<<<< HEAD
-    ClientConfig, Error, GetBlock, GetChunk, GetGasPrice, GetNetworkInfo, GetNextLightClientBlock,
-    GetValidatorInfo, Query, Status, StatusResponse, SyncStatus, TxStatus,
-=======
-    BlockProducer, ClientConfig, Error, GetBlock, GetChunk, GetGasPrice, GetKeyValueChanges,
-    GetNetworkInfo, GetNextLightClientBlock, GetValidatorInfo, Query, Status, StatusResponse,
-    SyncStatus, TxStatus,
->>>>>>> 9e2cc908
+    ClientConfig, Error, GetBlock, GetChunk, GetGasPrice, GetKeyValueChanges, GetNetworkInfo,
+    GetNextLightClientBlock, GetValidatorInfo, Query, Status, StatusResponse, SyncStatus, TxStatus,
 };
 pub use crate::view_client::ViewClientActor;
 
