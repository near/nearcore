use near_async::messaging::{CanSend, Sender};
use near_chain::migrations::check_if_block_is_first_with_chunk_of_version;
use near_chain::sharding::shuffle_receipt_proofs;
use near_chain::types::{
<<<<<<< HEAD
    ApplyTransactionResult, ApplyTransactionsBlockContext, ApplyTransactionsChunkContext,
    RuntimeAdapter, RuntimeStorageConfig, StorageDataSource,
=======
    ApplyChunkBlockContext, ApplyChunkResult, ApplyChunkShardContext, RuntimeAdapter,
    RuntimeStorageConfig, StorageDataSource,
>>>>>>> 8b7891d1
};
use near_chain::validate::validate_chunk_with_chunk_extra_and_receipts_root;
use near_chain::{Block, BlockHeader, Chain, ChainStore, ChainStoreAccess};
use near_chain_primitives::Error;
use near_epoch_manager::EpochManagerAdapter;
use near_network::types::{NetworkRequests, PeerManagerMessageRequest};
use near_primitives::challenge::PartialState;
use near_primitives::checked_feature;
use near_primitives::chunk_validation::{
<<<<<<< HEAD
    ChunkEndorsement, ChunkEndorsementInner, ChunkEndorsementMessage, ChunkStateTransition,
    ChunkStateWitness, StoredChunkStateTransitionData,
=======
    ChunkEndorsement, ChunkEndorsementInner, ChunkStateTransition, ChunkStateWitness,
>>>>>>> 8b7891d1
};
use near_primitives::hash::{hash, CryptoHash};
use near_primitives::merkle::merklize;
use near_primitives::receipt::Receipt;
use near_primitives::sharding::{ShardChunk, ShardChunkHeader};
use near_primitives::types::chunk_extra::ChunkExtra;
use near_primitives::types::{EpochId, ShardId};
use near_primitives::validator_signer::ValidatorSigner;
use near_store::PartialStorage;
use std::collections::HashMap;
use std::sync::Arc;

use crate::Client;

/// A module that handles chunk validation logic. Chunk validation refers to a
/// critical process of stateless validation, where chunk validators (certain
/// validators selected to validate the chunk) verify that the chunk's state
/// witness is correct, and then send chunk endorsements to the block producer
/// so that the chunk can be included in the block.
pub struct ChunkValidator {
    /// The signer for our own node, if we are a validator. If not, this is None.
    my_signer: Option<Arc<dyn ValidatorSigner>>,
    epoch_manager: Arc<dyn EpochManagerAdapter>,
    network_sender: Sender<PeerManagerMessageRequest>,
    runtime_adapter: Arc<dyn RuntimeAdapter>,
}

impl ChunkValidator {
    pub fn new(
        my_signer: Option<Arc<dyn ValidatorSigner>>,
        epoch_manager: Arc<dyn EpochManagerAdapter>,
        network_sender: Sender<PeerManagerMessageRequest>,
        runtime_adapter: Arc<dyn RuntimeAdapter>,
    ) -> Self {
        Self { my_signer, epoch_manager, network_sender, runtime_adapter }
    }

    /// Performs the chunk validation logic. When done, it will send the chunk
    /// endorsement message to the block producer. The actual validation logic
    /// happens in a separate thread.
    pub fn start_validating_chunk(
        &self,
<<<<<<< HEAD
        chunk_header: ShardChunkHeader,
        #[allow(unused)] job: Box<dyn FnOnce(&tracing::Span) -> Result<(), Error> + Send + 'static>,
=======
>>>>>>> 8b7891d1
        state_witness: ChunkStateWitness,
        chain_store: &ChainStore,
    ) -> Result<(), Error> {
        let Some(my_signer) = self.my_signer.as_ref() else {
            return Err(Error::NotAValidator);
        };
        let epoch_id =
            self.epoch_manager.get_epoch_id_from_prev_block(chunk_header.prev_block_hash())?;
        // We will only validate something if we are a chunk validator for this chunk.
        // Note this also covers the case before the protocol upgrade for chunk validators,
        // because the chunk validators will be empty.
        let chunk_validators = self.epoch_manager.get_chunk_validators(
            &epoch_id,
            chunk_header.shard_id(),
            chunk_header.height_created(),
        )?;
        if !chunk_validators.contains_key(my_signer.validator_id()) {
            return Err(Error::NotAChunkValidator);
        }

<<<<<<< HEAD
        #[allow(unused)]
=======
>>>>>>> 8b7891d1
        let pre_validation_result = pre_validate_chunk_state_witness(
            &state_witness,
            chain_store,
            self.epoch_manager.as_ref(),
<<<<<<< HEAD
        );
        if let Err(e) = pre_validation_result {
            tracing::warn!("not prevalidated: {e}");
        }
=======
        )?;
>>>>>>> 8b7891d1

        let block_producer =
            self.epoch_manager.get_block_producer(&epoch_id, chunk_header.height_created())?;

        let network_sender = self.network_sender.clone();
        let signer = self.my_signer.clone().unwrap();
<<<<<<< HEAD
        #[allow(unused)]
        let epoch_manager = self.epoch_manager.clone();
        #[allow(unused)]
        let runtime_adapter = self.runtime_adapter.clone();
        rayon::spawn(move || {
            let parent_span =
                tracing::debug_span!(target: "chain", "start_validating_chunk").entered();
            match job(&parent_span) {
                // match validate_chunk_state_witness(
                //     state_witness,
                //     pre_validation_result,
                //     epoch_manager.as_ref(),
                //     runtime_adapter.as_ref(),
                // ) {
=======
        let epoch_manager = self.epoch_manager.clone();
        let runtime_adapter = self.runtime_adapter.clone();
        rayon::spawn(move || {
            match validate_chunk_state_witness(
                state_witness,
                pre_validation_result,
                epoch_manager.as_ref(),
                runtime_adapter.as_ref(),
            ) {
>>>>>>> 8b7891d1
                Ok(()) => {
                    tracing::debug!(
                        target: "chunk_validation",
                        chunk_hash=?chunk_header.chunk_hash(),
                        block_producer=%block_producer,
                        "Chunk validated successfully, sending endorsement",
                    );
                    let endorsement_to_sign = ChunkEndorsementInner::new(chunk_header.chunk_hash());
<<<<<<< HEAD
                    network_sender.send(PeerManagerMessageRequest::NetworkRequests(
                        NetworkRequests::ChunkEndorsement(ChunkEndorsementMessage {
                            endorsement: ChunkEndorsement {
                                account_id: signer.validator_id().clone(),
                                signature: signer.sign_chunk_endorsement(&endorsement_to_sign),
                                inner: endorsement_to_sign,
                            },
                            target: block_producer,
                        }),
=======
                    let endorsement = ChunkEndorsement {
                        account_id: signer.validator_id().clone(),
                        signature: signer.sign_chunk_endorsement(&endorsement_to_sign),
                        inner: endorsement_to_sign,
                    };
                    network_sender.send(PeerManagerMessageRequest::NetworkRequests(
                        NetworkRequests::ChunkEndorsement(block_producer, endorsement),
>>>>>>> 8b7891d1
                    ));
                }
                Err(err) => {
                    tracing::error!("Failed to validate chunk: {:?}", err);
                }
            }
        });
        Ok(())
    }
}

/// Pre-validates the chunk's receipts and transactions against the chain.
/// We do this before handing off the computationally intensive part to a
/// validation thread.
fn pre_validate_chunk_state_witness(
    state_witness: &ChunkStateWitness,
    store: &ChainStore,
    epoch_manager: &dyn EpochManagerAdapter,
) -> Result<PreValidationOutput, Error> {
    let shard_id = state_witness.chunk_header.shard_id();

    // First, go back through the blockchain history to locate the last new chunk
    // and last last new chunk for the shard.

    // Blocks from the last new chunk (exclusive) to the parent block (inclusive).
    let mut blocks_after_last_chunk = Vec::new();
    // Blocks from the last last new chunk (exclusive) to the last new chunk (inclusive).
    let mut blocks_after_last_last_chunk = Vec::new();

    {
        let mut block_hash = *state_witness.chunk_header.prev_block_hash();
        let mut prev_chunks_seen = 0;
        loop {
            let block = store.get_block(&block_hash)?;
            let chunks = block.chunks();
            let Some(chunk) = chunks.get(shard_id as usize) else {
                return Err(Error::InvalidChunkStateWitness(format!(
                    "Shard {} does not exist in block {:?}",
                    shard_id, block_hash
                )));
            };
            block_hash = *block.header().prev_hash();
            if chunk.is_new_chunk() {
                prev_chunks_seen += 1;
            }
            if prev_chunks_seen == 0 {
                blocks_after_last_chunk.push(block);
            } else if prev_chunks_seen == 1 {
                blocks_after_last_last_chunk.push(block);
            }
            if prev_chunks_seen == 2 {
                break;
            }
        }
    }

    // Compute the chunks from which receipts should be collected.
    let mut chunks_to_collect_receipts_from = Vec::new();
    for block in blocks_after_last_last_chunk.iter().rev() {
        // To stay consistent with the order in which receipts are applied,
        // blocks are iterated in reverse order (from new to old), and
        // chunks are shuffled for each block.
        let mut chunks_in_block = block
            .chunks()
            .iter()
            .map(|chunk| (chunk.chunk_hash(), chunk.prev_outgoing_receipts_root()))
            .collect::<Vec<_>>();
        shuffle_receipt_proofs(&mut chunks_in_block, block.hash());
        chunks_to_collect_receipts_from.extend(chunks_in_block);
    }

    // Verify that for each chunk, the receipts that have been provided match
    // the receipts that we are expecting.
    let mut receipts_to_apply = Vec::new();
    for (chunk_hash, receipt_root) in chunks_to_collect_receipts_from {
        let Some(receipt_proof) = state_witness.source_receipt_proofs.get(&chunk_hash) else {
            return Err(Error::InvalidChunkStateWitness(format!(
                "Missing source receipt proof for chunk {:?}",
                chunk_hash
            )));
        };
        if !receipt_proof.verify_against_receipt_root(receipt_root) {
            return Err(Error::InvalidChunkStateWitness(format!(
                "Provided receipt proof failed verification against receipt root for chunk {:?}",
                chunk_hash
            )));
        }
        // TODO(#10265): This does not currently handle shard layout change.
        if receipt_proof.1.to_shard_id != shard_id {
            return Err(Error::InvalidChunkStateWitness(format!(
                "Receipt proof for chunk {:?} is for shard {}, expected shard {}",
                chunk_hash, receipt_proof.1.to_shard_id, shard_id
            )));
        }
        receipts_to_apply.extend(receipt_proof.0.iter().cloned());
    }
<<<<<<< HEAD
    let exact_receipts_hash = hash(&borsh::to_vec(receipts_to_apply.as_slice()).unwrap());
=======
    let exact_receipts_hash = hash(&borsh::to_vec(&receipts_to_apply).unwrap());
>>>>>>> 8b7891d1
    if exact_receipts_hash != state_witness.exact_receipts_hash {
        return Err(Error::InvalidChunkStateWitness(format!(
            "Receipts hash {:?} does not match expected receipts hash {:?}",
            exact_receipts_hash, state_witness.exact_receipts_hash
        )));
    }
    let tx_root_from_state_witness = hash(&borsh::to_vec(&state_witness.transactions).unwrap());
    let block_of_last_new_chunk = blocks_after_last_chunk.last().unwrap();
    let last_new_chunk_tx_root =
        block_of_last_new_chunk.chunks().get(shard_id as usize).unwrap().tx_root();
    if last_new_chunk_tx_root != tx_root_from_state_witness {
        return Err(Error::InvalidChunkStateWitness(format!(
            "Transaction root {:?} does not match expected transaction root {:?}",
            tx_root_from_state_witness, last_new_chunk_tx_root
        )));
    }

    Ok(PreValidationOutput {
        receipts_to_apply,
        main_transition_params: get_state_transition_validation_params(
            store,
            epoch_manager,
            block_of_last_new_chunk,
            shard_id,
        )?,
        implicit_transition_params: blocks_after_last_chunk
            .into_iter()
            .map(|block| {
                get_state_transition_validation_params(store, epoch_manager, &block, shard_id)
            })
            .collect::<Result<_, _>>()?,
    })
}

fn get_state_transition_validation_params(
    store: &ChainStore,
    epoch_manager: &dyn EpochManagerAdapter,
    block: &Block,
    shard_id: ShardId,
) -> Result<ChunkStateTransitionValidationParams, Error> {
    let chunks = block.chunks();
    let chunk = chunks.get(shard_id as usize).ok_or_else(|| {
        Error::InvalidChunkStateWitness(format!(
            "Shard {} does not exist in block {:?}",
            shard_id,
            block.hash()
        ))
    })?;
    let is_first_block_with_chunk_of_version = check_if_block_is_first_with_chunk_of_version(
        store,
        epoch_manager,
        block.header().prev_hash(),
        shard_id,
    )?;
    let prev_block_header = store.get_block_header(&block.header().prev_hash())?;
    Ok(ChunkStateTransitionValidationParams {
        chunk: chunk.clone(),
        block: block.header().clone(),
        gas_price: prev_block_header.next_gas_price(),
        is_first_block_with_chunk_of_version,
    })
}

<<<<<<< HEAD
#[allow(unused)]
=======
>>>>>>> 8b7891d1
struct ChunkStateTransitionValidationParams {
    chunk: ShardChunkHeader,
    block: BlockHeader,
    gas_price: u128,
    is_first_block_with_chunk_of_version: bool,
}

<<<<<<< HEAD
#[allow(unused)]
=======
>>>>>>> 8b7891d1
struct PreValidationOutput {
    receipts_to_apply: Vec<Receipt>,
    main_transition_params: ChunkStateTransitionValidationParams,
    implicit_transition_params: Vec<ChunkStateTransitionValidationParams>,
}

<<<<<<< HEAD
#[allow(unused)]
=======
>>>>>>> 8b7891d1
fn validate_chunk_state_witness(
    state_witness: ChunkStateWitness,
    pre_validation_output: PreValidationOutput,
    epoch_manager: &dyn EpochManagerAdapter,
    runtime_adapter: &dyn RuntimeAdapter,
) -> Result<(), Error> {
    let main_transition = pre_validation_output.main_transition_params;
    let runtime_storage_config = RuntimeStorageConfig {
        record_storage: false,
        source: StorageDataSource::Recorded(PartialStorage {
            nodes: state_witness.main_state_transition.base_state,
        }),
        state_patch: Default::default(),
        state_root: main_transition.chunk.prev_state_root(),
        use_flat_storage: true,
    };
<<<<<<< HEAD
    let mut main_apply_result = runtime_adapter.apply_transactions(
        runtime_storage_config,
        ApplyTransactionsChunkContext {
=======
    let mut main_apply_result = runtime_adapter.apply_chunk(
        runtime_storage_config,
        ApplyChunkShardContext {
>>>>>>> 8b7891d1
            gas_limit: main_transition.chunk.gas_limit(),
            is_first_block_with_chunk_of_version: main_transition
                .is_first_block_with_chunk_of_version,
            is_new_chunk: true,
            last_validator_proposals: main_transition.chunk.prev_validator_proposals(),
            shard_id: main_transition.chunk.shard_id(),
        },
<<<<<<< HEAD
        ApplyTransactionsBlockContext::from_header(
            &main_transition.block,
            main_transition.gas_price,
        ),
=======
        ApplyChunkBlockContext::from_header(&main_transition.block, main_transition.gas_price),
>>>>>>> 8b7891d1
        &pre_validation_output.receipts_to_apply,
        &state_witness.transactions,
    )?;
    let outgoing_receipts = std::mem::take(&mut main_apply_result.outgoing_receipts);
    let mut chunk_extra = apply_result_to_chunk_extra(main_apply_result, &main_transition.chunk);
    if chunk_extra.state_root() != &state_witness.main_state_transition.post_state_root {
        // This is an early check, it's not for correctness, only for better
        // error reporting in case of an invalid state witness due to a bug.
        // Only the final state root check against the chunk header is required.
        return Err(Error::InvalidChunkStateWitness(format!(
            "Post state root {:?} for main transition does not match expected post state root {:?}",
            chunk_extra.state_root(),
            state_witness.main_state_transition.post_state_root,
        )));
    }

    for (transition_params, transition) in pre_validation_output
        .implicit_transition_params
        .into_iter()
        .zip(state_witness.implicit_transitions.into_iter())
    {
        let runtime_storage_config = RuntimeStorageConfig {
            record_storage: false,
            source: StorageDataSource::Recorded(PartialStorage { nodes: transition.base_state }),
            state_patch: Default::default(),
            state_root: *chunk_extra.state_root(),
            use_flat_storage: true,
        };
<<<<<<< HEAD
        let apply_result = runtime_adapter.apply_transactions(
            runtime_storage_config,
            ApplyTransactionsChunkContext {
=======
        let apply_result = runtime_adapter.apply_chunk(
            runtime_storage_config,
            ApplyChunkShardContext {
>>>>>>> 8b7891d1
                gas_limit: transition_params.chunk.gas_limit(),
                is_first_block_with_chunk_of_version: transition_params
                    .is_first_block_with_chunk_of_version,
                is_new_chunk: false,
                last_validator_proposals: transition_params.chunk.prev_validator_proposals(),
                shard_id: transition_params.chunk.shard_id(),
            },
<<<<<<< HEAD
            ApplyTransactionsBlockContext::from_header(
=======
            ApplyChunkBlockContext::from_header(
>>>>>>> 8b7891d1
                &transition_params.block,
                transition_params.gas_price,
            ),
            &[],
            &[],
        )?;
        *chunk_extra.state_root_mut() = apply_result.new_root;
        if chunk_extra.state_root() != &transition.post_state_root {
            // This is an early check, it's not for correctness, only for better
            // error reporting in case of an invalid state witness due to a bug.
            // Only the final state root check against the chunk header is required.
            return Err(Error::InvalidChunkStateWitness(format!(
                "Post state root {:?} for implicit transition at chunk {:?}, does not match expected state root {:?}",
                chunk_extra.state_root(), transition_params.chunk.chunk_hash(), transition.post_state_root
            )));
        }
    }

    // Finally, verify that the newly proposed chunk matches everything we have computed.
    let outgoing_receipts_hashes = {
        let shard_layout = epoch_manager
            .get_shard_layout_from_prev_block(state_witness.chunk_header.prev_block_hash())?;
        Chain::build_receipts_hashes(&outgoing_receipts, &shard_layout)
    };
    let (outgoing_receipts_root, _) = merklize(&outgoing_receipts_hashes);
    validate_chunk_with_chunk_extra_and_receipts_root(
        &chunk_extra,
        &state_witness.chunk_header,
        &outgoing_receipts_root,
    )?;

    // Before we're done we have one last thing to do: verify that the proposed transactions
    // are valid.
    // TODO(#9292): Not sure how to do this.

    Ok(())
}

<<<<<<< HEAD
#[allow(unused)]
fn apply_result_to_chunk_extra(
    apply_result: ApplyTransactionResult,
    chunk: &ShardChunkHeader,
) -> ChunkExtra {
    let (outcome_root, _) = ApplyTransactionResult::compute_outcomes_proof(&apply_result.outcomes);
=======
fn apply_result_to_chunk_extra(
    apply_result: ApplyChunkResult,
    chunk: &ShardChunkHeader,
) -> ChunkExtra {
    let (outcome_root, _) = ApplyChunkResult::compute_outcomes_proof(&apply_result.outcomes);
>>>>>>> 8b7891d1
    ChunkExtra::new(
        &apply_result.new_root,
        outcome_root,
        apply_result.validator_proposals,
        apply_result.total_gas_burnt,
        chunk.gas_limit(),
        apply_result.total_balance_burnt,
    )
}

impl Client {
    /// Responds to a network request to verify a `ChunkStateWitness`, which is
    /// sent by chunk producers after they produce a chunk.
    pub fn process_chunk_state_witness(&mut self, witness: ChunkStateWitness) -> Result<(), Error> {
<<<<<<< HEAD
        // TODO(#10265): We'll need to fetch some data from the chain; at the very least we need
        // the previous block to exist, and we need the previous chunks' receipt roots.
        // Some of this depends on delayed chunk execution. Also, if the previous block
        // does not exist, we should queue this (similar to orphans) to retry later.
        // For now though, we just pass it to the chunk validation logic.
        let chunk_header = witness.chunk_header.clone();
        let prev_block = self.chain.get_block(chunk_header.prev_block_hash())?;
        let prev_chunk_header = &prev_block.chunks()[chunk_header.shard_id() as usize];
        let job = self.chain.get_chunk_validation_job(
            witness.clone(),
            &prev_block,
            &chunk_header,
            prev_chunk_header,
        )?;
        // TODO(#10265): If the previous block does not exist, we should
        // queue this (similar to orphans) to retry later.
        match job {
            Some(job) => self.chunk_validator.start_validating_chunk(
                chunk_header,
                job,
                witness,
                self.chain.chain_store(),
            )?,
            None => {
                tracing::debug!(
                    target: "chunk_validation",
                    "No job to validate state witness",
                );
            }
        }
        Ok(())
    }

    /// Collect state proofs to produce state witness for `chunk_header`.
    fn collect_state_proofs(
        &mut self,
        chunk_header: &ShardChunkHeader,
        prev_chunk_header: ShardChunkHeader,
    ) -> Result<(ChunkStateTransition, Vec<ChunkStateTransition>, CryptoHash), Error> {
        let shard_id = chunk_header.shard_id();
        let epoch_id =
            self.epoch_manager.get_epoch_id_from_prev_block(chunk_header.prev_block_hash())?;
        let shard_uid = self.epoch_manager.shard_id_to_uid(shard_id, &epoch_id)?;
        let prev_chunk_height_included = prev_chunk_header.height_included();

        // let prev_chunk_prev_hash = *prev_chunk_header.prev_block_hash();
        // TODO(#9292): previous chunk is genesis chunk - consider proper
        // result for this corner case.
        // if prev_chunk_prev_hash == CryptoHash::default() {
        //     return Ok(vec![]);
        // }

        let mut prev_blocks = self.chain.get_blocks_until_height(
            *chunk_header.prev_block_hash(),
            prev_chunk_height_included,
            true,
        )?;
        prev_blocks.reverse();
        let (main_block, implicit_blocks) = prev_blocks.split_first().unwrap();
        let store = self.chain.chain_store().store();
        let StoredChunkStateTransitionData { base_state, receipts_hash } = store
            .get_ser(
                near_store::DBCol::StateProofs,
                &near_primitives::utils::get_block_shard_id(main_block, shard_id),
            )?
            .ok_or(Error::Other(format!(
                "Missing state proof for block {main_block} and shard {shard_id}"
            )))?;
        let main_transition = ChunkStateTransition {
            block_hash: *main_block,
            base_state,
            post_state_root: *self.chain.get_chunk_extra(main_block, &shard_uid)?.state_root(),
        };
        let mut implicit_transitions = vec![];
        for block_hash in implicit_blocks {
            let StoredChunkStateTransitionData { base_state, .. } = store
                .get_ser(
                    near_store::DBCol::StateProofs,
                    &near_primitives::utils::get_block_shard_id(block_hash, shard_id),
                )?
                .ok_or(Error::Other(format!(
                    "Missing state proof for block {block_hash} and shard {shard_id}"
                )))?;
            implicit_transitions.push(ChunkStateTransition {
                block_hash: *block_hash,
                base_state,
                post_state_root: *self.chain.get_chunk_extra(block_hash, &shard_uid)?.state_root(),
            });
        }

        Ok((main_transition, implicit_transitions, receipts_hash))
=======
        // TODO(#10265): If the previous block does not exist, we should
        // queue this (similar to orphans) to retry later.
        self.chunk_validator.start_validating_chunk(witness, self.chain.chain_store())
>>>>>>> 8b7891d1
    }

    /// Distributes the chunk state witness to chunk validators that are
    /// selected to validate this chunk.
    pub fn send_chunk_state_witness_to_chunk_validators(
        &mut self,
        epoch_id: &EpochId,
<<<<<<< HEAD
        prev_chunk_header: ShardChunkHeader,
=======
        chunk_header: &ShardChunkHeader,
>>>>>>> 8b7891d1
        chunk: &ShardChunk,
    ) -> Result<(), Error> {
        let protocol_version = self.epoch_manager.get_epoch_protocol_version(epoch_id)?;
        if !checked_feature!("stable", ChunkValidation, protocol_version) {
            return Ok(());
        }
        // Previous chunk is genesis chunk.
        if prev_chunk_header.prev_block_hash() == &CryptoHash::default() {
            return Ok(());
        }
        let chunk_header = chunk.cloned_header();
        let chunk_validators = self.epoch_manager.get_chunk_validators(
            epoch_id,
            chunk_header.shard_id(),
            chunk_header.height_created(),
        )?;
        let (main_state_transition, implicit_transitions, exact_receipts_hash) =
            self.collect_state_proofs(&chunk_header, prev_chunk_header)?;
        let witness = ChunkStateWitness {
            chunk_header: chunk_header.clone(),
<<<<<<< HEAD
            main_state_transition,
=======
            main_state_transition: ChunkStateTransition {
                // TODO(#9292): Fetch from StoredChunkStateTransitionData.
                base_state: PartialState::default(),
                // TODO(#9292): Block hash of the last new chunk.
                block_hash: CryptoHash::default(),
                // TODO(#9292): Fetch from ChunkExtra of the last new chunk.
                post_state_root: CryptoHash::default(),
            },
>>>>>>> 8b7891d1
            // TODO(#9292): Iterate through the chain to derive this.
            source_receipt_proofs: HashMap::new(),
            // TODO(#9292): Include transactions from the last new chunk.
            transactions: Vec::new(),
<<<<<<< HEAD
            // (Could also be derived from iterating through the receipts, but
            // that defeats the purpose of this check being a debugging
            // mechanism.)
            exact_receipts_hash,
            implicit_transitions,
=======
            // TODO(#9292): Fetch from StoredChunkStateTransitionData.
            // (Could also be derived from iterating through the receipts, but
            // that defeats the purpose of this check being a debugging
            // mechanism.)
            exact_receipts_hash: CryptoHash::default(),
            // TODO(#9292): Fetch from StoredChunkStateTransitionData for each missing
            // chunk.
            implicit_transitions: Vec::new(),
>>>>>>> 8b7891d1
            new_transactions: chunk.transactions().to_vec(),
            // TODO(#9292): Derive this during chunk production, during
            // prepare_transactions or the like.
            new_transactions_validation_state: PartialState::default(),
        };
        tracing::debug!(
            target: "chunk_validation",
            "Sending chunk state witness for chunk {:?} to chunk validators {:?}",
            chunk_header.chunk_hash(),
            chunk_validators.keys(),
        );
        self.network_adapter.send(PeerManagerMessageRequest::NetworkRequests(
            NetworkRequests::ChunkStateWitness(chunk_validators.into_keys().collect(), witness),
        ));
        Ok(())
    }

    /// Function to process an incoming chunk endorsement from chunk validators.
    pub fn process_chunk_endorsement(
        &mut self,
        _endorsement: ChunkEndorsement,
    ) -> Result<(), Error> {
        // TODO(10265): Here if we are the current block producer, we would store the chunk endorsement
        // for each chunk which would later be used during block production to check whether to include the
        // chunk or not.
        Ok(())
    }
}<|MERGE_RESOLUTION|>--- conflicted
+++ resolved
@@ -2,13 +2,8 @@
 use near_chain::migrations::check_if_block_is_first_with_chunk_of_version;
 use near_chain::sharding::shuffle_receipt_proofs;
 use near_chain::types::{
-<<<<<<< HEAD
-    ApplyTransactionResult, ApplyTransactionsBlockContext, ApplyTransactionsChunkContext,
-    RuntimeAdapter, RuntimeStorageConfig, StorageDataSource,
-=======
     ApplyChunkBlockContext, ApplyChunkResult, ApplyChunkShardContext, RuntimeAdapter,
     RuntimeStorageConfig, StorageDataSource,
->>>>>>> 8b7891d1
 };
 use near_chain::validate::validate_chunk_with_chunk_extra_and_receipts_root;
 use near_chain::{Block, BlockHeader, Chain, ChainStore, ChainStoreAccess};
@@ -18,12 +13,8 @@
 use near_primitives::challenge::PartialState;
 use near_primitives::checked_feature;
 use near_primitives::chunk_validation::{
-<<<<<<< HEAD
-    ChunkEndorsement, ChunkEndorsementInner, ChunkEndorsementMessage, ChunkStateTransition,
-    ChunkStateWitness, StoredChunkStateTransitionData,
-=======
     ChunkEndorsement, ChunkEndorsementInner, ChunkStateTransition, ChunkStateWitness,
->>>>>>> 8b7891d1
+    StoredChunkStateTransitionData,
 };
 use near_primitives::hash::{hash, CryptoHash};
 use near_primitives::merkle::merklize;
@@ -66,11 +57,8 @@
     /// happens in a separate thread.
     pub fn start_validating_chunk(
         &self,
-<<<<<<< HEAD
         chunk_header: ShardChunkHeader,
         #[allow(unused)] job: Box<dyn FnOnce(&tracing::Span) -> Result<(), Error> + Send + 'static>,
-=======
->>>>>>> 8b7891d1
         state_witness: ChunkStateWitness,
         chain_store: &ChainStore,
     ) -> Result<(), Error> {
@@ -91,29 +79,21 @@
             return Err(Error::NotAChunkValidator);
         }
 
-<<<<<<< HEAD
         #[allow(unused)]
-=======
->>>>>>> 8b7891d1
         let pre_validation_result = pre_validate_chunk_state_witness(
             &state_witness,
             chain_store,
             self.epoch_manager.as_ref(),
-<<<<<<< HEAD
         );
         if let Err(e) = pre_validation_result {
             tracing::warn!("not prevalidated: {e}");
         }
-=======
-        )?;
->>>>>>> 8b7891d1
 
         let block_producer =
             self.epoch_manager.get_block_producer(&epoch_id, chunk_header.height_created())?;
 
         let network_sender = self.network_sender.clone();
         let signer = self.my_signer.clone().unwrap();
-<<<<<<< HEAD
         #[allow(unused)]
         let epoch_manager = self.epoch_manager.clone();
         #[allow(unused)]
@@ -128,17 +108,6 @@
                 //     epoch_manager.as_ref(),
                 //     runtime_adapter.as_ref(),
                 // ) {
-=======
-        let epoch_manager = self.epoch_manager.clone();
-        let runtime_adapter = self.runtime_adapter.clone();
-        rayon::spawn(move || {
-            match validate_chunk_state_witness(
-                state_witness,
-                pre_validation_result,
-                epoch_manager.as_ref(),
-                runtime_adapter.as_ref(),
-            ) {
->>>>>>> 8b7891d1
                 Ok(()) => {
                     tracing::debug!(
                         target: "chunk_validation",
@@ -147,17 +116,6 @@
                         "Chunk validated successfully, sending endorsement",
                     );
                     let endorsement_to_sign = ChunkEndorsementInner::new(chunk_header.chunk_hash());
-<<<<<<< HEAD
-                    network_sender.send(PeerManagerMessageRequest::NetworkRequests(
-                        NetworkRequests::ChunkEndorsement(ChunkEndorsementMessage {
-                            endorsement: ChunkEndorsement {
-                                account_id: signer.validator_id().clone(),
-                                signature: signer.sign_chunk_endorsement(&endorsement_to_sign),
-                                inner: endorsement_to_sign,
-                            },
-                            target: block_producer,
-                        }),
-=======
                     let endorsement = ChunkEndorsement {
                         account_id: signer.validator_id().clone(),
                         signature: signer.sign_chunk_endorsement(&endorsement_to_sign),
@@ -165,7 +123,6 @@
                     };
                     network_sender.send(PeerManagerMessageRequest::NetworkRequests(
                         NetworkRequests::ChunkEndorsement(block_producer, endorsement),
->>>>>>> 8b7891d1
                     ));
                 }
                 Err(err) => {
@@ -262,11 +219,8 @@
         }
         receipts_to_apply.extend(receipt_proof.0.iter().cloned());
     }
-<<<<<<< HEAD
+
     let exact_receipts_hash = hash(&borsh::to_vec(receipts_to_apply.as_slice()).unwrap());
-=======
-    let exact_receipts_hash = hash(&borsh::to_vec(&receipts_to_apply).unwrap());
->>>>>>> 8b7891d1
     if exact_receipts_hash != state_witness.exact_receipts_hash {
         return Err(Error::InvalidChunkStateWitness(format!(
             "Receipts hash {:?} does not match expected receipts hash {:?}",
@@ -330,10 +284,7 @@
     })
 }
 
-<<<<<<< HEAD
 #[allow(unused)]
-=======
->>>>>>> 8b7891d1
 struct ChunkStateTransitionValidationParams {
     chunk: ShardChunkHeader,
     block: BlockHeader,
@@ -341,20 +292,14 @@
     is_first_block_with_chunk_of_version: bool,
 }
 
-<<<<<<< HEAD
 #[allow(unused)]
-=======
->>>>>>> 8b7891d1
 struct PreValidationOutput {
     receipts_to_apply: Vec<Receipt>,
     main_transition_params: ChunkStateTransitionValidationParams,
     implicit_transition_params: Vec<ChunkStateTransitionValidationParams>,
 }
 
-<<<<<<< HEAD
 #[allow(unused)]
-=======
->>>>>>> 8b7891d1
 fn validate_chunk_state_witness(
     state_witness: ChunkStateWitness,
     pre_validation_output: PreValidationOutput,
@@ -371,15 +316,10 @@
         state_root: main_transition.chunk.prev_state_root(),
         use_flat_storage: true,
     };
-<<<<<<< HEAD
-    let mut main_apply_result = runtime_adapter.apply_transactions(
-        runtime_storage_config,
-        ApplyTransactionsChunkContext {
-=======
+
     let mut main_apply_result = runtime_adapter.apply_chunk(
         runtime_storage_config,
         ApplyChunkShardContext {
->>>>>>> 8b7891d1
             gas_limit: main_transition.chunk.gas_limit(),
             is_first_block_with_chunk_of_version: main_transition
                 .is_first_block_with_chunk_of_version,
@@ -387,14 +327,7 @@
             last_validator_proposals: main_transition.chunk.prev_validator_proposals(),
             shard_id: main_transition.chunk.shard_id(),
         },
-<<<<<<< HEAD
-        ApplyTransactionsBlockContext::from_header(
-            &main_transition.block,
-            main_transition.gas_price,
-        ),
-=======
         ApplyChunkBlockContext::from_header(&main_transition.block, main_transition.gas_price),
->>>>>>> 8b7891d1
         &pre_validation_output.receipts_to_apply,
         &state_witness.transactions,
     )?;
@@ -423,15 +356,9 @@
             state_root: *chunk_extra.state_root(),
             use_flat_storage: true,
         };
-<<<<<<< HEAD
-        let apply_result = runtime_adapter.apply_transactions(
-            runtime_storage_config,
-            ApplyTransactionsChunkContext {
-=======
         let apply_result = runtime_adapter.apply_chunk(
             runtime_storage_config,
             ApplyChunkShardContext {
->>>>>>> 8b7891d1
                 gas_limit: transition_params.chunk.gas_limit(),
                 is_first_block_with_chunk_of_version: transition_params
                     .is_first_block_with_chunk_of_version,
@@ -439,11 +366,7 @@
                 last_validator_proposals: transition_params.chunk.prev_validator_proposals(),
                 shard_id: transition_params.chunk.shard_id(),
             },
-<<<<<<< HEAD
-            ApplyTransactionsBlockContext::from_header(
-=======
             ApplyChunkBlockContext::from_header(
->>>>>>> 8b7891d1
                 &transition_params.block,
                 transition_params.gas_price,
             ),
@@ -482,20 +405,12 @@
     Ok(())
 }
 
-<<<<<<< HEAD
 #[allow(unused)]
-fn apply_result_to_chunk_extra(
-    apply_result: ApplyTransactionResult,
-    chunk: &ShardChunkHeader,
-) -> ChunkExtra {
-    let (outcome_root, _) = ApplyTransactionResult::compute_outcomes_proof(&apply_result.outcomes);
-=======
 fn apply_result_to_chunk_extra(
     apply_result: ApplyChunkResult,
     chunk: &ShardChunkHeader,
 ) -> ChunkExtra {
     let (outcome_root, _) = ApplyChunkResult::compute_outcomes_proof(&apply_result.outcomes);
->>>>>>> 8b7891d1
     ChunkExtra::new(
         &apply_result.new_root,
         outcome_root,
@@ -510,7 +425,6 @@
     /// Responds to a network request to verify a `ChunkStateWitness`, which is
     /// sent by chunk producers after they produce a chunk.
     pub fn process_chunk_state_witness(&mut self, witness: ChunkStateWitness) -> Result<(), Error> {
-<<<<<<< HEAD
         // TODO(#10265): We'll need to fetch some data from the chain; at the very least we need
         // the previous block to exist, and we need the previous chunks' receipt roots.
         // Some of this depends on delayed chunk execution. Also, if the previous block
@@ -601,12 +515,10 @@
             });
         }
 
-        Ok((main_transition, implicit_transitions, receipts_hash))
-=======
         // TODO(#10265): If the previous block does not exist, we should
         // queue this (similar to orphans) to retry later.
-        self.chunk_validator.start_validating_chunk(witness, self.chain.chain_store())
->>>>>>> 8b7891d1
+
+        Ok((main_transition, implicit_transitions, receipts_hash))
     }
 
     /// Distributes the chunk state witness to chunk validators that are
@@ -614,11 +526,7 @@
     pub fn send_chunk_state_witness_to_chunk_validators(
         &mut self,
         epoch_id: &EpochId,
-<<<<<<< HEAD
         prev_chunk_header: ShardChunkHeader,
-=======
-        chunk_header: &ShardChunkHeader,
->>>>>>> 8b7891d1
         chunk: &ShardChunk,
     ) -> Result<(), Error> {
         let protocol_version = self.epoch_manager.get_epoch_protocol_version(epoch_id)?;
@@ -639,38 +547,16 @@
             self.collect_state_proofs(&chunk_header, prev_chunk_header)?;
         let witness = ChunkStateWitness {
             chunk_header: chunk_header.clone(),
-<<<<<<< HEAD
             main_state_transition,
-=======
-            main_state_transition: ChunkStateTransition {
-                // TODO(#9292): Fetch from StoredChunkStateTransitionData.
-                base_state: PartialState::default(),
-                // TODO(#9292): Block hash of the last new chunk.
-                block_hash: CryptoHash::default(),
-                // TODO(#9292): Fetch from ChunkExtra of the last new chunk.
-                post_state_root: CryptoHash::default(),
-            },
->>>>>>> 8b7891d1
             // TODO(#9292): Iterate through the chain to derive this.
             source_receipt_proofs: HashMap::new(),
             // TODO(#9292): Include transactions from the last new chunk.
             transactions: Vec::new(),
-<<<<<<< HEAD
             // (Could also be derived from iterating through the receipts, but
             // that defeats the purpose of this check being a debugging
             // mechanism.)
             exact_receipts_hash,
             implicit_transitions,
-=======
-            // TODO(#9292): Fetch from StoredChunkStateTransitionData.
-            // (Could also be derived from iterating through the receipts, but
-            // that defeats the purpose of this check being a debugging
-            // mechanism.)
-            exact_receipts_hash: CryptoHash::default(),
-            // TODO(#9292): Fetch from StoredChunkStateTransitionData for each missing
-            // chunk.
-            implicit_transitions: Vec::new(),
->>>>>>> 8b7891d1
             new_transactions: chunk.transactions().to_vec(),
             // TODO(#9292): Derive this during chunk production, during
             // prepare_transactions or the like.
