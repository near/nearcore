use itertools::Itertools;
use near_async::messaging::{CanSend, Sender};
use near_chain::chain::{
    apply_new_chunk, apply_old_chunk, NewChunkData, NewChunkResult, OldChunkData, OldChunkResult,
    ShardContext, StorageContext,
};
use near_chain::types::{
    ApplyChunkBlockContext, ApplyChunkResult, PreparedTransactions, RuntimeAdapter,
    RuntimeStorageConfig, StorageDataSource,
};
use near_chain::validate::validate_chunk_with_chunk_extra_and_receipts_root;
use near_chain::{Block, Chain, ChainStoreAccess};
use near_chain_primitives::Error;
use near_epoch_manager::EpochManagerAdapter;
<<<<<<< HEAD
use near_network::types::{NetworkRequests, PeerManagerMessageRequest};
use near_pool::TransactionGroupIteratorWrapper;
=======
use near_network::types::{NetworkRequests, PeerManagerMessageRequest, ReasonForBan};
>>>>>>> 8582a0a5
use near_primitives::block_body::ChunkEndorsementSignatures;
use near_primitives::challenge::PartialState;
use near_primitives::checked_feature;
use near_primitives::chunk_validation::{
    ChunkEndorsement, ChunkStateTransition, ChunkStateWitness, ChunkStateWitnessInner,
    StoredChunkStateTransitionData,
};
use near_primitives::hash::{hash, CryptoHash};
use near_primitives::merkle::merklize;
use near_primitives::network::PeerId;
use near_primitives::sharding::{ChunkHash, ShardChunk, ShardChunkHeader};
use near_primitives::transaction::SignedTransaction;
use near_primitives::types::chunk_extra::ChunkExtra;
use near_primitives::types::{AccountId, EpochId};
use near_primitives::validator_signer::ValidatorSigner;
use near_store::PartialStorage;
use std::collections::HashMap;
use std::sync::Arc;
use std::time::Instant;

use crate::{metrics, Client};

// This is the number of unique chunks for which we would track the chunk endorsements.
// Ideally, we should not be processing more than num_shards chunks at a time.
const NUM_CHUNK_ENDORSEMENTS_CACHE_COUNT: usize = 100;

// After validating a chunk state witness, we ideally need to send the chunk endorsement
// to just the next block producer at height h. However, it's possible that blocks at height
// h may be skipped and block producer at height h+1 picks up the chunk. We need to ensure
// that these later block producers also receive the chunk endorsement.
// Keeping a threshold of 5 block producers should be sufficient for most scenarios.
const NUM_NEXT_BLOCK_PRODUCERS_TO_SEND_CHUNK_ENDORSEMENT: u64 = 5;

/// A module that handles chunk validation logic. Chunk validation refers to a
/// critical process of stateless validation, where chunk validators (certain
/// validators selected to validate the chunk) verify that the chunk's state
/// witness is correct, and then send chunk endorsements to the block producer
/// so that the chunk can be included in the block.
pub struct ChunkValidator {
    /// The signer for our own node, if we are a validator. If not, this is None.
    my_signer: Option<Arc<dyn ValidatorSigner>>,
    epoch_manager: Arc<dyn EpochManagerAdapter>,
    network_sender: Sender<PeerManagerMessageRequest>,
    runtime_adapter: Arc<dyn RuntimeAdapter>,

    /// We store the validated chunk endorsements received from chunk validators
    /// This is keyed on chunk_hash and account_id of validator to avoid duplicates.
    /// Chunk endorsements would later be used as a part of block production.
    chunk_endorsements: lru::LruCache<ChunkHash, HashMap<AccountId, ChunkEndorsement>>,
}

impl ChunkValidator {
    pub fn new(
        my_signer: Option<Arc<dyn ValidatorSigner>>,
        epoch_manager: Arc<dyn EpochManagerAdapter>,
        network_sender: Sender<PeerManagerMessageRequest>,
        runtime_adapter: Arc<dyn RuntimeAdapter>,
    ) -> Self {
        Self {
            my_signer,
            epoch_manager,
            network_sender,
            runtime_adapter,
            chunk_endorsements: lru::LruCache::new(NUM_CHUNK_ENDORSEMENTS_CACHE_COUNT),
        }
    }

    /// Performs the chunk validation logic. When done, it will send the chunk
    /// endorsement message to the block producer. The actual validation logic
    /// happens in a separate thread.
    pub fn start_validating_chunk(
        &self,
        state_witness: ChunkStateWitness,
<<<<<<< HEAD
        chain: &Chain,
=======
        chain_store: &ChainStore,
        peer_id: PeerId,
>>>>>>> 8582a0a5
    ) -> Result<(), Error> {
        if !self.epoch_manager.verify_chunk_state_witness_signature(&state_witness)? {
            return Err(Error::InvalidChunkStateWitness("Invalid signature".to_string()));
        }

        let state_witness_inner = state_witness.inner;
        let chunk_header = state_witness_inner.chunk_header.clone();
        let Some(my_signer) = self.my_signer.as_ref() else {
            return Err(Error::NotAValidator);
        };
        let epoch_id =
            self.epoch_manager.get_epoch_id_from_prev_block(chunk_header.prev_block_hash())?;
        // We will only validate something if we are a chunk validator for this chunk.
        // Note this also covers the case before the protocol upgrade for chunk validators,
        // because the chunk validators will be empty.
        let chunk_validator_assignments = self.epoch_manager.get_chunk_validator_assignments(
            &epoch_id,
            chunk_header.shard_id(),
            chunk_header.height_created(),
        )?;
        if !chunk_validator_assignments.contains(my_signer.validator_id()) {
            return Err(Error::NotAChunkValidator);
        }

        let pre_validation_result = pre_validate_chunk_state_witness(
<<<<<<< HEAD
            &state_witness,
            chain,
=======
            &state_witness_inner,
            chain_store,
>>>>>>> 8582a0a5
            self.epoch_manager.as_ref(),
            self.runtime_adapter.as_ref(),
        )?;

        let network_sender = self.network_sender.clone();
        let signer = my_signer.clone();
        let epoch_manager = self.epoch_manager.clone();
        let runtime_adapter = self.runtime_adapter.clone();
        rayon::spawn(move || {
            match validate_chunk_state_witness(
                state_witness_inner,
                pre_validation_result,
                epoch_manager.as_ref(),
                runtime_adapter.as_ref(),
            ) {
                Ok(()) => {
                    send_chunk_endorsement_to_block_producers(
                        &chunk_header,
                        epoch_manager.as_ref(),
                        signer.as_ref(),
                        &network_sender,
                    );
                }
                Err(err) => {
                    if let Error::InvalidChunkStateWitness(_) = &err {
                        network_sender.send(PeerManagerMessageRequest::NetworkRequests(
                            NetworkRequests::BanPeer {
                                peer_id,
                                ban_reason: ReasonForBan::BadChunkStateWitness,
                            },
                        ));
                    }
                    tracing::error!("Failed to validate chunk: {:?}", err);
                }
            }
        });
        Ok(())
    }

    /// Called by block producer.
    /// Returns Some(signatures) if node has enough signed stake for the chunk represented by chunk_header.
    /// Signatures have the same order as ordered_chunk_validators, thus ready to be included in a block as is.
    /// Returns None if chunk doesn't have enough stake.
    /// For older protocol version, we return an empty array of chunk endorsements.
    pub fn get_chunk_endorsement_signatures(
        &self,
        chunk_header: &ShardChunkHeader,
    ) -> Result<Option<ChunkEndorsementSignatures>, Error> {
        let epoch_id =
            self.epoch_manager.get_epoch_id_from_prev_block(chunk_header.prev_block_hash())?;
        let protocol_version = self.epoch_manager.get_epoch_protocol_version(&epoch_id)?;
        if !checked_feature!("stable", ChunkValidation, protocol_version) {
            // Return an empty array of chunk endorsements for older protocol versions.
            return Ok(Some(vec![]));
        }

        // Get the chunk_endorsements for the chunk from our cache.
        // Note that these chunk endorsements are already validated as part of process_chunk_endorsement.
        // We can safely rely on the the following details
        //    1. The chunk endorsements are from valid chunk_validator for this chunk.
        //    2. The chunk endorsements signatures are valid.
        let Some(chunk_endorsements) = self.chunk_endorsements.peek(&chunk_header.chunk_hash())
        else {
            // Early return if no chunk_enforsements found in our cache.
            return Ok(None);
        };

        let epoch_id =
            self.epoch_manager.get_epoch_id_from_prev_block(chunk_header.prev_block_hash())?;
        let chunk_validator_assignments = self.epoch_manager.get_chunk_validator_assignments(
            &epoch_id,
            chunk_header.shard_id(),
            chunk_header.height_created(),
        )?;

        // Check whether the current set of chunk_validators have enough stake to include chunk in block.
        if !chunk_validator_assignments
            .does_chunk_have_enough_stake(&chunk_endorsements.keys().cloned().collect())
        {
            return Ok(None);
        }

        // We've already verified the chunk_endorsements are valid, collect signatures.
        let signatures = chunk_validator_assignments
            .ordered_chunk_validators()
            .iter()
            .map(|account_id| {
                // map Option<ChunkEndorsement> to Option<Box<Signature>>
                chunk_endorsements
                    .get(account_id)
                    .map(|endorsement| Box::new(endorsement.signature.clone()))
            })
            .collect();

        Ok(Some(signatures))
    }
}

/// Checks that proposed `transactions` are valid for a chunk with `chunk_header`.
/// Uses `storage_config` to possibly record reads or use recorded storage.
fn validate_prepared_transactions(
    chain: &Chain,
    epoch_manager: &dyn EpochManagerAdapter,
    runtime_adapter: &dyn RuntimeAdapter,
    chunk_header: &ShardChunkHeader,
    storage_config: RuntimeStorageConfig,
    transactions: &[SignedTransaction],
) -> Result<PreparedTransactions, Error> {
    let store = chain.chain_store();
    let epoch_id = epoch_manager.get_epoch_id_from_prev_block(chunk_header.prev_block_hash())?;
    let parent_block = store.get_block(chunk_header.prev_block_hash())?;
    let parent_block_header = parent_block.header();

    runtime_adapter.prepare_transactions(
        parent_block_header.next_gas_price(),
        chunk_header.gas_limit(),
        &epoch_id,
        chunk_header.shard_id(),
        storage_config,
        parent_block_header.height() + 1,
        &mut TransactionGroupIteratorWrapper::new(transactions),
        &mut |tx: &SignedTransaction| -> bool {
            store
                .check_transaction_validity_period(
                    parent_block_header,
                    &tx.transaction.block_hash,
                    chain.transaction_validity_period,
                )
                .is_ok()
        },
        epoch_manager.get_epoch_protocol_version(&epoch_id)?,
        None,
    )
}

/// Pre-validates the chunk's receipts and transactions against the chain.
/// We do this before handing off the computationally intensive part to a
/// validation thread.
fn pre_validate_chunk_state_witness(
<<<<<<< HEAD
    state_witness: &ChunkStateWitness,
    chain: &Chain,
=======
    state_witness: &ChunkStateWitnessInner,
    store: &ChainStore,
>>>>>>> 8582a0a5
    epoch_manager: &dyn EpochManagerAdapter,
    runtime_adapter: &dyn RuntimeAdapter,
) -> Result<PreValidationOutput, Error> {
    let store = chain.chain_store();
    let shard_id = state_witness.chunk_header.shard_id();

    // First, go back through the blockchain history to locate the last new chunk
    // and last last new chunk for the shard.

    // Blocks from the last new chunk (inclusive) to the parent block (inclusive).
    let mut blocks_after_last_chunk = Vec::new();
    // Blocks from the last last new chunk (inclusive) to the last new chunk (exclusive).
    let mut blocks_after_last_last_chunk = Vec::new();

    {
        let mut block_hash = *state_witness.chunk_header.prev_block_hash();
        let mut prev_chunks_seen = 0;
        loop {
            let block = store.get_block(&block_hash)?;
            let chunks = block.chunks();
            let Some(chunk) = chunks.get(shard_id as usize) else {
                return Err(Error::InvalidChunkStateWitness(format!(
                    "Shard {} does not exist in block {:?}",
                    shard_id, block_hash
                )));
            };
            let is_new_chunk = chunk.is_new_chunk(block.header().height());
            block_hash = *block.header().prev_hash();
            if prev_chunks_seen == 0 {
                blocks_after_last_chunk.push(block);
            } else if prev_chunks_seen == 1 {
                blocks_after_last_last_chunk.push(block);
            }
            if is_new_chunk {
                prev_chunks_seen += 1;
            }
            if prev_chunks_seen == 2 {
                break;
            }
        }
    }

    // Compute the chunks from which receipts should be collected.
    // let mut chunks_to_collect_receipts_from = Vec::new();
    // for block in blocks_after_last_last_chunk.iter().rev() {
    //     // To stay consistent with the order in which receipts are applied,
    //     // blocks are iterated in reverse order (from new to old), and
    //     // chunks are shuffled for each block.
    //     let mut chunks_in_block = block
    //         .chunks()
    //         .iter()
    //         .map(|chunk| (chunk.chunk_hash(), chunk.prev_outgoing_receipts_root()))
    //         .collect::<Vec<_>>();
    //     shuffle_receipt_proofs(&mut chunks_in_block, block.hash());
    //     chunks_to_collect_receipts_from.extend(chunks_in_block);
    // }

    // Verify that for each chunk, the receipts that have been provided match
    // the receipts that we are expecting.
    // let mut receipts_to_apply = Vec::new();
    // for (chunk_hash, receipt_root) in chunks_to_collect_receipts_from {
    //     let Some(receipt_proof) = state_witness.source_receipt_proofs.get(&chunk_hash) else {
    //         return Err(Error::InvalidChunkStateWitness(format!(
    //             "Missing source receipt proof for chunk {:?}",
    //             chunk_hash
    //         )));
    //     };
    //     if !receipt_proof.verify_against_receipt_root(receipt_root) {
    //         return Err(Error::InvalidChunkStateWitness(format!(
    //             "Provided receipt proof failed verification against receipt root for chunk {:?}",
    //             chunk_hash
    //         )));
    //     }
    //     // TODO(#10265): This does not currently handle shard layout change.
    //     if receipt_proof.1.to_shard_id != shard_id {
    //         return Err(Error::InvalidChunkStateWitness(format!(
    //             "Receipt proof for chunk {:?} is for shard {}, expected shard {}",
    //             chunk_hash, receipt_proof.1.to_shard_id, shard_id
    //         )));
    //     }
    //     receipts_to_apply.extend(receipt_proof.0.iter().cloned());
    // }
    let (last_chunk_block, implicit_transition_blocks) =
        blocks_after_last_chunk.split_last().unwrap();
    let receipts_response = &store.get_incoming_receipts_for_shard(
        epoch_manager,
        shard_id,
        *last_chunk_block.header().hash(),
        blocks_after_last_last_chunk.last().unwrap().header().height(),
    )?;
    let receipts_to_apply = near_chain::chain::collect_receipts_from_response(receipts_response);
    let applied_receipts_hash = hash(&borsh::to_vec(receipts_to_apply.as_slice()).unwrap());
    if applied_receipts_hash != state_witness.applied_receipts_hash {
        return Err(Error::InvalidChunkStateWitness(format!(
            "Receipts hash {:?} does not match expected receipts hash {:?}",
            applied_receipts_hash, state_witness.applied_receipts_hash
        )));
    }
    let (tx_root_from_state_witness, _) = merklize(&state_witness.transactions);
    let last_new_chunk_tx_root =
        last_chunk_block.chunks().get(shard_id as usize).unwrap().tx_root();
    if last_new_chunk_tx_root != tx_root_from_state_witness {
        return Err(Error::InvalidChunkStateWitness(format!(
            "Transaction root {:?} does not match expected transaction root {:?}",
            tx_root_from_state_witness, last_new_chunk_tx_root
        )));
    }

    // Verify that all proposed transactions are valid.
    let new_transactions = &state_witness.new_transactions;
    if !new_transactions.is_empty() {
        let transactions_validation_storage_config = RuntimeStorageConfig {
            state_root: state_witness.chunk_header.prev_state_root(),
            use_flat_storage: true,
            source: StorageDataSource::Recorded(PartialStorage {
                nodes: state_witness.new_transactions_validation_state.clone(),
            }),
            state_patch: Default::default(),
            record_storage: false,
        };

        match validate_prepared_transactions(
            chain,
            epoch_manager,
            runtime_adapter,
            &state_witness.chunk_header,
            transactions_validation_storage_config,
            &new_transactions,
        ) {
            Ok(result) => {
                if result.transactions.len() != new_transactions.len() {
                    return Err(Error::InvalidChunkStateWitness(format!(
                        "New transactions validation failed. {} transactions out of {} proposed transactions were valid.",
                        result.transactions.len(),
                        new_transactions.len(),
                    )));
                }
            }
            Err(error) => {
                return Err(Error::InvalidChunkStateWitness(format!(
                    "New transactions validation failed: {}",
                    error,
                )));
            }
        };
    }

    Ok(PreValidationOutput {
        main_transition_params: NewChunkData {
            chunk_header: last_chunk_block.chunks().get(shard_id as usize).unwrap().clone(),
            transactions: state_witness.transactions.clone(),
            receipts: receipts_to_apply,
            resharding_state_roots: None,
            block: Chain::get_apply_chunk_block_context(
                epoch_manager,
                last_chunk_block.header(),
                &store.get_previous_header(last_chunk_block.header())?,
                true,
            )?,
            is_first_block_with_chunk_of_version: false,
            storage_context: StorageContext {
                storage_data_source: StorageDataSource::Recorded(PartialStorage {
                    nodes: state_witness.main_state_transition.base_state.clone(),
                }),
                state_patch: Default::default(),
                record_storage: false,
            },
        },
        implicit_transition_params: implicit_transition_blocks
            .into_iter()
            .rev()
            .map(|block| -> Result<_, Error> {
                Ok(Chain::get_apply_chunk_block_context(
                    epoch_manager,
                    block.header(),
                    &store.get_previous_header(block.header())?,
                    false,
                )?)
            })
            .collect::<Result<_, _>>()?,
    })
}

struct PreValidationOutput {
    main_transition_params: NewChunkData,
    implicit_transition_params: Vec<ApplyChunkBlockContext>,
}

fn validate_chunk_state_witness(
    state_witness: ChunkStateWitnessInner,
    pre_validation_output: PreValidationOutput,
    epoch_manager: &dyn EpochManagerAdapter,
    runtime_adapter: &dyn RuntimeAdapter,
) -> Result<(), Error> {
    let span = tracing::debug_span!(target: "chain", "validate_chunk_state_witness").entered();
    let main_transition = pre_validation_output.main_transition_params;
    let chunk_header = main_transition.chunk_header.clone();
    let epoch_id = epoch_manager.get_epoch_id(&main_transition.block.block_hash)?;
    let shard_uid =
        epoch_manager.shard_id_to_uid(main_transition.chunk_header.shard_id(), &epoch_id)?;
    // Should we validate other fields?
    let NewChunkResult { apply_result: mut main_apply_result, .. } = apply_new_chunk(
        &span,
        main_transition,
        ShardContext {
            shard_uid,
            cares_about_shard_this_epoch: true,
            will_shard_layout_change: false,
            should_apply_chunk: true,
            need_to_reshard: false,
        },
        runtime_adapter,
        epoch_manager,
    )?;
    let outgoing_receipts = std::mem::take(&mut main_apply_result.outgoing_receipts);
    let mut chunk_extra = apply_result_to_chunk_extra(main_apply_result, &chunk_header);
    if chunk_extra.state_root() != &state_witness.main_state_transition.post_state_root {
        // This is an early check, it's not for correctness, only for better
        // error reporting in case of an invalid state witness due to a bug.
        // Only the final state root check against the chunk header is required.
        return Err(Error::InvalidChunkStateWitness(format!(
            "Post state root {:?} for main transition does not match expected post state root {:?}",
            chunk_extra.state_root(),
            state_witness.main_state_transition.post_state_root,
        )));
    }

    for (block, transition) in pre_validation_output
        .implicit_transition_params
        .into_iter()
        .zip(state_witness.implicit_transitions.into_iter())
    {
        let block_hash = block.block_hash;
        let old_chunk_data = OldChunkData {
            prev_chunk_extra: chunk_extra.clone(),
            resharding_state_roots: None,
            block,
            storage_context: StorageContext {
                storage_data_source: StorageDataSource::Recorded(PartialStorage {
                    nodes: transition.base_state,
                }),
                state_patch: Default::default(),
                record_storage: false,
            },
        };
        let OldChunkResult { apply_result, .. } = apply_old_chunk(
            &span,
            old_chunk_data,
            ShardContext {
                // Consider other shard uid in case of resharding.
                shard_uid,
                cares_about_shard_this_epoch: true,
                will_shard_layout_change: false,
                should_apply_chunk: false,
                need_to_reshard: false,
            },
            runtime_adapter,
            epoch_manager,
        )?;
        *chunk_extra.state_root_mut() = apply_result.new_root;
        if chunk_extra.state_root() != &transition.post_state_root {
            // This is an early check, it's not for correctness, only for better
            // error reporting in case of an invalid state witness due to a bug.
            // Only the final state root check against the chunk header is required.
            return Err(Error::InvalidChunkStateWitness(format!(
                "Post state root {:?} for implicit transition at block {:?}, does not match expected state root {:?}",
                chunk_extra.state_root(), block_hash, transition.post_state_root
            )));
        }
    }

    // Finally, verify that the newly proposed chunk matches everything we have computed.
    let outgoing_receipts_hashes = {
        let shard_layout = epoch_manager
            .get_shard_layout_from_prev_block(state_witness.chunk_header.prev_block_hash())?;
        Chain::build_receipts_hashes(&outgoing_receipts, &shard_layout)
    };
    let (outgoing_receipts_root, _) = merklize(&outgoing_receipts_hashes);
    validate_chunk_with_chunk_extra_and_receipts_root(
        &chunk_extra,
        &state_witness.chunk_header,
        &outgoing_receipts_root,
    )?;

    Ok(())
}

fn apply_result_to_chunk_extra(
    apply_result: ApplyChunkResult,
    chunk: &ShardChunkHeader,
) -> ChunkExtra {
    let (outcome_root, _) = ApplyChunkResult::compute_outcomes_proof(&apply_result.outcomes);
    ChunkExtra::new(
        &apply_result.new_root,
        outcome_root,
        apply_result.validator_proposals,
        apply_result.total_gas_burnt,
        chunk.gas_limit(),
        apply_result.total_balance_burnt,
    )
}

fn send_chunk_endorsement_to_block_producers(
    chunk_header: &ShardChunkHeader,
    epoch_manager: &dyn EpochManagerAdapter,
    signer: &dyn ValidatorSigner,
    network_sender: &Sender<PeerManagerMessageRequest>,
) {
    let epoch_id =
        epoch_manager.get_epoch_id_from_prev_block(chunk_header.prev_block_hash()).unwrap();

    // Send the chunk endorsement to the next NUM_NEXT_BLOCK_PRODUCERS_TO_SEND_CHUNK_ENDORSEMENT block producers.
    // It's possible we may reach the end of the epoch, in which case, ignore the error from get_block_producer.
    let block_height = chunk_header.height_created();
    let block_producers = (0..NUM_NEXT_BLOCK_PRODUCERS_TO_SEND_CHUNK_ENDORSEMENT)
        .map_while(|i| epoch_manager.get_block_producer(&epoch_id, block_height + i).ok())
        .collect_vec();
    assert!(!block_producers.is_empty());

    tracing::debug!(
        target: "chunk_validation",
        chunk_hash=?chunk_header.chunk_hash(),
        ?block_producers,
        "Chunk validated successfully, sending endorsement",
    );

    let endorsement = ChunkEndorsement::new(chunk_header.chunk_hash(), signer);
    for block_producer in block_producers {
        network_sender.send(PeerManagerMessageRequest::NetworkRequests(
            NetworkRequests::ChunkEndorsement(block_producer, endorsement.clone()),
        ));
    }
}

impl Client {
    /// Responds to a network request to verify a `ChunkStateWitness`, which is
    /// sent by chunk producers after they produce a chunk.
    pub fn process_chunk_state_witness(
        &mut self,
        witness: ChunkStateWitness,
        peer_id: PeerId,
    ) -> Result<(), Error> {
        // First chunk after genesis doesn't have to be endorsed.
        if witness.inner.chunk_header.prev_block_hash() == self.chain.genesis().hash() {
            let Some(signer) = self.validator_signer.as_ref() else {
                return Err(Error::NotAChunkValidator);
            };
            send_chunk_endorsement_to_block_producers(
                &witness.inner.chunk_header,
                self.epoch_manager.as_ref(),
                signer.as_ref(),
                &self.chunk_validator.network_sender,
            );
            return Ok(());
        }

        // TODO(#10265): If the previous block does not exist, we should
        // queue this (similar to orphans) to retry later.
<<<<<<< HEAD
        self.chunk_validator.start_validating_chunk(witness, &self.chain)
=======
        let result = self.chunk_validator.start_validating_chunk(
            witness,
            self.chain.chain_store(),
            peer_id.clone(),
        );
        if let Err(Error::InvalidChunkStateWitness(_)) = &result {
            self.network_adapter.send(PeerManagerMessageRequest::NetworkRequests(
                NetworkRequests::BanPeer {
                    peer_id,
                    ban_reason: ReasonForBan::BadChunkStateWitness,
                },
            ));
        }
        result
>>>>>>> 8582a0a5
    }

    /// Collect state transition data necessary to produce state witness for
    /// `chunk_header`.
    fn collect_state_transition_data(
        &mut self,
        chunk_header: &ShardChunkHeader,
        prev_chunk_header: &ShardChunkHeader,
    ) -> Result<(ChunkStateTransition, Vec<ChunkStateTransition>, CryptoHash), Error> {
        let shard_id = chunk_header.shard_id();
        let epoch_id =
            self.epoch_manager.get_epoch_id_from_prev_block(chunk_header.prev_block_hash())?;
        let shard_uid = self.epoch_manager.shard_id_to_uid(shard_id, &epoch_id)?;
        let prev_chunk_height_included = prev_chunk_header.height_included();

        let mut prev_blocks = self.chain.get_blocks_until_height(
            *chunk_header.prev_block_hash(),
            prev_chunk_height_included,
            true,
        )?;
        prev_blocks.reverse();
        let (main_block, implicit_blocks) = prev_blocks.split_first().unwrap();
        let store = self.chain.chain_store().store();
        let StoredChunkStateTransitionData { base_state, receipts_hash } = store
            .get_ser(
                near_store::DBCol::StateTransitionData,
                &near_primitives::utils::get_block_shard_id(main_block, shard_id),
            )?
            .ok_or(Error::Other(format!(
                "Missing state proof for block {main_block} and shard {shard_id}"
            )))?;
        let main_transition = ChunkStateTransition {
            block_hash: *main_block,
            base_state,
            post_state_root: *self.chain.get_chunk_extra(main_block, &shard_uid)?.state_root(),
        };
        let mut implicit_transitions = vec![];
        for block_hash in implicit_blocks {
            let StoredChunkStateTransitionData { base_state, .. } = store
                .get_ser(
                    near_store::DBCol::StateTransitionData,
                    &near_primitives::utils::get_block_shard_id(block_hash, shard_id),
                )?
                .ok_or(Error::Other(format!(
                    "Missing state proof for block {block_hash} and shard {shard_id}"
                )))?;
            implicit_transitions.push(ChunkStateTransition {
                block_hash: *block_hash,
                base_state,
                post_state_root: *self.chain.get_chunk_extra(block_hash, &shard_uid)?.state_root(),
            });
        }

        Ok((main_transition, implicit_transitions, receipts_hash))
    }

    /// Distributes the chunk state witness to chunk validators that are
    /// selected to validate this chunk.
    pub fn send_chunk_state_witness_to_chunk_validators(
        &mut self,
        epoch_id: &EpochId,
        prev_chunk_header: &ShardChunkHeader,
        chunk: &ShardChunk,
        transactions_storage_proof: Option<PartialState>,
    ) -> Result<(), Error> {
        let protocol_version = self.epoch_manager.get_epoch_protocol_version(epoch_id)?;
        if !checked_feature!("stable", ChunkValidation, protocol_version) {
            return Ok(());
        }

        let chunk_header = chunk.cloned_header();
        let chunk_validators = self
            .epoch_manager
            .get_chunk_validator_assignments(
                epoch_id,
                chunk_header.shard_id(),
                chunk_header.height_created(),
            )?
            .ordered_chunk_validators();
        let Some(witness) =
            self.create_state_witness(prev_chunk_header, chunk, transactions_storage_proof)?
        else {
            return Ok(());
        };
        tracing::debug!(
            target: "chunk_validation",
            "Sending chunk state witness for chunk {:?} to chunk validators {:?}",
            chunk.chunk_hash(),
            chunk_validators,
        );
        self.network_adapter.send(PeerManagerMessageRequest::NetworkRequests(
            NetworkRequests::ChunkStateWitness(chunk_validators, witness),
        ));
        Ok(())
    }

    pub(crate) fn shadow_validate_block_chunks(&mut self, block: &Block) -> Result<(), Error> {
        if !cfg!(feature = "shadow_chunk_validation") {
            return Ok(());
        }
        let block_hash = block.hash();
        tracing::debug!(target: "chunk_validation", ?block_hash, "shadow validation for block chunks");
        let prev_block = self.chain.get_block(block.header().prev_hash())?;
        let prev_block_chunks = prev_block.chunks();
        for chunk in
            block.chunks().iter().filter(|chunk| chunk.is_new_chunk(block.header().height()))
        {
            let chunk = self.chain.get_chunk_clone_from_header(chunk)?;
            let prev_chunk_header = prev_block_chunks.get(chunk.shard_id() as usize).unwrap();
            if let Err(err) = self.shadow_validate_chunk(prev_chunk_header, &chunk) {
                metrics::SHADOW_CHUNK_VALIDATION_FAILED_TOTAL.inc();
                tracing::error!(
                    target: "chunk_validation",
                    ?err,
                    shard_id = chunk.shard_id(),
                    ?block_hash,
                    "shadow chunk validation failed"
                );
            }
        }
        Ok(())
    }

    fn shadow_validate_chunk(
        &mut self,
        prev_chunk_header: &ShardChunkHeader,
        chunk: &ShardChunk,
    ) -> Result<(), Error> {
        let shard_id = chunk.shard_id();
        let chunk_hash = chunk.chunk_hash();
        let chunk_header = chunk.cloned_header();

        let transactions_validation_storage_config = RuntimeStorageConfig {
            state_root: chunk_header.prev_state_root(),
            use_flat_storage: true,
            source: StorageDataSource::Db,
            state_patch: Default::default(),
            record_storage: true,
        };

        // We call `validate_prepared_transactions()` here because we need storage proof for transactions validation.
        // Normally it is provided by chunk producer, but for shadow validation we need to generate it ourselves.
        let Ok(validated_transactions) = validate_prepared_transactions(
            &self.chain,
            self.epoch_manager.as_ref(),
            self.runtime_adapter.as_ref(),
            &chunk_header,
            transactions_validation_storage_config,
            chunk.transactions(),
        ) else {
            return Err(Error::Other(
                "Could not produce storage proof for new transactions".to_owned(),
            ));
        };

        let Some(witness) = self.create_state_witness(
            prev_chunk_header,
            chunk,
            validated_transactions.storage_proof,
        )?
        else {
            return Err(Error::Other("State witness is None".to_owned()));
        };
        let witness_size = borsh::to_vec(&witness)?.len();
        metrics::CHUNK_STATE_WITNESS_TOTAL_SIZE
            .with_label_values(&[&shard_id.to_string()])
            .observe(witness_size as f64);
        let pre_validation_start = Instant::now();
        let pre_validation_result = pre_validate_chunk_state_witness(
<<<<<<< HEAD
            &witness,
            &self.chain,
=======
            &witness.inner,
            self.chain.chain_store(),
>>>>>>> 8582a0a5
            self.epoch_manager.as_ref(),
            self.runtime_adapter.as_ref(),
        )?;
        tracing::debug!(
            target: "chunk_validation",
            shard_id,
            ?chunk_hash,
            witness_size,
            pre_validation_elapsed = ?pre_validation_start.elapsed(),
            "completed shadow chunk pre-validation"
        );
        let epoch_manager = self.epoch_manager.clone();
        let runtime_adapter = self.runtime_adapter.clone();
        rayon::spawn(move || {
            let validation_start = Instant::now();
            match validate_chunk_state_witness(
                witness.inner,
                pre_validation_result,
                epoch_manager.as_ref(),
                runtime_adapter.as_ref(),
            ) {
                Ok(()) => {
                    tracing::debug!(
                        target: "chunk_validation",
                        shard_id,
                        ?chunk_hash,
                        validation_elapsed = ?validation_start.elapsed(),
                        "completed shadow chunk validation"
                    );
                }
                Err(err) => {
                    metrics::SHADOW_CHUNK_VALIDATION_FAILED_TOTAL.inc();
                    tracing::error!(
                        target: "chunk_validation",
                        ?err,
                        shard_id,
                        ?chunk_hash,
                        "shadow chunk validation failed"
                    );
                }
            }
        });
        Ok(())
    }

    fn create_state_witness(
        &mut self,
        prev_chunk_header: &ShardChunkHeader,
        chunk: &ShardChunk,
        transactions_storage_proof: Option<PartialState>,
    ) -> Result<Option<ChunkStateWitness>, Error> {
        let chunk_header = chunk.cloned_header();
        let prev_chunk = self.chain.get_chunk(&prev_chunk_header.chunk_hash())?;
        let (main_state_transition, implicit_transitions, applied_receipts_hash) =
            self.collect_state_transition_data(&chunk_header, prev_chunk_header)?;
<<<<<<< HEAD

        let new_transactions = chunk.transactions().to_vec();
        let new_transactions_validation_state = if new_transactions.is_empty() {
            PartialState::default()
        } else {
            // With stateless validation chunk producer uses recording reads when validating transactions. The storage proof must be available here.
            transactions_storage_proof.expect("Missing storage proof for transactions validation")
        };

        let witness = ChunkStateWitness {
            chunk_header: chunk_header.clone(),
=======
        let witness_inner = ChunkStateWitnessInner::new(
            chunk_header.clone(),
>>>>>>> 8582a0a5
            main_state_transition,
            // TODO(#9292): Iterate through the chain to derive this.
            HashMap::new(),
            // (Could also be derived from iterating through the receipts, but
            // that defeats the purpose of this check being a debugging
            // mechanism.)
            applied_receipts_hash,
            prev_chunk.transactions().to_vec(),
            implicit_transitions,
<<<<<<< HEAD
            new_transactions,
            new_transactions_validation_state,
        };
=======
            chunk.transactions().to_vec(),
            // TODO(#9292): Derive this during chunk production, during
            // prepare_transactions or the like.
            PartialState::default(),
        );
        let signer = self.validator_signer.as_ref().ok_or(Error::NotAValidator)?;
        let signature = signer.sign_chunk_state_witness(&witness_inner);
        let witness = ChunkStateWitness { inner: witness_inner, signature };
>>>>>>> 8582a0a5
        Ok(Some(witness))
    }

    /// Function to process an incoming chunk endorsement from chunk validators.
    /// We first verify the chunk endorsement and then store it in a cache.
    /// We would later include the endorsements in the block production.
    pub fn process_chunk_endorsement(
        &mut self,
        endorsement: ChunkEndorsement,
    ) -> Result<(), Error> {
        let chunk_hash = endorsement.chunk_hash();
        let account_id = &endorsement.account_id;

        // If we have already processed this chunk endorsement, return early.
        if self
            .chunk_validator
            .chunk_endorsements
            .get(chunk_hash)
            .is_some_and(|existing_endorsements| existing_endorsements.get(account_id).is_some())
        {
            tracing::debug!(target: "chunk_validation", ?endorsement, "Already received chunk endorsement.");
            return Ok(());
        }

        let chunk_header = self.chain.get_chunk(chunk_hash)?.cloned_header();
        if !self.epoch_manager.verify_chunk_endorsement(&chunk_header, &endorsement)? {
            tracing::error!(target: "chunk_validation", ?endorsement, "Invalid chunk endorsement.");
            return Err(Error::InvalidChunkEndorsement);
        }

        // If we are the current block producer, we store the chunk endorsement for each chunk which
        // would later be used during block production to check whether to include the chunk or not.
        // TODO(stateless_validation): It's possible for a malicious validator to send endorsements
        // for 100 unique chunks thus pushing out current valid endorsements from our cache.
        // Maybe add check to ensure we don't accept endorsements from chunks already included in some block?
        // Maybe add check to ensure we don't accept endorsements from chunks that have too old height_created?
        tracing::debug!(target: "chunk_validation", ?endorsement, "Received and saved chunk endorsement.");
        self.chunk_validator
            .chunk_endorsements
            .get_or_insert(chunk_hash.clone(), || HashMap::new());
        let chunk_endorsements =
            self.chunk_validator.chunk_endorsements.get_mut(chunk_hash).unwrap();
        chunk_endorsements.insert(account_id.clone(), endorsement);

        Ok(())
    }
}<|MERGE_RESOLUTION|>--- conflicted
+++ resolved
@@ -12,12 +12,8 @@
 use near_chain::{Block, Chain, ChainStoreAccess};
 use near_chain_primitives::Error;
 use near_epoch_manager::EpochManagerAdapter;
-<<<<<<< HEAD
-use near_network::types::{NetworkRequests, PeerManagerMessageRequest};
+use near_network::types::{NetworkRequests, PeerManagerMessageRequest, ReasonForBan};
 use near_pool::TransactionGroupIteratorWrapper;
-=======
-use near_network::types::{NetworkRequests, PeerManagerMessageRequest, ReasonForBan};
->>>>>>> 8582a0a5
 use near_primitives::block_body::ChunkEndorsementSignatures;
 use near_primitives::challenge::PartialState;
 use near_primitives::checked_feature;
@@ -91,12 +87,8 @@
     pub fn start_validating_chunk(
         &self,
         state_witness: ChunkStateWitness,
-<<<<<<< HEAD
         chain: &Chain,
-=======
-        chain_store: &ChainStore,
         peer_id: PeerId,
->>>>>>> 8582a0a5
     ) -> Result<(), Error> {
         if !self.epoch_manager.verify_chunk_state_witness_signature(&state_witness)? {
             return Err(Error::InvalidChunkStateWitness("Invalid signature".to_string()));
@@ -122,13 +114,8 @@
         }
 
         let pre_validation_result = pre_validate_chunk_state_witness(
-<<<<<<< HEAD
-            &state_witness,
+            &state_witness_inner,
             chain,
-=======
-            &state_witness_inner,
-            chain_store,
->>>>>>> 8582a0a5
             self.epoch_manager.as_ref(),
             self.runtime_adapter.as_ref(),
         )?;
@@ -268,13 +255,8 @@
 /// We do this before handing off the computationally intensive part to a
 /// validation thread.
 fn pre_validate_chunk_state_witness(
-<<<<<<< HEAD
-    state_witness: &ChunkStateWitness,
+    state_witness: &ChunkStateWitnessInner,
     chain: &Chain,
-=======
-    state_witness: &ChunkStateWitnessInner,
-    store: &ChainStore,
->>>>>>> 8582a0a5
     epoch_manager: &dyn EpochManagerAdapter,
     runtime_adapter: &dyn RuntimeAdapter,
 ) -> Result<PreValidationOutput, Error> {
@@ -633,14 +615,8 @@
 
         // TODO(#10265): If the previous block does not exist, we should
         // queue this (similar to orphans) to retry later.
-<<<<<<< HEAD
-        self.chunk_validator.start_validating_chunk(witness, &self.chain)
-=======
-        let result = self.chunk_validator.start_validating_chunk(
-            witness,
-            self.chain.chain_store(),
-            peer_id.clone(),
-        );
+        let result =
+            self.chunk_validator.start_validating_chunk(witness, &self.chain, peer_id.clone());
         if let Err(Error::InvalidChunkStateWitness(_)) = &result {
             self.network_adapter.send(PeerManagerMessageRequest::NetworkRequests(
                 NetworkRequests::BanPeer {
@@ -650,7 +626,6 @@
             ));
         }
         result
->>>>>>> 8582a0a5
     }
 
     /// Collect state transition data necessary to produce state witness for
@@ -820,13 +795,8 @@
             .observe(witness_size as f64);
         let pre_validation_start = Instant::now();
         let pre_validation_result = pre_validate_chunk_state_witness(
-<<<<<<< HEAD
-            &witness,
+            &witness.inner,
             &self.chain,
-=======
-            &witness.inner,
-            self.chain.chain_store(),
->>>>>>> 8582a0a5
             self.epoch_manager.as_ref(),
             self.runtime_adapter.as_ref(),
         )?;
@@ -882,7 +852,6 @@
         let prev_chunk = self.chain.get_chunk(&prev_chunk_header.chunk_hash())?;
         let (main_state_transition, implicit_transitions, applied_receipts_hash) =
             self.collect_state_transition_data(&chunk_header, prev_chunk_header)?;
-<<<<<<< HEAD
 
         let new_transactions = chunk.transactions().to_vec();
         let new_transactions_validation_state = if new_transactions.is_empty() {
@@ -892,12 +861,8 @@
             transactions_storage_proof.expect("Missing storage proof for transactions validation")
         };
 
-        let witness = ChunkStateWitness {
-            chunk_header: chunk_header.clone(),
-=======
         let witness_inner = ChunkStateWitnessInner::new(
             chunk_header.clone(),
->>>>>>> 8582a0a5
             main_state_transition,
             // TODO(#9292): Iterate through the chain to derive this.
             HashMap::new(),
@@ -907,20 +872,12 @@
             applied_receipts_hash,
             prev_chunk.transactions().to_vec(),
             implicit_transitions,
-<<<<<<< HEAD
             new_transactions,
             new_transactions_validation_state,
-        };
-=======
-            chunk.transactions().to_vec(),
-            // TODO(#9292): Derive this during chunk production, during
-            // prepare_transactions or the like.
-            PartialState::default(),
         );
         let signer = self.validator_signer.as_ref().ok_or(Error::NotAValidator)?;
         let signature = signer.sign_chunk_state_witness(&witness_inner);
         let witness = ChunkStateWitness { inner: witness_inner, signature };
->>>>>>> 8582a0a5
         Ok(Some(witness))
     }
 
