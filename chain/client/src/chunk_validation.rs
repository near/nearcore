use near_async::messaging::{CanSend, Sender};
use near_chain::migrations::check_if_block_is_first_with_chunk_of_version;
use near_chain::sharding::shuffle_receipt_proofs;
use near_chain::types::{
    ApplyChunkBlockContext, ApplyChunkResult, ApplyChunkShardContext, RuntimeAdapter,
    RuntimeStorageConfig, StorageDataSource,
};
use near_chain::validate::validate_chunk_with_chunk_extra_and_receipts_root;
use near_chain::{Block, BlockHeader, Chain, ChainStore, ChainStoreAccess};
use near_chain_primitives::Error;
use near_epoch_manager::EpochManagerAdapter;
use near_network::types::{NetworkRequests, PeerManagerMessageRequest};
use near_primitives::challenge::PartialState;
use near_primitives::checked_feature;
use near_primitives::chunk_validation::{
<<<<<<< HEAD
    ChunkEndorsement, ChunkEndorsementInner, ChunkStateWitness,
=======
    ChunkEndorsement, ChunkEndorsementInner, ChunkEndorsementMessage, ChunkStateTransition,
    ChunkStateWitness,
>>>>>>> 6001359f
};
use near_primitives::hash::{hash, CryptoHash};
use near_primitives::merkle::merklize;
use near_primitives::receipt::Receipt;
use near_primitives::sharding::{ShardChunk, ShardChunkHeader};
use near_primitives::types::chunk_extra::ChunkExtra;
use near_primitives::types::{EpochId, ShardId};
use near_primitives::validator_signer::ValidatorSigner;
use near_store::PartialStorage;
use std::collections::HashMap;
use std::sync::Arc;

use crate::Client;

/// A module that handles chunk validation logic. Chunk validation refers to a
/// critical process of stateless validation, where chunk validators (certain
/// validators selected to validate the chunk) verify that the chunk's state
/// witness is correct, and then send chunk endorsements to the block producer
/// so that the chunk can be included in the block.
pub struct ChunkValidator {
    /// The signer for our own node, if we are a validator. If not, this is None.
    my_signer: Option<Arc<dyn ValidatorSigner>>,
    epoch_manager: Arc<dyn EpochManagerAdapter>,
    network_sender: Sender<PeerManagerMessageRequest>,
    runtime_adapter: Arc<dyn RuntimeAdapter>,
}

impl ChunkValidator {
    pub fn new(
        my_signer: Option<Arc<dyn ValidatorSigner>>,
        epoch_manager: Arc<dyn EpochManagerAdapter>,
        network_sender: Sender<PeerManagerMessageRequest>,
        runtime_adapter: Arc<dyn RuntimeAdapter>,
    ) -> Self {
        Self { my_signer, epoch_manager, network_sender, runtime_adapter }
    }

    /// Performs the chunk validation logic. When done, it will send the chunk
    /// endorsement message to the block producer. The actual validation logic
    /// happens in a separate thread.
    pub fn start_validating_chunk(
        &self,
        state_witness: ChunkStateWitness,
        chain_store: &ChainStore,
    ) -> Result<(), Error> {
        let Some(my_signer) = self.my_signer.as_ref() else {
            return Err(Error::NotAValidator);
        };
        let chunk_header = state_witness.chunk_header.clone();
        let epoch_id =
            self.epoch_manager.get_epoch_id_from_prev_block(chunk_header.prev_block_hash())?;
        // We will only validate something if we are a chunk validator for this chunk.
        // Note this also covers the case before the protocol upgrade for chunk validators,
        // because the chunk validators will be empty.
        let chunk_validators = self.epoch_manager.get_chunk_validators(
            &epoch_id,
            chunk_header.shard_id(),
            chunk_header.height_created(),
        )?;
        if !chunk_validators.contains_key(my_signer.validator_id()) {
            return Err(Error::NotAChunkValidator);
        }

        let pre_validation_result = pre_validate_chunk_state_witness(
            &state_witness,
            chain_store,
            self.epoch_manager.as_ref(),
        )?;

        let block_producer =
            self.epoch_manager.get_block_producer(&epoch_id, chunk_header.height_created())?;

        let network_sender = self.network_sender.clone();
        let signer = self.my_signer.clone().unwrap();
        let epoch_manager = self.epoch_manager.clone();
        let runtime_adapter = self.runtime_adapter.clone();
<<<<<<< HEAD
        rayon::spawn(move || match validate_chunk(&state_witness, runtime_adapter.as_ref()) {
            Ok(()) => {
                tracing::debug!(
                    target: "chunk_validation",
                    chunk_hash=?chunk_header.chunk_hash(),
                    block_producer=%block_producer,
                    "Chunk validated successfully, sending endorsement",
                );
                let endorsement_to_sign = ChunkEndorsementInner::new(chunk_header.chunk_hash());
                let endorsement = ChunkEndorsement {
                    account_id: signer.validator_id().clone(),
                    signature: signer.sign_chunk_endorsement(&endorsement_to_sign),
                    inner: endorsement_to_sign,
                };
                network_sender.send(PeerManagerMessageRequest::NetworkRequests(
                    NetworkRequests::ChunkEndorsement(block_producer, endorsement),
                ));
            }
            Err(err) => {
                tracing::error!("Failed to validate chunk: {:?}", err);
=======
        rayon::spawn(move || {
            match validate_chunk_state_witness(
                state_witness,
                pre_validation_result,
                epoch_manager.as_ref(),
                runtime_adapter.as_ref(),
            ) {
                Ok(()) => {
                    tracing::debug!(
                        target: "chunk_validation",
                        chunk_hash=?chunk_header.chunk_hash(),
                        block_producer=%block_producer,
                        "Chunk validated successfully, sending endorsement",
                    );
                    let endorsement_to_sign = ChunkEndorsementInner::new(chunk_header.chunk_hash());
                    network_sender.send(PeerManagerMessageRequest::NetworkRequests(
                        NetworkRequests::ChunkEndorsement(ChunkEndorsementMessage {
                            endorsement: ChunkEndorsement {
                                account_id: signer.validator_id().clone(),
                                signature: signer.sign_chunk_endorsement(&endorsement_to_sign),
                                inner: endorsement_to_sign,
                            },
                            target: block_producer,
                        }),
                    ));
                }
                Err(err) => {
                    tracing::error!("Failed to validate chunk: {:?}", err);
                }
>>>>>>> 6001359f
            }
        });
        Ok(())
    }
}

/// Pre-validates the chunk's receipts and transactions against the chain.
/// We do this before handing off the computationally intensive part to a
/// validation thread.
fn pre_validate_chunk_state_witness(
    state_witness: &ChunkStateWitness,
    store: &ChainStore,
    epoch_manager: &dyn EpochManagerAdapter,
) -> Result<PreValidationOutput, Error> {
    let shard_id = state_witness.chunk_header.shard_id();

    // First, go back through the blockchain history to locate the last new chunk
    // and last last new chunk for the shard.

    // Blocks from the last new chunk (exclusive) to the parent block (inclusive).
    let mut blocks_after_last_chunk = Vec::new();
    // Blocks from the last last new chunk (exclusive) to the last new chunk (inclusive).
    let mut blocks_after_last_last_chunk = Vec::new();

    {
        let mut block_hash = *state_witness.chunk_header.prev_block_hash();
        let mut prev_chunks_seen = 0;
        loop {
            let block = store.get_block(&block_hash)?;
            let chunks = block.chunks();
            let Some(chunk) = chunks.get(shard_id as usize) else {
                return Err(Error::InvalidChunkStateWitness(format!(
                    "Shard {} does not exist in block {:?}",
                    shard_id, block_hash
                )));
            };
            block_hash = *block.header().prev_hash();
            if chunk.is_new_chunk() {
                prev_chunks_seen += 1;
            }
            if prev_chunks_seen == 0 {
                blocks_after_last_chunk.push(block);
            } else if prev_chunks_seen == 1 {
                blocks_after_last_last_chunk.push(block);
            }
            if prev_chunks_seen == 2 {
                break;
            }
        }
    }

    // Compute the chunks from which receipts should be collected.
    let mut chunks_to_collect_receipts_from = Vec::new();
    for block in blocks_after_last_last_chunk.iter().rev() {
        // To stay consistent with the order in which receipts are applied,
        // blocks are iterated in reverse order (from new to old), and
        // chunks are shuffled for each block.
        let mut chunks_in_block = block
            .chunks()
            .iter()
            .map(|chunk| (chunk.chunk_hash(), chunk.prev_outgoing_receipts_root()))
            .collect::<Vec<_>>();
        shuffle_receipt_proofs(&mut chunks_in_block, block.hash());
        chunks_to_collect_receipts_from.extend(chunks_in_block);
    }

    // Verify that for each chunk, the receipts that have been provided match
    // the receipts that we are expecting.
    let mut receipts_to_apply = Vec::new();
    for (chunk_hash, receipt_root) in chunks_to_collect_receipts_from {
        let Some(receipt_proof) = state_witness.source_receipt_proofs.get(&chunk_hash) else {
            return Err(Error::InvalidChunkStateWitness(format!(
                "Missing source receipt proof for chunk {:?}",
                chunk_hash
            )));
        };
        if !receipt_proof.verify_against_receipt_root(receipt_root) {
            return Err(Error::InvalidChunkStateWitness(format!(
                "Provided receipt proof failed verification against receipt root for chunk {:?}",
                chunk_hash
            )));
        }
        // TODO(#10265): This does not currently handle shard layout change.
        if receipt_proof.1.to_shard_id != shard_id {
            return Err(Error::InvalidChunkStateWitness(format!(
                "Receipt proof for chunk {:?} is for shard {}, expected shard {}",
                chunk_hash, receipt_proof.1.to_shard_id, shard_id
            )));
        }
        receipts_to_apply.extend(receipt_proof.0.iter().cloned());
    }
    let exact_receipts_hash = hash(&borsh::to_vec(&receipts_to_apply).unwrap());
    if exact_receipts_hash != state_witness.exact_receipts_hash {
        return Err(Error::InvalidChunkStateWitness(format!(
            "Receipts hash {:?} does not match expected receipts hash {:?}",
            exact_receipts_hash, state_witness.exact_receipts_hash
        )));
    }
    let tx_root_from_state_witness = hash(&borsh::to_vec(&state_witness.transactions).unwrap());
    let block_of_last_new_chunk = blocks_after_last_chunk.last().unwrap();
    let last_new_chunk_tx_root =
        block_of_last_new_chunk.chunks().get(shard_id as usize).unwrap().tx_root();
    if last_new_chunk_tx_root != tx_root_from_state_witness {
        return Err(Error::InvalidChunkStateWitness(format!(
            "Transaction root {:?} does not match expected transaction root {:?}",
            tx_root_from_state_witness, last_new_chunk_tx_root
        )));
    }

    Ok(PreValidationOutput {
        receipts_to_apply,
        main_transition_params: get_state_transition_validation_params(
            store,
            epoch_manager,
            block_of_last_new_chunk,
            shard_id,
        )?,
        implicit_transition_params: blocks_after_last_chunk
            .into_iter()
            .map(|block| {
                get_state_transition_validation_params(store, epoch_manager, &block, shard_id)
            })
            .collect::<Result<_, _>>()?,
    })
}

fn get_state_transition_validation_params(
    store: &ChainStore,
    epoch_manager: &dyn EpochManagerAdapter,
    block: &Block,
    shard_id: ShardId,
) -> Result<ChunkStateTransitionValidationParams, Error> {
    let chunks = block.chunks();
    let chunk = chunks.get(shard_id as usize).ok_or_else(|| {
        Error::InvalidChunkStateWitness(format!(
            "Shard {} does not exist in block {:?}",
            shard_id,
            block.hash()
        ))
    })?;
    let is_first_block_with_chunk_of_version = check_if_block_is_first_with_chunk_of_version(
        store,
        epoch_manager,
        block.header().prev_hash(),
        shard_id,
    )?;
    let prev_block_header = store.get_block_header(&block.header().prev_hash())?;
    Ok(ChunkStateTransitionValidationParams {
        chunk: chunk.clone(),
        block: block.header().clone(),
        gas_price: prev_block_header.next_gas_price(),
        is_first_block_with_chunk_of_version,
    })
}

struct ChunkStateTransitionValidationParams {
    chunk: ShardChunkHeader,
    block: BlockHeader,
    gas_price: u128,
    is_first_block_with_chunk_of_version: bool,
}

struct PreValidationOutput {
    receipts_to_apply: Vec<Receipt>,
    main_transition_params: ChunkStateTransitionValidationParams,
    implicit_transition_params: Vec<ChunkStateTransitionValidationParams>,
}

fn validate_chunk_state_witness(
    state_witness: ChunkStateWitness,
    pre_validation_output: PreValidationOutput,
    epoch_manager: &dyn EpochManagerAdapter,
    runtime_adapter: &dyn RuntimeAdapter,
) -> Result<(), Error> {
    let main_transition = pre_validation_output.main_transition_params;
    let runtime_storage_config = RuntimeStorageConfig {
        record_storage: false,
        source: StorageDataSource::Recorded(PartialStorage {
            nodes: state_witness.main_state_transition.base_state,
        }),
        state_patch: Default::default(),
        state_root: main_transition.chunk.prev_state_root(),
        use_flat_storage: true,
    };
    let mut main_apply_result = runtime_adapter.apply_chunk(
        runtime_storage_config,
        ApplyChunkShardContext {
            gas_limit: main_transition.chunk.gas_limit(),
            is_first_block_with_chunk_of_version: main_transition
                .is_first_block_with_chunk_of_version,
            is_new_chunk: true,
            last_validator_proposals: main_transition.chunk.prev_validator_proposals(),
            shard_id: main_transition.chunk.shard_id(),
        },
        ApplyChunkBlockContext::from_header(&main_transition.block, main_transition.gas_price),
        &pre_validation_output.receipts_to_apply,
        &state_witness.transactions,
    )?;
    let outgoing_receipts = std::mem::take(&mut main_apply_result.outgoing_receipts);
    let mut chunk_extra = apply_result_to_chunk_extra(main_apply_result, &main_transition.chunk);
    if chunk_extra.state_root() != &state_witness.main_state_transition.post_state_root {
        // This is an early check, it's not for correctness, only for better
        // error reporting in case of an invalid state witness due to a bug.
        // Only the final state root check against the chunk header is required.
        return Err(Error::InvalidChunkStateWitness(format!(
            "Post state root {:?} for main transition does not match expected post state root {:?}",
            chunk_extra.state_root(),
            state_witness.main_state_transition.post_state_root,
        )));
    }

    for (transition_params, transition) in pre_validation_output
        .implicit_transition_params
        .into_iter()
        .zip(state_witness.implicit_transitions.into_iter())
    {
        let runtime_storage_config = RuntimeStorageConfig {
            record_storage: false,
            source: StorageDataSource::Recorded(PartialStorage { nodes: transition.base_state }),
            state_patch: Default::default(),
            state_root: *chunk_extra.state_root(),
            use_flat_storage: true,
        };
        let apply_result = runtime_adapter.apply_chunk(
            runtime_storage_config,
            ApplyChunkShardContext {
                gas_limit: transition_params.chunk.gas_limit(),
                is_first_block_with_chunk_of_version: transition_params
                    .is_first_block_with_chunk_of_version,
                is_new_chunk: false,
                last_validator_proposals: transition_params.chunk.prev_validator_proposals(),
                shard_id: transition_params.chunk.shard_id(),
            },
            ApplyChunkBlockContext::from_header(
                &transition_params.block,
                transition_params.gas_price,
            ),
            &[],
            &[],
        )?;
        *chunk_extra.state_root_mut() = apply_result.new_root;
        if chunk_extra.state_root() != &transition.post_state_root {
            // This is an early check, it's not for correctness, only for better
            // error reporting in case of an invalid state witness due to a bug.
            // Only the final state root check against the chunk header is required.
            return Err(Error::InvalidChunkStateWitness(format!(
                "Post state root {:?} for implicit transition at chunk {:?}, does not match expected state root {:?}",
                chunk_extra.state_root(), transition_params.chunk.chunk_hash(), transition.post_state_root
            )));
        }
    }

    // Finally, verify that the newly proposed chunk matches everything we have computed.
    let outgoing_receipts_hashes = {
        let shard_layout = epoch_manager
            .get_shard_layout_from_prev_block(state_witness.chunk_header.prev_block_hash())?;
        Chain::build_receipts_hashes(&outgoing_receipts, &shard_layout)
    };
    let (outgoing_receipts_root, _) = merklize(&outgoing_receipts_hashes);
    validate_chunk_with_chunk_extra_and_receipts_root(
        &chunk_extra,
        &state_witness.chunk_header,
        &outgoing_receipts_root,
    )?;

    // Before we're done we have one last thing to do: verify that the proposed transactions
    // are valid.
    // TODO(#9292): Not sure how to do this.

    Ok(())
}

fn apply_result_to_chunk_extra(
    apply_result: ApplyChunkResult,
    chunk: &ShardChunkHeader,
) -> ChunkExtra {
    let (outcome_root, _) = ApplyChunkResult::compute_outcomes_proof(&apply_result.outcomes);
    ChunkExtra::new(
        &apply_result.new_root,
        outcome_root,
        apply_result.validator_proposals,
        apply_result.total_gas_burnt,
        chunk.gas_limit(),
        apply_result.total_balance_burnt,
    )
}

impl Client {
    /// Responds to a network request to verify a `ChunkStateWitness`, which is
    /// sent by chunk producers after they produce a chunk.
    pub fn process_chunk_state_witness(&mut self, witness: ChunkStateWitness) -> Result<(), Error> {
        // TODO(#10265): If the previous block does not exist, we should
        // queue this (similar to orphans) to retry later.
        self.chunk_validator.start_validating_chunk(witness, self.chain.chain_store())
    }

    /// Distributes the chunk state witness to chunk validators that are
    /// selected to validate this chunk.
    pub fn send_chunk_state_witness_to_chunk_validators(
        &mut self,
        epoch_id: &EpochId,
        chunk_header: &ShardChunkHeader,
        chunk: &ShardChunk,
    ) -> Result<(), Error> {
        let protocol_version = self.epoch_manager.get_epoch_protocol_version(epoch_id)?;
        if !checked_feature!("stable", ChunkValidation, protocol_version) {
            return Ok(());
        }
        let chunk_validators = self.epoch_manager.get_chunk_validators(
            epoch_id,
            chunk_header.shard_id(),
            chunk_header.height_created(),
        )?;
        let witness = ChunkStateWitness {
            chunk_header: chunk_header.clone(),
            main_state_transition: ChunkStateTransition {
                // TODO(#9292): Fetch from StoredChunkStateTransitionData.
                base_state: PartialState::default(),
                // TODO(#9292): Block hash of the last new chunk.
                block_hash: CryptoHash::default(),
                // TODO(#9292): Fetch from ChunkExtra of the last new chunk.
                post_state_root: CryptoHash::default(),
            },
            // TODO(#9292): Iterate through the chain to derive this.
            source_receipt_proofs: HashMap::new(),
            // TODO(#9292): Include transactions from the last new chunk.
            transactions: Vec::new(),
            // TODO(#9292): Fetch from StoredChunkStateTransitionData.
            // (Could also be derived from iterating through the receipts, but
            // that defeats the purpose of this check being a debugging
            // mechanism.)
            exact_receipts_hash: CryptoHash::default(),
            // TODO(#9292): Fetch from StoredChunkStateTransitionData for each missing
            // chunk.
            implicit_transitions: Vec::new(),
            new_transactions: chunk.transactions().to_vec(),
            // TODO(#9292): Derive this during chunk production, during
            // prepare_transactions or the like.
            new_transactions_validation_state: PartialState::default(),
        };
        tracing::debug!(
            target: "chunk_validation",
            "Sending chunk state witness for chunk {:?} to chunk validators {:?}",
            chunk_header.chunk_hash(),
            chunk_validators.keys(),
        );
        self.network_adapter.send(PeerManagerMessageRequest::NetworkRequests(
            NetworkRequests::ChunkStateWitness(chunk_validators.into_keys().collect(), witness),
        ));
        Ok(())
    }

    /// Function to process an incoming chunk endorsement from chunk validators.
    pub fn process_chunk_endorsement(
        &mut self,
        _endorsement: ChunkEndorsement,
    ) -> Result<(), Error> {
        // TODO(10265): Here if we are the current block producer, we would store the chunk endorsement
        // for each chunk which would later be used during block production to check whether to include the
        // chunk or not.
        Ok(())
    }
}<|MERGE_RESOLUTION|>--- conflicted
+++ resolved
@@ -13,12 +13,7 @@
 use near_primitives::challenge::PartialState;
 use near_primitives::checked_feature;
 use near_primitives::chunk_validation::{
-<<<<<<< HEAD
-    ChunkEndorsement, ChunkEndorsementInner, ChunkStateWitness,
-=======
-    ChunkEndorsement, ChunkEndorsementInner, ChunkEndorsementMessage, ChunkStateTransition,
-    ChunkStateWitness,
->>>>>>> 6001359f
+    ChunkEndorsement, ChunkEndorsementInner, ChunkStateTransition, ChunkStateWitness,
 };
 use near_primitives::hash::{hash, CryptoHash};
 use near_primitives::merkle::merklize;
@@ -95,28 +90,6 @@
         let signer = self.my_signer.clone().unwrap();
         let epoch_manager = self.epoch_manager.clone();
         let runtime_adapter = self.runtime_adapter.clone();
-<<<<<<< HEAD
-        rayon::spawn(move || match validate_chunk(&state_witness, runtime_adapter.as_ref()) {
-            Ok(()) => {
-                tracing::debug!(
-                    target: "chunk_validation",
-                    chunk_hash=?chunk_header.chunk_hash(),
-                    block_producer=%block_producer,
-                    "Chunk validated successfully, sending endorsement",
-                );
-                let endorsement_to_sign = ChunkEndorsementInner::new(chunk_header.chunk_hash());
-                let endorsement = ChunkEndorsement {
-                    account_id: signer.validator_id().clone(),
-                    signature: signer.sign_chunk_endorsement(&endorsement_to_sign),
-                    inner: endorsement_to_sign,
-                };
-                network_sender.send(PeerManagerMessageRequest::NetworkRequests(
-                    NetworkRequests::ChunkEndorsement(block_producer, endorsement),
-                ));
-            }
-            Err(err) => {
-                tracing::error!("Failed to validate chunk: {:?}", err);
-=======
         rayon::spawn(move || {
             match validate_chunk_state_witness(
                 state_witness,
@@ -132,21 +105,18 @@
                         "Chunk validated successfully, sending endorsement",
                     );
                     let endorsement_to_sign = ChunkEndorsementInner::new(chunk_header.chunk_hash());
+                    let endorsement = ChunkEndorsement {
+                        account_id: signer.validator_id().clone(),
+                        signature: signer.sign_chunk_endorsement(&endorsement_to_sign),
+                        inner: endorsement_to_sign,
+                    };
                     network_sender.send(PeerManagerMessageRequest::NetworkRequests(
-                        NetworkRequests::ChunkEndorsement(ChunkEndorsementMessage {
-                            endorsement: ChunkEndorsement {
-                                account_id: signer.validator_id().clone(),
-                                signature: signer.sign_chunk_endorsement(&endorsement_to_sign),
-                                inner: endorsement_to_sign,
-                            },
-                            target: block_producer,
-                        }),
+                        NetworkRequests::ChunkEndorsement(block_producer, endorsement),
                     ));
                 }
                 Err(err) => {
                     tracing::error!("Failed to validate chunk: {:?}", err);
                 }
->>>>>>> 6001359f
             }
         });
         Ok(())
