--- conflicted
+++ resolved
@@ -11,12 +11,8 @@
 use near_chain::{Block, Chain, ChainStore, ChainStoreAccess};
 use near_chain_primitives::Error;
 use near_epoch_manager::EpochManagerAdapter;
-<<<<<<< HEAD
 use near_network::types::{NetworkRequests, PeerManagerMessageRequest, ReasonForBan};
-=======
-use near_network::types::{NetworkRequests, PeerManagerMessageRequest};
 use near_primitives::block_body::ChunkEndorsementSignatures;
->>>>>>> 204dfb22
 use near_primitives::challenge::PartialState;
 use near_primitives::checked_feature;
 use near_primitives::chunk_validation::{
@@ -517,28 +513,25 @@
 impl Client {
     /// Responds to a network request to verify a `ChunkStateWitness`, which is
     /// sent by chunk producers after they produce a chunk.
-<<<<<<< HEAD
     pub fn process_chunk_state_witness(
         &mut self,
         witness: ChunkStateWitness,
         peer_id: PeerId,
     ) -> Result<(), Error> {
-=======
-    pub fn process_chunk_state_witness(&mut self, witness: ChunkStateWitness) -> Result<(), Error> {
         // First chunk after genesis doesn't have to be endorsed.
-        if witness.chunk_header.prev_block_hash() == self.chain.genesis().hash() {
+        if witness.inner.chunk_header.prev_block_hash() == self.chain.genesis().hash() {
             let Some(signer) = self.validator_signer.as_ref() else {
                 return Err(Error::NotAChunkValidator);
             };
             send_chunk_endorsement_to_block_producers(
-                &witness.chunk_header,
+                &witness.inner.chunk_header,
                 self.epoch_manager.as_ref(),
                 signer.as_ref(),
                 &self.chunk_validator.network_sender,
             );
             return Ok(());
         }
->>>>>>> 204dfb22
+
         // TODO(#10265): If the previous block does not exist, we should
         // queue this (similar to orphans) to retry later.
         let result = self.chunk_validator.start_validating_chunk(
@@ -691,7 +684,7 @@
             .observe(witness_size as f64);
         let pre_validation_start = Instant::now();
         let pre_validation_result = pre_validate_chunk_state_witness(
-            &witness,
+            &witness.inner,
             self.chain.chain_store(),
             self.epoch_manager.as_ref(),
         )?;
@@ -708,7 +701,7 @@
         rayon::spawn(move || {
             let validation_start = Instant::now();
             match validate_chunk_state_witness(
-                witness,
+                witness.inner,
                 pre_validation_result,
                 epoch_manager.as_ref(),
                 runtime_adapter.as_ref(),
@@ -742,10 +735,6 @@
         prev_chunk_header: &ShardChunkHeader,
         chunk: &ShardChunk,
     ) -> Result<Option<ChunkStateWitness>, Error> {
-        // Previous chunk is genesis chunk.
-        if prev_chunk_header.prev_block_hash() == &CryptoHash::default() {
-            return Ok(None);
-        }
         let chunk_header = chunk.cloned_header();
         let prev_chunk = self.chain.get_chunk(&prev_chunk_header.chunk_hash())?;
         let (main_state_transition, implicit_transitions, applied_receipts_hash) =
@@ -764,27 +753,12 @@
             chunk.transactions().to_vec(),
             // TODO(#9292): Derive this during chunk production, during
             // prepare_transactions or the like.
-<<<<<<< HEAD
             PartialState::default(),
         );
         let signer = self.validator_signer.as_ref().ok_or(Error::NotAValidator)?;
         let signature = signer.sign_chunk_state_witness(&witness_inner);
         let witness = ChunkStateWitness { inner: witness_inner, signature };
-        tracing::debug!(
-            target: "chunk_validation",
-            "Sending chunk state witness for chunk {:?} to chunk validators {:?}",
-            chunk_header.chunk_hash(),
-            chunk_validators,
-        );
-        self.network_adapter.send(PeerManagerMessageRequest::NetworkRequests(
-            NetworkRequests::ChunkStateWitness(chunk_validators, witness),
-        ));
-        Ok(())
-=======
-            new_transactions_validation_state: PartialState::default(),
-        };
         Ok(Some(witness))
->>>>>>> 204dfb22
     }
 
     /// Function to process an incoming chunk endorsement from chunk validators.
