use crate::debug::PRODUCTION_TIMES_CACHE_SIZE;
use crate::metrics;
use itertools::Itertools;
use near_async::time::{Clock, Duration, Instant};
use near_chain::types::{
    PrepareTransactionsChunkContext, PreparedTransactions, RuntimeAdapter, RuntimeStorageConfig,
};
use near_chain::{Block, Chain, ChainStore};
use near_chain_configs::MutableConfigValue;
use near_chunks::client::ShardedTransactionPool;
use near_chunks::shards_manager_actor::ShardsManagerActor;
use near_client_primitives::debug::ChunkProduction;
use near_client_primitives::types::Error;
use near_epoch_manager::EpochManagerAdapter;
use near_epoch_manager::shard_assignment::shard_id_to_uid;
use near_primitives::bandwidth_scheduler::BandwidthRequests;
use near_primitives::epoch_info::RngSeed;
use near_primitives::hash::CryptoHash;
use near_primitives::merkle::{MerklePath, merklize};
use near_primitives::receipt::Receipt;
use near_primitives::sharding::{EncodedShardChunk, ShardChunk, ShardChunkHeader};
use near_primitives::stateless_validation::ChunkProductionKey;
use near_primitives::transaction::SignedTransaction;
use near_primitives::types::chunk_extra::ChunkExtra;
use near_primitives::types::{BlockHeight, EpochId, ShardId};
use near_primitives::validator_signer::ValidatorSigner;
use near_store::ShardUId;
use near_store::adapter::chain_store::ChainStoreAdapter;
use reed_solomon_erasure::galois_8::ReedSolomon;
use std::num::NonZeroUsize;
use std::sync::{Arc, Mutex};
use time::ext::InstantExt as _;
use tracing::{debug, instrument};

#[cfg(feature = "test_features")]
#[derive(Debug, serde::Serialize, serde::Deserialize)]
pub enum AdvProduceChunksMode {
    // Produce chunks as usual.
    Valid,
    // Stop producing chunks.
    StopProduce,
    // Produce chunks but do not include any transactions.
    ProduceWithoutTx,
    // Produce chunks but do not bother checking if included transactions pass validity check.
    ProduceWithoutTxValidityCheck,
}

pub struct ProduceChunkResult {
    pub encoded_chunk: EncodedShardChunk,
    pub shard_chunk: ShardChunk,
    pub encoded_chunk_parts_paths: Vec<MerklePath>,
    pub receipts: Vec<Receipt>,
}

/// Handles chunk production.
pub struct ChunkProducer {
    /// Adversarial controls - should be enabled only to test disruptive
    /// behavior on chain.
    #[cfg(feature = "test_features")]
    pub adv_produce_chunks: Option<AdvProduceChunksMode>,
    #[cfg(feature = "test_features")]
    pub produce_invalid_chunks: bool,
    #[cfg(feature = "test_features")]
    pub produce_invalid_tx_in_chunks: bool,

    clock: Clock,
    /// If present, limits adding transactions from the transaction
    /// pool to the chunk by certain time.
    chunk_transactions_time_limit: MutableConfigValue<Option<Duration>>,
    chain: ChainStoreAdapter,
    epoch_manager: Arc<dyn EpochManagerAdapter>,
    runtime_adapter: Arc<dyn RuntimeAdapter>,
    // TODO: put mutex on individual shards instead of the complete pool
    pub sharded_tx_pool: Arc<Mutex<ShardedTransactionPool>>,
    /// A ReedSolomon instance to encode shard chunks.
    reed_solomon_encoder: ReedSolomon,
    /// Chunk production timing information. Used only for debug purposes.
    pub chunk_production_info: lru::LruCache<(BlockHeight, ShardId), ChunkProduction>,
}

impl ChunkProducer {
    pub fn new(
        clock: Clock,
        chunk_transactions_time_limit: MutableConfigValue<Option<Duration>>,
        chain_store: &ChainStoreAdapter,
        epoch_manager: Arc<dyn EpochManagerAdapter>,
        runtime_adapter: Arc<dyn RuntimeAdapter>,
        rng_seed: RngSeed,
        transaction_pool_size_limit: Option<u64>,
    ) -> Self {
        let data_parts = epoch_manager.num_data_parts();
        let parity_parts = epoch_manager.num_total_parts() - data_parts;

        Self {
            #[cfg(feature = "test_features")]
            adv_produce_chunks: None,
            #[cfg(feature = "test_features")]
            produce_invalid_chunks: false,
            #[cfg(feature = "test_features")]
            produce_invalid_tx_in_chunks: false,
            clock,
            chunk_transactions_time_limit,
            chain: chain_store.clone(),
            epoch_manager,
            runtime_adapter,
            sharded_tx_pool: Arc::new(Mutex::new(ShardedTransactionPool::new(
                rng_seed,
                transaction_pool_size_limit,
            ))),
            reed_solomon_encoder: ReedSolomon::new(data_parts, parity_parts).unwrap(),
            chunk_production_info: lru::LruCache::new(
                NonZeroUsize::new(PRODUCTION_TIMES_CACHE_SIZE).unwrap(),
            ),
        }
    }

    pub fn produce_chunk(
        &mut self,
        prev_block: &Block,
        epoch_id: &EpochId,
        last_header: ShardChunkHeader,
        next_height: BlockHeight,
        shard_id: ShardId,
        signer: &Arc<ValidatorSigner>,
        chain_validate: &dyn Fn(&SignedTransaction) -> bool,
    ) -> Result<Option<ProduceChunkResult>, Error> {
        let chunk_proposer = self
            .epoch_manager
            .get_chunk_producer_info(&ChunkProductionKey {
                epoch_id: *epoch_id,
                height_created: next_height,
                shard_id,
            })
            .unwrap()
            .take_account_id();
        if signer.validator_id() != &chunk_proposer {
            debug!(target: "client",
                me = ?signer.as_ref().validator_id(),
                ?chunk_proposer,
                next_height,
                ?shard_id,
                "Not producing chunk. Not chunk producer for next chunk.");
            return Ok(None);
        }

        self.produce_chunk_internal(
            prev_block,
            epoch_id,
            last_header,
            next_height,
            shard_id,
            signer,
            chain_validate,
        )
    }

    #[cfg(feature = "test_features")]
    fn maybe_insert_invalid_transaction(
        mut txs: PreparedTransactions,
        prev_block_hash: CryptoHash,
        insert: bool,
    ) -> PreparedTransactions {
        if insert {
            let signed_tx = SignedTransaction::new(
                near_crypto::Signature::empty(near_crypto::KeyType::ED25519),
                near_primitives::transaction::Transaction::new_v1(
                    "test".parse().unwrap(),
                    near_crypto::PublicKey::empty(near_crypto::KeyType::SECP256K1),
                    "other".parse().unwrap(),
                    3,
                    prev_block_hash,
                    0,
                ),
            );
            let validated_tx =
                near_primitives::transaction::ValidatedTransaction::new_for_test(signed_tx);
            txs.transactions.push(validated_tx);
        }
        txs
    }

    /// Calculates the root of receipt proofs.
    /// All receipts are grouped by receiver_id and hash is calculated
    /// for each such group. Then we merklize these hashes to calculate
    /// the receipts root.
    ///
    /// Receipts root is used in the following ways:
    /// 1. Someone who cares about shard will download all the receipts
    ///    and checks if those correspond to receipts_root.
    /// 2. Anyone who asks for one's incoming receipts will receive a piece
    ///    of incoming receipts only with merkle receipts proofs which can
    ///    be checked locally.
    fn calculate_receipts_root(
        &self,
        epoch_id: &EpochId,
        receipts: &[Receipt],
    ) -> Result<CryptoHash, Error> {
        let shard_layout = self.epoch_manager.get_shard_layout(epoch_id)?;
        let receipts_hashes = Chain::build_receipts_hashes(&receipts, &shard_layout)?;
        let (receipts_root, _) = merklize(&receipts_hashes);
        Ok(receipts_root)
    }

    #[instrument(target = "client", level = "debug", "produce_chunk", skip_all, fields(
        height = next_height,
        shard_id,
        ?epoch_id,
        chunk_hash = tracing::field::Empty,
    ))]
    fn produce_chunk_internal(
        &mut self,
        prev_block: &Block,
        epoch_id: &EpochId,
        last_header: ShardChunkHeader,
        next_height: BlockHeight,
        shard_id: ShardId,
        validator_signer: &Arc<ValidatorSigner>,
        chain_validate: &dyn Fn(&SignedTransaction) -> bool,
    ) -> Result<Option<ProduceChunkResult>, Error> {
        let span = tracing::Span::current();
        let timer = Instant::now();
        let _timer =
            metrics::PRODUCE_CHUNK_TIME.with_label_values(&[&shard_id.to_string()]).start_timer();
        let prev_block_hash = *prev_block.hash();
        if self.epoch_manager.is_next_block_epoch_start(&prev_block_hash)? {
            let prev_prev_hash = *self.chain.get_block_header(&prev_block_hash)?.prev_hash();
            // If we are to start new epoch, check if the previous block is
            // caught up. If it is not the case, we wouldn't be able to
            // apply block with the new chunk, so we also skip chunk production.
            if !ChainStore::prev_block_is_caught_up(&self.chain, &prev_prev_hash, &prev_block_hash)?
            {
                debug!(target: "client", ?shard_id, next_height, "Produce chunk: prev block is not caught up");
                return Err(Error::ChunkProducer(
                    "State for the epoch is not downloaded yet, skipping chunk production"
                        .to_string(),
                ));
            }
        }

        debug!(target: "client", me = ?validator_signer.validator_id(), next_height, ?shard_id, "Producing chunk");

        let shard_uid = shard_id_to_uid(self.epoch_manager.as_ref(), shard_id, epoch_id)?;
        let chunk_extra = self
            .chain
            .get_chunk_extra(&prev_block_hash, &shard_uid)
            .map_err(|err| Error::ChunkProducer(format!("No chunk extra available: {}", err)))?;

        let prepared_transactions = {
            #[cfg(feature = "test_features")]
            match self.adv_produce_chunks {
                Some(AdvProduceChunksMode::ProduceWithoutTx) => {
                    PreparedTransactions { transactions: Vec::new(), limited_by: None }
                }
                _ => self.prepare_transactions(
                    shard_uid,
                    prev_block,
                    chunk_extra.as_ref(),
                    chain_validate,
                )?,
            }
            #[cfg(not(feature = "test_features"))]
            self.prepare_transactions(shard_uid, prev_block, chunk_extra.as_ref(), chain_validate)?
        };

        #[cfg(feature = "test_features")]
        let prepared_transactions = Self::maybe_insert_invalid_transaction(
            prepared_transactions,
            prev_block_hash,
            self.produce_invalid_tx_in_chunks,
        );
        let num_filtered_transactions = prepared_transactions.transactions.len();
        let (tx_root, _) = merklize(
            &prepared_transactions.transactions.iter().map(|vt| vt.to_signed_tx()).collect_vec(),
        );
        let outgoing_receipts = ChainStore::get_outgoing_receipts_for_shard_from_store(
            &self.chain,
            self.epoch_manager.as_ref(),
            prev_block_hash,
            shard_id,
            last_header.height_included(),
        )?;

        let outgoing_receipts_root = self.calculate_receipts_root(epoch_id, &outgoing_receipts)?;
        let gas_used = chunk_extra.gas_used();
        #[cfg(feature = "test_features")]
        let gas_used = if self.produce_invalid_chunks { gas_used + 1 } else { gas_used };

        let congestion_info = chunk_extra.congestion_info();
<<<<<<< HEAD
        let (encoded_chunk, shard_chunk, merkle_paths) =
=======
        let bandwidth_requests = chunk_extra.bandwidth_requests();
        debug_assert!(
            bandwidth_requests.is_some(),
            "Expected bandwidth_request to be Some after BandwidthScheduler feature enabled"
        );
        let (encoded_chunk, merkle_paths, outgoing_receipts) =
>>>>>>> f748ec2b
            ShardsManagerActor::create_encoded_shard_chunk(
                prev_block_hash,
                *chunk_extra.state_root(),
                *chunk_extra.outcome_root(),
                next_height,
                shard_id,
                gas_used,
                chunk_extra.gas_limit(),
                chunk_extra.balance_burnt(),
                chunk_extra.validator_proposals().collect(),
                prepared_transactions.transactions,
                outgoing_receipts.clone(),
                outgoing_receipts_root,
                tx_root,
                congestion_info,
                bandwidth_requests.cloned().unwrap_or_else(BandwidthRequests::empty),
                &*validator_signer,
                &mut self.reed_solomon_encoder,
            );

        span.record("chunk_hash", tracing::field::debug(encoded_chunk.chunk_hash()));
        debug!(target: "client",
            me = %validator_signer.validator_id(),
            chunk_hash = ?encoded_chunk.chunk_hash(),
            %prev_block_hash,
            num_filtered_transactions,
            num_outgoing_receipts = outgoing_receipts.len(),
            "produced_chunk");

        metrics::CHUNK_PRODUCED_TOTAL.inc();

        metrics::CHUNK_TRANSACTIONS_TOTAL
            .with_label_values(&[&shard_id.to_string()])
            .inc_by(num_filtered_transactions as u64);

        self.chunk_production_info.put(
            (next_height, shard_id),
            ChunkProduction {
                chunk_production_time: Some(self.clock.now_utc()),
                chunk_production_duration_millis: Some(
                    (self.clock.now().signed_duration_since(timer)).whole_milliseconds().max(0)
                        as u64,
                ),
            },
        );
        if let Some(limit) = prepared_transactions.limited_by {
            // When some transactions from the pool didn't fit into the chunk due to a limit, it's reported in a metric.
            metrics::PRODUCED_CHUNKS_SOME_POOL_TRANSACTIONS_DID_NOT_FIT
                .with_label_values(&[&shard_id.to_string(), limit.as_ref()])
                .inc();
        }

        Ok(Some(ProduceChunkResult {
            encoded_chunk,
            shard_chunk,
            encoded_chunk_parts_paths: merkle_paths,
            receipts: outgoing_receipts,
        }))
    }

    /// Prepares an ordered list of valid transactions from the pool up the limits.
    fn prepare_transactions(
        &self,
        shard_uid: ShardUId,
        prev_block: &Block,
        chunk_extra: &ChunkExtra,
        chain_validate: &dyn Fn(&SignedTransaction) -> bool,
    ) -> Result<PreparedTransactions, Error> {
        let shard_id = shard_uid.shard_id();
        let mut pool_guard = self.sharded_tx_pool.lock().unwrap();
        let prepared_transactions = if let Some(mut iter) = pool_guard.get_pool_iterator(shard_uid)
        {
            let storage_config = RuntimeStorageConfig {
                state_root: *chunk_extra.state_root(),
                use_flat_storage: true,
                source: near_chain::types::StorageDataSource::Db,
                state_patch: Default::default(),
            };
            self.runtime_adapter.prepare_transactions(
                storage_config,
                PrepareTransactionsChunkContext { shard_id, gas_limit: chunk_extra.gas_limit() },
                prev_block.into(),
                &mut iter,
                chain_validate,
                self.chunk_transactions_time_limit.get(),
            )?
        } else {
            PreparedTransactions { transactions: Vec::new(), limited_by: None }
        };
        // Reintroduce valid transactions back to the pool. They will be removed when the chunk is
        // included into the block.
        let reintroduced_count = pool_guard
            .reintroduce_transactions(shard_uid, prepared_transactions.transactions.clone());

        if reintroduced_count < prepared_transactions.transactions.len() {
            debug!(target: "client", reintroduced_count, num_tx = prepared_transactions.transactions.len(), "Reintroduced transactions");
        }
        Ok(prepared_transactions)
    }
}<|MERGE_RESOLUTION|>--- conflicted
+++ resolved
@@ -286,16 +286,12 @@
         let gas_used = if self.produce_invalid_chunks { gas_used + 1 } else { gas_used };
 
         let congestion_info = chunk_extra.congestion_info();
-<<<<<<< HEAD
-        let (encoded_chunk, shard_chunk, merkle_paths) =
-=======
         let bandwidth_requests = chunk_extra.bandwidth_requests();
         debug_assert!(
             bandwidth_requests.is_some(),
             "Expected bandwidth_request to be Some after BandwidthScheduler feature enabled"
         );
-        let (encoded_chunk, merkle_paths, outgoing_receipts) =
->>>>>>> f748ec2b
+        let (encoded_chunk, shard_chunk, outgoing_receipts) =
             ShardsManagerActor::create_encoded_shard_chunk(
                 prev_block_hash,
                 *chunk_extra.state_root(),
