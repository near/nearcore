//! Client actor orchestrates Client and facilitates network connection.

use std::collections::HashMap;
use std::sync::{Arc, RwLock};
use std::thread;
use std::time::{Duration, Instant};

use actix::dev::ToEnvelope;
use actix::{Actor, Addr, Arbiter, AsyncContext, Context, Handler, Message};
use actix_rt::ArbiterHandle;
use borsh::BorshSerialize;
use chrono::DateTime;
use log::{debug, error, info, trace, warn};
use near_primitives::time::{Clock, Utc};
use rand::Rng;

#[cfg(feature = "delay_detector")]
use delay_detector::DelayDetector;
use near_chain::test_utils::format_hash;
use near_chain::types::{AcceptedBlock, ValidatorInfoIdentifier};
#[cfg(feature = "test_features")]
use near_chain::StoreValidator;
use near_chain::{
    byzantine_assert, near_chain_primitives, Block, BlockHeader, ChainGenesis, ChainStoreAccess,
    Provenance, RuntimeAdapter,
};
use near_chain_configs::ClientConfig;
#[cfg(feature = "test_features")]
use near_chain_configs::GenesisConfig;
use near_network::types::{
    NetworkClientMessages, NetworkClientResponses, NetworkInfo, NetworkRequests,
    PeerManagerAdapter, PeerManagerMessageRequest,
};
#[cfg(feature = "test_features")]
use near_network_primitives::types::NetworkAdversarialMessage;
#[cfg(feature = "sandbox")]
use near_network_primitives::types::NetworkSandboxMessage;
use near_performance_metrics;
use near_performance_metrics_macros::{perf, perf_with_debug};
use near_primitives::epoch_manager::RngSeed;
use near_primitives::hash::CryptoHash;
use near_primitives::network::{AnnounceAccount, PeerId};
use near_primitives::types::BlockHeight;
use near_primitives::unwrap_or_return;
use near_primitives::utils::{from_timestamp, MaybeValidated};
use near_primitives::validator_signer::ValidatorSigner;
use near_primitives::version::PROTOCOL_VERSION;
use near_primitives::views::ValidatorInfo;
#[cfg(feature = "test_features")]
use near_store::ColBlock;
use near_telemetry::TelemetryActor;

use crate::client::Client;
use crate::info::{InfoHelper, ValidatorInfoHelper};
use crate::sync::{highest_height_peer, StateSync, StateSyncResult};
#[cfg(feature = "test_features")]
use crate::AdversarialControls;
use crate::StatusResponse;
use actix::dev::SendError;
use near_chain::chain::{
    do_apply_chunks, ApplyStatePartsRequest, ApplyStatePartsResponse, BlockCatchUpRequest,
    BlockCatchUpResponse, StateSplitRequest, StateSplitResponse,
};
use near_client_primitives::types::{
    Error, GetNetworkInfo, GetValidatorInfoError, NetworkInfoResponse, ShardSyncDownload,
    ShardSyncStatus, Status, StatusError, StatusSyncInfo, SyncStatus,
};
use near_network_primitives::types::ReasonForBan;
use near_primitives::block_header::ApprovalType;
use near_primitives::syncing::StatePartKey;
use near_store::db::DBCol::ColStateParts;

/// Multiplier on `max_block_time` to wait until deciding that chain stalled.
const STATUS_WAIT_TIME_MULTIPLIER: u64 = 10;
/// Drop blocks whose height are beyond head + horizon if it is not in the current epoch.
const BLOCK_HORIZON: u64 = 500;
/// `max_block_production_time` times this multiplier is how long we wait before rebroadcasting
/// the current `head`
const HEAD_STALL_MULTIPLIER: u32 = 4;

pub struct ClientActor {
    /// Adversarial controls
    #[cfg(feature = "test_features")]
    pub adv: Arc<RwLock<AdversarialControls>>,

    client: Client,
    network_adapter: Arc<dyn PeerManagerAdapter>,
    network_info: NetworkInfo,
    /// Identity that represents this Client at the network level.
    /// It is used as part of the messages that identify this client.
    node_id: PeerId,
    /// Last time we announced our accounts as validators.
    last_validator_announce_time: Option<Instant>,
    /// Info helper.
    info_helper: InfoHelper,

    /// Last time handle_block_production method was called
    block_production_next_attempt: DateTime<Utc>,
    block_production_started: bool,
    doomslug_timer_next_attempt: DateTime<Utc>,
    chunk_request_retry_next_attempt: DateTime<Utc>,
    sync_started: bool,
    state_parts_task_scheduler: Box<dyn Fn(ApplyStatePartsRequest)>,
    block_catch_up_scheduler: Box<dyn Fn(BlockCatchUpRequest)>,
    state_split_scheduler: Box<dyn Fn(StateSplitRequest)>,
    state_parts_client_arbiter: Arbiter,
}

/// Blocks the program until given genesis time arrives.
fn wait_until_genesis(genesis_time: &DateTime<Utc>) {
    loop {
        // Get chrono::Duration::num_seconds() by deducting genesis_time from now.
        let duration = genesis_time.signed_duration_since(Clock::utc());
        let chrono_seconds = duration.num_seconds();
        // Check if number of seconds in chrono::Duration larger than zero.
        if chrono_seconds <= 0 {
            break;
        }
        info!(target: "near", "Waiting until genesis: {}d {}h {}m {}s", duration.num_days(),
              (duration.num_hours() % 24),
              (duration.num_minutes() % 60),
              (duration.num_seconds() % 60));
        let wait =
            std::cmp::min(Duration::from_secs(10), Duration::from_secs(chrono_seconds as u64));
        thread::sleep(wait);
    }
}

impl ClientActor {
    pub fn new(
        config: ClientConfig,
        chain_genesis: ChainGenesis,
        runtime_adapter: Arc<dyn RuntimeAdapter>,
        node_id: PeerId,
        network_adapter: Arc<dyn PeerManagerAdapter>,
        validator_signer: Option<Arc<dyn ValidatorSigner>>,
        telemetry_actor: Addr<TelemetryActor>,
        enable_doomslug: bool,
        rng_seed: RngSeed,
        ctx: &Context<ClientActor>,
        #[cfg(feature = "test_features")] adv: Arc<RwLock<AdversarialControls>>,
    ) -> Result<Self, Error> {
        let state_parts_arbiter = Arbiter::new();
        let self_addr = ctx.address();
        let sync_jobs_actor_addr = SyncJobsActor::start_in_arbiter(
            &state_parts_arbiter.handle(),
            move |ctx: &mut Context<SyncJobsActor>| -> SyncJobsActor {
                ctx.set_mailbox_capacity(SyncJobsActor::MAILBOX_CAPACITY);
                SyncJobsActor { client_addr: self_addr }
            },
        );
        wait_until_genesis(&chain_genesis.time);
        if let Some(vs) = &validator_signer {
            info!(target: "client", "Starting validator node: {}", vs.validator_id());
        }
        let info_helper = InfoHelper::new(telemetry_actor, &config, validator_signer.clone());
        let client = Client::new(
            config,
            chain_genesis,
            runtime_adapter,
            network_adapter.clone(),
            validator_signer,
            enable_doomslug,
            rng_seed,
        )?;

        let now = Utc::now();
        Ok(ClientActor {
            #[cfg(feature = "test_features")]
            adv,
            client,
            network_adapter,
            node_id,
            network_info: NetworkInfo {
                connected_peers: vec![],
                num_connected_peers: 0,
                peer_max_count: 0,
                highest_height_peers: vec![],
                received_bytes_per_sec: 0,
                sent_bytes_per_sec: 0,
                known_producers: vec![],
                peer_counter: 0,
            },
            last_validator_announce_time: None,
            info_helper,
            block_production_next_attempt: now,
            block_production_started: false,
            doomslug_timer_next_attempt: now,
            chunk_request_retry_next_attempt: now,
            sync_started: false,
            state_parts_task_scheduler: create_sync_job_scheduler::<ApplyStatePartsRequest>(
                sync_jobs_actor_addr.clone(),
            ),
            block_catch_up_scheduler: create_sync_job_scheduler::<BlockCatchUpRequest>(
                sync_jobs_actor_addr.clone(),
            ),
            state_split_scheduler: create_sync_job_scheduler::<StateSplitRequest>(
                sync_jobs_actor_addr,
            ),
            state_parts_client_arbiter: state_parts_arbiter,
        })
    }
}

fn create_sync_job_scheduler<M>(address: Addr<SyncJobsActor>) -> Box<dyn Fn(M)>
where
    M: Message + Send + 'static,
    M::Result: Send,
    SyncJobsActor: Handler<M>,
    Context<SyncJobsActor>: ToEnvelope<SyncJobsActor, M>,
{
    Box::new(move |msg: M| {
        if let Err(err) = address.try_send(msg) {
            match err {
                SendError::Full(request) => {
                    address.do_send(request);
                }
                SendError::Closed(_) => {
                    error!("Can't send message to SyncJobsActor, mailbox is closed");
                }
            }
        }
    })
}

impl Actor for ClientActor {
    type Context = Context<Self>;

    fn started(&mut self, ctx: &mut Self::Context) {
        // Start syncing job.
        self.start_sync(ctx);

        // Start block production tracking if have block producer info.
        if self.client.validator_signer.is_some() {
            self.block_production_started = true;
        }

        // Start triggers
        self.schedule_triggers(ctx);

        // Start catchup job.
        self.catchup(ctx);

        // Start periodic logging of current state of the client.
        self.log_summary(ctx);
    }
}

impl Handler<NetworkClientMessages> for ClientActor {
    type Result = NetworkClientResponses;

    #[perf_with_debug]
    fn handle(&mut self, msg: NetworkClientMessages, ctx: &mut Context<Self>) -> Self::Result {
        #[cfg(feature = "delay_detector")]
        let _d = DelayDetector::new(format!("NetworkClientMessage {}", msg.as_ref()).into());
        self.check_triggers(ctx);

        match msg {
            #[cfg(feature = "test_features")]
            NetworkClientMessages::Adversarial(adversarial_msg) => {
                return match adversarial_msg {
                    NetworkAdversarialMessage::AdvDisableDoomslug => {
                        info!(target: "adversary", "Turning Doomslug off");
                        self.adv.write().unwrap().adv_disable_doomslug = true;
                        self.client.doomslug.adv_disable();
                        self.client.chain.adv_disable_doomslug();
                        NetworkClientResponses::NoResponse
                    }
                    NetworkAdversarialMessage::AdvDisableHeaderSync => {
                        info!(target: "adversary", "Blocking header sync");
                        self.adv.write().unwrap().adv_disable_header_sync = true;
                        NetworkClientResponses::NoResponse
                    }
                    NetworkAdversarialMessage::AdvProduceBlocks(num_blocks, only_valid) => {
                        info!(target: "adversary", "Producing {} blocks", num_blocks);
                        self.client.adv_produce_blocks = true;
                        self.client.adv_produce_blocks_only_valid = only_valid;
                        let start_height =
                            self.client.chain.mut_store().get_latest_known().unwrap().height + 1;
                        let mut blocks_produced = 0;
                        for height in start_height.. {
                            let block = self
                                .client
                                .produce_block(height)
                                .expect("block should be produced");
                            if only_valid && block == None {
                                continue;
                            }
                            let block = block.expect("block should exist after produced");
                            info!(target: "adversary", "Producing {} block out of {}, height = {}", blocks_produced, num_blocks, height);
                            self.network_adapter.do_send(
                                PeerManagerMessageRequest::NetworkRequests(
                                    NetworkRequests::Block { block: block.clone() },
                                ),
                            );
                            let (accepted_blocks, _) =
                                self.client.process_block(block.into(), Provenance::PRODUCED);
                            for accepted_block in accepted_blocks {
                                self.client.on_block_accepted(
                                    accepted_block.hash,
                                    accepted_block.status,
                                    accepted_block.provenance,
                                );
                            }
                            blocks_produced += 1;
                            if blocks_produced == num_blocks {
                                break;
                            }
                        }
                        NetworkClientResponses::NoResponse
                    }
                    NetworkAdversarialMessage::AdvSwitchToHeight(height) => {
                        info!(target: "adversary", "Switching to height {:?}", height);
                        let mut chain_store_update = self.client.chain.mut_store().store_update();
                        chain_store_update.save_largest_target_height(height);
                        chain_store_update
                            .adv_save_latest_known(height)
                            .expect("adv method should not fail");
                        chain_store_update.commit().expect("adv method should not fail");
                        NetworkClientResponses::NoResponse
                    }
                    NetworkAdversarialMessage::AdvGetSavedBlocks => {
                        info!(target: "adversary", "Requested number of saved blocks");
                        let store = self.client.chain.store().store();
                        let mut num_blocks = 0;
                        for _ in store.iter(ColBlock) {
                            num_blocks += 1;
                        }
                        NetworkClientResponses::AdvResult(num_blocks)
                    }
                    NetworkAdversarialMessage::AdvCheckStorageConsistency => {
                        // timeout is set to 1.5 seconds to give some room as we wait in Nightly for 2 seconds
                        let timeout = 1500;
                        info!(target: "adversary", "Check Storage Consistency, timeout set to {:?} milliseconds", timeout);
                        let mut genesis = GenesisConfig::default();
                        genesis.genesis_height = self.client.chain.store().get_genesis_height();
                        let mut store_validator = StoreValidator::new(
                            self.client.validator_signer.as_ref().map(|x| x.validator_id().clone()),
                            genesis,
                            self.client.runtime_adapter.clone(),
                            self.client.chain.store().owned_store(),
                        );
                        store_validator.set_timeout(timeout);
                        store_validator.validate();
                        if store_validator.is_failed() {
                            error!(target: "client", "Storage Validation failed, {:?}", store_validator.errors);
                            NetworkClientResponses::AdvResult(0)
                        } else {
                            NetworkClientResponses::AdvResult(store_validator.tests_done())
                        }
                    }
                    _ => panic!("invalid adversary message"),
                };
            }
            #[cfg(feature = "sandbox")]
            NetworkClientMessages::Sandbox(sandbox_msg) => {
                return match sandbox_msg {
                    NetworkSandboxMessage::SandboxPatchState(state) => {
                        self.client.chain.patch_state(state);
                        NetworkClientResponses::NoResponse
                    }
                    NetworkSandboxMessage::SandboxPatchStateStatus => {
                        NetworkClientResponses::SandboxResult(
                            near_network_primitives::types::SandboxResponse::SandboxPatchStateFinished(
                                !self.client.chain.patch_state_in_progress(),
                            ),
                        )
                    }
                };
            }
            NetworkClientMessages::Transaction { transaction, is_forwarded, check_only } => {
                self.client.process_tx(transaction, is_forwarded, check_only)
            }
            NetworkClientMessages::Block(block, peer_id, was_requested) => {
                let blocks_at_height = self
                    .client
                    .chain
                    .mut_store()
                    .get_all_block_hashes_by_height(block.header().height());
                if was_requested || !blocks_at_height.is_ok() {
                    if let SyncStatus::StateSync(sync_hash, _) = &mut self.client.sync_status {
                        if let Ok(header) = self.client.chain.get_block_header(sync_hash) {
                            if block.hash() == header.prev_hash() {
                                if let Err(e) = self.client.chain.save_block(block.into()) {
                                    error!(target: "client", "Failed to save a block during state sync: {}", e);
                                }
                            } else if block.hash() == sync_hash {
                                // This is the immediate block after a state sync
                                // We can afford to delay requesting missing chunks for this one block
                                if let Err(e) = self.client.chain.save_orphan(block.into(), false) {
                                    error!(target: "client", "Received an invalid block during state sync: {}", e);
                                }
                            }
                            return NetworkClientResponses::NoResponse;
                        }
                    }
                    self.receive_block(block, peer_id, was_requested);
                    NetworkClientResponses::NoResponse
                } else {
                    match self
                        .client
                        .runtime_adapter
                        .get_epoch_id_from_prev_block(block.header().prev_hash())
                    {
                        Ok(epoch_id) => {
                            if let Some(hashes) = blocks_at_height.unwrap().get(&epoch_id) {
                                if !hashes.contains(block.header().hash()) {
                                    warn!(target: "client", "Rejecting unrequested block {}, height {}", block.header().hash(), block.header().height());
                                }
                            }
                        }
                        _ => {}
                    }
                    NetworkClientResponses::NoResponse
                }
            }
            NetworkClientMessages::BlockHeaders(headers, peer_id) => {
                if self.receive_headers(headers, peer_id) {
                    NetworkClientResponses::NoResponse
                } else {
                    warn!(target: "client", "Banning node for sending invalid block headers");
                    NetworkClientResponses::Ban { ban_reason: ReasonForBan::BadBlockHeader }
                }
            }
            NetworkClientMessages::BlockApproval(approval, peer_id) => {
                debug!(target: "client", "Receive approval {:?} from peer {:?}", approval, peer_id);
                self.client.collect_block_approval(&approval, ApprovalType::PeerApproval(peer_id));
                NetworkClientResponses::NoResponse
            }
            NetworkClientMessages::StateResponse(state_response_info) => {
                let shard_id = state_response_info.shard_id();
                let hash = state_response_info.sync_hash();
                let state_response = state_response_info.take_state_response();

                trace!(target: "sync", "Received state response shard_id: {} sync_hash: {:?} part(id/size): {:?}",
                    shard_id,
                    hash,
                    state_response.part().as_ref().map(|(part_id, data)| (part_id, data.len()))
                );
                // Get the download that matches the shard_id and hash
                let download = {
                    let mut download: Option<&mut ShardSyncDownload> = None;

                    // ... It could be that the state was requested by the state sync
                    if let SyncStatus::StateSync(sync_hash, shards_to_download) =
                        &mut self.client.sync_status
                    {
                        if hash == *sync_hash {
                            if let Some(part_id) = state_response.part_id() {
                                self.client
                                    .state_sync
                                    .received_requested_part(part_id, shard_id, hash);
                            }

                            if let Some(shard_download) = shards_to_download.get_mut(&shard_id) {
                                assert!(
                                    download.is_none(),
                                    "Internal downloads set has duplicates"
                                );
                                download = Some(shard_download);
                            } else {
                                // This may happen because of sending too many StateRequests to different peers.
                                // For example, we received StateResponse after StateSync completion.
                            }
                        }
                    }

                    // ... Or one of the catchups
                    if let Some((_, shards_to_download, _)) =
                        self.client.catchup_state_syncs.get_mut(&hash)
                    {
                        if let Some(part_id) = state_response.part_id() {
                            self.client.state_sync.received_requested_part(part_id, shard_id, hash);
                        }

                        if let Some(shard_download) = shards_to_download.get_mut(&shard_id) {
                            assert!(download.is_none(), "Internal downloads set has duplicates");
                            download = Some(shard_download);
                        } else {
                            // This may happen because of sending too many StateRequests to different peers.
                            // For example, we received StateResponse after StateSync completion.
                        }
                    }
                    // We should not be requesting the same state twice.
                    download
                };

                if let Some(shard_sync_download) = download {
                    match shard_sync_download.status {
                        ShardSyncStatus::StateDownloadHeader => {
                            if let Some(header) = state_response.take_header() {
                                if !shard_sync_download.downloads[0].done {
                                    match self.client.chain.set_state_header(shard_id, hash, header)
                                    {
                                        Ok(()) => {
                                            shard_sync_download.downloads[0].done = true;
                                        }
                                        Err(err) => {
                                            error!(target: "sync", "State sync set_state_header error, shard = {}, hash = {}: {:?}", shard_id, hash, err);
                                            shard_sync_download.downloads[0].error = true;
                                        }
                                    }
                                }
                            } else {
                                // No header found.
                                // It may happen because requested node couldn't build state response.
                                if !shard_sync_download.downloads[0].done {
                                    info!(target: "sync", "state_response doesn't have header, should be re-requested, shard = {}, hash = {}", shard_id, hash);
                                    shard_sync_download.downloads[0].error = true;
                                }
                            }
                        }
                        ShardSyncStatus::StateDownloadParts => {
                            if let Some(part) = state_response.take_part() {
                                let num_parts = shard_sync_download.downloads.len() as u64;
                                let (part_id, data) = part;
                                if part_id >= num_parts {
                                    error!(target: "sync", "State sync received incorrect part_id # {:?} for hash {:?}, potential malicious peer", part_id, hash);
                                    return NetworkClientResponses::NoResponse;
                                }
                                if !shard_sync_download.downloads[part_id as usize].done {
                                    match self
                                        .client
                                        .chain
                                        .set_state_part(shard_id, hash, part_id, num_parts, &data)
                                    {
                                        Ok(()) => {
                                            shard_sync_download.downloads[part_id as usize].done =
                                                true;
                                        }
                                        Err(err) => {
                                            error!(target: "sync", "State sync set_state_part error, shard = {}, part = {}, hash = {}: {:?}", shard_id, part_id, hash, err);
                                            shard_sync_download.downloads[part_id as usize].error =
                                                true;
                                        }
                                    }
                                }
                            }
                        }
                        _ => {}
                    }
                } else {
                    error!(target: "sync", "State sync received hash {} that we're not expecting, potential malicious peer", hash);
                }

                NetworkClientResponses::NoResponse
            }
            NetworkClientMessages::EpochSyncResponse(_peer_id, _response) => {
                // TODO #3488
                NetworkClientResponses::NoResponse
            }
            NetworkClientMessages::EpochSyncFinalizationResponse(_peer_id, _response) => {
                // TODO #3488
                NetworkClientResponses::NoResponse
            }
            NetworkClientMessages::PartialEncodedChunkRequest(part_request_msg, route_back) => {
                let _ = self.client.shards_mgr.process_partial_encoded_chunk_request(
                    part_request_msg,
                    route_back,
                    self.client.chain.mut_store(),
                );
                NetworkClientResponses::NoResponse
            }
            NetworkClientMessages::PartialEncodedChunkResponse(response) => {
                if let Ok(accepted_blocks) =
                    self.client.process_partial_encoded_chunk_response(response)
                {
                    self.process_accepted_blocks(accepted_blocks);
                }
                NetworkClientResponses::NoResponse
            }
            NetworkClientMessages::PartialEncodedChunk(partial_encoded_chunk) => {
                if let Ok(accepted_blocks) = self
                    .client
                    .process_partial_encoded_chunk(MaybeValidated::from(partial_encoded_chunk))
                {
                    self.process_accepted_blocks(accepted_blocks);
                }
                NetworkClientResponses::NoResponse
            }
            NetworkClientMessages::PartialEncodedChunkForward(forward) => {
                match self.client.process_partial_encoded_chunk_forward(forward) {
                    Ok(accepted_blocks) => self.process_accepted_blocks(accepted_blocks),
                    // Unknown chunk is normal if we get parts before the header
                    Err(Error::Chunk(near_chunks::Error::UnknownChunk)) => (),
                    Err(err) => {
                        error!(target: "client", "Error processing forwarded chunk: {}", err)
                    }
                }
                NetworkClientResponses::NoResponse
            }
            NetworkClientMessages::Challenge(challenge) => {
                match self.client.process_challenge(challenge) {
                    Ok(_) => {}
                    Err(err) => {
                        error!(target: "client", "Error processing challenge: {}", err);
                    }
                }
                NetworkClientResponses::NoResponse
            }
            NetworkClientMessages::NetworkInfo(network_info) => {
                self.network_info = network_info;
                NetworkClientResponses::NoResponse
            }
        }
    }
}

impl Handler<Status> for ClientActor {
    type Result = Result<StatusResponse, StatusError>;

    #[perf]
    fn handle(&mut self, msg: Status, ctx: &mut Context<Self>) -> Self::Result {
        #[cfg(feature = "delay_detector")]
        let _d = DelayDetector::new("client status".to_string().into());
        self.check_triggers(ctx);

        let head = self.client.chain.head()?;
        let head_header = self.client.chain.get_block_header(&head.last_block_hash)?;
        let latest_block_time = head_header.raw_timestamp();
        let latest_state_root = (*head_header.prev_state_root()).into();
        if msg.is_health_check {
            let now = Utc::now();
            let block_timestamp = from_timestamp(latest_block_time);
            if now > block_timestamp {
                let elapsed = (now - block_timestamp).to_std().unwrap();
                if elapsed
                    > Duration::from_millis(
                        self.client.config.max_block_production_delay.as_millis() as u64
                            * STATUS_WAIT_TIME_MULTIPLIER,
                    )
                {
                    return Err(StatusError::NoNewBlocks { elapsed });
                }
            }

            if self.client.sync_status.is_syncing() {
                return Err(StatusError::NodeIsSyncing);
            }
        }
        let validators = self
            .client
            .runtime_adapter
            .get_epoch_block_producers_ordered(&head.epoch_id, &head.last_block_hash)?
            .into_iter()
            .map(|(validator_stake, is_slashed)| ValidatorInfo {
                account_id: validator_stake.take_account_id(),
                is_slashed,
            })
            .collect();

        let protocol_version =
            self.client.runtime_adapter.get_epoch_protocol_version(&head.epoch_id)?;

        let validator_account_id =
            self.client.validator_signer.as_ref().map(|vs| vs.validator_id()).cloned();

        let mut earliest_block_hash = None;
        let mut earliest_block_height = None;
        let mut earliest_block_time = None;
        if let Some(earliest_block_hash_value) = self.client.chain.get_earliest_block_hash()? {
            earliest_block_hash = Some(earliest_block_hash_value);
            if let Ok(earliest_block) =
                self.client.chain.get_block_header(&earliest_block_hash_value)
            {
                earliest_block_height = Some(earliest_block.height());
                earliest_block_time = Some(earliest_block.timestamp());
            }
        }
        Ok(StatusResponse {
            version: self.client.config.version.clone(),
            protocol_version,
            latest_protocol_version: PROTOCOL_VERSION,
            chain_id: self.client.config.chain_id.clone(),
            rpc_addr: self.client.config.rpc_addr.as_ref().map(|addr| addr.clone()),
            validators,
            sync_info: StatusSyncInfo {
                latest_block_hash: head.last_block_hash.into(),
                latest_block_height: head.height,
                latest_state_root,
                latest_block_time: from_timestamp(latest_block_time),
                syncing: self.client.sync_status.is_syncing(),
                earliest_block_hash,
                earliest_block_height,
                earliest_block_time,
            },
            validator_account_id,
        })
    }
}

impl Handler<GetNetworkInfo> for ClientActor {
    type Result = Result<NetworkInfoResponse, String>;

    #[perf]
    fn handle(&mut self, msg: GetNetworkInfo, ctx: &mut Context<Self>) -> Self::Result {
        #[cfg(feature = "delay_detector")]
        let _d = DelayDetector::new("client get network info".into());
        self.check_triggers(ctx);

        Ok(NetworkInfoResponse {
            connected_peers: self
                .network_info
                .connected_peers
                .clone()
                .into_iter()
                .map(|a| a.peer_info)
                .collect::<Vec<_>>(),
            num_connected_peers: self.network_info.num_connected_peers,
            peer_max_count: self.network_info.peer_max_count,
            sent_bytes_per_sec: self.network_info.sent_bytes_per_sec,
            received_bytes_per_sec: self.network_info.received_bytes_per_sec,
            known_producers: self.network_info.known_producers.clone(),
        })
    }
}

impl ClientActor {
    /// Check if client Account Id should be sent and send it.
    /// Account Id is sent when is not current a validator but are becoming a validator soon.
    fn check_send_announce_account(&mut self, prev_block_hash: CryptoHash) {
        // If no peers, there is no one to announce to.
        if self.network_info.num_connected_peers == 0 {
            debug!(target: "client", "No peers: skip account announce");
            return;
        }

        // First check that we currently have an AccountId
        let validator_signer = match self.client.validator_signer.as_ref() {
            None => return,
            Some(signer) => signer,
        };

        let now = Clock::instant();
        // Check that we haven't announced it too recently
        if let Some(last_validator_announce_time) = self.last_validator_announce_time {
            // Don't make announcement if have passed less than half of the time in which other peers
            // should remove our Account Id from their Routing Tables.
            if 2 * (now - last_validator_announce_time) < self.client.config.ttl_account_id_router {
                return;
            }
        }

        debug!(target: "client", "Check announce account for {}, last announce time {:?}", validator_signer.validator_id(), self.last_validator_announce_time);

        // Announce AccountId if client is becoming a validator soon.
        let next_epoch_id = unwrap_or_return!(self
            .client
            .runtime_adapter
            .get_next_epoch_id_from_prev_block(&prev_block_hash));

        // Check client is part of the futures validators
        if self.client.is_validator(&next_epoch_id, &prev_block_hash) {
            debug!(target: "client", "Sending announce account for {}", validator_signer.validator_id());
            self.last_validator_announce_time = Some(now);

            let signature = validator_signer.sign_account_announce(
                validator_signer.validator_id(),
                &self.node_id,
                &next_epoch_id,
            );
            self.network_adapter.do_send(PeerManagerMessageRequest::NetworkRequests(
                NetworkRequests::AnnounceAccount(AnnounceAccount {
                    account_id: validator_signer.validator_id().clone(),
                    peer_id: self.node_id.clone(),
                    epoch_id: next_epoch_id,
                    signature,
                }),
            ));
        }
    }

    /// Retrieves latest height, and checks if must produce next block.
    /// Otherwise wait for block arrival or suggest to skip after timeout.
    fn handle_block_production(&mut self) -> Result<(), Error> {
        // If syncing, don't try to produce blocks.
        if self.client.sync_status.is_syncing() {
            return Ok(());
        }

        let _ = self.client.check_and_update_doomslug_tip();

        let head = self.client.chain.head()?;
        let latest_known = self.client.chain.mut_store().get_latest_known()?;
        assert!(
            head.height <= latest_known.height,
            "Latest known height is invalid {} vs {}",
            head.height,
            latest_known.height
        );

        let epoch_id =
            self.client.runtime_adapter.get_epoch_id_from_prev_block(&head.last_block_hash)?;

        for height in
            latest_known.height + 1..=self.client.doomslug.get_largest_height_crossing_threshold()
        {
            let next_block_producer_account =
                self.client.runtime_adapter.get_block_producer(&epoch_id, height)?;

            if self.client.validator_signer.as_ref().map(|bp| bp.validator_id())
                == Some(&next_block_producer_account)
            {
                let num_chunks = self.client.shards_mgr.num_chunks_for_block(&head.last_block_hash);
                let have_all_chunks = head.height == 0
                    || num_chunks == self.client.runtime_adapter.num_shards(&epoch_id).unwrap();

                if self.client.doomslug.ready_to_produce_block(
                    Clock::instant(),
                    height,
                    have_all_chunks,
                ) {
                    if let Err(err) = self.produce_block(height) {
                        // If there is an error, report it and let it retry on the next loop step.
                        error!(target: "client", "Block production failed: {}", err);
                    }
                }
            }
        }

        Ok(())
    }

    fn schedule_triggers(&mut self, ctx: &mut Context<Self>) {
        let wait = self.check_triggers(ctx);

        near_performance_metrics::actix::run_later(ctx, wait, move |act, ctx| {
            act.schedule_triggers(ctx);
        });
    }

    fn check_triggers(&mut self, ctx: &mut Context<ClientActor>) -> Duration {
        // There is a bug in Actix library. While there are messages in mailbox, Actix
        // will prioritize processing messages until mailbox is empty. Execution of any other task
        // scheduled with run_later will be delayed.

        #[cfg(feature = "delay_detector")]
        let _d = DelayDetector::new("client triggers".into());

        let mut delay = Duration::from_secs(1);
        let now = Utc::now();

        if self.sync_started {
            self.doomslug_timer_next_attempt = self.run_timer(
                self.client.config.doosmslug_step_period,
                self.doomslug_timer_next_attempt,
                ctx,
                |act, ctx| act.try_doomslug_timer(ctx),
            );
            delay = core::cmp::min(
                delay,
                self.doomslug_timer_next_attempt
                    .signed_duration_since(now)
                    .to_std()
                    .unwrap_or(delay),
            )
        }
        if self.block_production_started {
            self.block_production_next_attempt = self.run_timer(
                self.client.config.block_production_tracking_delay,
                self.block_production_next_attempt,
                ctx,
                |act, _ctx| act.try_handle_block_production(),
            );

            let _ = self.client.check_head_progress_stalled(
                self.client.config.max_block_production_delay * HEAD_STALL_MULTIPLIER,
            );

            delay = core::cmp::min(
                delay,
                self.block_production_next_attempt
                    .signed_duration_since(now)
                    .to_std()
                    .unwrap_or(delay),
            )
        }
        self.chunk_request_retry_next_attempt = self.run_timer(
            self.client.config.chunk_request_retry_period,
            self.chunk_request_retry_next_attempt,
            ctx,
            |act, _ctx| {
                if let Ok(header_head) = act.client.chain.header_head() {
                    act.client.shards_mgr.resend_chunk_requests(&header_head)
                }
            },
        );
        core::cmp::min(
            delay,
            self.chunk_request_retry_next_attempt
                .signed_duration_since(now)
                .to_std()
                .unwrap_or(delay),
        )
    }

    fn try_handle_block_production(&mut self) {
        match self.handle_block_production() {
            Ok(()) => {}
            Err(err) => {
                error!(target: "client", "Handle block production failed: {:?}", err);
            }
        }
    }

    fn try_doomslug_timer(&mut self, _: &mut Context<ClientActor>) {
        let _ = self.client.check_and_update_doomslug_tip();
        let approvals = self.client.doomslug.process_timer(Clock::instant());

        // Important to save the largest approval target height before sending approvals, so
        // that if the node crashes in the meantime, we cannot get slashed on recovery
        let mut chain_store_update = self.client.chain.mut_store().store_update();
        chain_store_update
            .save_largest_target_height(self.client.doomslug.get_largest_target_height());

        match chain_store_update.commit() {
            Ok(_) => {
                let head = unwrap_or_return!(self.client.chain.head());
                if self.client.is_validator(&head.epoch_id, &head.last_block_hash)
                    || self.client.is_validator(&head.next_epoch_id, &head.last_block_hash)
                {
                    for approval in approvals {
                        if let Err(e) =
                            self.client.send_approval(&self.client.doomslug.get_tip().0, approval)
                        {
                            error!("Error while sending an approval {:?}", e);
                        }
                    }
                }
            }
            Err(e) => error!("Error while committing largest skipped height {:?}", e),
        };
    }

    /// Produce block if we are block producer for given `next_height` height.
    /// Can return error, should be called with `produce_block` to handle errors and reschedule.
    fn produce_block(&mut self, next_height: BlockHeight) -> Result<(), Error> {
        match self.client.produce_block(next_height) {
            Ok(Some(block)) => {
                let peer_id = self.node_id.clone();
                // We’ve produced the block so that counts as validated block.
                let block = MaybeValidated::from_validated(block);
                let res = self.process_block(block, Provenance::PRODUCED, &peer_id);
                match &res {
                    Ok(_) => Ok(()),
                    Err(e) => match e.kind() {
                        near_chain::ErrorKind::ChunksMissing(_) => {
                            // missing chunks were already handled in Client::process_block, we don't need to
                            // do anything here
                            Ok(())
                        }
                        _ => {
                            error!(target: "client", "Failed to process freshly produced block: {:?}", res);
                            byzantine_assert!(false);
                            res.map_err(|err| err.into())
                        }
                    },
                }
            }
            Ok(None) => Ok(()),
            Err(err) => Err(err),
        }
    }

    /// Process all blocks that were accepted by calling other relevant services.
    fn process_accepted_blocks(&mut self, accepted_blocks: Vec<AcceptedBlock>) {
        for accepted_block in accepted_blocks {
            self.client.on_block_accepted(
                accepted_block.hash,
                accepted_block.status,
                accepted_block.provenance,
            );
            let block = self.client.chain.get_block(&accepted_block.hash).unwrap();
<<<<<<< HEAD
            let mut chunks_in_block = 0;
            for chunk in block.chunks().iter() {
                if chunk.height_included() == block.header().height() {
                    chunks_in_block += 1;
                }
            }
            // let chunks_in_block = block.chunks().len();
=======
            let chunks_in_block = block.header().chunk_mask().iter().filter(|&&m| m).count();
>>>>>>> 4166c155
            let gas_used = Block::compute_gas_used(block.chunks().iter(), block.header().height());

            let last_final_hash = *block.header().last_final_block();

            self.info_helper.block_processed(gas_used, chunks_in_block as u64);
            self.check_send_announce_account(last_final_hash);
        }
    }

    /// Process block and execute callbacks.
    fn process_block(
        &mut self,
        block: MaybeValidated<Block>,
        provenance: Provenance,
        peer_id: &PeerId,
    ) -> Result<(), near_chain::Error> {
        // If we produced the block, send it out before we apply the block.
        // If we didn't produce the block and didn't request it, do basic validation
        // before sending it out.
        if provenance == Provenance::PRODUCED {
            self.network_adapter.do_send(PeerManagerMessageRequest::NetworkRequests(
                NetworkRequests::Block { block: block.as_ref().into_inner().clone() },
            ));
            // If we produced it, we don’t need to validate it.  Mark the block
            // as valid.
            block.mark_as_valid();
        } else {
            let chain = &mut self.client.chain;
            let res = chain.process_block_header(block.header(), |_| {});
            let res = res.and_then(|_| chain.validate_block(&block));
            match res {
                Ok(_) => {
                    let head = self.client.chain.head()?;
                    // do not broadcast blocks that are too far back.
                    if (head.height < block.header().height()
                        || &head.epoch_id == block.header().epoch_id())
                        && provenance == Provenance::NONE
                        && !self.client.sync_status.is_syncing()
                    {
                        self.client.rebroadcast_block(block.as_ref().into_inner());
                    }
                }
                Err(e) if e.is_bad_data() => {
                    self.network_adapter.do_send(PeerManagerMessageRequest::NetworkRequests(
                        NetworkRequests::BanPeer {
                            peer_id: peer_id.clone(),
                            ban_reason: ReasonForBan::BadBlockHeader,
                        },
                    ));
                    return Err(e);
                }
                Err(_) => {
                    // We are ignoring all other errors and proceeding with the
                    // block.  If it is an orphan (i.e. we haven’t processed its
                    // previous block) than we will get MissingBlock errors.  In
                    // those cases we shouldn’t reject the block instead passing
                    // it along.  Eventually, it’ll get saved as an orphan.
                }
            }
        }
        let (accepted_blocks, result) = self.client.process_block(block, provenance);
        self.process_accepted_blocks(accepted_blocks);
        result.map(|_| ())
    }

    /// Processes received block. Ban peer if the block header is invalid or the block is ill-formed.
    fn receive_block(&mut self, block: Block, peer_id: PeerId, was_requested: bool) {
        let hash = *block.hash();
        debug!(target: "client", "{:?} Received block {} <- {} at {} from {}, requested: {}", self.client.validator_signer.as_ref().map(|vs| vs.validator_id()), hash, block.header().prev_hash(), block.header().height(), peer_id, was_requested);
        let head = unwrap_or_return!(self.client.chain.head());
        let is_syncing = self.client.sync_status.is_syncing();
        if block.header().height() >= head.height + BLOCK_HORIZON && is_syncing && !was_requested {
            debug!(target: "client", "dropping block {} that is too far ahead. Block height {} current head height {}", block.hash(), block.header().height(), head.height);
            return;
        }
        let tail = unwrap_or_return!(self.client.chain.tail());
        if block.header().height() < tail {
            debug!(target: "client", "dropping block {} that is too far behind. Block height {} current tail height {}", block.hash(), block.header().height(), tail);
            return;
        }
        let prev_hash = *block.header().prev_hash();
        let provenance =
            if was_requested { near_chain::Provenance::SYNC } else { near_chain::Provenance::NONE };
        match self.process_block(block.into(), provenance, &peer_id) {
            Ok(_) => {}
            Err(ref err) if err.is_bad_data() => {
                warn!(target: "client", "receive bad block: {}", err);
            }
            Err(ref err) if err.is_error() => {
                if let near_chain::ErrorKind::DBNotFoundErr(msg) = err.kind() {
                    debug_assert!(!msg.starts_with("BLOCK HEIGHT"), "{:?}", err);
                }
                if self.client.sync_status.is_syncing() {
                    // While syncing, we may receive blocks that are older or from next epochs.
                    // This leads to Old Block or EpochOutOfBounds errors.
                    debug!(target: "client", "Error on receival of block: {}", err);
                } else {
                    error!(target: "client", "Error on receival of block: {}", err);
                }
            }
            Err(e) => match e.kind() {
                near_chain::ErrorKind::Orphan => {
                    if !self.client.chain.is_orphan(&prev_hash) {
                        self.request_block_by_hash(prev_hash, peer_id)
                    }
                }
                // missing chunks are already handled in self.client.process_block()
                // we don't need to do anything here
                near_chain::ErrorKind::ChunksMissing(_) => {}
                _ => {
                    debug!(target: "client", "Process block: block {} refused by chain: {:?}", hash, e.kind());
                }
            },
        }
    }

    fn receive_headers(&mut self, headers: Vec<BlockHeader>, peer_id: PeerId) -> bool {
        info!(target: "client", "Received {} block headers from {}", headers.len(), peer_id);
        if headers.len() == 0 {
            return true;
        }
        match self.client.sync_block_headers(headers) {
            Ok(_) => true,
            Err(err) => {
                if err.is_bad_data() {
                    error!(target: "client", "Error processing sync blocks: {}", err);
                    false
                } else {
                    debug!(target: "client", "Block headers refused by chain: {}", err);
                    true
                }
            }
        }
    }

    fn request_block_by_hash(&mut self, hash: CryptoHash, peer_id: PeerId) {
        match self.client.chain.block_exists(&hash) {
            Ok(false) => {
                self.network_adapter.do_send(PeerManagerMessageRequest::NetworkRequests(
                    NetworkRequests::BlockRequest { hash, peer_id },
                ));
            }
            Ok(true) => {
                debug!(target: "client", "send_block_request_to_peer: block {} already known", hash)
            }
            Err(e) => {
                error!(target: "client", "send_block_request_to_peer: failed to check block exists: {:?}", e)
            }
        }
    }

    /// Check whether need to (continue) sync.
    /// Also return higher height with known peers at that height.
    fn syncing_info(&self) -> Result<(bool, u64), near_chain::Error> {
        let head = self.client.chain.head()?;
        let mut is_syncing = self.client.sync_status.is_syncing();

        let full_peer_info = if let Some(full_peer_info) =
            highest_height_peer(&self.network_info.highest_height_peers)
        {
            full_peer_info
        } else {
            if !self.client.config.skip_sync_wait {
                warn!(target: "client", "Sync: no peers available, disabling sync");
            }
            return Ok((false, 0));
        };

        if is_syncing {
            if full_peer_info.chain_info.height <= head.height {
                info!(target: "client", "Sync: synced at {} [{}], {}, highest height peer: {}",
                      head.height, format_hash(head.last_block_hash),
                      full_peer_info.peer_info.id, full_peer_info.chain_info.height
                );
                is_syncing = false;
            }
        } else {
            if full_peer_info.chain_info.height
                > head.height + self.client.config.sync_height_threshold
            {
                info!(
                    target: "client",
                    "Sync: height: {}, peer id/height: {}/{}, enabling sync",
                    head.height,
                    full_peer_info.peer_info.id,
                    full_peer_info.chain_info.height,
                );
                is_syncing = true;
            }
        }
        Ok((is_syncing, full_peer_info.chain_info.height))
    }

    fn needs_syncing(&self, needs_syncing: bool) -> bool {
        #[cfg(feature = "test_features")]
        {
            if self.adv.read().unwrap().adv_disable_header_sync {
                return false;
            }
        }

        needs_syncing
    }

    /// Starts syncing and then switches to either syncing or regular mode.
    fn start_sync(&mut self, ctx: &mut Context<ClientActor>) {
        // Wait for connections reach at least minimum peers unless skipping sync.
        if self.network_info.num_connected_peers < self.client.config.min_num_peers
            && !self.client.config.skip_sync_wait
        {
            near_performance_metrics::actix::run_later(
                ctx,
                self.client.config.sync_step_period,
                move |act, ctx| {
                    act.start_sync(ctx);
                },
            );
            return;
        }
        self.sync_started = true;

        // Start main sync loop.
        self.sync(ctx);
    }

    /// Select the block hash we are using to sync state. It will sync with the state before applying the
    /// content of such block.
    ///
    /// The selected block will always be the first block on a new epoch:
    /// https://github.com/nearprotocol/nearcore/issues/2021#issuecomment-583039862
    ///
    /// To prevent syncing from a fork, we move `state_fetch_horizon` steps backwards and use that epoch.
    /// Usually `state_fetch_horizon` is much less than the expected number of produced blocks on an epoch,
    /// so this is only relevant on epoch boundaries.
    fn find_sync_hash(&mut self) -> Result<CryptoHash, near_chain::Error> {
        let header_head = self.client.chain.header_head()?;
        let mut sync_hash = header_head.prev_block_hash;
        for _ in 0..self.client.config.state_fetch_horizon {
            sync_hash = *self.client.chain.get_block_header(&sync_hash)?.prev_hash();
        }
        let mut epoch_start_sync_hash =
            StateSync::get_epoch_start_sync_hash(&mut self.client.chain, &sync_hash)?;

        if &epoch_start_sync_hash == self.client.chain.genesis().hash() {
            // If we are within `state_fetch_horizon` blocks of the second epoch, the sync hash will
            // be the first block of the first epoch (or, the genesis block). Due to implementation
            // details of the state sync, we can't state sync to the genesis block, so redo the
            // search without going back `state_fetch_horizon` blocks.
            epoch_start_sync_hash = StateSync::get_epoch_start_sync_hash(
                &mut self.client.chain,
                &header_head.last_block_hash,
            )?;
            assert_ne!(&epoch_start_sync_hash, self.client.chain.genesis().hash());
        }
        Ok(epoch_start_sync_hash)
    }

    /// Runs catchup on repeat, if this client is a validator.
    /// Schedules itself again if it was not ran as response to state parts job result
    fn catchup(&mut self, ctx: &mut Context<ClientActor>) {
        #[cfg(feature = "delay_detector")]
        let _d = DelayDetector::new("client catchup".into());
        match self.client.run_catchup(
            &self.network_info.highest_height_peers,
            &self.state_parts_task_scheduler,
            &self.block_catch_up_scheduler,
            &self.state_split_scheduler,
        ) {
            Ok(accepted_blocks) => {
                self.process_accepted_blocks(accepted_blocks);
            }
            Err(err) => {
                error!(target: "client", "{:?} Error occurred during catchup for the next epoch: {:?}", self.client.validator_signer.as_ref().map(|vs| vs.validator_id()), err);
            }
        }

        near_performance_metrics::actix::run_later(
            ctx,
            self.client.config.catchup_step_period,
            move |act, ctx| {
                act.catchup(ctx);
            },
        );
    }

    fn run_timer<F>(
        &mut self,
        duration: Duration,
        next_attempt: DateTime<Utc>,
        ctx: &mut Context<ClientActor>,
        f: F,
    ) -> DateTime<Utc>
    where
        F: FnOnce(&mut Self, &mut <Self as Actor>::Context) + 'static,
    {
        let now = Utc::now();
        if now < next_attempt {
            return next_attempt;
        }

        f(self, ctx);

        return now.checked_add_signed(chrono::Duration::from_std(duration).unwrap()).unwrap();
    }

    /// Main syncing job responsible for syncing client with other peers.
    /// Runs itself iff it was not ran as reaction for message with results of
    /// finishing state part job
    fn sync(&mut self, ctx: &mut Context<ClientActor>) {
        #[cfg(feature = "delay_detector")]
        let _d = DelayDetector::new("client sync".into());
        // Macro to schedule to call this function later if error occurred.
        macro_rules! unwrap_or_run_later (($obj: expr) => (match $obj {
            Ok(v) => v,
            Err(err) => {
                error!(target: "sync", "Sync: Unexpected error: {}", err);

                near_performance_metrics::actix::run_later(
                    ctx,
                    self.client.config.sync_step_period, move |act, ctx| {
                        act.sync(ctx);
                    }
                );
                return;
            }
        }));

        let mut wait_period = self.client.config.sync_step_period;

        let currently_syncing = self.client.sync_status.is_syncing();
        let (needs_syncing, highest_height) = unwrap_or_run_later!(self.syncing_info());

        if !self.needs_syncing(needs_syncing) {
            if currently_syncing {
                debug!(
                    target: "client",
                    "{:?} transitions to no sync",
                    self.client.validator_signer.as_ref().map(|vs| vs.validator_id()),
                );
                self.client.sync_status = SyncStatus::NoSync;

                // Initial transition out of "syncing" state.
                // Announce this client's account id if their epoch is coming up.
                let head = unwrap_or_run_later!(self.client.chain.head());
                self.check_send_announce_account(head.prev_block_hash);
            }
            wait_period = self.client.config.sync_check_period;
        } else {
            // Run each step of syncing separately.
            unwrap_or_run_later!(self.client.header_sync.run(
                &mut self.client.sync_status,
                &mut self.client.chain,
                highest_height,
                &self.network_info.highest_height_peers
            ));
            // Only body / state sync if header height is close to the latest.
            let header_head = unwrap_or_run_later!(self.client.chain.header_head());

            // Sync state if already running sync state or if block sync is too far.
            let sync_state = match self.client.sync_status {
                SyncStatus::StateSync(_, _) => true,
                _ if header_head.height
                    >= highest_height
                        .saturating_sub(self.client.config.block_header_fetch_horizon) =>
                {
                    unwrap_or_run_later!(self.client.block_sync.run(
                        &mut self.client.sync_status,
                        &mut self.client.chain,
                        highest_height,
                        &self.network_info.highest_height_peers
                    ))
                }
                _ => false,
            };
            if sync_state {
                let (sync_hash, mut new_shard_sync, just_enter_state_sync) =
                    match &self.client.sync_status {
                        SyncStatus::StateSync(sync_hash, shard_sync) => {
                            (*sync_hash, shard_sync.clone(), false)
                        }
                        _ => {
                            let sync_hash = unwrap_or_run_later!(self.find_sync_hash());
                            (sync_hash, HashMap::default(), true)
                        }
                    };

                let me = self.client.validator_signer.as_ref().map(|x| x.validator_id().clone());
                let block_header =
                    unwrap_or_run_later!(self.client.chain.get_block_header(&sync_hash));
                let prev_hash = *block_header.prev_hash();
                let epoch_id = self.client.chain.get_block_header(&sync_hash).unwrap().epoch_id();
                let shards_to_sync = (0..self.client.runtime_adapter.num_shards(epoch_id).unwrap())
                    .filter(|x| {
                        self.client.shards_mgr.cares_about_shard_this_or_next_epoch(
                            me.as_ref(),
                            &prev_hash,
                            *x,
                            true,
                        )
                    })
                    .collect();

                if !self.client.config.archive && just_enter_state_sync {
                    unwrap_or_run_later!(self.client.chain.reset_data_pre_state_sync(sync_hash));
                }

                match unwrap_or_run_later!(self.client.state_sync.run(
                    &me,
                    sync_hash,
                    &mut new_shard_sync,
                    &mut self.client.chain,
                    &self.client.runtime_adapter,
                    &self.network_info.highest_height_peers,
                    shards_to_sync,
                    &self.state_parts_task_scheduler,
                    &self.state_split_scheduler,
                )) {
                    StateSyncResult::Unchanged => (),
                    StateSyncResult::Changed(fetch_block) => {
                        self.client.sync_status = SyncStatus::StateSync(sync_hash, new_shard_sync);
                        if fetch_block {
                            if let Some(peer_info) =
                                highest_height_peer(&self.network_info.highest_height_peers)
                            {
                                if let Ok(header) = self.client.chain.get_block_header(&sync_hash) {
                                    for hash in
                                        vec![*header.prev_hash(), *header.hash()].into_iter()
                                    {
                                        self.request_block_by_hash(
                                            hash,
                                            peer_info.peer_info.id.clone(),
                                        );
                                    }
                                }
                            }
                        }
                    }
                    StateSyncResult::Completed => {
                        info!(target: "sync", "State sync: all shards are done");

                        let accepted_blocks = Arc::new(RwLock::new(vec![]));
                        let orphans_missing_chunks = Arc::new(RwLock::new(vec![]));
                        let blocks_missing_chunks = Arc::new(RwLock::new(vec![]));
                        let challenges = Arc::new(RwLock::new(vec![]));

                        unwrap_or_run_later!(self.client.chain.reset_heads_post_state_sync(
                            &me,
                            sync_hash,
                            |accepted_block| {
                                accepted_blocks.write().unwrap().push(accepted_block);
                            },
                            |missing_chunks| {
                                blocks_missing_chunks.write().unwrap().push(missing_chunks)
                            },
                            |orphan_missing_chunks| {
                                orphans_missing_chunks.write().unwrap().push(orphan_missing_chunks);
                            },
                            |challenge| challenges.write().unwrap().push(challenge)
                        ));

                        self.client.send_challenges(challenges);

                        self.process_accepted_blocks(
                            accepted_blocks.write().unwrap().drain(..).collect(),
                        );

                        self.client
                            .request_missing_chunks(blocks_missing_chunks, orphans_missing_chunks);

                        self.client.sync_status =
                            SyncStatus::BodySync { current_height: 0, highest_height: 0 };
                    }
                }
            }
        }

        near_performance_metrics::actix::run_later(ctx, wait_period, move |act, ctx| {
            act.sync(ctx);
        });
    }

    /// Periodically log summary.
    fn log_summary(&self, ctx: &mut Context<Self>) {
        near_performance_metrics::actix::run_later(
            ctx,
            self.client.config.log_summary_period,
            move |act, ctx| {
                #[cfg(feature = "delay_detector")]
                let _d = DelayDetector::new("client log summary".into());
                let is_syncing = act.client.sync_status.is_syncing();
                let head = unwrap_or_return!(act.client.chain.head(), act.log_summary(ctx));
                let validator_info = if !is_syncing {
                    let validators = unwrap_or_return!(
                        act.client.runtime_adapter.get_epoch_block_producers_ordered(
                            &head.epoch_id,
                            &head.last_block_hash
                        ),
                        act.log_summary(ctx)
                    );
                    let num_validators = validators.len();
                    let account_id = act.client.validator_signer.as_ref().map(|x| x.validator_id());
                    let is_validator = if let Some(account_id) = account_id {
                        match act.client.runtime_adapter.get_validator_by_account_id(
                            &head.epoch_id,
                            &head.last_block_hash,
                            account_id,
                        ) {
                            Ok((_, is_slashed)) => !is_slashed,
                            Err(_) => false,
                        }
                    } else {
                        false
                    };
                    Some(ValidatorInfoHelper { is_validator, num_validators })
                } else {
                    None
                };

                let epoch_identifier = ValidatorInfoIdentifier::BlockHash(head.last_block_hash);
                let validator_epoch_info = act
                    .client
                    .runtime_adapter
                    .get_validator_info(epoch_identifier)
                    .map_err(GetValidatorInfoError::from);
                act.info_helper.info(
                    act.client.chain.store().get_genesis_height(),
                    &head,
                    &act.client.sync_status,
                    &act.node_id,
                    &act.network_info,
                    validator_info,
                    validator_epoch_info,
                );

                act.log_summary(ctx);
            },
        );
    }
}

impl Drop for ClientActor {
    fn drop(&mut self) {
        self.state_parts_client_arbiter.stop();
    }
}

struct SyncJobsActor {
    client_addr: Addr<ClientActor>,
}

impl SyncJobsActor {
    const MAILBOX_CAPACITY: usize = 100;

    fn apply_parts(
        &mut self,
        msg: &ApplyStatePartsRequest,
    ) -> Result<(), near_chain_primitives::error::Error> {
        let store = msg.runtime.get_store();

        for part_id in 0..msg.num_parts {
            let key = StatePartKey(msg.sync_hash, msg.shard_id, part_id).try_to_vec()?;
            let part = store.get(ColStateParts, &key)?.unwrap();

            msg.runtime.apply_state_part(
                msg.shard_id,
                &msg.state_root,
                part_id,
                msg.num_parts,
                &part,
                &msg.epoch_id,
            )?;
        }

        Ok(())
    }
}

impl Actor for SyncJobsActor {
    type Context = Context<Self>;
}

impl Handler<ApplyStatePartsRequest> for SyncJobsActor {
    type Result = ();

    fn handle(&mut self, msg: ApplyStatePartsRequest, _: &mut Self::Context) -> Self::Result {
        let result = self.apply_parts(&msg);

        self.client_addr.do_send(ApplyStatePartsResponse {
            apply_result: result,
            shard_id: msg.shard_id,
            sync_hash: msg.sync_hash,
        });
    }
}

impl Handler<ApplyStatePartsResponse> for ClientActor {
    type Result = ();

    fn handle(&mut self, msg: ApplyStatePartsResponse, _: &mut Self::Context) -> Self::Result {
        if let Some((sync, _, _)) = self.client.catchup_state_syncs.get_mut(&msg.sync_hash) {
            // We are doing catchup
            sync.set_apply_result(msg.shard_id, msg.apply_result);
        } else {
            self.client.state_sync.set_apply_result(msg.shard_id, msg.apply_result);
        }
    }
}

impl Handler<BlockCatchUpRequest> for SyncJobsActor {
    type Result = ();

    fn handle(&mut self, msg: BlockCatchUpRequest, _: &mut Self::Context) -> Self::Result {
        let results = do_apply_chunks(msg.work);

        self.client_addr.do_send(BlockCatchUpResponse {
            sync_hash: msg.sync_hash,
            block_hash: msg.block_hash,
            results,
        });
    }
}

impl Handler<BlockCatchUpResponse> for ClientActor {
    type Result = ();

    fn handle(&mut self, msg: BlockCatchUpResponse, _: &mut Self::Context) -> Self::Result {
        if let Some((_, _, blocks_catch_up_state)) =
            self.client.catchup_state_syncs.get_mut(&msg.sync_hash)
        {
            let saved_store_update = blocks_catch_up_state
                .scheduled_blocks
                .remove(&msg.block_hash)
                .expect("block caught up, but is not in processing");
            blocks_catch_up_state
                .processed_blocks
                .insert(msg.block_hash, (saved_store_update, msg.results));
        } else {
            panic!("block catch up processing result from unknown sync hash");
        }
    }
}

impl Handler<StateSplitRequest> for SyncJobsActor {
    type Result = ();

    fn handle(&mut self, msg: StateSplitRequest, _: &mut Self::Context) -> Self::Result {
        let results = msg.runtime.build_state_for_split_shards(
            msg.shard_uid,
            &msg.state_root,
            &msg.next_epoch_shard_layout,
        );

        self.client_addr.do_send(StateSplitResponse {
            sync_hash: msg.sync_hash,
            shard_id: msg.shard_id,
            new_state_roots: results,
        });
    }
}

impl Handler<StateSplitResponse> for ClientActor {
    type Result = ();

    fn handle(&mut self, msg: StateSplitResponse, _: &mut Self::Context) -> Self::Result {
        if let Some((sync, _, _)) = self.client.catchup_state_syncs.get_mut(&msg.sync_hash) {
            // We are doing catchup
            sync.set_split_result(msg.shard_id, msg.new_state_roots);
        } else {
            self.client.state_sync.set_split_result(msg.shard_id, msg.new_state_roots);
        }
    }
}

/// Returns random seed sampled from the current thread
pub fn random_seed_from_thread() -> RngSeed {
    let mut rng_seed: RngSeed = [0; 32];
    rand::thread_rng().fill(&mut rng_seed);
    rng_seed
}

/// Starts client in a separate Arbiter (thread).
pub fn start_client(
    client_config: ClientConfig,
    chain_genesis: ChainGenesis,
    runtime_adapter: Arc<dyn RuntimeAdapter>,
    node_id: PeerId,
    network_adapter: Arc<dyn PeerManagerAdapter>,
    validator_signer: Option<Arc<dyn ValidatorSigner>>,
    telemetry_actor: Addr<TelemetryActor>,
    #[cfg(feature = "test_features")] adv: Arc<RwLock<AdversarialControls>>,
) -> (Addr<ClientActor>, ArbiterHandle) {
    let client_arbiter_handle = Arbiter::current();
    let client_addr = ClientActor::start_in_arbiter(&client_arbiter_handle, move |ctx| {
        ClientActor::new(
            client_config,
            chain_genesis,
            runtime_adapter,
            node_id,
            network_adapter,
            validator_signer,
            telemetry_actor,
            true,
            random_seed_from_thread(),
            ctx,
            #[cfg(feature = "test_features")]
            adv,
        )
        .unwrap()
    });
    (client_addr, client_arbiter_handle)
}<|MERGE_RESOLUTION|>--- conflicted
+++ resolved
@@ -971,17 +971,7 @@
                 accepted_block.provenance,
             );
             let block = self.client.chain.get_block(&accepted_block.hash).unwrap();
-<<<<<<< HEAD
-            let mut chunks_in_block = 0;
-            for chunk in block.chunks().iter() {
-                if chunk.height_included() == block.header().height() {
-                    chunks_in_block += 1;
-                }
-            }
-            // let chunks_in_block = block.chunks().len();
-=======
             let chunks_in_block = block.header().chunk_mask().iter().filter(|&&m| m).count();
->>>>>>> 4166c155
             let gas_used = Block::compute_gas_used(block.chunks().iter(), block.header().height());
 
             let last_final_hash = *block.header().last_final_block();
