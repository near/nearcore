//! Client actor orchestrates Client and facilitates network connection.

use crate::client::{Client, EPOCH_START_INFO_BLOCKS};
use crate::info::{
    display_sync_status, get_validator_epoch_stats, InfoHelper, ValidatorInfoHelper,
};
use crate::metrics::PARTIAL_ENCODED_CHUNK_RESPONSE_DELAY;
use crate::sync::{StateSync, StateSyncResult};
use crate::{metrics, StatusResponse};
use actix::dev::SendError;
use actix::{Actor, Addr, Arbiter, AsyncContext, Context, Handler, Message};
use actix_rt::ArbiterHandle;
use borsh::BorshSerialize;
use chrono::DateTime;
use near_chain::chain::{
    do_apply_chunks, ApplyStatePartsRequest, ApplyStatePartsResponse, BlockCatchUpRequest,
    BlockCatchUpResponse, ChainAccess, StateSplitRequest, StateSplitResponse,
};
use near_chain::crypto_hash_timer::CryptoHashTimer;
use near_chain::test_utils::format_hash;
use near_chain::types::ValidatorInfoIdentifier;
use near_chain::{
    byzantine_assert, near_chain_primitives, Block, BlockHeader, BlockProcessingArtifact,
    ChainGenesis, ChainStoreAccess, DoneApplyChunkCallback, Provenance, RuntimeAdapter,
};
use near_chain_configs::ClientConfig;
use near_client_primitives::types::{
    DebugStatus, DebugStatusResponse, Error, GetNetworkInfo, NetworkInfoResponse,
    ShardSyncDownload, ShardSyncStatus, Status, StatusError, StatusSyncInfo, SyncStatus,
};
use near_network::types::{
    NetworkClientMessages, NetworkClientResponses, NetworkInfo, NetworkRequests,
    PeerManagerAdapter, PeerManagerMessageRequest,
};
use near_network_primitives::types::ReasonForBan;
use near_performance_metrics;
use near_performance_metrics_macros::{perf, perf_with_debug};
use near_primitives::block_header::ApprovalType;
use near_primitives::epoch_manager::RngSeed;
use near_primitives::hash::CryptoHash;
use near_primitives::network::{AnnounceAccount, PeerId};
use near_primitives::state_part::PartId;
use near_primitives::syncing::{
    get_num_state_parts, ShardStateSyncResponseHeader, StateHeaderKey, StatePartKey,
};
use near_primitives::time::{Clock, Utc};
use near_primitives::types::{BlockHeight, EpochId};
use near_primitives::unwrap_or_return;
use near_primitives::utils::{from_timestamp, MaybeValidated};
use near_primitives::validator_signer::ValidatorSigner;
use near_primitives::version::PROTOCOL_VERSION;
use near_primitives::views::{
    DebugBlockStatus, DebugChunkStatus, DetailedDebugStatus, EpochInfoView, TrackedShardsView,
    ValidatorInfo,
};
use near_store::DBCol;
use near_telemetry::TelemetryActor;
use rand::seq::SliceRandom;
use rand::{thread_rng, Rng};
use std::collections::{HashMap, HashSet};
use std::sync::Arc;
use std::thread;
use std::time::{Duration, Instant};
use tokio::sync::oneshot;
use tracing::{debug, error, info, trace, warn};

/// Multiplier on `max_block_time` to wait until deciding that chain stalled.
const STATUS_WAIT_TIME_MULTIPLIER: u64 = 10;
/// Drop blocks whose height are beyond head + horizon if it is not in the current epoch.
const BLOCK_HORIZON: u64 = 500;
/// `max_block_production_time` times this multiplier is how long we wait before rebroadcasting
/// the current `head`
const HEAD_STALL_MULTIPLIER: u32 = 4;

// Constants for debug requests.
const DEBUG_BLOCKS_TO_FETCH: u32 = 50;
const DEBUG_EPOCHS_TO_FETCH: u32 = 5;

pub struct ClientActor {
    /// Adversarial controls
    pub adv: crate::adversarial::Controls,

    // Address of this ClientActor. Can be used to send messages to self.
    address: Addr<ClientActor>,
    client: Client,
    network_adapter: Arc<dyn PeerManagerAdapter>,
    network_info: NetworkInfo,
    /// Identity that represents this Client at the network level.
    /// It is used as part of the messages that identify this client.
    node_id: PeerId,
    /// Last time we announced our accounts as validators.
    last_validator_announce_time: Option<Instant>,
    /// Info helper.
    info_helper: InfoHelper,

    /// Last time handle_block_production method was called
    block_production_next_attempt: DateTime<Utc>,

    // Last time when log_summary method was called.
    log_summary_timer_next_attempt: DateTime<Utc>,

    block_production_started: bool,
    doomslug_timer_next_attempt: DateTime<Utc>,
    chunk_request_retry_next_attempt: DateTime<Utc>,
    sync_started: bool,
    state_parts_task_scheduler: Box<dyn Fn(ApplyStatePartsRequest)>,
    block_catch_up_scheduler: Box<dyn Fn(BlockCatchUpRequest)>,
    state_split_scheduler: Box<dyn Fn(StateSplitRequest)>,
    state_parts_client_arbiter: Arbiter,

    #[cfg(feature = "sandbox")]
    fastforward_delta: near_primitives::types::BlockHeightDelta,

    /// Synchronization measure to allow graceful shutdown.
    /// Informs the system when a ClientActor gets dropped.
    _shutdown_signal: Option<oneshot::Sender<()>>,
}

/// Blocks the program until given genesis time arrives.
fn wait_until_genesis(genesis_time: &DateTime<Utc>) {
    loop {
        // Get chrono::Duration::num_seconds() by deducting genesis_time from now.
        let duration = genesis_time.signed_duration_since(Clock::utc());
        let chrono_seconds = duration.num_seconds();
        // Check if number of seconds in chrono::Duration larger than zero.
        if chrono_seconds <= 0 {
            break;
        }
        info!(target: "near", "Waiting until genesis: {}d {}h {}m {}s", duration.num_days(),
              (duration.num_hours() % 24),
              (duration.num_minutes() % 60),
              (duration.num_seconds() % 60));
        let wait =
            std::cmp::min(Duration::from_secs(10), Duration::from_secs(chrono_seconds as u64));
        thread::sleep(wait);
    }
}

impl ClientActor {
    pub fn new(
        address: Addr<ClientActor>,
        config: ClientConfig,
        chain_genesis: ChainGenesis,
        runtime_adapter: Arc<dyn RuntimeAdapter>,
        node_id: PeerId,
        network_adapter: Arc<dyn PeerManagerAdapter>,
        validator_signer: Option<Arc<dyn ValidatorSigner>>,
        telemetry_actor: Addr<TelemetryActor>,
        enable_doomslug: bool,
        rng_seed: RngSeed,
        ctx: &Context<ClientActor>,
        shutdown_signal: Option<oneshot::Sender<()>>,
        adv: crate::adversarial::Controls,
    ) -> Result<Self, Error> {
        let state_parts_arbiter = Arbiter::new();
        let self_addr = ctx.address();
        let sync_jobs_actor_addr = SyncJobsActor::start_in_arbiter(
            &state_parts_arbiter.handle(),
            move |ctx: &mut Context<SyncJobsActor>| -> SyncJobsActor {
                ctx.set_mailbox_capacity(SyncJobsActor::MAILBOX_CAPACITY);
                SyncJobsActor { client_addr: self_addr }
            },
        );
        wait_until_genesis(&chain_genesis.time);
        if let Some(vs) = &validator_signer {
            info!(target: "client", "Starting validator node: {}", vs.validator_id());
        }
        let info_helper = InfoHelper::new(telemetry_actor, &config, validator_signer.clone());
        let client = Client::new(
            config,
            chain_genesis,
            runtime_adapter,
            network_adapter.clone(),
            validator_signer,
            enable_doomslug,
            rng_seed,
        )?;

        let now = Utc::now();
        Ok(ClientActor {
            adv,
            address,
            client,
            network_adapter,
            node_id,
            network_info: NetworkInfo {
                connected_peers: vec![],
                num_connected_peers: 0,
                peer_max_count: 0,
                highest_height_peers: vec![],
                received_bytes_per_sec: 0,
                sent_bytes_per_sec: 0,
                known_producers: vec![],
                peer_counter: 0,
            },
            last_validator_announce_time: None,
            info_helper,
            block_production_next_attempt: now,
            log_summary_timer_next_attempt: now,
            block_production_started: false,
            doomslug_timer_next_attempt: now,
            chunk_request_retry_next_attempt: now,
            sync_started: false,
            state_parts_task_scheduler: create_sync_job_scheduler::<ApplyStatePartsRequest>(
                sync_jobs_actor_addr.clone(),
            ),
            block_catch_up_scheduler: create_sync_job_scheduler::<BlockCatchUpRequest>(
                sync_jobs_actor_addr.clone(),
            ),
            state_split_scheduler: create_sync_job_scheduler::<StateSplitRequest>(
                sync_jobs_actor_addr,
            ),
            state_parts_client_arbiter: state_parts_arbiter,

            #[cfg(feature = "sandbox")]
            fastforward_delta: 0,
            _shutdown_signal: shutdown_signal,
        })
    }
}

fn create_sync_job_scheduler<M>(address: Addr<SyncJobsActor>) -> Box<dyn Fn(M)>
where
    M: Message + Send + 'static,
    M::Result: Send,
    SyncJobsActor: Handler<M>,
{
    Box::new(move |msg: M| {
        if let Err(err) = address.try_send(msg) {
            match err {
                SendError::Full(request) => {
                    address.do_send(request);
                }
                SendError::Closed(_) => {
                    error!("Can't send message to SyncJobsActor, mailbox is closed");
                }
            }
        }
    })
}

impl Actor for ClientActor {
    type Context = Context<Self>;

    fn started(&mut self, ctx: &mut Self::Context) {
        // Start syncing job.
        self.start_sync(ctx);

        // Start block production tracking if have block producer info.
        if self.client.validator_signer.is_some() {
            self.block_production_started = true;
        }

        // Start triggers
        self.schedule_triggers(ctx);

        // Start catchup job.
        self.catchup(ctx);
    }
}

impl Handler<NetworkClientMessages> for ClientActor {
    type Result = NetworkClientResponses;

    #[perf_with_debug]
    fn handle(&mut self, msg: NetworkClientMessages, ctx: &mut Context<Self>) -> Self::Result {
        let _span = tracing::debug_span!(
            target: "client",
            "handle",
            handler="NetworkClientMessages",
            msg=msg.as_ref())
        .entered();

        self.check_triggers(ctx);

        let _d = delay_detector::DelayDetector::new(|| {
            format!("NetworkClientMessage {}", msg.as_ref()).into()
        });
        metrics::CLIENT_MESSAGES_COUNT.with_label_values(&[msg.as_ref()]).inc();
        let timer = metrics::CLIENT_MESSAGES_PROCESSING_TIME
            .with_label_values(&[msg.as_ref()])
            .start_timer();
        let res = self.handle_client_messages(msg);
        timer.observe_duration();
        res
    }
}

impl ClientActor {
    fn handle_client_messages(&mut self, msg: NetworkClientMessages) -> NetworkClientResponses {
        match msg {
            #[cfg(feature = "test_features")]
            NetworkClientMessages::Adversarial(adversarial_msg) => {
                return match adversarial_msg {
                    near_network_primitives::types::NetworkAdversarialMessage::AdvDisableDoomslug => {
                        info!(target: "adversary", "Turning Doomslug off");
                        self.adv.set_disable_doomslug(true);
                        self.client.doomslug.adv_disable();
                        self.client.chain.adv_disable_doomslug();
                        NetworkClientResponses::NoResponse
                    }
                    near_network_primitives::types::NetworkAdversarialMessage::AdvDisableHeaderSync => {
                        info!(target: "adversary", "Blocking header sync");
                        self.adv.set_disable_header_sync(true);
                        NetworkClientResponses::NoResponse
                    }
                    near_network_primitives::types::NetworkAdversarialMessage::AdvProduceBlocks(num_blocks, only_valid) => {
                        info!(target: "adversary", "Producing {} blocks", num_blocks);
                        self.client.adv_produce_blocks = true;
                        self.client.adv_produce_blocks_only_valid = only_valid;
                        let start_height =
                            self.client.chain.mut_store().get_latest_known().unwrap().height + 1;
                        let mut blocks_produced = 0;
                        for height in start_height.. {
                            let block = self
                                .client
                                .produce_block(height)
                                .expect("block should be produced");
                            if only_valid && block == None {
                                continue;
                            }
                            let block = block.expect("block should exist after produced");
                            info!(target: "adversary", "Producing {} block out of {}, height = {}", blocks_produced, num_blocks, height);
                            self.network_adapter.do_send(
                                PeerManagerMessageRequest::NetworkRequests(
                                    NetworkRequests::Block { block: block.clone() },
                                ),
                            );
                            let _ =
                                self.client.start_process_block(block.into(), Provenance::PRODUCED, self.get_apply_chunks_done_callback());
                            blocks_produced += 1;
                            if blocks_produced == num_blocks {
                                break;
                            }
                        }
                        NetworkClientResponses::NoResponse
                    }
                    near_network_primitives::types::NetworkAdversarialMessage::AdvSwitchToHeight(height) => {
                        info!(target: "adversary", "Switching to height {:?}", height);
                        let mut chain_store_update = self.client.chain.mut_store().store_update();
                        chain_store_update.save_largest_target_height(height);
                        chain_store_update
                            .adv_save_latest_known(height)
                            .expect("adv method should not fail");
                        chain_store_update.commit().expect("adv method should not fail");
                        NetworkClientResponses::NoResponse
                    }
                    near_network_primitives::types::NetworkAdversarialMessage::AdvGetSavedBlocks => {
                        info!(target: "adversary", "Requested number of saved blocks");
                        let store = self.client.chain.store().store();
                        let mut num_blocks = 0;
                        for _ in store.iter(DBCol::Block) {
                            num_blocks += 1;
                        }
                        NetworkClientResponses::AdvResult(num_blocks)
                    }
                    near_network_primitives::types::NetworkAdversarialMessage::AdvCheckStorageConsistency => {
                        // timeout is set to 1.5 seconds to give some room as we wait in Nightly for 2 seconds
                        let timeout = 1500;
                        info!(target: "adversary", "Check Storage Consistency, timeout set to {:?} milliseconds", timeout);
                        let mut genesis = near_chain_configs::GenesisConfig::default();
                        genesis.genesis_height = self.client.chain.store().get_genesis_height();
                        let mut store_validator = near_chain::store_validator::StoreValidator::new(
                            self.client.validator_signer.as_ref().map(|x| x.validator_id().clone()),
                            genesis,
                            self.client.runtime_adapter.clone(),
                            self.client.chain.store().store().clone(),
                            self.adv.is_archival(),
                        );
                        store_validator.set_timeout(timeout);
                        store_validator.validate();
                        if store_validator.is_failed() {
                            error!(target: "client", "Storage Validation failed, {:?}", store_validator.errors);
                            NetworkClientResponses::AdvResult(0)
                        } else {
                            NetworkClientResponses::AdvResult(store_validator.tests_done())
                        }
                    }
                    _ => panic!("invalid adversary message"),
                };
            }
            NetworkClientMessages::Transaction { transaction, is_forwarded, check_only } => {
                self.client.process_tx(transaction, is_forwarded, check_only)
            }
            NetworkClientMessages::Block(block, peer_id, was_requested) => {
                let blocks_at_height = self
                    .client
                    .chain
                    .store()
                    .get_all_block_hashes_by_height(block.header().height());
                if was_requested || !blocks_at_height.is_ok() {
                    if let SyncStatus::StateSync(sync_hash, _) = &mut self.client.sync_status {
                        if let Ok(header) = self.client.chain.get_block_header(sync_hash) {
                            if block.hash() == header.prev_hash() {
                                if let Err(e) = self.client.chain.save_block(block.into()) {
                                    error!(target: "client", "Failed to save a block during state sync: {}", e);
                                }
                            } else if block.hash() == sync_hash {
                                // This is the immediate block after a state sync
                                // We can afford to delay requesting missing chunks for this one block
                                if let Err(e) = self.client.chain.save_orphan(block.into(), false) {
                                    error!(target: "client", "Received an invalid block during state sync: {}", e);
                                }
                            }
                            return NetworkClientResponses::NoResponse;
                        }
                    }
                    self.receive_block(block, peer_id, was_requested);
                    NetworkClientResponses::NoResponse
                } else {
                    match self
                        .client
                        .runtime_adapter
                        .get_epoch_id_from_prev_block(block.header().prev_hash())
                    {
                        Ok(epoch_id) => {
                            if let Some(hashes) = blocks_at_height.unwrap().get(&epoch_id) {
                                if !hashes.contains(block.header().hash()) {
                                    warn!(target: "client", "Rejecting unrequested block {}, height {}", block.header().hash(), block.header().height());
                                }
                            }
                        }
                        _ => {}
                    }
                    NetworkClientResponses::NoResponse
                }
            }
            NetworkClientMessages::BlockHeaders(headers, peer_id) => {
                if self.receive_headers(headers, peer_id) {
                    NetworkClientResponses::NoResponse
                } else {
                    warn!(target: "client", "Banning node for sending invalid block headers");
                    NetworkClientResponses::Ban { ban_reason: ReasonForBan::BadBlockHeader }
                }
            }
            NetworkClientMessages::BlockApproval(approval, peer_id) => {
                debug!(target: "client", "Receive approval {:?} from peer {:?}", approval, peer_id);
                self.client.collect_block_approval(&approval, ApprovalType::PeerApproval(peer_id));
                NetworkClientResponses::NoResponse
            }
            NetworkClientMessages::StateResponse(state_response_info) => {
                let shard_id = state_response_info.shard_id();
                let hash = state_response_info.sync_hash();
                let state_response = state_response_info.take_state_response();

                trace!(target: "sync", "Received state response shard_id: {} sync_hash: {:?} part(id/size): {:?}",
                       shard_id,
                       hash,
                       state_response.part().as_ref().map(|(part_id, data)| (part_id, data.len()))
                );
                // Get the download that matches the shard_id and hash
                let download = {
                    let mut download: Option<&mut ShardSyncDownload> = None;

                    // ... It could be that the state was requested by the state sync
                    if let SyncStatus::StateSync(sync_hash, shards_to_download) =
                        &mut self.client.sync_status
                    {
                        if hash == *sync_hash {
                            if let Some(part_id) = state_response.part_id() {
                                self.client
                                    .state_sync
                                    .received_requested_part(part_id, shard_id, hash);
                            }

                            if let Some(shard_download) = shards_to_download.get_mut(&shard_id) {
                                assert!(
                                    download.is_none(),
                                    "Internal downloads set has duplicates"
                                );
                                download = Some(shard_download);
                            } else {
                                // This may happen because of sending too many StateRequests to different peers.
                                // For example, we received StateResponse after StateSync completion.
                            }
                        }
                    }

                    // ... Or one of the catchups
                    if let Some((_, shards_to_download, _)) =
                        self.client.catchup_state_syncs.get_mut(&hash)
                    {
                        if let Some(part_id) = state_response.part_id() {
                            self.client.state_sync.received_requested_part(part_id, shard_id, hash);
                        }

                        if let Some(shard_download) = shards_to_download.get_mut(&shard_id) {
                            assert!(download.is_none(), "Internal downloads set has duplicates");
                            download = Some(shard_download);
                        } else {
                            // This may happen because of sending too many StateRequests to different peers.
                            // For example, we received StateResponse after StateSync completion.
                        }
                    }
                    // We should not be requesting the same state twice.
                    download
                };

                if let Some(shard_sync_download) = download {
                    match shard_sync_download.status {
                        ShardSyncStatus::StateDownloadHeader => {
                            if let Some(header) = state_response.take_header() {
                                if !shard_sync_download.downloads[0].done {
                                    match self.client.chain.set_state_header(shard_id, hash, header)
                                    {
                                        Ok(()) => {
                                            shard_sync_download.downloads[0].done = true;
                                        }
                                        Err(err) => {
                                            error!(target: "sync", "State sync set_state_header error, shard = {}, hash = {}: {:?}", shard_id, hash, err);
                                            shard_sync_download.downloads[0].error = true;
                                        }
                                    }
                                }
                            } else {
                                // No header found.
                                // It may happen because requested node couldn't build state response.
                                if !shard_sync_download.downloads[0].done {
                                    info!(target: "sync", "state_response doesn't have header, should be re-requested, shard = {}, hash = {}", shard_id, hash);
                                    shard_sync_download.downloads[0].error = true;
                                }
                            }
                        }
                        ShardSyncStatus::StateDownloadParts => {
                            if let Some(part) = state_response.take_part() {
                                let num_parts = shard_sync_download.downloads.len() as u64;
                                let (part_id, data) = part;
                                if part_id >= num_parts {
                                    error!(target: "sync", "State sync received incorrect part_id # {:?} for hash {:?}, potential malicious peer", part_id, hash);
                                    return NetworkClientResponses::NoResponse;
                                }
                                if !shard_sync_download.downloads[part_id as usize].done {
                                    match self.client.chain.set_state_part(
                                        shard_id,
                                        hash,
                                        PartId::new(part_id, num_parts),
                                        &data,
                                    ) {
                                        Ok(()) => {
                                            shard_sync_download.downloads[part_id as usize].done =
                                                true;
                                        }
                                        Err(err) => {
                                            error!(target: "sync", "State sync set_state_part error, shard = {}, part = {}, hash = {}: {:?}", shard_id, part_id, hash, err);
                                            shard_sync_download.downloads[part_id as usize].error =
                                                true;
                                        }
                                    }
                                }
                            }
                        }
                        _ => {}
                    }
                } else {
                    error!(target: "sync", "State sync received hash {} that we're not expecting, potential malicious peer", hash);
                }

                NetworkClientResponses::NoResponse
            }
            NetworkClientMessages::EpochSyncResponse(_peer_id, _response) => {
                // TODO #3488
                NetworkClientResponses::NoResponse
            }
            NetworkClientMessages::EpochSyncFinalizationResponse(_peer_id, _response) => {
                // TODO #3488
                NetworkClientResponses::NoResponse
            }
            NetworkClientMessages::PartialEncodedChunkRequest(part_request_msg, route_back) => {
                let _ = self.client.shards_mgr.process_partial_encoded_chunk_request(
                    part_request_msg,
                    route_back,
                    self.client.chain.mut_store(),
                    &mut self.client.rs,
                );
                NetworkClientResponses::NoResponse
            }
            NetworkClientMessages::PartialEncodedChunkResponse(response, time) => {
                PARTIAL_ENCODED_CHUNK_RESPONSE_DELAY.observe(time.elapsed().as_secs_f64());
                let _ = self.client.process_partial_encoded_chunk_response(
                    response,
                    self.get_apply_chunks_done_callback(),
                );
                NetworkClientResponses::NoResponse
            }
            NetworkClientMessages::PartialEncodedChunk(partial_encoded_chunk) => {
                let _ = self.client.process_partial_encoded_chunk(
                    MaybeValidated::from(partial_encoded_chunk),
                    self.get_apply_chunks_done_callback(),
                );
                NetworkClientResponses::NoResponse
            }
            NetworkClientMessages::PartialEncodedChunkForward(forward) => {
                match self.client.process_partial_encoded_chunk_forward(
                    forward,
                    self.get_apply_chunks_done_callback(),
                ) {
                    Ok(()) => {}
                    // Unknown chunk is normal if we get parts before the header
                    Err(Error::Chunk(near_chunks::Error::UnknownChunk)) => (),
                    Err(err) => {
                        error!(target: "client", "Error processing forwarded chunk: {}", err)
                    }
                }
                NetworkClientResponses::NoResponse
            }
            NetworkClientMessages::Challenge(challenge) => {
                match self.client.process_challenge(challenge) {
                    Ok(_) => {}
                    Err(err) => {
                        error!(target: "client", "Error processing challenge: {}", err);
                    }
                }
                NetworkClientResponses::NoResponse
            }
            NetworkClientMessages::NetworkInfo(network_info) => {
                self.network_info = network_info;
                NetworkClientResponses::NoResponse
            }
        }
    }
}
#[cfg(feature = "sandbox")]
impl Handler<near_client_primitives::types::SandboxMessage> for ClientActor {
    type Result = near_client_primitives::types::SandboxResponse;

    fn handle(
        &mut self,
        msg: near_client_primitives::types::SandboxMessage,
        _ctx: &mut Context<Self>,
    ) -> near_client_primitives::types::SandboxResponse {
        match msg {
            near_client_primitives::types::SandboxMessage::SandboxPatchState(state) => {
                self.client.chain.patch_state(
                    near_primitives::sandbox_state_patch::SandboxStatePatch::new(state),
                );
                near_client_primitives::types::SandboxResponse::SandboxNoResponse
            }
            near_client_primitives::types::SandboxMessage::SandboxPatchStateStatus => {
                near_client_primitives::types::SandboxResponse::SandboxPatchStateFinished(
                    !self.client.chain.patch_state_in_progress(),
                )
            }
            near_client_primitives::types::SandboxMessage::SandboxFastForward(delta_height) => {
                if self.fastforward_delta > 0 {
                    return near_client_primitives::types::SandboxResponse::SandboxFastForwardFailed(
                        "Consecutive fast_forward requests cannot be made while a current one is going on.".to_string());
                }

                self.fastforward_delta = delta_height;
                near_client_primitives::types::SandboxResponse::SandboxNoResponse
            }
            near_client_primitives::types::SandboxMessage::SandboxFastForwardStatus => {
                near_client_primitives::types::SandboxResponse::SandboxFastForwardFinished(
                    self.fastforward_delta == 0,
                )
            }
        }
    }
}
impl ClientActor {
    // Gets a list of block producers and chunk-only producers for a given epoch.
    fn get_producers_for_epoch(
        &self,
        epoch_id: &EpochId,
        last_known_block_hash: &CryptoHash,
    ) -> Result<(Vec<ValidatorInfo>, Vec<String>), Error> {
        let mut block_producers_set = HashSet::new();
        let block_producers: Vec<ValidatorInfo> = self
            .client
            .runtime_adapter
            .get_epoch_block_producers_ordered(&epoch_id, &last_known_block_hash)?
            .into_iter()
            .map(|(validator_stake, is_slashed)| {
                block_producers_set.insert(validator_stake.account_id().as_str().to_owned());
                ValidatorInfo { account_id: validator_stake.take_account_id(), is_slashed }
            })
            .collect();
        let chunk_only_producers = self
            .client
            .runtime_adapter
            .get_epoch_chunk_producers(&epoch_id)?
            .iter()
            .filter_map(|producer| {
                if block_producers_set.contains(&producer.account_id().to_string()) {
                    None
                } else {
                    Some(producer.account_id().to_string())
                }
            })
            .collect::<Vec<_>>();
        Ok((block_producers, chunk_only_producers))
    }

    /// Gets the information about the epoch that contains a given block.
    /// Also returns the hash of the last block of the previous epoch.
    fn get_epoch_info_view(
        &mut self,
        current_block: CryptoHash,
    ) -> Result<(EpochInfoView, CryptoHash), Error> {
        let epoch_start_height =
            self.client.runtime_adapter.get_epoch_start_height(&current_block)?;

        let block = self.client.chain.get_block_by_height(epoch_start_height)?.clone();
        let epoch_id = block.header().epoch_id();
        let (validators, chunk_only_producers) =
            self.get_producers_for_epoch(&epoch_id, &current_block)?;

        let shards_size_and_parts: Vec<(u64, u64)> = block
            .chunks()
            .iter()
            .enumerate()
            .map(|(shard_id, chunk)| {
                let state_root_node = self.client.runtime_adapter.get_state_root_node(
                    shard_id as u64,
                    block.hash(),
                    &chunk.prev_state_root(),
                );
                if let Ok(state_root_node) = state_root_node {
                    (
                        state_root_node.memory_usage,
                        get_num_state_parts(state_root_node.memory_usage),
                    )
                } else {
                    (0, 0)
                }
            })
            .collect();

        let state_header_exists: Vec<bool> = (0..block.chunks().len())
            .map(|shard_id| {
                let key = StateHeaderKey(shard_id as u64, *block.hash()).try_to_vec();
                match key {
                    Ok(key) => {
                        if let Ok(Some(_)) =
                            self.client
                                .chain
                                .store()
                                .store()
                                .get_ser::<ShardStateSyncResponseHeader>(DBCol::StateHeaders, &key)
                        {
                            true
                        } else {
                            false
                        }
                    }
                    Err(_) => false,
                }
            })
            .collect();

        let shards_size_and_parts = shards_size_and_parts
            .iter()
            .zip(state_header_exists.iter())
            .map(|((a, b), c)| (a.clone(), b.clone(), c.clone()))
            .collect();

        return Ok((
            EpochInfoView {
                epoch_id: epoch_id.0,
                height: block.header().height(),
                first_block: Some((block.header().hash().clone(), block.header().timestamp())),
                validators: validators.to_vec(),
                chunk_only_producers,
                protocol_version: self
                    .client
                    .runtime_adapter
                    .get_epoch_protocol_version(epoch_id)
                    .unwrap_or(0),
                shards_size_and_parts,
            },
            // Last block of the previous epoch.
            *block.header().prev_hash(),
        ));
    }

    fn get_next_epoch_view(&self) -> Result<EpochInfoView, Error> {
        let head = self.client.chain.head()?;
        let epoch_start_height =
            self.client.runtime_adapter.get_epoch_start_height(&head.last_block_hash)?;
        let (validators, chunk_only_producers) =
            self.get_producers_for_epoch(&&head.next_epoch_id, &head.last_block_hash)?;

        Ok(EpochInfoView {
            epoch_id: head.next_epoch_id.0,
            // Expected height of the next epoch.
            height: epoch_start_height + self.client.config.epoch_length,
            first_block: None,
            validators,
            chunk_only_producers,
            protocol_version: self
                .client
                .runtime_adapter
                .get_epoch_protocol_version(&head.next_epoch_id)?,
            shards_size_and_parts: vec![],
        })
    }

    fn get_tracked_shards_view(&self) -> Result<TrackedShardsView, near_chain_primitives::Error> {
        let epoch_id = self.client.chain.header_head()?.epoch_id;
        let fetch_hash = self.client.chain.header_head()?.last_block_hash;
        let me = self.client.validator_signer.as_ref().map(|x| x.validator_id().clone());

        let tracked_shards: Vec<(bool, bool)> =
            (0..self.client.runtime_adapter.num_shards(&epoch_id).unwrap())
                .map(|x| {
                    (
                        self.client.runtime_adapter.cares_about_shard(
                            me.as_ref(),
                            &fetch_hash,
                            x,
                            true,
                        ),
                        self.client.runtime_adapter.will_care_about_shard(
                            me.as_ref(),
                            &fetch_hash,
                            x,
                            true,
                        ),
                    )
                })
                .collect();
        Ok(TrackedShardsView {
            shards_tracked_this_epoch: tracked_shards.iter().map(|x| x.0).collect(),
            shards_tracked_next_epoch: tracked_shards.iter().map(|x| x.1).collect(),
        })
    }

    fn get_recent_epoch_info(
        &mut self,
    ) -> Result<Vec<EpochInfoView>, near_chain_primitives::Error> {
        // Next epoch id
        let mut epochs_info: Vec<EpochInfoView> = Vec::new();

        if let Ok(next_epoch) = self.get_next_epoch_view() {
            epochs_info.push(next_epoch);
        }
        let head = self.client.chain.head()?;
        let mut current_block = head.last_block_hash;
        for _ in 0..DEBUG_EPOCHS_TO_FETCH {
            if let Ok((epoch_view, block_previous_epoch)) = self.get_epoch_info_view(current_block)
            {
                current_block = block_previous_epoch;
                epochs_info.push(epoch_view);
            } else {
                break;
            }
        }
        Ok(epochs_info)
    }

    fn get_last_blocks_info(
        &mut self,
    ) -> Result<Vec<DebugBlockStatus>, near_chain_primitives::Error> {
        let head = self.client.chain.head()?;

        let mut blocks_debug: Vec<DebugBlockStatus> = Vec::new();
        let mut last_block_hash = head.last_block_hash;
        let mut last_block_timestamp: u64 = 0;
        let mut last_block_height = head.height + 1;

        let initial_gas_price = self.client.chain.genesis_block().header().gas_price();

        // Fetch last 50 blocks (we can fetch more blocks in the future if needed)
        for _ in 0..DEBUG_BLOCKS_TO_FETCH {
            let block = match self.client.chain.get_block(&last_block_hash) {
                Ok(block) => block,
                Err(_) => break,
            };
            // If there is a gap - and some blocks were not produced - make sure to report this
            // (and mention who was supposed to be a block producer).
            for height in (block.header().height() + 1..last_block_height).rev() {
                let block_producer = self
                    .client
                    .runtime_adapter
                    .get_block_producer(block.header().epoch_id(), height)
                    .map(|account| account.to_string())
                    .unwrap_or_default();
                blocks_debug.push(DebugBlockStatus {
                    block_hash: CryptoHash::default(),
                    block_height: height,
                    block_producer,
                    chunks: vec![],
                    processing_time_ms: None,
                    timestamp_delta: 0,
                    gas_price_ratio: 1.0,
                });
            }

            let block_producer = self
                .client
                .runtime_adapter
                .get_block_producer(block.header().epoch_id(), block.header().height())
                .map(|f| f.to_string())
                .unwrap_or_default();

            let chunks = block
                .chunks()
                .iter()
                .map(|chunk| DebugChunkStatus {
                    shard_id: chunk.shard_id(),
                    chunk_hash: chunk.chunk_hash(),
                    chunk_producer: self
                        .client
                        .runtime_adapter
                        .get_chunk_producer(
                            block.header().epoch_id(),
                            block.header().height(),
                            chunk.shard_id(),
                        )
                        .map(|f| f.to_string())
                        .unwrap_or_default(),
                    gas_used: chunk.gas_used(),
                    processing_time_ms: CryptoHashTimer::get_timer_value(chunk.chunk_hash().0)
                        .map(|s| s.as_millis() as u64),
                })
                .collect();

            blocks_debug.push(DebugBlockStatus {
                block_hash: last_block_hash,
                block_height: block.header().height(),
                block_producer: block_producer,
                chunks,
                processing_time_ms: CryptoHashTimer::get_timer_value(last_block_hash)
                    .map(|s| s.as_millis() as u64),
                timestamp_delta: if last_block_timestamp > 0 {
                    last_block_timestamp.saturating_sub(block.header().raw_timestamp())
                } else {
                    0
                },
                gas_price_ratio: block.header().gas_price() as f64 / initial_gas_price as f64,
            });
            last_block_hash = block.header().prev_hash().clone();
            last_block_timestamp = block.header().raw_timestamp();
            last_block_height = block.header().height();
        }
        Ok(blocks_debug)
    }
}

impl Handler<DebugStatus> for ClientActor {
    type Result = Result<DebugStatusResponse, StatusError>;

    #[perf]
    fn handle(&mut self, msg: DebugStatus, _ctx: &mut Context<Self>) -> Self::Result {
        match msg {
            DebugStatus::SyncStatus => {
                Ok(DebugStatusResponse::SyncStatus(self.client.sync_status.clone()))
            }
            DebugStatus::TrackedShards => {
                Ok(DebugStatusResponse::TrackedShards(self.get_tracked_shards_view()?))
            }
            DebugStatus::EpochInfo => {
                Ok(DebugStatusResponse::EpochInfo(self.get_recent_epoch_info()?))
            }
            DebugStatus::BlockStatus => {
                Ok(DebugStatusResponse::BlockStatus(self.get_last_blocks_info()?))
            }
        }
    }
}

impl Handler<Status> for ClientActor {
    type Result = Result<StatusResponse, StatusError>;

    #[perf]
    fn handle(&mut self, msg: Status, ctx: &mut Context<Self>) -> Self::Result {
        let _span = tracing::debug_span!(target: "client", "handle", handler="Status").entered();
        let _d = delay_detector::DelayDetector::new(|| "client status".into());
        self.check_triggers(ctx);

        let head = self.client.chain.head()?;
        let head_header = self.client.chain.get_block_header(&head.last_block_hash)?;
        let latest_block_time = head_header.raw_timestamp();
        let latest_state_root = *head_header.prev_state_root();
        if msg.is_health_check {
            let now = Utc::now();
            let block_timestamp = from_timestamp(latest_block_time);
            if now > block_timestamp {
                let elapsed = (now - block_timestamp).to_std().unwrap();
                if elapsed
                    > Duration::from_millis(
                        self.client.config.max_block_production_delay.as_millis() as u64
                            * STATUS_WAIT_TIME_MULTIPLIER,
                    )
                {
                    return Err(StatusError::NoNewBlocks { elapsed });
                }
            }

            if self.client.sync_status.is_syncing() {
                return Err(StatusError::NodeIsSyncing);
            }
        }
        let validators: Vec<ValidatorInfo> = self
            .client
            .runtime_adapter
            .get_epoch_block_producers_ordered(&head.epoch_id, &head.last_block_hash)?
            .into_iter()
            .map(|(validator_stake, is_slashed)| ValidatorInfo {
                account_id: validator_stake.take_account_id(),
                is_slashed,
            })
            .collect();

        let epoch_start_height =
            self.client.runtime_adapter.get_epoch_start_height(&head.last_block_hash).ok();

        let protocol_version =
            self.client.runtime_adapter.get_epoch_protocol_version(&head.epoch_id)?;

        let validator_account_id =
            self.client.validator_signer.as_ref().map(|vs| vs.validator_id()).cloned();

        let mut earliest_block_hash = None;
        let mut earliest_block_height = None;
        let mut earliest_block_time = None;
        if let Some(earliest_block_hash_value) = self.client.chain.get_earliest_block_hash()? {
            earliest_block_hash = Some(earliest_block_hash_value);
            if let Ok(earliest_block) =
                self.client.chain.get_block_header(&earliest_block_hash_value)
            {
                earliest_block_height = Some(earliest_block.height());
                earliest_block_time = Some(earliest_block.timestamp());
            }
        }
        // Provide more detailed information about the current state of chain.
        // For now - provide info about last 50 blocks.
        let detailed_debug_status = if msg.detailed {
            Some(DetailedDebugStatus {
                network_info: self.network_info.clone().into(),
                sync_status: format!(
                    "{} ({})",
                    self.client.sync_status.as_variant_name().to_string(),
                    display_sync_status(&self.client.sync_status, &self.client.chain.head()?,),
                ),
                current_head_status: head.clone().into(),
                current_header_head_status: self.client.chain.header_head()?.into(),
                orphans: self.client.chain.orphans().list_orphans_by_height(),
                blocks_with_missing_chunks: self
                    .client
                    .chain
                    .blocks_with_missing_chunks
                    .list_blocks_by_height(),
                block_production_delay_millis: self
                    .client
                    .config
                    .min_block_production_delay
                    .as_millis() as u64,
                chunk_info: self.client.detailed_upcoming_blocks_info_as_web(),
            })
        } else {
            None
        };
        Ok(StatusResponse {
            version: self.client.config.version.clone(),
            protocol_version,
            latest_protocol_version: PROTOCOL_VERSION,
            chain_id: self.client.config.chain_id.clone(),
            rpc_addr: self.client.config.rpc_addr.clone(),
            validators,
            sync_info: StatusSyncInfo {
                latest_block_hash: head.last_block_hash,
                latest_block_height: head.height,
                latest_state_root,
                latest_block_time: from_timestamp(latest_block_time),
                syncing: self.client.sync_status.is_syncing(),
                earliest_block_hash,
                earliest_block_height,
                earliest_block_time,
                epoch_id: Some(head.epoch_id),
                epoch_start_height,
            },
            validator_account_id,
            detailed_debug_status,
        })
    }
}

impl Handler<GetNetworkInfo> for ClientActor {
    type Result = Result<NetworkInfoResponse, String>;

    #[perf]
    fn handle(&mut self, _msg: GetNetworkInfo, ctx: &mut Context<Self>) -> Self::Result {
        let _span = tracing::debug_span!(
            target: "client",
            "handle",
            handler="GetNetworkInfo")
        .entered();
        let _d = delay_detector::DelayDetector::new(|| "client get network info".into());
        self.check_triggers(ctx);

        Ok(NetworkInfoResponse {
            connected_peers: (self.network_info.connected_peers.iter())
                .map(|fpi| fpi.peer_info.clone())
                .collect(),
            num_connected_peers: self.network_info.num_connected_peers,
            peer_max_count: self.network_info.peer_max_count,
            sent_bytes_per_sec: self.network_info.sent_bytes_per_sec,
            received_bytes_per_sec: self.network_info.received_bytes_per_sec,
            known_producers: self.network_info.known_producers.clone(),
        })
    }
}

/// `ApplyChunksDoneMessage` is a message that signals the finishing of applying chunks of a block.
/// Upon receiving this message, ClientActors knows that it's time to finish processing the blocks that
/// just finished applying chunks.
#[derive(Message)]
#[rtype(result = "()")]
pub struct ApplyChunksDoneMessage;

impl Handler<ApplyChunksDoneMessage> for ClientActor {
    type Result = ();

    fn handle(&mut self, _msg: ApplyChunksDoneMessage, _ctx: &mut Self::Context) -> Self::Result {
        self.try_process_unfinished_blocks();
    }
}

impl ClientActor {
    /// Check if client Account Id should be sent and send it.
    /// Account Id is sent when is not current a validator but are becoming a validator soon.
    fn check_send_announce_account(&mut self, prev_block_hash: CryptoHash) {
        // If no peers, there is no one to announce to.
        if self.network_info.num_connected_peers == 0 {
            debug!(target: "client", "No peers: skip account announce");
            return;
        }

        // First check that we currently have an AccountId
        let validator_signer = match self.client.validator_signer.as_ref() {
            None => return,
            Some(signer) => signer,
        };

        let now = Clock::instant();
        // Check that we haven't announced it too recently
        if let Some(last_validator_announce_time) = self.last_validator_announce_time {
            // Don't make announcement if have passed less than half of the time in which other peers
            // should remove our Account Id from their Routing Tables.
            if 2 * (now - last_validator_announce_time) < self.client.config.ttl_account_id_router {
                return;
            }
        }

        debug!(target: "client", "Check announce account for {}, last announce time {:?}", validator_signer.validator_id(), self.last_validator_announce_time);

        // Announce AccountId if client is becoming a validator soon.
        let next_epoch_id = unwrap_or_return!(self
            .client
            .runtime_adapter
            .get_next_epoch_id_from_prev_block(&prev_block_hash));

        // Check client is part of the futures validators
        if self.client.is_validator(&next_epoch_id, &prev_block_hash) {
            debug!(target: "client", "Sending announce account for {}", validator_signer.validator_id());
            self.last_validator_announce_time = Some(now);

            let signature = validator_signer.sign_account_announce(
                validator_signer.validator_id(),
                &self.node_id,
                &next_epoch_id,
            );
            self.network_adapter.do_send(PeerManagerMessageRequest::NetworkRequests(
                NetworkRequests::AnnounceAccount(AnnounceAccount {
                    account_id: validator_signer.validator_id().clone(),
                    peer_id: self.node_id.clone(),
                    epoch_id: next_epoch_id,
                    signature,
                }),
            ));
        }
    }

    /// Process the sandbox fast forward request. If the change in block height is past an epoch,
    /// we fast forward to just right before the epoch, produce some blocks to get past and into
    /// a new epoch, then we continue on with the residual amount to fast forward.
    #[cfg(feature = "sandbox")]
    fn sandbox_process_fast_forward(
        &mut self,
        block_height: BlockHeight,
    ) -> Result<Option<near_chain::types::LatestKnown>, Error> {
        let mut delta_height = std::mem::replace(&mut self.fastforward_delta, 0);
        if delta_height == 0 {
            return Ok(None);
        }

        let epoch_length = self.client.config.epoch_length;
        if epoch_length <= 3 {
            return Err(Error::Other(
                "Unsupported: fast_forward with an epoch length of 3 or less".to_string(),
            ));
        }

        // Check if we are at epoch boundary. If we are, do not fast forward until new
        // epoch is here. Decrement the fast_forward count by 1 when a block is produced
        // during this period of waiting
        let block_height_wrt_epoch = block_height % epoch_length;
        if epoch_length - block_height_wrt_epoch <= 3 || block_height_wrt_epoch == 0 {
            // wait for doomslug to call into produce block
            self.fastforward_delta = delta_height;
            return Ok(None);
        }

        let delta_height = if block_height_wrt_epoch + delta_height >= epoch_length {
            // fast forward to just right before epoch boundary to have epoch_manager
            // handle the epoch_height updates as normal. `- 3` since this is being
            // done 3 blocks before the epoch ends.
            let right_before_epoch_update = epoch_length - block_height_wrt_epoch - 3;

            delta_height -= right_before_epoch_update;
            self.fastforward_delta = delta_height;
            right_before_epoch_update
        } else {
            delta_height
        };

        self.client.accrued_fastforward_delta += delta_height;
        let delta_time = self.client.sandbox_delta_time();
        let new_latest_known = near_chain::types::LatestKnown {
            height: block_height + delta_height,
            seen: near_primitives::utils::to_timestamp(Clock::utc() + delta_time),
        };

        Ok(Some(new_latest_known))
    }

    fn pre_block_production(&mut self) -> Result<(), Error> {
        #[cfg(feature = "sandbox")]
        {
            let latest_known = self.client.chain.mut_store().get_latest_known()?;
            if let Some(new_latest_known) =
                self.sandbox_process_fast_forward(latest_known.height)?
            {
                self.client.chain.mut_store().save_latest_known(new_latest_known.clone())?;
                self.client.sandbox_update_tip(new_latest_known.height)?;
            }
        }
        Ok(())
    }

    fn post_block_production(&mut self) {
        #[cfg(feature = "sandbox")]
        if self.fastforward_delta > 0 {
            // Decrease the delta_height by 1 since we've produced a single block. This
            // ensures that we advanced the right amount of blocks when fast forwarding
            // and fast forwarding triggers regular block production in the case of
            // stepping between epoch boundaries.
            self.fastforward_delta -= 1;
        }
    }

    /// Retrieves latest height, and checks if must produce next block.
    /// Otherwise wait for block arrival or suggest to skip after timeout.
    fn handle_block_production(&mut self) -> Result<(), Error> {
        let _span = tracing::debug_span!(target: "client", "handle_block_production").entered();
        // If syncing, don't try to produce blocks.
        if self.client.sync_status.is_syncing() {
            debug!(target:"client", "Syncing - block production disabled");
            return Ok(());
        }

        let _ = self.client.check_and_update_doomslug_tip();

        self.pre_block_production()?;
        let head = self.client.chain.head()?;
        let latest_known = self.client.chain.store().get_latest_known()?;

        assert!(
            head.height <= latest_known.height,
            "Latest known height is invalid {} vs {}",
            head.height,
            latest_known.height
        );

        let epoch_id =
            self.client.runtime_adapter.get_epoch_id_from_prev_block(&head.last_block_hash)?;
        let log_block_production_info =
            if self.client.runtime_adapter.is_next_block_epoch_start(&head.last_block_hash)? {
                true
            } else {
                // the next block is still the same epoch
                let epoch_start_height =
                    self.client.runtime_adapter.get_epoch_start_height(&head.last_block_hash)?;
                latest_known.height - epoch_start_height < EPOCH_START_INFO_BLOCKS
            };

        if latest_known.height + 1 <= self.client.doomslug.get_largest_height_crossing_threshold() {
            debug!(target: "client", "Considering blocks for production between {} and {} ", latest_known.height + 1, self.client.doomslug.get_largest_height_crossing_threshold());
        } else {
            debug!(target: "client", "Cannot produce any block: not enough approvals beyond {}", latest_known.height);
        }

        for height in
            latest_known.height + 1..=self.client.doomslug.get_largest_height_crossing_threshold()
        {
            let next_block_producer_account =
                self.client.runtime_adapter.get_block_producer(&epoch_id, height)?;

            if self.client.validator_signer.as_ref().map(|bp| bp.validator_id())
                == Some(&next_block_producer_account)
            {
                let num_chunks = self.client.shards_mgr.num_chunks_for_block(&head.last_block_hash);
                let have_all_chunks = head.height == 0
                    || num_chunks == self.client.runtime_adapter.num_shards(&epoch_id).unwrap();

                if self.client.doomslug.ready_to_produce_block(
                    Clock::instant(),
                    height,
                    have_all_chunks,
                    log_block_production_info,
                ) {
                    if let Err(err) = self.produce_block(height) {
                        // If there is an error, report it and let it retry on the next loop step.
                        error!(target: "client", height, "Block production failed: {}", err);
                    } else {
                        self.post_block_production();
                    }
                }
            }
        }

        Ok(())
    }

    fn schedule_triggers(&mut self, ctx: &mut Context<Self>) {
        let wait = self.check_triggers(ctx);

        near_performance_metrics::actix::run_later(ctx, wait, move |act, ctx| {
            act.schedule_triggers(ctx);
        });
    }

    fn check_triggers(&mut self, ctx: &mut Context<ClientActor>) -> Duration {
        // There is a bug in Actix library. While there are messages in mailbox, Actix
        // will prioritize processing messages until mailbox is empty. Execution of any other task
        // scheduled with run_later will be delayed.

        let _d = delay_detector::DelayDetector::new(|| "client triggers".into());

        self.try_process_unfinished_blocks();

        let mut delay = Duration::from_secs(1);
        let now = Utc::now();

        let timer = metrics::CHECK_TRIGGERS_TIME.start_timer();
        if self.sync_started {
            self.doomslug_timer_next_attempt = self.run_timer(
                self.client.config.doosmslug_step_period,
                self.doomslug_timer_next_attempt,
                ctx,
                |act, ctx| act.try_doomslug_timer(ctx),
                "doomslug",
            );
            delay = core::cmp::min(
                delay,
                self.doomslug_timer_next_attempt
                    .signed_duration_since(now)
                    .to_std()
                    .unwrap_or(delay),
            )
        }
        if self.block_production_started {
            self.block_production_next_attempt = self.run_timer(
                self.client.config.block_production_tracking_delay,
                self.block_production_next_attempt,
                ctx,
                |act, _ctx| act.try_handle_block_production(),
                "block_production",
            );

            let _ = self.client.check_head_progress_stalled(
                self.client.config.max_block_production_delay * HEAD_STALL_MULTIPLIER,
            );

            delay = core::cmp::min(
                delay,
                self.block_production_next_attempt
                    .signed_duration_since(now)
                    .to_std()
                    .unwrap_or(delay),
            )
        }

        self.log_summary_timer_next_attempt = self.run_timer(
            self.client.config.log_summary_period,
            self.log_summary_timer_next_attempt,
            ctx,
            |act, _ctx| act.log_summary(),
            "log_summary",
        );
        delay = core::cmp::min(
            delay,
            self.log_summary_timer_next_attempt
                .signed_duration_since(now)
                .to_std()
                .unwrap_or(delay),
        );

        self.chunk_request_retry_next_attempt = self.run_timer(
            self.client.config.chunk_request_retry_period,
            self.chunk_request_retry_next_attempt,
            ctx,
            |act, _ctx| {
                if let Ok(header_head) = act.client.chain.header_head() {
                    act.client.shards_mgr.resend_chunk_requests(&header_head)
                }
            },
            "resend_chunk_requests",
        );
        timer.observe_duration();
        core::cmp::min(
            delay,
            self.chunk_request_retry_next_attempt
                .signed_duration_since(now)
                .to_std()
                .unwrap_or(delay),
        )
    }

    /// "Unfinished" blocks means that blocks that client has started the processing and haven't
    /// finished because it was waiting for applying chunks to be done. This function checks
    /// if there are any "unfinished" blocks that are ready to be processed again and finish processing
    /// these blocks.
    /// This function is called at two places, upon receiving ApplyChunkDoneMessage and `check_triggers`.
    /// The job that executes applying chunks will send an ApplyChunkDoneMessage to ClientActor after
    /// applying chunks is done, so when receiving ApplyChunkDoneMessage messages, ClientActor
    /// calls this function to finish processing the unfinished blocks. ClientActor also calls
    /// this function in `check_triggers`, because the actix queue may be blocked by other messages
    /// and we want to prioritize block processing.
    fn try_process_unfinished_blocks(&mut self) {
        let (accepted_blocks, _errors) =
            self.client.postprocess_ready_blocks(self.get_apply_chunks_done_callback(), true);
        // TODO: log the errors
        self.process_accepted_blocks(accepted_blocks);
    }

    fn try_handle_block_production(&mut self) {
        if let Err(err) = self.handle_block_production() {
            tracing::error!(target: "client", ?err, "Handle block production failed")
        }
    }

    fn try_doomslug_timer(&mut self, _: &mut Context<ClientActor>) {
        let _span = tracing::debug_span!(target: "client", "try_doomslug_timer").entered();
        let _ = self.client.check_and_update_doomslug_tip();
        let approvals = self.client.doomslug.process_timer(Clock::instant());

        // Important to save the largest approval target height before sending approvals, so
        // that if the node crashes in the meantime, we cannot get slashed on recovery
        let mut chain_store_update = self.client.chain.mut_store().store_update();
        chain_store_update
            .save_largest_target_height(self.client.doomslug.get_largest_target_height());

        match chain_store_update.commit() {
            Ok(_) => {
                let head = unwrap_or_return!(self.client.chain.head());
                if self.client.is_validator(&head.epoch_id, &head.last_block_hash)
                    || self.client.is_validator(&head.next_epoch_id, &head.last_block_hash)
                {
                    for approval in approvals {
                        if let Err(e) =
                            self.client.send_approval(&self.client.doomslug.get_tip().0, approval)
                        {
                            error!("Error while sending an approval {:?}", e);
                        }
                    }
                }
            }
            Err(e) => error!("Error while committing largest skipped height {:?}", e),
        };
    }

    /// Produce block if we are block producer for given `next_height` height.
    /// Can return error, should be called with `produce_block` to handle errors and reschedule.
    fn produce_block(&mut self, next_height: BlockHeight) -> Result<(), Error> {
<<<<<<< HEAD
        let _span = tracing::debug_span!(target: "client", "produce_block").entered();
        if let Some(block) = self.client.produce_block(next_height)? {
            let peer_id = self.node_id.clone();
            // We’ve produced the block so that counts as validated block.
            let block = MaybeValidated::from_validated(block);
            let res = self.process_block(block, Provenance::PRODUCED, &peer_id);
            if let Err(e) = &res {
                match e {
                    near_chain::Error::ChunksMissing(_) => {
                        // missing chunks were already handled in Client::process_block, we don't need to
                        // do anything here
                        return Ok(());
                    }
                    _ => {
                        error!(target: "client", "Failed to process freshly produced block: {:?}", res);
                        byzantine_assert!(false);
                        return res.map_err(|err| err.into());
                    }
=======
        let _span = tracing::debug_span!(target: "client", "produce_block", next_height).entered();
        match self.client.produce_block(next_height) {
            Ok(Some(block)) => {
                let peer_id = self.node_id.clone();
                // We’ve produced the block so that counts as validated block.
                let block = MaybeValidated::from_validated(block);
                let res = self.process_block(block, Provenance::PRODUCED, &peer_id);
                match &res {
                    Ok(_) => Ok(()),
                    Err(e) => match e {
                        near_chain::Error::ChunksMissing(_) => {
                            // missing chunks were already handled in Client::process_block, we don't need to
                            // do anything here
                            Ok(())
                        }
                        _ => {
                            error!(target: "client", "Failed to process freshly produced block: {:?}", res);
                            byzantine_assert!(false);
                            res.map_err(|err| err.into())
                        }
                    },
>>>>>>> 6cbe0f04
                }
            }
        }
        Ok(())
    }

    /// Process all blocks that were accepted by calling other relevant services.
    fn process_accepted_blocks(&mut self, accepted_blocks: Vec<CryptoHash>) {
        let _span = tracing::debug_span!(
            target: "client",
            "process_accepted_blocks",
            num_blocks = accepted_blocks.len())
        .entered();
        for accepted_block in accepted_blocks {
            let block = self.client.chain.get_block(&accepted_block).unwrap().clone();
            let chunks_in_block = block.header().chunk_mask().iter().filter(|&&m| m).count();
            let gas_used = Block::compute_gas_used(block.chunks().iter(), block.header().height());

            let last_final_hash = block.header().last_final_block();
            let last_final_ds_hash = block.header().last_ds_final_block();
            let last_final_block_height = self
                .client
                .chain
                .get_block(&last_final_hash)
                .map_or(0, |block| block.header().height());
            let last_final_ds_block_height = self
                .client
                .chain
                .get_block(&last_final_ds_hash)
                .map_or(0, |block| block.header().height());

            let chunks = block.chunks();
            for (chunk, &included) in chunks.iter().zip(block.header().chunk_mask().iter()) {
                if included {
                    self.info_helper.chunk_processed(
                        chunk.shard_id(),
                        chunk.gas_used(),
                        chunk.balance_burnt(),
                    );
                } else {
                    self.info_helper.chunk_skipped(chunk.shard_id());
                }
            }

            let epoch_height = self
                .client
                .runtime_adapter
                .get_epoch_height_from_prev_block(block.hash())
                .unwrap_or(0);

            self.info_helper.block_processed(
                gas_used,
                chunks_in_block as u64,
                block.header().gas_price(),
                block.header().total_supply(),
                last_final_block_height,
                last_final_ds_block_height,
                epoch_height,
            );
            self.check_send_announce_account(*last_final_hash);
        }
    }

    /// Process block and execute callbacks.
    fn process_block(
        &mut self,
        block: MaybeValidated<Block>,
        provenance: Provenance,
        peer_id: &PeerId,
    ) -> Result<(), near_chain::Error> {
        let _span = tracing::debug_span!(
            target: "client",
            "process_block",
            height = block.header().height())
        .entered();
        debug!(target: "client", ?provenance, ?peer_id);
        // If we produced the block, send it out before we apply the block.
        // If we didn't produce the block and didn't request it, do basic validation
        // before sending it out.
        if provenance == Provenance::PRODUCED {
            self.network_adapter.do_send(PeerManagerMessageRequest::NetworkRequests(
                NetworkRequests::Block { block: block.as_ref().into_inner().clone() },
            ));
            // If we produced it, we don’t need to validate it.  Mark the block
            // as valid.
            block.mark_as_valid();
        } else {
            let chain = &mut self.client.chain;
            // TODO: refactor this after we make apply_chunks async. After that, process_block
            // will return before the full block is finished processing, and we can simply move the
            // rebroadcast_block logic to after self.client.process_block
            let res = chain.process_block_header(block.header(), &mut vec![]);
            let res = res.and_then(|_| chain.validate_block(&block));
            match res {
                Ok(_) => {
                    let head = self.client.chain.head()?;
                    // do not broadcast blocks that are too far back.
                    if (head.height < block.header().height()
                        || &head.epoch_id == block.header().epoch_id())
                        && provenance == Provenance::NONE
                        && !self.client.sync_status.is_syncing()
                    {
                        self.client.rebroadcast_block(block.as_ref().into_inner());
                    }
                }
                Err(e) if e.is_bad_data() => {
                    self.network_adapter.do_send(PeerManagerMessageRequest::NetworkRequests(
                        NetworkRequests::BanPeer {
                            peer_id: peer_id.clone(),
                            ban_reason: ReasonForBan::BadBlockHeader,
                        },
                    ));
                    return Err(e);
                }
                Err(_) => {
                    // We are ignoring all other errors and proceeding with the
                    // block.  If it is an orphan (i.e. we haven’t processed its
                    // previous block) than we will get MissingBlock errors.  In
                    // those cases we shouldn’t reject the block instead passing
                    // it along.  Eventually, it’ll get saved as an orphan.
                }
            }
        }
        self.client.start_process_block(block, provenance, self.get_apply_chunks_done_callback())
    }

    /// Returns the callback function that will be passed to various functions that may trigger
    /// the processing of new blocks. This callback will be called at the end of applying chunks
    /// for every block.
    fn get_apply_chunks_done_callback(&self) -> DoneApplyChunkCallback {
        let addr = self.address.clone();
        Arc::new(move |_| {
            addr.do_send(ApplyChunksDoneMessage {});
        })
    }

    /// Processes received block. Ban peer if the block header is invalid or the block is ill-formed.
    fn receive_block(&mut self, block: Block, peer_id: PeerId, was_requested: bool) {
        let hash = *block.hash();
        let _span = tracing::debug_span!(
            target: "client",
            "receive_block",
            me = ?self.client.validator_signer.as_ref().map(|vs| vs.validator_id()),
            prev_hash = %block.header().prev_hash(),
            %hash,
            height = block.header().height(),
            %peer_id,
            was_requested)
        .entered();
        let head = unwrap_or_return!(self.client.chain.head());
        let is_syncing = self.client.sync_status.is_syncing();
        if block.header().height() >= head.height + BLOCK_HORIZON && is_syncing && !was_requested {
            debug!(target: "client", head_height = head.height, "Dropping a block that is too far ahead.");
            return;
        }
        let tail = unwrap_or_return!(self.client.chain.tail());
        if block.header().height() < tail {
            debug!(target: "client", tail_height = tail, "Dropping a block that is too far behind.");
            return;
        }
        let prev_hash = *block.header().prev_hash();
        let provenance =
            if was_requested { near_chain::Provenance::SYNC } else { near_chain::Provenance::NONE };
        match self.process_block(block.into(), provenance, &peer_id) {
            Ok(_) => {}
            Err(ref err) if err.is_bad_data() => {
                warn!(target: "client", "Receive bad block: {}", err);
            }
            Err(ref err) if err.is_error() => {
                if let near_chain::Error::DBNotFoundErr(msg) = err {
                    debug_assert!(!msg.starts_with("BLOCK HEIGHT"), "{:?}", err);
                }
                if self.client.sync_status.is_syncing() {
                    // While syncing, we may receive blocks that are older or from next epochs.
                    // This leads to Old Block or EpochOutOfBounds errors.
                    debug!(target: "client", "Error on receival of block: {}", err);
                } else {
                    error!(target: "client", "Error on receival of block: {}", err);
                }
            }
            Err(e) => match e {
                near_chain::Error::Orphan => {
                    if !self.client.chain.is_orphan(&prev_hash) {
                        self.request_block_by_hash(prev_hash, peer_id)
                    }
                }
                // missing chunks are already handled in self.client.process_block()
                // we don't need to do anything here
                near_chain::Error::ChunksMissing(_) => {}
                _ => {
                    debug!(target: "client", error = %e, "Process block: refused by chain");
                }
            },
        }
    }

    fn receive_headers(&mut self, headers: Vec<BlockHeader>, peer_id: PeerId) -> bool {
        info!(target: "client", "Received {} block headers from {}", headers.len(), peer_id);
        if headers.len() == 0 {
            return true;
        }
        match self.client.sync_block_headers(headers) {
            Ok(_) => true,
            Err(err) => {
                if err.is_bad_data() {
                    error!(target: "client", "Error processing sync blocks: {}", err);
                    false
                } else {
                    debug!(target: "client", "Block headers refused by chain: {}", err);
                    true
                }
            }
        }
    }

    fn request_block_by_hash(&mut self, hash: CryptoHash, peer_id: PeerId) {
        match self.client.chain.block_exists(&hash) {
            Ok(false) => {
                self.network_adapter.do_send(PeerManagerMessageRequest::NetworkRequests(
                    NetworkRequests::BlockRequest { hash, peer_id },
                ));
            }
            Ok(true) => {
                debug!(target: "client", "send_block_request_to_peer: block {} already known", hash)
            }
            Err(e) => {
                error!(target: "client", "send_block_request_to_peer: failed to check block exists: {:?}", e)
            }
        }
    }

    /// Check whether need to (continue) sync.
    /// Also return higher height with known peers at that height.
    fn syncing_info(&self) -> Result<(bool, u64), near_chain::Error> {
        let head = self.client.chain.head()?;
        let mut is_syncing = self.client.sync_status.is_syncing();

        let full_peer_info = if let Some(full_peer_info) =
            self.network_info.highest_height_peers.choose(&mut thread_rng())
        {
            full_peer_info
        } else {
            if !self.client.config.skip_sync_wait {
                warn!(target: "client", "Sync: no peers available, disabling sync");
            }
            return Ok((false, 0));
        };

        if is_syncing {
            if full_peer_info.chain_info.height <= head.height {
                info!(target: "client", "Sync: synced at {} [{}], {}, highest height peer: {}",
                      head.height, format_hash(head.last_block_hash),
                      full_peer_info.peer_info.id, full_peer_info.chain_info.height
                );
                is_syncing = false;
            }
        } else {
            if full_peer_info.chain_info.height
                > head.height + self.client.config.sync_height_threshold
            {
                info!(
                    target: "client",
                    "Sync: height: {}, peer id/height: {}/{}, enabling sync",
                    head.height,
                    full_peer_info.peer_info.id,
                    full_peer_info.chain_info.height,
                );
                is_syncing = true;
            }
        }
        Ok((is_syncing, full_peer_info.chain_info.height))
    }

    fn needs_syncing(&self, needs_syncing: bool) -> bool {
        !self.adv.disable_header_sync() && needs_syncing
    }

    /// Starts syncing and then switches to either syncing or regular mode.
    fn start_sync(&mut self, ctx: &mut Context<ClientActor>) {
        // Wait for connections reach at least minimum peers unless skipping sync.
        if self.network_info.num_connected_peers < self.client.config.min_num_peers
            && !self.client.config.skip_sync_wait
        {
            near_performance_metrics::actix::run_later(
                ctx,
                self.client.config.sync_step_period,
                move |act, ctx| {
                    act.start_sync(ctx);
                },
            );
            return;
        }
        self.sync_started = true;

        // Start main sync loop.
        self.sync(ctx);
    }

    /// Select the block hash we are using to sync state. It will sync with the state before applying the
    /// content of such block.
    ///
    /// The selected block will always be the first block on a new epoch:
    /// https://github.com/nearprotocol/nearcore/issues/2021#issuecomment-583039862
    ///
    /// To prevent syncing from a fork, we move `state_fetch_horizon` steps backwards and use that epoch.
    /// Usually `state_fetch_horizon` is much less than the expected number of produced blocks on an epoch,
    /// so this is only relevant on epoch boundaries.
    fn find_sync_hash(&mut self) -> Result<CryptoHash, near_chain::Error> {
        let header_head = self.client.chain.header_head()?;
        let mut sync_hash = header_head.prev_block_hash;
        for _ in 0..self.client.config.state_fetch_horizon {
            sync_hash = *self.client.chain.get_block_header(&sync_hash)?.prev_hash();
        }
        let mut epoch_start_sync_hash =
            StateSync::get_epoch_start_sync_hash(&mut self.client.chain, &sync_hash)?;

        if &epoch_start_sync_hash == self.client.chain.genesis().hash() {
            // If we are within `state_fetch_horizon` blocks of the second epoch, the sync hash will
            // be the first block of the first epoch (or, the genesis block). Due to implementation
            // details of the state sync, we can't state sync to the genesis block, so redo the
            // search without going back `state_fetch_horizon` blocks.
            epoch_start_sync_hash = StateSync::get_epoch_start_sync_hash(
                &mut self.client.chain,
                &header_head.last_block_hash,
            )?;
            assert_ne!(&epoch_start_sync_hash, self.client.chain.genesis().hash());
        }
        Ok(epoch_start_sync_hash)
    }

    /// Runs catchup on repeat, if this client is a validator.
    /// Schedules itself again if it was not ran as response to state parts job result
    fn catchup(&mut self, ctx: &mut Context<ClientActor>) {
        let _d = delay_detector::DelayDetector::new(|| "client catchup".into());
        if let Err(err) = self.client.run_catchup(
            &self.network_info.highest_height_peers,
            &self.state_parts_task_scheduler,
            &self.block_catch_up_scheduler,
            &self.state_split_scheduler,
            self.get_apply_chunks_done_callback(),
        ) {
            error!(target: "client", "{:?} Error occurred during catchup for the next epoch: {:?}", self.client.validator_signer.as_ref().map(|vs| vs.validator_id()), err);
        }

        near_performance_metrics::actix::run_later(
            ctx,
            self.client.config.catchup_step_period,
            move |act, ctx| {
                act.catchup(ctx);
            },
        );
    }

    fn run_timer<F>(
        &mut self,
        duration: Duration,
        next_attempt: DateTime<Utc>,
        ctx: &mut Context<ClientActor>,
        f: F,
        timer_label: &str,
    ) -> DateTime<Utc>
    where
        F: FnOnce(&mut Self, &mut <Self as Actor>::Context) + 'static,
    {
        let now = Utc::now();
        if now < next_attempt {
            return next_attempt;
        }

        let timer =
            metrics::CLIENT_TRIGGER_TIME_BY_TYPE.with_label_values(&[timer_label]).start_timer();
        f(self, ctx);
        timer.observe_duration();

        now.checked_add_signed(chrono::Duration::from_std(duration).unwrap()).unwrap()
    }

    /// Main syncing job responsible for syncing client with other peers.
    /// Runs itself iff it was not ran as reaction for message with results of
    /// finishing state part job
    fn sync(&mut self, ctx: &mut Context<ClientActor>) {
        let _span = tracing::debug_span!(target: "client", "sync").entered();
        let _d = delay_detector::DelayDetector::new(|| "client sync".into());
        // Macro to schedule to call this function later if error occurred.
        macro_rules! unwrap_or_run_later (($obj: expr) => (match $obj {
            Ok(v) => v,
            Err(err) => {
                error!(target: "sync", "Sync: Unexpected error: {}", err);

                near_performance_metrics::actix::run_later(
                    ctx,
                    self.client.config.sync_step_period, move |act, ctx| {
                        act.sync(ctx);
                    }
                );
                return;
            }
        }));

        let mut wait_period = self.client.config.sync_step_period;

        let currently_syncing = self.client.sync_status.is_syncing();
        let (needs_syncing, highest_height) = unwrap_or_run_later!(self.syncing_info());

        if !self.needs_syncing(needs_syncing) {
            if currently_syncing {
                debug!(
                    target: "client",
                    "{:?} transitions to no sync",
                    self.client.validator_signer.as_ref().map(|vs| vs.validator_id()),
                );
                self.client.sync_status = SyncStatus::NoSync;

                // Initial transition out of "syncing" state.
                // Announce this client's account id if their epoch is coming up.
                let head = unwrap_or_run_later!(self.client.chain.head());
                self.check_send_announce_account(head.prev_block_hash);
            }
            wait_period = self.client.config.sync_check_period;
        } else {
            // Run each step of syncing separately.
            unwrap_or_run_later!(self.client.header_sync.run(
                &mut self.client.sync_status,
                &mut self.client.chain,
                highest_height,
                &self.network_info.highest_height_peers
            ));
            // Only body / state sync if header height is close to the latest.
            let header_head = unwrap_or_run_later!(self.client.chain.header_head());

            // Sync state if already running sync state or if block sync is too far.
            let sync_state = match self.client.sync_status {
                SyncStatus::StateSync(_, _) => true,
                _ if header_head.height
                    >= highest_height
                        .saturating_sub(self.client.config.block_header_fetch_horizon) =>
                {
                    unwrap_or_run_later!(self.client.block_sync.run(
                        &mut self.client.sync_status,
                        &mut self.client.chain,
                        highest_height,
                        &self.network_info.highest_height_peers
                    ))
                }
                _ => false,
            };
            if sync_state {
                let (sync_hash, mut new_shard_sync, just_enter_state_sync) =
                    match &self.client.sync_status {
                        SyncStatus::StateSync(sync_hash, shard_sync) => {
                            (*sync_hash, shard_sync.clone(), false)
                        }
                        _ => {
                            let sync_hash = unwrap_or_run_later!(self.find_sync_hash());
                            (sync_hash, HashMap::default(), true)
                        }
                    };

                let me = self.client.validator_signer.as_ref().map(|x| x.validator_id().clone());
                let block_header =
                    unwrap_or_run_later!(self.client.chain.get_block_header(&sync_hash));
                let prev_hash = *block_header.prev_hash();
                let epoch_id =
                    self.client.chain.get_block_header(&sync_hash).unwrap().epoch_id().clone();
                let shards_to_sync =
                    (0..self.client.runtime_adapter.num_shards(&epoch_id).unwrap())
                        .filter(|x| {
                            self.client.shards_mgr.cares_about_shard_this_or_next_epoch(
                                me.as_ref(),
                                &prev_hash,
                                *x,
                                true,
                            )
                        })
                        .collect();

                if !self.client.config.archive && just_enter_state_sync {
                    unwrap_or_run_later!(self.client.chain.reset_data_pre_state_sync(sync_hash));
                }

                match unwrap_or_run_later!(self.client.state_sync.run(
                    &me,
                    sync_hash,
                    &mut new_shard_sync,
                    &mut self.client.chain,
                    &self.client.runtime_adapter,
                    &self.network_info.highest_height_peers,
                    shards_to_sync,
                    &self.state_parts_task_scheduler,
                    &self.state_split_scheduler,
                )) {
                    StateSyncResult::Unchanged => (),
                    StateSyncResult::Changed(fetch_block) => {
                        self.client.sync_status = SyncStatus::StateSync(sync_hash, new_shard_sync);
                        if fetch_block {
                            if let Some(peer_info) =
                                self.network_info.highest_height_peers.choose(&mut thread_rng())
                            {
                                let id = peer_info.peer_info.id.clone();

                                if let Ok(header) = self.client.chain.get_block_header(&sync_hash) {
                                    for hash in
                                        vec![*header.prev_hash(), *header.hash()].into_iter()
                                    {
                                        self.request_block_by_hash(hash, id.clone());
                                    }
                                }
                            }
                        }
                    }
                    StateSyncResult::Completed => {
                        info!(target: "sync", "State sync: all shards are done");

                        let mut block_processing_artifacts = BlockProcessingArtifact::default();

                        unwrap_or_run_later!(self.client.chain.reset_heads_post_state_sync(
                            &me,
                            sync_hash,
                            &mut block_processing_artifacts,
                            self.get_apply_chunks_done_callback(),
                        ));

                        self.client.process_block_processing_artifact(block_processing_artifacts);

                        self.client.sync_status = SyncStatus::BodySync {
                            start_height: 0,
                            current_height: 0,
                            highest_height: 0,
                        };
                    }
                }
            }
        }

        near_performance_metrics::actix::run_later(ctx, wait_period, move |act, ctx| {
            act.sync(ctx);
        });
    }

    /// Print current summary.
    fn log_summary(&mut self) {
        let _span = tracing::debug_span!(target: "client", "log_summary").entered();
        let _d = delay_detector::DelayDetector::new(|| "client log summary".into());
        let is_syncing = self.client.sync_status.is_syncing();
        let head = unwrap_or_return!(self.client.chain.head());
        let validator_info = if !is_syncing {
            let validators = unwrap_or_return!(self
                .client
                .runtime_adapter
                .get_epoch_block_producers_ordered(&head.epoch_id, &head.last_block_hash));
            let num_validators = validators.len();
            let account_id = self.client.validator_signer.as_ref().map(|x| x.validator_id());
            let is_validator = if let Some(account_id) = account_id {
                match self.client.runtime_adapter.get_validator_by_account_id(
                    &head.epoch_id,
                    &head.last_block_hash,
                    account_id,
                ) {
                    Ok((_, is_slashed)) => !is_slashed,
                    Err(_) => false,
                }
            } else {
                false
            };
            Some(ValidatorInfoHelper { is_validator, num_validators })
        } else {
            None
        };

        let validator_epoch_stats = if is_syncing {
            // EpochManager::get_validator_info method (which is what runtime
            // adapter calls) is expensive when node is syncing so we’re simply
            // not collecting the statistics.  The statistics are used to update
            // a few Prometheus metrics only so we prefer to leave the metrics
            // unset until node finishes synchronising.  TODO(#6763): If we
            // manage to get get_validator_info fasts again (or return an error
            // if computation would be too slow), remove the ‘if is_syncing’
            // check.
            Default::default()
        } else {
            let epoch_identifier = ValidatorInfoIdentifier::BlockHash(head.last_block_hash);
            self.client
                .runtime_adapter
                .get_validator_info(epoch_identifier)
                .map(get_validator_epoch_stats)
                .unwrap_or_default()
        };
        let statistics = if self.client.config.enable_statistics_export {
            self.client.chain.store().get_store_statistics()
        } else {
            None
        };
        self.info_helper.info(
            &head,
            &self.client.sync_status,
            &self.node_id,
            &self.network_info,
            validator_info,
            validator_epoch_stats,
            self.client
                .runtime_adapter
                .get_protocol_upgrade_block_height(head.last_block_hash)
                .unwrap_or(None)
                .unwrap_or(0),
            statistics,
        );
        debug!(target: "stats", "{}", self.client.detailed_upcoming_blocks_info_as_printable().unwrap_or(String::from("Upcoming block info failed.")));
    }
}

impl Drop for ClientActor {
    fn drop(&mut self) {
        let _span = tracing::debug_span!(target: "client", "drop").entered();
        self.state_parts_client_arbiter.stop();
    }
}

struct SyncJobsActor {
    client_addr: Addr<ClientActor>,
}

impl SyncJobsActor {
    const MAILBOX_CAPACITY: usize = 100;

    fn apply_parts(
        &mut self,
        msg: &ApplyStatePartsRequest,
    ) -> Result<(), near_chain_primitives::error::Error> {
        let _span = tracing::debug_span!(target: "client", "apply_parts").entered();
        let store = msg.runtime.get_store();

        for part_id in 0..msg.num_parts {
            let key = StatePartKey(msg.sync_hash, msg.shard_id, part_id).try_to_vec()?;
            let part = store.get(DBCol::StateParts, &key)?.unwrap();

            msg.runtime.apply_state_part(
                msg.shard_id,
                &msg.state_root,
                PartId::new(part_id, msg.num_parts),
                &part,
                &msg.epoch_id,
            )?;
        }

        Ok(())
    }
}

impl Actor for SyncJobsActor {
    type Context = Context<Self>;
}

impl Handler<ApplyStatePartsRequest> for SyncJobsActor {
    type Result = ();

    fn handle(&mut self, msg: ApplyStatePartsRequest, _: &mut Self::Context) -> Self::Result {
        let _span =
            tracing::debug_span!(target: "client", "handle", handler = "ApplyStatePartsRequest")
                .entered();
        let result = self.apply_parts(&msg);

        self.client_addr.do_send(ApplyStatePartsResponse {
            apply_result: result,
            shard_id: msg.shard_id,
            sync_hash: msg.sync_hash,
        });
    }
}

impl Handler<ApplyStatePartsResponse> for ClientActor {
    type Result = ();

    fn handle(&mut self, msg: ApplyStatePartsResponse, _: &mut Self::Context) -> Self::Result {
        let _span =
            tracing::debug_span!(target: "client", "handle", handler = "ApplyStatePartsResponse")
                .entered();
        if let Some((sync, _, _)) = self.client.catchup_state_syncs.get_mut(&msg.sync_hash) {
            // We are doing catchup
            sync.set_apply_result(msg.shard_id, msg.apply_result);
        } else {
            self.client.state_sync.set_apply_result(msg.shard_id, msg.apply_result);
        }
    }
}

impl Handler<BlockCatchUpRequest> for SyncJobsActor {
    type Result = ();

    fn handle(&mut self, msg: BlockCatchUpRequest, _: &mut Self::Context) -> Self::Result {
        let _span =
            tracing::debug_span!(target: "client", "handle", handler = "BlockCatchUpRequest")
                .entered();
        let results = do_apply_chunks(msg.work);

        self.client_addr.do_send(BlockCatchUpResponse {
            sync_hash: msg.sync_hash,
            block_hash: msg.block_hash,
            results,
        });
    }
}

impl Handler<BlockCatchUpResponse> for ClientActor {
    type Result = ();

    fn handle(&mut self, msg: BlockCatchUpResponse, _: &mut Self::Context) -> Self::Result {
        if let Some((_, _, blocks_catch_up_state)) =
            self.client.catchup_state_syncs.get_mut(&msg.sync_hash)
        {
            assert!(blocks_catch_up_state.scheduled_blocks.remove(&msg.block_hash));
            blocks_catch_up_state.processed_blocks.insert(msg.block_hash, msg.results);
        } else {
            panic!("block catch up processing result from unknown sync hash");
        }
    }
}

impl Handler<StateSplitRequest> for SyncJobsActor {
    type Result = ();

    fn handle(&mut self, msg: StateSplitRequest, _: &mut Self::Context) -> Self::Result {
        let _span = tracing::debug_span!(target: "client", "handle", handler = "StateSplitRequest")
            .entered();
        let results = msg.runtime.build_state_for_split_shards(
            msg.shard_uid,
            &msg.state_root,
            &msg.next_epoch_shard_layout,
        );

        self.client_addr.do_send(StateSplitResponse {
            sync_hash: msg.sync_hash,
            shard_id: msg.shard_id,
            new_state_roots: results,
        });
    }
}

impl Handler<StateSplitResponse> for ClientActor {
    type Result = ();

    fn handle(&mut self, msg: StateSplitResponse, _: &mut Self::Context) -> Self::Result {
        if let Some((sync, _, _)) = self.client.catchup_state_syncs.get_mut(&msg.sync_hash) {
            // We are doing catchup
            sync.set_split_result(msg.shard_id, msg.new_state_roots);
        } else {
            self.client.state_sync.set_split_result(msg.shard_id, msg.new_state_roots);
        }
    }
}

/// Returns random seed sampled from the current thread
pub fn random_seed_from_thread() -> RngSeed {
    let mut rng_seed: RngSeed = [0; 32];
    rand::thread_rng().fill(&mut rng_seed);
    rng_seed
}

/// Starts client in a separate Arbiter (thread).
pub fn start_client(
    client_config: ClientConfig,
    chain_genesis: ChainGenesis,
    runtime_adapter: Arc<dyn RuntimeAdapter>,
    node_id: PeerId,
    network_adapter: Arc<dyn PeerManagerAdapter>,
    validator_signer: Option<Arc<dyn ValidatorSigner>>,
    telemetry_actor: Addr<TelemetryActor>,
    sender: Option<oneshot::Sender<()>>,
    adv: crate::adversarial::Controls,
) -> (Addr<ClientActor>, ArbiterHandle) {
    let client_arbiter = Arbiter::new();
    let client_arbiter_handle = client_arbiter.handle();
    let client_addr = ClientActor::start_in_arbiter(&client_arbiter_handle, move |ctx| {
        ClientActor::new(
            ctx.address(),
            client_config,
            chain_genesis,
            runtime_adapter,
            node_id,
            network_adapter,
            validator_signer,
            telemetry_actor,
            true,
            random_seed_from_thread(),
            ctx,
            sender,
            adv,
        )
        .unwrap()
    });
    (client_addr, client_arbiter_handle)
}<|MERGE_RESOLUTION|>--- conflicted
+++ resolved
@@ -1474,8 +1474,7 @@
     /// Produce block if we are block producer for given `next_height` height.
     /// Can return error, should be called with `produce_block` to handle errors and reschedule.
     fn produce_block(&mut self, next_height: BlockHeight) -> Result<(), Error> {
-<<<<<<< HEAD
-        let _span = tracing::debug_span!(target: "client", "produce_block").entered();
+        let _span = tracing::debug_span!(target: "client", "produce_block", next_height).entered();
         if let Some(block) = self.client.produce_block(next_height)? {
             let peer_id = self.node_id.clone();
             // We’ve produced the block so that counts as validated block.
@@ -1493,29 +1492,6 @@
                         byzantine_assert!(false);
                         return res.map_err(|err| err.into());
                     }
-=======
-        let _span = tracing::debug_span!(target: "client", "produce_block", next_height).entered();
-        match self.client.produce_block(next_height) {
-            Ok(Some(block)) => {
-                let peer_id = self.node_id.clone();
-                // We’ve produced the block so that counts as validated block.
-                let block = MaybeValidated::from_validated(block);
-                let res = self.process_block(block, Provenance::PRODUCED, &peer_id);
-                match &res {
-                    Ok(_) => Ok(()),
-                    Err(e) => match e {
-                        near_chain::Error::ChunksMissing(_) => {
-                            // missing chunks were already handled in Client::process_block, we don't need to
-                            // do anything here
-                            Ok(())
-                        }
-                        _ => {
-                            error!(target: "client", "Failed to process freshly produced block: {:?}", res);
-                            byzantine_assert!(false);
-                            res.map_err(|err| err.into())
-                        }
-                    },
->>>>>>> 6cbe0f04
                 }
             }
         }
