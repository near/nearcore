//! Client actor orchestrates Client and facilitates network connection.
//! It should just serve as a coordinator class to handle messages and check triggers but immediately
//! pass the control to Client. This means, any real block processing or production logic should
//! be put in Client.
//! Unfortunately, this is not the case today. We are in the process of refactoring ClientActor
//! https://github.com/near/nearcore/issues/7899

use actix::{Actor, Addr, AsyncContext, Context, Handler};
use actix_rt::{Arbiter, ArbiterHandle};
use near_async::actix::AddrWithAutoSpanContextExt;
use near_async::futures::ActixArbiterHandleFutureSpawner;
use near_async::messaging::{IntoMultiSender, IntoSender, Sender};
use near_async::time::Utc;
use near_async::time::{Clock, Duration};
use near_chain::rayon_spawner::RayonAsyncComputationSpawner;
use near_chain::state_snapshot_actor::SnapshotCallbacks;
use near_chain::types::RuntimeAdapter;
use near_chain::ChainGenesis;
use near_chain_configs::{ClientConfig, ReshardingHandle};
use near_chunks::adapter::ShardsManagerRequestFromClient;
use near_client_primitives::types::Error;
use near_epoch_manager::shard_tracker::ShardTracker;
use near_epoch_manager::{EpochManagerAdapter, RngSeed};
use near_network::types::PeerManagerAdapter;
use near_o11y::{handler_debug_span, WithSpanContext};
use near_primitives::network::PeerId;
use near_primitives::validator_signer::ValidatorSigner;
use near_telemetry::TelemetryActor;
use rand::Rng;
use std::fmt::Debug;
use std::ops::{Deref, DerefMut};
use std::sync::{Arc, RwLock};
use tokio::sync::broadcast;

use crate::client_actions::{ClientActionHandler, ClientActions, ClientSenderForClient};
<<<<<<< HEAD
use crate::start_gc_actor;
=======
use crate::stateless_validation::state_witness_actor::StateWitnessSenderForClient;
>>>>>>> 2bbde595
use crate::sync_jobs_actions::SyncJobsActions;
use crate::sync_jobs_actor::SyncJobsActor;
use crate::{metrics, Client, ConfigUpdater, SyncAdapter};

pub struct ClientActor {
    actions: ClientActions,
}

impl Deref for ClientActor {
    type Target = ClientActions;
    fn deref(&self) -> &ClientActions {
        &self.actions
    }
}

impl DerefMut for ClientActor {
    fn deref_mut(&mut self) -> &mut ClientActions {
        &mut self.actions
    }
}

impl ClientActor {
    pub fn new(
        clock: Clock,
        client: Client,
        myself_sender: ClientSenderForClient,
        config: ClientConfig,
        node_id: PeerId,
        network_adapter: PeerManagerAdapter,
        validator_signer: Option<Arc<dyn ValidatorSigner>>,
        telemetry_actor: Addr<TelemetryActor>,
        ctx: &Context<ClientActor>,
        shutdown_signal: Option<broadcast::Sender<()>>,
        adv: crate::adversarial::Controls,
        config_updater: Option<ConfigUpdater>,
    ) -> Result<Self, Error> {
        let state_parts_arbiter = Arbiter::new();
        let self_addr = ctx.address();
        let self_addr_clone = self_addr;
        let sync_jobs_actor_addr = SyncJobsActor::start_in_arbiter(
            &state_parts_arbiter.handle(),
            move |ctx: &mut Context<SyncJobsActor>| -> SyncJobsActor {
                ctx.set_mailbox_capacity(SyncJobsActor::MAILBOX_CAPACITY);
                SyncJobsActor {
                    actions: SyncJobsActions::new(
                        self_addr_clone.with_auto_span_context().into_multi_sender(),
                        ctx.address().with_auto_span_context().into_multi_sender(),
                    ),
                }
            },
        );
        let actions = ClientActions::new(
            clock,
            client,
            myself_sender,
            config,
            node_id,
            network_adapter,
            validator_signer,
            telemetry_actor.with_auto_span_context().into_sender(),
            shutdown_signal,
            adv,
            config_updater,
            sync_jobs_actor_addr.with_auto_span_context().into_multi_sender(),
            Box::new(ActixArbiterHandleFutureSpawner(state_parts_arbiter.handle())),
        )?;
        Ok(Self { actions })
    }

    // NOTE: Do not add any more functionality to ClientActor. Add to ClientActions instead.
}

impl Actor for ClientActor {
    type Context = Context<Self>;

    fn started(&mut self, ctx: &mut Self::Context) {
        self.actions.start(ctx);
    }
}

impl ClientActor {
    /// Wrapper for processing actix message which must be called after receiving it.
    ///
    /// Due to a bug in Actix library, while there are messages in mailbox, Actix
    /// will prioritize processing messages until mailbox is empty. In such case execution
    /// of any other task scheduled with `run_later` will be delayed. At the same time,
    /// we have several important functions which have to be called regularly, so we put
    /// these calls into `check_triggers` and call it here as a quick hack.
    fn wrap<Req: std::fmt::Debug + actix::Message, Res>(
        &mut self,
        msg: WithSpanContext<Req>,
        ctx: &mut Context<Self>,
        msg_type: &str,
        f: impl FnOnce(&mut Self, Req, &mut Context<Self>) -> Res,
    ) -> Res {
        let (_span, msg) = handler_debug_span!(target: "client", msg, msg_type);
        self.actions.check_triggers(ctx);
        let _span_inner = tracing::debug_span!(target: "client", "NetworkClientMessage").entered();
        metrics::CLIENT_MESSAGES_COUNT.with_label_values(&[msg_type]).inc();
        let timer =
            metrics::CLIENT_MESSAGES_PROCESSING_TIME.with_label_values(&[msg_type]).start_timer();
        let res = f(self, msg, ctx);
        timer.observe_duration();
        res
    }
}

impl<T> Handler<WithSpanContext<T>> for ClientActor
where
    T: actix::Message + Debug,
    ClientActions: ClientActionHandler<T, Result = T::Result>,
    T::Result: actix::dev::MessageResponse<ClientActor, WithSpanContext<T>>,
{
    type Result = T::Result;

    fn handle(&mut self, msg: WithSpanContext<T>, ctx: &mut Context<Self>) -> Self::Result {
        self.wrap(msg, ctx, std::any::type_name::<T>(), |this, msg, _| this.actions.handle(msg))
    }
}

/// Returns random seed sampled from the current thread
pub fn random_seed_from_thread() -> RngSeed {
    let mut rng_seed: RngSeed = [0; 32];
    rand::thread_rng().fill(&mut rng_seed);
    rng_seed
}

/// Blocks the program until given genesis time arrives.
fn wait_until_genesis(genesis_time: &Utc) {
    loop {
        let duration = *genesis_time - Clock::real().now_utc();
        if duration <= Duration::ZERO {
            break;
        }
        tracing::info!(target: "near", "Waiting until genesis: {}d {}h {}m {}s",
              duration.whole_days(),
              (duration.whole_hours() % 24),
              (duration.whole_minutes() % 60),
              (duration.whole_seconds() % 60));
        let wait = duration.min(Duration::seconds(10)).unsigned_abs();
        std::thread::sleep(wait);
    }
}

pub struct StartClientResult {
    pub client_actor: Addr<ClientActor>,
    pub client_arbiter_handle: ArbiterHandle,
    pub resharding_handle: ReshardingHandle,
    pub gc_arbiter_handle: ArbiterHandle,
}

/// Starts client in a separate Arbiter (thread).
pub fn start_client(
    clock: Clock,
    client_config: ClientConfig,
    chain_genesis: ChainGenesis,
    epoch_manager: Arc<dyn EpochManagerAdapter>,
    shard_tracker: ShardTracker,
    runtime: Arc<dyn RuntimeAdapter>,
    node_id: PeerId,
    state_sync_adapter: Arc<RwLock<SyncAdapter>>,
    network_adapter: PeerManagerAdapter,
    shards_manager_adapter: Sender<ShardsManagerRequestFromClient>,
    validator_signer: Option<Arc<dyn ValidatorSigner>>,
    telemetry_actor: Addr<TelemetryActor>,
    snapshot_callbacks: Option<SnapshotCallbacks>,
    sender: Option<broadcast::Sender<()>>,
    adv: crate::adversarial::Controls,
    config_updater: Option<ConfigUpdater>,
<<<<<<< HEAD
) -> StartClientResult {
=======
    state_witness_adapter: StateWitnessSenderForClient,
) -> (Addr<ClientActor>, ArbiterHandle, ReshardingHandle) {
>>>>>>> 2bbde595
    let client_arbiter = Arbiter::new();
    let client_arbiter_handle = client_arbiter.handle();
    let genesis_height = chain_genesis.height;

    wait_until_genesis(&chain_genesis.time);
    let client = Client::new(
        clock.clone(),
        client_config.clone(),
        chain_genesis,
        epoch_manager.clone(),
        shard_tracker,
        state_sync_adapter,
        runtime.clone(),
        network_adapter.clone(),
        shards_manager_adapter,
        validator_signer.clone(),
        true,
        random_seed_from_thread(),
        snapshot_callbacks,
        Arc::new(RayonAsyncComputationSpawner),
        state_witness_adapter,
    )
    .unwrap();
    let resharding_handle = client.chain.resharding_handle.clone();

    let (_, gc_arbiter_handle) = start_gc_actor(
        runtime.store().clone(),
        genesis_height,
        client_config.clone(),
        runtime,
        epoch_manager,
    );

    let client_addr = ClientActor::start_in_arbiter(&client_arbiter_handle, move |ctx| {
        ClientActor::new(
            clock,
            client,
            ctx.address().with_auto_span_context().into_multi_sender(),
            client_config,
            node_id,
            network_adapter,
            validator_signer,
            telemetry_actor,
            ctx,
            sender,
            adv,
            config_updater,
        )
        .unwrap()
    });

    StartClientResult {
        client_actor: client_addr,
        client_arbiter_handle,
        resharding_handle,
        gc_arbiter_handle,
    }
}<|MERGE_RESOLUTION|>--- conflicted
+++ resolved
@@ -33,11 +33,8 @@
 use tokio::sync::broadcast;
 
 use crate::client_actions::{ClientActionHandler, ClientActions, ClientSenderForClient};
-<<<<<<< HEAD
 use crate::start_gc_actor;
-=======
 use crate::stateless_validation::state_witness_actor::StateWitnessSenderForClient;
->>>>>>> 2bbde595
 use crate::sync_jobs_actions::SyncJobsActions;
 use crate::sync_jobs_actor::SyncJobsActor;
 use crate::{metrics, Client, ConfigUpdater, SyncAdapter};
@@ -207,12 +204,8 @@
     sender: Option<broadcast::Sender<()>>,
     adv: crate::adversarial::Controls,
     config_updater: Option<ConfigUpdater>,
-<<<<<<< HEAD
+    state_witness_adapter: StateWitnessSenderForClient,
 ) -> StartClientResult {
-=======
-    state_witness_adapter: StateWitnessSenderForClient,
-) -> (Addr<ClientActor>, ArbiterHandle, ReshardingHandle) {
->>>>>>> 2bbde595
     let client_arbiter = Arbiter::new();
     let client_arbiter_handle = client_arbiter.handle();
     let genesis_height = chain_genesis.height;
