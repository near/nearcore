--- conflicted
+++ resolved
@@ -21,7 +21,6 @@
 use near_client_primitives::types::Error;
 use near_epoch_manager::shard_tracker::ShardTracker;
 use near_epoch_manager::{EpochManagerAdapter, RngSeed};
-use near_network::client::ChunkStateWitnessMessage;
 use near_network::types::PeerManagerAdapter;
 use near_o11y::{handler_debug_span, WithSpanContext};
 use near_primitives::network::PeerId;
@@ -151,47 +150,6 @@
     }
 }
 
-// This one requires the context for further scheduling of messages, so
-// we can't use the generic wrapper above.
-impl Handler<WithSpanContext<ChunkStateWitnessMessage>> for ClientActor {
-    type Result = ();
-
-<<<<<<< HEAD
-    #[perf]
-    fn handle(
-        &mut self,
-        msg: WithSpanContext<ChunkStateWitnessMessage>,
-        _ctx: &mut Context<Self>,
-    ) -> Self::Result {
-        let (_span, msg) = handler_debug_span!(target: "client", msg);
-        if let Err(err) = self.client.process_chunk_state_witness(msg.witness, msg.peer_id, None) {
-            tracing::error!(target: "client", ?err, "Error processing chunk state witness");
-        }
-    }
-}
-
-impl Handler<WithSpanContext<ChunkEndorsementMessage>> for ClientActor {
-    type Result = ();
-
-    #[perf]
-    fn handle(
-        &mut self,
-        msg: WithSpanContext<ChunkEndorsementMessage>,
-        _: &mut Context<Self>,
-    ) -> Self::Result {
-        let (_span, msg) = handler_debug_span!(target: "client", msg);
-        if let Err(err) = self.client.process_chunk_endorsement(msg.0) {
-            tracing::error!(target: "client", ?err, "Error processing chunk endorsement");
-        }
-=======
-    fn handle(&mut self, msg: WithSpanContext<ChunkStateWitnessMessage>, ctx: &mut Context<Self>) {
-        self.wrap(msg, ctx, "ChunkStateWitnessMessage", |this, msg, ctx| {
-            this.actions.handle_state_witness_message(msg, ctx)
-        })
->>>>>>> 461c1a90
-    }
-}
-
 /// Returns random seed sampled from the current thread
 pub fn random_seed_from_thread() -> RngSeed {
     let mut rng_seed: RngSeed = [0; 32];
