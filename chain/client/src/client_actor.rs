--- conflicted
+++ resolved
@@ -1134,19 +1134,12 @@
     /// Returns the delay before the next time `check_triggers` should be called, which is
     /// min(time until the closest trigger, 1 second).
     fn check_triggers(&mut self, ctx: &mut Context<ClientActor>) -> Duration {
-<<<<<<< HEAD
         if let Some(config_updater) = &mut self.config_updater {
             if let Err(err) = config_updater.update_if_needed(&mut self.client) {
                 tracing::warn!("Failed to update the client config: {:?}", err);
             }
         }
 
-        // There is a bug in Actix library. While there are messages in mailbox, Actix
-        // will prioritize processing messages until mailbox is empty. Execution of any other task
-        // scheduled with run_later will be delayed.
-
-=======
->>>>>>> eaca2263
         // Check block height to trigger expected shutdown
         if let Ok(head) = self.client.chain.head() {
             if let Some(block_height_to_shutdown) = self.client.config.expected_shutdown.get() {
