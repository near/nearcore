--- conflicted
+++ resolved
@@ -283,30 +283,11 @@
                 }
             }
             NetworkClientMessages::StateRequest(shard_id, hash) => {
-<<<<<<< HEAD
                 if let Ok(shard_state) = self.client.chain.get_state_for_shard(shard_id, hash) {
                     return NetworkClientResponses::StateResponse(StateResponseInfo {
                         shard_id,
                         hash,
                         shard_state,
-=======
-                if let Ok((
-                    chunk,
-                    chunk_proof,
-                    prev_payload,
-                    incoming_receipts_proofs,
-                    root_proofs,
-                )) = self.client.chain.get_state_for_shard(shard_id, hash)
-                {
-                    return NetworkClientResponses::StateResponse(StateResponseInfo {
-                        shard_id,
-                        hash,
-                        chunk,
-                        chunk_proof,
-                        prev_payload,
-                        incoming_receipts_proofs,
-                        root_proofs,
->>>>>>> f5d7c988
                     });
                 }
                 NetworkClientResponses::NoResponse
@@ -314,15 +295,7 @@
             NetworkClientMessages::StateResponse(StateResponseInfo {
                 shard_id,
                 hash,
-<<<<<<< HEAD
                 shard_state,
-=======
-                chunk,
-                chunk_proof,
-                prev_payload,
-                incoming_receipts_proofs,
-                root_proofs,
->>>>>>> f5d7c988
             }) => {
                 // Populate the hashmaps with shard statuses that might be interested in this state
                 //     (naturally, the plural of statuses is statuseses)
@@ -358,15 +331,7 @@
                         &self.client.block_producer.as_ref().map(|bp| bp.account_id.clone()),
                         shard_id,
                         hash,
-<<<<<<< HEAD
                         shard_state,
-=======
-                        chunk,
-                        chunk_proof,
-                        prev_payload,
-                        incoming_receipts_proofs,
-                        root_proofs,
->>>>>>> f5d7c988
                     ) {
                         Ok(()) => {
                             for shard_statuses in shard_statuseses {
