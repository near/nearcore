//! Client actor is orchestrates Client and facilitates network connection.

use std::collections::HashMap;
use std::sync::{Arc, RwLock};
use std::thread;
use std::time::{Duration, Instant};

use actix::{Actor, Addr, AsyncContext, Context, Handler};
use chrono::{DateTime, Utc};
use log::{debug, error, info, warn};

use near_chain::test_utils::format_hash;
use near_chain::types::AcceptedBlock;
use near_chain::{
    byzantine_assert, Block, BlockHeader, ChainGenesis, ChainStoreAccess, ErrorKind, Provenance,
    RuntimeAdapter,
};
use near_crypto::Signature;
use near_network::types::{NetworkInfo, ReasonForBan, StateResponseInfo};
use near_network::{
    NetworkAdapter, NetworkClientMessages, NetworkClientResponses, NetworkRequests,
};
use near_primitives::hash::CryptoHash;
use near_primitives::network::{AnnounceAccount, PeerId};
use near_primitives::types::{BlockHeight, EpochId};
use near_primitives::unwrap_or_return;
use near_primitives::utils::from_timestamp;
<<<<<<< HEAD
use near_primitives::validator_signer::ValidatorSigner;
=======
>>>>>>> 8ab90a4b
use near_primitives::views::ValidatorInfo;
use near_store::Store;
use near_telemetry::TelemetryActor;

use crate::client::Client;
use crate::info::InfoHelper;
use crate::sync::{highest_height_peer, StateSyncResult};
use crate::types::{
    ClientConfig, Error, GetNetworkInfo, NetworkInfoResponse, ShardSyncDownload, ShardSyncStatus,
    Status, StatusSyncInfo, SyncStatus,
};
use crate::StatusResponse;

/// Multiplier on `max_block_time` to wait until deciding that chain stalled.
const STATUS_WAIT_TIME_MULTIPLIER: u64 = 10;

pub struct ClientActor {
    client: Client,
    network_adapter: Arc<dyn NetworkAdapter>,
    network_info: NetworkInfo,
    /// Identity that represents this Client at the network level.
    /// It is used as part of the messages that identify this client.
    node_id: PeerId,
    /// Last height we announced our accounts as validators.
    last_validator_announce_height: Option<BlockHeight>,
    /// Last time we announced our accounts as validators.
    last_validator_announce_time: Option<Instant>,
    /// Info helper.
    info_helper: InfoHelper,
}

fn wait_until_genesis(genesis_time: &DateTime<Utc>) {
    let now = Utc::now();
    //get chrono::Duration::num_seconds() by deducting genesis_time from now
    let chrono_seconds = genesis_time.signed_duration_since(now).num_seconds();
    //check if number of seconds in chrono::Duration larger than zero
    if chrono_seconds > 0 {
        info!(target: "near", "Waiting until genesis: {}", chrono_seconds);
        let seconds = Duration::from_secs(chrono_seconds as u64);
        thread::sleep(seconds);
    }
}

impl ClientActor {
    pub fn new(
        config: ClientConfig,
        store: Arc<Store>,
        chain_genesis: ChainGenesis,
        runtime_adapter: Arc<dyn RuntimeAdapter>,
        node_id: PeerId,
        network_adapter: Arc<dyn NetworkAdapter>,
        validator_signer: Option<Arc<dyn ValidatorSigner>>,
        telemetry_actor: Addr<TelemetryActor>,
        enable_doomslug: bool,
    ) -> Result<Self, Error> {
        wait_until_genesis(&chain_genesis.time);
        if let Some(vs) = &validator_signer {
            info!(target: "client", "Starting validator node: {}", vs.validator_id());
        }
        let info_helper = InfoHelper::new(telemetry_actor, &config, validator_signer.clone());
        let client = Client::new(
            config,
            store,
            chain_genesis,
            runtime_adapter,
            network_adapter.clone(),
<<<<<<< HEAD
            validator_signer,
=======
            block_producer,
>>>>>>> 8ab90a4b
            enable_doomslug,
        )?;

        Ok(ClientActor {
            client,
            network_adapter,
            node_id,
            network_info: NetworkInfo {
                active_peers: vec![],
                num_active_peers: 0,
                peer_max_count: 0,
                highest_height_peers: vec![],
                received_bytes_per_sec: 0,
                sent_bytes_per_sec: 0,
                known_producers: vec![],
            },
            last_validator_announce_height: None,
            last_validator_announce_time: None,
            info_helper,
        })
    }
}

impl Actor for ClientActor {
    type Context = Context<Self>;

    fn started(&mut self, ctx: &mut Self::Context) {
        // Start syncing job.
        self.start_sync(ctx);

        // Start block production tracking if have block producer info.
        if self.client.validator_signer.is_some() {
            self.block_production_tracking(ctx);
        }

        // Start chunk request retry job.
        self.chunk_request_retry(ctx);

        // Start catchup job.
        self.catchup(ctx);

        // Start periodic logging of current state of the client.
        self.log_summary(ctx);
    }
}

impl Handler<NetworkClientMessages> for ClientActor {
    type Result = NetworkClientResponses;

    fn handle(&mut self, msg: NetworkClientMessages, _: &mut Context<Self>) -> Self::Result {
        match msg {
            NetworkClientMessages::Transaction(tx) => self.client.process_tx(tx),
            NetworkClientMessages::BlockHeader(header, peer_id) => {
                self.receive_header(header, peer_id)
            }
            NetworkClientMessages::Block(block, peer_id, was_requested) => {
                let blocks_at_height = self
                    .client
                    .chain
                    .mut_store()
                    .get_any_block_hash_by_height(block.header.inner_lite.height);
                if was_requested || !blocks_at_height.is_ok() {
                    if let SyncStatus::StateSync(sync_hash, _) = &mut self.client.sync_status {
                        if let Ok(header) = self.client.chain.get_block_header(sync_hash) {
                            if block.hash() == header.prev_hash {
                                if let Err(_) = self.client.chain.save_block(&block) {
                                    error!(target: "client", "Failed to save a block during state sync");
                                }
                                return NetworkClientResponses::NoResponse;
                            } else if &block.hash() == sync_hash {
                                self.client.chain.save_orphan(&block);
                                return NetworkClientResponses::NoResponse;
                            }
                        }
                    }
                    self.receive_block(block, peer_id, was_requested)
                } else {
                    match self
                        .client
                        .runtime_adapter
                        .get_epoch_id_from_prev_block(&block.header.prev_hash)
                    {
                        Ok(epoch_id) => {
                            if Some(&block.header.hash) != blocks_at_height.unwrap().get(&epoch_id)
                            {
                                warn!(target: "client", "Rejecting unrequested block {}, height {}", block.header.hash, block.header.inner_lite.height);
                            }
                        }
                        _ => {}
                    }
                    return NetworkClientResponses::NoResponse;
                }
            }
            NetworkClientMessages::BlockHeaders(headers, peer_id) => {
                if self.receive_headers(headers, peer_id) {
                    NetworkClientResponses::NoResponse
                } else {
                    warn!(target: "client", "Banning node for sending invalid block headers");
                    NetworkClientResponses::Ban { ban_reason: ReasonForBan::BadBlockHeader }
                }
            }
            NetworkClientMessages::BlockApproval(approval, _) => {
                self.client.collect_block_approval(&approval, false);
                NetworkClientResponses::NoResponse
            }
            NetworkClientMessages::StateResponse(StateResponseInfo {
                shard_id,
                sync_hash: hash,
                state_response,
            }) => {
                // Get the download that matches the shard_id and hash
                let download = {
                    let mut download: Option<&mut ShardSyncDownload> = None;

                    // ... It could be that the state was requested by the state sync
                    if let SyncStatus::StateSync(sync_hash, shards_to_download) =
                        &mut self.client.sync_status
                    {
                        if hash == *sync_hash {
                            if let Some(shard_download) = shards_to_download.get_mut(&shard_id) {
                                assert!(
                                    download.is_none(),
                                    "Internal downloads set has duplicates"
                                );
                                download = Some(shard_download);
                            } else {
                                // This may happen because of sending too many StateRequests to different peers.
                                // For example, we received StateResponse after StateSync completion.
                            }
                        }
                    }

                    // ... Or one of the catchups
                    if let Some((_, shards_to_download)) =
                        self.client.catchup_state_syncs.get_mut(&hash)
                    {
                        if let Some(shard_download) = shards_to_download.get_mut(&shard_id) {
                            assert!(download.is_none(), "Internal downloads set has duplicates");
                            download = Some(shard_download);
                        } else {
                            // This may happen because of sending too many StateRequests to different peers.
                            // For example, we received StateResponse after StateSync completion.
                        }
                    }
                    // We should not be requesting the same state twice.
                    download
                };
                if let Some(shard_sync_download) = download {
                    match shard_sync_download.status {
                        ShardSyncStatus::StateDownloadHeader => {
                            if let Some(header) = state_response.header {
                                if !shard_sync_download.downloads[0].done {
                                    match self.client.chain.set_state_header(
                                        shard_id,
                                        hash,
                                        header.clone(),
                                    ) {
                                        Ok(()) => {
                                            shard_sync_download.downloads[0].done = true;
                                        }
                                        Err(err) => {
                                            error!(target: "sync", "State sync set_state_header error, shard = {}, hash = {}: {:?}", shard_id, hash, err);
                                            shard_sync_download.downloads[0].error = true;
                                        }
                                    }
                                }
                            } else {
                                // No header found.
                                // It may happen because requested node couldn't build state response.
                                if !shard_sync_download.downloads[0].done {
                                    info!(target: "sync", "state_response doesn't have header, should be re-requested, shard = {}, hash = {}", shard_id, hash);
                                    shard_sync_download.downloads[0].error = true;
                                }
                            }
                        }
                        ShardSyncStatus::StateDownloadParts => {
                            if let Some(part) = state_response.part {
                                let num_parts = shard_sync_download.downloads.len() as u64;
                                let (part_id, data) = part;
                                if part_id >= num_parts {
                                    error!(target: "sync", "State sync received incorrect part_id # {:?} for hash {:?}, potential malicious peer", part_id, hash);
                                    return NetworkClientResponses::NoResponse;
                                }
                                if !shard_sync_download.downloads[part_id as usize].done {
                                    match self
                                        .client
                                        .chain
                                        .set_state_part(shard_id, hash, part_id, num_parts, &data)
                                    {
                                        Ok(()) => {
                                            shard_sync_download.downloads[part_id as usize].done =
                                                true;
                                        }
                                        Err(err) => {
                                            error!(target: "sync", "State sync set_state_part error, shard = {}, part = {}, hash = {}: {:?}", shard_id, part_id, hash, err);
                                            shard_sync_download.downloads[part_id as usize].error =
                                                true;
                                        }
                                    }
                                }
                            }
                        }
                        _ => {}
                    }
                } else {
                    error!(target: "sync", "State sync received hash {} that we're not expecting, potential malicious peer", hash);
                }

                NetworkClientResponses::NoResponse
            }
            NetworkClientMessages::PartialEncodedChunkRequest(part_request_msg, route_back) => {
                let _ = self.client.shards_mgr.process_partial_encoded_chunk_request(
                    part_request_msg,
                    route_back,
                    self.client.chain.mut_store(),
                );
                NetworkClientResponses::NoResponse
            }
            NetworkClientMessages::PartialEncodedChunk(partial_encoded_chunk) => {
                if let Ok(accepted_blocks) =
                    self.client.process_partial_encoded_chunk(partial_encoded_chunk)
                {
                    self.process_accepted_blocks(accepted_blocks);
                }
                NetworkClientResponses::NoResponse
            }
            NetworkClientMessages::Challenge(challenge) => {
                match self.client.process_challenge(challenge) {
                    Ok(_) => {}
                    Err(err) => {
                        error!(target: "client", "Error processing challenge: {}", err);
                    }
                }
                NetworkClientResponses::NoResponse
            }
            NetworkClientMessages::NetworkInfo(network_info) => {
                self.network_info = network_info;
                NetworkClientResponses::NoResponse
            }
        }
    }
}

impl Handler<Status> for ClientActor {
    type Result = Result<StatusResponse, String>;

    fn handle(&mut self, msg: Status, _: &mut Context<Self>) -> Self::Result {
        let head = self.client.chain.head().map_err(|err| err.to_string())?;
        let header = self
            .client
            .chain
            .get_block_header(&head.last_block_hash)
            .map_err(|err| err.to_string())?;
        let latest_block_time = header.inner_lite.timestamp.clone();
        if msg.is_health_check {
            let elapsed = (Utc::now() - from_timestamp(latest_block_time)).to_std().unwrap();
            if elapsed
                > Duration::from_millis(
                    self.client.config.max_block_production_delay.as_millis() as u64
                        * STATUS_WAIT_TIME_MULTIPLIER,
                )
            {
                return Err(format!("No blocks for {:?}.", elapsed));
            }
        }
        let validators = self
            .client
            .runtime_adapter
            .get_epoch_block_producers_ordered(&head.epoch_id, &head.last_block_hash)
            .map_err(|err| err.to_string())?
            .into_iter()
            .map(|(validator_stake, is_slashed)| ValidatorInfo {
                account_id: validator_stake.account_id,
                is_slashed,
            })
            .collect();
        Ok(StatusResponse {
            version: self.client.config.version.clone(),
            chain_id: self.client.config.chain_id.clone(),
            rpc_addr: self.client.config.rpc_addr.clone(),
            validators,
            sync_info: StatusSyncInfo {
                latest_block_hash: head.last_block_hash.into(),
                latest_block_height: head.height,
                latest_state_root: header.inner_lite.prev_state_root.clone().into(),
                latest_block_time: from_timestamp(latest_block_time),
                syncing: self.client.sync_status.is_syncing(),
            },
        })
    }
}

impl Handler<GetNetworkInfo> for ClientActor {
    type Result = Result<NetworkInfoResponse, String>;

    fn handle(&mut self, _: GetNetworkInfo, _: &mut Context<Self>) -> Self::Result {
        Ok(NetworkInfoResponse {
            active_peers: self
                .network_info
                .active_peers
                .clone()
                .into_iter()
                .map(|a| a.peer_info.clone())
                .collect::<Vec<_>>(),
            num_active_peers: self.network_info.num_active_peers,
            peer_max_count: self.network_info.peer_max_count,
            sent_bytes_per_sec: self.network_info.sent_bytes_per_sec,
            received_bytes_per_sec: self.network_info.received_bytes_per_sec,
            known_producers: self.network_info.known_producers.clone(),
        })
    }
}

impl ClientActor {
    fn sign_announce_account(&self, epoch_id: &EpochId) -> Result<Signature, ()> {
        if let Some(validator_signer) = self.client.validator_signer.as_ref() {
            Ok(validator_signer.sign_account_announce(
                &validator_signer.validator_id(),
                &self.node_id,
                epoch_id,
            ))
        } else {
            Err(())
        }
    }

    /// Check if client Account Id should be sent and send it.
    /// Account Id is sent when is not current a validator but are becoming a validator soon.
    fn check_send_announce_account(&mut self, prev_block_hash: CryptoHash) {
        // If no peers, there is no one to announce to.
        if self.network_info.num_active_peers == 0 {
            debug!(target: "client", "No peers: skip account announce");
            return;
        }

        // First check that we currently have an AccountId
        if self.client.validator_signer.is_none() {
            // There is no account id associated with this client
            return;
        }
        let validator_signer = self.client.validator_signer.as_ref().unwrap();

        let now = Instant::now();
        // Check that we haven't announced it too recently
        if let Some(last_validator_announce_time) = self.last_validator_announce_time {
            // Don't make announcement if have passed less than half of the time in which other peers
            // should remove our Account Id from their Routing Tables.
            if 2 * (now - last_validator_announce_time) < self.client.config.ttl_account_id_router {
                return;
            }
        }

        let epoch_start_height = unwrap_or_return!(
            self.client.runtime_adapter.get_epoch_start_height(&prev_block_hash),
            ()
        );

        debug!(target: "client", "Check announce account for {}, epoch start height: {}, {:?}", validator_signer.validator_id(), epoch_start_height, self.last_validator_announce_height);

        if let Some(last_validator_announce_height) = self.last_validator_announce_height {
            if last_validator_announce_height >= epoch_start_height {
                // This announcement was already done!
                return;
            }
        }

        // Announce AccountId if client is becoming a validator soon.
        let next_epoch_id = unwrap_or_return!(self
            .client
            .runtime_adapter
            .get_next_epoch_id_from_prev_block(&prev_block_hash));

        // Check client is part of the futures validators
        if let Ok(validators) = self
            .client
            .runtime_adapter
            .get_epoch_block_producers_ordered(&next_epoch_id, &prev_block_hash)
        {
            if validators.iter().any(|(validator_stake, _)| {
                (&validator_stake.account_id == validator_signer.validator_id())
            }) {
                debug!(target: "client", "Sending announce account for {}", validator_signer.validator_id());
                self.last_validator_announce_height = Some(epoch_start_height);
                self.last_validator_announce_time = Some(now);
                let signature = self.sign_announce_account(&next_epoch_id).unwrap();

                self.network_adapter.do_send(NetworkRequests::AnnounceAccount(AnnounceAccount {
                    account_id: validator_signer.validator_id().clone(),
                    peer_id: self.node_id.clone(),
                    epoch_id: next_epoch_id,
                    signature,
                }));
            }
        }
    }

    /// Retrieves latest height, and checks if must produce next block.
    /// Otherwise wait for block arrival or suggest to skip after timeout.
    fn handle_block_production(&mut self) -> Result<(), Error> {
        // If syncing, don't try to produce blocks.
        if self.client.sync_status.is_syncing() {
            return Ok(());
        }

        let _ = self.client.check_and_update_doomslug_tip();

        let head = self.client.chain.head()?;
        let latest_known = self.client.chain.mut_store().get_latest_known()?;
        assert!(
            head.height <= latest_known.height,
            format!("Latest known height is invalid {} vs {}", head.height, latest_known.height)
        );

        let epoch_id =
            self.client.runtime_adapter.get_epoch_id_from_prev_block(&head.last_block_hash)?;

        for height in
            latest_known.height + 1..=self.client.doomslug.get_largest_height_crossing_threshold()
        {
            let next_block_producer_account =
                self.client.runtime_adapter.get_block_producer(&epoch_id, height)?;

<<<<<<< HEAD
            if self.client.validator_signer.as_ref().map(|bp| bp.validator_id())
=======
            if self.client.block_producer.as_ref().map(|bp| &bp.account_id)
>>>>>>> 8ab90a4b
                == Some(&next_block_producer_account)
            {
                let num_chunks = self.client.shards_mgr.num_chunks_for_block(&head.last_block_hash);
                let have_all_chunks =
                    head.height == 0 || num_chunks == self.client.runtime_adapter.num_shards();

                if self.client.doomslug.ready_to_produce_block(
                    Instant::now(),
                    height,
                    have_all_chunks,
                ) {
                    if let Err(err) = self.produce_block(height) {
                        // If there is an error, report it and let it retry on the next loop step.
                        error!(target: "client", "Block production failed: {:?}", err);
                    }
                }
            }
        }

        Ok(())
    }

    /// Runs a loop to keep track of the latest known block, produces if it's this validators turn.
    fn block_production_tracking(&mut self, ctx: &mut Context<Self>) {
        match self.handle_block_production() {
            Ok(()) => {}
            Err(err) => {
                error!(target: "client", "Handle block production failed: {:?}", err);
            }
        }
        let wait = self.client.config.block_production_tracking_delay;
        ctx.run_later(wait, move |act, ctx| {
            act.block_production_tracking(ctx);
        });
    }

    /// Produce block if we are block producer for given `next_height` height.
    /// Can return error, should be called with `produce_block` to handle errors and reschedule.
    fn produce_block(&mut self, next_height: BlockHeight) -> Result<(), Error> {
        match self.client.produce_block(next_height) {
            Ok(Some(block)) => {
                let block_hash = block.hash();
                let res = self.process_block(block, Provenance::PRODUCED);
                match &res {
                    Ok(_) => Ok(()),
                    Err(e) => match e.kind() {
                        near_chain::ErrorKind::ChunksMissing(missing_chunks) => {
                            debug!(
                                "Chunks were missing for newly produced block {}, I'm {:?}, requesting. Missing: {:?}, ({:?})",
                                block_hash,
                                self.client.validator_signer.as_ref().map(|vs| vs.validator_id()),
                                missing_chunks.clone(),
                                missing_chunks.iter().map(|header| header.chunk_hash()).collect::<Vec<_>>()
                            );
                            self.client.shards_mgr.request_chunks(missing_chunks).unwrap();
                            Ok(())
                        }
                        _ => {
                            error!(target: "client", "Failed to process freshly produced block: {:?}", res);
                            byzantine_assert!(false);
                            res.map_err(|err| err.into())
                        }
                    },
                }
            }
            Ok(None) => Ok(()),
            Err(err) => Err(err),
        }
    }

    /// Process all blocks that were accepted by calling other relevant services.
    fn process_accepted_blocks(&mut self, accepted_blocks: Vec<AcceptedBlock>) {
        for accepted_block in accepted_blocks {
            self.client.on_block_accepted(
                accepted_block.hash,
                accepted_block.status,
                accepted_block.provenance,
            );
            let block = self.client.chain.get_block(&accepted_block.hash).unwrap();
            let gas_used = Block::compute_gas_used(&block.chunks, block.header.inner_lite.height);
            let gas_limit = Block::compute_gas_limit(&block.chunks, block.header.inner_lite.height);

            self.info_helper.block_processed(gas_used, gas_limit);
            self.check_send_announce_account(accepted_block.hash);
        }
    }

    /// Process block and execute callbacks.
    fn process_block(
        &mut self,
        block: Block,
        provenance: Provenance,
    ) -> Result<(), near_chain::Error> {
        // If we produced the block, send it out before we apply the block.
        if provenance == Provenance::PRODUCED {
            self.network_adapter.do_send(NetworkRequests::Block { block: block.clone() });
        }
        let (accepted_blocks, result) = self.client.process_block(block, provenance);
        self.process_accepted_blocks(accepted_blocks);
        result.map(|_| ())
    }

    /// Processes received block, returns boolean if block was reasonable or malicious.
    fn receive_block(
        &mut self,
        block: Block,
        peer_id: PeerId,
        was_requested: bool,
    ) -> NetworkClientResponses {
        let hash = block.hash();
        debug!(target: "client", "{:?} Received block {} <- {} at {} from {}", self.client.validator_signer.as_ref().map(|vs| vs.validator_id()), hash, block.header.prev_hash, block.header.inner_lite.height, peer_id);
        let prev_hash = block.header.prev_hash;
        let provenance =
            if was_requested { near_chain::Provenance::SYNC } else { near_chain::Provenance::NONE };
        match self.process_block(block, provenance) {
            Ok(_) => NetworkClientResponses::NoResponse,
            Err(ref err) if err.is_bad_data() => {
                NetworkClientResponses::Ban { ban_reason: ReasonForBan::BadBlock }
            }
            Err(ref err) if err.is_error() => {
                if self.client.sync_status.is_syncing() {
                    // While syncing, we may receive blocks that are older or from next epochs.
                    // This leads to Old Block or EpochOutOfBounds errors.
                    debug!(target: "client", "Error on receival of block: {}", err);
                } else {
                    error!(target: "client", "Error on receival of block: {}", err);
                }
                NetworkClientResponses::NoResponse
            }
            Err(e) => match e.kind() {
                near_chain::ErrorKind::Orphan => {
                    if !self.client.chain.is_orphan(&prev_hash) {
                        self.request_block_by_hash(prev_hash, peer_id)
                    }
                    NetworkClientResponses::NoResponse
                }
                near_chain::ErrorKind::ChunksMissing(missing_chunks) => {
                    debug!(
                        target: "client",
                        "Chunks were missing for block {}, I'm {:?}, requesting. Missing: {:?}, ({:?})",
                        hash.clone(),
                        self.client.validator_signer.as_ref().map(|vs| vs.validator_id()),
                        missing_chunks.clone(),
                        missing_chunks.iter().map(|header| header.chunk_hash()).collect::<Vec<_>>()
                    );
                    self.client.shards_mgr.request_chunks(missing_chunks).unwrap();
                    NetworkClientResponses::NoResponse
                }
                _ => {
                    debug!(target: "client", "Process block: block {} refused by chain: {}", hash, e.kind());
                    NetworkClientResponses::NoResponse
                }
            },
        }
    }

    fn receive_header(&mut self, header: BlockHeader, peer_info: PeerId) -> NetworkClientResponses {
        let hash = header.hash();
        debug!(target: "client", "{:?} Received block header {} at {} from {}", self.client.validator_signer.as_ref().map(|vs| vs.validator_id()), hash, header.inner_lite.height, peer_info);

        // Process block by chain, if it's valid header ask for the block.
        let result = self.client.process_block_header(&header);

        match result {
            Err(ref e) if e.kind() == near_chain::ErrorKind::EpochOutOfBounds => {
                // Block header is either invalid or arrived too early. We ignore it.
                debug!(target: "client", "Epoch out of bound for header {}", e);
                return NetworkClientResponses::NoResponse;
            }
            Err(ref e) if e.is_bad_data() => {
                error!(target: "client", "Error on receival of header: {}", e);
                return NetworkClientResponses::Ban { ban_reason: ReasonForBan::BadBlockHeader };
            }
            // Some error that worth surfacing.
            Err(ref e) if e.is_error() => {
                match e.kind() {
                    ErrorKind::DBNotFoundErr(_) => {}
                    _ => {
                        error!(target: "client", "Error on receival of header: {}", e);
                    }
                }
                return NetworkClientResponses::NoResponse;
            }
            // Got an error when trying to process the block header, but it's not due to
            // invalid data or underlying error. Surface as fine.
            Err(_) => return NetworkClientResponses::NoResponse,
            _ => {}
        }

        // Succesfully processed a block header and can request the full block.
        self.request_block_by_hash(header.hash(), peer_info);
        NetworkClientResponses::NoResponse
    }

    fn receive_headers(&mut self, headers: Vec<BlockHeader>, peer_id: PeerId) -> bool {
        info!(target: "client", "Received {} block headers from {}", headers.len(), peer_id);
        if headers.len() == 0 {
            return true;
        }
        match self.client.sync_block_headers(headers) {
            Ok(_) => true,
            Err(err) => {
                if err.is_bad_data() {
                    error!(target: "client", "Error processing sync blocks: {}", err);
                    false
                } else {
                    debug!(target: "client", "Block headers refused by chain: {}", err);
                    true
                }
            }
        }
    }

    fn request_block_by_hash(&mut self, hash: CryptoHash, peer_id: PeerId) {
        match self.client.chain.block_exists(&hash) {
            Ok(false) => {
                self.network_adapter.do_send(NetworkRequests::BlockRequest { hash, peer_id });
            }
            Ok(true) => {
                debug!(target: "client", "send_block_request_to_peer: block {} already known", hash)
            }
            Err(e) => {
                error!(target: "client", "send_block_request_to_peer: failed to check block exists: {:?}", e)
            }
        }
    }

    /// Check whether need to (continue) sync.
    fn needs_syncing(&self) -> Result<(bool, u64), near_chain::Error> {
        let head = self.client.chain.head()?;
        let mut is_syncing = self.client.sync_status.is_syncing();

        let full_peer_info = if let Some(full_peer_info) =
            highest_height_peer(&self.network_info.highest_height_peers)
        {
            full_peer_info
        } else {
            if !self.client.config.skip_sync_wait {
                warn!(target: "client", "Sync: no peers available, disabling sync");
            }
            return Ok((false, 0));
        };

        if is_syncing {
            if full_peer_info.chain_info.score_and_height() <= head.score_and_height() {
                info!(target: "client", "Sync: synced at {} @ {:?} [{}], {}, highest height peer: {} @ {:?}",
                      head.height, head.score, format_hash(head.last_block_hash),
                    full_peer_info.peer_info.id,
                    full_peer_info.chain_info.height, full_peer_info.chain_info.score
                );
                is_syncing = false;
            }
        } else {
            if full_peer_info.chain_info.score_and_height().beyond_threshold(
                &head.score_and_height(),
                self.client.config.sync_height_threshold,
            ) {
                info!(
                    target: "client",
                    "Sync: height/score: {}/{}, peer id/height//score: {}/{}/{}, enabling sync",
                    head.height,
                    head.score,
                    full_peer_info.peer_info.id,
                    full_peer_info.chain_info.height,
                    full_peer_info.chain_info.score,
                );
                is_syncing = true;
            }
        }
        Ok((is_syncing, full_peer_info.chain_info.height))
    }

    /// Starts syncing and then switches to either syncing or regular mode.
    fn start_sync(&mut self, ctx: &mut Context<ClientActor>) {
        // Wait for connections reach at least minimum peers unless skipping sync.
        if self.network_info.num_active_peers < self.client.config.min_num_peers
            && !self.client.config.skip_sync_wait
        {
            ctx.run_later(self.client.config.sync_step_period, move |act, ctx| {
                act.start_sync(ctx);
            });
            return;
        }

        // Start doomslug timer
        self.doomslug_timer(ctx);

        // Start main sync loop.
        self.sync(ctx);
    }

    fn find_sync_hash(&mut self) -> Result<CryptoHash, near_chain::Error> {
        let header_head = self.client.chain.header_head()?;
        let mut sync_hash = header_head.prev_block_hash;
        for _ in 0..self.client.config.state_fetch_horizon {
            sync_hash = self.client.chain.get_block_header(&sync_hash)?.prev_hash;
        }
        Ok(sync_hash)
    }

    /// Runs catchup on repeat, if this client is a validator.
    fn catchup(&mut self, ctx: &mut Context<ClientActor>) {
        match self.client.run_catchup(&self.network_info.highest_height_peers) {
            Ok(accepted_blocks) => {
                self.process_accepted_blocks(accepted_blocks);
            }
            Err(err) => {
                error!(target: "client", "{:?} Error occurred during catchup for the next epoch: {:?}", self.client.validator_signer.as_ref().map(|vs| vs.validator_id()), err)
            }
        }

        ctx.run_later(self.client.config.catchup_step_period, move |act, ctx| {
            act.catchup(ctx);
        });
    }

    /// Job to retry chunks that were requested but not received within expected time.
    fn chunk_request_retry(&mut self, ctx: &mut Context<ClientActor>) {
        match self.client.shards_mgr.resend_chunk_requests() {
            Ok(_) => {}
            Err(err) => {
                error!(target: "client", "Failed to resend chunk requests: {}", err);
            }
        };
        ctx.run_later(self.client.config.chunk_request_retry_period, move |act, ctx| {
            act.chunk_request_retry(ctx);
        });
    }

    /// An actix recursive function that processes doomslug timer
    fn doomslug_timer(&mut self, ctx: &mut Context<ClientActor>) {
        let _ = self.client.check_and_update_doomslug_tip();

        let approvals = self.client.doomslug.process_timer(Instant::now());

        // Important to save the largest skipped height before sending approvals, so that if the
        // node crashes in the meantime, we cannot get slashed on recovery
        let mut chain_store_update = self.client.chain.mut_store().store_update();
        chain_store_update
            .save_largest_skipped_height(&self.client.doomslug.get_largest_skipped_height());

        match chain_store_update.commit() {
            Ok(_) => {
                for approval in approvals {
                    if let Err(e) = self.client.send_approval(approval) {
                        error!("Error while sending an approval {:?}", e);
                    }
                }
            }
            Err(e) => error!("Error while committing largest skipped height {:?}", e),
        };

        ctx.run_later(Duration::from_millis(50), move |act, ctx| {
            act.doomslug_timer(ctx);
        });
    }

    /// Main syncing job responsible for syncing client with other peers.
    fn sync(&mut self, ctx: &mut Context<ClientActor>) {
        // Macro to schedule to call this function later if error occurred.
        macro_rules! unwrap_or_run_later(($obj: expr) => (match $obj {
            Ok(v) => v,
            Err(err) => {
                error!(target: "sync", "Sync: Unexpected error: {}", err);
                ctx.run_later(self.client.config.sync_step_period, move |act, ctx| {
                    act.sync(ctx);
                });
                return;
            }
        }));

        let mut wait_period = self.client.config.sync_step_period;

        let currently_syncing = self.client.sync_status.is_syncing();
        let (needs_syncing, highest_height) = unwrap_or_run_later!(self.needs_syncing());

        if !needs_syncing {
            if currently_syncing {
                debug!(
                    target: "client",
                    "{:?} transitions to no sync",
                    self.client.validator_signer.as_ref().map(|vs| vs.validator_id()),
                );
                self.client.sync_status = SyncStatus::NoSync;

                // Initial transition out of "syncing" state.
                // Announce this client's account id if their epoch is coming up.
                let head = unwrap_or_run_later!(self.client.chain.head());
                self.check_send_announce_account(head.prev_block_hash);
            }
            wait_period = self.client.config.sync_check_period;
        } else {
            // Run each step of syncing separately.
            unwrap_or_run_later!(self.client.header_sync.run(
                &mut self.client.sync_status,
                &mut self.client.chain,
                highest_height,
                &self.network_info.highest_height_peers
            ));
            // Only body / state sync if header height is close to the latest.
            let header_head = unwrap_or_run_later!(self.client.chain.header_head());

            // Sync state if already running sync state or if block sync is too far.
            let sync_state = match self.client.sync_status {
                SyncStatus::StateSync(_, _) => true,
                _ if header_head.height
                    >= highest_height
                        .saturating_sub(self.client.config.block_header_fetch_horizon) =>
                {
                    unwrap_or_run_later!(self.client.block_sync.run(
                        &mut self.client.sync_status,
                        &mut self.client.chain,
                        highest_height,
                        &self.network_info.highest_height_peers
                    ))
                }
                _ => false,
            };
            if sync_state {
                let (sync_hash, mut new_shard_sync) = match &self.client.sync_status {
                    SyncStatus::StateSync(sync_hash, shard_sync) => {
                        (sync_hash.clone(), shard_sync.clone())
                    }
                    _ => {
                        let sync_hash = unwrap_or_run_later!(self.find_sync_hash());
                        (sync_hash, HashMap::default())
                    }
                };

                let me = self.client.validator_signer.as_ref().map(|x| x.validator_id().clone());
                let shards_to_sync = (0..self.client.runtime_adapter.num_shards())
                    .filter(|x| {
                        self.client.shards_mgr.cares_about_shard_this_or_next_epoch(
                            me.as_ref(),
                            &sync_hash,
                            *x,
                            true,
                        )
                    })
                    .collect();
                match unwrap_or_run_later!(self.client.state_sync.run(
                    &me,
                    sync_hash,
                    &mut new_shard_sync,
                    &mut self.client.chain,
                    &self.client.runtime_adapter,
                    &self.network_info.highest_height_peers,
                    shards_to_sync,
                )) {
                    StateSyncResult::Unchanged => (),
                    StateSyncResult::Changed(fetch_block) => {
                        self.client.sync_status = SyncStatus::StateSync(sync_hash, new_shard_sync);
                        if let Some(peer_info) =
                            highest_height_peer(&self.network_info.highest_height_peers)
                        {
                            if fetch_block {
                                if let Ok(header) = self.client.chain.get_block_header(&sync_hash) {
                                    let prev_hash = header.prev_hash;
                                    self.request_block_by_hash(prev_hash, peer_info.peer_info.id);
                                }
                            }
                        }
                    }
                    StateSyncResult::Completed => {
                        info!(target: "sync", "State sync: all shards are done");

                        let accepted_blocks = Arc::new(RwLock::new(vec![]));
                        let blocks_missing_chunks = Arc::new(RwLock::new(vec![]));
                        let challenges = Arc::new(RwLock::new(vec![]));

                        unwrap_or_run_later!(self.client.chain.reset_heads_post_state_sync(
                            &me,
                            sync_hash,
                            |accepted_block| {
                                accepted_blocks.write().unwrap().push(accepted_block);
                            },
                            |missing_chunks| {
                                blocks_missing_chunks.write().unwrap().push(missing_chunks)
                            },
                            |challenge| challenges.write().unwrap().push(challenge)
                        ));

                        self.client.send_challenges(challenges);

                        self.process_accepted_blocks(
                            accepted_blocks.write().unwrap().drain(..).collect(),
                        );
                        for missing_chunks in blocks_missing_chunks.write().unwrap().drain(..) {
                            self.client.shards_mgr.request_chunks(missing_chunks).unwrap();
                        }

                        self.client.sync_status =
                            SyncStatus::BodySync { current_height: 0, highest_height: 0 };
                    }
                }
            }
        }

        ctx.run_later(wait_period, move |act, ctx| {
            act.sync(ctx);
        });
    }

    /// Periodically log summary.
    fn log_summary(&self, ctx: &mut Context<Self>) {
        ctx.run_later(self.client.config.log_summary_period, move |act, ctx| {
            let head = unwrap_or_return!(act.client.chain.head());
            let validators = unwrap_or_return!(act
                .client
                .runtime_adapter
                .get_epoch_block_producers_ordered(&head.epoch_id, &head.last_block_hash));
            let num_validators = validators.len();
            let account_id = act.client.validator_signer.as_ref().map(|x| x.validator_id());
            let is_validator = if let Some(ref account_id) = account_id {
                match act.client.runtime_adapter.get_validator_by_account_id(
                    &head.epoch_id,
                    &head.last_block_hash,
                    account_id,
                ) {
                    Ok((_, is_slashed)) => !is_slashed,
                    Err(_) => false,
                }
            } else {
                false
            };
            let is_fishermen = if let Some(ref account_id) = account_id {
                match act.client.runtime_adapter.get_fisherman_by_account_id(
                    &head.epoch_id,
                    &head.last_block_hash,
                    account_id,
                ) {
                    Ok((_, is_slashed)) => !is_slashed,
                    Err(_) => false,
                }
            } else {
                false
            };

            act.info_helper.info(
                &head,
                &act.client.sync_status,
                &act.node_id,
                &act.network_info,
                is_validator,
                is_fishermen,
                num_validators,
            );

            act.log_summary(ctx);
        });
    }
}<|MERGE_RESOLUTION|>--- conflicted
+++ resolved
@@ -25,10 +25,7 @@
 use near_primitives::types::{BlockHeight, EpochId};
 use near_primitives::unwrap_or_return;
 use near_primitives::utils::from_timestamp;
-<<<<<<< HEAD
 use near_primitives::validator_signer::ValidatorSigner;
-=======
->>>>>>> 8ab90a4b
 use near_primitives::views::ValidatorInfo;
 use near_store::Store;
 use near_telemetry::TelemetryActor;
@@ -95,11 +92,7 @@
             chain_genesis,
             runtime_adapter,
             network_adapter.clone(),
-<<<<<<< HEAD
             validator_signer,
-=======
-            block_producer,
->>>>>>> 8ab90a4b
             enable_doomslug,
         )?;
 
@@ -522,11 +515,7 @@
             let next_block_producer_account =
                 self.client.runtime_adapter.get_block_producer(&epoch_id, height)?;
 
-<<<<<<< HEAD
             if self.client.validator_signer.as_ref().map(|bp| bp.validator_id())
-=======
-            if self.client.block_producer.as_ref().map(|bp| &bp.account_id)
->>>>>>> 8ab90a4b
                 == Some(&next_block_producer_account)
             {
                 let num_chunks = self.client.shards_mgr.num_chunks_for_block(&head.last_block_hash);
