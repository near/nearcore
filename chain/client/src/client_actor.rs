//! Client actor orchestrates Client and facilitates network connection.

use std::collections::HashMap;
use std::sync::{Arc, RwLock};
use std::thread;
use std::time::{Duration, Instant};

use actix::dev::ToEnvelope;
use actix::{Actor, Addr, Arbiter, AsyncContext, Context, Handler, Message};
use actix_rt::ArbiterHandle;
use borsh::BorshSerialize;
use chrono::DateTime;
use log::{debug, error, info, trace, warn};
use near_primitives::time::{Clock, Utc};

#[cfg(feature = "delay_detector")]
use delay_detector::DelayDetector;
use near_chain::test_utils::format_hash;
use near_chain::types::AcceptedBlock;
#[cfg(feature = "test_features")]
use near_chain::StoreValidator;
use near_chain::{
    byzantine_assert, near_chain_primitives, Block, BlockHeader, ChainGenesis, ChainStoreAccess,
    Provenance, RuntimeAdapter,
};
use near_chain_configs::ClientConfig;
#[cfg(feature = "test_features")]
use near_chain_configs::GenesisConfig;
use near_crypto::Signature;
#[cfg(feature = "sandbox")]
use near_network::types::SandboxResponse;
use near_network::types::{
    NetworkClientMessages, NetworkClientResponses, NetworkRequests, PeerManagerAdapter,
};
use near_network::types::{NetworkInfo, PeerManagerMessageRequest};
#[cfg(feature = "test_features")]
use near_network_primitives::types::NetworkAdversarialMessage;
#[cfg(feature = "sandbox")]
use near_network_primitives::types::NetworkSandboxMessage;
use near_performance_metrics;
use near_performance_metrics_macros::{perf, perf_with_debug};
use near_primitives::hash::CryptoHash;
use near_primitives::network::{AnnounceAccount, PeerId};
use near_primitives::types::{BlockHeight, EpochId};
use near_primitives::unwrap_or_return;
use near_primitives::utils::{from_timestamp, MaybeValidated};
use near_primitives::validator_signer::ValidatorSigner;
use near_primitives::version::PROTOCOL_VERSION;
use near_primitives::views::ValidatorInfo;
#[cfg(feature = "test_features")]
use near_store::ColBlock;
use near_telemetry::TelemetryActor;

use crate::client::Client;
use crate::info::{InfoHelper, ValidatorInfoHelper};
use crate::sync::{highest_height_peer, StateSync, StateSyncResult};
#[cfg(feature = "test_features")]
use crate::AdversarialControls;
use crate::StatusResponse;
use actix::dev::SendError;
use near_chain::chain::{
    do_apply_chunks, ApplyStatePartsRequest, ApplyStatePartsResponse, BlockCatchUpRequest,
    BlockCatchUpResponse, StateSplitRequest, StateSplitResponse,
};
use near_client_primitives::types::{
    Error, GetNetworkInfo, NetworkInfoResponse, ShardSyncDownload, ShardSyncStatus, Status,
    StatusError, StatusSyncInfo, SyncStatus,
};
use near_network_primitives::types::ReasonForBan;
use near_primitives::block_header::ApprovalType;
use near_primitives::syncing::StatePartKey;
use near_store::db::DBCol::ColStateParts;

/// Multiplier on `max_block_time` to wait until deciding that chain stalled.
const STATUS_WAIT_TIME_MULTIPLIER: u64 = 10;
/// Drop blocks whose height are beyond head + horizon if it is not in the current epoch.
const BLOCK_HORIZON: u64 = 500;
/// `max_block_production_time` times this multiplier is how long we wait before rebroadcasting
/// the current `head`
const HEAD_STALL_MULTIPLIER: u32 = 4;

pub struct ClientActor {
    /// Adversarial controls
    #[cfg(feature = "test_features")]
    pub adv: Arc<RwLock<AdversarialControls>>,

    client: Client,
    network_adapter: Arc<dyn PeerManagerAdapter>,
    network_info: NetworkInfo,
    /// Identity that represents this Client at the network level.
    /// It is used as part of the messages that identify this client.
    node_id: PeerId,
    /// Last time we announced our accounts as validators.
    last_validator_announce_time: Option<Instant>,
    /// Info helper.
    info_helper: InfoHelper,

    /// Last time handle_block_production method was called
    block_production_next_attempt: DateTime<Utc>,
    block_production_started: bool,
    doomslug_timer_next_attempt: DateTime<Utc>,
    chunk_request_retry_next_attempt: DateTime<Utc>,
    sync_started: bool,
    state_parts_task_scheduler: Box<dyn Fn(ApplyStatePartsRequest)>,
    block_catch_up_scheduler: Box<dyn Fn(BlockCatchUpRequest)>,
    state_split_scheduler: Box<dyn Fn(StateSplitRequest)>,
    state_parts_client_arbiter: Arbiter,
}

/// Blocks the program until given genesis time arrives.
fn wait_until_genesis(genesis_time: &DateTime<Utc>) {
    loop {
        // Get chrono::Duration::num_seconds() by deducting genesis_time from now.
        let duration = genesis_time.signed_duration_since(Clock::utc());
        let chrono_seconds = duration.num_seconds();
        // Check if number of seconds in chrono::Duration larger than zero.
        if chrono_seconds <= 0 {
            break;
        }
        info!(target: "near", "Waiting until genesis: {}d {}h {}m {}s", duration.num_days(),
              (duration.num_hours() % 24),
              (duration.num_minutes() % 60),
              (duration.num_seconds() % 60));
        let wait =
            std::cmp::min(Duration::from_secs(10), Duration::from_secs(chrono_seconds as u64));
        thread::sleep(wait);
    }
}

impl ClientActor {
    pub fn new(
        config: ClientConfig,
        chain_genesis: ChainGenesis,
        runtime_adapter: Arc<dyn RuntimeAdapter>,
        node_id: PeerId,
        network_adapter: Arc<dyn PeerManagerAdapter>,
        validator_signer: Option<Arc<dyn ValidatorSigner>>,
        telemetry_actor: Addr<TelemetryActor>,
        enable_doomslug: bool,
        ctx: &Context<ClientActor>,
        #[cfg(feature = "test_features")] adv: Arc<RwLock<AdversarialControls>>,
    ) -> Result<Self, Error> {
        let state_parts_arbiter = Arbiter::new();
        let self_addr = ctx.address();
        let runtime_adapter_clone = Arc::clone(&runtime_adapter);
        let sync_jobs_actor_addr = SyncJobsActor::start_in_arbiter(
            &state_parts_arbiter.handle(),
            move |ctx: &mut Context<SyncJobsActor>| -> SyncJobsActor {
                ctx.set_mailbox_capacity(SyncJobsActor::MAILBOX_CAPACITY);
                SyncJobsActor { runtime: runtime_adapter_clone, client_addr: self_addr }
            },
        );
        wait_until_genesis(&chain_genesis.time);
        if let Some(vs) = &validator_signer {
            info!(target: "client", "Starting validator node: {}", vs.validator_id());
        }
        let info_helper = InfoHelper::new(telemetry_actor, &config, validator_signer.clone());
        let client = Client::new(
            config,
            chain_genesis,
            runtime_adapter,
            network_adapter.clone(),
            validator_signer,
            enable_doomslug,
        )?;

        let now = Utc::now();
        Ok(ClientActor {
            #[cfg(feature = "test_features")]
            adv,
            client,
            network_adapter,
            node_id,
            network_info: NetworkInfo {
                active_peers: vec![],
                num_active_peers: 0,
                peer_max_count: 0,
                highest_height_peers: vec![],
                received_bytes_per_sec: 0,
                sent_bytes_per_sec: 0,
                known_producers: vec![],
                peer_counter: 0,
            },
            last_validator_announce_time: None,
            info_helper,
            block_production_next_attempt: now,
            block_production_started: false,
            doomslug_timer_next_attempt: now,
            chunk_request_retry_next_attempt: now,
            sync_started: false,
            state_parts_task_scheduler: create_sync_job_scheduler::<ApplyStatePartsRequest>(
                sync_jobs_actor_addr.clone(),
            ),
            block_catch_up_scheduler: create_sync_job_scheduler::<BlockCatchUpRequest>(
                sync_jobs_actor_addr.clone(),
            ),
            state_split_scheduler: create_sync_job_scheduler::<StateSplitRequest>(
                sync_jobs_actor_addr,
            ),
            state_parts_client_arbiter: state_parts_arbiter,
        })
    }
}

fn create_sync_job_scheduler<M>(address: Addr<SyncJobsActor>) -> Box<dyn Fn(M)>
where
    M: Message + Send + 'static,
    M::Result: Send,
    SyncJobsActor: Handler<M>,
    Context<SyncJobsActor>: ToEnvelope<SyncJobsActor, M>,
{
    Box::new(move |msg: M| {
        if let Err(err) = address.try_send(msg) {
            match err {
                SendError::Full(request) => {
                    address.do_send(request);
                }
                SendError::Closed(_) => {
                    error!("Can't send message to SyncJobsActor, mailbox is closed");
                }
            }
        }
    })
}

impl Actor for ClientActor {
    type Context = Context<Self>;

    fn started(&mut self, ctx: &mut Self::Context) {
        // Start syncing job.
        self.start_sync(ctx);

        // Start block production tracking if have block producer info.
        if self.client.validator_signer.is_some() {
            self.block_production_started = true;
        }

        // Start triggers
        self.schedule_triggers(ctx);

        // Start catchup job.
        self.catchup(ctx);

        // Start periodic logging of current state of the client.
        self.log_summary(ctx);
    }
}

impl Handler<NetworkClientMessages> for ClientActor {
    type Result = NetworkClientResponses;

    #[perf_with_debug]
    fn handle(&mut self, msg: NetworkClientMessages, ctx: &mut Context<Self>) -> Self::Result {
        #[cfg(feature = "delay_detector")]
        let _d = DelayDetector::new(format!("NetworkClientMessage {}", msg.as_ref()).into());
        self.check_triggers(ctx);

        match msg {
            #[cfg(feature = "test_features")]
            NetworkClientMessages::Adversarial(adversarial_msg) => {
                return match adversarial_msg {
                    NetworkAdversarialMessage::AdvDisableDoomslug => {
                        info!(target: "adversary", "Turning Doomslug off");
                        self.adv.write().unwrap().adv_disable_doomslug = true;
                        self.client.doomslug.adv_disable();
                        self.client.chain.adv_disable_doomslug();
                        NetworkClientResponses::NoResponse
                    }
                    NetworkAdversarialMessage::AdvDisableHeaderSync => {
                        info!(target: "adversary", "Blocking header sync");
                        self.adv.write().unwrap().adv_disable_header_sync = true;
                        NetworkClientResponses::NoResponse
                    }
                    NetworkAdversarialMessage::AdvProduceBlocks(num_blocks, only_valid) => {
                        info!(target: "adversary", "Producing {} blocks", num_blocks);
                        self.client.adv_produce_blocks = true;
                        self.client.adv_produce_blocks_only_valid = only_valid;
                        let start_height =
                            self.client.chain.mut_store().get_latest_known().unwrap().height + 1;
                        let mut blocks_produced = 0;
                        for height in start_height.. {
                            let block = self
                                .client
                                .produce_block(height)
                                .expect("block should be produced");
                            if only_valid && block == None {
                                continue;
                            }
                            let block = block.expect("block should exist after produced");
                            info!(target: "adversary", "Producing {} block out of {}, height = {}", blocks_produced, num_blocks, height);
                            self.network_adapter.do_send(
                                PeerManagerMessageRequest::NetworkRequests(
                                    NetworkRequests::Block { block: block.clone() },
                                ),
                            );
                            let (accepted_blocks, _) =
                                self.client.process_block(block.into(), Provenance::PRODUCED);
                            for accepted_block in accepted_blocks {
                                self.client.on_block_accepted(
                                    accepted_block.hash,
                                    accepted_block.status,
                                    accepted_block.provenance,
                                );
                            }
                            blocks_produced += 1;
                            if blocks_produced == num_blocks {
                                break;
                            }
                        }
                        NetworkClientResponses::NoResponse
                    }
                    NetworkAdversarialMessage::AdvSwitchToHeight(height) => {
                        info!(target: "adversary", "Switching to height {:?}", height);
                        let mut chain_store_update = self.client.chain.mut_store().store_update();
                        chain_store_update.save_largest_target_height(height);
                        chain_store_update
                            .adv_save_latest_known(height)
                            .expect("adv method should not fail");
                        chain_store_update.commit().expect("adv method should not fail");
                        NetworkClientResponses::NoResponse
                    }
                    NetworkAdversarialMessage::AdvGetSavedBlocks => {
                        info!(target: "adversary", "Requested number of saved blocks");
                        let store = self.client.chain.store().store();
                        let mut num_blocks = 0;
                        for _ in store.iter(ColBlock) {
                            num_blocks += 1;
                        }
                        NetworkClientResponses::AdvResult(num_blocks)
                    }
                    NetworkAdversarialMessage::AdvCheckStorageConsistency => {
                        // timeout is set to 1.5 seconds to give some room as we wait in Nightly for 2 seconds
                        let timeout = 1500;
                        info!(target: "adversary", "Check Storage Consistency, timeout set to {:?} milliseconds", timeout);
                        let mut genesis = GenesisConfig::default();
                        genesis.genesis_height = self.client.chain.store().get_genesis_height();
                        let mut store_validator = StoreValidator::new(
                            self.client.validator_signer.as_ref().map(|x| x.validator_id().clone()),
                            genesis,
                            self.client.runtime_adapter.clone(),
                            self.client.chain.store().owned_store(),
                        );
                        store_validator.set_timeout(timeout);
                        store_validator.validate();
                        if store_validator.is_failed() {
                            error!(target: "client", "Storage Validation failed, {:?}", store_validator.errors);
                            NetworkClientResponses::AdvResult(0)
                        } else {
                            NetworkClientResponses::AdvResult(store_validator.tests_done())
                        }
                    }
                    _ => panic!("invalid adversary message"),
                };
            }
            #[cfg(feature = "sandbox")]
            NetworkClientMessages::Sandbox(sandbox_msg) => {
                return match sandbox_msg {
                    NetworkSandboxMessage::SandboxPatchState(state) => {
                        self.client.chain.patch_state(state);
                        NetworkClientResponses::NoResponse
                    }
                    NetworkSandboxMessage::SandboxPatchStateStatus => {
                        NetworkClientResponses::SandboxResult(
                            SandboxResponse::SandboxPatchStateFinished(
                                !self.client.chain.patch_state_in_progress(),
                            ),
                        )
                    }
                };
            }
            NetworkClientMessages::Transaction { transaction, is_forwarded, check_only } => {
                self.client.process_tx(transaction, is_forwarded, check_only)
            }
            NetworkClientMessages::Block(block, peer_id, was_requested) => {
                let blocks_at_height = self
                    .client
                    .chain
                    .mut_store()
                    .get_all_block_hashes_by_height(block.header().height());
                if was_requested || !blocks_at_height.is_ok() {
                    if let SyncStatus::StateSync(sync_hash, _) = &mut self.client.sync_status {
                        if let Ok(header) = self.client.chain.get_block_header(sync_hash) {
                            if block.hash() == header.prev_hash() {
                                if let Err(e) = self.client.chain.save_block(block.into()) {
                                    error!(target: "client", "Failed to save a block during state sync: {}", e);
                                }
                            } else if block.hash() == sync_hash {
<<<<<<< HEAD
                                // This is the immediate block after a state sync
                                // We can afford to delay requesting missing chunks for this one block
                                if let Err(e) = self.client.chain.save_orphan(block, false) {
=======
                                if let Err(e) = self.client.chain.save_orphan(block.into()) {
>>>>>>> 7212cdea
                                    error!(target: "client", "Received an invalid block during state sync: {}", e);
                                }
                            }
                            return NetworkClientResponses::NoResponse;
                        }
                    }
                    self.receive_block(block, peer_id, was_requested);
                    NetworkClientResponses::NoResponse
                } else {
                    match self
                        .client
                        .runtime_adapter
                        .get_epoch_id_from_prev_block(block.header().prev_hash())
                    {
                        Ok(epoch_id) => {
                            if let Some(hashes) = blocks_at_height.unwrap().get(&epoch_id) {
                                if !hashes.contains(block.header().hash()) {
                                    warn!(target: "client", "Rejecting unrequested block {}, height {}", block.header().hash(), block.header().height());
                                }
                            }
                        }
                        _ => {}
                    }
                    NetworkClientResponses::NoResponse
                }
            }
            NetworkClientMessages::BlockHeaders(headers, peer_id) => {
                if self.receive_headers(headers, peer_id) {
                    NetworkClientResponses::NoResponse
                } else {
                    warn!(target: "client", "Banning node for sending invalid block headers");
                    NetworkClientResponses::Ban { ban_reason: ReasonForBan::BadBlockHeader }
                }
            }
            NetworkClientMessages::BlockApproval(approval, peer_id) => {
                debug!(target: "client", "Receive approval {:?} from peer {:?}", approval, peer_id);
                self.client.collect_block_approval(&approval, ApprovalType::PeerApproval(peer_id));
                NetworkClientResponses::NoResponse
            }
            NetworkClientMessages::StateResponse(state_response_info) => {
                let shard_id = state_response_info.shard_id();
                let hash = state_response_info.sync_hash();
                let state_response = state_response_info.take_state_response();

                trace!(target: "sync", "Received state response shard_id: {} sync_hash: {:?} part(id/size): {:?}",
                    shard_id,
                    hash,
                    state_response.part().as_ref().map(|(part_id, data)| (part_id, data.len()))
                );
                // Get the download that matches the shard_id and hash
                let download = {
                    let mut download: Option<&mut ShardSyncDownload> = None;

                    // ... It could be that the state was requested by the state sync
                    if let SyncStatus::StateSync(sync_hash, shards_to_download) =
                        &mut self.client.sync_status
                    {
                        if hash == *sync_hash {
                            if let Some(part_id) = state_response.part_id() {
                                self.client
                                    .state_sync
                                    .received_requested_part(part_id, shard_id, hash);
                            }

                            if let Some(shard_download) = shards_to_download.get_mut(&shard_id) {
                                assert!(
                                    download.is_none(),
                                    "Internal downloads set has duplicates"
                                );
                                download = Some(shard_download);
                            } else {
                                // This may happen because of sending too many StateRequests to different peers.
                                // For example, we received StateResponse after StateSync completion.
                            }
                        }
                    }

                    // ... Or one of the catchups
                    if let Some((_, shards_to_download, _)) =
                        self.client.catchup_state_syncs.get_mut(&hash)
                    {
                        if let Some(part_id) = state_response.part_id() {
                            self.client.state_sync.received_requested_part(part_id, shard_id, hash);
                        }

                        if let Some(shard_download) = shards_to_download.get_mut(&shard_id) {
                            assert!(download.is_none(), "Internal downloads set has duplicates");
                            download = Some(shard_download);
                        } else {
                            // This may happen because of sending too many StateRequests to different peers.
                            // For example, we received StateResponse after StateSync completion.
                        }
                    }
                    // We should not be requesting the same state twice.
                    download
                };

                if let Some(shard_sync_download) = download {
                    match shard_sync_download.status {
                        ShardSyncStatus::StateDownloadHeader => {
                            if let Some(header) = state_response.take_header() {
                                if !shard_sync_download.downloads[0].done {
                                    match self.client.chain.set_state_header(shard_id, hash, header)
                                    {
                                        Ok(()) => {
                                            shard_sync_download.downloads[0].done = true;
                                        }
                                        Err(err) => {
                                            error!(target: "sync", "State sync set_state_header error, shard = {}, hash = {}: {:?}", shard_id, hash, err);
                                            shard_sync_download.downloads[0].error = true;
                                        }
                                    }
                                }
                            } else {
                                // No header found.
                                // It may happen because requested node couldn't build state response.
                                if !shard_sync_download.downloads[0].done {
                                    info!(target: "sync", "state_response doesn't have header, should be re-requested, shard = {}, hash = {}", shard_id, hash);
                                    shard_sync_download.downloads[0].error = true;
                                }
                            }
                        }
                        ShardSyncStatus::StateDownloadParts => {
                            if let Some(part) = state_response.take_part() {
                                let num_parts = shard_sync_download.downloads.len() as u64;
                                let (part_id, data) = part;
                                if part_id >= num_parts {
                                    error!(target: "sync", "State sync received incorrect part_id # {:?} for hash {:?}, potential malicious peer", part_id, hash);
                                    return NetworkClientResponses::NoResponse;
                                }
                                if !shard_sync_download.downloads[part_id as usize].done {
                                    match self
                                        .client
                                        .chain
                                        .set_state_part(shard_id, hash, part_id, num_parts, &data)
                                    {
                                        Ok(()) => {
                                            shard_sync_download.downloads[part_id as usize].done =
                                                true;
                                        }
                                        Err(err) => {
                                            error!(target: "sync", "State sync set_state_part error, shard = {}, part = {}, hash = {}: {:?}", shard_id, part_id, hash, err);
                                            shard_sync_download.downloads[part_id as usize].error =
                                                true;
                                        }
                                    }
                                }
                            }
                        }
                        _ => {}
                    }
                } else {
                    error!(target: "sync", "State sync received hash {} that we're not expecting, potential malicious peer", hash);
                }

                NetworkClientResponses::NoResponse
            }
            NetworkClientMessages::EpochSyncResponse(_peer_id, _response) => {
                // TODO #3488
                NetworkClientResponses::NoResponse
            }
            NetworkClientMessages::EpochSyncFinalizationResponse(_peer_id, _response) => {
                // TODO #3488
                NetworkClientResponses::NoResponse
            }
            NetworkClientMessages::PartialEncodedChunkRequest(part_request_msg, route_back) => {
                let _ = self.client.shards_mgr.process_partial_encoded_chunk_request(
                    part_request_msg,
                    route_back,
                    self.client.chain.mut_store(),
                );
                NetworkClientResponses::NoResponse
            }
            NetworkClientMessages::PartialEncodedChunkResponse(response) => {
                if let Ok(accepted_blocks) =
                    self.client.process_partial_encoded_chunk_response(response)
                {
                    self.process_accepted_blocks(accepted_blocks);
                }
                NetworkClientResponses::NoResponse
            }
            NetworkClientMessages::PartialEncodedChunk(partial_encoded_chunk) => {
                if let Ok(accepted_blocks) = self
                    .client
                    .process_partial_encoded_chunk(MaybeValidated::from(partial_encoded_chunk))
                {
                    self.process_accepted_blocks(accepted_blocks);
                }
                NetworkClientResponses::NoResponse
            }
            NetworkClientMessages::PartialEncodedChunkForward(forward) => {
                match self.client.process_partial_encoded_chunk_forward(forward) {
                    Ok(accepted_blocks) => self.process_accepted_blocks(accepted_blocks),
                    // Unknown chunk is normal if we get parts before the header
                    Err(Error::Chunk(near_chunks::Error::UnknownChunk)) => (),
                    Err(err) => {
                        error!(target: "client", "Error processing forwarded chunk: {}", err)
                    }
                }
                NetworkClientResponses::NoResponse
            }
            NetworkClientMessages::Challenge(challenge) => {
                match self.client.process_challenge(challenge) {
                    Ok(_) => {}
                    Err(err) => {
                        error!(target: "client", "Error processing challenge: {}", err);
                    }
                }
                NetworkClientResponses::NoResponse
            }
            NetworkClientMessages::NetworkInfo(network_info) => {
                self.network_info = network_info;
                NetworkClientResponses::NoResponse
            }
        }
    }
}

impl Handler<Status> for ClientActor {
    type Result = Result<StatusResponse, StatusError>;

    #[perf]
    fn handle(&mut self, msg: Status, ctx: &mut Context<Self>) -> Self::Result {
        #[cfg(feature = "delay_detector")]
        let _d = DelayDetector::new("client status".to_string().into());
        self.check_triggers(ctx);

        let head = self.client.chain.head()?;
        let head_header = self.client.chain.get_block_header(&head.last_block_hash)?;
        let latest_block_time = head_header.raw_timestamp();
        let latest_state_root = head_header.prev_state_root().clone().into();
        if msg.is_health_check {
            let now = Utc::now();
            let block_timestamp = from_timestamp(latest_block_time);
            if now > block_timestamp {
                let elapsed = (now - block_timestamp).to_std().unwrap();
                if elapsed
                    > Duration::from_millis(
                        self.client.config.max_block_production_delay.as_millis() as u64
                            * STATUS_WAIT_TIME_MULTIPLIER,
                    )
                {
                    return Err(StatusError::NoNewBlocks { elapsed });
                }
            }

            if self.client.sync_status.is_syncing() {
                return Err(StatusError::NodeIsSyncing);
            }
        }
        let validators = self
            .client
            .runtime_adapter
            .get_epoch_block_producers_ordered(&head.epoch_id, &head.last_block_hash)?
            .into_iter()
            .map(|(validator_stake, is_slashed)| ValidatorInfo {
                account_id: validator_stake.take_account_id(),
                is_slashed,
            })
            .collect();

        let protocol_version =
            self.client.runtime_adapter.get_epoch_protocol_version(&head.epoch_id)?;

        let validator_account_id =
            self.client.validator_signer.as_ref().map(|vs| vs.validator_id()).cloned();

        let mut earliest_block_hash = None;
        let mut earliest_block_height = None;
        let mut earliest_block_time = None;
        if let Some(earliest_block_hash_value) = self.client.chain.get_earliest_block_hash()? {
            earliest_block_hash = Some(earliest_block_hash_value);
            if let Ok(earliest_block) =
                self.client.chain.get_block_header(&earliest_block_hash_value)
            {
                earliest_block_height = Some(earliest_block.height());
                earliest_block_time = Some(earliest_block.timestamp());
            }
        }
        Ok(StatusResponse {
            version: self.client.config.version.clone(),
            protocol_version,
            latest_protocol_version: PROTOCOL_VERSION,
            chain_id: self.client.config.chain_id.clone(),
            rpc_addr: self.client.config.rpc_addr.as_ref().map(|addr| addr.clone()),
            validators,
            sync_info: StatusSyncInfo {
                latest_block_hash: head.last_block_hash.into(),
                latest_block_height: head.height,
                latest_state_root,
                latest_block_time: from_timestamp(latest_block_time),
                syncing: self.client.sync_status.is_syncing(),
                earliest_block_hash,
                earliest_block_height,
                earliest_block_time,
            },
            validator_account_id,
        })
    }
}

impl Handler<GetNetworkInfo> for ClientActor {
    type Result = Result<NetworkInfoResponse, String>;

    #[perf]
    fn handle(&mut self, msg: GetNetworkInfo, ctx: &mut Context<Self>) -> Self::Result {
        #[cfg(feature = "delay_detector")]
        let _d = DelayDetector::new("client get network info".into());
        self.check_triggers(ctx);

        Ok(NetworkInfoResponse {
            active_peers: self
                .network_info
                .active_peers
                .clone()
                .into_iter()
                .map(|a| a.peer_info)
                .collect::<Vec<_>>(),
            num_active_peers: self.network_info.num_active_peers,
            peer_max_count: self.network_info.peer_max_count,
            sent_bytes_per_sec: self.network_info.sent_bytes_per_sec,
            received_bytes_per_sec: self.network_info.received_bytes_per_sec,
            known_producers: self.network_info.known_producers.clone(),
        })
    }
}

impl ClientActor {
    fn sign_announce_account(&self, epoch_id: &EpochId) -> Result<Signature, ()> {
        if let Some(validator_signer) = self.client.validator_signer.as_ref() {
            Ok(validator_signer.sign_account_announce(
                &validator_signer.validator_id(),
                &self.node_id,
                epoch_id,
            ))
        } else {
            Err(())
        }
    }

    /// Check if client Account Id should be sent and send it.
    /// Account Id is sent when is not current a validator but are becoming a validator soon.
    fn check_send_announce_account(&mut self, prev_block_hash: CryptoHash) {
        // If no peers, there is no one to announce to.
        if self.network_info.num_active_peers == 0 {
            debug!(target: "client", "No peers: skip account announce");
            return;
        }

        // First check that we currently have an AccountId
        let validator_signer = match self.client.validator_signer.as_ref() {
            None => return,
            Some(signer) => signer,
        };

        let now = Clock::instant();
        // Check that we haven't announced it too recently
        if let Some(last_validator_announce_time) = self.last_validator_announce_time {
            // Don't make announcement if have passed less than half of the time in which other peers
            // should remove our Account Id from their Routing Tables.
            if 2 * (now - last_validator_announce_time) < self.client.config.ttl_account_id_router {
                return;
            }
        }

        debug!(target: "client", "Check announce account for {}, last announce time {:?}", validator_signer.validator_id(), self.last_validator_announce_time);

        // Announce AccountId if client is becoming a validator soon.
        let next_epoch_id = unwrap_or_return!(self
            .client
            .runtime_adapter
            .get_next_epoch_id_from_prev_block(&prev_block_hash));

        // Check client is part of the futures validators
        if self.client.is_validator(&next_epoch_id, &prev_block_hash) {
            debug!(target: "client", "Sending announce account for {}", validator_signer.validator_id());
            self.last_validator_announce_time = Some(now);
            let signature = self.sign_announce_account(&next_epoch_id).unwrap();

            self.network_adapter.do_send(PeerManagerMessageRequest::NetworkRequests(
                NetworkRequests::AnnounceAccount(AnnounceAccount {
                    account_id: validator_signer.validator_id().clone(),
                    peer_id: self.node_id.clone(),
                    epoch_id: next_epoch_id,
                    signature,
                }),
            ));
        }
    }

    /// Retrieves latest height, and checks if must produce next block.
    /// Otherwise wait for block arrival or suggest to skip after timeout.
    fn handle_block_production(&mut self) -> Result<(), Error> {
        // If syncing, don't try to produce blocks.
        if self.client.sync_status.is_syncing() {
            return Ok(());
        }

        let _ = self.client.check_and_update_doomslug_tip();

        let head = self.client.chain.head()?;
        let latest_known = self.client.chain.mut_store().get_latest_known()?;
        assert!(
            head.height <= latest_known.height,
            "Latest known height is invalid {} vs {}",
            head.height,
            latest_known.height
        );

        let epoch_id =
            self.client.runtime_adapter.get_epoch_id_from_prev_block(&head.last_block_hash)?;

        for height in
            latest_known.height + 1..=self.client.doomslug.get_largest_height_crossing_threshold()
        {
            let next_block_producer_account =
                self.client.runtime_adapter.get_block_producer(&epoch_id, height)?;

            if self.client.validator_signer.as_ref().map(|bp| bp.validator_id())
                == Some(&next_block_producer_account)
            {
                let num_chunks = self.client.shards_mgr.num_chunks_for_block(&head.last_block_hash);
                let have_all_chunks = head.height == 0
                    || num_chunks == self.client.runtime_adapter.num_shards(&epoch_id).unwrap();

                if self.client.doomslug.ready_to_produce_block(
                    Clock::instant(),
                    height,
                    have_all_chunks,
                ) {
                    if let Err(err) = self.produce_block(height) {
                        // If there is an error, report it and let it retry on the next loop step.
                        error!(target: "client", "Block production failed: {}", err);
                    }
                }
            }
        }

        Ok(())
    }

    fn schedule_triggers(&mut self, ctx: &mut Context<Self>) {
        let wait = self.check_triggers(ctx);

        near_performance_metrics::actix::run_later(ctx, wait, move |act, ctx| {
            act.schedule_triggers(ctx);
        });
    }

    fn check_triggers(&mut self, ctx: &mut Context<ClientActor>) -> Duration {
        // There is a bug in Actix library. While there are messages in mailbox, Actix
        // will prioritize processing messages until mailbox is empty. Execution of any other task
        // scheduled with run_later will be delayed.

        #[cfg(feature = "delay_detector")]
        let _d = DelayDetector::new("client triggers".into());

        let mut delay = Duration::from_secs(1);
        let now = Utc::now();

        if self.sync_started {
            self.doomslug_timer_next_attempt = self.run_timer(
                self.client.config.doosmslug_step_period,
                self.doomslug_timer_next_attempt,
                ctx,
                |act, ctx| act.try_doomslug_timer(ctx),
            );
            delay = core::cmp::min(
                delay,
                self.doomslug_timer_next_attempt
                    .signed_duration_since(now)
                    .to_std()
                    .unwrap_or(delay),
            )
        }
        if self.block_production_started {
            self.block_production_next_attempt = self.run_timer(
                self.client.config.block_production_tracking_delay,
                self.block_production_next_attempt,
                ctx,
                |act, _ctx| act.try_handle_block_production(),
            );

            let _ = self.client.check_head_progress_stalled(
                self.client.config.max_block_production_delay * HEAD_STALL_MULTIPLIER,
            );

            delay = core::cmp::min(
                delay,
                self.block_production_next_attempt
                    .signed_duration_since(now)
                    .to_std()
                    .unwrap_or(delay),
            )
        }
        self.chunk_request_retry_next_attempt = self.run_timer(
            self.client.config.chunk_request_retry_period,
            self.chunk_request_retry_next_attempt,
            ctx,
            |act, _ctx| {
                if let Ok(header_head) = act.client.chain.header_head() {
                    act.client.shards_mgr.resend_chunk_requests(&header_head)
                }
            },
        );
        core::cmp::min(
            delay,
            self.chunk_request_retry_next_attempt
                .signed_duration_since(now)
                .to_std()
                .unwrap_or(delay),
        )
    }

    fn try_handle_block_production(&mut self) {
        match self.handle_block_production() {
            Ok(()) => {}
            Err(err) => {
                error!(target: "client", "Handle block production failed: {:?}", err);
            }
        }
    }

    fn try_doomslug_timer(&mut self, _: &mut Context<ClientActor>) {
        let _ = self.client.check_and_update_doomslug_tip();
        let approvals = self.client.doomslug.process_timer(Clock::instant());

        // Important to save the largest approval target height before sending approvals, so
        // that if the node crashes in the meantime, we cannot get slashed on recovery
        let mut chain_store_update = self.client.chain.mut_store().store_update();
        chain_store_update
            .save_largest_target_height(self.client.doomslug.get_largest_target_height());

        match chain_store_update.commit() {
            Ok(_) => {
                let head = unwrap_or_return!(self.client.chain.head());
                if self.client.is_validator(&head.epoch_id, &head.last_block_hash)
                    || self.client.is_validator(&head.next_epoch_id, &head.last_block_hash)
                {
                    for approval in approvals {
                        if let Err(e) =
                            self.client.send_approval(&self.client.doomslug.get_tip().0, approval)
                        {
                            error!("Error while sending an approval {:?}", e);
                        }
                    }
                }
            }
            Err(e) => error!("Error while committing largest skipped height {:?}", e),
        };
    }

    /// Produce block if we are block producer for given `next_height` height.
    /// Can return error, should be called with `produce_block` to handle errors and reschedule.
    fn produce_block(&mut self, next_height: BlockHeight) -> Result<(), Error> {
        match self.client.produce_block(next_height) {
            Ok(Some(block)) => {
                let peer_id = self.node_id.clone();
                // We’ve produced the block so that counts as validated block.
                let block = MaybeValidated::from_validated(block);
                let res = self.process_block(block, Provenance::PRODUCED, &peer_id);
                match &res {
                    Ok(_) => Ok(()),
                    Err(e) => match e.kind() {
                        near_chain::ErrorKind::ChunksMissing(_) => {
                            // missing chunks were already handled in Client::process_block, we don't need to
                            // do anything here
                            Ok(())
                        }
                        _ => {
                            error!(target: "client", "Failed to process freshly produced block: {:?}", res);
                            byzantine_assert!(false);
                            res.map_err(|err| err.into())
                        }
                    },
                }
            }
            Ok(None) => Ok(()),
            Err(err) => Err(err),
        }
    }

    /// Process all blocks that were accepted by calling other relevant services.
    fn process_accepted_blocks(&mut self, accepted_blocks: Vec<AcceptedBlock>) {
        for accepted_block in accepted_blocks {
            self.client.on_block_accepted(
                accepted_block.hash,
                accepted_block.status,
                accepted_block.provenance,
            );
            let block = self.client.chain.get_block(&accepted_block.hash).unwrap();
            let gas_used = Block::compute_gas_used(block.chunks().iter(), block.header().height());

            let last_final_hash = *block.header().last_final_block();

            self.info_helper.block_processed(gas_used);
            self.check_send_announce_account(last_final_hash);
        }
    }

    /// Process block and execute callbacks.
    fn process_block(
        &mut self,
        block: MaybeValidated<Block>,
        provenance: Provenance,
        peer_id: &PeerId,
    ) -> Result<(), near_chain::Error> {
        // If we produced the block, send it out before we apply the block.
        // If we didn't produce the block and didn't request it, do basic validation
        // before sending it out.
        if provenance == Provenance::PRODUCED {
            self.network_adapter.do_send(PeerManagerMessageRequest::NetworkRequests(
                NetworkRequests::Block { block: block.as_ref().into_inner().clone() },
            ));
            // If we produced it, we don’t need to validate it.  Mark the block
            // as valid.
            block.mark_as_valid();
        } else {
            let chain = &mut self.client.chain;
            let res = chain.process_block_header(&block.header(), |_| {});
            let res = res.and_then(|_| chain.validate_block(&block));
            match res {
                Ok(_) => {
                    let head = self.client.chain.head()?;
                    // do not broadcast blocks that are too far back.
                    if (head.height < block.header().height()
                        || &head.epoch_id == block.header().epoch_id())
                        && provenance == Provenance::NONE
                        && !self.client.sync_status.is_syncing()
                    {
                        self.client.rebroadcast_block(block.as_ref().into_inner());
                    }
                }
                Err(e) => {
                    if e.is_bad_data() {
                        self.network_adapter.do_send(PeerManagerMessageRequest::NetworkRequests(
                            NetworkRequests::BanPeer {
                                peer_id: peer_id.clone(),
                                ban_reason: ReasonForBan::BadBlockHeader,
                            },
                        ));
                        return Err(e);
                    }
                }
            }
        }
        let (accepted_blocks, result) = self.client.process_block(block, provenance);
        self.process_accepted_blocks(accepted_blocks);
        result.map(|_| ())
    }

    /// Processes received block. Ban peer if the block header is invalid or the block is ill-formed.
    fn receive_block(&mut self, block: Block, peer_id: PeerId, was_requested: bool) {
        let hash = *block.hash();
        debug!(target: "client", "{:?} Received block {} <- {} at {} from {}, requested: {}", self.client.validator_signer.as_ref().map(|vs| vs.validator_id()), hash, block.header().prev_hash(), block.header().height(), peer_id, was_requested);
        let head = unwrap_or_return!(self.client.chain.head());
        let is_syncing = self.client.sync_status.is_syncing();
        if block.header().height() >= head.height + BLOCK_HORIZON && is_syncing && !was_requested {
            debug!(target: "client", "dropping block {} that is too far ahead. Block height {} current head height {}", block.hash(), block.header().height(), head.height);
            return;
        }
        let tail = unwrap_or_return!(self.client.chain.tail());
        if block.header().height() < tail {
            debug!(target: "client", "dropping block {} that is too far behind. Block height {} current tail height {}", block.hash(), block.header().height(), tail);
            return;
        }
        let prev_hash = *block.header().prev_hash();
        let provenance =
            if was_requested { near_chain::Provenance::SYNC } else { near_chain::Provenance::NONE };
        match self.process_block(block.into(), provenance, &peer_id) {
            Ok(_) => {}
            Err(ref err) if err.is_bad_data() => {
                warn!(target: "client", "receive bad block: {}", err);
            }
            Err(ref err) if err.is_error() => {
                if let near_chain::ErrorKind::DBNotFoundErr(msg) = err.kind() {
                    debug_assert!(!msg.starts_with("BLOCK HEIGHT"), "{:?}", err);
                }
                if self.client.sync_status.is_syncing() {
                    // While syncing, we may receive blocks that are older or from next epochs.
                    // This leads to Old Block or EpochOutOfBounds errors.
                    debug!(target: "client", "Error on receival of block: {}", err);
                } else {
                    error!(target: "client", "Error on receival of block: {}", err);
                }
            }
            Err(e) => match e.kind() {
                near_chain::ErrorKind::Orphan => {
                    if !self.client.chain.is_orphan(&prev_hash) {
                        self.request_block_by_hash(prev_hash, peer_id)
                    }
                }
                // missing chunks are already handled in self.client.process_block()
                // we don't need to do anything here
                near_chain::ErrorKind::ChunksMissing(_) => {}
                _ => {
                    debug!(target: "client", "Process block: block {} refused by chain: {}", hash, e.kind());
                }
            },
        }
    }

    fn receive_headers(&mut self, headers: Vec<BlockHeader>, peer_id: PeerId) -> bool {
        info!(target: "client", "Received {} block headers from {}", headers.len(), peer_id);
        if headers.len() == 0 {
            return true;
        }
        match self.client.sync_block_headers(headers) {
            Ok(_) => true,
            Err(err) => {
                if err.is_bad_data() {
                    error!(target: "client", "Error processing sync blocks: {}", err);
                    false
                } else {
                    debug!(target: "client", "Block headers refused by chain: {}", err);
                    true
                }
            }
        }
    }

    fn request_block_by_hash(&mut self, hash: CryptoHash, peer_id: PeerId) {
        match self.client.chain.block_exists(&hash) {
            Ok(false) => {
                self.network_adapter.do_send(PeerManagerMessageRequest::NetworkRequests(
                    NetworkRequests::BlockRequest { hash, peer_id },
                ));
            }
            Ok(true) => {
                debug!(target: "client", "send_block_request_to_peer: block {} already known", hash)
            }
            Err(e) => {
                error!(target: "client", "send_block_request_to_peer: failed to check block exists: {:?}", e)
            }
        }
    }

    /// Check whether need to (continue) sync.
    /// Also return higher height with known peers at that height.
    fn syncing_info(&self) -> Result<(bool, u64), near_chain::Error> {
        let head = self.client.chain.head()?;
        let mut is_syncing = self.client.sync_status.is_syncing();

        let full_peer_info = if let Some(full_peer_info) =
            highest_height_peer(&self.network_info.highest_height_peers)
        {
            full_peer_info
        } else {
            if !self.client.config.skip_sync_wait {
                warn!(target: "client", "Sync: no peers available, disabling sync");
            }
            return Ok((false, 0));
        };

        if is_syncing {
            if full_peer_info.chain_info.height <= head.height {
                info!(target: "client", "Sync: synced at {} [{}], {}, highest height peer: {}",
                      head.height, format_hash(head.last_block_hash),
                      full_peer_info.peer_info.id, full_peer_info.chain_info.height
                );
                is_syncing = false;
            }
        } else {
            if full_peer_info.chain_info.height
                > head.height + self.client.config.sync_height_threshold
            {
                info!(
                    target: "client",
                    "Sync: height: {}, peer id/height: {}/{}, enabling sync",
                    head.height,
                    full_peer_info.peer_info.id,
                    full_peer_info.chain_info.height,
                );
                is_syncing = true;
            }
        }
        Ok((is_syncing, full_peer_info.chain_info.height))
    }

    fn needs_syncing(&self, needs_syncing: bool) -> bool {
        #[cfg(feature = "test_features")]
        {
            if self.adv.read().unwrap().adv_disable_header_sync {
                return false;
            }
        }

        needs_syncing
    }

    /// Starts syncing and then switches to either syncing or regular mode.
    fn start_sync(&mut self, ctx: &mut Context<ClientActor>) {
        // Wait for connections reach at least minimum peers unless skipping sync.
        if self.network_info.num_active_peers < self.client.config.min_num_peers
            && !self.client.config.skip_sync_wait
        {
            near_performance_metrics::actix::run_later(
                ctx,
                self.client.config.sync_step_period,
                move |act, ctx| {
                    act.start_sync(ctx);
                },
            );
            return;
        }
        self.sync_started = true;

        // Start main sync loop.
        self.sync(ctx);
    }

    /// Select the block hash we are using to sync state. It will sync with the state before applying the
    /// content of such block.
    ///
    /// The selected block will always be the first block on a new epoch:
    /// https://github.com/nearprotocol/nearcore/issues/2021#issuecomment-583039862
    ///
    /// To prevent syncing from a fork, we move `state_fetch_horizon` steps backwards and use that epoch.
    /// Usually `state_fetch_horizon` is much less than the expected number of produced blocks on an epoch,
    /// so this is only relevant on epoch boundaries.
    fn find_sync_hash(&mut self) -> Result<CryptoHash, near_chain::Error> {
        let header_head = self.client.chain.header_head()?;
        let mut sync_hash = header_head.prev_block_hash;
        for _ in 0..self.client.config.state_fetch_horizon {
            sync_hash = *self.client.chain.get_block_header(&sync_hash)?.prev_hash();
        }
        let mut epoch_start_sync_hash =
            StateSync::get_epoch_start_sync_hash(&mut self.client.chain, &sync_hash)?;

        if &epoch_start_sync_hash == self.client.chain.genesis().hash() {
            // If we are within `state_fetch_horizon` blocks of the second epoch, the sync hash will
            // be the first block of the first epoch (or, the genesis block). Due to implementation
            // details of the state sync, we can't state sync to the genesis block, so redo the
            // search without going back `state_fetch_horizon` blocks.
            epoch_start_sync_hash = StateSync::get_epoch_start_sync_hash(
                &mut self.client.chain,
                &header_head.last_block_hash,
            )?;
            assert_ne!(&epoch_start_sync_hash, self.client.chain.genesis().hash());
        }
        Ok(epoch_start_sync_hash)
    }

    /// Runs catchup on repeat, if this client is a validator.
    /// Schedules itself again if it was not ran as response to state parts job result
    fn catchup(&mut self, ctx: &mut Context<ClientActor>) {
        #[cfg(feature = "delay_detector")]
        let _d = DelayDetector::new("client catchup".into());
        match self.client.run_catchup(
            &self.network_info.highest_height_peers,
            &self.state_parts_task_scheduler,
            &self.block_catch_up_scheduler,
            &self.state_split_scheduler,
        ) {
            Ok(accepted_blocks) => {
                self.process_accepted_blocks(accepted_blocks);
            }
            Err(err) => {
                error!(target: "client", "{:?} Error occurred during catchup for the next epoch: {:?}", self.client.validator_signer.as_ref().map(|vs| vs.validator_id()), err);
            }
        }

        near_performance_metrics::actix::run_later(
            ctx,
            self.client.config.catchup_step_period,
            move |act, ctx| {
                act.catchup(ctx);
            },
        );
    }

    fn run_timer<F>(
        &mut self,
        duration: Duration,
        next_attempt: DateTime<Utc>,
        ctx: &mut Context<ClientActor>,
        f: F,
    ) -> DateTime<Utc>
    where
        F: FnOnce(&mut Self, &mut <Self as Actor>::Context) + 'static,
    {
        let now = Utc::now();
        if now < next_attempt {
            return next_attempt;
        }

        f(self, ctx);

        return now.checked_add_signed(chrono::Duration::from_std(duration).unwrap()).unwrap();
    }

    /// Main syncing job responsible for syncing client with other peers.
    /// Runs itself iff it was not ran as reaction for message with results of
    /// finishing state part job
    fn sync(&mut self, ctx: &mut Context<ClientActor>) {
        #[cfg(feature = "delay_detector")]
        let _d = DelayDetector::new("client sync".into());
        // Macro to schedule to call this function later if error occurred.
        macro_rules! unwrap_or_run_later (($obj: expr) => (match $obj {
            Ok(v) => v,
            Err(err) => {
                error!(target: "sync", "Sync: Unexpected error: {}", err);

                near_performance_metrics::actix::run_later(
                    ctx,
                    self.client.config.sync_step_period, move |act, ctx| {
                        act.sync(ctx);
                    }
                );
                return;
            }
        }));

        let mut wait_period = self.client.config.sync_step_period;

        let currently_syncing = self.client.sync_status.is_syncing();
        let (needs_syncing, highest_height) = unwrap_or_run_later!(self.syncing_info());

        if !self.needs_syncing(needs_syncing) {
            if currently_syncing {
                debug!(
                    target: "client",
                    "{:?} transitions to no sync",
                    self.client.validator_signer.as_ref().map(|vs| vs.validator_id()),
                );
                self.client.sync_status = SyncStatus::NoSync;

                // Initial transition out of "syncing" state.
                // Announce this client's account id if their epoch is coming up.
                let head = unwrap_or_run_later!(self.client.chain.head());
                self.check_send_announce_account(head.prev_block_hash);
            }
            wait_period = self.client.config.sync_check_period;
        } else {
            // Run each step of syncing separately.
            unwrap_or_run_later!(self.client.header_sync.run(
                &mut self.client.sync_status,
                &mut self.client.chain,
                highest_height,
                &self.network_info.highest_height_peers
            ));
            // Only body / state sync if header height is close to the latest.
            let header_head = unwrap_or_run_later!(self.client.chain.header_head());

            // Sync state if already running sync state or if block sync is too far.
            let sync_state = match self.client.sync_status {
                SyncStatus::StateSync(_, _) => true,
                _ if header_head.height
                    >= highest_height
                        .saturating_sub(self.client.config.block_header_fetch_horizon) =>
                {
                    unwrap_or_run_later!(self.client.block_sync.run(
                        &mut self.client.sync_status,
                        &mut self.client.chain,
                        highest_height,
                        &self.network_info.highest_height_peers
                    ))
                }
                _ => false,
            };
            if sync_state {
                let (sync_hash, mut new_shard_sync, just_enter_state_sync) =
                    match &self.client.sync_status {
                        SyncStatus::StateSync(sync_hash, shard_sync) => {
                            (sync_hash.clone(), shard_sync.clone(), false)
                        }
                        _ => {
                            let sync_hash = unwrap_or_run_later!(self.find_sync_hash());
                            (sync_hash, HashMap::default(), true)
                        }
                    };

                let me = self.client.validator_signer.as_ref().map(|x| x.validator_id().clone());
                let block_header =
                    unwrap_or_run_later!(self.client.chain.get_block_header(&sync_hash));
                let prev_hash = block_header.prev_hash().clone();
                let epoch_id = self.client.chain.get_block_header(&sync_hash).unwrap().epoch_id();
                let shards_to_sync =
                    (0..self.client.runtime_adapter.num_shards(&epoch_id).unwrap())
                        .filter(|x| {
                            self.client.shards_mgr.cares_about_shard_this_or_next_epoch(
                                me.as_ref(),
                                &prev_hash,
                                *x,
                                true,
                            )
                        })
                        .collect();

                if !self.client.config.archive && just_enter_state_sync {
                    unwrap_or_run_later!(self.client.chain.reset_data_pre_state_sync(sync_hash));
                }

                match unwrap_or_run_later!(self.client.state_sync.run(
                    &me,
                    sync_hash,
                    &mut new_shard_sync,
                    &mut self.client.chain,
                    &self.client.runtime_adapter,
                    &self.network_info.highest_height_peers,
                    shards_to_sync,
                    &self.state_parts_task_scheduler,
                    &self.state_split_scheduler,
                )) {
                    StateSyncResult::Unchanged => (),
                    StateSyncResult::Changed(fetch_block) => {
                        self.client.sync_status = SyncStatus::StateSync(sync_hash, new_shard_sync);
                        if fetch_block {
                            if let Some(peer_info) =
                                highest_height_peer(&self.network_info.highest_height_peers)
                            {
                                if let Ok(header) = self.client.chain.get_block_header(&sync_hash) {
                                    for hash in
                                        vec![*header.prev_hash(), *header.hash()].into_iter()
                                    {
                                        self.request_block_by_hash(
                                            hash,
                                            peer_info.peer_info.id.clone(),
                                        );
                                    }
                                }
                            }
                        }
                    }
                    StateSyncResult::Completed => {
                        info!(target: "sync", "State sync: all shards are done");

                        let accepted_blocks = Arc::new(RwLock::new(vec![]));
                        let orphans_missing_chunks = Arc::new(RwLock::new(vec![]));
                        let blocks_missing_chunks = Arc::new(RwLock::new(vec![]));
                        let challenges = Arc::new(RwLock::new(vec![]));

                        unwrap_or_run_later!(self.client.chain.reset_heads_post_state_sync(
                            &me,
                            sync_hash,
                            |accepted_block| {
                                accepted_blocks.write().unwrap().push(accepted_block);
                            },
                            |missing_chunks| {
                                blocks_missing_chunks.write().unwrap().push(missing_chunks)
                            },
                            |orphan_missing_chunks| {
                                orphans_missing_chunks.write().unwrap().push(orphan_missing_chunks);
                            },
                            |challenge| challenges.write().unwrap().push(challenge)
                        ));

                        self.client.send_challenges(challenges);

                        self.process_accepted_blocks(
                            accepted_blocks.write().unwrap().drain(..).collect(),
                        );

                        self.client
                            .request_missing_chunks(blocks_missing_chunks, orphans_missing_chunks);

                        self.client.sync_status =
                            SyncStatus::BodySync { current_height: 0, highest_height: 0 };
                    }
                }
            }
        }

        near_performance_metrics::actix::run_later(ctx, wait_period, move |act, ctx| {
            act.sync(ctx);
        });
    }

    /// Periodically log summary.
    fn log_summary(&self, ctx: &mut Context<Self>) {
        near_performance_metrics::actix::run_later(
            ctx,
            self.client.config.log_summary_period,
            move |act, ctx| {
                #[cfg(feature = "delay_detector")]
                let _d = DelayDetector::new("client log summary".into());
                let is_syncing = act.client.sync_status.is_syncing();
                let head = unwrap_or_return!(act.client.chain.head(), act.log_summary(ctx));
                let validator_info = if !is_syncing {
                    let validators = unwrap_or_return!(
                        act.client.runtime_adapter.get_epoch_block_producers_ordered(
                            &head.epoch_id,
                            &head.last_block_hash
                        ),
                        act.log_summary(ctx)
                    );
                    let num_validators = validators.len();
                    let account_id = act.client.validator_signer.as_ref().map(|x| x.validator_id());
                    let is_validator = if let Some(ref account_id) = account_id {
                        match act.client.runtime_adapter.get_validator_by_account_id(
                            &head.epoch_id,
                            &head.last_block_hash,
                            account_id,
                        ) {
                            Ok((_, is_slashed)) => !is_slashed,
                            Err(_) => false,
                        }
                    } else {
                        false
                    };
                    Some(ValidatorInfoHelper { is_validator, num_validators })
                } else {
                    None
                };

                act.info_helper.info(
                    act.client.chain.store().get_genesis_height(),
                    &head,
                    &act.client.sync_status,
                    &act.node_id,
                    &act.network_info,
                    validator_info,
                );

                act.log_summary(ctx);
            },
        );
    }
}

impl Drop for ClientActor {
    fn drop(&mut self) {
        self.state_parts_client_arbiter.stop();
    }
}

struct SyncJobsActor {
    runtime: Arc<dyn RuntimeAdapter>,
    client_addr: Addr<ClientActor>,
}

impl SyncJobsActor {
    const MAILBOX_CAPACITY: usize = 100;

    fn apply_parts(
        &mut self,
        msg: &ApplyStatePartsRequest,
    ) -> Result<(), near_chain_primitives::error::Error> {
        let store = self.runtime.get_store();

        for part_id in 0..msg.num_parts {
            let key = StatePartKey(msg.sync_hash, msg.shard_id, part_id).try_to_vec()?;
            let part = store.get(ColStateParts, &key)?.unwrap();

            self.runtime.apply_state_part(
                msg.shard_id,
                &msg.state_root,
                part_id,
                msg.num_parts,
                &part,
                &msg.epoch_id,
            )?;
        }

        Ok(())
    }
}

impl Actor for SyncJobsActor {
    type Context = Context<Self>;
}

impl Handler<ApplyStatePartsRequest> for SyncJobsActor {
    type Result = ();

    fn handle(&mut self, msg: ApplyStatePartsRequest, _: &mut Self::Context) -> Self::Result {
        let result = self.apply_parts(&msg);

        self.client_addr.do_send(ApplyStatePartsResponse {
            apply_result: result,
            shard_id: msg.shard_id,
            sync_hash: msg.sync_hash,
        });
    }
}

impl Handler<ApplyStatePartsResponse> for ClientActor {
    type Result = ();

    fn handle(&mut self, msg: ApplyStatePartsResponse, _: &mut Self::Context) -> Self::Result {
        if let Some((sync, _, _)) = self.client.catchup_state_syncs.get_mut(&msg.sync_hash) {
            // We are doing catchup
            sync.set_apply_result(msg.shard_id, msg.apply_result);
        } else {
            self.client.state_sync.set_apply_result(msg.shard_id, msg.apply_result);
        }
    }
}

impl Handler<BlockCatchUpRequest> for SyncJobsActor {
    type Result = ();

    fn handle(&mut self, msg: BlockCatchUpRequest, _: &mut Self::Context) -> Self::Result {
        let results = do_apply_chunks(msg.work);

        self.client_addr.do_send(BlockCatchUpResponse {
            sync_hash: msg.sync_hash,
            block_hash: msg.block_hash,
            results,
        });
    }
}

impl Handler<BlockCatchUpResponse> for ClientActor {
    type Result = ();

    fn handle(&mut self, msg: BlockCatchUpResponse, _: &mut Self::Context) -> Self::Result {
        if let Some((_, _, blocks_catch_up_state)) =
            self.client.catchup_state_syncs.get_mut(&msg.sync_hash)
        {
            let saved_store_update = blocks_catch_up_state
                .scheduled_blocks
                .remove(&msg.block_hash)
                .expect("block caught up, but is not in processing");
            blocks_catch_up_state
                .processed_blocks
                .insert(msg.block_hash, (saved_store_update, msg.results));
        } else {
            panic!("block catch up processing result from unknown sync hash");
        }
    }
}

impl Handler<StateSplitRequest> for SyncJobsActor {
    type Result = ();

    fn handle(&mut self, msg: StateSplitRequest, _: &mut Self::Context) -> Self::Result {
        let results = self.runtime.build_state_for_split_shards(
            msg.shard_uid,
            &msg.state_root,
            &msg.next_epoch_shard_layout,
        );

        self.client_addr.do_send(StateSplitResponse {
            sync_hash: msg.sync_hash,
            shard_id: msg.shard_id,
            new_state_roots: results,
        });
    }
}

impl Handler<StateSplitResponse> for ClientActor {
    type Result = ();

    fn handle(&mut self, msg: StateSplitResponse, _: &mut Self::Context) -> Self::Result {
        if let Some((sync, _, _)) = self.client.catchup_state_syncs.get_mut(&msg.sync_hash) {
            // We are doing catchup
            sync.set_split_result(msg.shard_id, msg.new_state_roots);
        } else {
            self.client.state_sync.set_split_result(msg.shard_id, msg.new_state_roots);
        }
    }
}

/// Starts client in a separate Arbiter (thread).
pub fn start_client(
    client_config: ClientConfig,
    chain_genesis: ChainGenesis,
    runtime_adapter: Arc<dyn RuntimeAdapter>,
    node_id: PeerId,
    network_adapter: Arc<dyn PeerManagerAdapter>,
    validator_signer: Option<Arc<dyn ValidatorSigner>>,
    telemetry_actor: Addr<TelemetryActor>,
    #[cfg(feature = "test_features")] adv: Arc<RwLock<AdversarialControls>>,
) -> (Addr<ClientActor>, ArbiterHandle) {
    let client_arbiter_handle = Arbiter::current();
    let client_addr = ClientActor::start_in_arbiter(&client_arbiter_handle, move |ctx| {
        ClientActor::new(
            client_config,
            chain_genesis,
            runtime_adapter,
            node_id,
            network_adapter,
            validator_signer,
            telemetry_actor,
            true,
            ctx,
            #[cfg(feature = "test_features")]
            adv,
        )
        .unwrap()
    });
    (client_addr, client_arbiter_handle)
}<|MERGE_RESOLUTION|>--- conflicted
+++ resolved
@@ -385,13 +385,9 @@
                                     error!(target: "client", "Failed to save a block during state sync: {}", e);
                                 }
                             } else if block.hash() == sync_hash {
-<<<<<<< HEAD
                                 // This is the immediate block after a state sync
                                 // We can afford to delay requesting missing chunks for this one block
-                                if let Err(e) = self.client.chain.save_orphan(block, false) {
-=======
-                                if let Err(e) = self.client.chain.save_orphan(block.into()) {
->>>>>>> 7212cdea
+                                if let Err(e) = self.client.chain.save_orphan(block.into(), false) {
                                     error!(target: "client", "Received an invalid block during state sync: {}", e);
                                 }
                             }
