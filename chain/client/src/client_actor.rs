--- conflicted
+++ resolved
@@ -611,7 +611,6 @@
             &mut self.client.sync_status
         {
             if hash == *sync_hash {
-<<<<<<< HEAD
                 if let Err(err) = self.client.state_sync.apply_peer_message(
                     peer_id,
                     shard_id,
@@ -619,46 +618,16 @@
                     state_response,
                 ) {
                     tracing::error!(?err, "Error applying state sync response");
-=======
-                if let Some(shard_download) = shards_to_download.get_mut(&shard_id) {
-                    self.client.state_sync.update_download_on_state_response_message(
-                        shard_download,
-                        hash,
-                        shard_id,
-                        state_response,
-                        &mut self.client.chain,
-                        self.state_parts_future_spawner.as_ref(),
-                        self.client.runtime_adapter.clone(),
-                    );
-                    return;
->>>>>>> 16fd9e8b
                 }
                 return;
             }
         }
 
         // ... Or one of the catchups
-<<<<<<< HEAD
         if let Some((state_sync, _, _)) = self.client.catchup_state_syncs.get_mut(&hash) {
             if let Err(err) = state_sync.apply_peer_message(peer_id, shard_id, hash, state_response)
             {
                 tracing::error!(?err, "Error applying catchup state sync response");
-=======
-        if let Some((state_sync, shards_to_download, _)) =
-            self.client.catchup_state_syncs.get_mut(&hash)
-        {
-            if let Some(shard_download) = shards_to_download.get_mut(&shard_id) {
-                state_sync.update_download_on_state_response_message(
-                    shard_download,
-                    hash,
-                    shard_id,
-                    state_response,
-                    &mut self.client.chain,
-                    self.state_parts_future_spawner.as_ref(),
-                    self.client.runtime_adapter.clone(),
-                );
-                return;
->>>>>>> 16fd9e8b
             }
             return;
         }
