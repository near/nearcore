--- conflicted
+++ resolved
@@ -1501,7 +1501,7 @@
                     &act.node_id,
                     &act.network_info,
                     validator_info,
-<<<<<<< HEAD
+                    validator_epoch_stats,
                     act.client
                         .runtime_adapter
                         .get_epoch_height_from_prev_block(&head.prev_block_hash)
@@ -1511,9 +1511,6 @@
                         .get_protocol_upgrade_block_height(head.last_block_hash)
                         .unwrap_or(None)
                         .unwrap_or(0),
-=======
-                    validator_epoch_stats,
->>>>>>> c90ad6ca
                 );
 
                 act.log_summary(ctx);
