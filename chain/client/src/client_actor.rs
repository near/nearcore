--- conflicted
+++ resolved
@@ -49,14 +49,11 @@
 use near_primitives::utils::{from_timestamp, MaybeValidated};
 use near_primitives::validator_signer::ValidatorSigner;
 use near_primitives::version::PROTOCOL_VERSION;
-<<<<<<< HEAD
 use near_primitives::views::{
     DebugBlockStatus, DebugChunkStatus, DetailedDebugStatus, EpochInfoView, TrackedShardsView,
     ValidatorInfo, ValidatorStatus, ProductionAtHeight, ChunkProduction, BlockProduction
 };
-=======
 use near_primitives::views::{DetailedDebugStatus, ValidatorInfo};
->>>>>>> 02821d86
 use near_store::DBCol;
 use near_telemetry::TelemetryActor;
 use rand::seq::SliceRandom;
@@ -76,7 +73,6 @@
 /// the current `head`
 const HEAD_STALL_MULTIPLIER: u32 = 4;
 
-<<<<<<< HEAD
 // Constants for debug requests.
 const DEBUG_BLOCKS_TO_FETCH: u32 = 50;
 const DEBUG_EPOCHS_TO_FETCH: u32 = 5;
@@ -87,8 +83,6 @@
 // Maximum number of blocks to show.
 const DEBUG_MAX_PRODUCTION_BLOCKS_TO_SHOW: u64 = 1000;
 
-=======
->>>>>>> 02821d86
 pub struct ClientActor {
     /// Adversarial controls
     pub adv: crate::adversarial::Controls,
@@ -673,375 +667,6 @@
         }
     }
 }
-<<<<<<< HEAD
-impl ClientActor {
-    // Gets a list of block producers and chunk-only producers for a given epoch.
-    fn get_producers_for_epoch(
-        &self,
-        epoch_id: &EpochId,
-        last_known_block_hash: &CryptoHash,
-    ) -> Result<(Vec<ValidatorInfo>, Vec<String>), Error> {
-        let mut block_producers_set = HashSet::new();
-        let block_producers: Vec<ValidatorInfo> = self
-            .client
-            .runtime_adapter
-            .get_epoch_block_producers_ordered(&epoch_id, &last_known_block_hash)?
-            .into_iter()
-            .map(|(validator_stake, is_slashed)| {
-                block_producers_set.insert(validator_stake.account_id().as_str().to_owned());
-                ValidatorInfo { account_id: validator_stake.take_account_id(), is_slashed }
-            })
-            .collect();
-        let chunk_only_producers = self
-            .client
-            .runtime_adapter
-            .get_epoch_chunk_producers(&epoch_id)?
-            .iter()
-            .filter_map(|producer| {
-                if block_producers_set.contains(&producer.account_id().to_string()) {
-                    None
-                } else {
-                    Some(producer.account_id().to_string())
-                }
-            })
-            .collect::<Vec<_>>();
-        Ok((block_producers, chunk_only_producers))
-    }
-
-    /// Gets the information about the epoch that contains a given block.
-    /// Also returns the hash of the last block of the previous epoch.
-    fn get_epoch_info_view(
-        &mut self,
-        current_block: CryptoHash,
-    ) -> Result<(EpochInfoView, CryptoHash), Error> {
-        let epoch_start_height =
-            self.client.runtime_adapter.get_epoch_start_height(&current_block)?;
-
-        let block = self.client.chain.get_block_by_height(epoch_start_height)?.clone();
-        let epoch_id = block.header().epoch_id();
-        let (validators, chunk_only_producers) =
-            self.get_producers_for_epoch(&epoch_id, &current_block)?;
-
-        let shards_size_and_parts: Vec<(u64, u64)> = block
-            .chunks()
-            .iter()
-            .enumerate()
-            .map(|(shard_id, chunk)| {
-                let state_root_node = self.client.runtime_adapter.get_state_root_node(
-                    shard_id as u64,
-                    block.hash(),
-                    &chunk.prev_state_root(),
-                );
-                if let Ok(state_root_node) = state_root_node {
-                    (
-                        state_root_node.memory_usage,
-                        get_num_state_parts(state_root_node.memory_usage),
-                    )
-                } else {
-                    (0, 0)
-                }
-            })
-            .collect();
-
-        let state_header_exists: Vec<bool> = (0..block.chunks().len())
-            .map(|shard_id| {
-                let key = StateHeaderKey(shard_id as u64, *block.hash()).try_to_vec();
-                match key {
-                    Ok(key) => {
-                        if let Ok(Some(_)) =
-                            self.client
-                                .chain
-                                .store()
-                                .store()
-                                .get_ser::<ShardStateSyncResponseHeader>(DBCol::StateHeaders, &key)
-                        {
-                            true
-                        } else {
-                            false
-                        }
-                    }
-                    Err(_) => false,
-                }
-            })
-            .collect();
-
-        let shards_size_and_parts = shards_size_and_parts
-            .iter()
-            .zip(state_header_exists.iter())
-            .map(|((a, b), c)| (a.clone(), b.clone(), c.clone()))
-            .collect();
-
-        return Ok((
-            EpochInfoView {
-                epoch_id: epoch_id.0,
-                height: block.header().height(),
-                first_block: Some((block.header().hash().clone(), block.header().timestamp())),
-                validators: validators.to_vec(),
-                chunk_only_producers,
-                protocol_version: self
-                    .client
-                    .runtime_adapter
-                    .get_epoch_protocol_version(epoch_id)
-                    .unwrap_or(0),
-                shards_size_and_parts,
-            },
-            // Last block of the previous epoch.
-            *block.header().prev_hash(),
-        ));
-    }
-
-    fn get_next_epoch_view(&self) -> Result<EpochInfoView, Error> {
-        let head = self.client.chain.head()?;
-        let epoch_start_height =
-            self.client.runtime_adapter.get_epoch_start_height(&head.last_block_hash)?;
-        let (validators, chunk_only_producers) =
-            self.get_producers_for_epoch(&&head.next_epoch_id, &head.last_block_hash)?;
-
-        Ok(EpochInfoView {
-            epoch_id: head.next_epoch_id.0,
-            // Expected height of the next epoch.
-            height: epoch_start_height + self.client.config.epoch_length,
-            first_block: None,
-            validators,
-            chunk_only_producers,
-            protocol_version: self
-                .client
-                .runtime_adapter
-                .get_epoch_protocol_version(&head.next_epoch_id)?,
-            shards_size_and_parts: vec![],
-        })
-    }
-
-    fn get_tracked_shards_view(&self) -> Result<TrackedShardsView, near_chain_primitives::Error> {
-        let epoch_id = self.client.chain.header_head()?.epoch_id;
-        let fetch_hash = self.client.chain.header_head()?.last_block_hash;
-        let me = self.client.validator_signer.as_ref().map(|x| x.validator_id().clone());
-
-        let tracked_shards: Vec<(bool, bool)> =
-            (0..self.client.runtime_adapter.num_shards(&epoch_id).unwrap())
-                .map(|x| {
-                    (
-                        self.client.runtime_adapter.cares_about_shard(
-                            me.as_ref(),
-                            &fetch_hash,
-                            x,
-                            true,
-                        ),
-                        self.client.runtime_adapter.will_care_about_shard(
-                            me.as_ref(),
-                            &fetch_hash,
-                            x,
-                            true,
-                        ),
-                    )
-                })
-                .collect();
-        Ok(TrackedShardsView {
-            shards_tracked_this_epoch: tracked_shards.iter().map(|x| x.0).collect(),
-            shards_tracked_next_epoch: tracked_shards.iter().map(|x| x.1).collect(),
-        })
-    }
-
-    fn get_recent_epoch_info(
-        &mut self,
-    ) -> Result<Vec<EpochInfoView>, near_chain_primitives::Error> {
-        // Next epoch id
-        let mut epochs_info: Vec<EpochInfoView> = Vec::new();
-
-        if let Ok(next_epoch) = self.get_next_epoch_view() {
-            epochs_info.push(next_epoch);
-        }
-        let head = self.client.chain.head()?;
-        let mut current_block = head.last_block_hash;
-        for _ in 0..DEBUG_EPOCHS_TO_FETCH {
-            if let Ok((epoch_view, block_previous_epoch)) = self.get_epoch_info_view(current_block)
-            {
-                current_block = block_previous_epoch;
-                epochs_info.push(epoch_view);
-            } else {
-                break;
-            }
-        }
-        Ok(epochs_info)
-    }
-
-    fn get_last_blocks_info(
-        &mut self,
-    ) -> Result<Vec<DebugBlockStatus>, near_chain_primitives::Error> {
-        let head = self.client.chain.head()?;
-
-        let mut blocks_debug: Vec<DebugBlockStatus> = Vec::new();
-        let mut last_block_hash = head.last_block_hash;
-        let mut last_block_timestamp: u64 = 0;
-        let mut last_block_height = head.height + 1;
-
-        let initial_gas_price = self.client.chain.genesis_block().header().gas_price();
-
-        // Fetch last 50 blocks (we can fetch more blocks in the future if needed)
-        for _ in 0..DEBUG_BLOCKS_TO_FETCH {
-            let block = match self.client.chain.get_block(&last_block_hash) {
-                Ok(block) => block,
-                Err(_) => break,
-            };
-            // If there is a gap - and some blocks were not produced - make sure to report this
-            // (and mention who was supposed to be a block producer).
-            for height in (block.header().height() + 1..last_block_height).rev() {
-                let block_producer = self
-                    .client
-                    .runtime_adapter
-                    .get_block_producer(block.header().epoch_id(), height)
-                    .map(|account| account.to_string())
-                    .unwrap_or_default();
-                blocks_debug.push(DebugBlockStatus {
-                    block_hash: CryptoHash::default(),
-                    block_height: height,
-                    block_producer,
-                    chunks: vec![],
-                    processing_time_ms: None,
-                    timestamp_delta: 0,
-                    gas_price_ratio: 1.0,
-                });
-            }
-
-            let block_producer = self
-                .client
-                .runtime_adapter
-                .get_block_producer(block.header().epoch_id(), block.header().height())
-                .map(|f| f.to_string())
-                .unwrap_or_default();
-
-            let chunks = block
-                .chunks()
-                .iter()
-                .map(|chunk| DebugChunkStatus {
-                    shard_id: chunk.shard_id(),
-                    chunk_hash: chunk.chunk_hash(),
-                    chunk_producer: self
-                        .client
-                        .runtime_adapter
-                        .get_chunk_producer(
-                            block.header().epoch_id(),
-                            block.header().height(),
-                            chunk.shard_id(),
-                        )
-                        .map(|f| f.to_string())
-                        .unwrap_or_default(),
-                    gas_used: chunk.gas_used(),
-                    processing_time_ms: CryptoHashTimer::get_timer_value(chunk.chunk_hash().0)
-                        .map(|s| s.as_millis() as u64),
-                })
-                .collect();
-
-            blocks_debug.push(DebugBlockStatus {
-                block_hash: last_block_hash,
-                block_height: block.header().height(),
-                block_producer: block_producer,
-                chunks,
-                processing_time_ms: CryptoHashTimer::get_timer_value(last_block_hash)
-                    .map(|s| s.as_millis() as u64),
-                timestamp_delta: if last_block_timestamp > 0 {
-                    last_block_timestamp.saturating_sub(block.header().raw_timestamp())
-                } else {
-                    0
-                },
-                gas_price_ratio: block.header().gas_price() as f64 / initial_gas_price as f64,
-            });
-            last_block_hash = block.header().prev_hash().clone();
-            last_block_timestamp = block.header().raw_timestamp();
-            last_block_height = block.header().height();
-        }
-        Ok(blocks_debug)
-    }
-
-    /// Returns debugging information about the validator - including things like which approvals were received, which blocks/chunks will be 
-    /// produced and some detailed timing information.
-    fn get_validator_status(
-        &mut self,
-    ) -> Result<ValidatorStatus, near_chain_primitives::Error> {
-        let head = self.client.chain.head()?;
-        let mut production_map: HashMap<BlockHeight, ProductionAtHeight> = HashMap::new();
-
-        if let Some(signer) = &self.client.validator_signer {
-            let validator_id = signer.validator_id().to_string();
-
-            // We want to show some older blocks (up to DEBUG_PRODUCTION_OLD_BLOCKS_TO_SHOW in the past)
-            // and new blocks (up to the current height for which we've sent approval).
-
-            let max_height = std::cmp::min(std::cmp::max(head.height, self.client.doomslug.get_largest_target_height()), DEBUG_MAX_PRODUCTION_BLOCKS_TO_SHOW);
-            for height in head.height.saturating_sub(DEBUG_PRODUCTION_OLD_BLOCKS_TO_SHOW)..=max_height {
-                let mut production = ProductionAtHeight::default();
-                // For each height - we want to collect information about received approvals.
-                production.approvals = self.client.doomslug.approval_status_at_height(&height);
-
-                // And if we are the block (or chunk) producer for this height - collect some timing info.
-                let block_producer = self
-                    .client
-                    .runtime_adapter
-                    .get_block_producer(&head.epoch_id, height)
-                    .map(|f| f.to_string())
-                    .unwrap_or_default();
-
-                if block_producer == validator_id {                    
-                    production.block_production = self.client.block_production_times.get(&height).cloned().or(Some(BlockProduction::default()));
-                }
-
-                for shard_id in 0..self.client.runtime_adapter.num_shards(&head.epoch_id)? {
-                    let chunk_producer = self.client.runtime_adapter.get_chunk_producer(&head.epoch_id, height, shard_id).map(|f| f.to_string()).unwrap_or_default();
-                    if chunk_producer == validator_id {
-                        production.chunk_production.insert(shard_id, ChunkProduction {
-                            chunk_production_duration_millis: self.client.chunk_production_times.get(&(height, shard_id)).map(|i| i.as_millis() as u64),
-                            chunk_production_time: None,
-                        });
-                    }
-                }
-                production_map.insert(height, production);
-            }
-        }
-
-        Ok(ValidatorStatus{
-            validator_name: self.client.validator_signer.as_ref().map(|signer| signer.validator_id().to_string()),
-            // TODO: this might not work correctly when we're at the epoch boundary (as it will just return the validators for the current epoch).
-            // We can fix it in the future, if we see that this debug page is useful.
-            validators: self.client.runtime_adapter.get_epoch_block_approvers_ordered(&head.last_block_hash).map(|validators|
-                validators.iter().map(|validator| {
-                    (validator.0.account_id.to_string(), (validator.0.stake_this_epoch / u128::pow(10, 24)) as u64)
-                }).collect::<Vec<(String, u64)>>()
-            ).ok(),
-            head_height: head.height,
-            shards: self.client.runtime_adapter.num_shards(&head.epoch_id).unwrap_or_default(),
-            approval_history: self.client.doomslug.get_approval_history(),
-            production: production_map,
-        })
-
-    }
-}
-
-impl Handler<DebugStatus> for ClientActor {
-    type Result = Result<DebugStatusResponse, StatusError>;
-
-    #[perf]
-    fn handle(&mut self, msg: DebugStatus, _ctx: &mut Context<Self>) -> Self::Result {
-        match msg {
-            DebugStatus::SyncStatus => {
-                Ok(DebugStatusResponse::SyncStatus(self.client.sync_status.clone()))
-            }
-            DebugStatus::TrackedShards => {
-                Ok(DebugStatusResponse::TrackedShards(self.get_tracked_shards_view()?))
-            }
-            DebugStatus::EpochInfo => {
-                Ok(DebugStatusResponse::EpochInfo(self.get_recent_epoch_info()?))
-            }
-            DebugStatus::BlockStatus => {
-                Ok(DebugStatusResponse::BlockStatus(self.get_last_blocks_info()?))
-            }
-            DebugStatus::ValidatorStatus => {
-                Ok(DebugStatusResponse::ValidatorStatus(self.get_validator_status()?))
-            }
-        }
-    }
-}
-=======
->>>>>>> 02821d86
 
 impl Handler<Status> for ClientActor {
     type Result = Result<StatusResponse, StatusError>;
