//! Client actor orchestrates Client and facilitates network connection.

use std::collections::HashMap;
use std::sync::{Arc, RwLock};
use std::thread;
use std::time::{Duration, Instant};

<<<<<<< HEAD
use actix::{Actor, Addr, Arbiter, AsyncContext, Context, Handler};
=======
use actix::dev::ToEnvelope;
use actix::{Actor, Addr, Arbiter, AsyncContext, Context, Handler, Message};
>>>>>>> e9c1cf1e
use actix_rt::ArbiterHandle;
use borsh::BorshSerialize;
use chrono::Duration as OldDuration;
use chrono::{DateTime, Utc};
use log::{debug, error, info, trace, warn};

#[cfg(feature = "delay_detector")]
use delay_detector::DelayDetector;
use near_chain::test_utils::format_hash;
use near_chain::types::AcceptedBlock;
#[cfg(feature = "adversarial")]
use near_chain::StoreValidator;
use near_chain::{
    byzantine_assert, near_chain_primitives, Block, BlockHeader, ChainGenesis, ChainStoreAccess,
    Provenance, RuntimeAdapter,
};
use near_chain_configs::ClientConfig;
#[cfg(feature = "adversarial")]
use near_chain_configs::GenesisConfig;
use near_crypto::Signature;
#[cfg(feature = "adversarial")]
use near_network::types::NetworkAdversarialMessage;
use near_network::types::{NetworkInfo, ReasonForBan};
#[cfg(feature = "sandbox")]
use near_network::types::{NetworkSandboxMessage, SandboxResponse};
use near_network::{
    NetworkAdapter, NetworkClientMessages, NetworkClientResponses, NetworkRequests,
};
use near_performance_metrics;
use near_performance_metrics_macros::{perf, perf_with_debug};
use near_primitives::hash::CryptoHash;
use near_primitives::network::{AnnounceAccount, PeerId};
use near_primitives::types::{BlockHeight, EpochId};
use near_primitives::unwrap_or_return;
use near_primitives::utils::{from_timestamp, MaybeValidated};
use near_primitives::validator_signer::ValidatorSigner;
use near_primitives::version::PROTOCOL_VERSION;
use near_primitives::views::ValidatorInfo;
#[cfg(feature = "adversarial")]
use near_store::ColBlock;
use near_telemetry::TelemetryActor;

use crate::client::Client;
use crate::info::{InfoHelper, ValidatorInfoHelper};
use crate::sync::{highest_height_peer, StateSync, StateSyncResult};
#[cfg(feature = "adversarial")]
use crate::AdversarialControls;
use crate::StatusResponse;
<<<<<<< HEAD
use near_chain::chain::{ApplyStatePartsRequest, ApplyStatePartsResponse};
=======
use actix::dev::SendError;
use near_chain::chain::{
    do_apply_chunks, ApplyStatePartsRequest, ApplyStatePartsResponse, BlockCatchUpRequest,
    BlockCatchUpResponse,
};
>>>>>>> e9c1cf1e
use near_client_primitives::types::{
    Error, GetNetworkInfo, NetworkInfoResponse, ShardSyncDownload, ShardSyncStatus, Status,
    StatusError, StatusSyncInfo, SyncStatus,
};
use near_primitives::block_header::ApprovalType;
use near_primitives::syncing::StatePartKey;
use near_store::db::DBCol::ColStateParts;

/// Multiplier on `max_block_time` to wait until deciding that chain stalled.
const STATUS_WAIT_TIME_MULTIPLIER: u64 = 10;
/// Drop blocks whose height are beyond head + horizon if it is not in the current epoch.
const BLOCK_HORIZON: u64 = 500;
/// `max_block_production_time` times this multiplier is how long we wait before rebroadcasting
/// the current `head`
const HEAD_STALL_MULTIPLIER: u32 = 4;

pub struct ClientActor {
    /// Adversarial controls
    #[cfg(feature = "adversarial")]
    pub adv: Arc<RwLock<AdversarialControls>>,

    client: Client,
    network_adapter: Arc<dyn NetworkAdapter>,
    network_info: NetworkInfo,
    /// Identity that represents this Client at the network level.
    /// It is used as part of the messages that identify this client.
    node_id: PeerId,
    /// Last time we announced our accounts as validators.
    last_validator_announce_time: Option<Instant>,
    /// Info helper.
    info_helper: InfoHelper,

    /// Last time handle_block_production method was called
    block_production_next_attempt: DateTime<Utc>,
    block_production_started: bool,
    doomslug_timer_next_attempt: DateTime<Utc>,
    chunk_request_retry_next_attempt: DateTime<Utc>,
    sync_started: bool,
    state_parts_task_scheduler: Box<dyn Fn(ApplyStatePartsRequest)>,
<<<<<<< HEAD
=======
    block_catch_up_scheduler: Box<dyn Fn(BlockCatchUpRequest)>,
>>>>>>> e9c1cf1e
    state_parts_client_arbiter: Arbiter,
}

/// Blocks the program until given genesis time arrives.
fn wait_until_genesis(genesis_time: &DateTime<Utc>) {
    loop {
        // Get chrono::Duration::num_seconds() by deducting genesis_time from now.
        let duration = genesis_time.signed_duration_since(Utc::now());
        let chrono_seconds = duration.num_seconds();
        // Check if number of seconds in chrono::Duration larger than zero.
        if chrono_seconds <= 0 {
            break;
        }
        info!(target: "near", "Waiting until genesis: {}d {}h {}m {}s", duration.num_days(),
              (duration.num_hours() % 24),
              (duration.num_minutes() % 60),
              (duration.num_seconds() % 60));
        let wait =
            std::cmp::min(Duration::from_secs(10), Duration::from_secs(chrono_seconds as u64));
        thread::sleep(wait);
    }
}

impl ClientActor {
    pub fn new(
        config: ClientConfig,
        chain_genesis: ChainGenesis,
        runtime_adapter: Arc<dyn RuntimeAdapter>,
        node_id: PeerId,
        network_adapter: Arc<dyn NetworkAdapter>,
        validator_signer: Option<Arc<dyn ValidatorSigner>>,
        telemetry_actor: Addr<TelemetryActor>,
        enable_doomslug: bool,
        ctx: &Context<ClientActor>,
        #[cfg(feature = "adversarial")] adv: Arc<RwLock<AdversarialControls>>,
    ) -> Result<Self, Error> {
        let state_parts_arbiter = Arbiter::new();
        let self_addr = ctx.address();
        let runtime_adapter_clone = Arc::clone(&runtime_adapter);
<<<<<<< HEAD
        let state_parts_actor_addr = StatePartsActor::start_in_arbiter(
            &state_parts_arbiter.handle(),
            move |ctx: &mut Context<StatePartsActor>| -> StatePartsActor {
                ctx.set_mailbox_capacity(StatePartsActor::MAILBOX_CAPACITY);
                StatePartsActor { runtime: runtime_adapter_clone, client_addr: self_addr }
=======
        let sync_jobs_actor_addr = SyncJobsActor::start_in_arbiter(
            &state_parts_arbiter.handle(),
            move |ctx: &mut Context<SyncJobsActor>| -> SyncJobsActor {
                ctx.set_mailbox_capacity(SyncJobsActor::MAILBOX_CAPACITY);
                SyncJobsActor { runtime: runtime_adapter_clone, client_addr: self_addr }
>>>>>>> e9c1cf1e
            },
        );
        wait_until_genesis(&chain_genesis.time);
        if let Some(vs) = &validator_signer {
            info!(target: "client", "Starting validator node: {}", vs.validator_id());
        }
        let info_helper = InfoHelper::new(telemetry_actor, &config, validator_signer.clone());
        let client = Client::new(
            config,
            chain_genesis,
            runtime_adapter,
            network_adapter.clone(),
            validator_signer,
            enable_doomslug,
        )?;

        let now = Utc::now();
        Ok(ClientActor {
            #[cfg(feature = "adversarial")]
            adv,
            client,
            network_adapter,
            node_id,
            network_info: NetworkInfo {
                active_peers: vec![],
                num_active_peers: 0,
                peer_max_count: 0,
                highest_height_peers: vec![],
                received_bytes_per_sec: 0,
                sent_bytes_per_sec: 0,
                known_producers: vec![],
                peer_counter: 0,
            },
            last_validator_announce_time: None,
            info_helper,
            block_production_next_attempt: now,
            block_production_started: false,
            doomslug_timer_next_attempt: now,
            chunk_request_retry_next_attempt: now,
            sync_started: false,
<<<<<<< HEAD
            state_parts_task_scheduler: Box::new(move |msg: ApplyStatePartsRequest| {
                if let Err(_) = state_parts_actor_addr.try_send(msg) {
                    panic!("Can't send message to StatePartsActor");
                }
            }),
=======
            state_parts_task_scheduler: create_sync_job_scheduler::<ApplyStatePartsRequest>(
                sync_jobs_actor_addr.clone(),
            ),
            block_catch_up_scheduler: create_sync_job_scheduler::<BlockCatchUpRequest>(
                sync_jobs_actor_addr,
            ),
>>>>>>> e9c1cf1e
            state_parts_client_arbiter: state_parts_arbiter,
        })
    }
}

fn create_sync_job_scheduler<M>(address: Addr<SyncJobsActor>) -> Box<dyn Fn(M)>
where
    M: Message + Send + 'static,
    M::Result: Send,
    SyncJobsActor: Handler<M>,
    Context<SyncJobsActor>: ToEnvelope<SyncJobsActor, M>,
{
    Box::new(move |msg: M| {
        if let Err(err) = address.try_send(msg) {
            match err {
                SendError::Full(request) => {
                    address.do_send(request);
                }
                SendError::Closed(_) => {
                    error!("Can't send message to SyncJobsActor, mailbox is closed");
                }
            }
        }
    })
}

impl Actor for ClientActor {
    type Context = Context<Self>;

    fn started(&mut self, ctx: &mut Self::Context) {
        // Start syncing job.
        self.start_sync(ctx);

        // Start block production tracking if have block producer info.
        if self.client.validator_signer.is_some() {
            self.block_production_started = true;
        }

        // Start triggers
        self.schedule_triggers(ctx);

        // Start catchup job.
        self.catchup(ctx);

        // Start periodic logging of current state of the client.
        self.log_summary(ctx);
    }
}

impl Handler<NetworkClientMessages> for ClientActor {
    type Result = NetworkClientResponses;

    #[perf_with_debug]
    fn handle(&mut self, msg: NetworkClientMessages, ctx: &mut Context<Self>) -> Self::Result {
        #[cfg(feature = "delay_detector")]
        let _d = DelayDetector::new(format!("NetworkClientMessage {}", msg.as_ref()).into());
        self.check_triggers(ctx);

        match msg {
            #[cfg(feature = "adversarial")]
            NetworkClientMessages::Adversarial(adversarial_msg) => {
                return match adversarial_msg {
                    NetworkAdversarialMessage::AdvDisableDoomslug => {
                        info!(target: "adversary", "Turning Doomslug off");
                        self.adv.write().unwrap().adv_disable_doomslug = true;
                        self.client.doomslug.adv_disable();
                        self.client.chain.adv_disable_doomslug();
                        NetworkClientResponses::NoResponse
                    }
                    NetworkAdversarialMessage::AdvDisableHeaderSync => {
                        info!(target: "adversary", "Blocking header sync");
                        self.adv.write().unwrap().adv_disable_header_sync = true;
                        NetworkClientResponses::NoResponse
                    }
                    NetworkAdversarialMessage::AdvProduceBlocks(num_blocks, only_valid) => {
                        info!(target: "adversary", "Producing {} blocks", num_blocks);
                        self.client.adv_produce_blocks = true;
                        self.client.adv_produce_blocks_only_valid = only_valid;
                        let start_height =
                            self.client.chain.mut_store().get_latest_known().unwrap().height + 1;
                        let mut blocks_produced = 0;
                        for height in start_height.. {
                            let block = self
                                .client
                                .produce_block(height)
                                .expect("block should be produced");
                            if only_valid && block == None {
                                continue;
                            }
                            let block = block.expect("block should exist after produced");
                            info!(target: "adversary", "Producing {} block out of {}, height = {}", blocks_produced, num_blocks, height);
                            self.network_adapter
                                .do_send(NetworkRequests::Block { block: block.clone() });
                            let (accepted_blocks, _) =
                                self.client.process_block(block, Provenance::PRODUCED);
                            for accepted_block in accepted_blocks {
                                self.client.on_block_accepted(
                                    accepted_block.hash,
                                    accepted_block.status,
                                    accepted_block.provenance,
                                );
                            }
                            blocks_produced += 1;
                            if blocks_produced == num_blocks {
                                break;
                            }
                        }
                        NetworkClientResponses::NoResponse
                    }
                    NetworkAdversarialMessage::AdvSwitchToHeight(height) => {
                        info!(target: "adversary", "Switching to height {:?}", height);
                        let mut chain_store_update = self.client.chain.mut_store().store_update();
                        chain_store_update.save_largest_target_height(height);
                        chain_store_update
                            .adv_save_latest_known(height)
                            .expect("adv method should not fail");
                        chain_store_update.commit().expect("adv method should not fail");
                        NetworkClientResponses::NoResponse
                    }
                    NetworkAdversarialMessage::AdvGetSavedBlocks => {
                        info!(target: "adversary", "Requested number of saved blocks");
                        let store = self.client.chain.store().store();
                        let mut num_blocks = 0;
                        for _ in store.iter(ColBlock) {
                            num_blocks += 1;
                        }
                        NetworkClientResponses::AdvResult(num_blocks)
                    }
                    NetworkAdversarialMessage::AdvCheckStorageConsistency => {
                        // timeout is set to 1.5 seconds to give some room as we wait in Nightly for 2 seconds
                        let timeout = 1500;
                        info!(target: "adversary", "Check Storage Consistency, timeout set to {:?} milliseconds", timeout);
                        let mut genesis = GenesisConfig::default();
                        genesis.genesis_height = self.client.chain.store().get_genesis_height();
                        let mut store_validator = StoreValidator::new(
                            self.client.validator_signer.as_ref().map(|x| x.validator_id().clone()),
                            genesis,
                            self.client.runtime_adapter.clone(),
                            self.client.chain.store().owned_store(),
                        );
                        store_validator.set_timeout(timeout);
                        store_validator.validate();
                        if store_validator.is_failed() {
                            error!(target: "client", "Storage Validation failed, {:?}", store_validator.errors);
                            NetworkClientResponses::AdvResult(0)
                        } else {
                            NetworkClientResponses::AdvResult(store_validator.tests_done())
                        }
                    }
                    _ => panic!("invalid adversary message"),
                };
            }
            #[cfg(feature = "sandbox")]
            NetworkClientMessages::Sandbox(sandbox_msg) => {
                return match sandbox_msg {
                    NetworkSandboxMessage::SandboxPatchState(state) => {
                        self.client.chain.patch_state(state);
                        NetworkClientResponses::NoResponse
                    }
                    NetworkSandboxMessage::SandboxPatchStateStatus => {
                        NetworkClientResponses::SandboxResult(
                            SandboxResponse::SandboxPatchStateFinished(
                                !self.client.chain.patch_state_in_progress(),
                            ),
                        )
                    }
                };
            }
            NetworkClientMessages::Transaction { transaction, is_forwarded, check_only } => {
                self.client.process_tx(transaction, is_forwarded, check_only)
            }
            NetworkClientMessages::Block(block, peer_id, was_requested) => {
                let blocks_at_height = self
                    .client
                    .chain
                    .mut_store()
                    .get_all_block_hashes_by_height(block.header().height());
                if was_requested || !blocks_at_height.is_ok() {
                    if let SyncStatus::StateSync(sync_hash, _) = &mut self.client.sync_status {
                        if let Ok(header) = self.client.chain.get_block_header(sync_hash) {
                            if block.hash() == header.prev_hash() {
                                if let Err(e) = self.client.chain.save_block(&block) {
                                    error!(target: "client", "Failed to save a block during state sync: {}", e);
                                }
                                return NetworkClientResponses::NoResponse;
                            } else if block.hash() == sync_hash {
                                if let Err(e) = self.client.chain.save_orphan(&block) {
                                    error!(target: "client", "Received an invalid block during state sync: {}", e);
                                }
                                return NetworkClientResponses::NoResponse;
                            }
                        }
                    }
                    self.receive_block(block, peer_id, was_requested);
                    NetworkClientResponses::NoResponse
                } else {
                    match self
                        .client
                        .runtime_adapter
                        .get_epoch_id_from_prev_block(block.header().prev_hash())
                    {
                        Ok(epoch_id) => {
                            if let Some(hashes) = blocks_at_height.unwrap().get(&epoch_id) {
                                if !hashes.contains(block.header().hash()) {
                                    warn!(target: "client", "Rejecting unrequested block {}, height {}", block.header().hash(), block.header().height());
                                }
                            }
                        }
                        _ => {}
                    }
                    NetworkClientResponses::NoResponse
                }
            }
            NetworkClientMessages::BlockHeaders(headers, peer_id) => {
                if self.receive_headers(headers, peer_id) {
                    NetworkClientResponses::NoResponse
                } else {
                    warn!(target: "client", "Banning node for sending invalid block headers");
                    NetworkClientResponses::Ban { ban_reason: ReasonForBan::BadBlockHeader }
                }
            }
            NetworkClientMessages::BlockApproval(approval, peer_id) => {
                debug!(target: "client", "Receive approval {:?} from peer {:?}", approval, peer_id);
                self.client.collect_block_approval(&approval, ApprovalType::PeerApproval(peer_id));
                NetworkClientResponses::NoResponse
            }
            NetworkClientMessages::StateResponse(state_response_info) => {
                let shard_id = state_response_info.shard_id();
                let hash = state_response_info.sync_hash();
                let state_response = state_response_info.take_state_response();

                trace!(target: "sync", "Received state response shard_id: {} sync_hash: {:?} part(id/size): {:?}",
                    shard_id,
                    hash,
                    state_response.part().as_ref().map(|(part_id, data)| (part_id, data.len()))
                );
                // Get the download that matches the shard_id and hash
                let download = {
                    let mut download: Option<&mut ShardSyncDownload> = None;

                    // ... It could be that the state was requested by the state sync
                    if let SyncStatus::StateSync(sync_hash, shards_to_download) =
                        &mut self.client.sync_status
                    {
                        if hash == *sync_hash {
                            if let Some(part_id) = state_response.part_id() {
                                self.client
                                    .state_sync
                                    .received_requested_part(part_id, shard_id, hash);
                            }

                            if let Some(shard_download) = shards_to_download.get_mut(&shard_id) {
                                assert!(
                                    download.is_none(),
                                    "Internal downloads set has duplicates"
                                );
                                download = Some(shard_download);
                            } else {
                                // This may happen because of sending too many StateRequests to different peers.
                                // For example, we received StateResponse after StateSync completion.
                            }
                        }
                    }

                    // ... Or one of the catchups
                    if let Some((_, shards_to_download, _)) =
                        self.client.catchup_state_syncs.get_mut(&hash)
                    {
                        if let Some(part_id) = state_response.part_id() {
                            self.client.state_sync.received_requested_part(part_id, shard_id, hash);
                        }

                        if let Some(shard_download) = shards_to_download.get_mut(&shard_id) {
                            assert!(download.is_none(), "Internal downloads set has duplicates");
                            download = Some(shard_download);
                        } else {
                            // This may happen because of sending too many StateRequests to different peers.
                            // For example, we received StateResponse after StateSync completion.
                        }
                    }
                    // We should not be requesting the same state twice.
                    download
                };

                if let Some(shard_sync_download) = download {
                    match shard_sync_download.status {
                        ShardSyncStatus::StateDownloadHeader => {
                            if let Some(header) = state_response.take_header() {
                                if !shard_sync_download.downloads[0].done {
                                    match self.client.chain.set_state_header(shard_id, hash, header)
                                    {
                                        Ok(()) => {
                                            shard_sync_download.downloads[0].done = true;
                                        }
                                        Err(err) => {
                                            error!(target: "sync", "State sync set_state_header error, shard = {}, hash = {}: {:?}", shard_id, hash, err);
                                            shard_sync_download.downloads[0].error = true;
                                        }
                                    }
                                }
                            } else {
                                // No header found.
                                // It may happen because requested node couldn't build state response.
                                if !shard_sync_download.downloads[0].done {
                                    info!(target: "sync", "state_response doesn't have header, should be re-requested, shard = {}, hash = {}", shard_id, hash);
                                    shard_sync_download.downloads[0].error = true;
                                }
                            }
                        }
                        ShardSyncStatus::StateDownloadParts => {
                            if let Some(part) = state_response.take_part() {
                                let num_parts = shard_sync_download.downloads.len() as u64;
                                let (part_id, data) = part;
                                if part_id >= num_parts {
                                    error!(target: "sync", "State sync received incorrect part_id # {:?} for hash {:?}, potential malicious peer", part_id, hash);
                                    return NetworkClientResponses::NoResponse;
                                }
                                if !shard_sync_download.downloads[part_id as usize].done {
                                    match self
                                        .client
                                        .chain
                                        .set_state_part(shard_id, hash, part_id, num_parts, &data)
                                    {
                                        Ok(()) => {
                                            shard_sync_download.downloads[part_id as usize].done =
                                                true;
                                        }
                                        Err(err) => {
                                            error!(target: "sync", "State sync set_state_part error, shard = {}, part = {}, hash = {}: {:?}", shard_id, part_id, hash, err);
                                            shard_sync_download.downloads[part_id as usize].error =
                                                true;
                                        }
                                    }
                                }
                            }
                        }
                        _ => {}
                    }
                } else {
                    error!(target: "sync", "State sync received hash {} that we're not expecting, potential malicious peer", hash);
                }

                NetworkClientResponses::NoResponse
            }
            NetworkClientMessages::EpochSyncResponse(_peer_id, _response) => {
                // TODO #3488
                NetworkClientResponses::NoResponse
            }
            NetworkClientMessages::EpochSyncFinalizationResponse(_peer_id, _response) => {
                // TODO #3488
                NetworkClientResponses::NoResponse
            }
            NetworkClientMessages::PartialEncodedChunkRequest(part_request_msg, route_back) => {
                let _ = self.client.shards_mgr.process_partial_encoded_chunk_request(
                    part_request_msg,
                    route_back,
                    self.client.chain.mut_store(),
                );
                NetworkClientResponses::NoResponse
            }
            NetworkClientMessages::PartialEncodedChunkResponse(response) => {
                if let Ok(accepted_blocks) =
                    self.client.process_partial_encoded_chunk_response(response)
                {
                    self.process_accepted_blocks(accepted_blocks);
                }
                NetworkClientResponses::NoResponse
            }
            NetworkClientMessages::PartialEncodedChunk(partial_encoded_chunk) => {
                if let Ok(accepted_blocks) = self.client.process_partial_encoded_chunk(
                    MaybeValidated::NotValidated(partial_encoded_chunk),
                ) {
                    self.process_accepted_blocks(accepted_blocks);
                }
                NetworkClientResponses::NoResponse
            }
            NetworkClientMessages::PartialEncodedChunkForward(forward) => {
                match self.client.process_partial_encoded_chunk_forward(forward) {
                    Ok(accepted_blocks) => self.process_accepted_blocks(accepted_blocks),
                    // Unknown chunk is normal if we get parts before the header
                    Err(Error::Chunk(near_chunks::Error::UnknownChunk)) => (),
                    Err(err) => {
                        error!(target: "client", "Error processing forwarded chunk: {}", err)
                    }
                }
                NetworkClientResponses::NoResponse
            }
            NetworkClientMessages::Challenge(challenge) => {
                match self.client.process_challenge(challenge) {
                    Ok(_) => {}
                    Err(err) => {
                        error!(target: "client", "Error processing challenge: {}", err);
                    }
                }
                NetworkClientResponses::NoResponse
            }
            NetworkClientMessages::NetworkInfo(network_info) => {
                self.network_info = network_info;
                NetworkClientResponses::NoResponse
            }
        }
    }
}

impl Handler<Status> for ClientActor {
    type Result = Result<StatusResponse, StatusError>;

    #[perf]
    fn handle(&mut self, msg: Status, ctx: &mut Context<Self>) -> Self::Result {
        #[cfg(feature = "delay_detector")]
        let _d = DelayDetector::new("client status".to_string().into());
        self.check_triggers(ctx);

        let head = self.client.chain.head()?;
        let head_header = self.client.chain.get_block_header(&head.last_block_hash)?;
        let latest_block_time = head_header.raw_timestamp();
        let latest_state_root = head_header.prev_state_root().clone().into();
        if msg.is_health_check {
            let now = Utc::now();
            let block_timestamp = from_timestamp(latest_block_time);
            if now > block_timestamp {
                let elapsed = (now - block_timestamp).to_std().unwrap();
                if elapsed
                    > Duration::from_millis(
                        self.client.config.max_block_production_delay.as_millis() as u64
                            * STATUS_WAIT_TIME_MULTIPLIER,
                    )
                {
                    return Err(StatusError::NoNewBlocks { elapsed });
                }
            }

            if self.client.sync_status.is_syncing() {
                return Err(StatusError::NodeIsSyncing);
            }
        }
        let validators = self
            .client
            .runtime_adapter
            .get_epoch_block_producers_ordered(&head.epoch_id, &head.last_block_hash)?
            .into_iter()
            .map(|(validator_stake, is_slashed)| ValidatorInfo {
                account_id: validator_stake.take_account_id(),
                is_slashed,
            })
            .collect();

        let protocol_version =
            self.client.runtime_adapter.get_epoch_protocol_version(&head.epoch_id)?;

        let validator_account_id =
            self.client.validator_signer.as_ref().map(|vs| vs.validator_id()).cloned();

        let mut earliest_block_hash = None;
        let mut earliest_block_height = None;
        let mut earliest_block_time = None;
        if let Some(earliest_block_hash_value) = self.client.chain.get_earliest_block_hash()? {
            earliest_block_hash = Some(earliest_block_hash_value);
            if let Ok(earliest_block) =
                self.client.chain.get_block_header(&earliest_block_hash_value)
            {
                earliest_block_height = Some(earliest_block.height());
                earliest_block_time = Some(earliest_block.timestamp());
            }
        }
        Ok(StatusResponse {
            version: self.client.config.version.clone(),
            protocol_version,
            latest_protocol_version: PROTOCOL_VERSION,
            chain_id: self.client.config.chain_id.clone(),
            rpc_addr: self.client.config.rpc_addr.as_ref().map(|addr| addr.clone()),
            validators,
            sync_info: StatusSyncInfo {
                latest_block_hash: head.last_block_hash.into(),
                latest_block_height: head.height,
                latest_state_root,
                latest_block_time: from_timestamp(latest_block_time),
                syncing: self.client.sync_status.is_syncing(),
                earliest_block_hash,
                earliest_block_height,
                earliest_block_time,
            },
            validator_account_id,
        })
    }
}

impl Handler<GetNetworkInfo> for ClientActor {
    type Result = Result<NetworkInfoResponse, String>;

    #[perf]
    fn handle(&mut self, msg: GetNetworkInfo, ctx: &mut Context<Self>) -> Self::Result {
        #[cfg(feature = "delay_detector")]
        let _d = DelayDetector::new("client get network info".into());
        self.check_triggers(ctx);

        Ok(NetworkInfoResponse {
            active_peers: self
                .network_info
                .active_peers
                .clone()
                .into_iter()
                .map(|a| a.peer_info)
                .collect::<Vec<_>>(),
            num_active_peers: self.network_info.num_active_peers,
            peer_max_count: self.network_info.peer_max_count,
            sent_bytes_per_sec: self.network_info.sent_bytes_per_sec,
            received_bytes_per_sec: self.network_info.received_bytes_per_sec,
            known_producers: self.network_info.known_producers.clone(),
        })
    }
}

impl ClientActor {
    fn sign_announce_account(&self, epoch_id: &EpochId) -> Result<Signature, ()> {
        if let Some(validator_signer) = self.client.validator_signer.as_ref() {
            Ok(validator_signer.sign_account_announce(
                &validator_signer.validator_id(),
                &self.node_id,
                epoch_id,
            ))
        } else {
            Err(())
        }
    }

    /// Check if client Account Id should be sent and send it.
    /// Account Id is sent when is not current a validator but are becoming a validator soon.
    fn check_send_announce_account(&mut self, prev_block_hash: CryptoHash) {
        // If no peers, there is no one to announce to.
        if self.network_info.num_active_peers == 0 {
            debug!(target: "client", "No peers: skip account announce");
            return;
        }

        // First check that we currently have an AccountId
        let validator_signer = match self.client.validator_signer.as_ref() {
            None => return,
            Some(signer) => signer,
        };

        let now = Instant::now();
        // Check that we haven't announced it too recently
        if let Some(last_validator_announce_time) = self.last_validator_announce_time {
            // Don't make announcement if have passed less than half of the time in which other peers
            // should remove our Account Id from their Routing Tables.
            if 2 * (now - last_validator_announce_time) < self.client.config.ttl_account_id_router {
                return;
            }
        }

        debug!(target: "client", "Check announce account for {}, last announce time {:?}", validator_signer.validator_id(), self.last_validator_announce_time);

        // Announce AccountId if client is becoming a validator soon.
        let next_epoch_id = unwrap_or_return!(self
            .client
            .runtime_adapter
            .get_next_epoch_id_from_prev_block(&prev_block_hash));

        // Check client is part of the futures validators
        if self.client.is_validator(&next_epoch_id, &prev_block_hash) {
            debug!(target: "client", "Sending announce account for {}", validator_signer.validator_id());
            self.last_validator_announce_time = Some(now);
            let signature = self.sign_announce_account(&next_epoch_id).unwrap();

            self.network_adapter.do_send(NetworkRequests::AnnounceAccount(AnnounceAccount {
                account_id: validator_signer.validator_id().clone(),
                peer_id: self.node_id.clone(),
                epoch_id: next_epoch_id,
                signature,
            }));
        }
    }

    /// Retrieves latest height, and checks if must produce next block.
    /// Otherwise wait for block arrival or suggest to skip after timeout.
    fn handle_block_production(&mut self) -> Result<(), Error> {
        // If syncing, don't try to produce blocks.
        if self.client.sync_status.is_syncing() {
            return Ok(());
        }

        let _ = self.client.check_and_update_doomslug_tip();

        let head = self.client.chain.head()?;
        let latest_known = self.client.chain.mut_store().get_latest_known()?;
        assert!(
            head.height <= latest_known.height,
            "Latest known height is invalid {} vs {}",
            head.height,
            latest_known.height
        );

        let epoch_id =
            self.client.runtime_adapter.get_epoch_id_from_prev_block(&head.last_block_hash)?;

        for height in
            latest_known.height + 1..=self.client.doomslug.get_largest_height_crossing_threshold()
        {
            let next_block_producer_account =
                self.client.runtime_adapter.get_block_producer(&epoch_id, height)?;

            if self.client.validator_signer.as_ref().map(|bp| bp.validator_id())
                == Some(&next_block_producer_account)
            {
                let num_chunks = self.client.shards_mgr.num_chunks_for_block(&head.last_block_hash);
                let have_all_chunks = head.height == 0
                    || num_chunks == self.client.runtime_adapter.num_shards(&epoch_id).unwrap();

                if self.client.doomslug.ready_to_produce_block(
                    Instant::now(),
                    height,
                    have_all_chunks,
                ) {
                    if let Err(err) = self.produce_block(height) {
                        // If there is an error, report it and let it retry on the next loop step.
                        error!(target: "client", "Block production failed: {}", err);
                    }
                }
            }
        }

        Ok(())
    }

    fn schedule_triggers(&mut self, ctx: &mut Context<Self>) {
        let wait = self.check_triggers(ctx);

        near_performance_metrics::actix::run_later(ctx, file!(), line!(), wait, move |act, ctx| {
            act.schedule_triggers(ctx);
        });
    }

    fn check_triggers(&mut self, ctx: &mut Context<ClientActor>) -> Duration {
        // There is a bug in Actix library. While there are messages in mailbox, Actix
        // will prioritize processing messages until mailbox is empty. Execution of any other task
        // scheduled with run_later will be delayed.

        #[cfg(feature = "delay_detector")]
        let _d = DelayDetector::new("client triggers".into());

        let mut delay = Duration::from_secs(1);
        let now = Utc::now();

        if self.sync_started {
            self.doomslug_timer_next_attempt = self.run_timer(
                self.client.config.doosmslug_step_period,
                self.doomslug_timer_next_attempt,
                ctx,
                |act, ctx| act.try_doomslug_timer(ctx),
            );
            delay = core::cmp::min(
                delay,
                self.doomslug_timer_next_attempt
                    .signed_duration_since(now)
                    .to_std()
                    .unwrap_or(delay),
            )
        }
        if self.block_production_started {
            self.block_production_next_attempt = self.run_timer(
                self.client.config.block_production_tracking_delay,
                self.block_production_next_attempt,
                ctx,
                |act, _ctx| act.try_handle_block_production(),
            );

            let _ = self.client.check_head_progress_stalled(
                self.client.config.max_block_production_delay * HEAD_STALL_MULTIPLIER,
            );

            delay = core::cmp::min(
                delay,
                self.block_production_next_attempt
                    .signed_duration_since(now)
                    .to_std()
                    .unwrap_or(delay),
            )
        }
        self.chunk_request_retry_next_attempt = self.run_timer(
            self.client.config.chunk_request_retry_period,
            self.chunk_request_retry_next_attempt,
            ctx,
            |act, _ctx| {
                if let Ok(header_head) = act.client.chain.header_head() {
                    act.client.shards_mgr.resend_chunk_requests(&header_head)
                }
            },
        );
        core::cmp::min(
            delay,
            self.chunk_request_retry_next_attempt
                .signed_duration_since(now)
                .to_std()
                .unwrap_or(delay),
        )
    }

    fn try_handle_block_production(&mut self) {
        match self.handle_block_production() {
            Ok(()) => {}
            Err(err) => {
                error!(target: "client", "Handle block production failed: {:?}", err);
            }
        }
    }

    fn try_doomslug_timer(&mut self, _: &mut Context<ClientActor>) {
        let _ = self.client.check_and_update_doomslug_tip();

        let approvals = self.client.doomslug.process_timer(Instant::now());

        // Important to save the largest approval target height before sending approvals, so
        // that if the node crashes in the meantime, we cannot get slashed on recovery
        let mut chain_store_update = self.client.chain.mut_store().store_update();
        chain_store_update
            .save_largest_target_height(self.client.doomslug.get_largest_target_height());

        match chain_store_update.commit() {
            Ok(_) => {
                let head = unwrap_or_return!(self.client.chain.head());
                if self.client.is_validator(&head.epoch_id, &head.last_block_hash)
                    || self.client.is_validator(&head.next_epoch_id, &head.last_block_hash)
                {
                    for approval in approvals {
                        if let Err(e) =
                            self.client.send_approval(&self.client.doomslug.get_tip().0, approval)
                        {
                            error!("Error while sending an approval {:?}", e);
                        }
                    }
                }
            }
            Err(e) => error!("Error while committing largest skipped height {:?}", e),
        };
    }

    /// Produce block if we are block producer for given `next_height` height.
    /// Can return error, should be called with `produce_block` to handle errors and reschedule.
    fn produce_block(&mut self, next_height: BlockHeight) -> Result<(), Error> {
        match self.client.produce_block(next_height) {
            Ok(Some(block)) => {
                let block_hash = *block.hash();
                let peer_id = self.node_id.clone();
                let prev_hash = *block.header().prev_hash();
                let block_protocol_version = block.header().latest_protocol_version();
                let res = self.process_block(block, Provenance::PRODUCED, &peer_id);
                match &res {
                    Ok(_) => Ok(()),
                    Err(e) => match e.kind() {
                        near_chain::ErrorKind::ChunksMissing(missing_chunks) => {
                            debug!(
                                "Chunks were missing for newly produced block {}, I'm {:?}, requesting. Missing: {:?}, ({:?})",
                                block_hash,
                                self.client.validator_signer.as_ref().map(|vs| vs.validator_id()),
                                missing_chunks,
                                missing_chunks.iter().map(|header| header.chunk_hash()).collect::<Vec<_>>()
                            );
                            let protocol_version = self
                                .client
                                .runtime_adapter
                                .get_epoch_id_from_prev_block(&prev_hash)
                                .and_then(|epoch| {
                                    self.client.runtime_adapter.get_epoch_protocol_version(&epoch)
                                })
                                .unwrap_or(block_protocol_version);
                            self.client.shards_mgr.request_chunks(
                                missing_chunks,
                                &self.client.chain.header_head().expect("header_head must be available when processing newly produced block"),
                                protocol_version,
                            );
                            Ok(())
                        }
                        _ => {
                            error!(target: "client", "Failed to process freshly produced block: {:?}", res);
                            byzantine_assert!(false);
                            res.map_err(|err| err.into())
                        }
                    },
                }
            }
            Ok(None) => Ok(()),
            Err(err) => Err(err),
        }
    }

    /// Process all blocks that were accepted by calling other relevant services.
    fn process_accepted_blocks(&mut self, accepted_blocks: Vec<AcceptedBlock>) {
        for accepted_block in accepted_blocks {
            self.client.on_block_accepted(
                accepted_block.hash,
                accepted_block.status,
                accepted_block.provenance,
            );
            let block = self.client.chain.get_block(&accepted_block.hash).unwrap();
            let gas_used = Block::compute_gas_used(block.chunks().iter(), block.header().height());

            let last_final_hash = *block.header().last_final_block();

            self.info_helper.block_processed(gas_used);
            self.check_send_announce_account(last_final_hash);
        }
    }

    /// Process block and execute callbacks.
    fn process_block(
        &mut self,
        block: Block,
        provenance: Provenance,
        peer_id: &PeerId,
    ) -> Result<(), near_chain::Error> {
        // If we produced the block, send it out before we apply the block.
        // If we didn't produce the block and didn't request it, do basic validation
        // before sending it out.
        if provenance == Provenance::PRODUCED {
            self.network_adapter.do_send(NetworkRequests::Block { block: block.clone() });
        } else {
            match self.client.chain.validate_block(&block) {
                Ok(_) => {
                    let head = self.client.chain.head()?;
                    // do not broadcast blocks that are too far back.
                    if (head.height < block.header().height()
                        || &head.epoch_id == block.header().epoch_id())
                        && provenance == Provenance::NONE
                        && !self.client.sync_status.is_syncing()
                    {
                        self.client.rebroadcast_block(block.clone());
                    }
                }
                Err(e) => {
                    if e.is_bad_data() {
                        self.network_adapter.do_send(NetworkRequests::BanPeer {
                            peer_id: peer_id.clone(),
                            ban_reason: ReasonForBan::BadBlockHeader,
                        });
                        return Err(e);
                    }
                }
            }
        }
        let (accepted_blocks, result) = self.client.process_block(block, provenance);
        self.process_accepted_blocks(accepted_blocks);
        result.map(|_| ())
    }

    /// Processes received block. Ban peer if the block header is invalid or the block is ill-formed.
    fn receive_block(&mut self, block: Block, peer_id: PeerId, was_requested: bool) {
        let hash = *block.hash();
        debug!(target: "client", "{:?} Received block {} <- {} at {} from {}, requested: {}", self.client.validator_signer.as_ref().map(|vs| vs.validator_id()), hash, block.header().prev_hash(), block.header().height(), peer_id, was_requested);
        let head = unwrap_or_return!(self.client.chain.head());
        let is_syncing = self.client.sync_status.is_syncing();
        if block.header().height() >= head.height + BLOCK_HORIZON && is_syncing && !was_requested {
            debug!(target: "client", "dropping block {} that is too far ahead. Block height {} current head height {}", block.hash(), block.header().height(), head.height);
            return;
        }
        let tail = unwrap_or_return!(self.client.chain.tail());
        if block.header().height() < tail {
            debug!(target: "client", "dropping block {} that is too far behind. Block height {} current tail height {}", block.hash(), block.header().height(), tail);
            return;
        }
        let prev_hash = *block.header().prev_hash();
        let block_protocol_version = block.header().latest_protocol_version();
        let provenance =
            if was_requested { near_chain::Provenance::SYNC } else { near_chain::Provenance::NONE };
        match self.process_block(block, provenance, &peer_id) {
            Ok(_) => {}
            Err(ref err) if err.is_bad_data() => {
                warn!(target: "client", "receive bad block: {}", err);
            }
            Err(ref err) if err.is_error() => {
                if let near_chain::ErrorKind::DBNotFoundErr(msg) = err.kind() {
                    debug_assert!(!msg.starts_with("BLOCK HEIGHT"), "{:?}", err);
                }
                if self.client.sync_status.is_syncing() {
                    // While syncing, we may receive blocks that are older or from next epochs.
                    // This leads to Old Block or EpochOutOfBounds errors.
                    debug!(target: "client", "Error on receival of block: {}", err);
                } else {
                    error!(target: "client", "Error on receival of block: {}", err);
                }
            }
            Err(e) => match e.kind() {
                near_chain::ErrorKind::Orphan => {
                    if !self.client.chain.is_orphan(&prev_hash) {
                        self.request_block_by_hash(prev_hash, peer_id)
                    }
                }
                near_chain::ErrorKind::ChunksMissing(missing_chunks) => {
                    debug!(
                        target: "client",
                        "Chunks were missing for block {}, I'm {:?}, requesting. Missing: {:?}, ({:?})",
                        hash.clone(),
                        self.client.validator_signer.as_ref().map(|vs| vs.validator_id()),
                        missing_chunks,
                        missing_chunks.iter().map(|header| header.chunk_hash()).collect::<Vec<_>>()
                    );
                    let protocol_version = self
                        .client
                        .runtime_adapter
                        .get_epoch_id_from_prev_block(&prev_hash)
                        .and_then(|epoch| {
                            self.client.runtime_adapter.get_epoch_protocol_version(&epoch)
                        })
                        .unwrap_or(block_protocol_version);
                    self.client.shards_mgr.request_chunks(
                        missing_chunks,
                        &self.client.chain.header_head().expect(
                            "header_head should always be available when block is received",
                        ),
                        protocol_version,
                    );
                }
                _ => {
                    debug!(target: "client", "Process block: block {} refused by chain: {}", hash, e.kind());
                }
            },
        }
    }

    fn receive_headers(&mut self, headers: Vec<BlockHeader>, peer_id: PeerId) -> bool {
        info!(target: "client", "Received {} block headers from {}", headers.len(), peer_id);
        if headers.len() == 0 {
            return true;
        }
        match self.client.sync_block_headers(headers) {
            Ok(_) => true,
            Err(err) => {
                if err.is_bad_data() {
                    error!(target: "client", "Error processing sync blocks: {}", err);
                    false
                } else {
                    debug!(target: "client", "Block headers refused by chain: {}", err);
                    true
                }
            }
        }
    }

    fn request_block_by_hash(&mut self, hash: CryptoHash, peer_id: PeerId) {
        match self.client.chain.block_exists(&hash) {
            Ok(false) => {
                self.network_adapter.do_send(NetworkRequests::BlockRequest { hash, peer_id });
            }
            Ok(true) => {
                debug!(target: "client", "send_block_request_to_peer: block {} already known", hash)
            }
            Err(e) => {
                error!(target: "client", "send_block_request_to_peer: failed to check block exists: {:?}", e)
            }
        }
    }

    /// Check whether need to (continue) sync.
    /// Also return higher height with known peers at that height.
    fn syncing_info(&self) -> Result<(bool, u64), near_chain::Error> {
        let head = self.client.chain.head()?;
        let mut is_syncing = self.client.sync_status.is_syncing();

        let full_peer_info = if let Some(full_peer_info) =
            highest_height_peer(&self.network_info.highest_height_peers)
        {
            full_peer_info
        } else {
            if !self.client.config.skip_sync_wait {
                warn!(target: "client", "Sync: no peers available, disabling sync");
            }
            return Ok((false, 0));
        };

        if is_syncing {
            if full_peer_info.chain_info.height <= head.height {
                info!(target: "client", "Sync: synced at {} [{}], {}, highest height peer: {}",
                      head.height, format_hash(head.last_block_hash),
                      full_peer_info.peer_info.id, full_peer_info.chain_info.height
                );
                is_syncing = false;
            }
        } else {
            if full_peer_info.chain_info.height
                > head.height + self.client.config.sync_height_threshold
            {
                info!(
                    target: "client",
                    "Sync: height: {}, peer id/height: {}/{}, enabling sync",
                    head.height,
                    full_peer_info.peer_info.id,
                    full_peer_info.chain_info.height,
                );
                is_syncing = true;
            }
        }
        Ok((is_syncing, full_peer_info.chain_info.height))
    }

    fn needs_syncing(&self, needs_syncing: bool) -> bool {
        #[cfg(feature = "adversarial")]
        {
            if self.adv.read().unwrap().adv_disable_header_sync {
                return false;
            }
        }

        needs_syncing
    }

    /// Starts syncing and then switches to either syncing or regular mode.
    fn start_sync(&mut self, ctx: &mut Context<ClientActor>) {
        // Wait for connections reach at least minimum peers unless skipping sync.
        if self.network_info.num_active_peers < self.client.config.min_num_peers
            && !self.client.config.skip_sync_wait
        {
            near_performance_metrics::actix::run_later(
                ctx,
                file!(),
                line!(),
                self.client.config.sync_step_period,
                move |act, ctx| {
                    act.start_sync(ctx);
                },
            );
            return;
        }
        self.sync_started = true;

        // Start main sync loop.
        self.sync(ctx);
    }

    /// Select the block hash we are using to sync state. It will sync with the state before applying the
    /// content of such block.
    ///
    /// The selected block will always be the first block on a new epoch:
    /// https://github.com/nearprotocol/nearcore/issues/2021#issuecomment-583039862
    ///
    /// To prevent syncing from a fork, we move `state_fetch_horizon` steps backwards and use that epoch.
    /// Usually `state_fetch_horizon` is much less than the expected number of produced blocks on an epoch,
    /// so this is only relevant on epoch boundaries.
    fn find_sync_hash(&mut self) -> Result<CryptoHash, near_chain::Error> {
        let header_head = self.client.chain.header_head()?;
        let mut sync_hash = header_head.prev_block_hash;
        for _ in 0..self.client.config.state_fetch_horizon {
            sync_hash = *self.client.chain.get_block_header(&sync_hash)?.prev_hash();
        }
        let mut epoch_start_sync_hash =
            StateSync::get_epoch_start_sync_hash(&mut self.client.chain, &sync_hash)?;

        if &epoch_start_sync_hash == self.client.chain.genesis().hash() {
            // If we are within `state_fetch_horizon` blocks of the second epoch, the sync hash will
            // be the first block of the first epoch (or, the genesis block). Due to implementation
            // details of the state sync, we can't state sync to the genesis block, so redo the
            // search without going back `state_fetch_horizon` blocks.
            epoch_start_sync_hash = StateSync::get_epoch_start_sync_hash(
                &mut self.client.chain,
                &header_head.last_block_hash,
            )?;
            assert_ne!(&epoch_start_sync_hash, self.client.chain.genesis().hash());
        }
        Ok(epoch_start_sync_hash)
    }

    /// Runs catchup on repeat, if this client is a validator.
    /// Schedules itself again if it was not ran as response to state parts job result
    fn catchup(&mut self, ctx: &mut Context<ClientActor>) {
        #[cfg(feature = "delay_detector")]
        let _d = DelayDetector::new("client catchup".into());
<<<<<<< HEAD
        match self
            .client
            .run_catchup(&self.network_info.highest_height_peers, &self.state_parts_task_scheduler)
        {
=======
        match self.client.run_catchup(
            &self.network_info.highest_height_peers,
            &self.state_parts_task_scheduler,
            &self.block_catch_up_scheduler,
        ) {
>>>>>>> e9c1cf1e
            Ok(accepted_blocks) => {
                self.process_accepted_blocks(accepted_blocks);
            }
            Err(err) => {
                error!(target: "client", "{:?} Error occurred during catchup for the next epoch: {:?}", self.client.validator_signer.as_ref().map(|vs| vs.validator_id()), err);
            }
        }

        near_performance_metrics::actix::run_later(
            ctx,
            file!(),
            line!(),
            self.client.config.catchup_step_period,
            move |act, ctx| {
                act.catchup(ctx);
            },
        );
    }

    fn run_timer<F>(
        &mut self,
        duration: Duration,
        next_attempt: DateTime<Utc>,
        ctx: &mut Context<ClientActor>,
        f: F,
    ) -> DateTime<Utc>
    where
        F: FnOnce(&mut Self, &mut <Self as Actor>::Context) + 'static,
    {
        let now = Utc::now();
        if now < next_attempt {
            return next_attempt;
        }

        f(self, ctx);

        return now.checked_add_signed(OldDuration::from_std(duration).unwrap()).unwrap();
    }

    /// Main syncing job responsible for syncing client with other peers.
    /// Runs itself iff it was not ran as reaction for message with results of
    /// finishing state part job
    fn sync(&mut self, ctx: &mut Context<ClientActor>) {
        #[cfg(feature = "delay_detector")]
        let _d = DelayDetector::new("client sync".into());
        // Macro to schedule to call this function later if error occurred.
        macro_rules! unwrap_or_run_later (($obj: expr) => (match $obj {
            Ok(v) => v,
            Err(err) => {
                error!(target: "sync", "Sync: Unexpected error: {}", err);

                near_performance_metrics::actix::run_later(
                    ctx,
                    file!(),
                    line!(),
                    self.client.config.sync_step_period, move |act, ctx| {
                        act.sync(ctx);
                    }
                );
                return;
            }
        }));

        let mut wait_period = self.client.config.sync_step_period;

        let currently_syncing = self.client.sync_status.is_syncing();
        let (needs_syncing, highest_height) = unwrap_or_run_later!(self.syncing_info());

        if !self.needs_syncing(needs_syncing) {
            if currently_syncing {
                debug!(
                    target: "client",
                    "{:?} transitions to no sync",
                    self.client.validator_signer.as_ref().map(|vs| vs.validator_id()),
                );
                self.client.sync_status = SyncStatus::NoSync;

                // Initial transition out of "syncing" state.
                // Announce this client's account id if their epoch is coming up.
                let head = unwrap_or_run_later!(self.client.chain.head());
                self.check_send_announce_account(head.prev_block_hash);
            }
            wait_period = self.client.config.sync_check_period;
        } else {
            // Run each step of syncing separately.
            unwrap_or_run_later!(self.client.header_sync.run(
                &mut self.client.sync_status,
                &mut self.client.chain,
                highest_height,
                &self.network_info.highest_height_peers
            ));
            // Only body / state sync if header height is close to the latest.
            let header_head = unwrap_or_run_later!(self.client.chain.header_head());

            // Sync state if already running sync state or if block sync is too far.
            let sync_state = match self.client.sync_status {
                SyncStatus::StateSync(_, _) => true,
                _ if header_head.height
                    >= highest_height
                        .saturating_sub(self.client.config.block_header_fetch_horizon) =>
                {
                    unwrap_or_run_later!(self.client.block_sync.run(
                        &mut self.client.sync_status,
                        &mut self.client.chain,
                        highest_height,
                        &self.network_info.highest_height_peers
                    ))
                }
                _ => false,
            };
            if sync_state {
                let (sync_hash, mut new_shard_sync, just_enter_state_sync) =
                    match &self.client.sync_status {
                        SyncStatus::StateSync(sync_hash, shard_sync) => {
                            (sync_hash.clone(), shard_sync.clone(), false)
                        }
                        _ => {
                            let sync_hash = unwrap_or_run_later!(self.find_sync_hash());
                            (sync_hash, HashMap::default(), true)
                        }
                    };

                let me = self.client.validator_signer.as_ref().map(|x| x.validator_id().clone());
                let block_header =
                    unwrap_or_run_later!(self.client.chain.get_block_header(&sync_hash));
                let prev_hash = block_header.prev_hash().clone();
                let epoch_id = self.client.chain.get_block_header(&sync_hash).unwrap().epoch_id();
                let shards_to_sync =
                    (0..self.client.runtime_adapter.num_shards(&epoch_id).unwrap())
                        .filter(|x| {
                            self.client.shards_mgr.cares_about_shard_this_or_next_epoch(
                                me.as_ref(),
                                &prev_hash,
                                *x,
                                true,
                            )
                        })
                        .collect();

                if !self.client.config.archive && just_enter_state_sync {
                    unwrap_or_run_later!(self.client.chain.reset_data_pre_state_sync(sync_hash));
                }

                match unwrap_or_run_later!(self.client.state_sync.run(
                    &me,
                    sync_hash,
                    &mut new_shard_sync,
                    &mut self.client.chain,
                    &self.client.runtime_adapter,
                    &self.network_info.highest_height_peers,
                    shards_to_sync,
                    &self.state_parts_task_scheduler,
                )) {
                    StateSyncResult::Unchanged => (),
                    StateSyncResult::Changed(fetch_block) => {
                        self.client.sync_status = SyncStatus::StateSync(sync_hash, new_shard_sync);
                        if fetch_block {
                            if let Some(peer_info) =
                                highest_height_peer(&self.network_info.highest_height_peers)
                            {
                                if let Ok(header) = self.client.chain.get_block_header(&sync_hash) {
                                    for hash in
                                        vec![*header.prev_hash(), *header.hash()].into_iter()
                                    {
                                        self.request_block_by_hash(
                                            hash,
                                            peer_info.peer_info.id.clone(),
                                        );
                                    }
                                }
                            }
                        }
                    }
                    StateSyncResult::Completed => {
                        info!(target: "sync", "State sync: all shards are done");

                        let accepted_blocks = Arc::new(RwLock::new(vec![]));
                        let blocks_missing_chunks = Arc::new(RwLock::new(vec![]));
                        let challenges = Arc::new(RwLock::new(vec![]));

                        unwrap_or_run_later!(self.client.chain.reset_heads_post_state_sync(
                            &me,
                            sync_hash,
                            |accepted_block| {
                                accepted_blocks.write().unwrap().push(accepted_block);
                            },
                            |missing_chunks| {
                                blocks_missing_chunks.write().unwrap().push(missing_chunks)
                            },
                            |challenge| challenges.write().unwrap().push(challenge)
                        ));

                        self.client.send_challenges(challenges);

                        self.process_accepted_blocks(
                            accepted_blocks.write().unwrap().drain(..).collect(),
                        );

                        self.client.shards_mgr.request_chunks(
                            blocks_missing_chunks.write().unwrap().drain(..).flatten(),
                            &self
                                .client
                                .chain
                                .header_head()
                                .expect("header_head must be available during sync"),
                            // It is ok to pass the latest protocol version here since we are likely
                            // syncing old blocks, which means the protocol version will not change
                            // the logic.
                            PROTOCOL_VERSION,
                        );

                        self.client.sync_status =
                            SyncStatus::BodySync { current_height: 0, highest_height: 0 };
                    }
                }
            }
        }

        near_performance_metrics::actix::run_later(
            ctx,
            file!(),
            line!(),
            wait_period,
            move |act, ctx| {
                act.sync(ctx);
            },
        );
    }

    /// Periodically log summary.
    fn log_summary(&self, ctx: &mut Context<Self>) {
        near_performance_metrics::actix::run_later(
            ctx,
            file!(),
            line!(),
            self.client.config.log_summary_period,
            move |act, ctx| {
                #[cfg(feature = "delay_detector")]
                let _d = DelayDetector::new("client log summary".into());
                let is_syncing = act.client.sync_status.is_syncing();
                let head = unwrap_or_return!(act.client.chain.head(), act.log_summary(ctx));
                let validator_info = if !is_syncing {
                    let validators = unwrap_or_return!(
                        act.client.runtime_adapter.get_epoch_block_producers_ordered(
                            &head.epoch_id,
                            &head.last_block_hash
                        ),
                        act.log_summary(ctx)
                    );
                    let num_validators = validators.len();
                    let account_id = act.client.validator_signer.as_ref().map(|x| x.validator_id());
                    let is_validator = if let Some(ref account_id) = account_id {
                        match act.client.runtime_adapter.get_validator_by_account_id(
                            &head.epoch_id,
                            &head.last_block_hash,
                            account_id,
                        ) {
                            Ok((_, is_slashed)) => !is_slashed,
                            Err(_) => false,
                        }
                    } else {
                        false
                    };
                    Some(ValidatorInfoHelper { is_validator, num_validators })
                } else {
                    None
                };

                act.info_helper.info(
                    act.client.chain.store().get_genesis_height(),
                    &head,
                    &act.client.sync_status,
                    &act.node_id,
                    &act.network_info,
                    validator_info,
                );

                act.log_summary(ctx);
            },
        );
    }
}

impl Drop for ClientActor {
    fn drop(&mut self) {
        self.state_parts_client_arbiter.stop();
    }
}

<<<<<<< HEAD
struct StatePartsActor {
=======
struct SyncJobsActor {
>>>>>>> e9c1cf1e
    runtime: Arc<dyn RuntimeAdapter>,
    client_addr: Addr<ClientActor>,
}

<<<<<<< HEAD
impl StatePartsActor {
=======
impl SyncJobsActor {
>>>>>>> e9c1cf1e
    const MAILBOX_CAPACITY: usize = 100;

    fn apply_parts(
        &mut self,
        msg: &ApplyStatePartsRequest,
    ) -> Result<(), near_chain_primitives::error::Error> {
        let store = self.runtime.get_store();

        for part_id in 0..msg.num_parts {
            let key = StatePartKey(msg.sync_hash, msg.shard_id, part_id).try_to_vec()?;
            let part = store.get(ColStateParts, &key)?.unwrap();

            self.runtime.apply_state_part(
                msg.shard_id,
                &msg.state_root,
                part_id,
                msg.num_parts,
                &part,
                &msg.epoch_id,
            )?;
        }

        Ok(())
    }
}

<<<<<<< HEAD
impl Actor for StatePartsActor {
    type Context = Context<Self>;
}

impl Handler<ApplyStatePartsRequest> for StatePartsActor {
=======
impl Actor for SyncJobsActor {
    type Context = Context<Self>;
}

impl Handler<ApplyStatePartsRequest> for SyncJobsActor {
>>>>>>> e9c1cf1e
    type Result = ();

    fn handle(&mut self, msg: ApplyStatePartsRequest, _: &mut Self::Context) -> Self::Result {
        let result = self.apply_parts(&msg);

        self.client_addr.do_send(ApplyStatePartsResponse {
            apply_result: result,
            shard_id: msg.shard_id,
            sync_hash: msg.sync_hash,
        });
    }
}

impl Handler<ApplyStatePartsResponse> for ClientActor {
    type Result = ();

    fn handle(&mut self, msg: ApplyStatePartsResponse, _: &mut Self::Context) -> Self::Result {
<<<<<<< HEAD
        if let Some((sync, _)) = self.client.catchup_state_syncs.get_mut(&msg.sync_hash) {
=======
        if let Some((sync, _, _)) = self.client.catchup_state_syncs.get_mut(&msg.sync_hash) {
>>>>>>> e9c1cf1e
            // We are doing catchup
            sync.set_apply_result(msg.shard_id, msg.apply_result);
        } else {
            self.client.state_sync.set_apply_result(msg.shard_id, msg.apply_result);
        }
    }
}

<<<<<<< HEAD
=======
impl Handler<BlockCatchUpRequest> for SyncJobsActor {
    type Result = ();

    fn handle(&mut self, msg: BlockCatchUpRequest, _: &mut Self::Context) -> Self::Result {
        let results = do_apply_chunks(msg.work);

        self.client_addr.do_send(BlockCatchUpResponse {
            sync_hash: msg.sync_hash,
            block_hash: msg.block_hash,
            results,
        });
    }
}

impl Handler<BlockCatchUpResponse> for ClientActor {
    type Result = ();

    fn handle(&mut self, msg: BlockCatchUpResponse, _: &mut Self::Context) -> Self::Result {
        if let Some((_, _, blocks_catch_up_state)) =
            self.client.catchup_state_syncs.get_mut(&msg.sync_hash)
        {
            let saved_store_update = blocks_catch_up_state
                .scheduled_blocks
                .remove(&msg.block_hash)
                .expect("block caught up, but is not in processing");
            blocks_catch_up_state
                .processed_blocks
                .insert(msg.block_hash, (saved_store_update, msg.results));
        } else {
            panic!("block catch up processing result from unknown sync hash");
        }
    }
}

>>>>>>> e9c1cf1e
/// Starts client in a separate Arbiter (thread).
pub fn start_client(
    client_config: ClientConfig,
    chain_genesis: ChainGenesis,
    runtime_adapter: Arc<dyn RuntimeAdapter>,
    node_id: PeerId,
    network_adapter: Arc<dyn NetworkAdapter>,
    validator_signer: Option<Arc<dyn ValidatorSigner>>,
    telemetry_actor: Addr<TelemetryActor>,
    #[cfg(feature = "adversarial")] adv: Arc<RwLock<AdversarialControls>>,
) -> (Addr<ClientActor>, ArbiterHandle) {
    let client_arbiter_handle = Arbiter::current();
    let client_addr = ClientActor::start_in_arbiter(&client_arbiter_handle, move |ctx| {
        ClientActor::new(
            client_config,
            chain_genesis,
            runtime_adapter,
            node_id,
            network_adapter,
            validator_signer,
            telemetry_actor,
            true,
            ctx,
            #[cfg(feature = "adversarial")]
            adv,
        )
        .unwrap()
    });
    (client_addr, client_arbiter_handle)
}<|MERGE_RESOLUTION|>--- conflicted
+++ resolved
@@ -5,12 +5,8 @@
 use std::thread;
 use std::time::{Duration, Instant};
 
-<<<<<<< HEAD
-use actix::{Actor, Addr, Arbiter, AsyncContext, Context, Handler};
-=======
 use actix::dev::ToEnvelope;
 use actix::{Actor, Addr, Arbiter, AsyncContext, Context, Handler, Message};
->>>>>>> e9c1cf1e
 use actix_rt::ArbiterHandle;
 use borsh::BorshSerialize;
 use chrono::Duration as OldDuration;
@@ -59,15 +55,11 @@
 #[cfg(feature = "adversarial")]
 use crate::AdversarialControls;
 use crate::StatusResponse;
-<<<<<<< HEAD
-use near_chain::chain::{ApplyStatePartsRequest, ApplyStatePartsResponse};
-=======
 use actix::dev::SendError;
 use near_chain::chain::{
     do_apply_chunks, ApplyStatePartsRequest, ApplyStatePartsResponse, BlockCatchUpRequest,
     BlockCatchUpResponse,
 };
->>>>>>> e9c1cf1e
 use near_client_primitives::types::{
     Error, GetNetworkInfo, NetworkInfoResponse, ShardSyncDownload, ShardSyncStatus, Status,
     StatusError, StatusSyncInfo, SyncStatus,
@@ -107,10 +99,7 @@
     chunk_request_retry_next_attempt: DateTime<Utc>,
     sync_started: bool,
     state_parts_task_scheduler: Box<dyn Fn(ApplyStatePartsRequest)>,
-<<<<<<< HEAD
-=======
     block_catch_up_scheduler: Box<dyn Fn(BlockCatchUpRequest)>,
->>>>>>> e9c1cf1e
     state_parts_client_arbiter: Arbiter,
 }
 
@@ -150,19 +139,11 @@
         let state_parts_arbiter = Arbiter::new();
         let self_addr = ctx.address();
         let runtime_adapter_clone = Arc::clone(&runtime_adapter);
-<<<<<<< HEAD
-        let state_parts_actor_addr = StatePartsActor::start_in_arbiter(
-            &state_parts_arbiter.handle(),
-            move |ctx: &mut Context<StatePartsActor>| -> StatePartsActor {
-                ctx.set_mailbox_capacity(StatePartsActor::MAILBOX_CAPACITY);
-                StatePartsActor { runtime: runtime_adapter_clone, client_addr: self_addr }
-=======
         let sync_jobs_actor_addr = SyncJobsActor::start_in_arbiter(
             &state_parts_arbiter.handle(),
             move |ctx: &mut Context<SyncJobsActor>| -> SyncJobsActor {
                 ctx.set_mailbox_capacity(SyncJobsActor::MAILBOX_CAPACITY);
                 SyncJobsActor { runtime: runtime_adapter_clone, client_addr: self_addr }
->>>>>>> e9c1cf1e
             },
         );
         wait_until_genesis(&chain_genesis.time);
@@ -203,20 +184,12 @@
             doomslug_timer_next_attempt: now,
             chunk_request_retry_next_attempt: now,
             sync_started: false,
-<<<<<<< HEAD
-            state_parts_task_scheduler: Box::new(move |msg: ApplyStatePartsRequest| {
-                if let Err(_) = state_parts_actor_addr.try_send(msg) {
-                    panic!("Can't send message to StatePartsActor");
-                }
-            }),
-=======
             state_parts_task_scheduler: create_sync_job_scheduler::<ApplyStatePartsRequest>(
                 sync_jobs_actor_addr.clone(),
             ),
             block_catch_up_scheduler: create_sync_job_scheduler::<BlockCatchUpRequest>(
                 sync_jobs_actor_addr,
             ),
->>>>>>> e9c1cf1e
             state_parts_client_arbiter: state_parts_arbiter,
         })
     }
@@ -1282,18 +1255,11 @@
     fn catchup(&mut self, ctx: &mut Context<ClientActor>) {
         #[cfg(feature = "delay_detector")]
         let _d = DelayDetector::new("client catchup".into());
-<<<<<<< HEAD
-        match self
-            .client
-            .run_catchup(&self.network_info.highest_height_peers, &self.state_parts_task_scheduler)
-        {
-=======
         match self.client.run_catchup(
             &self.network_info.highest_height_peers,
             &self.state_parts_task_scheduler,
             &self.block_catch_up_scheduler,
         ) {
->>>>>>> e9c1cf1e
             Ok(accepted_blocks) => {
                 self.process_accepted_blocks(accepted_blocks);
             }
@@ -1583,20 +1549,12 @@
     }
 }
 
-<<<<<<< HEAD
-struct StatePartsActor {
-=======
 struct SyncJobsActor {
->>>>>>> e9c1cf1e
     runtime: Arc<dyn RuntimeAdapter>,
     client_addr: Addr<ClientActor>,
 }
 
-<<<<<<< HEAD
-impl StatePartsActor {
-=======
 impl SyncJobsActor {
->>>>>>> e9c1cf1e
     const MAILBOX_CAPACITY: usize = 100;
 
     fn apply_parts(
@@ -1623,19 +1581,11 @@
     }
 }
 
-<<<<<<< HEAD
-impl Actor for StatePartsActor {
-    type Context = Context<Self>;
-}
-
-impl Handler<ApplyStatePartsRequest> for StatePartsActor {
-=======
 impl Actor for SyncJobsActor {
     type Context = Context<Self>;
 }
 
 impl Handler<ApplyStatePartsRequest> for SyncJobsActor {
->>>>>>> e9c1cf1e
     type Result = ();
 
     fn handle(&mut self, msg: ApplyStatePartsRequest, _: &mut Self::Context) -> Self::Result {
@@ -1653,11 +1603,7 @@
     type Result = ();
 
     fn handle(&mut self, msg: ApplyStatePartsResponse, _: &mut Self::Context) -> Self::Result {
-<<<<<<< HEAD
-        if let Some((sync, _)) = self.client.catchup_state_syncs.get_mut(&msg.sync_hash) {
-=======
         if let Some((sync, _, _)) = self.client.catchup_state_syncs.get_mut(&msg.sync_hash) {
->>>>>>> e9c1cf1e
             // We are doing catchup
             sync.set_apply_result(msg.shard_id, msg.apply_result);
         } else {
@@ -1666,8 +1612,6 @@
     }
 }
 
-<<<<<<< HEAD
-=======
 impl Handler<BlockCatchUpRequest> for SyncJobsActor {
     type Result = ();
 
@@ -1702,7 +1646,6 @@
     }
 }
 
->>>>>>> e9c1cf1e
 /// Starts client in a separate Arbiter (thread).
 pub fn start_client(
     client_config: ClientConfig,
