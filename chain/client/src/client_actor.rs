--- conflicted
+++ resolved
@@ -1478,7 +1478,6 @@
         });
     }
 
-<<<<<<< HEAD
     /// Print current summary.
     fn log_summary(&mut self) {
         #[cfg(feature = "delay_detector")]
@@ -1508,69 +1507,6 @@
         } else {
             None
         };
-=======
-    /// Periodically log summary.
-    fn log_summary(&self, ctx: &mut Context<Self>) {
-        near_performance_metrics::actix::run_later(
-            ctx,
-            self.client.config.log_summary_period,
-            move |act, ctx| {
-                let _d = delay_detector::DelayDetector::new(|| "client log summary".into());
-                let is_syncing = act.client.sync_status.is_syncing();
-                let head = unwrap_or_return!(act.client.chain.head(), act.log_summary(ctx));
-                let validator_info = if !is_syncing {
-                    let validators = unwrap_or_return!(
-                        act.client.runtime_adapter.get_epoch_block_producers_ordered(
-                            &head.epoch_id,
-                            &head.last_block_hash
-                        ),
-                        act.log_summary(ctx)
-                    );
-                    let num_validators = validators.len();
-                    let account_id = act.client.validator_signer.as_ref().map(|x| x.validator_id());
-                    let is_validator = if let Some(account_id) = account_id {
-                        match act.client.runtime_adapter.get_validator_by_account_id(
-                            &head.epoch_id,
-                            &head.last_block_hash,
-                            account_id,
-                        ) {
-                            Ok((_, is_slashed)) => !is_slashed,
-                            Err(_) => false,
-                        }
-                    } else {
-                        false
-                    };
-                    Some(ValidatorInfoHelper { is_validator, num_validators })
-                } else {
-                    None
-                };
-
-                let epoch_identifier = ValidatorInfoIdentifier::BlockHash(head.last_block_hash);
-                let validator_epoch_stats = act
-                    .client
-                    .runtime_adapter
-                    .get_validator_info(epoch_identifier)
-                    .map(get_validator_epoch_stats)
-                    .unwrap_or_default();
-                act.info_helper.info(
-                    act.client.chain.store().get_genesis_height(),
-                    &head,
-                    &act.client.sync_status,
-                    &act.node_id,
-                    &act.network_info,
-                    validator_info,
-                    validator_epoch_stats,
-                    act.client
-                        .runtime_adapter
-                        .get_epoch_height_from_prev_block(&head.prev_block_hash)
-                        .unwrap_or(0),
-                    act.client
-                        .runtime_adapter
-                        .get_protocol_upgrade_block_height(head.last_block_hash)
-                        .unwrap_or(None)
-                        .unwrap_or(0),
-                );
->>>>>>> 9ece8a7a
 
         let epoch_identifier = ValidatorInfoIdentifier::BlockHash(head.last_block_hash);
         let validator_epoch_stats = self
