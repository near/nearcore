use near_async::futures::DelayedActionRunner;
<<<<<<< HEAD
=======
use near_async::messaging::Actor;
>>>>>>> f56cd7dd
use near_chain::ChainStoreAccess;
use near_chain::spice_core_writer_actor::{ProcessedBlock, SpiceCoreWriterActor};
use near_crypto::Signature;
use near_epoch_manager::shard_tracker::ShardTracker;
use near_network::client::SpiceChunkEndorsementMessage;
use near_primitives::spice_partial_data::{
    SpiceDataCommitment, SpiceDataIdentifier, SpiceDataPart, SpicePartialData,
    SpiceVerifiedPartialData, testonly_create_spice_partial_data,
};
use near_primitives::stateless_validation::spice_chunk_endorsement::SpiceChunkEndorsement;
use near_primitives::stateless_validation::spice_state_witness::{
    SpiceChunkStateTransition, SpiceChunkStateWitness,
};
use near_store::ShardUId;
use std::collections::{HashMap, HashSet};
use std::str::FromStr;
use std::sync::Arc;

use assert_matches::assert_matches;
use itertools::Itertools as _;
<<<<<<< HEAD
use near_async::messaging::{Actor, Sender};
use near_async::messaging::{Handler, Message};
use near_async::messaging::{IntoSender as _, noop};
=======
use near_async::messaging::{Handler, IntoAsyncSender, IntoSender, Sender, noop};
>>>>>>> f56cd7dd
use near_async::time::Clock;
use near_chain::Block;
use near_chain::test_utils::{
    get_chain_with_genesis, get_fake_next_block_chunk_headers, process_block_sync,
};
use near_chain::{BlockProcessingArtifact, Chain, Provenance};
use near_chain_configs::test_genesis::{TestGenesisBuilder, ValidatorsSpec};
use near_chain_configs::{Genesis, MutableConfigValue, TrackedShardsConfig};
use near_epoch_manager::EpochManagerAdapter;
use near_network::spice_data_distribution::{SpiceIncomingPartialData, SpicePartialDataRequest};
use near_network::types::{NetworkRequests, PeerManagerAdapter, PeerManagerMessageRequest};
use near_o11y::span_wrapped_msg::SpanWrapped;
use near_o11y::testonly::init_test_logger;
use near_primitives::hash::CryptoHash;
use near_primitives::hash::hash;
use near_primitives::merkle::merklize;
use near_primitives::shard_layout::ShardLayout;
use near_primitives::sharding::ReceiptProof;
use near_primitives::sharding::ShardChunkHeader;
use near_primitives::sharding::ShardProof;
use near_primitives::state::PartialState;
use near_primitives::test_utils::{TestBlockBuilder, create_test_signer};
use near_primitives::types::ShardId;
use near_primitives::types::chunk_extra::ChunkExtra;
use near_primitives::types::{AccountId, ChunkExecutionResultHash};
use near_primitives::types::{BlockHeight, ChunkExecutionResult};
use near_store::adapter::StoreAdapter;
use tokio::sync::mpsc::error::TryRecvError;
use tokio::sync::mpsc::{UnboundedReceiver, UnboundedSender, unbounded_channel};

use crate::chunk_executor_actor::{ExecutorIncomingUnverifiedReceipts, save_receipt_proof};
use crate::spice_chunk_validator_actor::SpiceChunkStateWitnessMessage;
use crate::spice_data_distributor_actor::{
    DataIsKnownError, Error, ReceiveDataError, SpiceDataDistributorActor,
    SpiceDistributorOutgoingReceipts, SpiceDistributorStateWitness,
};

fn build_block(epoch_manager: &dyn EpochManagerAdapter, prev_block: &Block) -> Arc<Block> {
    let block_producer = epoch_manager
        .get_block_producer_info(prev_block.header().epoch_id(), prev_block.header().height() + 1)
        .unwrap();
    let signer = Arc::new(create_test_signer(block_producer.account_id().as_str()));
    TestBlockBuilder::new(Clock::real(), prev_block, signer)
        .chunks(get_fake_next_block_chunk_headers(&prev_block, epoch_manager))
        .spice_core_statements(vec![])
        .build()
}

#[allow(clippy::large_enum_variant)]
#[derive(Debug, PartialEq)]
enum OutgoingMessage {
    NetworkRequests { request: NetworkRequests },
    ExecutorIncomingUnverifiedReceipts(ExecutorIncomingUnverifiedReceipts),
    ChunkStateWitnessMessage(SpiceChunkStateWitnessMessage),
}

fn latest_block(chain: &Chain) -> Arc<Block> {
    let head = chain.chain_store.head().unwrap();
    let block_hash = &head.last_block_hash;
    chain.chain_store.get_block(block_hash).unwrap()
}

fn new_test_receipt_proof(block: &Block) -> ReceiptProof {
    let chunks = block.chunks();
    let from_shard_id = chunks[0].shard_id();
    let to_shard_id = chunks[1].shard_id();
    ReceiptProof(vec![], ShardProof { from_shard_id, to_shard_id, proof: vec![] })
}

fn new_test_witness_for_chunk(
    block: &Block,
    chunk_header: &ShardChunkHeader,
) -> SpiceChunkStateWitness {
    let state_transition = SpiceChunkStateTransition {
        base_state: PartialState::TrieValues(vec![]),
        post_state_root: CryptoHash::default(),
    };
    let receipt_proofs = HashMap::new();
    let receipts_hash = CryptoHash::default();
    let transactions = vec![];
    SpiceChunkStateWitness::new(
        near_primitives::types::SpiceChunkId {
            block_hash: *block.hash(),
            shard_id: chunk_header.shard_id(),
        },
        state_transition,
        receipt_proofs,
        receipts_hash,
        transactions,
        ChunkExecutionResultHash(CryptoHash::default()),
    )
}

fn new_test_witness(block: &Block) -> SpiceChunkStateWitness {
    let chunks = block.chunks();
    let chunk_header = &chunks[0];
    new_test_witness_for_chunk(block, chunk_header)
}

fn setup(num_chunk_producers: usize, num_validators: usize) -> (Genesis, Chain) {
    init_test_logger();

    let num_shards = 2;
    let shard_layout = ShardLayout::multi_shard(num_shards, 0);

    let block_and_chunk_producers =
        (0..num_chunk_producers).map(|i| format!("test-producer-{i}")).collect_vec();
    let chunk_validators_only =
        (0..num_validators).map(|i| format!("test-validator-{i}")).collect_vec();
    let validators_spec = ValidatorsSpec::desired_roles(
        &block_and_chunk_producers.iter().map(String::as_str).collect_vec(),
        &chunk_validators_only.iter().map(String::as_str).collect_vec(),
    );

    let genesis = TestGenesisBuilder::new()
        .shard_layout(shard_layout)
        .validators_spec(validators_spec)
        .build();

    let mut chain = get_chain_with_genesis(Clock::real(), genesis.clone());
    let epoch_manager = chain.epoch_manager.as_ref();
    let genesis_block = chain.genesis_block();
    let first_block = build_block(epoch_manager, &genesis_block);
    let second_block = build_block(epoch_manager, &first_block);
    for block in [first_block, second_block] {
        process_block_sync(
            &mut chain,
            block.into(),
            Provenance::PRODUCED,
            &mut BlockProcessingArtifact::default(),
        )
        .unwrap();
    }
    (genesis, chain)
}

fn new_chain(chain: &Chain, genesis: &Genesis) -> Chain {
    let mut cloned_chain = get_chain_with_genesis(Clock::real(), genesis.clone());
    let mut blocks = Vec::new();
    let head = chain.chain_store.head().unwrap();
    let mut last_block = chain.chain_store.get_block(&head.last_block_hash).unwrap();
    while !last_block.header().is_genesis() {
        blocks.push(last_block.clone());
        last_block = chain.chain_store.get_block(last_block.header().prev_hash()).unwrap();
    }
    for block in blocks.into_iter().rev() {
        process_block_sync(
            &mut cloned_chain,
            block.into(),
            Provenance::PRODUCED,
            &mut BlockProcessingArtifact::default(),
        )
        .unwrap();
    }
    cloned_chain
}

struct ActorBuilder {
    validator: Option<AccountId>,
    tracked_shards_config: TrackedShardsConfig,
}

impl ActorBuilder {
    fn new(validator: Option<AccountId>) -> Self {
        Self { validator, tracked_shards_config: TrackedShardsConfig::NoShards }
    }

    fn tracked_shards_config(mut self, config: TrackedShardsConfig) -> Self {
        self.tracked_shards_config = config;
        self
    }

    fn build(
        self,
        outgoing_sc: UnboundedSender<OutgoingMessage>,
        chain: &Chain,
    ) -> SpiceDataDistributorActor {
        let signer =
            self.validator.map(|account_id| Arc::new(create_test_signer(account_id.as_str())));
        let validator_signer = MutableConfigValue::new(signer, "validator_signer");
        let epoch_manager = chain.epoch_manager.clone();
        let shard_tracker = ShardTracker::new(
            self.tracked_shards_config,
            chain.epoch_manager.clone(),
            validator_signer.clone(),
        );

        let network_adapter = PeerManagerAdapter {
<<<<<<< HEAD
            async_request_sender: noop().into_sender(),
=======
            async_request_sender: noop().into_async_sender(),
>>>>>>> f56cd7dd
            set_chain_info_sender: noop().into_sender(),
            state_sync_event_sender: noop().into_sender(),
            request_sender: Sender::from_fn({
                let outgoing_sc = outgoing_sc.clone();
                move |message: PeerManagerMessageRequest| {
                    let PeerManagerMessageRequest::NetworkRequests(request) = message else {
                        unreachable!()
                    };
                    outgoing_sc.send(OutgoingMessage::NetworkRequests { request }).unwrap();
                }
            }),
        };
        SpiceDataDistributorActor::new(
            epoch_manager,
            chain.chain_store.store().chain_store(),
            validator_signer,
            shard_tracker,
            network_adapter,
            Sender::from_fn({
                let outgoing_sc = outgoing_sc.clone();
                move |message| {
                    outgoing_sc
                        .send(OutgoingMessage::ExecutorIncomingUnverifiedReceipts(message))
                        .unwrap();
                }
            }),
            Sender::from_fn({
                move |message: SpanWrapped<SpiceChunkStateWitnessMessage>| {
                    outgoing_sc
                        .send(OutgoingMessage::ChunkStateWitnessMessage(message.span_unwrap()))
                        .unwrap();
                }
            }),
        )
    }
}

fn new_actor_for_account(
    outgoing_sc: UnboundedSender<OutgoingMessage>,
    chain: &Chain,
    account_id: &AccountId,
) -> SpiceDataDistributorActor {
    ActorBuilder::new(Some(account_id.clone())).build(outgoing_sc, chain)
}

type FakeActionTask = Box<
    dyn FnOnce(
            &mut SpiceDataDistributorActor,
            &mut dyn DelayedActionRunner<SpiceDataDistributorActor>,
        ) + Send
        + 'static,
>;

#[derive(Default)]
struct FakeActionRunner {
    tasks: Vec<FakeActionTask>,
}

impl DelayedActionRunner<SpiceDataDistributorActor> for FakeActionRunner {
    fn run_later_boxed(
        &mut self,
        _name: &'static str,
        _dur: near_async::time::Duration,
        f: FakeActionTask,
    ) {
        self.tasks.push(f);
    }
}

impl FakeActionRunner {
    fn trigger(&mut self, actor: &mut SpiceDataDistributorActor) {
        let tasks = std::mem::take(&mut self.tasks);
        for task in tasks {
            task(actor, self);
        }
    }
}

fn witness_producer_accounts(
    chain: &Chain,
    block: &Block,
    witness: &SpiceChunkStateWitness,
) -> Vec<AccountId> {
    let chunk_id = witness.chunk_id();
    chain
        .epoch_manager
        .get_epoch_chunk_producers_for_shard(block.header().epoch_id(), chunk_id.shard_id)
        .unwrap()
}

fn witness_chunk_height_created(block: &Block, witness: &SpiceChunkStateWitness) -> BlockHeight {
    block
        .chunks()
        .iter_raw()
        .find(|chunk| chunk.shard_id() == witness.chunk_id().shard_id)
        .unwrap()
        .height_created()
}

fn witness_validators(
    chain: &Chain,
    block: &Block,
    witness: &SpiceChunkStateWitness,
) -> Vec<AccountId> {
    let chunk_id = witness.chunk_id();
    let height_created = witness_chunk_height_created(block, witness);
    let validator_assignment = chain
        .epoch_manager
        .get_chunk_validator_assignments(
            block.header().epoch_id(),
            chunk_id.shard_id,
            height_created,
        )
        .unwrap();
    validator_assignment.assignments().iter().map(|(id, _)| id).cloned().collect()
}

fn receipt_producer_accounts(
    chain: &Chain,
    block: &Block,
    receipt_proof: &ReceiptProof,
) -> Vec<AccountId> {
    let from_shard_id = receipt_proof.1.from_shard_id;
    chain
        .epoch_manager
        .get_epoch_chunk_producers_for_shard(block.header().epoch_id(), from_shard_id)
        .unwrap()
}

fn receipt_recipients_accounts(
    chain: &Chain,
    block: &Block,
    receipt_proof: &ReceiptProof,
) -> Vec<AccountId> {
    let to_shard_id = receipt_proof.1.to_shard_id;
    chain
        .epoch_manager
        .get_epoch_chunk_producers_for_shard(block.header().epoch_id(), to_shard_id)
        .unwrap()
}

struct SpicePartialDataBuilder {
    id: SpiceDataIdentifier,
    commitment: SpiceDataCommitment,
    parts: Vec<SpiceDataPart>,
    sender: AccountId,
}

macro_rules! builder_setter {
    ($field: ident, $type: ty) => {
        fn $field(mut self, value: $type) -> Self {
            self.$field = value;
            self
        }
    };
}

impl SpicePartialDataBuilder {
    builder_setter!(id, SpiceDataIdentifier);
    builder_setter!(commitment, SpiceDataCommitment);
    builder_setter!(parts, Vec<SpiceDataPart>);
    builder_setter!(sender, AccountId);

    fn from_default(default: SpicePartialData) -> Self {
        Self::from_verified(data_into_verified(default))
    }

    fn from_verified(
        SpiceVerifiedPartialData { id, commitment, parts, sender }: SpiceVerifiedPartialData,
    ) -> Self {
        Self { id, commitment, parts, sender }
    }

    fn build(self) -> SpicePartialData {
        SpicePartialData::new(
            self.id,
            self.commitment,
            self.parts,
            &create_test_signer(self.sender.as_str()),
        )
    }

    fn build_with_signature(self, signature: Signature) -> SpicePartialData {
        testonly_create_spice_partial_data(
            self.id,
            self.commitment,
            self.parts,
            signature,
            self.sender,
        )
    }
}

fn data_into_verified(data: SpicePartialData) -> SpiceVerifiedPartialData {
    let signer = create_test_signer(data.sender().as_str());
    data.into_verified(&signer.public_key()).unwrap()
}

fn test_witness_can_be_reconstructed_impl(num_chunk_producers: usize, num_validators: usize) {
    let (genesis, chain) = setup(num_chunk_producers, num_validators);

    let block = latest_block(&chain);
    let state_witness = new_test_witness(&block);

    let producer_accounts = &witness_producer_accounts(&chain, &block, &state_witness);
    let validator_accounts = witness_validators(&chain, &block, &state_witness);
    let mut recipient_accounts: HashSet<AccountId> =
        HashSet::from_iter(validator_accounts.into_iter());
    for producer in producer_accounts {
        recipient_accounts.remove(producer);
    }

    let (producers_messages_sc, mut producers_messages_rc) = unbounded_channel();
    let mut producers = producer_accounts
        .iter()
        .map(|producer| new_actor_for_account(producers_messages_sc.clone(), &chain, producer))
        .collect_vec();
    for producer in &mut producers {
        producer.handle(SpiceDistributorStateWitness { state_witness: state_witness.clone() })
    }

    let (receiver_messages_sc, mut receiver_messages_rc) = unbounded_channel();
    let validator = recipient_accounts.iter().next().unwrap();

    // Separate chain makes sure that receiver doesn't share storage with producers.
    let receiver_chain = new_chain(&chain, &genesis);
    let mut receiver = new_actor_for_account(receiver_messages_sc, &receiver_chain, validator);
    while let Ok(message) = producers_messages_rc.try_recv() {
        let OutgoingMessage::NetworkRequests {
            request: NetworkRequests::SpicePartialData { partial_data, recipients },
        } = message
        else {
            panic!()
        };
        assert!(recipients.contains(validator));
        receiver.handle(SpiceIncomingPartialData { data: partial_data.clone() });
    }
    let message = receiver_messages_rc.try_recv().unwrap();
    assert_matches!(receiver_messages_rc.try_recv(), Err(TryRecvError::Empty));
    let OutgoingMessage::ChunkStateWitnessMessage(SpiceChunkStateWitnessMessage {
        witness: reconstructed_witness,
        ..
    }) = message
    else {
        panic!();
    };
    assert_eq!(reconstructed_witness, state_witness);
}

fn test_witness_is_distributed_to_all_validators_impl(
    num_chunk_producers: usize,
    num_validators: usize,
) {
    let (_genesis, chain) = setup(num_chunk_producers, num_validators);

    let block = latest_block(&chain);
    let state_witness = new_test_witness(&block);

    let producer_accounts = &witness_producer_accounts(&chain, &block, &state_witness);
    let validator_accounts = witness_validators(&chain, &block, &state_witness);
    let mut recipient_accounts: HashSet<AccountId> =
        HashSet::from_iter(validator_accounts.into_iter());
    for producer in producer_accounts {
        recipient_accounts.remove(producer);
    }

    let (producers_messages_sc, mut producers_messages_rc) = unbounded_channel();
    let mut producers = producer_accounts
        .iter()
        .map(|producer| new_actor_for_account(producers_messages_sc.clone(), &chain, producer))
        .collect_vec();
    for producer in &mut producers {
        producer.handle(SpiceDistributorStateWitness { state_witness: state_witness.clone() })
    }

    while let Ok(message) = producers_messages_rc.try_recv() {
        let OutgoingMessage::NetworkRequests {
            request: NetworkRequests::SpicePartialData { recipients: message_recipients, .. },
            ..
        } = message
        else {
            panic!()
        };
        assert_eq!(message_recipients.len(), recipient_accounts.len());
        let message_recipients = HashSet::from_iter(message_recipients.into_iter());
        assert_eq!(message_recipients, recipient_accounts);
    }
}

macro_rules! test_witness_distribution {
    ($($name:ident ( $num_producers:literal, $num_validators:literal ))+) => {
        mod test_witness_can_be_reconstructed {
            $(
                #[test]
                #[cfg_attr(not(feature = "protocol_feature_spice"), ignore)]
                fn $name() {
                    super::test_witness_can_be_reconstructed_impl($num_producers, $num_validators);
                }
            )+
        }
        mod test_witness_is_distributed_to_all_validators {
            $(
                #[test]
                #[cfg_attr(not(feature = "protocol_feature_spice"), ignore)]
                fn $name() {
                    super::test_witness_is_distributed_to_all_validators_impl($num_producers, $num_validators);
                }
            )+
        }
    }
}

test_witness_distribution! {
    with_1_producer_1_validator(1, 1)
    with_1_producer_10_validators(1, 10)
    with_1_producer_100_validators(1, 100)
    with_1_producer_1000_validators(1, 1000)
    with_1_producer_9999_validators(1, 9999)
    with_10_producers_1_validator(10, 1)
    with_10_producers_10_validators(10, 10)
    with_10_producers_100_validators(10, 100)
    with_10_producers_1000_validators(10, 1000)
    with_100_producers_1_validator(100, 1)
    with_100_producers_10_validators(100, 10)
    with_100_producers_100_validators(100, 100)
    with_100_producers_1000_validators(100, 1000)
    with_5000_producers_1_validator(5000, 1)
    with_5000_producers_10_validators(5000, 10)
    with_5000_producers_100_validators(5000, 100)
    with_5000_producers_1000_validators(5000, 1000)
    with_5000_producers_4000_validators(5000, 4000)
}

fn test_receipts_can_be_reconstructed_impl(num_chunk_producers: usize) {
    let (genesis, chain) = setup(num_chunk_producers, 0);

    let block = latest_block(&chain);
    let receipt_proof = new_test_receipt_proof(&block);

    let producer_accounts = &receipt_producer_accounts(&chain, &block, &receipt_proof);
    let recipient_accounts = &receipt_recipients_accounts(&chain, &block, &receipt_proof);

    let (producers_messages_sc, mut producers_messages_rc) = unbounded_channel();
    let mut producers = producer_accounts
        .iter()
        .map(|producer| new_actor_for_account(producers_messages_sc.clone(), &chain, producer))
        .collect_vec();
    for producer in &mut producers {
        producer.handle(SpiceDistributorOutgoingReceipts {
            block_hash: *block.hash(),
            receipt_proofs: vec![receipt_proof.clone()],
        })
    }

    let (receiver_messages_sc, mut receiver_messages_rc) = unbounded_channel();
    let receiver_account = &recipient_accounts[0];

    // Separate chain makes sure that receiver doesn't share storage with producers.
    let receiver_chain = new_chain(&chain, &genesis);
    let mut receiver =
        new_actor_for_account(receiver_messages_sc, &receiver_chain, receiver_account);
    while let Ok(message) = producers_messages_rc.try_recv() {
        let OutgoingMessage::NetworkRequests {
            request: NetworkRequests::SpicePartialData { partial_data, recipients },
        } = message
        else {
            panic!()
        };
        assert!(recipients.contains(receiver_account));
        receiver.handle(SpiceIncomingPartialData { data: partial_data.clone() });
    }
    let message = receiver_messages_rc.try_recv().unwrap();
    assert_matches!(receiver_messages_rc.try_recv(), Err(TryRecvError::Empty));
    let OutgoingMessage::ExecutorIncomingUnverifiedReceipts(ExecutorIncomingUnverifiedReceipts {
        block_hash: reconstructed_block_hash,
        receipt_proof: reconstructed_receipt_proof,
    }) = message
    else {
        panic!();
    };
    assert_eq!(&reconstructed_block_hash, block.hash());
    assert_eq!(reconstructed_receipt_proof, receipt_proof);
}

fn test_receipts_are_distributed_to_all_validators_impl(num_chunk_producers: usize) {
    let (_genesis, chain) = setup(num_chunk_producers, 0);

    let block = latest_block(&chain);
    let receipt_proof = new_test_receipt_proof(&block);

    let producer_accounts = &receipt_producer_accounts(&chain, &block, &receipt_proof);
    let recipient_accounts = &receipt_recipients_accounts(&chain, &block, &receipt_proof);

    let (producers_messages_sc, mut producers_messages_rc) = unbounded_channel();
    let mut producers = producer_accounts
        .iter()
        .map(|producer| new_actor_for_account(producers_messages_sc.clone(), &chain, producer))
        .collect_vec();
    for producer in &mut producers {
        producer.handle(SpiceDistributorOutgoingReceipts {
            block_hash: *block.hash(),
            receipt_proofs: vec![receipt_proof.clone()],
        })
    }

    let recipients: HashSet<AccountId> = HashSet::from_iter(recipient_accounts.iter().cloned());
    while let Ok(message) = producers_messages_rc.try_recv() {
        let OutgoingMessage::NetworkRequests {
            request: NetworkRequests::SpicePartialData { recipients: message_recipients, .. },
            ..
        } = message
        else {
            panic!()
        };
        assert_eq!(message_recipients.len(), recipient_accounts.len());
        let message_recipients = HashSet::from_iter(message_recipients.into_iter());
        assert_eq!(message_recipients, recipients);
    }
}

macro_rules! test_receipts_distribution {
    ($($name:ident ( $num_producers:literal ))+) => {
        mod test_receipts_can_be_reconstructed {
            $(
                #[test]
                #[cfg_attr(not(feature = "protocol_feature_spice"), ignore)]
                fn $name() {
                    super::test_receipts_can_be_reconstructed_impl($num_producers);
                }
            )+
        }
        mod test_receipts_are_distributed_to_all_validators {
            $(
                #[test]
                #[cfg_attr(not(feature = "protocol_feature_spice"), ignore)]
                fn $name() {
                    super::test_receipts_are_distributed_to_all_validators_impl($num_producers);
                }
            )+
        }
    }
}

test_receipts_distribution! {
    with_2_producers(2)
    with_5_producers(5)
    with_10_producers(10)
    with_20_producers(20)
    with_50_producers(50)
    with_100_producers(100)
    with_500_producers(500)
    with_5000_producers(5000)
}

fn drain_outgoing_partial_data(
    outgoing_rc: &mut UnboundedReceiver<OutgoingMessage>,
) -> Vec<(SpicePartialData, HashSet<AccountId>)> {
    let mut requests = Vec::new();
    while let Ok(message) = outgoing_rc.try_recv() {
        let OutgoingMessage::NetworkRequests {
            request: NetworkRequests::SpicePartialData { partial_data, recipients },
        } = message
        else {
            continue;
        };
        requests.push((partial_data, recipients));
    }
    requests
}

fn drain_outgoing_data_requests(
    outgoing_rc: &mut UnboundedReceiver<OutgoingMessage>,
) -> Vec<SpicePartialDataRequest> {
    let mut requests = Vec::new();
    while let Ok(message) = outgoing_rc.try_recv() {
        let OutgoingMessage::NetworkRequests {
            request: NetworkRequests::SpicePartialDataRequest { request, producer: _ },
        } = message
        else {
            continue;
        };
        requests.push(request);
    }
    requests
}

fn get_incoming_data<T>(
    producer: &AccountId,
    chain: &Chain,
    message: T,
) -> (SpiceIncomingPartialData, Option<AccountId>)
where
    T: Send + 'static,
    SpiceDataDistributorActor: Handler<T>,
{
    let (outgoing_sc, mut outgoing_rc) = unbounded_channel();
    let mut actor = new_actor_for_account(outgoing_sc, chain, producer);
    actor.handle(message);
    let (partial_data, recipients) = drain_outgoing_partial_data(&mut outgoing_rc).swap_remove(0);
    let recipient = recipients.into_iter().next();
    (SpiceIncomingPartialData { data: partial_data }, recipient)
}

fn receipt_proof_incoming_data(
    chain: &Chain,
    block: &Block,
) -> (SpiceIncomingPartialData, AccountId) {
    let receipt_proof = new_test_receipt_proof(block);
    let producer = receipt_producer_accounts(chain, block, &receipt_proof).swap_remove(0);
    let (data, recipient) = get_incoming_data(
        &producer,
        chain,
        SpiceDistributorOutgoingReceipts {
            block_hash: *block.hash(),
            receipt_proofs: vec![receipt_proof],
        },
    );
    (data, recipient.unwrap())
}

fn witness_incoming_data(chain: &Chain, block: &Block) -> (SpiceIncomingPartialData, AccountId) {
    let state_witness = new_test_witness(&block);
    let producer = witness_producer_accounts(chain, block, &state_witness).swap_remove(0);
    let (data, recipient) =
        get_incoming_data(&producer, chain, SpiceDistributorStateWitness { state_witness });
    (data, recipient.unwrap())
}

macro_rules! test_invalid_incoming_partial_data {
    ($($name:ident ( $error:pat,  $partial_data_func:ident, $default:ident , $build_block:block ) )+) => {
        mod test_invalid_incoming_partial_data {
            use super::*;
            $(
                #[test]
                #[cfg_attr(not(feature = "protocol_feature_spice"), ignore)]
                fn $name() {
                    let (_genesis, chain) = setup(2, 0);
                    let block = latest_block(&chain);

                    let (incoming_data, recipient) = $partial_data_func(&chain, &block);

                    let (outgoing_sc, mut outgoing_rc) = unbounded_channel();
                    let mut actor = new_actor_for_account(outgoing_sc, &chain, &recipient);
                    {
                        let $default = data_into_verified(incoming_data.data.clone());
                        let partial_data = $build_block;
                        let result = actor.receive_data(partial_data);
                        assert_matches!(outgoing_rc.try_recv(), Err(TryRecvError::Empty));
                        assert_matches!(result, Err(ReceiveDataError::ReceivingDataWithBlock($error)));
                    }
                    actor.handle(incoming_data);
                    assert_matches!(outgoing_rc.try_recv(), Ok(_));
                }
            )+
        }
    }
}

test_invalid_incoming_partial_data! {
    invalid_receipt_proof_from_shard_id(Error::InvalidReceiptFromShardId, receipt_proof_incoming_data, default, {
        let SpiceDataIdentifier::ReceiptProof { from_shard_id: _, block_hash, to_shard_id } =
            default.id
        else {
            panic!();
        };
        let from_shard_id = ShardId::new(42);
        SpicePartialDataBuilder::from_verified(default)
            .id(SpiceDataIdentifier::ReceiptProof { from_shard_id, block_hash, to_shard_id })
            .build()
    })
    invalid_receipt_proof_to_shard_id(Error::InvalidReceiptToShardId, receipt_proof_incoming_data, default, {
        let SpiceDataIdentifier::ReceiptProof { from_shard_id, block_hash, to_shard_id: _ } =
            default.id
        else {
            panic!();
        };
        let to_shard_id = ShardId::new(42);
        SpicePartialDataBuilder::from_verified(default)
            .id(SpiceDataIdentifier::ReceiptProof { from_shard_id, block_hash, to_shard_id })
            .build()
    })
    invalid_witness_shard_id(Error::InvalidWitnessShardId, witness_incoming_data, default, {
        let SpiceDataIdentifier::Witness { shard_id: _, block_hash } = default.id else {
            panic!();
        };
        let shard_id = ShardId::new(42);
        SpicePartialDataBuilder::from_verified(default)
            .id(SpiceDataIdentifier::Witness { block_hash, shard_id })
            .build()
    })
    sender_is_not_validator(Error::SenderIsNotValidator, receipt_proof_incoming_data, default, {
        SpicePartialDataBuilder::from_verified(default)
            .sender(AccountId::from_str("invalid-sender").unwrap())
            .build()
    })
    sender_is_not_producer(Error::SenderIsNotProducer, receipt_proof_incoming_data, default, {
        let SpiceDataIdentifier::ReceiptProof { from_shard_id: _, block_hash, to_shard_id }
            = default.id
        else {
            panic!();
        };
        let from_shard_id = to_shard_id;
        SpicePartialDataBuilder::from_verified(default)
            .id(SpiceDataIdentifier::ReceiptProof { from_shard_id, block_hash, to_shard_id })
            .build()
    })
    node_is_not_recipient(Error::NodeIsNotRecipient, receipt_proof_incoming_data, default, {
        let SpiceDataIdentifier::ReceiptProof { from_shard_id, to_shard_id: _, block_hash } =
            default.id
        else {
                panic!();
        };
        let to_shard_id = from_shard_id;
        SpicePartialDataBuilder::from_verified(default)
            .id(SpiceDataIdentifier::ReceiptProof { from_shard_id, block_hash, to_shard_id })
            .build()
    })
    merkle_path_does_not_match_commitment_root(Error::InvalidCommitmentRoot, receipt_proof_incoming_data, default, {
        let mut commitment = default.commitment.clone();
        commitment.root = CryptoHash::default();
        SpicePartialDataBuilder::from_verified(default).commitment(commitment).build()
    })
    data_does_not_match_commitment_hash(Error::InvalidCommitmentHash, receipt_proof_incoming_data, default, {
        let mut commitment = default.commitment.clone();
        commitment.hash = CryptoHash::default();
        SpicePartialDataBuilder::from_verified(default).commitment(commitment).build()
    })
    invalid_part_ord(Error::InvalidCommitmentRoot, receipt_proof_incoming_data, default, {
        let mut parts = default.parts.clone();
        parts[0].part_ord = 42;
        SpicePartialDataBuilder::from_verified(default).parts(parts).build()
    })
    undecodable_part(Error::DecodeError(_), receipt_proof_incoming_data, default, {
        let data = "bad data";
        let parts = vec![borsh::to_vec(&data).unwrap()];
        let mut boxed_parts: Vec<Box<[u8]>> =
            parts.into_iter().map(|v| v.into_boxed_slice()).collect();
        let data_hash = hash(&borsh::to_vec(&data).unwrap());
        let (merkle_root, mut merkle_proofs) = merklize(&boxed_parts);
        assert_eq!(boxed_parts.len(), 1);
        assert_eq!(merkle_proofs.len(), 1);
        SpicePartialDataBuilder::from_verified(default)
            .commitment(SpiceDataCommitment {
                hash: data_hash,
                root: merkle_root,
                encoded_length: data.len() as u64,
            })
            .parts(vec![SpiceDataPart {
                part_ord: 0,
                part: boxed_parts.swap_remove(0),
                merkle_proof: merkle_proofs.swap_remove(0),
            }])
            .build()
    })
    invalid_signature(Error::InvalidPartialDataSignature, receipt_proof_incoming_data, default, {
        SpicePartialDataBuilder::from_verified(default)
            .build_with_signature(Signature::default())
    })
}

#[test]
#[cfg_attr(not(feature = "protocol_feature_spice"), ignore)]
fn test_incoming_partial_data_is_already_decoded() {
    let (_genesis, chain) = setup(2, 0);
    let block = latest_block(&chain);

    let (incoming_data, recipient) = receipt_proof_incoming_data(&chain, &block);

    let (outgoing_sc, mut outgoing_rc) = unbounded_channel();
    let mut actor = new_actor_for_account(outgoing_sc, &chain, &recipient);
    actor.handle(incoming_data.clone());
    assert_matches!(outgoing_rc.try_recv(), Ok(_));
    let SpiceIncomingPartialData { data } = incoming_data;
    let result = actor.receive_data(data);
    assert_matches!(outgoing_rc.try_recv(), Err(TryRecvError::Empty));
    assert_matches!(
        result,
        Err(ReceiveDataError::ReceivingDataWithBlock(Error::DataIsKnown(
            DataIsKnownError::ReceiptsDecoded { .. }
        )))
    );
}

#[test]
#[cfg_attr(not(feature = "protocol_feature_spice"), ignore)]
fn test_incoming_partial_data_for_already_known_receipts() {
    let (_genesis, chain) = setup(2, 0);
    let block = latest_block(&chain);

    let receipt_proof = new_test_receipt_proof(&block);
    let mut store_update = chain.chain_store.store().store_update();
    save_receipt_proof(&mut store_update, block.hash(), &receipt_proof).unwrap();
    store_update.commit().unwrap();
    let (incoming_data, recipient) = receipt_proof_incoming_data(&chain, &block);

    let (outgoing_sc, mut outgoing_rc) = unbounded_channel();
    let mut actor = new_actor_for_account(outgoing_sc, &chain, &recipient);
    let SpiceIncomingPartialData { data } = incoming_data;
    let result = actor.receive_data(data);
    assert_matches!(outgoing_rc.try_recv(), Err(TryRecvError::Empty));
    assert_matches!(
        result,
        Err(ReceiveDataError::ReceivingDataWithBlock(Error::DataIsKnown(
            DataIsKnownError::ReceiptsKnown { .. }
        )))
    );
}

#[test]
#[cfg_attr(not(feature = "protocol_feature_spice"), ignore)]
fn test_incoming_partial_data_for_already_endorsed_witness() {
    let (_genesis, chain) = setup(2, 0);
    let block = latest_block(&chain);

    let (incoming_data, recipient) = witness_incoming_data(&chain, &block);

    let (outgoing_sc, mut outgoing_rc) = unbounded_channel();
    let mut actor = new_actor_for_account(outgoing_sc, &chain, &recipient);
    let witness = new_test_witness(&block);
    let signer = create_test_signer(recipient.as_str());
    let execution_result = ChunkExecutionResult {
        chunk_extra: ChunkExtra::new_with_only_state_root(&CryptoHash::default()),
        outgoing_receipts_root: CryptoHash::default(),
    };
    let mut core_writer_actor = SpiceCoreWriterActor::new(
        chain.runtime_adapter.store().chain_store(),
        chain.epoch_manager.clone(),
        noop().into_sender(),
        noop().into_sender(),
    );
    core_writer_actor.handle(SpiceChunkEndorsementMessage(SpiceChunkEndorsement::new(
        witness.chunk_id().clone(),
        execution_result,
        &signer,
    )));

    let SpiceIncomingPartialData { data } = incoming_data;
    let result = actor.receive_data(data);
    assert_matches!(outgoing_rc.try_recv(), Err(TryRecvError::Empty));
    assert_matches!(
        result,
        Err(ReceiveDataError::ReceivingDataWithBlock(Error::DataIsKnown(
            DataIsKnownError::WitnessValidated(..)
        )))
    );
}

#[test]
#[cfg_attr(not(feature = "protocol_feature_spice"), ignore)]
fn test_incoming_partial_data_for_witness_with_receipt_id() {
    let (_genesis, chain) = setup(2, 0);
    let block = latest_block(&chain);
    let (incoming_data, recipient) = receipt_proof_incoming_data(&chain, &block);
    let (outgoing_sc, mut outgoing_rc) = unbounded_channel();
    let mut actor = new_actor_for_account(outgoing_sc, &chain, &recipient);
    {
        let (witness_partial_data, _) = witness_incoming_data(&chain, &block);
        let witness_partial_data = data_into_verified(witness_partial_data.data);

        let data = SpicePartialDataBuilder::from_default(incoming_data.data.clone())
            .commitment(witness_partial_data.commitment)
            .parts(witness_partial_data.parts)
            .build();
        let result = actor.receive_data(data);
        assert_matches!(outgoing_rc.try_recv(), Err(TryRecvError::Empty));
        assert_matches!(
            result,
            Err(ReceiveDataError::ReceivingDataWithBlock(Error::IdAndDataMismatch))
        );
    }
    actor.handle(incoming_data);
    assert_matches!(outgoing_rc.try_recv(), Ok(_));
}

#[test]
#[cfg_attr(not(feature = "protocol_feature_spice"), ignore)]
fn test_incoming_partial_data_for_receipts_with_non_matching_from_shard_id() {
    let (_genesis, chain) = setup(4, 0);
    let block = latest_block(&chain);
    let (incoming_data, recipient) = receipt_proof_incoming_data(&chain, &block);
    let (outgoing_sc, mut outgoing_rc) = unbounded_channel();
    let mut actor = new_actor_for_account(outgoing_sc, &chain, &recipient);
    {
        let mut receipt_proof = new_test_receipt_proof(&block);
        receipt_proof.1.from_shard_id = receipt_proof.1.to_shard_id;
        let producer = receipt_producer_accounts(&chain, &block, &receipt_proof).swap_remove(0);
        let (different_incoming_data, _recipient) = get_incoming_data(
            &producer,
            &chain,
            SpiceDistributorOutgoingReceipts {
                block_hash: *block.hash(),
                receipt_proofs: vec![receipt_proof],
            },
        );
        let different_incoming_data = data_into_verified(different_incoming_data.data);

        let data = SpicePartialDataBuilder::from_default(incoming_data.data.clone())
            .commitment(different_incoming_data.commitment)
            .parts(different_incoming_data.parts)
            .build();
        let result = actor.receive_data(data);
        assert_matches!(outgoing_rc.try_recv(), Err(TryRecvError::Empty));
        assert_matches!(
            result,
            Err(ReceiveDataError::ReceivingDataWithBlock(Error::InvalidDecodedReceiptFromShardId))
        );
    }
    actor.handle(incoming_data);
    assert_matches!(outgoing_rc.try_recv(), Ok(_));
}

#[test]
#[cfg_attr(not(feature = "protocol_feature_spice"), ignore)]
fn test_incoming_partial_data_for_receipts_with_non_matching_to_shard_id() {
    let (_genesis, chain) = setup(4, 0);
    let block = latest_block(&chain);
    let (incoming_data, recipient) = receipt_proof_incoming_data(&chain, &block);
    let (outgoing_sc, mut outgoing_rc) = unbounded_channel();
    let mut actor = new_actor_for_account(outgoing_sc, &chain, &recipient);
    {
        let mut receipt_proof = new_test_receipt_proof(&block);
        receipt_proof.1.to_shard_id = receipt_proof.1.from_shard_id;
        let producer = receipt_producer_accounts(&chain, &block, &receipt_proof).swap_remove(0);
        let (different_incoming_data, _recipient) = get_incoming_data(
            &producer,
            &chain,
            SpiceDistributorOutgoingReceipts {
                block_hash: *block.hash(),
                receipt_proofs: vec![receipt_proof],
            },
        );
        let different_incoming_data = data_into_verified(different_incoming_data.data);

        let data = SpicePartialDataBuilder::from_default(incoming_data.data.clone())
            .commitment(different_incoming_data.commitment)
            .parts(different_incoming_data.parts)
            .build();
        let result = actor.receive_data(data);
        assert_matches!(outgoing_rc.try_recv(), Err(TryRecvError::Empty));
        assert_matches!(
            result,
            Err(ReceiveDataError::ReceivingDataWithBlock(Error::InvalidDecodedReceiptToShardId))
        );
    }
    actor.handle(incoming_data);
    assert_matches!(outgoing_rc.try_recv(), Ok(_));
}

#[test]
#[cfg_attr(not(feature = "protocol_feature_spice"), ignore)]
fn test_incoming_partial_data_for_receipt_with_witness_id() {
    let (_genesis, chain) = setup(2, 0);
    let block = latest_block(&chain);
    let (incoming_data, recipient) = witness_incoming_data(&chain, &block);
    let (outgoing_sc, mut outgoing_rc) = unbounded_channel();
    let mut actor = new_actor_for_account(outgoing_sc, &chain, &recipient);
    {
        let (receipt_partial_data, _) = receipt_proof_incoming_data(&chain, &block);
        let receipt_partial_data = data_into_verified(receipt_partial_data.data);

        let data = SpicePartialDataBuilder::from_default(incoming_data.data.clone())
            .commitment(receipt_partial_data.commitment)
            .parts(receipt_partial_data.parts)
            .build();
        let result = actor.receive_data(data);
        assert_matches!(outgoing_rc.try_recv(), Err(TryRecvError::Empty));
        assert_matches!(
            result,
            Err(ReceiveDataError::ReceivingDataWithBlock(Error::IdAndDataMismatch))
        );
    }
    actor.handle(incoming_data);
    assert_matches!(outgoing_rc.try_recv(), Ok(_));
}

#[test]
#[cfg_attr(not(feature = "protocol_feature_spice"), ignore)]
fn test_incoming_partial_data_for_witness_with_wrong_shard_id() {
    let (_genesis, chain) = setup(2, 0);
    let block = latest_block(&chain);

    let state_witness = new_test_witness(&block);
    let producer = witness_producer_accounts(&chain, &block, &state_witness).swap_remove(0);

    let (incoming_data, recipient) = get_incoming_data(
        &producer,
        &chain,
        SpiceDistributorStateWitness { state_witness: state_witness.clone() },
    );
    let (outgoing_sc, mut outgoing_rc) = unbounded_channel();
    let mut actor = new_actor_for_account(outgoing_sc, &chain, &recipient.unwrap());
    {
        let different_chunk_header = block
            .chunks()
            .iter_raw()
            .find(|chunk| chunk.shard_id() != state_witness.chunk_id().shard_id)
            .cloned()
            .unwrap();
        let witness_with_different_shard =
            new_test_witness_for_chunk(&block, &different_chunk_header);
        let producer =
            witness_producer_accounts(&chain, &block, &witness_with_different_shard).swap_remove(0);
        let (incoming_data_for_different_witness, _recipient) = get_incoming_data(
            &producer,
            &chain,
            SpiceDistributorStateWitness { state_witness: witness_with_different_shard },
        );
        let incoming_data_for_different_witness =
            data_into_verified(incoming_data_for_different_witness.data);
        let data = SpicePartialDataBuilder::from_default(incoming_data.data.clone())
            .commitment(incoming_data_for_different_witness.commitment)
            .parts(incoming_data_for_different_witness.parts)
            .build();
        let result = actor.receive_data(data);
        assert_matches!(outgoing_rc.try_recv(), Err(TryRecvError::Empty));
        assert_matches!(
            result,
            Err(ReceiveDataError::ReceivingDataWithBlock(Error::InvalidDecodedWitnessShardId))
        );
    }
    actor.handle(incoming_data);
    assert_matches!(outgoing_rc.try_recv(), Ok(_));
}

#[test]
#[cfg_attr(not(feature = "protocol_feature_spice"), ignore)]
fn test_incoming_partial_data_for_witness_with_wrong_block_hash() {
    let (_genesis, chain) = setup(2, 0);
    let block = latest_block(&chain);

    let state_witness = new_test_witness(&block);
    let producer = witness_producer_accounts(&chain, &block, &state_witness).swap_remove(0);

    let (incoming_data, recipient) =
        get_incoming_data(&producer, &chain, SpiceDistributorStateWitness { state_witness });
    let (outgoing_sc, mut outgoing_rc) = unbounded_channel();
    let mut actor = new_actor_for_account(outgoing_sc, &chain, &recipient.unwrap());
    {
        let prev_block = chain.chain_store.get_block(block.header().prev_hash()).unwrap();
        let (incoming_data_for_different_witness, _recipient) =
            witness_incoming_data(&chain, &prev_block);
        let incoming_data_for_different_witness =
            data_into_verified(incoming_data_for_different_witness.data);
        let data = SpicePartialDataBuilder::from_default(incoming_data.data.clone())
            .commitment(incoming_data_for_different_witness.commitment)
            .parts(incoming_data_for_different_witness.parts)
            .build();
        let result = actor.receive_data(data);
        assert_matches!(outgoing_rc.try_recv(), Err(TryRecvError::Empty));
        assert_matches!(
            result,
            Err(ReceiveDataError::ReceivingDataWithBlock(Error::InvalidDecodedWitnessBlockHash))
        );
    }
    actor.handle(incoming_data);
    assert_matches!(outgoing_rc.try_recv(), Ok(_));
}

macro_rules! test_invalid_incoming_partial_data_without_block {
    ($($name:ident ( $error:pat, $partial_data_func:ident, $default:ident , $build_block:block ) )+) => {
        mod test_invalid_incoming_partial_data_without_block {
            use super::*;
            $(
                #[test]
                #[cfg_attr(not(feature = "protocol_feature_spice"), ignore)]
                fn $name() {
                    let (genesis, mut chain) = setup(2, 0);
                    let block = latest_block(&chain);

                    let receiver_chain = new_chain(&chain, &genesis);

                    // We use next_block to get starting incoming data calling into data
                    // distribution.
                    let next_block = build_block(chain.epoch_manager.as_ref(), &block);
                    process_block_sync(
                        &mut chain,
                        next_block.clone().into(),
                        Provenance::PRODUCED,
                        &mut BlockProcessingArtifact::default(),
                    )
                    .unwrap();
                    let (incoming_data, recipient) = $partial_data_func(&chain, &next_block);

                    let (outgoing_sc, mut outgoing_rc) = unbounded_channel();
                    let mut actor = new_actor_for_account(outgoing_sc, &receiver_chain, &recipient);
                    {
                        let $default = data_into_verified(incoming_data.data.clone());
                        let partial_data = $build_block;
                        let result = actor.receive_data(partial_data);
                        assert_eq!(actor.pending_partial_data_size(), 0);
                        assert_matches!(outgoing_rc.try_recv(), Err(TryRecvError::Empty));
                        assert_matches!(result, Err(ReceiveDataError::ReceivingDataWithoutBlock($error)));
                    }
                }
            )+
        }
    }
}

test_invalid_incoming_partial_data_without_block! {
    invalid_sender_of_receipts(Error::SenderIsNotValidator, receipt_proof_incoming_data, default, {
        SpicePartialDataBuilder::from_verified(default)
            .sender(AccountId::from_str("invalid-sender").unwrap())
            .build()
    })
    invalid_sender_of_witness(Error::SenderIsNotValidator, witness_incoming_data, default, {
        SpicePartialDataBuilder::from_verified(default)
            .sender(AccountId::from_str("invalid-sender").unwrap())
            .build()
    })
    sender_is_not_producer(Error::SenderIsNotProducer, receipt_proof_incoming_data, default, {
        let SpiceDataIdentifier::ReceiptProof { from_shard_id: _, block_hash, to_shard_id } =
            default.id
        else {
            panic!();
        };
        let from_shard_id = to_shard_id;
        SpicePartialDataBuilder::from_verified(default)
            .id(SpiceDataIdentifier::ReceiptProof { from_shard_id, block_hash, to_shard_id })
            .build()
    })
    invalid_receipts_from_shard(Error::NearChainError(_), receipt_proof_incoming_data, default, {
        let SpiceDataIdentifier::ReceiptProof { from_shard_id: _, block_hash, to_shard_id } =
            default.id
        else {
                panic!();
        };
        let from_shard_id = ShardId::new(42);
        SpicePartialDataBuilder::from_verified(default)
            .id(SpiceDataIdentifier::ReceiptProof { from_shard_id, block_hash, to_shard_id })
            .build()
    })
    invalid_receipts_to_shard(Error::NodeIsNotRecipient, receipt_proof_incoming_data, default, {
        let SpiceDataIdentifier::ReceiptProof { to_shard_id: _, block_hash, from_shard_id } =
            default.id
        else {
                panic!();
        };
        let to_shard_id = ShardId::new(42);
        SpicePartialDataBuilder::from_verified(default)
            .id(SpiceDataIdentifier::ReceiptProof { from_shard_id, block_hash, to_shard_id })
            .build()
    })
    invalid_witness_shard_id(Error::NearChainError(_), witness_incoming_data, default, {
        let SpiceDataIdentifier::Witness { shard_id: _, block_hash } = default.id
        else {
            panic!();
        };
        let shard_id = ShardId::new(42);
        SpicePartialDataBuilder::from_verified(default)
            .id(SpiceDataIdentifier::Witness { block_hash, shard_id })
            .build()
    })
    empty_parts(Error::PartsIsEmpty, receipt_proof_incoming_data, default, {
        SpicePartialDataBuilder::from_verified(default).parts(vec![]).build()
    })
    invalid_signature(Error::InvalidPartialDataSignature, receipt_proof_incoming_data, default, {
        SpicePartialDataBuilder::from_verified(default)
            .build_with_signature(Signature::default())
    })
}

#[test]
#[cfg_attr(not(feature = "protocol_feature_spice"), ignore)]
fn test_invalid_incoming_partial_data_without_block_node_is_not_recipient() {
    let (genesis, mut chain) = setup(2, 0);
    let block = latest_block(&chain);

    let receiver_chain = new_chain(&chain, &genesis);

    // We use next_block to get starting incoming data calling into data
    // distribution.
    let next_block = build_block(chain.epoch_manager.as_ref(), &block);
    process_block_sync(
        &mut chain,
        next_block.clone().into(),
        Provenance::PRODUCED,
        &mut BlockProcessingArtifact::default(),
    )
    .unwrap();
    let (incoming_data, _recipient) = witness_incoming_data(&chain, &next_block);
    let verified = data_into_verified(incoming_data.data);

    let (outgoing_sc, mut outgoing_rc) = unbounded_channel();
    let mut actor = new_actor_for_account(
        outgoing_sc,
        &receiver_chain,
        &AccountId::from_str("non-validator").unwrap(),
    );
    let partial_data = SpicePartialDataBuilder::from_verified(verified).build();
    let result = actor.receive_data(partial_data);
    assert_eq!(actor.pending_partial_data_size(), 0);
    assert_matches!(outgoing_rc.try_recv(), Err(TryRecvError::Empty));
    assert_matches!(
        result,
        Err(ReceiveDataError::ReceivingDataWithoutBlock(Error::NodeIsNotRecipient))
    );
}

#[test]
#[cfg_attr(not(feature = "protocol_feature_spice"), ignore)]
fn test_incoming_data_is_processed_with_block_arriving_late() {
    let (genesis, mut chain) = setup(2, 0);
    let block = latest_block(&chain);

    let mut receiver_chain = new_chain(&chain, &genesis);

    // We use next_block to get starting incoming data calling into data
    // distribution.
    let next_block = build_block(chain.epoch_manager.as_ref(), &block);
    process_block_sync(
        &mut chain,
        next_block.clone().into(),
        Provenance::PRODUCED,
        &mut BlockProcessingArtifact::default(),
    )
    .unwrap();
    let (incoming_data, recipient) = receipt_proof_incoming_data(&chain, &next_block);

    let (outgoing_sc, mut outgoing_rc) = unbounded_channel();
    let mut actor = new_actor_for_account(outgoing_sc, &receiver_chain, &recipient);

    actor.handle(incoming_data);
    assert_eq!(actor.pending_partial_data_size(), 1);
    assert_matches!(outgoing_rc.try_recv(), Err(TryRecvError::Empty));

    process_block_sync(
        &mut receiver_chain,
        next_block.clone().into(),
        Provenance::PRODUCED,
        &mut BlockProcessingArtifact::default(),
    )
    .unwrap();
    actor.handle(ProcessedBlock { block_hash: *next_block.hash() });
    assert_matches!(outgoing_rc.try_recv(), Ok(_));
    assert_eq!(actor.pending_partial_data_size(), 0);
}

#[test]
#[cfg_attr(not(feature = "protocol_feature_spice"), ignore)]
fn test_requesting_witness_for_new_block_when_validator() {
    let (genesis, mut chain) = setup(2, 0);
    let block = latest_block(&chain);
    let mut receiver_chain = new_chain(&chain, &genesis);

    let next_block = build_block(chain.epoch_manager.as_ref(), &block);
    process_block_sync(
        &mut chain,
        next_block.clone().into(),
        Provenance::PRODUCED,
        &mut BlockProcessingArtifact::default(),
    )
    .unwrap();

    let (incoming_witness_data, witness_recipient) = witness_incoming_data(&chain, &next_block);
    let data_id = data_into_verified(incoming_witness_data.data).id;

    let (outgoing_sc, mut outgoing_rc) = unbounded_channel();
    let mut actor = new_actor_for_account(outgoing_sc, &receiver_chain, &witness_recipient);
    let mut fake_runner = FakeActionRunner::default();
    actor.start_actor(&mut fake_runner);
    process_block_sync(
        &mut receiver_chain,
        next_block.clone().into(),
        Provenance::PRODUCED,
        &mut BlockProcessingArtifact::default(),
    )
    .unwrap();
    actor.handle(ProcessedBlock { block_hash: *next_block.hash() });

    fake_runner.trigger(&mut actor);
    let requests = drain_outgoing_data_requests(&mut outgoing_rc);
    assert!(requests.contains(&SpicePartialDataRequest { data_id, requester: witness_recipient }));
}

#[test]
#[cfg_attr(not(feature = "protocol_feature_spice"), ignore)]
fn test_not_requesting_witness_for_new_block_when_not_validator() {
    let (genesis, mut chain) = setup(2, 0);
    let block = latest_block(&chain);
    let mut receiver_chain = new_chain(&chain, &genesis);

    let next_block = build_block(chain.epoch_manager.as_ref(), &block);
    process_block_sync(
        &mut chain,
        next_block.clone().into(),
        Provenance::PRODUCED,
        &mut BlockProcessingArtifact::default(),
    )
    .unwrap();

    let (incoming_witness_data, _witness_recipient) = witness_incoming_data(&chain, &next_block);
    let data_id = data_into_verified(incoming_witness_data.data).id;

    let (outgoing_sc, mut outgoing_rc) = unbounded_channel();
    let mut actor = new_actor_for_account(
        outgoing_sc,
        &receiver_chain,
        &AccountId::from_str("not-validator").unwrap(),
    );
    let mut fake_runner = FakeActionRunner::default();
    actor.start_actor(&mut fake_runner);
    process_block_sync(
        &mut receiver_chain,
        next_block.clone().into(),
        Provenance::PRODUCED,
        &mut BlockProcessingArtifact::default(),
    )
    .unwrap();
    actor.handle(ProcessedBlock { block_hash: *next_block.hash() });

    fake_runner.trigger(&mut actor);
    let requests = drain_outgoing_data_requests(&mut outgoing_rc);
    assert!(!requests.into_iter().map(|r| r.data_id).contains(&data_id));
}

#[test]
#[cfg_attr(not(feature = "protocol_feature_spice"), ignore)]
fn test_not_requesting_witness_for_new_block_without_signer() {
    let (genesis, mut chain) = setup(2, 0);
    let block = latest_block(&chain);
    let mut receiver_chain = new_chain(&chain, &genesis);

    let next_block = build_block(chain.epoch_manager.as_ref(), &block);
    process_block_sync(
        &mut chain,
        next_block.clone().into(),
        Provenance::PRODUCED,
        &mut BlockProcessingArtifact::default(),
    )
    .unwrap();

    let (incoming_witness_data, _witness_recipient) = witness_incoming_data(&chain, &next_block);
    let data_id = data_into_verified(incoming_witness_data.data).id;

    let (outgoing_sc, mut outgoing_rc) = unbounded_channel();
    let mut actor = ActorBuilder::new(None).build(outgoing_sc, &receiver_chain);
    let mut fake_runner = FakeActionRunner::default();
    actor.start_actor(&mut fake_runner);
    process_block_sync(
        &mut receiver_chain,
        next_block.clone().into(),
        Provenance::PRODUCED,
        &mut BlockProcessingArtifact::default(),
    )
    .unwrap();
    actor.handle(ProcessedBlock { block_hash: *next_block.hash() });

    fake_runner.trigger(&mut actor);
    let requests = drain_outgoing_data_requests(&mut outgoing_rc);
    assert!(!requests.into_iter().map(|r| r.data_id).contains(&data_id));
}

#[test]
#[cfg_attr(not(feature = "protocol_feature_spice"), ignore)]
fn test_requesting_receipts_we_do_not_produce_for_new_block() {
    let (genesis, mut chain) = setup(2, 0);
    let block = latest_block(&chain);
    let mut receiver_chain = new_chain(&chain, &genesis);

    let next_block = build_block(chain.epoch_manager.as_ref(), &block);
    process_block_sync(
        &mut chain,
        next_block.clone().into(),
        Provenance::PRODUCED,
        &mut BlockProcessingArtifact::default(),
    )
    .unwrap();

    let (incoming_receipts_data, receipts_recipient) =
        receipt_proof_incoming_data(&chain, &next_block);
    let data_id = data_into_verified(incoming_receipts_data.data).id;

    let (outgoing_sc, mut outgoing_rc) = unbounded_channel();
    let mut actor = new_actor_for_account(outgoing_sc, &receiver_chain, &receipts_recipient);
    let mut fake_runner = FakeActionRunner::default();
    actor.start_actor(&mut fake_runner);
    process_block_sync(
        &mut receiver_chain,
        next_block.clone().into(),
        Provenance::PRODUCED,
        &mut BlockProcessingArtifact::default(),
    )
    .unwrap();
    actor.handle(ProcessedBlock { block_hash: *next_block.hash() });

    fake_runner.trigger(&mut actor);
    let requests = drain_outgoing_data_requests(&mut outgoing_rc);
    assert!(requests.contains(&SpicePartialDataRequest { data_id, requester: receipts_recipient }));
}

#[test]
#[cfg_attr(not(feature = "protocol_feature_spice"), ignore)]
fn test_not_requesting_receipts_we_produce_for_new_block() {
    let (genesis, mut chain) = setup(2, 0);
    let block = latest_block(&chain);
    let mut receiver_chain = new_chain(&chain, &genesis);

    let next_block = build_block(chain.epoch_manager.as_ref(), &block);
    process_block_sync(
        &mut chain,
        next_block.clone().into(),
        Provenance::PRODUCED,
        &mut BlockProcessingArtifact::default(),
    )
    .unwrap();

    let (incoming_receipts_data, receipts_recipient) =
        receipt_proof_incoming_data(&chain, &next_block);
    let data_id = data_into_verified(incoming_receipts_data.data).id;

    let (outgoing_sc, mut outgoing_rc) = unbounded_channel();
    let mut actor = ActorBuilder::new(Some(receipts_recipient))
        .tracked_shards_config(TrackedShardsConfig::AllShards)
        .build(outgoing_sc, &receiver_chain);
    let mut fake_runner = FakeActionRunner::default();
    actor.start_actor(&mut fake_runner);
    process_block_sync(
        &mut receiver_chain,
        next_block.clone().into(),
        Provenance::PRODUCED,
        &mut BlockProcessingArtifact::default(),
    )
    .unwrap();
    actor.handle(ProcessedBlock { block_hash: *next_block.hash() });

    fake_runner.trigger(&mut actor);
    let requests = drain_outgoing_data_requests(&mut outgoing_rc);
    assert!(!requests.into_iter().map(|r| r.data_id).contains(&data_id));
}

#[test]
#[cfg_attr(not(feature = "protocol_feature_spice"), ignore)]
fn test_not_requesting_witnesses_we_produce_for_new_block() {
    let (genesis, mut chain) = setup(2, 0);
    let block = latest_block(&chain);
    let mut receiver_chain = new_chain(&chain, &genesis);

    let next_block = build_block(chain.epoch_manager.as_ref(), &block);
    process_block_sync(
        &mut chain,
        next_block.clone().into(),
        Provenance::PRODUCED,
        &mut BlockProcessingArtifact::default(),
    )
    .unwrap();

    let (incoming_witness_data, witness_recipient) =
        receipt_proof_incoming_data(&chain, &next_block);
    let data_id = data_into_verified(incoming_witness_data.data).id;

    let (outgoing_sc, mut outgoing_rc) = unbounded_channel();
    let mut actor = ActorBuilder::new(Some(witness_recipient))
        .tracked_shards_config(TrackedShardsConfig::AllShards)
        .build(outgoing_sc, &receiver_chain);
    let mut fake_runner = FakeActionRunner::default();
    actor.start_actor(&mut fake_runner);
    process_block_sync(
        &mut receiver_chain,
        next_block.clone().into(),
        Provenance::PRODUCED,
        &mut BlockProcessingArtifact::default(),
    )
    .unwrap();
    actor.handle(ProcessedBlock { block_hash: *next_block.hash() });

    fake_runner.trigger(&mut actor);
    let requests = drain_outgoing_data_requests(&mut outgoing_rc);
    assert!(!requests.into_iter().map(|r| r.data_id).contains(&data_id));
}

#[test]
#[cfg_attr(not(feature = "protocol_feature_spice"), ignore)]
fn test_not_requesting_data_we_already_received() {
    let (genesis, mut chain) = setup(2, 0);
    let block = latest_block(&chain);
    let mut receiver_chain = new_chain(&chain, &genesis);

    let next_block = build_block(chain.epoch_manager.as_ref(), &block);
    process_block_sync(
        &mut chain,
        next_block.clone().into(),
        Provenance::PRODUCED,
        &mut BlockProcessingArtifact::default(),
    )
    .unwrap();

    let (incoming_data, recipient) = receipt_proof_incoming_data(&chain, &next_block);
    let data_id = data_into_verified(incoming_data.data.clone()).id;

    let (outgoing_sc, mut outgoing_rc) = unbounded_channel();
    let mut actor = ActorBuilder::new(Some(recipient)).build(outgoing_sc, &receiver_chain);
    let mut fake_runner = FakeActionRunner::default();
    actor.start_actor(&mut fake_runner);
    process_block_sync(
        &mut receiver_chain,
        next_block.clone().into(),
        Provenance::PRODUCED,
        &mut BlockProcessingArtifact::default(),
    )
    .unwrap();
    actor.handle(ProcessedBlock { block_hash: *next_block.hash() });
    actor.handle(incoming_data);

    fake_runner.trigger(&mut actor);
    let requests = drain_outgoing_data_requests(&mut outgoing_rc);
    assert!(!requests.into_iter().map(|r| r.data_id).contains(&data_id));
}

#[test]
#[cfg_attr(not(feature = "protocol_feature_spice"), ignore)]
fn test_not_requesting_data_we_already_received_before_block() {
    let (genesis, mut chain) = setup(2, 0);
    let block = latest_block(&chain);
    let mut receiver_chain = new_chain(&chain, &genesis);

    let next_block = build_block(chain.epoch_manager.as_ref(), &block);
    process_block_sync(
        &mut chain,
        next_block.clone().into(),
        Provenance::PRODUCED,
        &mut BlockProcessingArtifact::default(),
    )
    .unwrap();

    let (incoming_data, recipient) = receipt_proof_incoming_data(&chain, &next_block);
    let data_id = data_into_verified(incoming_data.data.clone()).id;

    let (outgoing_sc, mut outgoing_rc) = unbounded_channel();
    let mut actor = ActorBuilder::new(Some(recipient)).build(outgoing_sc, &receiver_chain);
    let mut fake_runner = FakeActionRunner::default();
    actor.start_actor(&mut fake_runner);
    actor.handle(incoming_data);
    process_block_sync(
        &mut receiver_chain,
        next_block.clone().into(),
        Provenance::PRODUCED,
        &mut BlockProcessingArtifact::default(),
    )
    .unwrap();
    actor.handle(ProcessedBlock { block_hash: *next_block.hash() });

    fake_runner.trigger(&mut actor);
    let requests = drain_outgoing_data_requests(&mut outgoing_rc);
    assert!(!requests.iter().map(|r| &r.data_id).contains(&data_id),);
}

#[test]
#[cfg_attr(not(feature = "protocol_feature_spice"), ignore)]
fn test_handling_partial_data_request_with_data_available() {
    let (_genesis, chain) = setup(2, 1);
    let block = latest_block(&chain);
    let state_witness = new_test_witness(&block);
    let producer = witness_producer_accounts(&chain, &block, &state_witness).swap_remove(0);
    let data_id = SpiceDataIdentifier::Witness {
        block_hash: state_witness.chunk_id().block_hash,
        shard_id: state_witness.chunk_id().shard_id,
    };

    let (outgoing_sc, mut outgoing_rc) = unbounded_channel();
    let mut actor = new_actor_for_account(outgoing_sc, &chain, &producer);
    actor.handle(SpiceDistributorStateWitness { state_witness: state_witness.clone() });
    let (_, recipients) = drain_outgoing_partial_data(&mut outgoing_rc).swap_remove(0);

    let requester = recipients.into_iter().next().unwrap();
    actor.handle(SpicePartialDataRequest { data_id, requester: requester.clone() });
    let (partial_data, recipients) = drain_outgoing_partial_data(&mut outgoing_rc).swap_remove(0);
    assert_eq!(recipients, HashSet::from([requester.clone()]));

    let (outgoing_sc, mut outgoing_rc) = unbounded_channel();
    let mut actor = new_actor_for_account(outgoing_sc, &chain, &requester);
    actor.handle(SpiceIncomingPartialData { data: partial_data });

    let message = outgoing_rc.try_recv().unwrap();
    assert_matches!(outgoing_rc.try_recv(), Err(TryRecvError::Empty));
    let OutgoingMessage::ChunkStateWitnessMessage(SpiceChunkStateWitnessMessage {
        witness: reconstructed_witness,
        ..
    }) = message
    else {
        panic!();
    };
    assert_eq!(reconstructed_witness, state_witness);
}

#[test]
#[cfg_attr(not(feature = "protocol_feature_spice"), ignore)]
fn test_requesting_receipts_when_not_validator() {
    let (_genesis, chain) = setup(2, 1);
    let block = latest_block(&chain);
    let receipt_proof = new_test_receipt_proof(&block);
    let producer = receipt_producer_accounts(&chain, &block, &receipt_proof).swap_remove(0);
    let data_id = SpiceDataIdentifier::ReceiptProof {
        block_hash: *block.hash(),
        from_shard_id: receipt_proof.1.from_shard_id,
        to_shard_id: receipt_proof.1.to_shard_id,
    };
    let to_shard_id = receipt_proof.1.to_shard_id;

    let (outgoing_sc, mut outgoing_rc) = unbounded_channel();
    let mut actor = new_actor_for_account(outgoing_sc, &chain, &producer);
    actor.handle(SpiceDistributorOutgoingReceipts {
        block_hash: *block.hash(),
        receipt_proofs: vec![receipt_proof.clone()],
    });
    drain_outgoing_partial_data(&mut outgoing_rc).swap_remove(0);

    let requester = AccountId::from_str("not-validator").unwrap();
    actor.handle(SpicePartialDataRequest { data_id, requester: requester.clone() });
    let (partial_data, recipients) = drain_outgoing_partial_data(&mut outgoing_rc).swap_remove(0);
    assert_eq!(recipients, HashSet::from([requester.clone()]));

    let to_shard_uid = {
        let shard_layout = chain.epoch_manager.get_shard_layout(block.header().epoch_id()).unwrap();
        ShardUId::from_shard_id_and_layout(to_shard_id, &shard_layout)
    };

    let (outgoing_sc, mut outgoing_rc) = unbounded_channel();
    let mut actor = ActorBuilder::new(Some(requester))
        .tracked_shards_config(TrackedShardsConfig::Shards(vec![to_shard_uid]))
        .build(outgoing_sc, &chain);
    actor.handle(SpiceIncomingPartialData { data: partial_data });

    let message = outgoing_rc.try_recv().unwrap();
    assert_matches!(outgoing_rc.try_recv(), Err(TryRecvError::Empty));
    let OutgoingMessage::ExecutorIncomingUnverifiedReceipts(ExecutorIncomingUnverifiedReceipts {
        block_hash: reconstructed_block_hash,
        receipt_proof: reconstructed_receipt_proof,
    }) = message
    else {
        panic!();
    };
    assert_eq!(block.hash(), &reconstructed_block_hash);
    assert_eq!(receipt_proof, reconstructed_receipt_proof);
}<|MERGE_RESOLUTION|>--- conflicted
+++ resolved
@@ -1,8 +1,4 @@
 use near_async::futures::DelayedActionRunner;
-<<<<<<< HEAD
-=======
-use near_async::messaging::Actor;
->>>>>>> f56cd7dd
 use near_chain::ChainStoreAccess;
 use near_chain::spice_core_writer_actor::{ProcessedBlock, SpiceCoreWriterActor};
 use near_crypto::Signature;
@@ -23,13 +19,7 @@
 
 use assert_matches::assert_matches;
 use itertools::Itertools as _;
-<<<<<<< HEAD
-use near_async::messaging::{Actor, Sender};
-use near_async::messaging::{Handler, Message};
-use near_async::messaging::{IntoSender as _, noop};
-=======
-use near_async::messaging::{Handler, IntoAsyncSender, IntoSender, Sender, noop};
->>>>>>> f56cd7dd
+use near_async::messaging::{Actor as _, Handler, IntoAsyncSender, IntoSender, Sender, noop};
 use near_async::time::Clock;
 use near_chain::Block;
 use near_chain::test_utils::{
@@ -218,11 +208,7 @@
         );
 
         let network_adapter = PeerManagerAdapter {
-<<<<<<< HEAD
-            async_request_sender: noop().into_sender(),
-=======
             async_request_sender: noop().into_async_sender(),
->>>>>>> f56cd7dd
             set_chain_info_sender: noop().into_sender(),
             state_sync_event_sender: noop().into_sender(),
             request_sender: Sender::from_fn({
