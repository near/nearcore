--- conflicted
+++ resolved
@@ -2,11 +2,8 @@
 use near_chain::ChainStoreAccess;
 use near_chain::spice_core_writer_actor::{ProcessedBlock, SpiceCoreWriterActor};
 use near_crypto::Signature;
-<<<<<<< HEAD
 use near_epoch_manager::shard_tracker::ShardTracker;
-=======
 use near_network::client::SpiceChunkEndorsementMessage;
->>>>>>> 94ae9f4d
 use near_primitives::spice_partial_data::{
     SpiceDataCommitment, SpiceDataIdentifier, SpiceDataPart, SpicePartialData,
     SpiceVerifiedPartialData, testonly_create_spice_partial_data,
@@ -206,10 +203,6 @@
             self.validator.map(|account_id| Arc::new(create_test_signer(account_id.as_str())));
         let validator_signer = MutableConfigValue::new(signer, "validator_signer");
         let epoch_manager = chain.epoch_manager.clone();
-        let core_processor = CoreStatementsProcessor::new_with_noop_senders(
-            chain.chain_store.store().chain_store(),
-            epoch_manager.clone(),
-        );
         let shard_tracker = ShardTracker::new(
             self.tracked_shards_config,
             chain.epoch_manager.clone(),
@@ -233,7 +226,6 @@
         SpiceDataDistributorActor::new(
             epoch_manager,
             chain.chain_store.store().chain_store(),
-            core_processor,
             validator_signer,
             shard_tracker,
             network_adapter,
@@ -261,7 +253,6 @@
     chain: &Chain,
     account_id: &AccountId,
 ) -> SpiceDataDistributorActor {
-<<<<<<< HEAD
     ActorBuilder::new(Some(account_id.clone())).build(outgoing_sc, chain)
 }
 
@@ -296,47 +287,6 @@
             task(actor, self);
         }
     }
-=======
-    let signer = Arc::new(create_test_signer(account_id.as_str()));
-    let validator_signer = MutableConfigValue::new(Some(signer), "validator_signer");
-    let epoch_manager = chain.epoch_manager.clone();
-
-    let network_adapter = PeerManagerAdapter {
-        async_request_sender: noop().into_sender(),
-        set_chain_info_sender: noop().into_sender(),
-        state_sync_event_sender: noop().into_sender(),
-        request_sender: Sender::from_fn({
-            let outgoing_sc = outgoing_sc.clone();
-            move |message: PeerManagerMessageRequest| {
-                let PeerManagerMessageRequest::NetworkRequests(request) = message else {
-                    unreachable!()
-                };
-                outgoing_sc.send(OutgoingMessage::NetworkRequests { request }).unwrap();
-            }
-        }),
-    };
-    SpiceDataDistributorActor::new(
-        epoch_manager,
-        chain.chain_store.store().chain_store(),
-        validator_signer,
-        network_adapter,
-        Sender::from_fn({
-            let outgoing_sc = outgoing_sc.clone();
-            move |message| {
-                outgoing_sc
-                    .send(OutgoingMessage::ExecutorIncomingUnverifiedReceipts(message))
-                    .unwrap();
-            }
-        }),
-        Sender::from_fn({
-            move |message: SpanWrapped<SpiceChunkStateWitnessMessage>| {
-                outgoing_sc
-                    .send(OutgoingMessage::ChunkStateWitnessMessage(message.span_unwrap()))
-                    .unwrap();
-            }
-        }),
-    )
->>>>>>> 94ae9f4d
 }
 
 fn witness_producer_accounts(
