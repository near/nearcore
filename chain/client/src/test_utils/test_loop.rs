--- conflicted
+++ resolved
@@ -1,42 +1,16 @@
-<<<<<<< HEAD
-use near_async::test_loop::event_handler::LoopEventHandler;
-use near_async::test_loop::futures::TestLoopFutureSpawner;
-use near_chunks::client::ShardsManagerResponse;
-use near_network::client::ClientSenderForNetworkMessage;
-use near_network::state_witness::StateWitnessSenderForNetworkMessage;
-
-use crate::client_actions::{ClientActionHandler, ClientActions, ClientSenderForClientMessage};
-use crate::client_actions::{ClientSenderForStateWitnessMessage, SyncJobsSenderForClientMessage};
-use crate::stateless_validation::state_witness_actions::StateWitnessActions;
-use crate::stateless_validation::state_witness_actor::StateWitnessSenderForClientMessage;
-use crate::sync_jobs_actions::ClientSenderForSyncJobsMessage;
-use crate::sync_jobs_actions::SyncJobsActions;
-
-pub fn forward_client_messages_from_network_to_client_actions(
-) -> LoopEventHandler<ClientActions, ClientSenderForNetworkMessage> {
-    LoopEventHandler::new(|msg, client_actions: &mut ClientActions| {
-        match msg {
-            ClientSenderForNetworkMessage::_state_response(msg) => {
-                (msg.callback)(Ok(client_actions.handle(msg.message)));
-            }
-            ClientSenderForNetworkMessage::_block_approval(msg) => {
-                (msg.callback)(Ok(client_actions.handle(msg.message)));
-            }
-            ClientSenderForNetworkMessage::_transaction(msg) => {
-                (msg.callback)(Ok(client_actions.handle(msg.message)));
-=======
 pub mod client_actions;
 pub mod state_witness_actions;
 pub mod sync_actor;
 pub mod sync_jobs_actions;
 
+use crate::client_actions::ClientSenderForStateWitnessMessage;
+use crate::client_actions::{ClientActionHandler, ClientActions};
 use near_async::messaging::{CanSend, SendAsync};
 use near_async::test_loop::delay_sender::DelaySender;
 use near_async::test_loop::event_handler::{LoopEventHandler, TryIntoOrSelf};
 
 use near_async::time::Duration;
 
-use crate::client_actions::ClientActions;
 use crate::Client;
 use near_network::client::{
     BlockApproval, BlockResponse, ChunkEndorsementMessage, ChunkStateWitnessMessage,
@@ -93,7 +67,6 @@
                 if next_tracks_shard {
                     next_tracked_shards.push(*shard_id);
                 }
->>>>>>> 297334b9
             }
             tracing::info!(
                 "{}Validator assigned shards: this epoch = {:?}; next epoch = {:?}",
@@ -345,8 +318,8 @@
             }
             ret.push(tracked_shards);
         }
-<<<<<<< HEAD
-    })
+        ret
+    }
 }
 
 pub fn forward_messages_from_state_witness_actor_to_client(
@@ -356,8 +329,4 @@
             client_actions.handle(msg)
         }
     })
-=======
-        ret
-    }
->>>>>>> 297334b9
 }