--- conflicted
+++ resolved
@@ -250,13 +250,7 @@
     let mut block_merkle_tree = PartialMerkleTree::clone(&block_merkle_tree);
 
     let signer = client.validator_signer.get().unwrap();
-<<<<<<< HEAD
-    let protocol_version = client.chain.epoch_manager.get_epoch_protocol_version(epoch_id).unwrap();
-    let endorsement =
-        ChunkEndorsement::new(*epoch_id, &chunk.cloned_header(), signer.as_ref(), protocol_version);
-=======
     let endorsement = ChunkEndorsementV1::new(chunk.cloned_header().chunk_hash(), signer.as_ref());
->>>>>>> 43c92b63
     block_merkle_tree.insert(*last_block.hash());
     let block = Block::produce(
         PROTOCOL_VERSION,
@@ -265,13 +259,8 @@
         next_height,
         last_block.header().block_ordinal() + 1,
         vec![chunk.cloned_header()],
-<<<<<<< HEAD
-        vec![vec![Some(Box::new(endorsement.signature()))]],
-        *epoch_id,
-=======
         vec![vec![Some(Box::new(endorsement.signature))]],
         *last_block.header().epoch_id(),
->>>>>>> 43c92b63
         *last_block.header().next_epoch_id(),
         None,
         vec![],
