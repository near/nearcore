// FIXME(nagisa): Is there a good reason we're triggering this? Luckily though this is just test
// code so we're in the clear.
#![allow(clippy::arc_with_non_send_sync)]

use super::block_stats::BlockStats;
use super::peer_manager_mock::PeerManagerMock;
use crate::client_actor::ClientActorInner;
use crate::stateless_validation::partial_witness::partial_witness_actor::{
    PartialWitnessActor, PartialWitnessSenderForClient,
};
use crate::{
    start_client, Client, ClientActor, StartClientResult, SyncAdapter, SyncStatus, ViewClientActor,
    ViewClientActorInner,
};
use actix::{Actor, Addr, Context};
use futures::{future, FutureExt};
use near_async::actix::AddrWithAutoSpanContextExt;
use near_async::actix_wrapper::{spawn_actix_actor, ActixWrapper};
use near_async::messaging::{noop, CanSend, IntoMultiSender, IntoSender, LateBoundSender, Sender};
use near_async::time::{Clock, Duration, Instant, Utc};
use near_chain::rayon_spawner::RayonAsyncComputationSpawner;
use near_chain::state_snapshot_actor::SnapshotCallbacks;
use near_chain::test_utils::{KeyValueRuntime, MockEpochManager, ValidatorSchedule};
use near_chain::types::{ChainConfig, RuntimeAdapter};
use near_chain::{Chain, ChainGenesis, DoomslugThresholdMode};
use near_chain_configs::{
    ChunkDistributionNetworkConfig, ClientConfig, MutableConfigValue, ReshardingConfig,
};
use near_chunks::adapter::ShardsManagerRequestFromClient;
use near_chunks::client::ShardsManagerResponse;
use near_chunks::shards_manager_actor::{start_shards_manager, ShardsManagerActor};
use near_chunks::test_utils::SynchronousShardsManagerAdapter;
use near_crypto::{KeyType, PublicKey};
use near_epoch_manager::shard_tracker::{ShardTracker, TrackedConfig};
use near_epoch_manager::EpochManagerAdapter;
use near_network::client::{
    AnnounceAccountRequest, BlockApproval, BlockHeadersRequest, BlockHeadersResponse, BlockRequest,
<<<<<<< HEAD
    BlockResponse, ChunkEndorsementMessage, ChunkStateWitnessMessage, SetNetworkInfo,
    StateRequestHeader, StateRequestPart,
=======
    BlockResponse, ChunkEndorsementMessage, SetNetworkInfo, StateRequestHeader, StateRequestPart,
>>>>>>> f508262c
};
use near_network::shards_manager::ShardsManagerRequestFromNetwork;
use near_network::state_witness::{
    PartialEncodedStateWitnessForwardMessage, PartialEncodedStateWitnessMessage,
    PartialWitnessSenderForNetwork,
};
use near_network::types::{BlockInfo, PeerChainInfo};
use near_network::types::{
    ConnectedPeerInfo, FullPeerInfo, NetworkRequests, NetworkResponses, PeerManagerAdapter,
};
use near_network::types::{NetworkInfo, PeerManagerMessageRequest, PeerManagerMessageResponse};
use near_network::types::{PeerInfo, PeerType};
use near_o11y::WithSpanContextExt;
use near_primitives::block::{ApprovalInner, GenesisId};
use near_primitives::epoch_manager::RngSeed;
use near_primitives::hash::{hash, CryptoHash};
use near_primitives::network::PeerId;
use near_primitives::test_utils::create_test_signer;
use near_primitives::types::{AccountId, BlockHeightDelta, EpochId, NumBlocks, NumSeats};
use near_primitives::validator_signer::ValidatorSigner;
use near_primitives::version::{ProtocolFeature, PROTOCOL_VERSION};
use near_store::test_utils::create_test_store;
use near_telemetry::TelemetryActor;
use num_rational::Ratio;
use once_cell::sync::OnceCell;
use rand::{thread_rng, Rng};
use std::cmp::max;
use std::collections::{HashMap, HashSet};
use std::ops::DerefMut;
use std::sync::{Arc, RwLock};

pub const TEST_SEED: RngSeed = [3; 32];

/// min block production time in milliseconds
pub const MIN_BLOCK_PROD_TIME: Duration = Duration::milliseconds(100);
/// max block production time in milliseconds
pub const MAX_BLOCK_PROD_TIME: Duration = Duration::milliseconds(200);

/// Sets up ClientActor and ViewClientActor viewing the same store/runtime.
pub fn setup(
    clock: Clock,
    vs: ValidatorSchedule,
    epoch_length: BlockHeightDelta,
    account_id: AccountId,
    skip_sync_wait: bool,
    min_block_prod_time: u64,
    max_block_prod_time: u64,
    enable_doomslug: bool,
    archive: bool,
    epoch_sync_enabled: bool,
    state_sync_enabled: bool,
    network_adapter: PeerManagerAdapter,
    transaction_validity_period: NumBlocks,
    genesis_time: Utc,
    // ctx: &Context<ClientActor>,
    chunk_distribution_config: Option<ChunkDistributionNetworkConfig>,
) -> (
    Addr<ClientActor>,
    Addr<ViewClientActor>,
    ShardsManagerAdapterForTest,
    PartialWitnessSenderForNetwork,
) {
    let store = create_test_store();
    let num_validator_seats = vs.all_block_producers().count() as NumSeats;
    let epoch_manager = MockEpochManager::new_with_validators(store.clone(), vs, epoch_length);
    let shard_tracker = ShardTracker::new(TrackedConfig::AllShards, epoch_manager.clone());
    let runtime = KeyValueRuntime::new_with_no_gc(store.clone(), epoch_manager.as_ref(), archive);
    let chain_genesis = ChainGenesis {
        time: genesis_time,
        height: 0,
        gas_limit: 1_000_000,
        min_gas_price: 100,
        max_gas_price: 1_000_000_000,
        total_supply: 3_000_000_000_000_000_000_000_000_000_000_000,
        gas_price_adjustment_rate: Ratio::from_integer(0),
        transaction_validity_period,
        epoch_length,
        protocol_version: PROTOCOL_VERSION,
    };
<<<<<<< HEAD
    let doomslug_threshold_mode = if enable_doomslug {
        DoomslugThresholdMode::TwoThirds
    } else {
        DoomslugThresholdMode::NoApprovals
    };
    let chain = Chain::new(
        clock.clone(),
        epoch_manager.clone(),
        shard_tracker.clone(),
        runtime.clone(),
        &chain_genesis,
        doomslug_threshold_mode,
        ChainConfig {
            save_trie_changes: true,
            background_migration_threads: 1,
            resharding_config: MutableConfigValue::new(
                ReshardingConfig::default(),
                "resharding_config",
            ),
        },
        None,
        Arc::new(RayonAsyncComputationSpawner),
        None,
    )
    .unwrap();
=======
>>>>>>> f508262c

    let signer = Arc::new(create_test_signer(account_id.as_str()));
    let telemetry = ActixWrapper::new(TelemetryActor::default()).start();
    let config = {
        let mut base = ClientConfig::test(
            skip_sync_wait,
            min_block_prod_time,
            max_block_prod_time,
            num_validator_seats,
            archive,
            true,
            epoch_sync_enabled,
            state_sync_enabled,
        );
        base.chunk_distribution_network = chunk_distribution_config;
        base
    };

    let adv = crate::adversarial::Controls::default();

    let view_client_addr = ViewClientActorInner::spawn_actix_actor(
        clock.clone(),
        Some(signer.validator_id().clone()),
        chain_genesis.clone(),
        epoch_manager.clone(),
        shard_tracker.clone(),
        runtime.clone(),
        network_adapter.clone(),
        config.clone(),
        adv.clone(),
    );

    let state_sync_adapter = Arc::new(RwLock::new(SyncAdapter::new(
        noop().into_sender(),
        noop().into_sender(),
        SyncAdapter::actix_actor_maker(),
    )));

    let client_adapter_for_partial_witness_actor = LateBoundSender::new();
    let (partial_witness_addr, _) = spawn_actix_actor(PartialWitnessActor::new(
        clock.clone(),
        network_adapter.clone(),
        client_adapter_for_partial_witness_actor.as_multi_sender(),
        signer.clone(),
        epoch_manager.clone(),
        store.clone(),
    ));
    let partial_witness_adapter = partial_witness_addr.with_auto_span_context();

    let shards_manager_adapter_for_client = LateBoundSender::new();
    let StartClientResult { client_actor, .. } = start_client(
        clock,
        config.clone(),
        chain_genesis,
        epoch_manager.clone(),
        shard_tracker.clone(),
        runtime,
        PeerId::new(PublicKey::empty(KeyType::ED25519)),
        state_sync_adapter,
        network_adapter.clone(),
        shards_manager_adapter_for_client.as_sender(),
        Some(signer),
        telemetry.with_auto_span_context().into_sender(),
        None,
        None,
        adv,
        None,
        partial_witness_adapter.clone().into_multi_sender(),
        enable_doomslug,
        Some(TEST_SEED),
    );

    let (shards_manager_addr, _) = start_shards_manager(
        epoch_manager,
        shard_tracker,
        network_adapter.into_sender(),
        client_actor.clone().with_auto_span_context().into_sender(),
        Some(account_id),
        store,
        config.chunk_request_retry_period,
    );
    let shards_manager_adapter = shards_manager_addr.with_auto_span_context();
    shards_manager_adapter_for_client.bind(shards_manager_adapter.clone());

    client_adapter_for_partial_witness_actor.bind(client_actor.clone().with_auto_span_context());

    (
        client_actor,
        view_client_addr,
        shards_manager_adapter.into_multi_sender(),
        partial_witness_adapter.into_multi_sender(),
    )
}

pub fn setup_only_view(
    clock: Clock,
    vs: ValidatorSchedule,
    epoch_length: BlockHeightDelta,
    account_id: AccountId,
    skip_sync_wait: bool,
    min_block_prod_time: u64,
    max_block_prod_time: u64,
    enable_doomslug: bool,
    archive: bool,
    epoch_sync_enabled: bool,
    state_sync_enabled: bool,
    network_adapter: PeerManagerAdapter,
    transaction_validity_period: NumBlocks,
) -> Addr<ViewClientActor> {
    let store = create_test_store();
    let num_validator_seats = vs.all_block_producers().count() as NumSeats;
    let epoch_manager = MockEpochManager::new_with_validators(store.clone(), vs, epoch_length);
    let shard_tracker = ShardTracker::new_empty(epoch_manager.clone());
    let runtime = KeyValueRuntime::new_with_no_gc(store, epoch_manager.as_ref(), archive);
    let chain_genesis = ChainGenesis {
        time: clock.now_utc(),
        height: 0,
        gas_limit: 1_000_000,
        min_gas_price: 100,
        max_gas_price: 1_000_000_000,
        total_supply: 3_000_000_000_000_000_000_000_000_000_000_000,
        gas_price_adjustment_rate: Ratio::from_integer(0),
        transaction_validity_period,
        epoch_length,
        protocol_version: PROTOCOL_VERSION,
    };

    let doomslug_threshold_mode = if enable_doomslug {
        DoomslugThresholdMode::TwoThirds
    } else {
        DoomslugThresholdMode::NoApprovals
    };
    Chain::new(
        clock.clone(),
        epoch_manager.clone(),
        shard_tracker.clone(),
        runtime.clone(),
        &chain_genesis,
        doomslug_threshold_mode,
        ChainConfig {
            save_trie_changes: true,
            background_migration_threads: 1,
            resharding_config: MutableConfigValue::new(
                ReshardingConfig::default(),
                "resharding_config",
            ),
        },
        None,
        Arc::new(RayonAsyncComputationSpawner),
        None,
    )
    .unwrap();

    let signer = Arc::new(create_test_signer(account_id.as_str()));
    ActixWrapper::new(TelemetryActor::default()).start();
    let config = ClientConfig::test(
        skip_sync_wait,
        min_block_prod_time,
        max_block_prod_time,
        num_validator_seats,
        archive,
        true,
        epoch_sync_enabled,
        state_sync_enabled,
    );

    let adv = crate::adversarial::Controls::default();

    ViewClientActorInner::spawn_actix_actor(
        clock,
        Some(signer.validator_id().clone()),
        chain_genesis,
        epoch_manager,
        shard_tracker,
        runtime,
        network_adapter,
        config,
        adv,
    )
}

/// Sets up ClientActor and ViewClientActor with mock PeerManager.
pub fn setup_mock(
    clock: Clock,
    validators: Vec<AccountId>,
    account_id: AccountId,
    skip_sync_wait: bool,
    enable_doomslug: bool,
    peer_manager_mock: Box<
        dyn FnMut(
            &PeerManagerMessageRequest,
            &mut Context<PeerManagerMock>,
            Addr<ClientActor>,
        ) -> PeerManagerMessageResponse,
    >,
) -> ActorHandlesForTesting {
    setup_mock_with_validity_period_and_no_epoch_sync(
        clock,
        validators,
        account_id,
        skip_sync_wait,
        enable_doomslug,
        peer_manager_mock,
        100,
    )
}

pub fn setup_mock_with_validity_period_and_no_epoch_sync(
    clock: Clock,
    validators: Vec<AccountId>,
    account_id: AccountId,
    skip_sync_wait: bool,
    enable_doomslug: bool,
    mut peermanager_mock: Box<
        dyn FnMut(
            &PeerManagerMessageRequest,
            &mut Context<PeerManagerMock>,
            Addr<ClientActor>,
        ) -> PeerManagerMessageResponse,
    >,
    transaction_validity_period: NumBlocks,
) -> ActorHandlesForTesting {
    let network_adapter = LateBoundSender::new();
    let vs = ValidatorSchedule::new().block_producers_per_epoch(vec![validators]);
    let (client_addr, view_client_addr, shards_manager_adapter, partial_witness_sender) = setup(
        clock.clone(),
        vs,
        10,
        account_id,
        skip_sync_wait,
        MIN_BLOCK_PROD_TIME.whole_milliseconds() as u64,
        MAX_BLOCK_PROD_TIME.whole_milliseconds() as u64,
        enable_doomslug,
        false,
        false,
        true,
        network_adapter.as_multi_sender(),
        transaction_validity_period,
        clock.now_utc(),
        // ctx,
        None,
    );
    let client_addr1 = client_addr.clone();

    let network_actor =
        PeerManagerMock::new(move |msg, ctx| peermanager_mock(&msg, ctx, client_addr1.clone()))
            .start();

    network_adapter.bind(network_actor);

    ActorHandlesForTesting {
        client_actor: client_addr,
        view_client_actor: view_client_addr,
        shards_manager_adapter,
        partial_witness_sender,
    }
}

#[derive(Clone)]
pub struct ActorHandlesForTesting {
    pub client_actor: Addr<ClientActor>,
    pub view_client_actor: Addr<ViewClientActor>,
    pub shards_manager_adapter: ShardsManagerAdapterForTest,
    pub partial_witness_sender: PartialWitnessSenderForNetwork,
}

fn send_chunks<T, I, F>(
    connectors: &[ActorHandlesForTesting],
    recipients: I,
    target: T,
    drop_chunks: bool,
    send_to: F,
) where
    T: Eq,
    I: Iterator<Item = (usize, T)>,
    F: Fn(&ShardsManagerAdapterForTest),
{
    for (i, name) in recipients {
        if name == target {
            if !drop_chunks || !thread_rng().gen_ratio(1, 5) {
                send_to(&connectors[i].shards_manager_adapter);
            }
        }
    }
}

<<<<<<< HEAD
fn process_network_message_default(
=======
/// Helper to ensure default processing of network message `msg`.
/// See comments for `setup_mock_all_validators` for argument definitions.
fn process_peer_manager_message_default(
>>>>>>> f508262c
    msg: PeerManagerMessageRequest,
    drop_chunks: bool,
    tamper_with_fg: bool,
    check_block_stats: bool,
    account_id: AccountId,
<<<<<<< HEAD
    validators_clone2: Vec<AccountId>,
    key_pairs: Vec<PeerInfo>,
    addresses: Vec<CryptoHash>,
    last_height: Arc<RwLock<Vec<u64>>>,
    block_stats1: Arc<RwLock<BlockStats>>,
    announced_accounts1: Arc<RwLock<HashSet<(AccountId, EpochId)>>>,
    largest_endorsed_height1: Arc<RwLock<Vec<u64>>>,
    largest_skipped_height1: Arc<RwLock<Vec<u64>>>,
    // Maps block hashes to heights. May not include genesis block.
    hash_to_height: Arc<RwLock<HashMap<CryptoHash, u64>>>,
    client_sender1: &LateBoundSender<Addr<ActixWrapper<ClientActorInner>>>,
    connectors1: &[ActorHandlesForTesting],
) {
    let my_ord = validators_clone2.iter().position(|it| it == &account_id).unwrap();
=======
    validators: Vec<AccountId>,
    key_pairs: Vec<PeerInfo>,
    addresses: Vec<CryptoHash>,
    last_height: Arc<RwLock<Vec<u64>>>,
    block_stats: Arc<RwLock<BlockStats>>,
    announced_accounts: Arc<RwLock<HashSet<(AccountId, EpochId)>>>,
    largest_endorsed_height: Arc<RwLock<Vec<u64>>>,
    largest_skipped_height: Arc<RwLock<Vec<u64>>>,
    // Maps block hashes to heights. May not include genesis block.
    hash_to_height: Arc<RwLock<HashMap<CryptoHash, u64>>>,
    client_sender: &LateBoundSender<Addr<ActixWrapper<ClientActorInner>>>,
    connectors: &[ActorHandlesForTesting],
) {
    let my_ord = validators.iter().position(|it| it == &account_id).unwrap();
>>>>>>> f508262c
    let my_key_pair = key_pairs[my_ord].clone();
    let my_address = addresses[my_ord];

    {
        let last_height = last_height.read().unwrap();
        let peers: Vec<_> = key_pairs
            .iter()
<<<<<<< HEAD
            .take(connectors1.len())
=======
            .take(connectors.len())
>>>>>>> f508262c
            .enumerate()
            .map(|(i, peer_info)| ConnectedPeerInfo {
                full_peer_info: FullPeerInfo {
                    peer_info: peer_info.clone(),
                    chain_info: PeerChainInfo {
                        genesis_id: GenesisId {
                            chain_id: "unittest".to_string(),
                            hash: Default::default(),
                        },
                        // TODO: add the correct hash here
                        last_block: Some(BlockInfo {
                            height: last_height[i],
                            hash: CryptoHash::default(),
                        }),
                        tracked_shards: vec![0, 1, 2, 3],
                        archival: true,
                    },
                },
                received_bytes_per_sec: 0,
                sent_bytes_per_sec: 0,
                last_time_peer_requested: near_async::time::Instant::now(),
                last_time_received_message: near_async::time::Instant::now(),
                connection_established_time: near_async::time::Instant::now(),
                peer_type: PeerType::Outbound,
                nonce: 3,
            })
            .collect();
        let peers2 = peers.iter().filter_map(|it| it.full_peer_info.clone().into()).collect();
        let info = NetworkInfo {
            connected_peers: peers,
            tier1_connections: vec![],
            num_connected_peers: key_pairs.len(),
            peer_max_count: key_pairs.len() as u32,
            highest_height_peers: peers2,
            sent_bytes_per_sec: 0,
            received_bytes_per_sec: 0,
            known_producers: vec![],
            tier1_accounts_keys: vec![],
            tier1_accounts_data: vec![],
        };
<<<<<<< HEAD
        client_sender1.send(SetNetworkInfo(info).with_span_context());
=======
        client_sender.send(SetNetworkInfo(info).with_span_context());
>>>>>>> f508262c
    }

    match msg.as_network_requests_ref() {
        NetworkRequests::Block { block } => {
            if check_block_stats {
<<<<<<< HEAD
                let block_stats2 = &mut *block_stats1.write().unwrap();
=======
                let block_stats2 = &mut *block_stats.write().unwrap();
>>>>>>> f508262c
                block_stats2.add_block(block);
                block_stats2.check_stats(false);
            }

<<<<<<< HEAD
            for actor_handles in connectors1 {
=======
            for actor_handles in connectors {
>>>>>>> f508262c
                actor_handles.client_actor.do_send(
                    BlockResponse {
                        block: block.clone(),
                        peer_id: PeerInfo::random().id,
                        was_requested: false,
                    }
                    .with_span_context(),
                );
            }

            let mut last_height1 = last_height.write().unwrap();

            let my_height = &mut last_height1[my_ord];

            *my_height = max(*my_height, block.header().height());

            hash_to_height.write().unwrap().insert(*block.header().hash(), block.header().height());
        }
        NetworkRequests::PartialEncodedChunkRequest { target, request, .. } => {
            send_chunks(
<<<<<<< HEAD
                connectors1,
                validators_clone2.iter().map(|s| Some(s.clone())).enumerate(),
=======
                connectors,
                validators.iter().map(|s| Some(s.clone())).enumerate(),
>>>>>>> f508262c
                target.account_id.as_ref().map(|s| s.clone()),
                drop_chunks,
                |c| {
                    c.send(ShardsManagerRequestFromNetwork::ProcessPartialEncodedChunkRequest {
                        partial_encoded_chunk_request: request.clone(),
                        route_back: my_address,
                    });
                },
            );
        }
        NetworkRequests::PartialEncodedChunkResponse { route_back, response } => {
<<<<<<< HEAD
            send_chunks(connectors1, addresses.iter().enumerate(), route_back, drop_chunks, |c| {
=======
            send_chunks(connectors, addresses.iter().enumerate(), route_back, drop_chunks, |c| {
>>>>>>> f508262c
                c.send(ShardsManagerRequestFromNetwork::ProcessPartialEncodedChunkResponse {
                    partial_encoded_chunk_response: response.clone(),
                    received_time: Instant::now(),
                });
            });
        }
        NetworkRequests::PartialEncodedChunkMessage { account_id, partial_encoded_chunk } => {
            send_chunks(
<<<<<<< HEAD
                connectors1,
                validators_clone2.iter().cloned().enumerate(),
=======
                connectors,
                validators.iter().cloned().enumerate(),
>>>>>>> f508262c
                account_id.clone(),
                drop_chunks,
                |c| {
                    c.send(ShardsManagerRequestFromNetwork::ProcessPartialEncodedChunk(
                        partial_encoded_chunk.clone().into(),
                    ));
                },
            );
        }
        NetworkRequests::PartialEncodedChunkForward { account_id, forward } => {
            send_chunks(
<<<<<<< HEAD
                connectors1,
                validators_clone2.iter().cloned().enumerate(),
=======
                connectors,
                validators.iter().cloned().enumerate(),
>>>>>>> f508262c
                account_id.clone(),
                drop_chunks,
                |c| {
                    c.send(ShardsManagerRequestFromNetwork::ProcessPartialEncodedChunkForward(
                        forward.clone(),
                    ));
                },
            );
        }
        NetworkRequests::BlockRequest { hash, peer_id } => {
            for (i, peer_info) in key_pairs.iter().enumerate() {
                let peer_id = peer_id.clone();
                if peer_info.id == peer_id {
<<<<<<< HEAD
                    let me = connectors1[my_ord].client_actor.clone();
                    actix::spawn(
                        connectors1[i]
=======
                    let me = connectors[my_ord].client_actor.clone();
                    actix::spawn(
                        connectors[i]
>>>>>>> f508262c
                            .view_client_actor
                            .send(BlockRequest(*hash).with_span_context())
                            .then(move |response| {
                                let response = response.unwrap();
                                match response {
                                    Some(block) => {
                                        me.do_send(
                                            BlockResponse {
                                                block: *block,
                                                peer_id,
                                                was_requested: true,
                                            }
                                            .with_span_context(),
                                        );
                                    }
                                    None => {}
                                }
                                future::ready(())
                            }),
                    );
                }
            }
        }
        NetworkRequests::BlockHeadersRequest { hashes, peer_id } => {
            for (i, peer_info) in key_pairs.iter().enumerate() {
                let peer_id = peer_id.clone();
                if peer_info.id == peer_id {
<<<<<<< HEAD
                    let me = connectors1[my_ord].client_actor.clone();
                    actix::spawn(
                        connectors1[i]
=======
                    let me = connectors[my_ord].client_actor.clone();
                    actix::spawn(
                        connectors[i]
>>>>>>> f508262c
                            .view_client_actor
                            .send(BlockHeadersRequest(hashes.clone()).with_span_context())
                            .then(move |response| {
                                let response = response.unwrap();
                                match response {
                                    Some(headers) => {
                                        me.do_send(
                                            BlockHeadersResponse(headers, peer_id)
                                                .with_span_context(),
                                        );
                                    }
                                    None => {}
                                }
                                future::ready(())
                            }),
                    );
                }
            }
        }
        NetworkRequests::StateRequestHeader { shard_id, sync_hash, .. } => {
<<<<<<< HEAD
            for (i, _) in validators_clone2.iter().enumerate() {
                let me = connectors1[my_ord].client_actor.clone();
                actix::spawn(
                    connectors1[i]
=======
            for (i, _) in validators.iter().enumerate() {
                let me = connectors[my_ord].client_actor.clone();
                actix::spawn(
                    connectors[i]
>>>>>>> f508262c
                        .view_client_actor
                        .send(
                            StateRequestHeader { shard_id: *shard_id, sync_hash: *sync_hash }
                                .with_span_context(),
                        )
                        .then(move |response| {
                            let response = response.unwrap();
                            match response {
                                Some(response) => {
                                    me.do_send(response.with_span_context());
                                }
                                None => {}
                            }
                            future::ready(())
                        }),
                );
            }
        }
        NetworkRequests::StateRequestPart { shard_id, sync_hash, part_id, .. } => {
<<<<<<< HEAD
            for (i, _) in validators_clone2.iter().enumerate() {
                let me = connectors1[my_ord].client_actor.clone();
                actix::spawn(
                    connectors1[i]
=======
            for (i, _) in validators.iter().enumerate() {
                let me = connectors[my_ord].client_actor.clone();
                actix::spawn(
                    connectors[i]
>>>>>>> f508262c
                        .view_client_actor
                        .send(
                            StateRequestPart {
                                shard_id: *shard_id,
                                sync_hash: *sync_hash,
                                part_id: *part_id,
                            }
                            .with_span_context(),
                        )
                        .then(move |response| {
                            let response = response.unwrap();
                            match response {
                                Some(response) => {
                                    me.do_send(response.with_span_context());
                                }
                                None => {}
                            }
                            future::ready(())
                        }),
                );
            }
        }
        NetworkRequests::AnnounceAccount(announce_account) => {
<<<<<<< HEAD
            let mut aa = announced_accounts1.write().unwrap();
            let key = (announce_account.account_id.clone(), announce_account.epoch_id.clone());
            if aa.get(&key).is_none() {
                aa.insert(key);
                for actor_handles in connectors1 {
=======
            let mut aa = announced_accounts.write().unwrap();
            let key = (announce_account.account_id.clone(), announce_account.epoch_id.clone());
            if aa.get(&key).is_none() {
                aa.insert(key);
                for actor_handles in connectors {
>>>>>>> f508262c
                    actor_handles.view_client_actor.do_send(
                        AnnounceAccountRequest(vec![(announce_account.clone(), None)])
                            .with_span_context(),
                    )
                }
            }
        }
        NetworkRequests::Approval { approval_message } => {
            let height_mod = approval_message.approval.target_height % 300;

            let do_propagate = if tamper_with_fg {
                if height_mod < 100 {
                    false
                } else if height_mod < 200 {
                    let mut rng = rand::thread_rng();
                    rng.gen()
                } else {
                    true
                }
            } else {
                true
            };

            let approval = approval_message.approval.clone();

            if do_propagate {
<<<<<<< HEAD
                for (i, name) in validators_clone2.iter().enumerate() {
                    if name == &approval_message.target {
                        connectors1[i].client_actor.do_send(
=======
                for (i, name) in validators.iter().enumerate() {
                    if name == &approval_message.target {
                        connectors[i].client_actor.do_send(
>>>>>>> f508262c
                            BlockApproval(approval.clone(), my_key_pair.id.clone())
                                .with_span_context(),
                        );
                    }
                }
            }

            // Verify doomslug invariant
            match approval.inner {
                ApprovalInner::Endorsement(parent_hash) => {
                    assert!(
<<<<<<< HEAD
                        approval.target_height > largest_skipped_height1.read().unwrap()[my_ord]
                    );
                    largest_endorsed_height1.write().unwrap()[my_ord] = approval.target_height;
=======
                        approval.target_height > largest_skipped_height.read().unwrap()[my_ord]
                    );
                    largest_endorsed_height.write().unwrap()[my_ord] = approval.target_height;
>>>>>>> f508262c

                    if let Some(prev_height) = hash_to_height.read().unwrap().get(&parent_hash) {
                        assert_eq!(prev_height + 1, approval.target_height);
                    }
                }
                ApprovalInner::Skip(prev_height) => {
<<<<<<< HEAD
                    largest_skipped_height1.write().unwrap()[my_ord] = approval.target_height;
                    let e = largest_endorsed_height1.read().unwrap()[my_ord];
=======
                    largest_skipped_height.write().unwrap()[my_ord] = approval.target_height;
                    let e = largest_endorsed_height.read().unwrap()[my_ord];
>>>>>>> f508262c
                    // `e` is the *target* height of the last endorsement. `prev_height`
                    // is allowed to be anything >= to the source height, which is e-1.
                    assert!(
                        prev_height + 1 >= e,
                        "New: {}->{}, Old: {}->{}",
                        prev_height,
                        approval.target_height,
                        e - 1,
                        e
                    );
                }
            };
        }
<<<<<<< HEAD
        NetworkRequests::ChunkStateWitness(accounts, state_witness) => {
            for (i, name) in validators_clone2.iter().enumerate() {
                if accounts.contains(name) {
                    println!("ChunkStateWitness receiver: {:?}", name);
                    connectors1[i].client_actor.do_send(
                        ChunkStateWitnessMessage(state_witness.clone()).with_span_context(),
                    );
                }
            }
        }
        NetworkRequests::ChunkEndorsement(account, endorsement) => {
            for (i, name) in validators_clone2.iter().enumerate() {
                if name == account {
                    println!(
                        "ChunkEndorsement for {:?} from {:?} to {:?}",
                        endorsement.chunk_hash(),
                        endorsement.account_id,
                        account
                    );
                    connectors1[i]
=======
        NetworkRequests::ChunkEndorsement(account, endorsement) => {
            for (i, name) in validators.iter().enumerate() {
                if name == account {
                    connectors[i]
>>>>>>> f508262c
                        .client_actor
                        .do_send(ChunkEndorsementMessage(endorsement.clone()).with_span_context());
                }
            }
        }
        NetworkRequests::PartialEncodedStateWitness(partial_witnesses) => {
            for (account, partial_witness) in partial_witnesses {
<<<<<<< HEAD
                for (i, name) in validators_clone2.iter().enumerate() {
                    if name == account {
                        println!("PartialEncodedStateWitness receiver: {}", account);
                        connectors1[i]
=======
                for (i, name) in validators.iter().enumerate() {
                    if name == account {
                        connectors[i]
>>>>>>> f508262c
                            .partial_witness_sender
                            .send(PartialEncodedStateWitnessMessage(partial_witness.clone()));
                    }
                }
            }
        }
        NetworkRequests::PartialEncodedStateWitnessForward(accounts, partial_witness) => {
            for account in accounts {
<<<<<<< HEAD
                for (i, name) in validators_clone2.iter().enumerate() {
                    if name == account {
                        println!("PartialEncodedStateWitnessForward receiver: {:?}", account);
                        connectors1[i].partial_witness_sender.send(
=======
                for (i, name) in validators.iter().enumerate() {
                    if name == account {
                        connectors[i].partial_witness_sender.send(
>>>>>>> f508262c
                            PartialEncodedStateWitnessForwardMessage(partial_witness.clone()),
                        );
                    }
                }
            }
        }
        NetworkRequests::ForwardTx(_, _)
        | NetworkRequests::BanPeer { .. }
        | NetworkRequests::TxStatus(_, _, _)
        | NetworkRequests::SnapshotHostInfo { .. }
        | NetworkRequests::Challenge(_)
        | NetworkRequests::ChunkStateWitnessAck(_, _) => {}
    }
}

/// Setup multiple clients talking to each other via a mock network.
///
/// # Arguments
///
/// `vs` - the set of validators and how they are assigned to shards in different epochs.
///
/// `key_pairs` - keys for `validators`
///
/// `skip_sync_wait`
///
/// `block_prod_time` - Minimum block production time, assuming there is enough approvals. The
///                 maximum block production time depends on the value of `tamper_with_fg`, and is
///                 equal to `block_prod_time` if `tamper_with_fg` is `true`, otherwise it is
///                 `block_prod_time * 2`
///
/// `drop_chunks` - if set to true, 10% of all the chunk messages / requests will be dropped
///
/// `tamper_with_fg` - if set to true, will split the heights into groups of 100. For some groups
///                 all the approvals will be dropped (thus completely disabling the finality gadget
///                 and introducing severe forkfulness if `block_prod_time` is sufficiently small),
///                 for some groups will keep all the approvals (and test the fg invariants), and
///                 for some will drop 50% of the approvals.
///                 This was designed to tamper with the finality gadget when we
///                 had it, unclear if has much effect today. Must be disabled if doomslug is
///                 enabled (see below), because doomslug will stall if approvals are not delivered.
///
/// `epoch_length` - approximate length of the epoch as measured
///                 by the block heights difference of it's last and first block.
///
/// `enable_doomslug` - If false, blocks will be created when at least one approval is present, without
///                   waiting for 2/3. This allows for more forkfulness. `cross_shard_tx` has modes
///                   both with enabled doomslug (to test "production" setting) and with disabled
///                   doomslug (to test higher forkfullness)
///
/// `peer_manager_mock` - the callback that is called for each message sent. Called before
///                 the default processing. `mock` returns `(response, perform_default)`. If
///                 `perform_default` is false, then the message is not processed or broadcasted
///                 further and `response` is returned to the requester immediately. Otherwise
///                 the default action is performed, that might (and likely will) overwrite the
///                 `response` before it is sent back to the requester.
pub fn setup_mock_all_validators(
    clock: Clock,
    vs: ValidatorSchedule,
    key_pairs: Vec<PeerInfo>,
    skip_sync_wait: bool,
    block_prod_time: u64,
    drop_chunks: bool,
    tamper_with_fg: bool,
    epoch_length: BlockHeightDelta,
    enable_doomslug: bool,
    archive: Vec<bool>,
    epoch_sync_enabled: Vec<bool>,
    check_block_stats: bool,
    chunk_distribution_config: Option<ChunkDistributionNetworkConfig>,
    peer_manager_mock: Box<
        dyn FnMut(
            // Peer validators
            &[ActorHandlesForTesting],
            // Validator that sends the message
            AccountId,
            // The message itself
            &PeerManagerMessageRequest,
        ) -> (PeerManagerMessageResponse, /* perform default */ bool),
    >,
<<<<<<< HEAD
) -> ((), Vec<ActorHandlesForTesting>, Arc<RwLock<BlockStats>>) {
=======
) -> (Vec<ActorHandlesForTesting>, Arc<RwLock<BlockStats>>) {
>>>>>>> f508262c
    let peer_manager_mock = Arc::new(RwLock::new(peer_manager_mock));
    let validators = vs.all_validators().cloned().collect::<Vec<_>>();
    let key_pairs = key_pairs;

    let addresses: Vec<_> = (0..key_pairs.len()).map(|i| hash(vec![i as u8].as_ref())).collect();
    let genesis_time = clock.now_utc();
    let mut ret = vec![];

    let connectors: Arc<OnceCell<Vec<ActorHandlesForTesting>>> = Default::default();

    let announced_accounts = Arc::new(RwLock::new(HashSet::new()));

    let last_height = Arc::new(RwLock::new(vec![0; key_pairs.len()]));
    let largest_endorsed_height = Arc::new(RwLock::new(vec![0u64; key_pairs.len()]));
    let largest_skipped_height = Arc::new(RwLock::new(vec![0u64; key_pairs.len()]));
    let hash_to_height = Arc::new(RwLock::new(HashMap::new()));
    let block_stats = Arc::new(RwLock::new(BlockStats::new(clock.clone())));

    for (index, account_id) in validators.clone().into_iter().enumerate() {
        let account_id1 = account_id.clone();
        let vs = vs.clone();
        let block_stats1 = block_stats.clone();
        let validators_clone2 = validators.clone();
        let key_pairs = key_pairs.clone();
        let addresses = addresses.clone();
        let connectors1 = connectors.clone();
        let network_mock1 = peer_manager_mock.clone();
        let announced_accounts1 = announced_accounts.clone();
        let last_height = last_height.clone();
        let largest_endorsed_height1 = largest_endorsed_height.clone();
        let largest_skipped_height1 = largest_skipped_height.clone();
        let hash_to_height1 = hash_to_height.clone();
        let archive1 = archive.clone();
        let epoch_sync_enabled1 = epoch_sync_enabled.clone();
        let chunk_distribution_config1 = chunk_distribution_config.clone();
        let client_sender = LateBoundSender::new();
        let client_sender1 = client_sender.clone();
        let pm = PeerManagerMock::new(move |msg, _ctx| {
            // Note: this `.wait` will block until all `ClientActors` are created.
            let connectors1 = connectors1.wait();
            let mut guard = network_mock1.write().unwrap();
            let (resp, perform_default) =
                guard.deref_mut()(connectors1.as_slice(), account_id1.clone(), &msg);
            drop(guard);

            if perform_default {
<<<<<<< HEAD
                process_network_message_default(
=======
                process_peer_manager_message_default(
>>>>>>> f508262c
                    msg,
                    drop_chunks,
                    tamper_with_fg,
                    check_block_stats,
                    account_id1.clone(),
                    validators_clone2.clone(),
                    key_pairs.clone(),
                    addresses.clone(),
                    last_height.clone(),
                    block_stats1.clone(),
                    announced_accounts1.clone(),
                    largest_endorsed_height1.clone(),
                    largest_skipped_height1.clone(),
                    hash_to_height1.clone(),
                    client_sender1.as_ref(),
                    connectors1.as_slice(),
                );
            }
            resp
        })
        .start();

        let (client_addr, view_client_addr, shards_manager_adapter, partial_witness_sender) = setup(
            clock.clone(),
            vs,
            epoch_length,
            account_id.clone(),
            skip_sync_wait,
            block_prod_time,
            block_prod_time * 3,
            enable_doomslug,
            archive1[index],
            epoch_sync_enabled1[index],
            false,
            pm.into_multi_sender(),
            10000,
            genesis_time,
            // ctx,
            chunk_distribution_config1,
        );
        client_sender.bind(client_addr.clone());

        ret.push(ActorHandlesForTesting {
            client_actor: client_addr,
            view_client_actor: view_client_addr,
            shards_manager_adapter,
            partial_witness_sender,
        });
    }
    hash_to_height.write().unwrap().insert(CryptoHash::default(), 0);
    connectors.set(ret.clone()).ok().unwrap();
<<<<<<< HEAD
    ((), ret, block_stats)
=======
    (ret, block_stats)
>>>>>>> f508262c
}

/// Sets up ClientActor and ViewClientActor without network.
pub fn setup_no_network(
    clock: Clock,
    validators: Vec<AccountId>,
    account_id: AccountId,
    skip_sync_wait: bool,
    enable_doomslug: bool,
) -> ActorHandlesForTesting {
    setup_no_network_with_validity_period_and_no_epoch_sync(
        clock,
        validators,
        account_id,
        skip_sync_wait,
        100,
        enable_doomslug,
    )
}

pub fn setup_no_network_with_validity_period_and_no_epoch_sync(
    clock: Clock,
    validators: Vec<AccountId>,
    account_id: AccountId,
    skip_sync_wait: bool,
    transaction_validity_period: NumBlocks,
    enable_doomslug: bool,
) -> ActorHandlesForTesting {
    setup_mock_with_validity_period_and_no_epoch_sync(
        clock,
        validators,
        account_id,
        skip_sync_wait,
        enable_doomslug,
        Box::new(|_, _, _| {
            PeerManagerMessageResponse::NetworkResponses(NetworkResponses::NoResponse)
        }),
        transaction_validity_period,
    )
}

pub fn setup_client_with_runtime(
    clock: Clock,
    num_validator_seats: NumSeats,
    enable_doomslug: bool,
    network_adapter: PeerManagerAdapter,
    shards_manager_adapter: SynchronousShardsManagerAdapter,
    chain_genesis: ChainGenesis,
    epoch_manager: Arc<dyn EpochManagerAdapter>,
    shard_tracker: ShardTracker,
    runtime: Arc<dyn RuntimeAdapter>,
    rng_seed: RngSeed,
    archive: bool,
    save_trie_changes: bool,
    snapshot_callbacks: Option<SnapshotCallbacks>,
    partial_witness_adapter: PartialWitnessSenderForClient,
    validator_signer: Arc<dyn ValidatorSigner>,
) -> Client {
    let mut config = ClientConfig::test(
        true,
        10,
        20,
        num_validator_seats,
        archive,
        save_trie_changes,
        true,
        true,
    );
    config.epoch_length = chain_genesis.epoch_length;
    let state_sync_adapter = Arc::new(RwLock::new(SyncAdapter::new(
        noop().into_sender(),
        noop().into_sender(),
        SyncAdapter::actix_actor_maker(),
    )));
    let mut client = Client::new(
        clock,
        config,
        chain_genesis,
        epoch_manager,
        shard_tracker,
        state_sync_adapter,
        runtime,
        network_adapter,
        shards_manager_adapter.into_sender(),
        Some(validator_signer),
        enable_doomslug,
        rng_seed,
        snapshot_callbacks,
        Arc::new(RayonAsyncComputationSpawner),
        partial_witness_adapter,
    )
    .unwrap();
    client.sync_status = SyncStatus::NoSync;
    client
}

pub fn setup_synchronous_shards_manager(
    clock: Clock,
    account_id: Option<AccountId>,
    client_adapter: Sender<ShardsManagerResponse>,
    network_adapter: PeerManagerAdapter,
    epoch_manager: Arc<dyn EpochManagerAdapter>,
    shard_tracker: ShardTracker,
    runtime: Arc<dyn RuntimeAdapter>,
    chain_genesis: &ChainGenesis,
) -> SynchronousShardsManagerAdapter {
    // Initialize the chain, to make sure that if the store is empty, we write the genesis
    // into the store, and as a short cut to get the parameters needed to instantiate
    // ShardsManager. This way we don't have to wait to construct the Client first.
    // TODO(#8324): This should just be refactored so that we can construct Chain first
    // before anything else.
    let chain = Chain::new(
        clock.clone(),
        epoch_manager.clone(),
        shard_tracker.clone(),
        runtime,
        chain_genesis,
        DoomslugThresholdMode::TwoThirds, // irrelevant
        ChainConfig {
            save_trie_changes: true,
            background_migration_threads: 1,
            resharding_config: MutableConfigValue::new(
                ReshardingConfig::default(),
                "resharding_config",
            ),
        }, // irrelevant
        None,
        Arc::new(RayonAsyncComputationSpawner),
        None,
    )
    .unwrap();
    let chain_head = chain.head().unwrap();
    let chain_header_head = chain.header_head().unwrap();
    let shards_manager = ShardsManagerActor::new(
        clock,
        account_id,
        epoch_manager,
        shard_tracker,
        network_adapter.request_sender,
        client_adapter,
        chain.chain_store().new_read_only_chunks_store(),
        chain_head,
        chain_header_head,
        Duration::hours(1),
    );
    SynchronousShardsManagerAdapter::new(shards_manager)
}

/// A multi-sender for both the client and network parts of the ShardsManager API.
#[derive(Clone, near_async::MultiSend, near_async::MultiSenderFrom)]
pub struct ShardsManagerAdapterForTest {
    pub client: Sender<ShardsManagerRequestFromClient>,
    pub network: Sender<ShardsManagerRequestFromNetwork>,
}<|MERGE_RESOLUTION|>--- conflicted
+++ resolved
@@ -35,12 +35,7 @@
 use near_epoch_manager::EpochManagerAdapter;
 use near_network::client::{
     AnnounceAccountRequest, BlockApproval, BlockHeadersRequest, BlockHeadersResponse, BlockRequest,
-<<<<<<< HEAD
-    BlockResponse, ChunkEndorsementMessage, ChunkStateWitnessMessage, SetNetworkInfo,
-    StateRequestHeader, StateRequestPart,
-=======
     BlockResponse, ChunkEndorsementMessage, SetNetworkInfo, StateRequestHeader, StateRequestPart,
->>>>>>> f508262c
 };
 use near_network::shards_manager::ShardsManagerRequestFromNetwork;
 use near_network::state_witness::{
@@ -61,7 +56,7 @@
 use near_primitives::test_utils::create_test_signer;
 use near_primitives::types::{AccountId, BlockHeightDelta, EpochId, NumBlocks, NumSeats};
 use near_primitives::validator_signer::ValidatorSigner;
-use near_primitives::version::{ProtocolFeature, PROTOCOL_VERSION};
+use near_primitives::version::PROTOCOL_VERSION;
 use near_store::test_utils::create_test_store;
 use near_telemetry::TelemetryActor;
 use num_rational::Ratio;
@@ -120,34 +115,6 @@
         epoch_length,
         protocol_version: PROTOCOL_VERSION,
     };
-<<<<<<< HEAD
-    let doomslug_threshold_mode = if enable_doomslug {
-        DoomslugThresholdMode::TwoThirds
-    } else {
-        DoomslugThresholdMode::NoApprovals
-    };
-    let chain = Chain::new(
-        clock.clone(),
-        epoch_manager.clone(),
-        shard_tracker.clone(),
-        runtime.clone(),
-        &chain_genesis,
-        doomslug_threshold_mode,
-        ChainConfig {
-            save_trie_changes: true,
-            background_migration_threads: 1,
-            resharding_config: MutableConfigValue::new(
-                ReshardingConfig::default(),
-                "resharding_config",
-            ),
-        },
-        None,
-        Arc::new(RayonAsyncComputationSpawner),
-        None,
-    )
-    .unwrap();
-=======
->>>>>>> f508262c
 
     let signer = Arc::new(create_test_signer(account_id.as_str()));
     let telemetry = ActixWrapper::new(TelemetryActor::default()).start();
@@ -434,34 +401,14 @@
     }
 }
 
-<<<<<<< HEAD
-fn process_network_message_default(
-=======
 /// Helper to ensure default processing of network message `msg`.
 /// See comments for `setup_mock_all_validators` for argument definitions.
 fn process_peer_manager_message_default(
->>>>>>> f508262c
     msg: PeerManagerMessageRequest,
     drop_chunks: bool,
     tamper_with_fg: bool,
     check_block_stats: bool,
     account_id: AccountId,
-<<<<<<< HEAD
-    validators_clone2: Vec<AccountId>,
-    key_pairs: Vec<PeerInfo>,
-    addresses: Vec<CryptoHash>,
-    last_height: Arc<RwLock<Vec<u64>>>,
-    block_stats1: Arc<RwLock<BlockStats>>,
-    announced_accounts1: Arc<RwLock<HashSet<(AccountId, EpochId)>>>,
-    largest_endorsed_height1: Arc<RwLock<Vec<u64>>>,
-    largest_skipped_height1: Arc<RwLock<Vec<u64>>>,
-    // Maps block hashes to heights. May not include genesis block.
-    hash_to_height: Arc<RwLock<HashMap<CryptoHash, u64>>>,
-    client_sender1: &LateBoundSender<Addr<ActixWrapper<ClientActorInner>>>,
-    connectors1: &[ActorHandlesForTesting],
-) {
-    let my_ord = validators_clone2.iter().position(|it| it == &account_id).unwrap();
-=======
     validators: Vec<AccountId>,
     key_pairs: Vec<PeerInfo>,
     addresses: Vec<CryptoHash>,
@@ -476,7 +423,6 @@
     connectors: &[ActorHandlesForTesting],
 ) {
     let my_ord = validators.iter().position(|it| it == &account_id).unwrap();
->>>>>>> f508262c
     let my_key_pair = key_pairs[my_ord].clone();
     let my_address = addresses[my_ord];
 
@@ -484,11 +430,7 @@
         let last_height = last_height.read().unwrap();
         let peers: Vec<_> = key_pairs
             .iter()
-<<<<<<< HEAD
-            .take(connectors1.len())
-=======
             .take(connectors.len())
->>>>>>> f508262c
             .enumerate()
             .map(|(i, peer_info)| ConnectedPeerInfo {
                 full_peer_info: FullPeerInfo {
@@ -529,30 +471,18 @@
             tier1_accounts_keys: vec![],
             tier1_accounts_data: vec![],
         };
-<<<<<<< HEAD
-        client_sender1.send(SetNetworkInfo(info).with_span_context());
-=======
         client_sender.send(SetNetworkInfo(info).with_span_context());
->>>>>>> f508262c
     }
 
     match msg.as_network_requests_ref() {
         NetworkRequests::Block { block } => {
             if check_block_stats {
-<<<<<<< HEAD
-                let block_stats2 = &mut *block_stats1.write().unwrap();
-=======
                 let block_stats2 = &mut *block_stats.write().unwrap();
->>>>>>> f508262c
                 block_stats2.add_block(block);
                 block_stats2.check_stats(false);
             }
 
-<<<<<<< HEAD
-            for actor_handles in connectors1 {
-=======
             for actor_handles in connectors {
->>>>>>> f508262c
                 actor_handles.client_actor.do_send(
                     BlockResponse {
                         block: block.clone(),
@@ -573,13 +503,8 @@
         }
         NetworkRequests::PartialEncodedChunkRequest { target, request, .. } => {
             send_chunks(
-<<<<<<< HEAD
-                connectors1,
-                validators_clone2.iter().map(|s| Some(s.clone())).enumerate(),
-=======
                 connectors,
                 validators.iter().map(|s| Some(s.clone())).enumerate(),
->>>>>>> f508262c
                 target.account_id.as_ref().map(|s| s.clone()),
                 drop_chunks,
                 |c| {
@@ -591,11 +516,7 @@
             );
         }
         NetworkRequests::PartialEncodedChunkResponse { route_back, response } => {
-<<<<<<< HEAD
-            send_chunks(connectors1, addresses.iter().enumerate(), route_back, drop_chunks, |c| {
-=======
             send_chunks(connectors, addresses.iter().enumerate(), route_back, drop_chunks, |c| {
->>>>>>> f508262c
                 c.send(ShardsManagerRequestFromNetwork::ProcessPartialEncodedChunkResponse {
                     partial_encoded_chunk_response: response.clone(),
                     received_time: Instant::now(),
@@ -604,13 +525,8 @@
         }
         NetworkRequests::PartialEncodedChunkMessage { account_id, partial_encoded_chunk } => {
             send_chunks(
-<<<<<<< HEAD
-                connectors1,
-                validators_clone2.iter().cloned().enumerate(),
-=======
                 connectors,
                 validators.iter().cloned().enumerate(),
->>>>>>> f508262c
                 account_id.clone(),
                 drop_chunks,
                 |c| {
@@ -622,13 +538,8 @@
         }
         NetworkRequests::PartialEncodedChunkForward { account_id, forward } => {
             send_chunks(
-<<<<<<< HEAD
-                connectors1,
-                validators_clone2.iter().cloned().enumerate(),
-=======
                 connectors,
                 validators.iter().cloned().enumerate(),
->>>>>>> f508262c
                 account_id.clone(),
                 drop_chunks,
                 |c| {
@@ -642,15 +553,9 @@
             for (i, peer_info) in key_pairs.iter().enumerate() {
                 let peer_id = peer_id.clone();
                 if peer_info.id == peer_id {
-<<<<<<< HEAD
-                    let me = connectors1[my_ord].client_actor.clone();
-                    actix::spawn(
-                        connectors1[i]
-=======
                     let me = connectors[my_ord].client_actor.clone();
                     actix::spawn(
                         connectors[i]
->>>>>>> f508262c
                             .view_client_actor
                             .send(BlockRequest(*hash).with_span_context())
                             .then(move |response| {
@@ -678,15 +583,9 @@
             for (i, peer_info) in key_pairs.iter().enumerate() {
                 let peer_id = peer_id.clone();
                 if peer_info.id == peer_id {
-<<<<<<< HEAD
-                    let me = connectors1[my_ord].client_actor.clone();
-                    actix::spawn(
-                        connectors1[i]
-=======
                     let me = connectors[my_ord].client_actor.clone();
                     actix::spawn(
                         connectors[i]
->>>>>>> f508262c
                             .view_client_actor
                             .send(BlockHeadersRequest(hashes.clone()).with_span_context())
                             .then(move |response| {
@@ -707,17 +606,10 @@
             }
         }
         NetworkRequests::StateRequestHeader { shard_id, sync_hash, .. } => {
-<<<<<<< HEAD
-            for (i, _) in validators_clone2.iter().enumerate() {
-                let me = connectors1[my_ord].client_actor.clone();
-                actix::spawn(
-                    connectors1[i]
-=======
             for (i, _) in validators.iter().enumerate() {
                 let me = connectors[my_ord].client_actor.clone();
                 actix::spawn(
                     connectors[i]
->>>>>>> f508262c
                         .view_client_actor
                         .send(
                             StateRequestHeader { shard_id: *shard_id, sync_hash: *sync_hash }
@@ -737,17 +629,10 @@
             }
         }
         NetworkRequests::StateRequestPart { shard_id, sync_hash, part_id, .. } => {
-<<<<<<< HEAD
-            for (i, _) in validators_clone2.iter().enumerate() {
-                let me = connectors1[my_ord].client_actor.clone();
-                actix::spawn(
-                    connectors1[i]
-=======
             for (i, _) in validators.iter().enumerate() {
                 let me = connectors[my_ord].client_actor.clone();
                 actix::spawn(
                     connectors[i]
->>>>>>> f508262c
                         .view_client_actor
                         .send(
                             StateRequestPart {
@@ -771,19 +656,11 @@
             }
         }
         NetworkRequests::AnnounceAccount(announce_account) => {
-<<<<<<< HEAD
-            let mut aa = announced_accounts1.write().unwrap();
-            let key = (announce_account.account_id.clone(), announce_account.epoch_id.clone());
-            if aa.get(&key).is_none() {
-                aa.insert(key);
-                for actor_handles in connectors1 {
-=======
             let mut aa = announced_accounts.write().unwrap();
             let key = (announce_account.account_id.clone(), announce_account.epoch_id.clone());
             if aa.get(&key).is_none() {
                 aa.insert(key);
                 for actor_handles in connectors {
->>>>>>> f508262c
                     actor_handles.view_client_actor.do_send(
                         AnnounceAccountRequest(vec![(announce_account.clone(), None)])
                             .with_span_context(),
@@ -810,15 +687,9 @@
             let approval = approval_message.approval.clone();
 
             if do_propagate {
-<<<<<<< HEAD
-                for (i, name) in validators_clone2.iter().enumerate() {
-                    if name == &approval_message.target {
-                        connectors1[i].client_actor.do_send(
-=======
                 for (i, name) in validators.iter().enumerate() {
                     if name == &approval_message.target {
                         connectors[i].client_actor.do_send(
->>>>>>> f508262c
                             BlockApproval(approval.clone(), my_key_pair.id.clone())
                                 .with_span_context(),
                         );
@@ -830,28 +701,17 @@
             match approval.inner {
                 ApprovalInner::Endorsement(parent_hash) => {
                     assert!(
-<<<<<<< HEAD
-                        approval.target_height > largest_skipped_height1.read().unwrap()[my_ord]
-                    );
-                    largest_endorsed_height1.write().unwrap()[my_ord] = approval.target_height;
-=======
                         approval.target_height > largest_skipped_height.read().unwrap()[my_ord]
                     );
                     largest_endorsed_height.write().unwrap()[my_ord] = approval.target_height;
->>>>>>> f508262c
 
                     if let Some(prev_height) = hash_to_height.read().unwrap().get(&parent_hash) {
                         assert_eq!(prev_height + 1, approval.target_height);
                     }
                 }
                 ApprovalInner::Skip(prev_height) => {
-<<<<<<< HEAD
-                    largest_skipped_height1.write().unwrap()[my_ord] = approval.target_height;
-                    let e = largest_endorsed_height1.read().unwrap()[my_ord];
-=======
                     largest_skipped_height.write().unwrap()[my_ord] = approval.target_height;
                     let e = largest_endorsed_height.read().unwrap()[my_ord];
->>>>>>> f508262c
                     // `e` is the *target* height of the last endorsement. `prev_height`
                     // is allowed to be anything >= to the source height, which is e-1.
                     assert!(
@@ -865,33 +725,10 @@
                 }
             };
         }
-<<<<<<< HEAD
-        NetworkRequests::ChunkStateWitness(accounts, state_witness) => {
-            for (i, name) in validators_clone2.iter().enumerate() {
-                if accounts.contains(name) {
-                    println!("ChunkStateWitness receiver: {:?}", name);
-                    connectors1[i].client_actor.do_send(
-                        ChunkStateWitnessMessage(state_witness.clone()).with_span_context(),
-                    );
-                }
-            }
-        }
-        NetworkRequests::ChunkEndorsement(account, endorsement) => {
-            for (i, name) in validators_clone2.iter().enumerate() {
-                if name == account {
-                    println!(
-                        "ChunkEndorsement for {:?} from {:?} to {:?}",
-                        endorsement.chunk_hash(),
-                        endorsement.account_id,
-                        account
-                    );
-                    connectors1[i]
-=======
         NetworkRequests::ChunkEndorsement(account, endorsement) => {
             for (i, name) in validators.iter().enumerate() {
                 if name == account {
                     connectors[i]
->>>>>>> f508262c
                         .client_actor
                         .do_send(ChunkEndorsementMessage(endorsement.clone()).with_span_context());
                 }
@@ -899,16 +736,9 @@
         }
         NetworkRequests::PartialEncodedStateWitness(partial_witnesses) => {
             for (account, partial_witness) in partial_witnesses {
-<<<<<<< HEAD
-                for (i, name) in validators_clone2.iter().enumerate() {
-                    if name == account {
-                        println!("PartialEncodedStateWitness receiver: {}", account);
-                        connectors1[i]
-=======
                 for (i, name) in validators.iter().enumerate() {
                     if name == account {
                         connectors[i]
->>>>>>> f508262c
                             .partial_witness_sender
                             .send(PartialEncodedStateWitnessMessage(partial_witness.clone()));
                     }
@@ -917,16 +747,9 @@
         }
         NetworkRequests::PartialEncodedStateWitnessForward(accounts, partial_witness) => {
             for account in accounts {
-<<<<<<< HEAD
-                for (i, name) in validators_clone2.iter().enumerate() {
-                    if name == account {
-                        println!("PartialEncodedStateWitnessForward receiver: {:?}", account);
-                        connectors1[i].partial_witness_sender.send(
-=======
                 for (i, name) in validators.iter().enumerate() {
                     if name == account {
                         connectors[i].partial_witness_sender.send(
->>>>>>> f508262c
                             PartialEncodedStateWitnessForwardMessage(partial_witness.clone()),
                         );
                     }
@@ -1006,11 +829,7 @@
             &PeerManagerMessageRequest,
         ) -> (PeerManagerMessageResponse, /* perform default */ bool),
     >,
-<<<<<<< HEAD
-) -> ((), Vec<ActorHandlesForTesting>, Arc<RwLock<BlockStats>>) {
-=======
 ) -> (Vec<ActorHandlesForTesting>, Arc<RwLock<BlockStats>>) {
->>>>>>> f508262c
     let peer_manager_mock = Arc::new(RwLock::new(peer_manager_mock));
     let validators = vs.all_validators().cloned().collect::<Vec<_>>();
     let key_pairs = key_pairs;
@@ -1057,11 +876,7 @@
             drop(guard);
 
             if perform_default {
-<<<<<<< HEAD
-                process_network_message_default(
-=======
                 process_peer_manager_message_default(
->>>>>>> f508262c
                     msg,
                     drop_chunks,
                     tamper_with_fg,
@@ -1113,11 +928,7 @@
     }
     hash_to_height.write().unwrap().insert(CryptoHash::default(), 0);
     connectors.set(ret.clone()).ok().unwrap();
-<<<<<<< HEAD
-    ((), ret, block_stats)
-=======
     (ret, block_stats)
->>>>>>> f508262c
 }
 
 /// Sets up ClientActor and ViewClientActor without network.
