// FIXME(nagisa): Is there a good reason we're triggering this? Luckily though this is just test
// code so we're in the clear.
#![allow(clippy::arc_with_non_send_sync)]

use super::block_stats::BlockStats;
use super::peer_manager_mock::PeerManagerMock;
use crate::stateless_validation::state_witness_actor::{
    StateWitnessActor, StateWitnessSenderForClient,
};
use crate::{start_view_client, Client, ClientActor, SyncAdapter, SyncStatus, ViewClientActor};
use actix::{Actor, Addr, AsyncContext, Context};
use futures::{future, FutureExt};
use near_async::actix::AddrWithAutoSpanContextExt;
use near_async::messaging::{noop, CanSend, IntoMultiSender, IntoSender, LateBoundSender, Sender};
use near_async::time::{Clock, Duration, Instant, Utc};
use near_chain::rayon_spawner::RayonAsyncComputationSpawner;
use near_chain::state_snapshot_actor::SnapshotCallbacks;
use near_chain::test_utils::{KeyValueRuntime, MockEpochManager, ValidatorSchedule};
use near_chain::types::{ChainConfig, RuntimeAdapter};
use near_chain::{Chain, ChainGenesis, DoomslugThresholdMode};
use near_chain_configs::{
    ChunkDistributionNetworkConfig, ClientConfig, MutableConfigValue, ReshardingConfig,
};
use near_chunks::adapter::ShardsManagerRequestFromClient;
use near_chunks::client::ShardsManagerResponse;
use near_chunks::shards_manager_actor::start_shards_manager;
use near_chunks::test_utils::SynchronousShardsManagerAdapter;
use near_chunks::ShardsManager;
use near_crypto::{KeyType, PublicKey};
use near_epoch_manager::shard_tracker::{ShardTracker, TrackedConfig};
use near_epoch_manager::EpochManagerAdapter;
use near_network::client::{
    AnnounceAccountRequest, BlockApproval, BlockHeadersRequest, BlockHeadersResponse, BlockRequest,
    BlockResponse, SetNetworkInfo, StateRequestHeader, StateRequestPart,
};
use near_network::shards_manager::ShardsManagerRequestFromNetwork;
use near_network::types::{BlockInfo, PeerChainInfo};
use near_network::types::{
    ConnectedPeerInfo, FullPeerInfo, NetworkRequests, NetworkResponses, PeerManagerAdapter,
};
use near_network::types::{NetworkInfo, PeerManagerMessageRequest, PeerManagerMessageResponse};
use near_network::types::{PeerInfo, PeerType};
use near_o11y::WithSpanContextExt;
use near_primitives::block::{ApprovalInner, Block, GenesisId};
use near_primitives::epoch_manager::RngSeed;
use near_primitives::hash::{hash, CryptoHash};
use near_primitives::network::PeerId;
use near_primitives::test_utils::create_test_signer;
use near_primitives::types::{AccountId, BlockHeightDelta, NumBlocks, NumSeats};
use near_primitives::validator_signer::ValidatorSigner;
use near_primitives::version::PROTOCOL_VERSION;
use near_store::test_utils::create_test_store;
use near_telemetry::TelemetryActor;
use num_rational::Ratio;
use once_cell::sync::OnceCell;
use rand::{thread_rng, Rng};
use std::cmp::max;
use std::collections::{HashMap, HashSet};
use std::ops::DerefMut;
use std::sync::{Arc, RwLock};

pub const TEST_SEED: RngSeed = [3; 32];

/// min block production time in milliseconds
pub const MIN_BLOCK_PROD_TIME: Duration = Duration::milliseconds(100);
/// max block production time in milliseconds
pub const MAX_BLOCK_PROD_TIME: Duration = Duration::milliseconds(200);

/// Sets up ClientActor and ViewClientActor viewing the same store/runtime.
pub fn setup(
    clock: Clock,
    vs: ValidatorSchedule,
    epoch_length: BlockHeightDelta,
    account_id: AccountId,
    skip_sync_wait: bool,
    min_block_prod_time: u64,
    max_block_prod_time: u64,
    enable_doomslug: bool,
    archive: bool,
    epoch_sync_enabled: bool,
    state_sync_enabled: bool,
    network_adapter: PeerManagerAdapter,
    transaction_validity_period: NumBlocks,
    genesis_time: Utc,
    ctx: &Context<ClientActor>,
    chunk_distribution_config: Option<ChunkDistributionNetworkConfig>,
) -> (Block, ClientActor, Addr<ViewClientActor>, ShardsManagerAdapterForTest) {
    let store = create_test_store();
    let num_validator_seats = vs.all_block_producers().count() as NumSeats;
    let epoch_manager = MockEpochManager::new_with_validators(store.clone(), vs, epoch_length);
    let shard_tracker = ShardTracker::new(TrackedConfig::AllShards, epoch_manager.clone());
    let runtime = KeyValueRuntime::new_with_no_gc(store.clone(), epoch_manager.as_ref(), archive);
    let chain_genesis = ChainGenesis {
        time: genesis_time,
        height: 0,
        gas_limit: 1_000_000,
        min_gas_price: 100,
        max_gas_price: 1_000_000_000,
        total_supply: 3_000_000_000_000_000_000_000_000_000_000_000,
        gas_price_adjustment_rate: Ratio::from_integer(0),
        transaction_validity_period,
        epoch_length,
        protocol_version: PROTOCOL_VERSION,
    };
    let doomslug_threshold_mode = if enable_doomslug {
        DoomslugThresholdMode::TwoThirds
    } else {
        DoomslugThresholdMode::NoApprovals
    };
    let chain = Chain::new(
        clock.clone(),
        epoch_manager.clone(),
        shard_tracker.clone(),
        runtime.clone(),
        &chain_genesis,
        doomslug_threshold_mode,
        ChainConfig {
            save_trie_changes: true,
            background_migration_threads: 1,
            resharding_config: MutableConfigValue::new(
                ReshardingConfig::default(),
                "resharding_config",
            ),
        },
        None,
        Arc::new(RayonAsyncComputationSpawner),
        None,
    )
    .unwrap();
    let genesis_block = chain.get_block(&chain.genesis().hash().clone()).unwrap();

    let signer = Arc::new(create_test_signer(account_id.as_str()));
    let telemetry = TelemetryActor::default().start();
    let config = {
        let mut base = ClientConfig::test(
            skip_sync_wait,
            min_block_prod_time,
            max_block_prod_time,
            num_validator_seats,
            archive,
            true,
            epoch_sync_enabled,
            state_sync_enabled,
        );
        base.chunk_distribution_network = chunk_distribution_config;
        base
    };

    let adv = crate::adversarial::Controls::default();

    let view_client_addr = start_view_client(
        clock.clone(),
        Some(signer.validator_id().clone()),
        chain_genesis.clone(),
        epoch_manager.clone(),
        shard_tracker.clone(),
        runtime.clone(),
        network_adapter.clone(),
        config.clone(),
        adv.clone(),
    );

    let (shards_manager_addr, _) = start_shards_manager(
        epoch_manager.clone(),
        shard_tracker.clone(),
        network_adapter.clone().into_sender(),
        ctx.address().with_auto_span_context().into_sender(),
        Some(account_id),
        store,
        config.chunk_request_retry_period,
    );
    let shards_manager_adapter = shards_manager_addr.with_auto_span_context();

<<<<<<< HEAD
    let state_sync_adapter = Arc::new(RwLock::new(SyncAdapter::new(
        noop().into_sender(),
        noop().into_sender(),
        SyncAdapter::actix_actor_maker(),
    )));
=======
    let state_sync_adapter =
        Arc::new(RwLock::new(SyncAdapter::new(noop().into_sender(), noop().into_sender())));

    let (state_witness_addr, _) = StateWitnessActor::spawn(
        clock.clone(),
        network_adapter.clone(),
        signer.clone(),
        epoch_manager.clone(),
    );
    let state_witness_adapter = state_witness_addr.with_auto_span_context();

>>>>>>> 4ea04e47
    let client = Client::new(
        clock.clone(),
        config.clone(),
        chain_genesis,
        epoch_manager,
        shard_tracker,
        state_sync_adapter,
        runtime,
        network_adapter.clone(),
        shards_manager_adapter.clone().into_sender(),
        Some(signer.clone()),
        enable_doomslug,
        TEST_SEED,
        None,
        Arc::new(RayonAsyncComputationSpawner),
        state_witness_adapter.into_multi_sender(),
    )
    .unwrap();
    let client_actor = ClientActor::new(
        clock,
        client,
        ctx.address().with_auto_span_context().into_multi_sender(),
        config,
        PeerId::new(PublicKey::empty(KeyType::ED25519)),
        network_adapter,
        Some(signer),
        telemetry,
        ctx,
        None,
        adv,
        None,
    )
    .unwrap();
    (genesis_block, client_actor, view_client_addr, shards_manager_adapter.into_multi_sender())
}

pub fn setup_only_view(
    clock: Clock,
    vs: ValidatorSchedule,
    epoch_length: BlockHeightDelta,
    account_id: AccountId,
    skip_sync_wait: bool,
    min_block_prod_time: u64,
    max_block_prod_time: u64,
    enable_doomslug: bool,
    archive: bool,
    epoch_sync_enabled: bool,
    state_sync_enabled: bool,
    network_adapter: PeerManagerAdapter,
    transaction_validity_period: NumBlocks,
) -> Addr<ViewClientActor> {
    let store = create_test_store();
    let num_validator_seats = vs.all_block_producers().count() as NumSeats;
    let epoch_manager = MockEpochManager::new_with_validators(store.clone(), vs, epoch_length);
    let shard_tracker = ShardTracker::new_empty(epoch_manager.clone());
    let runtime = KeyValueRuntime::new_with_no_gc(store, epoch_manager.as_ref(), archive);
    let chain_genesis = ChainGenesis {
        time: clock.now_utc(),
        height: 0,
        gas_limit: 1_000_000,
        min_gas_price: 100,
        max_gas_price: 1_000_000_000,
        total_supply: 3_000_000_000_000_000_000_000_000_000_000_000,
        gas_price_adjustment_rate: Ratio::from_integer(0),
        transaction_validity_period,
        epoch_length,
        protocol_version: PROTOCOL_VERSION,
    };

    let doomslug_threshold_mode = if enable_doomslug {
        DoomslugThresholdMode::TwoThirds
    } else {
        DoomslugThresholdMode::NoApprovals
    };
    Chain::new(
        clock.clone(),
        epoch_manager.clone(),
        shard_tracker.clone(),
        runtime.clone(),
        &chain_genesis,
        doomslug_threshold_mode,
        ChainConfig {
            save_trie_changes: true,
            background_migration_threads: 1,
            resharding_config: MutableConfigValue::new(
                ReshardingConfig::default(),
                "resharding_config",
            ),
        },
        None,
        Arc::new(RayonAsyncComputationSpawner),
        None,
    )
    .unwrap();

    let signer = Arc::new(create_test_signer(account_id.as_str()));
    TelemetryActor::default().start();
    let config = ClientConfig::test(
        skip_sync_wait,
        min_block_prod_time,
        max_block_prod_time,
        num_validator_seats,
        archive,
        true,
        epoch_sync_enabled,
        state_sync_enabled,
    );

    let adv = crate::adversarial::Controls::default();

    start_view_client(
        clock,
        Some(signer.validator_id().clone()),
        chain_genesis,
        epoch_manager,
        shard_tracker,
        runtime,
        network_adapter,
        config,
        adv,
    )
}

/// Sets up ClientActor and ViewClientActor with mock PeerManager.
pub fn setup_mock(
    clock: Clock,
    validators: Vec<AccountId>,
    account_id: AccountId,
    skip_sync_wait: bool,
    enable_doomslug: bool,
    peer_manager_mock: Box<
        dyn FnMut(
            &PeerManagerMessageRequest,
            &mut Context<PeerManagerMock>,
            Addr<ClientActor>,
        ) -> PeerManagerMessageResponse,
    >,
) -> ActorHandlesForTesting {
    setup_mock_with_validity_period_and_no_epoch_sync(
        clock,
        validators,
        account_id,
        skip_sync_wait,
        enable_doomslug,
        peer_manager_mock,
        100,
    )
}

pub fn setup_mock_with_validity_period_and_no_epoch_sync(
    clock: Clock,
    validators: Vec<AccountId>,
    account_id: AccountId,
    skip_sync_wait: bool,
    enable_doomslug: bool,
    mut peermanager_mock: Box<
        dyn FnMut(
            &PeerManagerMessageRequest,
            &mut Context<PeerManagerMock>,
            Addr<ClientActor>,
        ) -> PeerManagerMessageResponse,
    >,
    transaction_validity_period: NumBlocks,
) -> ActorHandlesForTesting {
    let network_adapter = LateBoundSender::new();
    let mut vca: Option<Addr<ViewClientActor>> = None;
    let mut sma: Option<ShardsManagerAdapterForTest> = None;
    let client_addr = ClientActor::create(|ctx: &mut Context<ClientActor>| {
        let vs = ValidatorSchedule::new().block_producers_per_epoch(vec![validators]);
        let (_, client, view_client_addr, shards_manager_adapter) = setup(
            clock.clone(),
            vs,
            10,
            account_id,
            skip_sync_wait,
            MIN_BLOCK_PROD_TIME.whole_milliseconds() as u64,
            MAX_BLOCK_PROD_TIME.whole_milliseconds() as u64,
            enable_doomslug,
            false,
            false,
            true,
            network_adapter.as_multi_sender(),
            transaction_validity_period,
            clock.now_utc(),
            ctx,
            None,
        );
        vca = Some(view_client_addr);
        sma = Some(shards_manager_adapter);
        client
    });
    let client_addr1 = client_addr.clone();

    let network_actor =
        PeerManagerMock::new(move |msg, ctx| peermanager_mock(&msg, ctx, client_addr1.clone()))
            .start();

    network_adapter.bind(network_actor);

    ActorHandlesForTesting {
        client_actor: client_addr,
        view_client_actor: vca.unwrap(),
        shards_manager_adapter: sma.unwrap(),
    }
}

#[derive(Clone)]
pub struct ActorHandlesForTesting {
    pub client_actor: Addr<ClientActor>,
    pub view_client_actor: Addr<ViewClientActor>,
    pub shards_manager_adapter: ShardsManagerAdapterForTest,
}

fn send_chunks<T, I, F>(
    connectors: &[ActorHandlesForTesting],
    recipients: I,
    target: T,
    drop_chunks: bool,
    send_to: F,
) where
    T: Eq,
    I: Iterator<Item = (usize, T)>,
    F: Fn(&ShardsManagerAdapterForTest),
{
    for (i, name) in recipients {
        if name == target {
            if !drop_chunks || !thread_rng().gen_ratio(1, 5) {
                send_to(&connectors[i].shards_manager_adapter);
            }
        }
    }
}

/// Setup multiple clients talking to each other via a mock network.
///
/// # Arguments
///
/// `vs` - the set of validators and how they are assigned to shards in different epochs.
///
/// `key_pairs` - keys for `validators`
///
/// `skip_sync_wait`
///
/// `block_prod_time` - Minimum block production time, assuming there is enough approvals. The
///                 maximum block production time depends on the value of `tamper_with_fg`, and is
///                 equal to `block_prod_time` if `tamper_with_fg` is `true`, otherwise it is
///                 `block_prod_time * 2`
///
/// `drop_chunks` - if set to true, 10% of all the chunk messages / requests will be dropped
///
/// `tamper_with_fg` - if set to true, will split the heights into groups of 100. For some groups
///                 all the approvals will be dropped (thus completely disabling the finality gadget
///                 and introducing severe forkfulness if `block_prod_time` is sufficiently small),
///                 for some groups will keep all the approvals (and test the fg invariants), and
///                 for some will drop 50% of the approvals.
///                 This was designed to tamper with the finality gadget when we
///                 had it, unclear if has much effect today. Must be disabled if doomslug is
///                 enabled (see below), because doomslug will stall if approvals are not delivered.
///
/// `epoch_length` - approximate length of the epoch as measured
///                 by the block heights difference of it's last and first block.
///
/// `enable_doomslug` - If false, blocks will be created when at least one approval is present, without
///                   waiting for 2/3. This allows for more forkfulness. `cross_shard_tx` has modes
///                   both with enabled doomslug (to test "production" setting) and with disabled
///                   doomslug (to test higher forkfullness)
///
/// `network_mock` - the callback that is called for each message sent. The `mock` is called before
///                 the default processing. `mock` returns `(response, perform_default)`. If
///                 `perform_default` is false, then the message is not processed or broadcasted
///                 further and `response` is returned to the requester immediately. Otherwise
///                 the default action is performed, that might (and likely will) overwrite the
///                 `response` before it is sent back to the requester.
pub fn setup_mock_all_validators(
    clock: Clock,
    vs: ValidatorSchedule,
    key_pairs: Vec<PeerInfo>,
    skip_sync_wait: bool,
    block_prod_time: u64,
    drop_chunks: bool,
    tamper_with_fg: bool,
    epoch_length: BlockHeightDelta,
    enable_doomslug: bool,
    archive: Vec<bool>,
    epoch_sync_enabled: Vec<bool>,
    check_block_stats: bool,
    chunk_distribution_config: Option<ChunkDistributionNetworkConfig>,
    peer_manager_mock: Box<
        dyn FnMut(
            // Peer validators
            &[ActorHandlesForTesting],
            // Validator that sends the message
            AccountId,
            // The message itself
            &PeerManagerMessageRequest,
        ) -> (PeerManagerMessageResponse, /* perform default */ bool),
    >,
) -> (Block, Vec<ActorHandlesForTesting>, Arc<RwLock<BlockStats>>) {
    let peer_manager_mock = Arc::new(RwLock::new(peer_manager_mock));
    let validators = vs.all_validators().cloned().collect::<Vec<_>>();
    let key_pairs = key_pairs;

    let addresses: Vec<_> = (0..key_pairs.len()).map(|i| hash(vec![i as u8].as_ref())).collect();
    let genesis_time = clock.now_utc();
    let mut ret = vec![];

    let connectors: Arc<OnceCell<Vec<ActorHandlesForTesting>>> = Default::default();

    let announced_accounts = Arc::new(RwLock::new(HashSet::new()));
    let genesis_block = Arc::new(RwLock::new(None));

    let last_height = Arc::new(RwLock::new(vec![0; key_pairs.len()]));
    let largest_endorsed_height = Arc::new(RwLock::new(vec![0u64; key_pairs.len()]));
    let largest_skipped_height = Arc::new(RwLock::new(vec![0u64; key_pairs.len()]));
    let hash_to_height = Arc::new(RwLock::new(HashMap::new()));
    let block_stats = Arc::new(RwLock::new(BlockStats::new(clock.clone())));

    for (index, account_id) in validators.clone().into_iter().enumerate() {
        let vs = vs.clone();
        let block_stats1 = block_stats.clone();
        let mut view_client_addr_slot = None;
        let mut shards_manager_adapter_slot = None;
        let validators_clone2 = validators.clone();
        let genesis_block1 = genesis_block.clone();
        let key_pairs = key_pairs.clone();
        let key_pairs1 = key_pairs.clone();
        let addresses = addresses.clone();
        let connectors1 = connectors.clone();
        let network_mock1 = peer_manager_mock.clone();
        let announced_accounts1 = announced_accounts.clone();
        let last_height1 = last_height.clone();
        let last_height2 = last_height.clone();
        let largest_endorsed_height1 = largest_endorsed_height.clone();
        let largest_skipped_height1 = largest_skipped_height.clone();
        let hash_to_height1 = hash_to_height.clone();
        let archive1 = archive.clone();
        let epoch_sync_enabled1 = epoch_sync_enabled.clone();
        let chunk_distribution_config1 = chunk_distribution_config.clone();
        let client_addr = ClientActor::create(|ctx| {
            let client_addr = ctx.address();
            let _account_id = account_id.clone();
            let pm = PeerManagerMock::new(move |msg, _ctx| {
                // Note: this `.wait` will block until all `ClientActors` are created.
                let connectors1 = connectors1.wait();
                let mut guard = network_mock1.write().unwrap();
                let (resp, perform_default) =
                    guard.deref_mut()(connectors1.as_slice(), account_id.clone(), &msg);
                drop(guard);

                if perform_default {
                    let my_ord = validators_clone2.iter().position(|it| it == &account_id).unwrap();
                    let my_key_pair = key_pairs[my_ord].clone();
                    let my_address = addresses[my_ord];

                    {
                        let last_height2 = last_height2.read().unwrap();
                        let peers: Vec<_> = key_pairs1
                            .iter()
                            .take(connectors1.len())
                            .enumerate()
                            .map(|(i, peer_info)| ConnectedPeerInfo {
                                full_peer_info: FullPeerInfo {
                                    peer_info: peer_info.clone(),
                                    chain_info: PeerChainInfo {
                                        genesis_id: GenesisId {
                                            chain_id: "unittest".to_string(),
                                            hash: Default::default(),
                                        },
                                        // TODO: add the correct hash here
                                        last_block: Some(BlockInfo {
                                            height: last_height2[i],
                                            hash: CryptoHash::default(),
                                        }),
                                        tracked_shards: vec![0, 1, 2, 3],
                                        archival: true,
                                    },
                                },
                                received_bytes_per_sec: 0,
                                sent_bytes_per_sec: 0,
                                last_time_peer_requested: near_async::time::Instant::now(),
                                last_time_received_message: near_async::time::Instant::now(),
                                connection_established_time: near_async::time::Instant::now(),
                                peer_type: PeerType::Outbound,
                                nonce: 3,
                            })
                            .collect();
                        let peers2 = peers
                            .iter()
                            .filter_map(|it| it.full_peer_info.clone().into())
                            .collect();
                        let info = NetworkInfo {
                            connected_peers: peers,
                            tier1_connections: vec![],
                            num_connected_peers: key_pairs1.len(),
                            peer_max_count: key_pairs1.len() as u32,
                            highest_height_peers: peers2,
                            sent_bytes_per_sec: 0,
                            received_bytes_per_sec: 0,
                            known_producers: vec![],
                            tier1_accounts_keys: vec![],
                            tier1_accounts_data: vec![],
                        };
                        client_addr.do_send(SetNetworkInfo(info).with_span_context());
                    }

                    match msg.as_network_requests_ref() {
                        NetworkRequests::Block { block } => {
                            if check_block_stats {
                                let block_stats2 = &mut *block_stats1.write().unwrap();
                                block_stats2.add_block(block);
                                block_stats2.check_stats(false);
                            }

                            for actor_handles in connectors1 {
                                actor_handles.client_actor.do_send(
                                    BlockResponse {
                                        block: block.clone(),
                                        peer_id: PeerInfo::random().id,
                                        was_requested: false,
                                    }
                                    .with_span_context(),
                                );
                            }

                            let mut last_height1 = last_height1.write().unwrap();

                            let my_height = &mut last_height1[my_ord];

                            *my_height = max(*my_height, block.header().height());

                            hash_to_height1
                                .write()
                                .unwrap()
                                .insert(*block.header().hash(), block.header().height());
                        }
                        NetworkRequests::PartialEncodedChunkRequest { target, request, .. } => {
                            send_chunks(
                                connectors1,
                                validators_clone2.iter().map(|s| Some(s.clone())).enumerate(),
                                target.account_id.as_ref().map(|s| s.clone()),
                                drop_chunks,
                                |c| {
                                    c.send(ShardsManagerRequestFromNetwork::ProcessPartialEncodedChunkRequest { partial_encoded_chunk_request: request.clone(), route_back: my_address });
                                },
                            );
                        }
                        NetworkRequests::PartialEncodedChunkResponse { route_back, response } => {
                            send_chunks(
                                connectors1,
                                addresses.iter().enumerate(),
                                route_back,
                                drop_chunks,
                                |c| {
                                    c.send(ShardsManagerRequestFromNetwork::ProcessPartialEncodedChunkResponse { partial_encoded_chunk_response: response.clone(), received_time: Instant::now() });
                                },
                            );
                        }
                        NetworkRequests::PartialEncodedChunkMessage {
                            account_id,
                            partial_encoded_chunk,
                        } => {
                            send_chunks(
                                connectors1,
                                validators_clone2.iter().cloned().enumerate(),
                                account_id.clone(),
                                drop_chunks,
                                |c| {
                                    c.send(ShardsManagerRequestFromNetwork::ProcessPartialEncodedChunk(partial_encoded_chunk.clone().into()));
                                },
                            );
                        }
                        NetworkRequests::PartialEncodedChunkForward { account_id, forward } => {
                            send_chunks(
                                connectors1,
                                validators_clone2.iter().cloned().enumerate(),
                                account_id.clone(),
                                drop_chunks,
                                |c| {
                                    c.send(ShardsManagerRequestFromNetwork::ProcessPartialEncodedChunkForward(forward.clone()));
                                }
                            );
                        }
                        NetworkRequests::BlockRequest { hash, peer_id } => {
                            for (i, peer_info) in key_pairs.iter().enumerate() {
                                let peer_id = peer_id.clone();
                                if peer_info.id == peer_id {
                                    let me = connectors1[my_ord].client_actor.clone();
                                    actix::spawn(
                                        connectors1[i]
                                            .view_client_actor
                                            .send(BlockRequest(*hash).with_span_context())
                                            .then(move |response| {
                                                let response = response.unwrap();
                                                match response {
                                                    Some(block) => {
                                                        me.do_send(
                                                            BlockResponse {
                                                                block: *block,
                                                                peer_id,
                                                                was_requested: true,
                                                            }
                                                            .with_span_context(),
                                                        );
                                                    }
                                                    None => {}
                                                }
                                                future::ready(())
                                            }),
                                    );
                                }
                            }
                        }
                        NetworkRequests::BlockHeadersRequest { hashes, peer_id } => {
                            for (i, peer_info) in key_pairs.iter().enumerate() {
                                let peer_id = peer_id.clone();
                                if peer_info.id == peer_id {
                                    let me = connectors1[my_ord].client_actor.clone();
                                    actix::spawn(
                                        connectors1[i]
                                            .view_client_actor
                                            .send(
                                                BlockHeadersRequest(hashes.clone())
                                                    .with_span_context(),
                                            )
                                            .then(move |response| {
                                                let response = response.unwrap();
                                                match response {
                                                    Some(headers) => {
                                                        me.do_send(
                                                            BlockHeadersResponse(headers, peer_id)
                                                                .with_span_context(),
                                                        );
                                                    }
                                                    None => {}
                                                }
                                                future::ready(())
                                            }),
                                    );
                                }
                            }
                        }
                        NetworkRequests::StateRequestHeader {
                            shard_id,
                            sync_hash, ..
                        } => {
                            for (i, _) in validators_clone2.iter().enumerate() {
                                let me = connectors1[my_ord].client_actor.clone();
                                actix::spawn(
                                    connectors1[i]
                                        .view_client_actor
                                        .send(
                                            StateRequestHeader {
                                                shard_id: *shard_id,
                                                sync_hash: *sync_hash,
                                            }
                                                .with_span_context(),
                                        )
                                        .then(move |response| {
                                            let response = response.unwrap();
                                            match response {
                                                Some(response) => {
                                                    me.do_send(response.with_span_context());
                                                }
                                                None => {}
                                            }
                                            future::ready(())
                                        }),
                                );
                            }
                        }
                        NetworkRequests::StateRequestPart {
                            shard_id,
                            sync_hash,
                            part_id, ..
                        } => {
                            for (i, _) in validators_clone2.iter().enumerate() {
                                let me = connectors1[my_ord].client_actor.clone();
                                actix::spawn(
                                    connectors1[i]
                                        .view_client_actor
                                        .send(
                                            StateRequestPart {
                                                shard_id: *shard_id,
                                                sync_hash: *sync_hash,
                                                part_id: *part_id,
                                            }
                                                .with_span_context(),
                                        )
                                        .then(move |response| {
                                            let response = response.unwrap();
                                            match response {
                                                Some(response) => {
                                                    me.do_send(response.with_span_context());
                                                }
                                                None => {}
                                            }
                                            future::ready(())
                                        }),
                                );
                            }
                        }
                        NetworkRequests::AnnounceAccount(announce_account) => {
                            let mut aa = announced_accounts1.write().unwrap();
                            let key = (
                                announce_account.account_id.clone(),
                                announce_account.epoch_id.clone(),
                            );
                            if aa.get(&key).is_none() {
                                aa.insert(key);
                                for actor_handles in connectors1 {
                                    actor_handles.view_client_actor.do_send(
                                        AnnounceAccountRequest(vec![(
                                            announce_account.clone(),
                                            None,
                                        )])
                                            .with_span_context(),
                                    )
                                }
                            }
                        }
                        NetworkRequests::Approval { approval_message } => {
                            let height_mod = approval_message.approval.target_height % 300;

                            let do_propagate = if tamper_with_fg {
                                if height_mod < 100 {
                                    false
                                } else if height_mod < 200 {
                                    let mut rng = rand::thread_rng();
                                    rng.gen()
                                } else {
                                    true
                                }
                            } else {
                                true
                            };

                            let approval = approval_message.approval.clone();

                            if do_propagate {
                                for (i, name) in validators_clone2.iter().enumerate() {
                                    if name == &approval_message.target {
                                        connectors1[i].client_actor.do_send(
                                            BlockApproval(approval.clone(), my_key_pair.id.clone())
                                                .with_span_context(),
                                        );
                                    }
                                }
                            }

                            // Verify doomslug invariant
                            match approval.inner {
                                ApprovalInner::Endorsement(parent_hash) => {
                                    assert!(
                                        approval.target_height
                                            > largest_skipped_height1.read().unwrap()[my_ord]
                                    );
                                    largest_endorsed_height1.write().unwrap()[my_ord] =
                                        approval.target_height;

                                    if let Some(prev_height) =
                                        hash_to_height1.read().unwrap().get(&parent_hash)
                                    {
                                        assert_eq!(prev_height + 1, approval.target_height);
                                    }
                                }
                                ApprovalInner::Skip(prev_height) => {
                                    largest_skipped_height1.write().unwrap()[my_ord] =
                                        approval.target_height;
                                    let e = largest_endorsed_height1.read().unwrap()[my_ord];
                                    // `e` is the *target* height of the last endorsement. `prev_height`
                                    // is allowed to be anything >= to the source height, which is e-1.
                                    assert!(
                                        prev_height + 1 >= e,
                                        "New: {}->{}, Old: {}->{}",
                                        prev_height,
                                        approval.target_height,
                                        e - 1,
                                        e
                                    );
                                }
                            };
                        }
                        NetworkRequests::ForwardTx(_, _)
                        | NetworkRequests::BanPeer { .. }
                        | NetworkRequests::TxStatus(_, _, _)
                        | NetworkRequests::SnapshotHostInfo { .. }
                        | NetworkRequests::Challenge(_)
                        | NetworkRequests::ChunkStateWitness(_, _)
                        | NetworkRequests::ChunkStateWitnessAck(_, _)
                        | NetworkRequests::ChunkEndorsement(_, _)
                        | NetworkRequests::PartialEncodedStateWitness(_)
                        | NetworkRequests::PartialEncodedStateWitnessForward(_, _) => {}
                    };
                }
                resp
            })
                .start();
            let (block, client, view_client_addr, shards_manager_adapter) = setup(
                clock.clone(),
                vs,
                epoch_length,
                _account_id,
                skip_sync_wait,
                block_prod_time,
                block_prod_time * 3,
                enable_doomslug,
                archive1[index],
                epoch_sync_enabled1[index],
                false,
                pm.into_multi_sender(),
                10000,
                genesis_time,
                ctx,
                chunk_distribution_config1,
            );
            view_client_addr_slot = Some(view_client_addr);
            shards_manager_adapter_slot = Some(shards_manager_adapter);
            *genesis_block1.write().unwrap() = Some(block);
            client
        });
        ret.push(ActorHandlesForTesting {
            client_actor: client_addr,
            view_client_actor: view_client_addr_slot.unwrap(),
            shards_manager_adapter: shards_manager_adapter_slot.unwrap(),
        });
    }
    hash_to_height.write().unwrap().insert(CryptoHash::default(), 0);
    hash_to_height
        .write()
        .unwrap()
        .insert(*genesis_block.read().unwrap().as_ref().unwrap().header().clone().hash(), 0);
    connectors.set(ret.clone()).ok().unwrap();
    let value = genesis_block.read().unwrap();
    (value.clone().unwrap(), ret, block_stats)
}

/// Sets up ClientActor and ViewClientActor without network.
pub fn setup_no_network(
    clock: Clock,
    validators: Vec<AccountId>,
    account_id: AccountId,
    skip_sync_wait: bool,
    enable_doomslug: bool,
) -> ActorHandlesForTesting {
    setup_no_network_with_validity_period_and_no_epoch_sync(
        clock,
        validators,
        account_id,
        skip_sync_wait,
        100,
        enable_doomslug,
    )
}

pub fn setup_no_network_with_validity_period_and_no_epoch_sync(
    clock: Clock,
    validators: Vec<AccountId>,
    account_id: AccountId,
    skip_sync_wait: bool,
    transaction_validity_period: NumBlocks,
    enable_doomslug: bool,
) -> ActorHandlesForTesting {
    setup_mock_with_validity_period_and_no_epoch_sync(
        clock,
        validators,
        account_id,
        skip_sync_wait,
        enable_doomslug,
        Box::new(|_, _, _| {
            PeerManagerMessageResponse::NetworkResponses(NetworkResponses::NoResponse)
        }),
        transaction_validity_period,
    )
}

pub fn setup_client_with_runtime(
    clock: Clock,
    num_validator_seats: NumSeats,
    enable_doomslug: bool,
    network_adapter: PeerManagerAdapter,
    shards_manager_adapter: SynchronousShardsManagerAdapter,
    chain_genesis: ChainGenesis,
    epoch_manager: Arc<dyn EpochManagerAdapter>,
    shard_tracker: ShardTracker,
    runtime: Arc<dyn RuntimeAdapter>,
    rng_seed: RngSeed,
    archive: bool,
    save_trie_changes: bool,
    snapshot_callbacks: Option<SnapshotCallbacks>,
    state_witness_adapter: StateWitnessSenderForClient,
    validator_signer: Arc<dyn ValidatorSigner>,
) -> Client {
    let mut config = ClientConfig::test(
        true,
        10,
        20,
        num_validator_seats,
        archive,
        save_trie_changes,
        true,
        true,
    );
    config.epoch_length = chain_genesis.epoch_length;
    let state_sync_adapter = Arc::new(RwLock::new(SyncAdapter::new(
        noop().into_sender(),
        noop().into_sender(),
        SyncAdapter::actix_actor_maker(),
    )));
    let mut client = Client::new(
        clock,
        config,
        chain_genesis,
        epoch_manager,
        shard_tracker,
        state_sync_adapter,
        runtime,
        network_adapter,
        shards_manager_adapter.into_sender(),
        Some(validator_signer),
        enable_doomslug,
        rng_seed,
        snapshot_callbacks,
        Arc::new(RayonAsyncComputationSpawner),
        state_witness_adapter,
    )
    .unwrap();
    client.sync_status = SyncStatus::NoSync;
    client
}

pub fn setup_synchronous_shards_manager(
    clock: Clock,
    account_id: Option<AccountId>,
    client_adapter: Sender<ShardsManagerResponse>,
    network_adapter: PeerManagerAdapter,
    epoch_manager: Arc<dyn EpochManagerAdapter>,
    shard_tracker: ShardTracker,
    runtime: Arc<dyn RuntimeAdapter>,
    chain_genesis: &ChainGenesis,
) -> SynchronousShardsManagerAdapter {
    // Initialize the chain, to make sure that if the store is empty, we write the genesis
    // into the store, and as a short cut to get the parameters needed to instantiate
    // ShardsManager. This way we don't have to wait to construct the Client first.
    // TODO(#8324): This should just be refactored so that we can construct Chain first
    // before anything else.
    let chain = Chain::new(
        clock.clone(),
        epoch_manager.clone(),
        shard_tracker.clone(),
        runtime,
        chain_genesis,
        DoomslugThresholdMode::TwoThirds, // irrelevant
        ChainConfig {
            save_trie_changes: true,
            background_migration_threads: 1,
            resharding_config: MutableConfigValue::new(
                ReshardingConfig::default(),
                "resharding_config",
            ),
        }, // irrelevant
        None,
        Arc::new(RayonAsyncComputationSpawner),
        None,
    )
    .unwrap();
    let chain_head = chain.head().unwrap();
    let chain_header_head = chain.header_head().unwrap();
    let shards_manager = ShardsManager::new(
        clock,
        account_id,
        epoch_manager,
        shard_tracker,
        network_adapter.request_sender,
        client_adapter,
        chain.chain_store().new_read_only_chunks_store(),
        chain_head,
        chain_header_head,
    );
    SynchronousShardsManagerAdapter::new(shards_manager)
}

/// A multi-sender for both the client and network parts of the ShardsManager API.
#[derive(Clone, near_async::MultiSend, near_async::MultiSenderFrom)]
pub struct ShardsManagerAdapterForTest {
    pub client: Sender<ShardsManagerRequestFromClient>,
    pub network: Sender<ShardsManagerRequestFromNetwork>,
}<|MERGE_RESOLUTION|>--- conflicted
+++ resolved
@@ -171,15 +171,11 @@
     );
     let shards_manager_adapter = shards_manager_addr.with_auto_span_context();
 
-<<<<<<< HEAD
     let state_sync_adapter = Arc::new(RwLock::new(SyncAdapter::new(
         noop().into_sender(),
         noop().into_sender(),
         SyncAdapter::actix_actor_maker(),
     )));
-=======
-    let state_sync_adapter =
-        Arc::new(RwLock::new(SyncAdapter::new(noop().into_sender(), noop().into_sender())));
 
     let (state_witness_addr, _) = StateWitnessActor::spawn(
         clock.clone(),
@@ -188,8 +184,6 @@
         epoch_manager.clone(),
     );
     let state_witness_adapter = state_witness_addr.with_auto_span_context();
-
->>>>>>> 4ea04e47
     let client = Client::new(
         clock.clone(),
         config.clone(),
