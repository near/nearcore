--- conflicted
+++ resolved
@@ -1047,56 +1047,6 @@
     SynchronousShardsManagerAdapter::new(shards_manager)
 }
 
-<<<<<<< HEAD
-pub fn setup_client_with_synchronous_shards_manager(
-    store: Store,
-    vs: ValidatorSchedule,
-    account_id: Option<AccountId>,
-    enable_doomslug: bool,
-    network_adapter: PeerManagerAdapter,
-    client_adapter: Sender<ShardsManagerResponse>,
-    chain_genesis: ChainGenesis,
-    rng_seed: RngSeed,
-    archive: bool,
-    save_trie_changes: bool,
-) -> Client {
-    if let None = System::try_current() {
-        let _ = System::new();
-    }
-    let num_validator_seats = vs.all_block_producers().count() as NumSeats;
-    let epoch_manager =
-        MockEpochManager::new_with_validators(store.clone(), vs, chain_genesis.epoch_length);
-    let shard_tracker = ShardTracker::new_empty(epoch_manager.clone());
-    let runtime = KeyValueRuntime::new(store, epoch_manager.as_ref());
-    let shards_manager_adapter = setup_synchronous_shards_manager(
-        Clock::real(),
-        account_id.clone(),
-        client_adapter,
-        network_adapter.clone(),
-        epoch_manager.clone(),
-        shard_tracker.clone(),
-        runtime.clone(),
-        &chain_genesis,
-    );
-    setup_client_with_runtime(
-        num_validator_seats,
-        account_id,
-        enable_doomslug,
-        network_adapter,
-        shards_manager_adapter,
-        chain_genesis,
-        epoch_manager,
-        shard_tracker,
-        runtime,
-        rng_seed,
-        archive,
-        save_trie_changes,
-        None,
-    )
-}
-
-=======
->>>>>>> 19383689
 /// A combined trait bound for both the client side and network side of the ShardsManager API.
 #[derive(Clone, derive_more::AsRef)]
 pub struct ShardsManagerAdapterForTest {
