//! State sync is trying to fetch the 'full state' (which can be multiple GB).
//! It happens after HeaderSync and before BlockSync (but only if the node sees that it is 'too much behind').
//! See <https://near.github.io/nearcore/architecture/how/sync.html> for more detailed information.
//! Such state can be downloaded only at special heights (currently - at the beginning of the current and previous
//! epochs).
//!
//! You can do the state sync for each shard independently.
//! It starts by fetching a 'header' - that contains basic information about the state (for example its size, how
//! many parts it consists of, hash of the root etc).
//! Then it tries downloading the rest of the data in 'parts' (usually the part is around 1MB in size).
//!
//! Optionally, it is possible to configure a cloud storage location where state headers and parts
//! are available. The behavior is currently as follows:
//!     - State Headers: If external storage is configured, we will get the headers there.
//!     Otherwise, we will send requests to random peers for the state headers.
//!     - State Parts: In the network crate we track which nodes in the network can serve parts for
//!     which shards. If no external storage is configured, parts are obtained from peers
//!     accordingly. If external storage is configure, we attempt first to obtain parts from the
//!     peers in the network before falling back to the external storage.
//!
//! This is an intermediate approach in the process of eliminating external storage entirely.

use crate::metrics;
use crate::sync::external::{
    create_bucket_readonly, external_storage_location, ExternalConnection,
};
use borsh::BorshDeserialize;
use futures::{future, FutureExt};
use near_async::futures::{FutureSpawner, FutureSpawnerExt};
use near_async::messaging::{CanSend, SendAsync};
use near_async::time::{Clock, Duration, Utc};
use near_chain::chain::{ApplyStatePartsRequest, LoadMemtrieRequest};
use near_chain::near_chain_primitives;
use near_chain::types::RuntimeAdapter;
use near_chain::Chain;
use near_chain_configs::{ExternalStorageConfig, ExternalStorageLocation, SyncConfig};
use near_client_primitives::types::{
    format_shard_sync_phase, DownloadStatus, ShardSyncDownload, ShardSyncStatus,
};
use near_epoch_manager::EpochManagerAdapter;
use near_network::types::{
    HighestHeightPeerInfo, NetworkRequests, NetworkResponses, PeerManagerAdapter,
    PeerManagerMessageRequest, StateSyncEvent,
};
use near_primitives::hash::CryptoHash;
use near_primitives::network::PeerId;
use near_primitives::shard_layout::ShardUId;
use near_primitives::state_part::PartId;
use near_primitives::state_sync::{
    ShardStateSyncResponse, ShardStateSyncResponseHeader, StatePartKey,
};
use near_primitives::types::{AccountId, EpochHeight, EpochId, ShardId, StateRoot};
use near_store::DBCol;
use rand::seq::SliceRandom;
use rand::thread_rng;
use std::collections::HashMap;
use std::sync::atomic::Ordering;
use std::sync::mpsc::{channel, Receiver, Sender};
use std::sync::Arc;
use tokio::sync::{Semaphore, TryAcquireError};
use tracing::info;

use super::external::StateFileType;

/// Maximum number of state parts to request per peer on each round when node is trying to download the state.
pub const MAX_STATE_PART_REQUEST: u64 = 16;
/// Number of state parts already requested stored as pending.
/// This number should not exceed MAX_STATE_PART_REQUEST times (number of peers in the network).
pub const MAX_PENDING_PART: u64 = MAX_STATE_PART_REQUEST * 10000;
/// Time limit per state dump iteration.
/// A node must check external storage for parts to dump again once time is up.
pub const STATE_DUMP_ITERATION_TIME_LIMIT_SECS: u64 = 300;

pub enum StateSyncResult {
    /// State sync still in progress. No action needed by the caller.
    InProgress,
    /// The state for all shards was downloaded.
    Completed,
}

pub enum StateSyncFileDownloadResult {
    StateHeader { header_length: u64, header: ShardStateSyncResponseHeader },
    StatePart { part_length: u64 },
}

/// Signals that a state part was downloaded and saved to RocksDB.
/// Or failed to do so.
pub struct StateSyncGetFileResult {
    sync_hash: CryptoHash,
    shard_id: ShardId,
    part_id: Option<PartId>,
    result: Result<StateSyncFileDownloadResult, String>,
}

struct StateSyncExternal {
    /// Chain ID.
    chain_id: String,
    /// This semaphore imposes a restriction on the maximum number of simultaneous downloads
    semaphore: Arc<tokio::sync::Semaphore>,
    /// A node with external storage configured first tries to obtain state parts from peers.
    /// For each part, it will make this many attempts before getting it from external storage.
    peer_attempts_threshold: u64,
    /// Connection to the external storage.
    external: ExternalConnection,
}

/// Helper to track state sync.
pub struct StateSync {
    clock: Clock,

    /// External storage, if configured.
    external: Option<StateSyncExternal>,

    /// Is used for communication with the peers.
    network_adapter: PeerManagerAdapter,

    /// Timeout (set in config - by default to 60 seconds) is used to figure out how long we should wait
    /// for the answer from the other node before giving up.
    timeout: Duration,

    /// Maps shard_id to result of applying downloaded state.
    state_parts_apply_results: HashMap<ShardId, Result<(), near_chain_primitives::error::Error>>,

    /// Maps shard_id to result of loading in-memory trie.
    load_memtrie_results: HashMap<ShardUId, Result<(), near_chain_primitives::error::Error>>,

    /// Maps shard_id to result of splitting state for resharding.
    resharding_state_roots:
        HashMap<ShardId, Result<HashMap<ShardUId, StateRoot>, near_chain::Error>>,

    /// Message queue to process the received state parts.
    state_parts_mpsc_tx: Sender<StateSyncGetFileResult>,
    state_parts_mpsc_rx: Receiver<StateSyncGetFileResult>,
}

impl StateSync {
    pub fn new(
        clock: Clock,
        network_adapter: PeerManagerAdapter,
        timeout: Duration,
        chain_id: &str,
        sync_config: &SyncConfig,
        catchup: bool,
    ) -> Self {
        let external = match sync_config {
            SyncConfig::Peers => None,
            SyncConfig::ExternalStorage(ExternalStorageConfig {
                location,
                num_concurrent_requests,
                num_concurrent_requests_during_catchup,
                external_storage_fallback_threshold,
            }) => {
                let external = match location {
                    ExternalStorageLocation::S3 { bucket, region, .. } => {
                        let bucket = create_bucket_readonly(
                            &bucket,
                            &region,
                            timeout.max(Duration::ZERO).unsigned_abs(),
                        );
                        if let Err(err) = bucket {
                            panic!("Failed to create an S3 bucket: {}", err);
                        }
                        ExternalConnection::S3 { bucket: Arc::new(bucket.unwrap()) }
                    }
                    ExternalStorageLocation::Filesystem { root_dir } => {
                        ExternalConnection::Filesystem { root_dir: root_dir.clone() }
                    }
                    ExternalStorageLocation::GCS { bucket, .. } => ExternalConnection::GCS {
                        gcs_client: Arc::new(cloud_storage::Client::default()),
                        reqwest_client: Arc::new(reqwest::Client::default()),
                        bucket: bucket.clone(),
                    },
                };
                let num_permits = if catchup {
                    *num_concurrent_requests_during_catchup
                } else {
                    *num_concurrent_requests
                } as usize;
                Some(StateSyncExternal {
                    chain_id: chain_id.to_string(),
                    semaphore: Arc::new(tokio::sync::Semaphore::new(num_permits)),
                    peer_attempts_threshold: *external_storage_fallback_threshold,
                    external,
                })
            }
        };
        let (tx, rx) = channel::<StateSyncGetFileResult>();
        StateSync {
            clock,
            external,
            network_adapter,
            timeout,
            state_parts_apply_results: HashMap::new(),
            load_memtrie_results: HashMap::new(),
            resharding_state_roots: HashMap::new(),
            state_parts_mpsc_rx: rx,
            state_parts_mpsc_tx: tx,
        }
    }

    // The return value indicates whether state sync is
    // finished, in which case the client will transition to block sync
    fn sync_shards_status(
        &mut self,
        me: &Option<AccountId>,
        sync_hash: CryptoHash,
        sync_status: &mut HashMap<u64, ShardSyncDownload>,
        chain: &mut Chain,
        epoch_manager: &dyn EpochManagerAdapter,
        highest_height_peers: &[HighestHeightPeerInfo],
        tracking_shards: Vec<ShardId>,
        now: Utc,
        state_parts_task_scheduler: &near_async::messaging::Sender<ApplyStatePartsRequest>,
        load_memtrie_scheduler: &near_async::messaging::Sender<LoadMemtrieRequest>,
        state_parts_future_spawner: &dyn FutureSpawner,
        use_colour: bool,
        runtime_adapter: Arc<dyn RuntimeAdapter>,
    ) -> Result<bool, near_chain::Error> {
        let mut all_done = true;

        let prev_hash = *chain.get_block_header(&sync_hash)?.prev_hash();
        let prev_epoch_id = *chain.get_block_header(&prev_hash)?.epoch_id();
        let epoch_id = *chain.get_block_header(&sync_hash)?.epoch_id();
        let prev_shard_layout = epoch_manager.get_shard_layout(&prev_epoch_id)?;
        let shard_layout = epoch_manager.get_shard_layout(&epoch_id)?;
        if prev_shard_layout != shard_layout {
            // This error message is used in tests to ensure node exists for the
            // correct reason. When changing it please also update the tests.
            panic!("cannot sync to the first epoch after sharding upgrade. Please wait for the next epoch or find peers that are more up to date");
        }
        let need_to_reshard = epoch_manager.will_shard_layout_change(&prev_hash)?;

        for shard_id in tracking_shards {
            let version = prev_shard_layout.version();
            let shard_uid = ShardUId { version, shard_id: shard_id as u32 };
            let mut download_timeout = false;
            let mut run_shard_state_download = false;
            let shard_sync_download = sync_status.entry(shard_id).or_insert_with(|| {
                run_shard_state_download = true;
                ShardSyncDownload::new_download_state_header(now)
            });

            let mut shard_sync_done = false;
            match &shard_sync_download.status {
                ShardSyncStatus::StateDownloadHeader => {
                    (download_timeout, run_shard_state_download) = self
                        .sync_shards_download_header_status(
                            shard_id,
                            shard_sync_download,
                            sync_hash,
                            chain,
                            now,
                        )?;
                }
                ShardSyncStatus::StateDownloadParts => {
                    let res =
                        self.sync_shards_download_parts_status(shard_id, shard_sync_download, now);
                    download_timeout = res.0;
                    run_shard_state_download = res.1;
                }
                ShardSyncStatus::StateApplyScheduling => {
                    self.sync_shards_apply_scheduling_status(
                        shard_id,
                        shard_sync_download,
                        sync_hash,
                        chain,
                        now,
                        state_parts_task_scheduler,
                    )?;
                }
                ShardSyncStatus::StateApplyInProgress => {
                    self.sync_shards_apply_status(
                        shard_id,
                        shard_sync_download,
                        sync_hash,
                        chain,
                        load_memtrie_scheduler,
                    )?;
                }
                ShardSyncStatus::StateApplyFinalizing => {
                    shard_sync_done = self.sync_shards_apply_finalizing_status(
                        shard_uid,
                        chain,
                        sync_hash,
                        now,
                        need_to_reshard,
                        shard_sync_download,
                    )?;
                }
                ShardSyncStatus::ReshardingScheduling => {
                    panic!("Resharding V2 scheduling is no longer supported")
                }
                ShardSyncStatus::ReshardingApplying => {
                    panic!("Resharding V2 applying is no longer supported")
                }
                ShardSyncStatus::StateSyncDone => {
                    shard_sync_done = true;
                }
            }
            let stage = if shard_sync_done {
                // Update the state sync stage metric, because maybe we'll not
                // enter this function again.
                ShardSyncStatus::StateSyncDone.repr()
            } else {
                shard_sync_download.status.repr()
            };
            metrics::STATE_SYNC_STAGE.with_label_values(&[&shard_id.to_string()]).set(stage as i64);
            all_done &= shard_sync_done;

            if download_timeout {
                tracing::warn!(
                    target: "sync",
                    %shard_id,
                    timeout_sec = self.timeout.whole_seconds(),
                    "State sync didn't download the state, sending StateRequest again");
                tracing::debug!(
                    target: "sync",
                    %shard_id,
                    %sync_hash,
                    ?me,
                    phase = format_shard_sync_phase(shard_sync_download, use_colour),
                    "State sync status");
            }

            // Execute syncing for shard `shard_id`
            if run_shard_state_download {
                self.request_shard(
                    shard_id,
                    chain,
                    sync_hash,
                    shard_sync_download,
                    highest_height_peers,
                    runtime_adapter.clone(),
                    state_parts_future_spawner,
                )?;
            }
        }

        Ok(all_done)
    }

    /// Checks the message queue for new downloaded parts and writes them.
    fn process_downloaded_parts(
        &mut self,
        chain: &mut Chain,
        sync_hash: CryptoHash,
        shard_sync: &mut HashMap<u64, ShardSyncDownload>,
    ) {
        for StateSyncGetFileResult { sync_hash: msg_sync_hash, shard_id, part_id, result } in
            self.state_parts_mpsc_rx.try_iter()
        {
            if msg_sync_hash != sync_hash {
                tracing::debug!(target: "sync",
                    ?shard_id,
                    ?sync_hash,
                    ?msg_sync_hash,
                    "Received message for other epoch.",
                );
                continue;
            }
            if let Some(shard_sync_download) = shard_sync.get_mut(&shard_id) {
                let file_type = shard_sync_download.status.to_string();
                let (download_result, download) = match result {
                    Err(err) => (Err(err), None),
                    // Store the header
                    Ok(StateSyncFileDownloadResult::StateHeader { header_length, header }) => {
                        info!(target: "sync", ?header_length, ?part_id, "processing state header");
                        if shard_sync_download.status != ShardSyncStatus::StateDownloadHeader {
                            continue;
                        }
                        let download = shard_sync_download.get_header_download_mut();
                        if download.as_ref().and_then(|d| Some(d.done)).unwrap_or(true) {
                            continue;
                        }
                        let result = chain
                            .set_state_header(shard_id, sync_hash, header)
                            .map_err(|err| format!("State sync set_state_header error: {err:?}"))
                            .map(|_| header_length);
                        (result, download)
                    }
                    // Part was stored on the tx side.
                    Ok(StateSyncFileDownloadResult::StatePart { part_length }) => {
                        info!(target: "sync", ?part_length, ?part_id, ?shard_id, "processing state part");
                        if shard_sync_download.status != ShardSyncStatus::StateDownloadParts {
                            continue;
                        }
                        (
                            Ok(part_length),
                            part_id.and_then(|part_id| {
                                shard_sync_download.downloads.get_mut(part_id.idx as usize)
                            }),
                        )
                    }
                };

                process_download_response(
                    shard_id,
                    sync_hash,
                    download,
                    file_type,
                    download_result,
                );
            }
        }
    }

    // Called by the client actor, when it finished applying all the downloaded parts.
    pub fn set_apply_result(
        &mut self,
        shard_id: ShardId,
        apply_result: Result<(), near_chain::Error>,
    ) {
        self.state_parts_apply_results.insert(shard_id, apply_result);
    }

    // Called by the client actor, when it finished resharding.
    pub fn set_resharding_result(
        &mut self,
        shard_id: ShardId,
        result: Result<HashMap<ShardUId, StateRoot>, near_chain::Error>,
    ) {
        self.resharding_state_roots.insert(shard_id, result);
    }

    // Called by the client actor, when it finished loading memtrie.
    pub fn set_load_memtrie_result(
        &mut self,
        shard_uid: ShardUId,
        result: Result<(), near_chain::Error>,
    ) {
        self.load_memtrie_results.insert(shard_uid, result);
    }

<<<<<<< HEAD
    // Function called when our node receives the network response with a part.
    pub fn received_requested_part(
        &mut self,
        part_id: u64,
        shard_id: ShardId,
        sync_hash: CryptoHash,
    ) {
        match &mut self.inner {
            StateSyncInner::Peers { last_part_id_requested, requested_target } => {
                let key = (part_id, sync_hash);
                // Check that it came from the target that we requested it from.
                if let Some(target) = requested_target.get(&key) {
                    if last_part_id_requested.get_mut(&(target.clone(), shard_id)).map_or(
                        false,
                        |request| {
                            request.missing_parts = request.missing_parts.saturating_sub(1);
                            request.missing_parts == 0
                        },
                    ) {
                        last_part_id_requested.remove(&(target.clone(), shard_id));
                    }
                }
            }
            StateSyncInner::External { .. } => {
                // Do nothing.
            }
        }
    }

    /// Avoids peers that already have outstanding requests for parts.
    fn select_peers(
        &mut self,
        highest_height_peers: &[HighestHeightPeerInfo],
        shard_id: ShardId,
    ) -> Result<Vec<PeerId>, near_chain::Error> {
        let peers: Vec<PeerId> =
            highest_height_peers.iter().map(|peer| peer.peer_info.id.clone()).collect();
        let res = match &mut self.inner {
            StateSyncInner::Peers { last_part_id_requested, .. } => {
                last_part_id_requested.retain(|_, request| !request.expired());
                peers
                    .into_iter()
                    .filter(|peer| {
                        // If we still have a pending request from this node - don't add another one.
                        !last_part_id_requested.contains_key(&(peer.clone(), shard_id))
                    })
                    .collect::<Vec<_>>()
            }
            StateSyncInner::External { .. } => peers,
        };
        Ok(res)
    }

=======
    /// Find the hash of the first block on the same epoch (and chain) of block with hash `sync_hash`.
    pub fn get_epoch_start_sync_hash(
        chain: &Chain,
        sync_hash: &CryptoHash,
    ) -> Result<CryptoHash, near_chain::Error> {
        let mut header = chain.get_block_header(sync_hash)?;
        let mut epoch_id = *header.epoch_id();
        let mut hash = *header.hash();
        let mut prev_hash = *header.prev_hash();
        loop {
            if prev_hash == CryptoHash::default() {
                return Ok(hash);
            }
            header = chain.get_block_header(&prev_hash)?;
            if &epoch_id != header.epoch_id() {
                return Ok(hash);
            }
            epoch_id = *header.epoch_id();
            hash = *header.hash();
            prev_hash = *header.prev_hash();
        }
    }

>>>>>>> acfe0ed1
    /// Returns new ShardSyncDownload if successful, otherwise returns given shard_sync_download
    fn request_shard(
        &mut self,
        shard_id: ShardId,
        chain: &Chain,
        sync_hash: CryptoHash,
        shard_sync_download: &mut ShardSyncDownload,
        highest_height_peers: &[HighestHeightPeerInfo],
        runtime_adapter: Arc<dyn RuntimeAdapter>,
        state_parts_future_spawner: &dyn FutureSpawner,
    ) -> Result<(), near_chain::Error> {
        // Downloading strategy starts here
        match shard_sync_download.status {
            ShardSyncStatus::StateDownloadHeader => {
                // If no external storage is configured, we have to request headers from our peers
                let possible_targets = match self.external {
                    Some(_) => vec![],
                    None => {
                        if highest_height_peers.is_empty() {
                            tracing::debug!(target: "sync", "Can't request a state header: No possible targets");
                            return Ok(());
                        }
                        highest_height_peers.iter().map(|peer| peer.peer_info.id.clone()).collect()
                    }
                };

                self.request_shard_header(
                    chain,
                    shard_id,
                    sync_hash,
                    &possible_targets,
                    shard_sync_download,
                    state_parts_future_spawner,
                );
            }
            ShardSyncStatus::StateDownloadParts => {
                self.request_shard_parts(
                    shard_id,
                    sync_hash,
                    shard_sync_download,
                    chain,
                    runtime_adapter,
                    state_parts_future_spawner,
                );
            }
            _ => {}
        }

        Ok(())
    }

    /// Makes a StateRequestHeader header to one of the peers or downloads the header from external storage.
    fn request_shard_header(
        &mut self,
        chain: &Chain,
        shard_id: ShardId,
        sync_hash: CryptoHash,
        possible_targets: &[PeerId],
        new_shard_sync_download: &mut ShardSyncDownload,
        state_parts_future_spawner: &dyn FutureSpawner,
    ) {
        let header_download = new_shard_sync_download.get_header_download_mut().unwrap();
        if let Some(StateSyncExternal { chain_id, external, .. }) = &self.external {
            // TODO(saketh): Eventually we aim to deprecate the external storage and rely only on
            // peers in the network for getting state headers.
            let sync_block_header = chain.get_block_header(&sync_hash).unwrap();
            let epoch_id = sync_block_header.epoch_id();
            let epoch_info = chain.epoch_manager.get_epoch_info(epoch_id).unwrap();
            let epoch_height = epoch_info.epoch_height();
            request_header_from_external_storage(
                header_download,
                shard_id,
                sync_hash,
                epoch_id,
                epoch_height,
                &chain_id.clone(),
                external.clone(),
                state_parts_future_spawner,
                self.state_parts_mpsc_tx.clone(),
            );
        } else {
            // TODO(saketh): We need to rework the way we get headers from peers entirely.
            // Currently it is assumed that one of the direct peers of the node is able to generate
            // the shard header.
            let peer_id = possible_targets.choose(&mut thread_rng()).cloned().unwrap();
            tracing::debug!(target: "sync", ?peer_id, shard_id, ?sync_hash, ?possible_targets, "request_shard_header");
            assert!(header_download.run_me.load(Ordering::SeqCst));
            header_download.run_me.store(false, Ordering::SeqCst);
            header_download.state_requests_count += 1;
            header_download.last_target = Some(peer_id.clone());
            let run_me = header_download.run_me.clone();
            near_performance_metrics::actix::spawn(
                std::any::type_name::<Self>(),
                self.network_adapter
                    .send_async(PeerManagerMessageRequest::NetworkRequests(
                        NetworkRequests::StateRequestHeader { shard_id, sync_hash, peer_id },
                    ))
                    .then(move |result| {
                        if let Ok(NetworkResponses::RouteNotFound) =
                            result.map(|f| f.as_network_response())
                        {
                            // Send a StateRequestHeader on the next iteration
                            run_me.store(true, Ordering::SeqCst);
                        }
                        future::ready(())
                    }),
            );
        }
    }

    /// Makes requests to download state parts for the given epoch of the given shard.
    fn request_shard_parts(
        &mut self,
        shard_id: ShardId,
        sync_hash: CryptoHash,
        new_shard_sync_download: &mut ShardSyncDownload,
        chain: &Chain,
        runtime_adapter: Arc<dyn RuntimeAdapter>,
        state_parts_future_spawner: &dyn FutureSpawner,
    ) {
        // Iterate over all parts that needs to be requested (i.e. download.run_me is true).
        // Parts are ordered such that its index match its part_id.
        let mut peer_requests_sent = 0;
        let mut state_root_and_part_count: Option<(CryptoHash, u64)> = None;
        for (part_id, download) in parts_to_fetch(new_shard_sync_download) {
            if self
                .external
                .as_ref()
                .is_some_and(|ext| download.state_requests_count >= ext.peer_attempts_threshold)
            {
                // TODO(saketh): After we have sufficient confidence that requesting state parts
                // from peers is working well, we will eliminate the external storage entirely.
                let StateSyncExternal { chain_id, semaphore, external, .. } =
                    self.external.as_ref().unwrap();
                if semaphore.available_permits() == 0 {
                    continue;
                }

                let sync_block_header = chain.get_block_header(&sync_hash).unwrap();
                let epoch_id = sync_block_header.epoch_id();
                let epoch_info = chain.epoch_manager.get_epoch_info(epoch_id).unwrap();
                let epoch_height = epoch_info.epoch_height();

                let (state_root, state_num_parts) =
                    state_root_and_part_count.get_or_insert_with(|| {
                        let shard_state_header =
                            chain.get_state_header(shard_id, sync_hash).unwrap();
                        (
                            shard_state_header.chunk_prev_state_root(),
                            shard_state_header.num_state_parts(),
                        )
                    });

                request_part_from_external_storage(
                    part_id,
                    download,
                    shard_id,
                    sync_hash,
                    epoch_id,
                    epoch_height,
                    *state_num_parts,
                    &chain_id.clone(),
                    *state_root,
                    semaphore.clone(),
                    external.clone(),
                    runtime_adapter.clone(),
                    state_parts_future_spawner,
                    self.state_parts_mpsc_tx.clone(),
                );
            } else {
                if peer_requests_sent >= MAX_STATE_PART_REQUEST {
                    continue;
                }

                // The request sent to the network adapater needs to include the sync_prev_prev_hash
                // so that a peer hosting the correct snapshot can be selected.
                let prev_header = chain
                    .get_block_header(&sync_hash)
                    .map(|header| chain.get_block_header(&header.prev_hash()));

                match prev_header {
                    Ok(Ok(prev_header)) => {
                        let sync_prev_prev_hash = prev_header.prev_hash();
                        request_part_from_peers(
                            part_id,
                            download,
                            shard_id,
                            sync_hash,
                            *sync_prev_prev_hash,
                            &self.network_adapter,
                            state_parts_future_spawner,
                        );

                        peer_requests_sent += 1;
                    }
                    Ok(Err(err)) => {
                        tracing::error!(target: "sync", %shard_id, %sync_hash, ?err, "could not get prev header");
                    }
                    Err(err) => {
                        tracing::error!(target: "sync", %shard_id, %sync_hash, ?err, "could not get header");
                    }
                }
            }
        }
    }

    /// The main 'step' function that should be called periodically to check and update the sync process.
    /// The current state/progress information is mostly kept within 'new_shard_sync' object.
    ///
    /// Returns the state of the sync.
    pub fn run(
        &mut self,
        me: &Option<AccountId>,
        sync_hash: CryptoHash,
        sync_status: &mut HashMap<u64, ShardSyncDownload>,
        chain: &mut Chain,
        epoch_manager: &dyn EpochManagerAdapter,
        highest_height_peers: &[HighestHeightPeerInfo],
        // Shards to sync.
        tracking_shards: Vec<ShardId>,
        state_parts_task_scheduler: &near_async::messaging::Sender<ApplyStatePartsRequest>,
        load_memtrie_scheduler: &near_async::messaging::Sender<LoadMemtrieRequest>,
        state_parts_future_spawner: &dyn FutureSpawner,
        use_colour: bool,
        runtime_adapter: Arc<dyn RuntimeAdapter>,
    ) -> Result<StateSyncResult, near_chain::Error> {
        let _span =
            tracing::debug_span!(target: "sync", "run_sync", sync_type = "StateSync").entered();
        tracing::trace!(target: "sync", %sync_hash, ?tracking_shards, "syncing state");
        let now = self.clock.now_utc();

        if tracking_shards.is_empty() {
            // This case is possible if a validator cares about the same shards in the new epoch as
            //    in the previous (or about a subset of them), return success right away

            return Ok(StateSyncResult::Completed);
        }
        // The downloaded parts are from all shards. This function takes all downloaded parts and
        // saves them to the DB.
        // TODO: Ideally, we want to process the downloads on a different thread than the one that runs the Client.
        self.process_downloaded_parts(chain, sync_hash, sync_status);
        let all_done = self.sync_shards_status(
            me,
            sync_hash,
            sync_status,
            chain,
            epoch_manager,
            highest_height_peers,
            tracking_shards,
            now,
            state_parts_task_scheduler,
            load_memtrie_scheduler,
            state_parts_future_spawner,
            use_colour,
            runtime_adapter,
        )?;

        if all_done {
            Ok(StateSyncResult::Completed)
        } else {
            Ok(StateSyncResult::InProgress)
        }
    }

    pub fn update_download_on_state_response_message(
        &mut self,
        shard_sync_download: &mut ShardSyncDownload,
        hash: CryptoHash,
        shard_id: u64,
        state_response: ShardStateSyncResponse,
        chain: &mut Chain,
    ) {
        match shard_sync_download.status {
            ShardSyncStatus::StateDownloadHeader => {
                let header_download = shard_sync_download.get_header_download_mut().unwrap();
                if let Some(header) = state_response.take_header() {
                    if !header_download.done {
                        match chain.set_state_header(shard_id, hash, header) {
                            Ok(()) => {
                                header_download.done = true;
                            }
                            Err(err) => {
                                tracing::error!(target: "sync", %shard_id, %hash, ?err, "State sync set_state_header error");
                                header_download.error = true;
                            }
                        }
                    }
                } else {
                    // No header found.
                    // It may happen because requested node couldn't build state response.
                    if !header_download.done {
                        tracing::info!(target: "sync", %shard_id, %hash, "state_response doesn't have header, should be re-requested");
                        header_download.error = true;
                    }
                }
            }
            ShardSyncStatus::StateDownloadParts => {
                if let Some(part) = state_response.take_part() {
                    let num_parts = shard_sync_download.downloads.len() as u64;
                    let (part_id, data) = part;
                    if part_id >= num_parts {
                        tracing::error!(target: "sync", %shard_id, %hash, part_id, "State sync received incorrect part_id, potential malicious peer");
                        return;
                    }
                    if !shard_sync_download.downloads[part_id as usize].done {
                        match chain.set_state_part(
                            shard_id,
                            hash,
                            PartId::new(part_id, num_parts),
                            &data,
                        ) {
                            Ok(()) => {
                                tracing::debug!(target: "sync", %shard_id, %hash, part_id, "Received correct start part");
                                self.network_adapter
                                    .send(StateSyncEvent::StatePartReceived(shard_id, part_id));
                                shard_sync_download.downloads[part_id as usize].done = true;
                            }
                            Err(err) => {
                                tracing::error!(target: "sync", %shard_id, %hash, part_id, ?err, "State sync set_state_part error");
                                shard_sync_download.downloads[part_id as usize].error = true;
                            }
                        }
                    }
                }
            }
            _ => {}
        }
    }

    /// Checks if the header is downloaded.
    /// If the download is complete, then moves forward to `StateDownloadParts`,
    /// otherwise retries the header request.
    /// Returns `(download_timeout, run_shard_state_download)` where:
    /// * `download_timeout` means that the state header request timed out (and needs to be retried).
    /// * `run_shard_state_download` means that header or part download requests need to run for this shard.
    fn sync_shards_download_header_status(
        &mut self,
        shard_id: ShardId,
        shard_sync_download: &mut ShardSyncDownload,
        sync_hash: CryptoHash,
        chain: &Chain,
        now: Utc,
    ) -> Result<(bool, bool), near_chain::Error> {
        let download = &mut shard_sync_download.downloads[0];
        // StateDownloadHeader is the first step. We want to fetch the basic information about the state (its size, hash etc).
        if download.done {
            let shard_state_header = chain.get_state_header(shard_id, sync_hash)?;
            let state_num_parts = shard_state_header.num_state_parts();
            // If the header was downloaded successfully - move to phase 2 (downloading parts).
            // Create the vector with entry for each part.
            *shard_sync_download =
                ShardSyncDownload::new_download_state_parts(now, state_num_parts);
            Ok((false, true))
        } else {
            let download_timeout = now - download.prev_update_time > self.timeout;
            if download_timeout {
                tracing::debug!(target: "sync", last_target = ?download.last_target, start_time = ?download.start_time, prev_update_time = ?download.prev_update_time, state_requests_count = download.state_requests_count, "header request timed out");
                metrics::STATE_SYNC_HEADER_TIMEOUT
                    .with_label_values(&[&shard_id.to_string()])
                    .inc();
            }
            if download.error {
                tracing::debug!(target: "sync", last_target = ?download.last_target, start_time = ?download.start_time, prev_update_time = ?download.prev_update_time, state_requests_count = download.state_requests_count, "header request error");
                metrics::STATE_SYNC_HEADER_ERROR.with_label_values(&[&shard_id.to_string()]).inc();
            }
            // Retry in case of timeout or failure.
            if download_timeout || download.error {
                download.run_me.store(true, Ordering::SeqCst);
                download.error = false;
                download.prev_update_time = now;
            }
            let run_me = download.run_me.load(Ordering::SeqCst);
            Ok((download_timeout, run_me))
        }
    }

    /// Checks if the parts are downloaded.
    /// If download of all parts is complete, then moves forward to `StateDownloadScheduling`.
    /// Returns `(download_timeout, run_shard_state_download)` where:
    /// * `download_timeout` means that the state header request timed out (and needs to be retried).
    /// * `run_shard_state_download` means that header or part download requests need to run for this shard.
    fn sync_shards_download_parts_status(
        &mut self,
        shard_id: ShardId,
        shard_sync_download: &mut ShardSyncDownload,
        now: Utc,
    ) -> (bool, bool) {
        // Step 2 - download all the parts (each part is usually around 1MB).
        let mut download_timeout = false;
        let mut run_shard_state_download = false;

        let mut parts_done = true;
        let num_parts = shard_sync_download.downloads.len();
        let mut num_parts_done = 0;
        for part_download in shard_sync_download.downloads.iter_mut() {
            if !part_download.done {
                parts_done = false;
                let prev = part_download.prev_update_time;
                let part_timeout = now - prev > self.timeout; // Retry parts that failed.
                if part_timeout || part_download.error {
                    download_timeout |= part_timeout;
                    if part_timeout || part_download.last_target.is_some() {
                        // Don't immediately retry failed requests from external
                        // storage. Most often error is a state part not
                        // available. That error doesn't get fixed by retrying,
                        // but rather by waiting.
                        metrics::STATE_SYNC_RETRY_PART
                            .with_label_values(&[&shard_id.to_string()])
                            .inc();
                        part_download.run_me.store(true, Ordering::SeqCst);
                        part_download.error = false;
                        part_download.prev_update_time = now;
                    }
                }
                if part_download.run_me.load(Ordering::SeqCst) {
                    run_shard_state_download = true;
                }
            }
            if part_download.done {
                num_parts_done += 1;
            }
        }
        metrics::STATE_SYNC_PARTS_DONE
            .with_label_values(&[&shard_id.to_string()])
            .set(num_parts_done);
        metrics::STATE_SYNC_PARTS_TOTAL
            .with_label_values(&[&shard_id.to_string()])
            .set(num_parts as i64);
        // If all parts are done - we can move towards scheduling.
        if parts_done {
            *shard_sync_download = ShardSyncDownload {
                downloads: vec![],
                status: ShardSyncStatus::StateApplyScheduling,
            };
        }
        (download_timeout, run_shard_state_download)
    }

    fn sync_shards_apply_scheduling_status(
        &mut self,
        shard_id: ShardId,
        shard_sync_download: &mut ShardSyncDownload,
        sync_hash: CryptoHash,
        chain: &mut Chain,
        now: Utc,
        state_parts_task_scheduler: &near_async::messaging::Sender<ApplyStatePartsRequest>,
    ) -> Result<(), near_chain::Error> {
        let shard_state_header = chain.get_state_header(shard_id, sync_hash)?;
        let state_num_parts = shard_state_header.num_state_parts();
        // Now apply all the parts to the chain / runtime.
        // TODO: not sure why this has to happen only after all the parts were downloaded -
        //       as we could have done this in parallel after getting each part.
        match chain.schedule_apply_state_parts(
            shard_id,
            sync_hash,
            state_num_parts,
            state_parts_task_scheduler,
        ) {
            Ok(()) => {
                *shard_sync_download = ShardSyncDownload {
                    downloads: vec![],
                    status: ShardSyncStatus::StateApplyInProgress,
                }
            }
            Err(err) => {
                // Cannot finalize the downloaded state.
                // The reasonable behavior here is to start from the very beginning.
                metrics::STATE_SYNC_DISCARD_PARTS.with_label_values(&[&shard_id.to_string()]).inc();
                tracing::error!(target: "sync", %shard_id, %sync_hash, ?err, "State sync finalizing error");
                *shard_sync_download = ShardSyncDownload::new_download_state_header(now);
                chain.clear_downloaded_parts(shard_id, sync_hash, state_num_parts)?;
            }
        }
        Ok(())
    }

    fn sync_shards_apply_status(
        &mut self,
        shard_id: ShardId,
        shard_sync_download: &mut ShardSyncDownload,
        sync_hash: CryptoHash,
        chain: &mut Chain,
        load_memtrie_scheduler: &near_async::messaging::Sender<LoadMemtrieRequest>,
    ) -> Result<(), near_chain::Error> {
        // Keep waiting until our shard is on the list of results
        // (these are set via callback from ClientActor - both for sync and catchup).
        if let Some(result) = self.state_parts_apply_results.remove(&shard_id) {
            result?;
            let epoch_id = *chain.get_block_header(&sync_hash)?.epoch_id();
            let shard_uid = chain.epoch_manager.shard_id_to_uid(shard_id, &epoch_id)?;
            let shard_state_header = chain.get_state_header(shard_id, sync_hash)?;
            let chunk = shard_state_header.cloned_chunk();
            let block_hash = chunk.prev_block();

            // We synced shard state on top of _previous_ block for chunk in shard state header and applied state parts to
            // flat storage. Now we can set flat head to hash of this block and create flat storage.
            // If block_hash is equal to default - this means that we're all the way back at genesis.
            // So we don't have to add the storage state for shard in such case.
            // TODO(8438) - add additional test scenarios for this case.
            if *block_hash != CryptoHash::default() {
                chain.create_flat_storage_for_shard(shard_uid, &chunk)?;
            }
            // We schedule load memtrie when flat storage state (if any) is ready.
            // It is possible that memtrie is not enabled for that shard,
            // in which case the task would finish immediately with Ok() status.
            // We require the task result to further proceed with state sync.
            chain.schedule_load_memtrie(shard_uid, sync_hash, &chunk, load_memtrie_scheduler);
            *shard_sync_download = ShardSyncDownload {
                downloads: vec![],
                status: ShardSyncStatus::StateApplyFinalizing,
            }
        }
        Ok(())
    }

    /// Checks and updates the status of state sync for the given shard.
    ///
    /// If shard sync is done the status is updated to either StateSyncDone or
    /// ReshardingScheduling in which case the next step is to start resharding.
    ///
    /// Returns true only when the shard sync is fully done. Returns false when
    /// the shard sync is in progress or if the next step is resharding.
    fn sync_shards_apply_finalizing_status(
        &mut self,
        shard_uid: ShardUId,
        chain: &mut Chain,
        sync_hash: CryptoHash,
        now: Utc,
        need_to_reshard: bool,
        shard_sync_download: &mut ShardSyncDownload,
    ) -> Result<bool, near_chain::Error> {
        let shard_id = shard_uid.shard_id();
        let result = self.sync_shards_apply_finalizing_status_impl(
            shard_uid,
            chain,
            sync_hash,
            need_to_reshard,
            shard_sync_download,
        );

        if let Err(err) = &result {
            // Cannot finalize the downloaded state.
            // The reasonable behavior here is to start from the very beginning.
            metrics::STATE_SYNC_DISCARD_PARTS.with_label_values(&[&shard_id.to_string()]).inc();
            tracing::error!(target: "sync", %shard_id, %sync_hash, ?err, "State sync finalizing error");
            *shard_sync_download = ShardSyncDownload::new_download_state_header(now);
            let shard_state_header = chain.get_state_header(shard_id, sync_hash)?;
            let state_num_parts = shard_state_header.num_state_parts();
            chain.clear_downloaded_parts(shard_id, sync_hash, state_num_parts)?;
        }

        return result;
    }

    fn sync_shards_apply_finalizing_status_impl(
        &mut self,
        shard_uid: ShardUId,
        chain: &mut Chain,
        sync_hash: CryptoHash,
        #[allow(unused)] need_to_reshard: bool,
        shard_sync_download: &mut ShardSyncDownload,
    ) -> Result<bool, near_chain::Error> {
        // Keep waiting until our shard is on the list of results
        // (these are set via callback from ClientActor - both for sync and catchup).
        let mut shard_sync_done = false;
        let Some(result) = self.load_memtrie_results.remove(&shard_uid) else {
            return Ok(shard_sync_done);
        };

        result?;

        chain.set_state_finalize(shard_uid.shard_id(), sync_hash)?;
        // I *think* this is not relevant anymore, since we download
        // already the next epoch's state.
        // if need_to_reshard {
        //     // If the shard layout is changing in this epoch - we have to apply it right now.
        //     let status = ShardSyncStatus::ReshardingScheduling;
        //     *shard_sync_download = ShardSyncDownload { downloads: vec![], status };
        // }

        // If there is no layout change - we're done.
        let status = ShardSyncStatus::StateSyncDone;
        *shard_sync_download = ShardSyncDownload { downloads: vec![], status };
        shard_sync_done = true;

        Ok(shard_sync_done)
    }
}

/// Returns parts that still need to be fetched.
fn parts_to_fetch(
    new_shard_sync_download: &mut ShardSyncDownload,
) -> impl Iterator<Item = (u64, &mut DownloadStatus)> {
    new_shard_sync_download
        .downloads
        .iter_mut()
        .enumerate()
        .filter(|(_, download)| download.run_me.load(Ordering::SeqCst))
        .map(|(part_id, download)| (part_id as u64, download))
}

async fn download_header_from_external_storage(
    shard_id: ShardId,
    sync_hash: CryptoHash,
    location: String,
    external: ExternalConnection,
) -> Result<StateSyncFileDownloadResult, std::string::String> {
    external
    .get_file(shard_id, &location, &StateFileType::StateHeader)
    .await
    .map_err(|err| err.to_string())
    .and_then(|data| {
        info!(target: "sync", ?shard_id, "downloaded state header");
        let header_length = data.len() as u64;
        ShardStateSyncResponseHeader::try_from_slice(&data)
        .map(|header| StateSyncFileDownloadResult::StateHeader { header_length , header })
        .map_err(|_| {
            tracing::info!(target: "sync", %shard_id, %sync_hash, "Could not parse downloaded header.");
            format!("Could not parse state sync header for shard {shard_id:?}")
        })
    })
}

/// Starts an asynchronous network request to external storage to fetch the given header.
fn request_header_from_external_storage(
    download: &mut DownloadStatus,
    shard_id: ShardId,
    sync_hash: CryptoHash,
    epoch_id: &EpochId,
    epoch_height: EpochHeight,
    chain_id: &str,
    external: ExternalConnection,
    state_parts_future_spawner: &dyn FutureSpawner,
    state_parts_mpsc_tx: Sender<StateSyncGetFileResult>,
) {
    if !download.run_me.swap(false, Ordering::SeqCst) {
        tracing::info!(target: "sync", %shard_id, "run_me is already false");
        return;
    }
    download.state_requests_count += 1;
    download.last_target = None;

    let location = external_storage_location(
        chain_id,
        epoch_id,
        epoch_height,
        shard_id,
        &StateFileType::StateHeader,
    );
    state_parts_future_spawner.spawn(
        "download_header_from_external_storage",
        async move {
            let result = download_header_from_external_storage(shard_id, sync_hash, location, external).await;
            match state_parts_mpsc_tx.send(StateSyncGetFileResult {
                sync_hash,
                shard_id,
                part_id: None,
                result,
            }) {
                Ok(_) => tracing::debug!(target: "sync", %shard_id, "Download header response sent to processing thread."),
                Err(err) => {
                    tracing::error!(target: "sync", ?err, %shard_id, "Unable to send header download response to processing thread.");
                },
            }
        }
    );
}

async fn download_and_store_part_from_external_storage(
    part_id: PartId,
    file_type: &StateFileType,
    location: String,
    shard_id: ShardId,
    sync_hash: CryptoHash,
    state_root: StateRoot,
    external: ExternalConnection,
    runtime_adapter: Arc<dyn RuntimeAdapter>,
) -> Result<StateSyncFileDownloadResult, String> {
    external
    .get_file(shard_id, &location, file_type)
    .await
    .map_err(|err| err.to_string())
    .and_then(|data|  {
        info!(target: "sync", ?shard_id, ?part_id, "downloaded state part");
        if runtime_adapter.validate_state_part(&state_root, part_id, &data) {
            let mut store_update = runtime_adapter.store().store_update();
            borsh::to_vec(&StatePartKey(sync_hash, shard_id, part_id.idx))
            .and_then(|key| {
                store_update.set(DBCol::StateParts, &key, &data);
                store_update.commit()
            })
            .map_err(|err| format!("Failed to store a state part. err={err:?}, state_root={state_root:?}, part_id={part_id:?}, shard_id={shard_id:?}"))
            .map(|_| data.len() as u64)
            .map(|part_length| StateSyncFileDownloadResult::StatePart { part_length })
        } else {
            Err(format!("validate_state_part failed. state_root={state_root:?}, part_id={part_id:?}, shard_id={shard_id}"))
        }
    })
}
/// Starts an asynchronous network request to external storage to fetch the given state part.
fn request_part_from_external_storage(
    part_id: u64,
    download: &mut DownloadStatus,
    shard_id: ShardId,
    sync_hash: CryptoHash,
    epoch_id: &EpochId,
    epoch_height: EpochHeight,
    num_parts: u64,
    chain_id: &str,
    state_root: StateRoot,
    semaphore: Arc<Semaphore>,
    external: ExternalConnection,
    runtime_adapter: Arc<dyn RuntimeAdapter>,
    state_parts_future_spawner: &dyn FutureSpawner,
    state_parts_mpsc_tx: Sender<StateSyncGetFileResult>,
) {
    if !download.run_me.swap(false, Ordering::SeqCst) {
        tracing::info!(target: "sync", %shard_id, part_id, "run_me is already false");
        return;
    }
    download.state_requests_count += 1;
    download.last_target = None;

    let location = external_storage_location(
        chain_id,
        epoch_id,
        epoch_height,
        shard_id,
        &StateFileType::StatePart { part_id, num_parts },
    );

    match semaphore.try_acquire_owned() {
        Ok(permit) => {
            state_parts_future_spawner.spawn(
                "download_and_store_part_from_external_storage",
                async move {
                    let file_type = StateFileType::StatePart { part_id, num_parts };
                    let part_id = PartId{ idx: part_id, total: num_parts };
                    let result = download_and_store_part_from_external_storage(
                        part_id,
                        &file_type,
                        location,
                        shard_id,
                        sync_hash,
                        state_root,
                        external,
                        runtime_adapter)
                        .await;

                    match state_parts_mpsc_tx.send(StateSyncGetFileResult {
                        sync_hash,
                        shard_id,
                        part_id: Some(part_id),
                        result,
                    }) {
                        Ok(_) => tracing::debug!(target: "sync", %shard_id, ?part_id, "Download response sent to processing thread."),
                        Err(err) => {
                            tracing::error!(target: "sync", ?err, %shard_id, ?part_id, "Unable to send part download response to processing thread.");
                        },
                    }
                    drop(permit)
                }
            );
        }
        Err(TryAcquireError::NoPermits) => {
            download.run_me.store(true, Ordering::SeqCst);
        }
        Err(TryAcquireError::Closed) => {
            download.run_me.store(true, Ordering::SeqCst);
            tracing::warn!(target: "sync", %shard_id, part_id, "Failed to schedule download. Semaphore closed.");
        }
    }
}

/// Asynchronously requests a state part from a suitable peer.
fn request_part_from_peers(
    part_id: u64,
    download: &mut DownloadStatus,
    shard_id: ShardId,
    sync_hash: CryptoHash,
    sync_prev_prev_hash: CryptoHash,
    network_adapter: &PeerManagerAdapter,
    state_parts_future_spawner: &dyn FutureSpawner,
) {
    download.run_me.store(false, Ordering::SeqCst);
    download.state_requests_count += 1;
    let run_me = download.run_me.clone();

    state_parts_future_spawner.spawn(
        "StateSync",
        network_adapter
            .send_async(PeerManagerMessageRequest::NetworkRequests(
                NetworkRequests::StateRequestPart {
                    shard_id,
                    sync_hash,
                    sync_prev_prev_hash,
                    part_id,
                },
            ))
            .then(move |result| {
                if let Ok(NetworkResponses::RouteNotFound) = result.map(|f| f.as_network_response())
                {
                    // Send a StateRequestPart on the next iteration
                    run_me.store(true, Ordering::SeqCst);
                }
                future::ready(())
            }),
    );
}

/// Works around how data requests to external storage are done.
/// This function investigates if the response is valid and updates `done` and `error` appropriately.
/// If the response is successful, then the downloaded state file was written to the DB.
fn process_download_response(
    shard_id: ShardId,
    sync_hash: CryptoHash,
    download: Option<&mut DownloadStatus>,
    file_type: String,
    download_result: Result<u64, String>,
) {
    match download_result {
        Ok(data_len) => {
            // No error, aka Success.
            metrics::STATE_SYNC_EXTERNAL_PARTS_DONE
                .with_label_values(&[&shard_id.to_string(), &file_type])
                .inc();
            metrics::STATE_SYNC_EXTERNAL_PARTS_SIZE_DOWNLOADED
                .with_label_values(&[&shard_id.to_string(), &file_type])
                .inc_by(data_len);
            download.map(|download| download.done = true);
        }
        // The request failed without reaching the external storage.
        Err(err) => {
            metrics::STATE_SYNC_EXTERNAL_PARTS_FAILED
                .with_label_values(&[&shard_id.to_string(), &file_type])
                .inc();
            tracing::debug!(target: "sync", ?err, %shard_id, %sync_hash, ?file_type, "Failed to get a file from external storage, will retry");
            download.map(|download| download.done = false);
        }
    }
}

#[cfg(test)]
mod test {
    use super::*;
    use actix::System;
    use actix_rt::Arbiter;
    use near_actix_test_utils::run_actix;
    use near_async::futures::ActixArbiterHandleFutureSpawner;
    use near_async::messaging::{noop, IntoMultiSender, IntoSender};
    use near_async::time::Clock;
    use near_chain::test_utils;
    use near_chain::{test_utils::process_block_sync, BlockProcessingArtifact, Provenance};
    use near_crypto::SecretKey;
    use near_epoch_manager::EpochManagerAdapter;
    use near_network::test_utils::MockPeerManagerAdapter;
    use near_network::types::PeerInfo;
    use near_primitives::state_sync::{
        CachedParts, ShardStateSyncResponseHeader, ShardStateSyncResponseV3,
    };
    use near_primitives::{test_utils::TestBlockBuilder, types::EpochId};

    #[test]
    // Start a new state sync - and check that it asks for a header.
    fn test_ask_for_header() {
        let mock_peer_manager = Arc::new(MockPeerManagerAdapter::default());
        let mut state_sync = StateSync::new(
            Clock::real(),
            mock_peer_manager.as_multi_sender(),
            Duration::seconds(1),
            "chain_id",
            &SyncConfig::Peers,
            false,
        );
        let mut new_shard_sync = HashMap::new();

        let (mut chain, kv, runtime, signer) = test_utils::setup(Clock::real());

        // TODO: lower the epoch length
        for _ in 0..(chain.epoch_length + 1) {
            let prev = chain.get_block(&chain.head().unwrap().last_block_hash).unwrap();
            let block = if kv.is_next_block_epoch_start(prev.hash()).unwrap() {
                TestBlockBuilder::new(Clock::real(), &prev, signer.clone())
                    .epoch_id(*prev.header().next_epoch_id())
                    .next_epoch_id(EpochId { 0: *prev.hash() })
                    .next_bp_hash(*prev.header().next_bp_hash())
                    .build()
            } else {
                TestBlockBuilder::new(Clock::real(), &prev, signer.clone()).build()
            };

            process_block_sync(
                &mut chain,
                &None,
                block.into(),
                Provenance::PRODUCED,
                &mut BlockProcessingArtifact::default(),
            )
            .unwrap();
        }

        let request_hash = &chain.head().unwrap().last_block_hash;
        let state_sync_header = chain.get_state_response_header(0, *request_hash).unwrap();
        let state_sync_header = match state_sync_header {
            ShardStateSyncResponseHeader::V1(_) => panic!("Invalid header"),
            ShardStateSyncResponseHeader::V2(internal) => internal,
        };

        let secret_key = SecretKey::from_random(near_crypto::KeyType::ED25519);
        let public_key = secret_key.public_key();
        let peer_id = PeerId::new(public_key);
        let highest_height_peer_info = HighestHeightPeerInfo {
            peer_info: PeerInfo { id: peer_id.clone(), addr: None, account_id: None },
            genesis_id: Default::default(),
            highest_block_height: chain.epoch_length + 10,
            highest_block_hash: Default::default(),
            tracked_shards: vec![0],
            archival: false,
        };

        run_actix(async {
            state_sync
                .run(
                    &None,
                    *request_hash,
                    &mut new_shard_sync,
                    &mut chain,
                    kv.as_ref(),
                    &[highest_height_peer_info],
                    vec![0],
                    &noop().into_sender(),
                    &noop().into_sender(),
                    &ActixArbiterHandleFutureSpawner(Arbiter::new().handle()),
                    false,
                    runtime,
                )
                .unwrap();

            // Wait for the message that is sent to peer manager.
            mock_peer_manager.notify.notified().await;
            let request = mock_peer_manager.pop().unwrap();

            assert_eq!(
                NetworkRequests::StateRequestHeader {
                    shard_id: 0,
                    sync_hash: *request_hash,
                    peer_id: peer_id.clone(),
                },
                request.as_network_requests()
            );

            assert_eq!(1, new_shard_sync.len());
            let download = new_shard_sync.get(&0).unwrap();

            assert_eq!(download.status, ShardSyncStatus::StateDownloadHeader);

            assert_eq!(download.downloads.len(), 1);
            let download_status = &download.downloads[0];

            // 'run me' is false - as we've just executed this peer manager request.
            assert_eq!(download_status.run_me.load(Ordering::SeqCst), false);
            assert_eq!(download_status.error, false);
            assert_eq!(download_status.done, false);
            assert_eq!(download_status.state_requests_count, 1);
            assert_eq!(download_status.last_target, Some(peer_id),);

            // Now let's simulate header return message.

            let state_response = ShardStateSyncResponse::V3(ShardStateSyncResponseV3 {
                header: Some(state_sync_header),
                part: None,
                cached_parts: Some(CachedParts::AllParts),
                can_generate: true,
            });

            state_sync.update_download_on_state_response_message(
                &mut new_shard_sync.get_mut(&0).unwrap(),
                *request_hash,
                0,
                state_response,
                &mut chain,
            );

            let download = new_shard_sync.get(&0).unwrap();
            assert_eq!(download.status, ShardSyncStatus::StateDownloadHeader);
            // Download should be marked as done.
            assert_eq!(download.downloads[0].done, true);

            System::current().stop()
        });
    }
}<|MERGE_RESOLUTION|>--- conflicted
+++ resolved
@@ -431,85 +431,6 @@
         self.load_memtrie_results.insert(shard_uid, result);
     }
 
-<<<<<<< HEAD
-    // Function called when our node receives the network response with a part.
-    pub fn received_requested_part(
-        &mut self,
-        part_id: u64,
-        shard_id: ShardId,
-        sync_hash: CryptoHash,
-    ) {
-        match &mut self.inner {
-            StateSyncInner::Peers { last_part_id_requested, requested_target } => {
-                let key = (part_id, sync_hash);
-                // Check that it came from the target that we requested it from.
-                if let Some(target) = requested_target.get(&key) {
-                    if last_part_id_requested.get_mut(&(target.clone(), shard_id)).map_or(
-                        false,
-                        |request| {
-                            request.missing_parts = request.missing_parts.saturating_sub(1);
-                            request.missing_parts == 0
-                        },
-                    ) {
-                        last_part_id_requested.remove(&(target.clone(), shard_id));
-                    }
-                }
-            }
-            StateSyncInner::External { .. } => {
-                // Do nothing.
-            }
-        }
-    }
-
-    /// Avoids peers that already have outstanding requests for parts.
-    fn select_peers(
-        &mut self,
-        highest_height_peers: &[HighestHeightPeerInfo],
-        shard_id: ShardId,
-    ) -> Result<Vec<PeerId>, near_chain::Error> {
-        let peers: Vec<PeerId> =
-            highest_height_peers.iter().map(|peer| peer.peer_info.id.clone()).collect();
-        let res = match &mut self.inner {
-            StateSyncInner::Peers { last_part_id_requested, .. } => {
-                last_part_id_requested.retain(|_, request| !request.expired());
-                peers
-                    .into_iter()
-                    .filter(|peer| {
-                        // If we still have a pending request from this node - don't add another one.
-                        !last_part_id_requested.contains_key(&(peer.clone(), shard_id))
-                    })
-                    .collect::<Vec<_>>()
-            }
-            StateSyncInner::External { .. } => peers,
-        };
-        Ok(res)
-    }
-
-=======
-    /// Find the hash of the first block on the same epoch (and chain) of block with hash `sync_hash`.
-    pub fn get_epoch_start_sync_hash(
-        chain: &Chain,
-        sync_hash: &CryptoHash,
-    ) -> Result<CryptoHash, near_chain::Error> {
-        let mut header = chain.get_block_header(sync_hash)?;
-        let mut epoch_id = *header.epoch_id();
-        let mut hash = *header.hash();
-        let mut prev_hash = *header.prev_hash();
-        loop {
-            if prev_hash == CryptoHash::default() {
-                return Ok(hash);
-            }
-            header = chain.get_block_header(&prev_hash)?;
-            if &epoch_id != header.epoch_id() {
-                return Ok(hash);
-            }
-            epoch_id = *header.epoch_id();
-            hash = *header.hash();
-            prev_hash = *header.prev_hash();
-        }
-    }
-
->>>>>>> acfe0ed1
     /// Returns new ShardSyncDownload if successful, otherwise returns given shard_sync_download
     fn request_shard(
         &mut self,
