//! State sync is trying to fetch the 'full state' from the peers (which can be multiple GB).
//! It happens after HeaderSync and before Body Sync (but only if the node sees that it is 'too much behind').
//! See https://near.github.io/nearcore/architecture/how/sync.html for more detailed information.
//! Such state can be downloaded only at special heights (currently - at the beginning of the current and previous
//! epochs).
//!
//! You can do the state sync for each shard independently.
//! It starts by fetching a 'header' - that contains basic information about the state (for example its size, how
//! many parts it consists of, hash of the root etc).
//! Then it tries downloading the rest of the data in 'parts' (usually the part is around 1MB in size).
//!
//! For downloading - the code is picking the potential target nodes (all direct peers that are tracking the shard
//! (and are high enough) + validators from that epoch that were tracking the shard)
//! Then for each part that we're missing, we're 'randomly' picking a target from whom we'll request it - but we make
//! sure to not request more than MAX_STATE_PART_REQUESTS from each.
//!
//! WARNING: with the current design, we're putting quite a load on the validators - as we request a lot of data from
//!         them (if you assume that we have 100 validators and 30 peers - we send 100/130 of requests to validators).
//!         Currently validators defend against it, by having a rate limiters - but we should improve the algorithm
//!         here to depend more on local peers instead.
//!

use ansi_term::Color::{Purple, Yellow};
use ansi_term::Style;
use chrono::{DateTime, Duration, Utc};
use futures::{future, FutureExt};
use near_async::messaging::CanSendAsync;
use near_chain::chain::{ApplyStatePartsRequest, StateSplitRequest};
use near_chain::near_chain_primitives;
use near_chain::{Chain, RuntimeWithEpochManagerAdapter};
use near_client_primitives::types::{
    DownloadStatus, ShardSyncDownload, ShardSyncStatus, StateSplitApplyingStatus,
};
use near_network::types::AccountOrPeerIdOrHash;
use near_network::types::PeerManagerMessageRequest;
use near_network::types::{
    HighestHeightPeerInfo, NetworkRequests, NetworkResponses, PeerManagerAdapter,
};
use near_primitives::hash::CryptoHash;
use near_primitives::shard_layout::ShardUId;
use near_primitives::state_part::PartId;
use near_primitives::static_clock::StaticClock;
use near_primitives::syncing::{get_num_state_parts, ShardStateSyncResponse};
use near_primitives::types::{AccountId, ShardId, StateRoot};
use rand::seq::SliceRandom;
use rand::{thread_rng, Rng};
use std::collections::HashMap;
use std::ops::Add;
use std::sync::atomic::{AtomicBool, Ordering};
use std::sync::Arc;
use std::time::Duration as TimeDuration;
<<<<<<< HEAD
use tracing::{debug, error, info};
=======
>>>>>>> 659199c4

/// Maximum number of state parts to request per peer on each round when node is trying to download the state.
pub const MAX_STATE_PART_REQUEST: u64 = 16;
/// Number of state parts already requested stored as pending.
/// This number should not exceed MAX_STATE_PART_REQUEST times (number of peers in the network).
pub const MAX_PENDING_PART: u64 = MAX_STATE_PART_REQUEST * 10000;

pub enum StateSyncResult {
    /// No shard has changed its status
    Unchanged,
    /// At least one shard has changed its status
    /// Boolean parameter specifies whether the client needs to start fetching the block
    Changed(bool),
    /// The state for all shards was downloaded.
    Completed,
}

struct PendingRequestStatus {
    /// Number of parts that are in progress (we requested them from a given peer but didn't get the answer yet).
    missing_parts: usize,
    wait_until: DateTime<Utc>,
}

impl PendingRequestStatus {
    fn new(timeout: Duration) -> Self {
        Self { missing_parts: 1, wait_until: StaticClock::utc().add(timeout) }
    }
    fn expired(&self) -> bool {
        StaticClock::utc() > self.wait_until
    }
}

/// Private to public API conversion.
fn make_account_or_peer_id_or_hash(
    from: near_network::types::AccountOrPeerIdOrHash,
) -> near_client_primitives::types::AccountOrPeerIdOrHash {
    type From = near_network::types::AccountOrPeerIdOrHash;
    type To = near_client_primitives::types::AccountOrPeerIdOrHash;
    match from {
        From::AccountId(a) => To::AccountId(a),
        From::PeerId(p) => To::PeerId(p),
        From::Hash(h) => To::Hash(h),
    }
}

/// Helper to track state sync.
pub struct StateSync {
    network_adapter: PeerManagerAdapter,

    last_time_block_requested: Option<DateTime<Utc>>,

    last_part_id_requested: HashMap<(AccountOrPeerIdOrHash, ShardId), PendingRequestStatus>,
    /// Map from which part we requested to whom.
    requested_target: lru::LruCache<(u64, CryptoHash), AccountOrPeerIdOrHash>,

    /// Timeout (set in config - by default to 60 seconds) is used to figure out how long we should wait
    /// for the answer from the other node before giving up.
    timeout: Duration,

    /// Maps shard_id to result of applying downloaded state
    state_parts_apply_results: HashMap<ShardId, Result<(), near_chain_primitives::error::Error>>,

    /// Maps shard_id to result of splitting state for resharding
    split_state_roots: HashMap<ShardId, Result<HashMap<ShardUId, StateRoot>, near_chain::Error>>,
}

impl StateSync {
    pub fn new(network_adapter: PeerManagerAdapter, timeout: TimeDuration) -> Self {
        StateSync {
            network_adapter,
            last_time_block_requested: None,
            last_part_id_requested: Default::default(),
            requested_target: lru::LruCache::new(MAX_PENDING_PART as usize),
            timeout: Duration::from_std(timeout).unwrap(),
            state_parts_apply_results: HashMap::new(),
            split_state_roots: HashMap::new(),
        }
    }

    fn sync_block_status(
        &mut self,
        prev_hash: &CryptoHash,
        chain: &Chain,
        now: DateTime<Utc>,
    ) -> Result<(bool, bool), near_chain::Error> {
        let (request_block, have_block) = if !chain.block_exists(prev_hash)? {
            match self.last_time_block_requested {
                None => (true, false),
                Some(last_time) => {
                    if now - last_time >= self.timeout {
                        tracing::error!(
                            target: "sync",
                            %prev_hash,
                            timeout_sec = self.timeout.num_seconds(),
                            "State sync: block request timed out");
                        (true, false)
                    } else {
                        (false, false)
                    }
                }
            }
        } else {
            self.last_time_block_requested = None;
            (false, true)
        };
        if request_block {
            self.last_time_block_requested = Some(now);
        };
        Ok((request_block, have_block))
    }

    // In the tuple of bools returned by this function, the first one
    // indicates whether something has changed in `new_shard_sync`,
    // and therefore whether the client needs to update its
    // `sync_status`. The second indicates whether state sync is
    // finished, in which case the client will transition to block sync
    fn sync_shards_status(
        &mut self,
        me: &Option<AccountId>,
        sync_hash: CryptoHash,
        new_shard_sync: &mut HashMap<u64, ShardSyncDownload>,
        chain: &mut Chain,
        runtime_adapter: &Arc<dyn RuntimeWithEpochManagerAdapter>,
        highest_height_peers: &[HighestHeightPeerInfo],
        tracking_shards: Vec<ShardId>,
        now: DateTime<Utc>,
        state_parts_task_scheduler: &dyn Fn(ApplyStatePartsRequest),
        state_split_scheduler: &dyn Fn(StateSplitRequest),
        use_colour: bool,
    ) -> Result<(bool, bool), near_chain::Error> {
        let mut all_done = true;
        let mut update_sync_status = false;

        let prev_hash = *chain.get_block_header(&sync_hash)?.prev_hash();
        let prev_epoch_id = chain.get_block_header(&prev_hash)?.epoch_id().clone();
        let epoch_id = chain.get_block_header(&sync_hash)?.epoch_id().clone();
        if runtime_adapter.get_shard_layout(&prev_epoch_id)?
            != runtime_adapter.get_shard_layout(&epoch_id)?
        {
            panic!("cannot sync to the first epoch after sharding upgrade. Please wait for the next epoch or find peers that are more up to date");
        }
        let split_states = runtime_adapter.will_shard_layout_change_next_epoch(&prev_hash)?;

        for shard_id in tracking_shards {
            let mut download_timeout = false;
            let mut run_shard_state_download = false;
            let shard_sync_download = new_shard_sync.entry(shard_id).or_insert_with(|| {
                run_shard_state_download = true;
                update_sync_status = true;
                ShardSyncDownload::new(now)
            });

            let old_status = shard_sync_download.status.clone();
            let mut shard_sync_done = false;
            match &shard_sync_download.status {
                ShardSyncStatus::StateDownloadHeader => {
                    (download_timeout, run_shard_state_download) = self
                        .sync_shards_download_header_status(
                            shard_id,
                            shard_sync_download,
                            sync_hash,
                            chain,
                            now,
                        )?;
                }
                ShardSyncStatus::StateDownloadParts => {
                    (download_timeout, run_shard_state_download) =
                        self.sync_shards_download_parts_status(shard_sync_download, now);
                }
                ShardSyncStatus::StateDownloadScheduling => {
                    self.sync_shards_download_scheduling_status(
                        shard_id,
                        shard_sync_download,
                        sync_hash,
                        chain,
                        now,
                        state_parts_task_scheduler,
                    )?;
                }
                ShardSyncStatus::StateDownloadApplying => {
                    self.sync_shards_download_applying_status(
                        shard_id,
                        shard_sync_download,
                        sync_hash,
                        chain,
                        now,
                    )?;
                }
                ShardSyncStatus::StateDownloadComplete => {
                    shard_sync_done = self.sync_shards_download_complete_status(
                        split_states,
                        shard_id,
                        shard_sync_download,
                        sync_hash,
                        chain,
                    )?;
                }
                ShardSyncStatus::StateSplitScheduling => {
                    debug_assert!(split_states);
                    self.sync_shards_state_split_scheduling_status(
                        shard_id,
                        shard_sync_download,
                        sync_hash,
                        chain,
                        state_split_scheduler,
                        me,
                    )?;
                }
                ShardSyncStatus::StateSplitApplying(_status) => {
                    debug_assert!(split_states);
                    shard_sync_done = self.sync_shards_state_split_applying_status(
                        shard_id,
                        shard_sync_download,
                        sync_hash,
                        chain,
                    )?;
                }
                ShardSyncStatus::StateSyncDone => {
                    shard_sync_done = true;
                }
            }
            all_done &= shard_sync_done;

            if download_timeout {
                tracing::warn!(
                    target: "sync",
                    %shard_id,
                    timeout_sec = self.timeout.num_seconds(),
                    "State sync didn't download the state, sending StateRequest again");
<<<<<<< HEAD
                tracing::info!(
                    target: "sync",
                    %shard_id,
                    %sync_hash,
                    ?me,
                    phase = format_shard_sync_phase(&shard_sync_download, use_colour),
=======
                tracing::info!(target: "sync",
                    %shard_id,
                    %sync_hash,
                    ?me,
                    phase = ?match shard_sync_download.status {
                          ShardSyncStatus::StateDownloadHeader => format!("{} requests sent {}, last target {:?}",
                                                                          Purple.bold().paint("HEADER".to_string()),
                                                                          shard_sync_download.downloads[0].state_requests_count,
                                                                          shard_sync_download.downloads[0].last_target),
                          ShardSyncStatus::StateDownloadParts => { let mut text = "".to_string();
                              for (i, download) in shard_sync_download.downloads.iter().enumerate() {
                                  text.push_str(&format!("[{}: {}, {}, {:?}] ",
                                                         Yellow.bold().paint(i.to_string()),
                                                         download.done,
                                                         download.state_requests_count,
                                                         download.last_target));
                              }
                              format!("{} [{}: is_done, requests sent, last target] {}",
                                      Purple.bold().paint("PARTS"),
                                      Yellow.bold().paint("part_id"),
                                      text)
                          }
                          _ => unreachable!("timeout cannot happen when all state is downloaded"),
                      },
>>>>>>> 659199c4
                    "State sync status");
            }

            // Execute syncing for shard `shard_id`
            if run_shard_state_download {
                update_sync_status = true;
                *shard_sync_download = self.request_shard(
                    me,
                    shard_id,
                    chain,
                    runtime_adapter,
                    sync_hash,
                    shard_sync_download.clone(),
                    highest_height_peers,
                )?;
            }
            update_sync_status |= shard_sync_download.status != old_status;
        }

        Ok((update_sync_status, all_done))
    }

    // Called by the client actor, when it finished applying all the downloaded parts.
    pub fn set_apply_result(
        &mut self,
        shard_id: ShardId,
        apply_result: Result<(), near_chain::Error>,
    ) {
        self.state_parts_apply_results.insert(shard_id, apply_result);
    }

    // Called by the client actor, when it finished splitting the state.
    pub fn set_split_result(
        &mut self,
        shard_id: ShardId,
        result: Result<HashMap<ShardUId, StateRoot>, near_chain::Error>,
    ) {
        self.split_state_roots.insert(shard_id, result);
    }

    /// Find the hash of the first block on the same epoch (and chain) of block with hash `sync_hash`.
    pub fn get_epoch_start_sync_hash(
        chain: &Chain,
        sync_hash: &CryptoHash,
    ) -> Result<CryptoHash, near_chain::Error> {
        let mut header = chain.get_block_header(sync_hash)?;
        let mut epoch_id = header.epoch_id().clone();
        let mut hash = *header.hash();
        let mut prev_hash = *header.prev_hash();
        loop {
            if prev_hash == CryptoHash::default() {
                return Ok(hash);
            }
            header = chain.get_block_header(&prev_hash)?;
            if &epoch_id != header.epoch_id() {
                return Ok(hash);
            }
            epoch_id = header.epoch_id().clone();
            hash = *header.hash();
            prev_hash = *header.prev_hash();
        }
    }

    fn sent_request_part(
        &mut self,
        target: AccountOrPeerIdOrHash,
        part_id: u64,
        shard_id: ShardId,
        sync_hash: CryptoHash,
    ) {
        // FIXME: something is wrong - the index should have a shard_id too.
        self.requested_target.put((part_id, sync_hash), target.clone());

        let timeout = self.timeout;
        self.last_part_id_requested
            .entry((target, shard_id))
            .and_modify(|pending_request| {
                pending_request.missing_parts += 1;
            })
            .or_insert_with(|| PendingRequestStatus::new(timeout));
    }

    // Function called when our node receives the network response with a part.
    pub fn received_requested_part(
        &mut self,
        part_id: u64,
        shard_id: ShardId,
        sync_hash: CryptoHash,
    ) {
        let key = (part_id, sync_hash);
        // Check that it came from the target that we requested it from.
        if let Some(target) = self.requested_target.get(&key) {
            if self.last_part_id_requested.get_mut(&(target.clone(), shard_id)).map_or(
                false,
                |request| {
                    request.missing_parts = request.missing_parts.saturating_sub(1);
                    request.missing_parts == 0
                },
            ) {
                self.last_part_id_requested.remove(&(target.clone(), shard_id));
            }
        }
    }

    /// Find possible targets to download state from.
    /// Candidates are validators at current epoch and peers at highest height.
    /// Only select candidates that we have no pending request currently ongoing.
    fn possible_targets(
        &mut self,
        me: &Option<AccountId>,
        shard_id: ShardId,
        chain: &Chain,
        runtime_adapter: &Arc<dyn RuntimeWithEpochManagerAdapter>,
        sync_hash: CryptoHash,
        highest_height_peers: &[HighestHeightPeerInfo],
    ) -> Result<Vec<AccountOrPeerIdOrHash>, near_chain::Error> {
        // Remove candidates from pending list if request expired due to timeout
        self.last_part_id_requested.retain(|_, request| !request.expired());

        let prev_block_hash = *chain.get_block_header(&sync_hash)?.prev_hash();
        let epoch_hash = runtime_adapter.get_epoch_id_from_prev_block(&prev_block_hash)?;

        Ok(runtime_adapter
            .get_epoch_block_producers_ordered(&epoch_hash, &sync_hash)?
            .iter()
            .filter_map(|(validator_stake, _slashed)| {
                let account_id = validator_stake.account_id();
                if runtime_adapter.cares_about_shard(
                    Some(account_id),
                    &prev_block_hash,
                    shard_id,
                    false,
                ) {
                    // If we are one of the validators (me is not None) - then make sure that we don't try to send request to ourselves.
                    if me.as_ref().map(|me| me != account_id).unwrap_or(true) {
                        Some(AccountOrPeerIdOrHash::AccountId(account_id.clone()))
                    } else {
                        None
                    }
                } else {
                    // This validator doesn't track the shard - ignore.
                    None
                }
            })
            .chain(highest_height_peers.iter().filter_map(|peer| {
                // Select peers that are high enough (if they are syncing themselves, they might not have the data that we want)
                //  and that are tracking the shard.
                // TODO: possible optimization - simply select peers that have height greater than the epoch start that we're asking for.
                if peer.tracked_shards.contains(&shard_id) {
                    Some(AccountOrPeerIdOrHash::PeerId(peer.peer_info.id.clone()))
                } else {
                    None
                }
            }))
            .filter(|candidate| {
                // If we still have a pending request from this node - don't add another one.
                !self.last_part_id_requested.contains_key(&(candidate.clone(), shard_id))
            })
            .collect::<Vec<_>>())
    }

    /// Returns new ShardSyncDownload if successful, otherwise returns given shard_sync_download
    fn request_shard(
        &mut self,
        me: &Option<AccountId>,
        shard_id: ShardId,
        chain: &Chain,
        runtime_adapter: &Arc<dyn RuntimeWithEpochManagerAdapter>,
        sync_hash: CryptoHash,
        shard_sync_download: ShardSyncDownload,
        highest_height_peers: &[HighestHeightPeerInfo],
    ) -> Result<ShardSyncDownload, near_chain::Error> {
        let possible_targets = self.possible_targets(
            me,
            shard_id,
            chain,
            runtime_adapter,
            sync_hash,
            highest_height_peers,
        )?;

        if possible_targets.is_empty() {
            // In most cases it means that all the targets are currently busy (that we have a pending request with them).
            return Ok(shard_sync_download);
        }

        // Downloading strategy starts here
        let mut new_shard_sync_download = shard_sync_download.clone();

        match shard_sync_download.status {
            ShardSyncStatus::StateDownloadHeader => {
                self.request_shard_header(
                    shard_id,
                    sync_hash,
                    &possible_targets,
                    &mut new_shard_sync_download,
                );
            }
            ShardSyncStatus::StateDownloadParts => {
                self.request_shard_parts(
                    shard_id,
                    sync_hash,
                    possible_targets,
                    &mut new_shard_sync_download,
                );
            }
            _ => {}
        }

        Ok(new_shard_sync_download)
    }

    fn request_shard_header(
        &mut self,
        shard_id: ShardId,
        sync_hash: CryptoHash,
        possible_targets: &[AccountOrPeerIdOrHash],
        new_shard_sync_download: &mut ShardSyncDownload,
    ) {
        let target = possible_targets.choose(&mut thread_rng()).cloned().unwrap();
        assert!(new_shard_sync_download.downloads[0].run_me.load(Ordering::SeqCst));
        new_shard_sync_download.downloads[0].run_me.store(false, Ordering::SeqCst);
        new_shard_sync_download.downloads[0].state_requests_count += 1;
        new_shard_sync_download.downloads[0].last_target =
            Some(make_account_or_peer_id_or_hash(target.clone()));
        let run_me = new_shard_sync_download.downloads[0].run_me.clone();
        near_performance_metrics::actix::spawn(
            std::any::type_name::<Self>(),
            self.network_adapter
                .send_async(PeerManagerMessageRequest::NetworkRequests(
                    NetworkRequests::StateRequestHeader { shard_id, sync_hash, target },
                ))
                .then(move |result| {
                    if let Ok(NetworkResponses::RouteNotFound) =
                        result.map(|f| f.as_network_response())
                    {
                        // Send a StateRequestHeader on the next iteration
                        run_me.store(true, Ordering::SeqCst);
                    }
                    future::ready(())
                }),
        );
    }

    fn request_shard_parts(
        &mut self,
        shard_id: ShardId,
        sync_hash: CryptoHash,
        possible_targets: Vec<AccountOrPeerIdOrHash>,
        new_shard_sync_download: &mut ShardSyncDownload,
    ) {
        // We'll select all the 'highest' peers + validators as candidates (excluding those that gave us timeout in the past).
        // And for each one of them, we'll ask for up to 16 (MAX_STATE_PART_REQUEST) parts.
        let possible_targets_sampler =
            SamplerLimited::new(possible_targets, MAX_STATE_PART_REQUEST);

        // Iterate over all parts that needs to be requested (i.e. download.run_me is true).
        // Parts are ordered such that its index match its part_id.
        // Finally, for every part that needs to be requested it is selected one peer (target) randomly
        // to request the part from.
        // IMPORTANT: here we use 'zip' with possible_target_sampler - which is limited. So at any moment we'll not request more than
        // possible_targets.len() * MAX_STATE_PART_REQUEST parts.
        for ((part_id, download), target) in new_shard_sync_download
            .downloads
            .iter_mut()
            .enumerate()
            .filter(|(_, download)| download.run_me.load(Ordering::SeqCst))
            .zip(possible_targets_sampler)
        {
            self.sent_request_part(target.clone(), part_id as u64, shard_id, sync_hash);
            download.run_me.store(false, Ordering::SeqCst);
            download.state_requests_count += 1;
            download.last_target = Some(make_account_or_peer_id_or_hash(target.clone()));
            let run_me = download.run_me.clone();

            near_performance_metrics::actix::spawn(
                std::any::type_name::<Self>(),
                self.network_adapter
                    .send_async(PeerManagerMessageRequest::NetworkRequests(
                        NetworkRequests::StateRequestPart {
                            shard_id,
                            sync_hash,
                            part_id: part_id as u64,
                            target: target.clone(),
                        },
                    ))
                    .then(move |result| {
                        // TODO: possible optimization - in the current code, even if one of the targets it not present in the network graph
                        //       (so we keep getting RouteNotFound) - we'll still keep trying to assign parts to it.
                        //       Fortunately only once every 60 seconds (timeout value).
                        if let Ok(NetworkResponses::RouteNotFound) =
                            result.map(|f| f.as_network_response())
                        {
                            // Send a StateRequestPart on the next iteration
                            run_me.store(true, Ordering::SeqCst);
                        }
                        future::ready(())
                    }),
            );
        }
    }

    /// The main 'step' function that should be called periodically to check and update the sync process.
    /// The current state/progress information is mostly kept within 'new_shard_sync' object.
    ///
    /// Returns the state of the sync.
    pub fn run(
        &mut self,
        me: &Option<AccountId>,
        sync_hash: CryptoHash,
        new_shard_sync: &mut HashMap<u64, ShardSyncDownload>,
        chain: &mut Chain,
        runtime_adapter: &Arc<dyn RuntimeWithEpochManagerAdapter>,
        highest_height_peers: &[HighestHeightPeerInfo],
        // Shards to sync.
        tracking_shards: Vec<ShardId>,
        state_parts_task_scheduler: &dyn Fn(ApplyStatePartsRequest),
        state_split_scheduler: &dyn Fn(StateSplitRequest),
        use_colour: bool,
    ) -> Result<StateSyncResult, near_chain::Error> {
        let _span = tracing::debug_span!(target: "sync", "run", sync = "StateSync").entered();
        tracing::debug!(target: "sync", %sync_hash, ?tracking_shards, "syncing state");
        let prev_hash = *chain.get_block_header(&sync_hash)?.prev_hash();
        let now = StaticClock::utc();

        // FIXME: it checks if the block exists.. but I have no idea why..
        // seems that we don't really use this block in case of catchup - we use it only for state sync.
        // Seems it is related to some bug with block getting orphaned after state sync? but not sure.
        let (request_block, have_block) = self.sync_block_status(&prev_hash, chain, now)?;

        if tracking_shards.is_empty() {
            // This case is possible if a validator cares about the same shards in the new epoch as
            //    in the previous (or about a subset of them), return success right away

            return if !have_block {
                Ok(StateSyncResult::Changed(request_block))
            } else {
                Ok(StateSyncResult::Completed)
            };
        }

        let (update_sync_status, all_done) = self.sync_shards_status(
            me,
            sync_hash,
            new_shard_sync,
            chain,
            runtime_adapter,
            highest_height_peers,
            tracking_shards,
            now,
            state_parts_task_scheduler,
            state_split_scheduler,
            use_colour,
        )?;

        if have_block && all_done {
            return Ok(StateSyncResult::Completed);
        }

        Ok(if update_sync_status || request_block {
            StateSyncResult::Changed(request_block)
        } else {
            StateSyncResult::Unchanged
        })
    }

    pub fn update_download_on_state_response_message(
        &mut self,
        shard_sync_download: &mut ShardSyncDownload,
        hash: CryptoHash,
        shard_id: u64,
        state_response: ShardStateSyncResponse,
        chain: &mut Chain,
    ) {
        if let Some(part_id) = state_response.part_id() {
            // Mark that we have received this part (this will update info on pending parts from peers etc).
            self.received_requested_part(part_id, shard_id, hash);
        }
        match shard_sync_download.status {
            ShardSyncStatus::StateDownloadHeader => {
                if let Some(header) = state_response.take_header() {
                    if !shard_sync_download.downloads[0].done {
                        match chain.set_state_header(shard_id, hash, header) {
                            Ok(()) => {
                                shard_sync_download.downloads[0].done = true;
                            }
                            Err(err) => {
                                tracing::error!(target: "sync", %shard_id, %hash, ?err, "State sync set_state_header error");
                                shard_sync_download.downloads[0].error = true;
                            }
                        }
                    }
                } else {
                    // No header found.
                    // It may happen because requested node couldn't build state response.
                    if !shard_sync_download.downloads[0].done {
                        tracing::info!(target: "sync", %shard_id, %hash, "state_response doesn't have header, should be re-requested");
                        shard_sync_download.downloads[0].error = true;
                    }
                }
            }
            ShardSyncStatus::StateDownloadParts => {
                if let Some(part) = state_response.take_part() {
                    let num_parts = shard_sync_download.downloads.len() as u64;
                    let (part_id, data) = part;
                    if part_id >= num_parts {
                        tracing::error!(target: "sync", %shard_id, %hash, part_id, "State sync received incorrect part_id, potential malicious peer");
                        return;
                    }
                    if !shard_sync_download.downloads[part_id as usize].done {
                        match chain.set_state_part(
                            shard_id,
                            hash,
                            PartId::new(part_id, num_parts),
                            &data,
                        ) {
                            Ok(()) => {
                                shard_sync_download.downloads[part_id as usize].done = true;
                            }
                            Err(err) => {
                                tracing::error!(target: "sync", %shard_id, %hash, part_id, ?err, "State sync set_state_part error");
                                shard_sync_download.downloads[part_id as usize].error = true;
                            }
                        }
                    }
                }
            }
            _ => {}
        }
    }

    /// Checks if the header is downloaded.
    /// If the download is complete, then moves forward to `StateDownloadParts`,
    /// otherwise retries the header request.
    /// Returns `(download_timeout, run_shard_state_download)` where:
    /// * `download_timeout` means that the state header request timed out (and needs to be retried).
    /// * `run_shard_state_download` means that header or part download requests need to run for this shard.
    fn sync_shards_download_header_status(
        &mut self,
        shard_id: ShardId,
        shard_sync_download: &mut ShardSyncDownload,
        sync_hash: CryptoHash,
        chain: &mut Chain,
        now: DateTime<Utc>,
    ) -> Result<(bool, bool), near_chain::Error> {
        let mut download_timeout = false;
        let mut run_shard_state_download = false;
        // StateDownloadHeader is the first step. We want to fetch the basic information about the state (its size, hash etc).
        if shard_sync_download.downloads[0].done {
            let shard_state_header = chain.get_state_header(shard_id, sync_hash)?;
            let state_num_parts =
                get_num_state_parts(shard_state_header.state_root_node().memory_usage);
            // If the header was downloaded successfully - move to phase 2 (downloading parts).
            // Create the vector with entry for each part.
            *shard_sync_download = ShardSyncDownload {
                downloads: vec![
                    DownloadStatus {
                        start_time: now,
                        prev_update_time: now,
                        run_me: Arc::new(AtomicBool::new(true)),
                        error: false,
                        done: false,
                        state_requests_count: 0,
                        last_target: None,
                    };
                    state_num_parts as usize
                ],
                status: ShardSyncStatus::StateDownloadParts,
            };
            run_shard_state_download = true;
        } else {
            let prev = shard_sync_download.downloads[0].prev_update_time;
            let error = shard_sync_download.downloads[0].error;
            download_timeout = now - prev > self.timeout;
            // Retry in case of timeout or failure.
            if download_timeout || error {
                shard_sync_download.downloads[0].run_me.store(true, Ordering::SeqCst);
                shard_sync_download.downloads[0].error = false;
                shard_sync_download.downloads[0].prev_update_time = now;
            }
            if shard_sync_download.downloads[0].run_me.load(Ordering::SeqCst) {
                run_shard_state_download = true;
            }
        }
        Ok((download_timeout, run_shard_state_download))
    }

    /// Checks if the parts are downloaded.
    /// If download of all parts is complete, then moves forward to `StateDownloadScheduling`.
    /// Returns `(download_timeout, run_shard_state_download)` where:
    /// * `download_timeout` means that the state header request timed out (and needs to be retried).
    /// * `run_shard_state_download` means that header or part download requests need to run for this shard.
    fn sync_shards_download_parts_status(
        &mut self,
        shard_sync_download: &mut ShardSyncDownload,
        now: DateTime<Utc>,
    ) -> (bool, bool) {
        // Step 2 - download all the parts (each part is usually around 1MB).
        let mut download_timeout = false;
        let mut run_shard_state_download = false;

        let mut parts_done = true;
        for part_download in shard_sync_download.downloads.iter_mut() {
            if !part_download.done {
                parts_done = false;
                let prev = part_download.prev_update_time;
                let error = part_download.error;
                let part_timeout = now - prev > self.timeout;
                // Retry parts that failed.
                if part_timeout || error {
                    download_timeout |= part_timeout;
                    part_download.run_me.store(true, Ordering::SeqCst);
                    part_download.error = false;
                    part_download.prev_update_time = now;
                }
                if part_download.run_me.load(Ordering::SeqCst) {
                    run_shard_state_download = true;
                }
            }
        }
        // If all parts are done - we can move towards scheduling.
        if parts_done {
            *shard_sync_download = ShardSyncDownload {
                downloads: vec![],
                status: ShardSyncStatus::StateDownloadScheduling,
            };
        }
        (download_timeout, run_shard_state_download)
    }

    fn sync_shards_download_scheduling_status(
        &mut self,
        shard_id: ShardId,
        shard_sync_download: &mut ShardSyncDownload,
        sync_hash: CryptoHash,
        chain: &mut Chain,
        now: DateTime<Utc>,
        state_parts_task_scheduler: &dyn Fn(ApplyStatePartsRequest),
    ) -> Result<(), near_chain::Error> {
        let shard_state_header = chain.get_state_header(shard_id, sync_hash)?;
        let state_num_parts =
            get_num_state_parts(shard_state_header.state_root_node().memory_usage);
        // Now apply all the parts to the chain / runtime.
        // TODO: not sure why this has to happen only after all the parts were downloaded -
        //       as we could have done this in parallel after getting each part.
        match chain.schedule_apply_state_parts(
            shard_id,
            sync_hash,
            state_num_parts,
            state_parts_task_scheduler,
        ) {
            Ok(()) => {
                *shard_sync_download = ShardSyncDownload {
                    downloads: vec![],
                    status: ShardSyncStatus::StateDownloadApplying,
                }
            }
            Err(err) => {
                // Cannot finalize the downloaded state.
                // The reasonable behavior here is to start from the very beginning.
                tracing::error!(target: "sync", %shard_id, %sync_hash, ?err, "State sync finalizing error");
                *shard_sync_download = ShardSyncDownload::new(now);
                chain.clear_downloaded_parts(shard_id, sync_hash, state_num_parts)?;
            }
        }
        Ok(())
    }

    fn sync_shards_download_applying_status(
        &mut self,
        shard_id: ShardId,
        shard_sync_download: &mut ShardSyncDownload,
        sync_hash: CryptoHash,
        chain: &mut Chain,
        now: DateTime<Utc>,
    ) -> Result<(), near_chain::Error> {
        // Keep waiting until our shard is on the list of results
        // (these are set via callback from ClientActor - both for sync and catchup).
        let result = self.state_parts_apply_results.remove(&shard_id);
        if let Some(result) = result {
            match chain.set_state_finalize(shard_id, sync_hash, result) {
                Ok(()) => {
                    *shard_sync_download = ShardSyncDownload {
                        downloads: vec![],
                        status: ShardSyncStatus::StateDownloadComplete,
                    }
                }
                Err(err) => {
                    // Cannot finalize the downloaded state.
                    // The reasonable behavior here is to start from the very beginning.
                    tracing::error!(target: "sync", %shard_id, %sync_hash, ?err, "State sync finalizing error");
                    *shard_sync_download = ShardSyncDownload::new(now);
                    let shard_state_header = chain.get_state_header(shard_id, sync_hash)?;
                    let state_num_parts =
                        get_num_state_parts(shard_state_header.state_root_node().memory_usage);
                    chain.clear_downloaded_parts(shard_id, sync_hash, state_num_parts)?;
                }
            }
        }
        Ok(())
    }

    fn sync_shards_download_complete_status(
        &mut self,
        split_states: bool,
        shard_id: ShardId,
        shard_sync_download: &mut ShardSyncDownload,
        sync_hash: CryptoHash,
        chain: &mut Chain,
    ) -> Result<bool, near_chain::Error> {
        let shard_state_header = chain.get_state_header(shard_id, sync_hash)?;
        let state_num_parts =
            get_num_state_parts(shard_state_header.state_root_node().memory_usage);
        chain.clear_downloaded_parts(shard_id, sync_hash, state_num_parts)?;

        let mut shard_sync_done = false;
        // If the shard layout is changing in this epoch - we have to apply it right now.
        if split_states {
            *shard_sync_download = ShardSyncDownload {
                downloads: vec![],
                status: ShardSyncStatus::StateSplitScheduling,
            }
        } else {
            // If there is no layout change - we're done.
            *shard_sync_download =
                ShardSyncDownload { downloads: vec![], status: ShardSyncStatus::StateSyncDone };
            shard_sync_done = true;
        }
        Ok(shard_sync_done)
    }

    fn sync_shards_state_split_scheduling_status(
        &mut self,
        shard_id: ShardId,
        shard_sync_download: &mut ShardSyncDownload,
        sync_hash: CryptoHash,
        chain: &mut Chain,
        state_split_scheduler: &dyn Fn(StateSplitRequest),
        me: &Option<AccountId>,
    ) -> Result<(), near_chain::Error> {
        let status = Arc::new(StateSplitApplyingStatus::new());
        chain.build_state_for_split_shards_preprocessing(
            &sync_hash,
            shard_id,
            state_split_scheduler,
            status.clone(),
        )?;
        tracing::debug!(target: "sync", %shard_id, %sync_hash, ?me, "State sync split scheduled");
        *shard_sync_download = ShardSyncDownload {
            downloads: vec![],
            status: ShardSyncStatus::StateSplitApplying(status),
        };
        Ok(())
    }

    /// Returns whether the State Sync for the given shard is complete.
    fn sync_shards_state_split_applying_status(
        &mut self,
        shard_id: ShardId,
        shard_sync_download: &mut ShardSyncDownload,
        sync_hash: CryptoHash,
        chain: &mut Chain,
    ) -> Result<bool, near_chain::Error> {
        let result = self.split_state_roots.remove(&shard_id);
        let mut shard_sync_done = false;
        if let Some(state_roots) = result {
            chain.build_state_for_split_shards_postprocessing(&sync_hash, state_roots)?;
            *shard_sync_download =
                ShardSyncDownload { downloads: vec![], status: ShardSyncStatus::StateSyncDone };
            shard_sync_done = true;
        }
        Ok(shard_sync_done)
    }
}

fn paint(s: &str, colour: Style, use_colour: bool) -> String {
    if use_colour {
        colour.paint(s).to_string()
    } else {
        s.to_string()
    }
}

/// Formats the given ShardSyncDownload for logging.
fn format_shard_sync_phase(shard_sync_download: &ShardSyncDownload, use_colour: bool) -> String {
    match shard_sync_download.status {
        ShardSyncStatus::StateDownloadHeader => format!(
            "{} requests sent {}, last target {:?}",
            paint("HEADER", Purple.bold(), use_colour),
            shard_sync_download.downloads[0].state_requests_count,
            shard_sync_download.downloads[0].last_target
        ),
        ShardSyncStatus::StateDownloadParts => {
            let mut text = "".to_string();
            for (i, download) in shard_sync_download.downloads.iter().enumerate() {
                text.push_str(&format!(
                    "[{}: {}, {}, {:?}] ",
                    paint(&i.to_string(), Yellow.bold(), use_colour),
                    download.done,
                    download.state_requests_count,
                    download.last_target
                ));
            }
            format!(
                "{} [{}: is_done, requests sent, last target] {}",
                paint("PARTS", Purple.bold(), use_colour),
                paint("part_id", Yellow.bold(), use_colour),
                text
            )
        }
        _ => unreachable!("timeout cannot happen when all state is downloaded"),
    }
}

/// Create an abstract collection of elements to be shuffled.
/// Each element will appear in the shuffled output exactly `limit` times.
/// Use it as an iterator to access the shuffled collection.
///
/// ```rust,ignore
/// let sampler = SamplerLimited::new(vec![1, 2, 3], 2);
///
/// let res = sampler.collect::<Vec<_>>();
///
/// assert!(res.len() == 6);
/// assert!(res.iter().filter(|v| v == 1).count() == 2);
/// assert!(res.iter().filter(|v| v == 2).count() == 2);
/// assert!(res.iter().filter(|v| v == 3).count() == 2);
/// ```
///
/// Out of the 90 possible values of `res` in the code above on of them is:
///
/// ```
/// vec![1, 2, 1, 3, 3, 2];
/// ```
struct SamplerLimited<T> {
    data: Vec<T>,
    limit: Vec<u64>,
}

impl<T> SamplerLimited<T> {
    fn new(data: Vec<T>, limit: u64) -> Self {
        if limit == 0 {
            Self { data: vec![], limit: vec![] }
        } else {
            let len = data.len();
            Self { data, limit: vec![limit; len] }
        }
    }
}

impl<T: Clone> Iterator for SamplerLimited<T> {
    type Item = T;

    fn next(&mut self) -> Option<Self::Item> {
        if self.limit.is_empty() {
            None
        } else {
            let len = self.limit.len();
            let ix = thread_rng().gen_range(0..len);
            self.limit[ix] -= 1;

            if self.limit[ix] == 0 {
                if ix + 1 != len {
                    self.limit[ix] = self.limit[len - 1];
                    self.data.swap(ix, len - 1);
                }

                self.limit.pop();
                self.data.pop()
            } else {
                Some(self.data[ix].clone())
            }
        }
    }
}

#[cfg(test)]
mod test {

    use actix::System;
    use near_actix_test_utils::run_actix;
    use near_chain::{test_utils::process_block_sync, BlockProcessingArtifact, Provenance};

    use near_epoch_manager::EpochManagerAdapter;
    use near_network::test_utils::MockPeerManagerAdapter;
    use near_primitives::{
        syncing::{ShardStateSyncResponseHeader, ShardStateSyncResponseV2},
        test_utils::TestBlockBuilder,
        types::EpochId,
    };

    use near_chain::test_utils;

    use super::*;

    #[test]
    // Start a new state sync - and check that it asks for a header.
    fn test_ask_for_header() {
        let mock_peer_manager = Arc::new(MockPeerManagerAdapter::default());
        let mut state_sync =
            StateSync::new(mock_peer_manager.clone().into(), TimeDuration::from_secs(1));
        let mut new_shard_sync = HashMap::new();

        let (mut chain, kv, signer) = test_utils::setup();

        // TODO: lower the epoch length
        for _ in 0..(chain.epoch_length + 1) {
            let prev = chain.get_block(&chain.head().unwrap().last_block_hash).unwrap();
            let block = if kv.is_next_block_epoch_start(prev.hash()).unwrap() {
                TestBlockBuilder::new(&prev, signer.clone())
                    .epoch_id(prev.header().next_epoch_id().clone())
                    .next_epoch_id(EpochId { 0: *prev.hash() })
                    .next_bp_hash(*prev.header().next_bp_hash())
                    .build()
            } else {
                TestBlockBuilder::new(&prev, signer.clone()).build()
            };

            process_block_sync(
                &mut chain,
                &None,
                block.into(),
                Provenance::PRODUCED,
                &mut BlockProcessingArtifact::default(),
            )
            .unwrap();
        }

        let request_hash = &chain.head().unwrap().last_block_hash;
        let state_sync_header = chain.get_state_response_header(0, *request_hash).unwrap();
        let state_sync_header = match state_sync_header {
            ShardStateSyncResponseHeader::V1(_) => panic!("Invalid header"),
            ShardStateSyncResponseHeader::V2(internal) => internal,
        };

        let apply_parts_fn = move |_: ApplyStatePartsRequest| {};
        let state_split_fn = move |_: StateSplitRequest| {};

        run_actix(async {
            state_sync
                .run(
                    &None,
                    *request_hash,
                    &mut new_shard_sync,
                    &mut chain,
                    &(kv as Arc<dyn RuntimeWithEpochManagerAdapter>),
                    &[],
                    vec![0],
                    &apply_parts_fn,
                    &state_split_fn,
                )
                .unwrap();

            // Wait for the message that is sent to peer manager.
            mock_peer_manager.notify.notified().await;
            let request = mock_peer_manager.pop().unwrap();

            assert_eq!(
                NetworkRequests::StateRequestHeader {
                    shard_id: 0,
                    sync_hash: *request_hash,
                    target: AccountOrPeerIdOrHash::AccountId("test".parse().unwrap())
                },
                request.as_network_requests()
            );

            assert_eq!(1, new_shard_sync.len());
            let download = new_shard_sync.get(&0).unwrap();

            assert_eq!(download.status, ShardSyncStatus::StateDownloadHeader);

            assert_eq!(download.downloads.len(), 1);
            let download_status = &download.downloads[0];

            // 'run me' is false - as we've just executed this peer manager request.
            assert_eq!(download_status.run_me.load(Ordering::SeqCst), false);
            assert_eq!(download_status.error, false);
            assert_eq!(download_status.done, false);
            assert_eq!(download_status.state_requests_count, 1);
            assert_eq!(
                download_status.last_target,
                Some(near_client_primitives::types::AccountOrPeerIdOrHash::AccountId(
                    "test".parse().unwrap()
                ))
            );

            // Now let's simulate header return message.

            let state_response = ShardStateSyncResponse::V2(ShardStateSyncResponseV2 {
                header: Some(state_sync_header),
                part: None,
            });

            state_sync.update_download_on_state_response_message(
                &mut new_shard_sync.get_mut(&0).unwrap(),
                *request_hash,
                0,
                state_response,
                &mut chain,
            );

            let download = new_shard_sync.get(&0).unwrap();
            assert_eq!(download.status, ShardSyncStatus::StateDownloadHeader);
            // Download should be marked as done.
            assert_eq!(download.downloads[0].done, true);

            System::current().stop()
        });
    }
}<|MERGE_RESOLUTION|>--- conflicted
+++ resolved
@@ -49,10 +49,6 @@
 use std::sync::atomic::{AtomicBool, Ordering};
 use std::sync::Arc;
 use std::time::Duration as TimeDuration;
-<<<<<<< HEAD
-use tracing::{debug, error, info};
-=======
->>>>>>> 659199c4
 
 /// Maximum number of state parts to request per peer on each round when node is trying to download the state.
 pub const MAX_STATE_PART_REQUEST: u64 = 16;
@@ -282,39 +278,12 @@
                     %shard_id,
                     timeout_sec = self.timeout.num_seconds(),
                     "State sync didn't download the state, sending StateRequest again");
-<<<<<<< HEAD
                 tracing::info!(
                     target: "sync",
                     %shard_id,
                     %sync_hash,
                     ?me,
                     phase = format_shard_sync_phase(&shard_sync_download, use_colour),
-=======
-                tracing::info!(target: "sync",
-                    %shard_id,
-                    %sync_hash,
-                    ?me,
-                    phase = ?match shard_sync_download.status {
-                          ShardSyncStatus::StateDownloadHeader => format!("{} requests sent {}, last target {:?}",
-                                                                          Purple.bold().paint("HEADER".to_string()),
-                                                                          shard_sync_download.downloads[0].state_requests_count,
-                                                                          shard_sync_download.downloads[0].last_target),
-                          ShardSyncStatus::StateDownloadParts => { let mut text = "".to_string();
-                              for (i, download) in shard_sync_download.downloads.iter().enumerate() {
-                                  text.push_str(&format!("[{}: {}, {}, {:?}] ",
-                                                         Yellow.bold().paint(i.to_string()),
-                                                         download.done,
-                                                         download.state_requests_count,
-                                                         download.last_target));
-                              }
-                              format!("{} [{}: is_done, requests sent, last target] {}",
-                                      Purple.bold().paint("PARTS"),
-                                      Yellow.bold().paint("part_id"),
-                                      text)
-                          }
-                          _ => unreachable!("timeout cannot happen when all state is downloaded"),
-                      },
->>>>>>> 659199c4
                     "State sync status");
             }
 
