use super::StateSyncDownloadSource;
use super::task_tracker::TaskHandle;
use crate::metrics;
use crate::sync::state::util::increment_download_count;
use futures::FutureExt;
use futures::future::BoxFuture;
use near_async::messaging::AsyncSender;
use near_async::time::{Clock, Duration};
use near_chain::BlockHeader;
use near_network::client::StateResponse;
use near_network::types::{
    NetworkRequests, NetworkResponses, PeerManagerMessageRequest, PeerManagerMessageResponse,
};
use near_primitives::hash::CryptoHash;
use near_primitives::network::PeerId;
<<<<<<< HEAD
use near_primitives::state_sync::{
    PartIdOrHeader, ShardStateSyncResponse, ShardStateSyncResponseHeader, StateRequestAckBody,
};
=======
use near_primitives::state_part::StatePart;
use near_primitives::state_sync::{ShardStateSyncResponse, ShardStateSyncResponseHeader};
>>>>>>> cdea9045
use near_primitives::types::ShardId;
use near_store::{DBCol, Store};
use parking_lot::Mutex;
use std::collections::HashMap;
use std::sync::Arc;
use tokio::select;
use tokio::sync::oneshot;
use tokio_util::sync::CancellationToken;
use tracing::Instrument;

/// Logic to download state sync headers and parts from peers.
pub(super) struct StateSyncDownloadSourcePeer {
    pub clock: Clock,
    pub store: Store,
    pub request_sender: AsyncSender<PeerManagerMessageRequest, PeerManagerMessageResponse>,
    pub request_timeout: Duration,
    pub state: Arc<Mutex<StateSyncDownloadSourcePeerSharedState>>,
}

#[derive(Default)]
pub(super) struct StateSyncDownloadSourcePeerSharedState {
    /// Tracks pending requests we have sent to peers. The requests are indexed by
    /// (shard ID, sync hash, part ID or header), and the value is the peer ID we
    /// expect the response from, as well as a channel sender to complete the future
    /// waiting for the response.
    pending_requests: HashMap<PendingPeerRequestKey, PendingPeerRequestValue>,
}

#[derive(Clone, PartialEq, Eq, Hash, Debug)]
struct PendingPeerRequestKey {
    shard_id: ShardId,
    sync_hash: CryptoHash,
    part_id_or_header: PartIdOrHeader,
}

struct PendingPeerRequestValue {
    peer_id: PeerId,
    sender: oneshot::Sender<ShardStateSyncResponse>,
}

impl StateSyncDownloadSourcePeerSharedState {
    pub fn receive_peer_message(
        &mut self,
        peer_id: PeerId,
        msg: StateResponse,
    ) -> Result<(), near_chain::Error> {
        let key = PendingPeerRequestKey {
            shard_id: msg.shard_id(),
            sync_hash: msg.sync_hash(),
            part_id_or_header: msg.part_id_or_header(),
        };

        let Some(request) = self.pending_requests.get_mut(&key) else {
            tracing::debug!(target: "sync", "Received {:?} from {}", key, peer_id);
            return Err(near_chain::Error::Other("Unexpected state response".to_owned()));
        };

        if request.peer_id != peer_id {
            return Err(near_chain::Error::Other(
                "Unexpected state response (wrong sender)".to_owned(),
            ));
        }

        match msg {
            StateResponse::Ack(ack) => {
                match ack.body {
                    StateRequestAckBody::Busy | StateRequestAckBody::Error => {
                        // We received a message indicating that the peer won't send a response.
                        // Removing the entry from pending_requests drops the sender channel
                        // so that the node will stop awaiting the state response.
                        let _ = self.pending_requests.remove(&key).unwrap();
                    }
                    StateRequestAckBody::WillRespond => {
                        // Do nothing with positive responses for now.
                        // In a future release we could implement a separate deadline
                        // for receiving WillRespond.
                    }
                }
            }
            StateResponse::State(state) => {
                let value = self.pending_requests.remove(&key).unwrap();
                let _ = value.sender.send(state.take_state_response());
            }
        };

        Ok(())
    }
}

impl StateSyncDownloadSourcePeer {
    async fn try_download(
        clock: Clock,
        request_sender: AsyncSender<PeerManagerMessageRequest, PeerManagerMessageResponse>,
        key: PendingPeerRequestKey,
        store: Store,
        state: Arc<Mutex<StateSyncDownloadSourcePeerSharedState>>,
        cancel: CancellationToken,
        request_timeout: Duration,
        handle: Arc<TaskHandle>,
    ) -> Result<ShardStateSyncResponse, near_chain::Error> {
        handle.set_status("Preparing request");

        // Sender/receiver pair used to await for the peer's response.
        let (sender, receiver) = oneshot::channel();

        // Peers advertise their snapshots by the prev prev hash of the sync hash.
        // We compute it here to pass as part of the network request.
        // TODO(saketh): it would be nice to migrate the network layer to the same hash.
        let prev_hash = *store
            .get_ser::<BlockHeader>(DBCol::BlockHeader, key.sync_hash.as_bytes())?
            .ok_or_else(|| {
                near_chain::Error::DBNotFoundErr(format!("No block header {}", key.sync_hash))
            })?
            .prev_hash();
        let prev_prev_hash = *store
            .get_ser::<BlockHeader>(DBCol::BlockHeader, prev_hash.as_bytes())?
            .ok_or_else(|| {
                near_chain::Error::DBNotFoundErr(format!("No block header {}", prev_hash))
            })?
            .prev_hash();

        let network_request = match &key.part_id_or_header {
            PartIdOrHeader::Part { part_id } => {
                PeerManagerMessageRequest::NetworkRequests(NetworkRequests::StateRequestPart {
                    shard_id: key.shard_id,
                    sync_hash: key.sync_hash,
                    sync_prev_prev_hash: prev_prev_hash,
                    part_id: *part_id,
                })
            }
            PartIdOrHeader::Header => {
                PeerManagerMessageRequest::NetworkRequests(NetworkRequests::StateRequestHeader {
                    shard_id: key.shard_id,
                    sync_hash: key.sync_hash,
                    sync_prev_prev_hash: prev_prev_hash,
                })
            }
        };

        let deadline = clock.now() + request_timeout;
        let typ = match &key.part_id_or_header {
            PartIdOrHeader::Part { .. } => "part",
            PartIdOrHeader::Header => "header",
        };

        let _timer = metrics::STATE_SYNC_P2P_REQUEST_DELAY
            .with_label_values(&[&key.shard_id.to_string(), &typ])
            .start_timer();

        handle.set_status("Sending network request");
        let network_response = match request_sender.send_async(network_request).await {
            Ok(response) => response.as_network_response(),
            Err(e) => {
                increment_download_count(key.shard_id, typ, "network", "failed_to_send");
                return Err(near_chain::Error::Other(format!("Failed to send request: {}", e)));
            }
        };

        let request_sent_to_peer = match network_response {
            NetworkResponses::SelectedDestination(peer_id) => peer_id,
            NetworkResponses::NoDestinationsAvailable => {
                increment_download_count(key.shard_id, typ, "network", "no_hosts_available");
                return Err(near_chain::Error::Other("No hosts available".to_owned()));
            }
            NetworkResponses::RouteNotFound => {
                increment_download_count(key.shard_id, typ, "network", "route_not_found");
                return Err(near_chain::Error::Other("Route not found".to_owned()));
            }
            NetworkResponses::MyPublicAddrNotKnown => {
                increment_download_count(key.shard_id, typ, "network", "my_public_addr_not_known");
                return Err(near_chain::Error::Other("Awaiting IP self-discovery".to_owned()));
            }
            NetworkResponses::NoResponse => {
                increment_download_count(key.shard_id, typ, "network", "no_response");
                return Err(near_chain::Error::Other("No response".to_owned()));
            }
        };

        tracing::debug!(target: "sync", ?key, ?request_sent_to_peer, "p2p request sent");

        let state_value = PendingPeerRequestValue { peer_id: request_sent_to_peer.clone(), sender };

        // Ensures that the key is removed from the map of pending requests when this scope exits,
        // whether on success or timeout.
        let _remove_key_upon_drop = RemoveKeyUponDrop { key: key.clone(), state: state.clone() };
        {
            let mut state_lock = state.lock();
            state_lock.pending_requests.insert(key.clone(), state_value);
        }

        handle.set_status("Waiting for peer response");
        select! {
            _ = clock.sleep_until(deadline) => {
                increment_download_count(key.shard_id, typ, "network", "timeout");
                tracing::debug!(target: "sync", ?key, ?request_sent_to_peer, "p2p request timed out");
                Err(near_chain::Error::Other("Timeout".to_owned()))
            }
            _ = cancel.cancelled() => {
                increment_download_count(key.shard_id, typ, "network", "cancelled");
                Err(near_chain::Error::Other("Cancelled".to_owned()))
            }
            result = receiver => {
                match result {
                    Ok(result) => {
                        tracing::debug!(target: "sync", ?key, ?request_sent_to_peer, "p2p request succeeded");
                        increment_download_count(key.shard_id, typ, "network", "success");
                        Ok(result)
                    }
                    Err(_) => {
                        increment_download_count(key.shard_id, typ, "network", "sender_dropped");
                        Err(near_chain::Error::Other("Sender dropped".to_owned()))
                    },
                }
            }
        }
    }
}

// Simple RAII structure to remove a key from the pending requests map.
struct RemoveKeyUponDrop {
    key: PendingPeerRequestKey,
    state: Arc<Mutex<StateSyncDownloadSourcePeerSharedState>>,
}

impl Drop for RemoveKeyUponDrop {
    fn drop(&mut self) {
        let mut state_lock = self.state.lock();
        state_lock.pending_requests.remove(&self.key);
    }
}

impl StateSyncDownloadSource for StateSyncDownloadSourcePeer {
    fn download_shard_header(
        &self,
        shard_id: ShardId,
        sync_hash: CryptoHash,
        handle: Arc<TaskHandle>,
        cancel: CancellationToken,
    ) -> BoxFuture<'static, Result<ShardStateSyncResponseHeader, near_chain::Error>> {
        let key = PendingPeerRequestKey {
            shard_id,
            sync_hash,
            part_id_or_header: PartIdOrHeader::Header,
        };
        let fut = Self::try_download(
            self.clock.clone(),
            self.request_sender.clone(),
            key,
            self.store.clone(),
            self.state.clone(),
            cancel,
            self.request_timeout,
            handle,
        );
        fut.map(|response| {
            response.and_then(|response| {
                response
                    .take_header()
                    .ok_or_else(|| near_chain::Error::Other("Expected header".to_owned()))
            })
        })
        .instrument(tracing::debug_span!("StateSyncDownloadSourcePeer::download_shard_header"))
        .boxed()
    }

    fn download_shard_part(
        &self,
        shard_id: ShardId,
        sync_hash: CryptoHash,
        part_id: u64,
        handle: Arc<TaskHandle>,
        cancel: CancellationToken,
<<<<<<< HEAD
    ) -> BoxFuture<'static, Result<Vec<u8>, near_chain::Error>> {
        let key = PendingPeerRequestKey {
            shard_id,
            sync_hash,
            part_id_or_header: PartIdOrHeader::Part { part_id },
        };
=======
    ) -> BoxFuture<'static, Result<StatePart, near_chain::Error>> {
        let key =
            PendingPeerRequestKey { shard_id, sync_hash, kind: PartIdOrHeader::Part { part_id } };
>>>>>>> cdea9045
        let fut = Self::try_download(
            self.clock.clone(),
            self.request_sender.clone(),
            key,
            self.store.clone(),
            self.state.clone(),
            cancel,
            self.request_timeout,
            handle,
        );
        fut.map(|response| {
            response.and_then(|response| {
                response
                    .take_part()
                    .ok_or_else(|| near_chain::Error::Other("Expected part".to_owned()))
                    .map(|(_, part)| part)
            })
        })
        .instrument(tracing::debug_span!("StateSyncDownloadSourcePeer::download_shard_part"))
        .boxed()
    }
}<|MERGE_RESOLUTION|>--- conflicted
+++ resolved
@@ -13,14 +13,10 @@
 };
 use near_primitives::hash::CryptoHash;
 use near_primitives::network::PeerId;
-<<<<<<< HEAD
+use near_primitives::state_part::StatePart;
 use near_primitives::state_sync::{
     PartIdOrHeader, ShardStateSyncResponse, ShardStateSyncResponseHeader, StateRequestAckBody,
 };
-=======
-use near_primitives::state_part::StatePart;
-use near_primitives::state_sync::{ShardStateSyncResponse, ShardStateSyncResponseHeader};
->>>>>>> cdea9045
 use near_primitives::types::ShardId;
 use near_store::{DBCol, Store};
 use parking_lot::Mutex;
@@ -293,18 +289,12 @@
         part_id: u64,
         handle: Arc<TaskHandle>,
         cancel: CancellationToken,
-<<<<<<< HEAD
-    ) -> BoxFuture<'static, Result<Vec<u8>, near_chain::Error>> {
+    ) -> BoxFuture<'static, Result<StatePart, near_chain::Error>> {
         let key = PendingPeerRequestKey {
             shard_id,
             sync_hash,
             part_id_or_header: PartIdOrHeader::Part { part_id },
         };
-=======
-    ) -> BoxFuture<'static, Result<StatePart, near_chain::Error>> {
-        let key =
-            PendingPeerRequestKey { shard_id, sync_hash, kind: PartIdOrHeader::Part { part_id } };
->>>>>>> cdea9045
         let fut = Self::try_download(
             self.clock.clone(),
             self.request_sender.clone(),
