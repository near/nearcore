use std::collections::HashMap;
use std::collections::HashSet;
use std::sync::Arc;

use near_async::Message;
use near_async::futures::AsyncComputationSpawner;
use near_async::futures::AsyncComputationSpawnerExt;
use near_async::messaging::CanSend;
use near_async::messaging::Handler;
use near_async::messaging::IntoSender;
use near_async::messaging::Sender;
use near_chain::ApplyChunksIterationMode;
use near_chain::ChainStoreAccess;
use near_chain::chain::{NewChunkData, NewChunkResult, ShardContext, StorageContext};
use near_chain::sharding::get_receipts_shuffle_salt;
use near_chain::sharding::shuffle_receipt_proofs;
use near_chain::spice_chunk_application::build_spice_apply_chunk_block_context;
use near_chain::spice_core::CoreStatementsProcessor;
use near_chain::spice_core::ExecutionResultEndorsed;
use near_chain::types::ApplyChunkResult;
use near_chain::types::{ApplyChunkBlockContext, RuntimeAdapter, StorageDataSource};
use near_chain::update_shard::{ShardUpdateReason, ShardUpdateResult, process_shard_update};
use near_chain::{
    Block, Chain, ChainGenesis, ChainStore, ChainUpdate, DoomslugThresholdMode, Error,
    collect_receipts, get_chunk_clone_from_header,
};
use near_chain_configs::MutableValidatorSigner;
use near_chain_primitives::ApplyChunksMode;
use near_epoch_manager::EpochManagerAdapter;
use near_epoch_manager::shard_assignment::shard_id_to_uid;
use near_epoch_manager::shard_tracker::ShardTracker;
use near_network::types::PeerManagerAdapter;
use near_primitives::hash::CryptoHash;
use near_primitives::sandbox::state_patch::SandboxStatePatch;
use near_primitives::sharding::ReceiptProof;
use near_primitives::sharding::ShardChunk;
use near_primitives::sharding::ShardProof;
use near_primitives::state::PartialState;
use near_primitives::stateless_validation::contract_distribution::ContractUpdates;
use near_primitives::stateless_validation::spice_chunk_endorsement::SpiceChunkEndorsement;
use near_primitives::stateless_validation::spice_state_witness::SpiceChunkStateTransition;
use near_primitives::stateless_validation::spice_state_witness::SpiceChunkStateWitness;
use near_primitives::types::BlockExecutionResults;
use near_primitives::types::BlockHeight;
use near_primitives::types::ChunkExecutionResult;
use near_primitives::types::ChunkExecutionResultHash;
use near_primitives::types::EpochId;
use near_primitives::types::SpiceChunkId;
use near_primitives::types::chunk_extra::ChunkExtra;
use near_primitives::types::{Gas, ShardId};
use near_primitives::utils::get_receipt_proof_key;
use near_primitives::utils::get_receipt_proof_target_shard_prefix;
use near_primitives::validator_signer::ValidatorSigner;
use near_store::DBCol;
use near_store::Store;
use near_store::StoreUpdate;
use near_store::TrieDBStorage;
use near_store::TrieStorage;
use near_store::adapter::trie_store::TrieStoreAdapter;
use node_runtime::SignedValidPeriodTransactions;
use rayon::iter::IntoParallelIterator as _;
use rayon::iter::ParallelIterator as _;
use tracing::instrument;

use crate::spice_chunk_validator_actor::send_spice_chunk_endorsement;
use crate::spice_data_distributor_actor::SpiceDataDistributorAdapter;
use crate::spice_data_distributor_actor::SpiceDistributorOutgoingReceipts;
use crate::spice_data_distributor_actor::SpiceDistributorStateWitness;

pub struct ChunkExecutorActor {
    pub(crate) chain_store: ChainStore,
    pub(crate) runtime_adapter: Arc<dyn RuntimeAdapter>,
    pub(crate) epoch_manager: Arc<dyn EpochManagerAdapter>,
    pub(crate) shard_tracker: ShardTracker,
    network_adapter: PeerManagerAdapter,
    apply_chunks_spawner: Arc<dyn AsyncComputationSpawner>,
    apply_chunks_iteration_mode: ApplyChunksIterationMode,
    myself_sender: Sender<ExecutorApplyChunksDone>,
    data_distributor_adapter: SpiceDataDistributorAdapter,

    blocks_in_execution: HashSet<CryptoHash>,
    pending_unverified_receipts: HashMap<CryptoHash, Vec<ExecutorIncomingUnverifiedReceipts>>,

    pub(crate) validator_signer: MutableValidatorSigner,
    pub(crate) core_processor: CoreStatementsProcessor,
}

impl ChunkExecutorActor {
    pub fn new(
        store: Store,
        genesis: &ChainGenesis,
        runtime_adapter: Arc<dyn RuntimeAdapter>,
        epoch_manager: Arc<dyn EpochManagerAdapter>,
        shard_tracker: ShardTracker,
        network_adapter: PeerManagerAdapter,
        validator_signer: MutableValidatorSigner,
        core_processor: CoreStatementsProcessor,
        apply_chunks_spawner: Arc<dyn AsyncComputationSpawner>,
        apply_chunks_iteration_mode: ApplyChunksIterationMode,
        myself_sender: Sender<ExecutorApplyChunksDone>,
        data_distributor_adapter: SpiceDataDistributorAdapter,
    ) -> Self {
        Self {
            chain_store: ChainStore::new(store, true, genesis.transaction_validity_period),
            runtime_adapter,
            epoch_manager,
            shard_tracker,
            network_adapter,
            apply_chunks_spawner,
            apply_chunks_iteration_mode,
            myself_sender,
            blocks_in_execution: HashSet::new(),
            validator_signer,
            core_processor,
            data_distributor_adapter,
            pending_unverified_receipts: HashMap::new(),
        }
    }
}

impl near_async::messaging::Actor for ChunkExecutorActor {}

/// Message with incoming unverified receipts corresponding to the block.
#[derive(Message, Debug)]
pub struct ExecutorIncomingUnverifiedReceipts {
    pub block_hash: CryptoHash,
    pub receipt_proof: ReceiptProof,
}

struct VerifiedReceipts {
    // TODO(spice): After verification no need to keep proofs so we should store here and in db
    // only Vec<Receipt>
    receipt_proof: ReceiptProof,
    block_hash: CryptoHash,
}

enum ReceiptVerificationContext {
    NotReady,
    Ready { execution_results: HashMap<ShardId, Arc<ChunkExecutionResult>> },
}

impl ExecutorIncomingUnverifiedReceipts {
    /// Returns VerifiedReceipts iff receipts are valid.
    /// execution_results should contain results for all shards of the relevant block.
    fn verify(
        self,
        execution_results: &HashMap<ShardId, Arc<ChunkExecutionResult>>,
    ) -> Result<VerifiedReceipts, Error> {
        let Some(execution_result) = execution_results.get(&self.receipt_proof.1.from_shard_id)
        else {
            debug_assert!(false, "execution results missing results when verifying receipts");
            tracing::error!(
                target: "chunk_executor",
                from_shard_id=?self.receipt_proof.1.from_shard_id,
                "execution results missing results when verifying receipts"
            );
            return Err(Error::InvalidShardId(self.receipt_proof.1.from_shard_id));
        };
        if !self.receipt_proof.verify_against_receipt_root(execution_result.outgoing_receipts_root)
        {
            return Err(Error::InvalidReceiptsProof);
        }
        Ok(VerifiedReceipts { receipt_proof: self.receipt_proof, block_hash: self.block_hash })
    }
}

/// Message that should be sent once block is processed.
#[derive(Message, Debug)]
pub struct ProcessedBlock {
    pub block_hash: CryptoHash,
}

#[derive(Message, Debug)]
pub struct ExecutorApplyChunksDone {
    pub block_hash: CryptoHash,
    pub apply_results: Vec<ShardUpdateResult>,
}

impl Handler<ExecutorIncomingUnverifiedReceipts> for ChunkExecutorActor {
    fn handle(&mut self, receipts: ExecutorIncomingUnverifiedReceipts) {
        let block_hash = receipts.block_hash;
        self.pending_unverified_receipts.entry(block_hash).or_default().push(receipts);

        if let Err(err) = self.try_process_next_blocks(&block_hash) {
            tracing::error!(target: "chunk_executor", ?err, ?block_hash, "failed to process next blocks");
        }
    }
}

impl Handler<ProcessedBlock> for ChunkExecutorActor {
    fn handle(&mut self, ProcessedBlock { block_hash }: ProcessedBlock) {
        match self.try_apply_chunks(&block_hash) {
            Ok(TryApplyChunksOutcome::Scheduled) => {}
            Ok(TryApplyChunksOutcome::NotReady) => {
                // We will retry applying it by looking at all next blocks after receiving
                // additional execution result endorsements or receipts.
                tracing::debug!(target: "chunk_executor", %block_hash, "not yet ready for processing");
            }
            Ok(TryApplyChunksOutcome::BlockAlreadyAccepted) => {
                tracing::warn!(
                    target: "chunk_executor",
                    ?block_hash,
                    "not expected to receive already executed block"
                );
            }
            Err(err) => {
                tracing::error!(target: "chunk_executor", ?err, ?block_hash, "failed to apply chunk for block hash");
            }
        }
    }
}

impl Handler<ExecutionResultEndorsed> for ChunkExecutorActor {
    fn handle(&mut self, ExecutionResultEndorsed { block_hash }: ExecutionResultEndorsed) {
        if let Err(err) = self.try_process_next_blocks(&block_hash) {
            tracing::error!(target: "chunk_executor", ?err, ?block_hash, "failed to process next blocks");
        }
    }
}

impl Handler<ExecutorApplyChunksDone> for ChunkExecutorActor {
    // TODO(spice): We should request relevant receipts from spice data distributor either
    // after we finished executing a relevant block or once we know about a block.
    fn handle(
        &mut self,
        ExecutorApplyChunksDone { block_hash, apply_results }: ExecutorApplyChunksDone,
    ) {
        if let Err(err) = self.process_apply_chunk_results(block_hash, apply_results) {
            tracing::error!(target: "chunk_executor", ?err, ?block_hash, "failed to process apply chunk results");
            return;
        };
        assert!(self.blocks_in_execution.remove(&block_hash));
        if let Err(err) = self.try_process_next_blocks(&block_hash) {
            tracing::error!(target: "chunk_executor", ?err, ?block_hash, "failed to process next blocks");
        }
    }
}

enum TryApplyChunksOutcome {
    Scheduled,
    NotReady,
    BlockAlreadyAccepted,
}

impl ChunkExecutorActor {
    #[instrument(target = "chunk_executor", level = "debug", skip_all, fields(%block_hash))]
    fn try_apply_chunks(
        &mut self,
        block_hash: &CryptoHash,
    ) -> Result<TryApplyChunksOutcome, Error> {
        if self.blocks_in_execution.contains(block_hash) {
            return Ok(TryApplyChunksOutcome::BlockAlreadyAccepted);
        }
        let block = self.chain_store.get_block(block_hash)?;
        let header = block.header();
        let prev_block_hash = header.prev_hash();
        let prev_block = self.chain_store.get_block(&prev_block_hash)?;
        let store = self.chain_store.store();

        let Some(prev_block_execution_results) =
            self.core_processor.get_block_execution_results(&prev_block)?
        else {
            return Ok(TryApplyChunksOutcome::NotReady);
        };

        // TODO(spice): refactor try_process_pending_unverified_receipts to take prev_block_execution_results as argument.
        if let Err(err) = self.try_process_pending_unverified_receipts(prev_block_hash) {
            tracing::error!(target: "chunk_executor", ?err, ?block_hash, "failure when processing pending unverified receipts");
            return Err(err);
        }

        let mut all_receipts: HashMap<ShardId, Vec<ReceiptProof>> = HashMap::new();
        let prev_block_epoch_id = self.epoch_manager.get_epoch_id(prev_block_hash)?;
        let prev_block_shard_ids = self.epoch_manager.shard_ids(&prev_block_epoch_id)?;
        for &prev_block_shard_id in &prev_block_shard_ids {
            // TODO(spice-resharding): convert `prev_block_shard_id` into `shard_id` for
            // the current shard layout
            let current_block_shard_id = prev_block_shard_id;
            if self.shard_tracker.should_apply_chunk(
                ApplyChunksMode::IsCaughtUp,
                prev_block_hash,
                current_block_shard_id,
            ) {
                // Existing chunk extra means that the chunk for that shard was already applied
                if self.chunk_extra_exists(block_hash, current_block_shard_id)? {
                    return Ok(TryApplyChunksOutcome::BlockAlreadyAccepted);
                }

                // Genesis block has no outgoing receipts.
                if prev_block.header().is_genesis() {
                    all_receipts.insert(prev_block_shard_id, vec![]);
                    continue;
                }

                if !self.chunk_extra_exists(prev_block_hash, prev_block_shard_id)? {
                    tracing::debug!(
                        target: "chunk_executor",
                        %block_hash,
                        %prev_block_hash,
                        %prev_block_shard_id,
                        "previous block is not executed yet");
                    return Ok(TryApplyChunksOutcome::NotReady);
                }

                let proofs =
                    get_receipt_proofs_for_shard(&store, prev_block_hash, prev_block_shard_id)?;
                if proofs.len() != prev_block_shard_ids.len() {
                    tracing::debug!(
                        target: "chunk_executor",
                        %block_hash,
                        %prev_block_hash,
                        %prev_block_shard_id,
                        "missing receipts to apply all tracked chunks for a block"
                    );
                    return Ok(TryApplyChunksOutcome::NotReady);
                }
                all_receipts.insert(prev_block_shard_id, proofs);
            }
        }
        self.schedule_apply_chunks(
            block,
            all_receipts,
            prev_block_execution_results,
            SandboxStatePatch::default(),
        )?;
        self.blocks_in_execution.insert(*block_hash);
        Ok(TryApplyChunksOutcome::Scheduled)
    }

    fn try_process_next_blocks(&mut self, block_hash: &CryptoHash) -> Result<(), Error> {
        let next_block_hashes = self.chain_store.get_all_next_block_hashes(block_hash)?;
        if next_block_hashes.is_empty() {
            // Next block wasn't received yet.
            tracing::debug!(target: "chunk_executor", %block_hash, "no next block hash is available");
            return Ok(());
        }
        for next_block_hash in next_block_hashes {
            match self.try_apply_chunks(&next_block_hash)? {
                TryApplyChunksOutcome::Scheduled => {}
                TryApplyChunksOutcome::NotReady => {
                    tracing::debug!(target: "chunk_executor", %next_block_hash, "not yet ready for processing");
                }
                TryApplyChunksOutcome::BlockAlreadyAccepted => {}
            }
        }
        Ok(())
    }

    fn schedule_apply_chunks(
        &self,
        block: Arc<Block>,
        mut incoming_receipts: HashMap<ShardId, Vec<ReceiptProof>>,
        prev_block_execution_results: BlockExecutionResults,
        mut state_patch: SandboxStatePatch,
    ) -> Result<(), Error> {
        let prev_hash = block.header().prev_hash();
        let prev_block = self.chain_store.get_block(prev_hash)?;
        let shard_layout = self.epoch_manager.get_shard_layout(&block.header().epoch_id())?;
        let chunk_headers = block.chunks();

<<<<<<< HEAD
        let receipts_shuffle_salt = get_receipts_shuffle_salt(self.epoch_manager.as_ref(), &block)?;

=======
        let chunk_headers = &block.chunks();
>>>>>>> 7583d6aa
        let mut jobs = Vec::new();
        // TODO(spice-resharding): Make sure shard logic is correct with resharding.
        for shard_id in shard_layout.shard_ids() {
            // XXX: This is a bit questionable -- sandbox state patching works
            // only for a single shard. This so far has been enough.
            let state_patch = state_patch.take();
            // If we don't care about shard we wouldn't have relevant incoming receipts.
            if !self.shard_tracker.should_apply_chunk(
                ApplyChunksMode::IsCaughtUp,
                prev_hash,
                shard_id,
            ) {
                continue;
            }

            let block_context = build_spice_apply_chunk_block_context(
                block.header(),
                &prev_block_execution_results,
                self.epoch_manager.as_ref(),
            )?;

            // TODO(spice-resharding): We may need to take resharding into account here.
            let mut receipt_proofs = incoming_receipts
                .remove(&shard_id)
                .expect("expected receipts for all tracked shards");
            shuffle_receipt_proofs(&mut receipt_proofs, get_receipts_shuffle_salt(&block));

            let storage_context =
                StorageContext { storage_data_source: StorageDataSource::Db, state_patch };

            let shard_index = shard_layout.get_shard_index(shard_id)?;
            let chunk_header =
                chunk_headers.get(shard_index).ok_or(Error::InvalidShardId(shard_id))?;

            let chunk = if chunk_header.is_new_chunk(block.header().height()) {
                Some(get_chunk_clone_from_header(&self.chain_store, chunk_header)?)
            } else {
                None
            };
            let job = self.get_update_shard_job(
                block_context,
                shard_id,
                chunk,
                &prev_block,
                ApplyChunksMode::IsCaughtUp,
                &receipt_proofs,
                storage_context,
            );
            match job {
                Ok(Some(job)) => jobs.push(job),
                Ok(None) => {}
                Err(e) => panic!("{e:?}"),
            }
        }

        let apply_done_sender = self.myself_sender.clone();
        let iteration_mode = self.apply_chunks_iteration_mode;
        self.apply_chunks_spawner.spawn("apply_chunks", move || {
            let block_hash = *block.hash();
            let apply_results =
                do_apply_chunks(iteration_mode, &block_hash, block.header().height(), jobs)
                    .into_iter()
                    .map(|(shard_id, result)| {
                        result.unwrap_or_else(|err| {
                    panic!("failed to apply block {block_hash:?} chunk for shard {shard_id}: {err}")
                })
                    })
                    .collect();
            apply_done_sender.send(ExecutorApplyChunksDone { block_hash, apply_results });
        });
        Ok(())
    }

    fn send_outgoing_receipts(&self, block: &Block, receipt_proofs: Vec<ReceiptProof>) {
        let block_hash = *block.hash();
        tracing::debug!(target: "chunk_executor", %block_hash, ?receipt_proofs, "sending outgoing receipts");
        self.data_distributor_adapter
            .send(SpiceDistributorOutgoingReceipts { block_hash, receipt_proofs });
    }

    fn process_apply_chunk_results(
        &mut self,
        block_hash: CryptoHash,
        results: Vec<ShardUpdateResult>,
    ) -> Result<(), Error> {
        let block = self.chain_store.get_block(&block_hash).unwrap();
        tracing::debug!(target: "chunk_executor",
            ?block_hash,
            block_height=?block.header().height(),
            head_height=?self.chain_store.head().map(|tip| tip.height),
            "processing chunk application results");
        let epoch_id = self.epoch_manager.get_epoch_id(&block_hash)?;
        let shard_layout = self.epoch_manager.get_shard_layout(&epoch_id)?;
        for result in &results {
            let ShardUpdateResult::NewChunk(new_chunk_result) = result else {
                panic!("missing chunks are not expected in SPICE");
            };
            let Some(my_signer) = self.validator_signer.get() else {
                // If node isn't validator it shouldn't send outgoing receipts, endorsed and witnesses.
                // RPC nodes can still apply chunks and tracks multiple shards.
                continue;
            };
            let shard_id = new_chunk_result.shard_uid.shard_id();
            let (outgoing_receipts_root, receipt_proofs) =
                Chain::create_receipts_proofs_from_outgoing_receipts(
                    &shard_layout,
                    shard_id,
                    new_chunk_result.apply_result.outgoing_receipts.clone(),
                )?;
            self.save_produced_receipts(&block_hash, &receipt_proofs)?;
            self.send_outgoing_receipts(&block, receipt_proofs);

            self.distribute_witness(&block, my_signer, new_chunk_result, outgoing_receipts_root)?;
        }

        let mut chain_update = self.chain_update();
        let should_save_state_transition_data = false;
        chain_update.apply_chunk_postprocessing(
            &block,
            results,
            should_save_state_transition_data,
        )?;
        chain_update.commit()?;
        Ok(())
    }

    fn distribute_witness(
        &self,
        block: &Block,
        my_signer: Arc<ValidatorSigner>,
        new_chunk_result: &NewChunkResult,
        outgoing_receipts_root: CryptoHash,
    ) -> Result<(), Error> {
        let NewChunkResult { shard_uid, gas_limit, apply_result } = new_chunk_result;
        let shard_id = shard_uid.shard_id();

        let execution_result =
            new_execution_result(gas_limit, apply_result, outgoing_receipts_root);
        let execution_result_hash = execution_result.compute_hash();
        if self
            .epoch_manager
            .get_chunk_validator_assignments(
                &block.header().epoch_id(),
                shard_id,
                block.header().height(),
            )?
            .contains(my_signer.validator_id())
        {
            // If we're validator we can send endorsement without witness validation.
            let endorsement = SpiceChunkEndorsement::new(
                SpiceChunkId { block_hash: *block.hash(), shard_id },
                execution_result,
                &my_signer,
            );
            send_spice_chunk_endorsement(
                endorsement.clone(),
                self.epoch_manager.as_ref(),
                &self.network_adapter.clone().into_sender(),
                &my_signer,
            );
            self.core_processor
                .process_chunk_endorsement(endorsement)
                .expect("Node should always be able to record it's own endorsement");
        }

        let state_witness =
            self.create_witness(block, apply_result, shard_id, execution_result_hash)?;

        // TODO(spice): Implementing saving latest witness based on configuration.

        self.data_distributor_adapter.send(SpiceDistributorStateWitness { state_witness });
        Ok(())
    }

    fn create_witness(
        &self,
        block: &Block,
        apply_result: &ApplyChunkResult,
        shard_id: ShardId,
        execution_result_hash: ChunkExecutionResultHash,
    ) -> Result<SpiceChunkStateWitness, Error> {
        let block_hash = block.header().hash();
        let epoch_id = self.epoch_manager.get_epoch_id(block_hash).unwrap();
        let transactions = {
            let shard_layout = self.epoch_manager.get_shard_layout(&epoch_id).unwrap();
            let shard_index = shard_layout.get_shard_index(shard_id).unwrap();
            let chunk_headers = block.chunks();
            let chunk_header = chunk_headers.get(shard_index).unwrap();
            if chunk_header.is_new_chunk(block.header().height()) {
                self.chain_store.get_chunk(chunk_header.chunk_hash()).unwrap().into_transactions()
            } else {
                vec![]
            }
        };

        let applied_receipts_hash = apply_result.applied_receipts_hash;
        let main_transition = {
            let ContractUpdates { contract_accesses, contract_deploys: _ } =
                apply_result.contract_updates.clone();

            let PartialState::TrieValues(mut base_state_values) =
                apply_result.proof.clone().unwrap().nodes;
            let trie_storage = TrieDBStorage::new(
                TrieStoreAdapter::new(self.runtime_adapter.store().clone()),
                shard_id_to_uid(self.epoch_manager.as_ref(), shard_id, &epoch_id)?,
            );
            base_state_values.reserve_exact(contract_accesses.len());
            for contract_hash in contract_accesses {
                let contract = trie_storage.retrieve_raw_bytes(&contract_hash.0)?;
                base_state_values.push(contract);
            }
            SpiceChunkStateTransition {
                base_state: PartialState::TrieValues(base_state_values),
                post_state_root: apply_result.new_root,
            }
        };
        let source_receipt_proofs: HashMap<ShardId, ReceiptProof> = {
            let prev_block_hash = block.header().prev_hash();
            let (_, prev_block_shard_id, _) =
                self.epoch_manager.get_prev_shard_id_from_prev_hash(prev_block_hash, shard_id)?;
            let receipt_proofs = get_receipt_proofs_for_shard(
                &self.chain_store.store(),
                prev_block_hash,
                prev_block_shard_id,
            )?;
            receipt_proofs
                .into_iter()
                .map(|proof| -> Result<_, Error> { Ok((proof.1.from_shard_id, proof)) })
                .collect::<Result<_, Error>>()?
        };
        // TODO(spice-resharding): Handle witness validation when resharding.
        let state_witness = SpiceChunkStateWitness::new(
            near_primitives::types::SpiceChunkId { block_hash: *block_hash, shard_id },
            main_transition,
            source_receipt_proofs,
            applied_receipts_hash,
            transactions,
            execution_result_hash,
        );
        Ok(state_witness)
    }

    fn get_update_shard_job(
        &self,
        block: ApplyChunkBlockContext,
        shard_id: ShardId,
        chunk: Option<ShardChunk>,
        prev_block: &Block,
        mode: ApplyChunksMode,
        incoming_receipts: &[ReceiptProof],
        storage_context: StorageContext,
    ) -> Result<Option<UpdateShardJob>, Error> {
        let prev_block_hash = prev_block.hash();
        let block_height = block.height;
        let _span =
            tracing::debug_span!(target: "chunk_executor", "get_update_shard_job", ?prev_block_hash, block_height)
                .entered();

        let epoch_id = self.epoch_manager.get_epoch_id_from_prev_block(prev_block_hash)?;
        let shard_context = self.get_shard_context(prev_block_hash, &epoch_id, shard_id, mode)?;

        if !shard_context.should_apply_chunk {
            return Ok(None);
        }

        let shard_update_reason = {
            let receipts = collect_receipts(incoming_receipts);
            let shard_uid = &shard_context.shard_uid;
            let prev_chunk_chunk_extra =
                self.chain_store.get_chunk_extra(prev_block_hash, shard_uid)?;

            let (transactions, chunk_hash) = if let Some(chunk) = chunk {
                let chunk_hash = chunk.chunk_hash().clone();
                let tx_valid_list =
                    self.chain_store.compute_transaction_validity(prev_block.header(), &chunk);
                (
                    SignedValidPeriodTransactions::new(chunk.into_transactions(), tx_valid_list),
                    Some(chunk_hash),
                )
            } else {
                (SignedValidPeriodTransactions::new(vec![], vec![]), None)
            };

            ShardUpdateReason::NewChunk(NewChunkData {
                gas_limit: prev_chunk_chunk_extra.gas_limit(),
                prev_state_root: *prev_chunk_chunk_extra.state_root(),
                prev_validator_proposals: prev_chunk_chunk_extra.validator_proposals().collect(),
                chunk_hash,
                transactions,
                receipts,
                block,
                storage_context,
            })
        };

        let runtime = self.runtime_adapter.clone();
        Ok(Some((
            shard_id,
            Box::new(move |parent_span| -> Result<ShardUpdateResult, Error> {
                Ok(process_shard_update(
                    parent_span,
                    runtime.as_ref(),
                    shard_update_reason,
                    shard_context,
                    None,
                )?)
            }),
        )))
    }

    fn get_shard_context(
        &self,
        prev_hash: &CryptoHash,
        epoch_id: &EpochId,
        shard_id: ShardId,
        mode: ApplyChunksMode,
    ) -> Result<ShardContext, Error> {
        let should_apply_chunk = self.shard_tracker.should_apply_chunk(mode, prev_hash, shard_id);
        let shard_uid = shard_id_to_uid(self.epoch_manager.as_ref(), shard_id, epoch_id)?;
        Ok(ShardContext { shard_uid, should_apply_chunk })
    }

    pub(crate) fn get_chunk_extra(
        &self,
        block_hash: &CryptoHash,
        shard_id: ShardId,
    ) -> Result<Option<Arc<ChunkExtra>>, Error> {
        let epoch_id = self.epoch_manager.get_epoch_id(block_hash)?;
        let shard_uid = shard_id_to_uid(self.epoch_manager.as_ref(), shard_id, &epoch_id)?;
        match self.chain_store.get_chunk_extra(block_hash, &shard_uid) {
            Ok(chunk_extra) => Ok(Some(chunk_extra)),
            Err(Error::DBNotFoundErr(_)) => Ok(None),
            Err(err) => Err(err),
        }
    }

    pub(crate) fn chunk_extra_exists(
        &self,
        block_hash: &CryptoHash,
        shard_id: ShardId,
    ) -> Result<bool, Error> {
        self.get_chunk_extra(block_hash, shard_id).map(|option| option.is_some())
    }

    fn chain_update(&mut self) -> ChainUpdate {
        ChainUpdate::new(
            &mut self.chain_store,
            self.epoch_manager.clone(),
            self.runtime_adapter.clone(),
            // Since we don't produce blocks, this argument is irrelevant.
            DoomslugThresholdMode::NoApprovals,
            self.core_processor.clone(),
        )
    }

    fn save_produced_receipts(
        &self,
        block_hash: &CryptoHash,
        receipt_proofs: &[ReceiptProof],
    ) -> Result<(), Error> {
        let store = self.chain_store.store();
        let mut store_update = store.store_update();
        // TODO(spice): Only save receipts targeted at shards that we track.
        for proof in receipt_proofs {
            save_receipt_proof(&mut store_update, &block_hash, &proof)?
        }
        store_update.commit()?;
        Ok(())
    }

    fn save_verified_receipts(&self, verified_receipts: &VerifiedReceipts) -> Result<(), Error> {
        let store = self.chain_store.store();
        let mut store_update = store.store_update();
        let VerifiedReceipts { receipt_proof, block_hash } = verified_receipts;
        save_receipt_proof(&mut store_update, &block_hash, &receipt_proof)?;
        store_update.commit()?;
        Ok(())
    }

    fn receipts_verification_context(
        &self,
        block_hash: &CryptoHash,
    ) -> Result<ReceiptVerificationContext, Error> {
        let block = self.chain_store.get_block(block_hash)?;
        if !self.core_processor.all_execution_results_exist(&block)? {
            return Ok(ReceiptVerificationContext::NotReady);
        }
        let execution_results = self.core_processor.get_execution_results_by_shard_id(&block)?;
        Ok(ReceiptVerificationContext::Ready { execution_results })
    }

    fn try_process_pending_unverified_receipts(
        &mut self,
        block_hash: &CryptoHash,
    ) -> Result<(), Error> {
        let verification_context = self.receipts_verification_context(&block_hash)?;
        let ReceiptVerificationContext::Ready { execution_results } = verification_context else {
            return Ok(());
        };
        let pending_receipts = self.pending_unverified_receipts.remove(block_hash);
        for receipt in pending_receipts.into_iter().flatten() {
            let verified_receipts = match receipt.verify(&execution_results) {
                Ok(verified_receipts) => verified_receipts,
                Err(err) => {
                    // TODO(spice): Notify spice data distributor about invalid receipts so it can ban
                    // or de-prioritize the node which sent them.
                    tracing::warn!(target: "chunk_executor", ?err, ?block_hash, "encountered invalid receipts");
                    continue;
                }
            };
            self.save_verified_receipts(&verified_receipts)?;
        }
        Ok(())
    }
}

fn new_execution_result(
    gas_limit: &Gas,
    apply_result: &ApplyChunkResult,
    outgoing_receipts_root: CryptoHash,
) -> ChunkExecutionResult {
    let (outcome_root, _) = ApplyChunkResult::compute_outcomes_proof(&apply_result.outcomes);
    let chunk_extra = ChunkExtra::new(
        &apply_result.new_root,
        outcome_root,
        apply_result.validator_proposals.clone(),
        apply_result.total_gas_burnt,
        *gas_limit,
        apply_result.total_balance_burnt,
        apply_result.congestion_info,
        apply_result.bandwidth_requests.clone(),
    );
    ChunkExecutionResult { chunk_extra, outgoing_receipts_root }
}

// TODO(spice): There is no need to store receipt proof since we verify receipts before storing
// them. So instead Vec<Receipt> should be stored with the same keys.
pub(crate) fn save_receipt_proof(
    store_update: &mut StoreUpdate,
    block_hash: &CryptoHash,
    receipt_proof: &ReceiptProof,
) -> Result<(), std::io::Error> {
    let &ReceiptProof(_, ShardProof { from_shard_id, to_shard_id, .. }) = receipt_proof;
    let key = get_receipt_proof_key(block_hash, from_shard_id, to_shard_id);
    let value = borsh::to_vec(&receipt_proof)?;
    store_update.set(DBCol::receipt_proofs(), &key, &value);
    Ok(())
}

fn get_receipt_proofs_for_shard(
    store: &Store,
    block_hash: &CryptoHash,
    to_shard_id: ShardId,
) -> Result<Vec<ReceiptProof>, std::io::Error> {
    let prefix = get_receipt_proof_target_shard_prefix(block_hash, to_shard_id);
    store
        .iter_prefix_ser::<ReceiptProof>(DBCol::receipt_proofs(), &prefix)
        .map(|res| res.map(|kv| kv.1))
        .collect()
}

pub fn receipt_proof_exists(
    store: &Store,
    block_hash: &CryptoHash,
    to_shard_id: ShardId,
    from_shard_id: ShardId,
) -> Result<bool, std::io::Error> {
    let key = get_receipt_proof_key(block_hash, from_shard_id, to_shard_id);
    store.exists(DBCol::receipt_proofs(), &key)
}

type UpdateShardJob = (
    ShardId,
    Box<dyn FnOnce(&tracing::Span) -> Result<ShardUpdateResult, Error> + Send + Sync + 'static>,
);

#[instrument(
    level = "debug",
    target = "chunk_executor",
    skip_all,
    fields(%block_height, ?block_hash)
)]
// We don't reuse chain's do_apply_chunks because we don't need CachedShardUpdateKey which is used
// for optimistic blocks.
fn do_apply_chunks(
    iteration_mode: ApplyChunksIterationMode,
    block_hash: &CryptoHash,
    block_height: BlockHeight,
    work: Vec<UpdateShardJob>,
) -> Vec<(ShardId, Result<ShardUpdateResult, Error>)> {
    // Track all children using `parent_span`, as they may be processed in parallel.
    let parent_span = tracing::Span::current();
    match iteration_mode {
        ApplyChunksIterationMode::Sequential => {
            work.into_iter().map(|(shard_id, task)| (shard_id, task(&parent_span))).collect()
        }
        ApplyChunksIterationMode::Rayon => {
            work.into_par_iter().map(|(shard_id, task)| (shard_id, task(&parent_span))).collect()
        }
    }
}<|MERGE_RESOLUTION|>--- conflicted
+++ resolved
@@ -357,13 +357,8 @@
         let prev_block = self.chain_store.get_block(prev_hash)?;
         let shard_layout = self.epoch_manager.get_shard_layout(&block.header().epoch_id())?;
         let chunk_headers = block.chunks();
-
-<<<<<<< HEAD
-        let receipts_shuffle_salt = get_receipts_shuffle_salt(self.epoch_manager.as_ref(), &block)?;
-
-=======
-        let chunk_headers = &block.chunks();
->>>>>>> 7583d6aa
+        let receipts_shuffle_salt = get_receipts_shuffle_salt(&block);
+
         let mut jobs = Vec::new();
         // TODO(spice-resharding): Make sure shard logic is correct with resharding.
         for shard_id in shard_layout.shard_ids() {
@@ -389,7 +384,7 @@
             let mut receipt_proofs = incoming_receipts
                 .remove(&shard_id)
                 .expect("expected receipts for all tracked shards");
-            shuffle_receipt_proofs(&mut receipt_proofs, get_receipts_shuffle_salt(&block));
+            shuffle_receipt_proofs(&mut receipt_proofs, receipts_shuffle_salt);
 
             let storage_context =
                 StorageContext { storage_data_source: StorageDataSource::Db, state_patch };
