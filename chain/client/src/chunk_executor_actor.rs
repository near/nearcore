--- conflicted
+++ resolved
@@ -389,17 +389,9 @@
             let storage_context =
                 StorageContext { storage_data_source: StorageDataSource::Db, state_patch };
 
-<<<<<<< HEAD
-            let cached_shard_update_key = Chain::get_cached_shard_update_key(
-                &block_context.to_key_source(),
-                chunk_headers,
-                shard_id,
-            )?;
-=======
             let shard_index = shard_layout.get_shard_index(shard_id)?;
             let chunk_header =
                 chunk_headers.get(shard_index).ok_or(Error::InvalidShardId(shard_id))?;
->>>>>>> a3822840
 
             let chunk = if chunk_header.is_new_chunk(block.header().height()) {
                 Some(get_chunk_clone_from_header(&self.chain_store, chunk_header)?)
