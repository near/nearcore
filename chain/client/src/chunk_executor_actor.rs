use std::collections::HashMap;
use std::collections::HashSet;
use std::sync::Arc;

use near_async::Message;
use near_async::futures::AsyncComputationSpawner;
use near_async::futures::AsyncComputationSpawnerExt;
use near_async::messaging::CanSend;
use near_async::messaging::Handler;
use near_async::messaging::IntoSender;
use near_async::messaging::Sender;
use near_chain::ApplyChunksIterationMode;
use near_chain::ChainStoreAccess;
use near_chain::chain::{NewChunkData, NewChunkResult, ShardContext, StorageContext};
use near_chain::sharding::get_receipts_shuffle_salt;
use near_chain::sharding::shuffle_receipt_proofs;
use near_chain::spice_chunk_application::build_spice_apply_chunk_block_context;
use near_chain::spice_core::CoreStatementsProcessor;
use near_chain::spice_core::ExecutionResultEndorsed;
use near_chain::types::ApplyChunkResult;
use near_chain::types::{RuntimeAdapter, StorageDataSource};
use near_chain::update_shard::{ShardUpdateReason, ShardUpdateResult, process_shard_update};
use near_chain::{
    Block, Chain, ChainGenesis, ChainStore, ChainUpdate, DoomslugThresholdMode, Error,
    collect_receipts, get_chunk_clone_from_header,
};
use near_chain_configs::MutableValidatorSigner;
use near_chain_primitives::ApplyChunksMode;
use near_epoch_manager::EpochManagerAdapter;
use near_epoch_manager::shard_assignment::shard_id_to_uid;
use near_epoch_manager::shard_tracker::ShardTracker;
use near_network::types::PeerManagerAdapter;
<<<<<<< HEAD
use near_primitives::block::{ApplyChunkBlockContext, Chunks};
=======
>>>>>>> 8420ab5b
use near_primitives::hash::CryptoHash;
use near_primitives::sandbox::state_patch::SandboxStatePatch;
use near_primitives::sharding::ReceiptProof;
use near_primitives::sharding::ShardChunk;
use near_primitives::sharding::ShardProof;
use near_primitives::state::PartialState;
use near_primitives::stateless_validation::contract_distribution::ContractUpdates;
use near_primitives::stateless_validation::spice_chunk_endorsement::SpiceChunkEndorsement;
use near_primitives::stateless_validation::spice_state_witness::SpiceChunkStateTransition;
use near_primitives::stateless_validation::spice_state_witness::SpiceChunkStateWitness;
use near_primitives::types::BlockExecutionResults;
use near_primitives::types::BlockHeight;
use near_primitives::types::ChunkExecutionResult;
use near_primitives::types::ChunkExecutionResultHash;
use near_primitives::types::EpochId;
use near_primitives::types::SpiceChunkId;
use near_primitives::types::chunk_extra::ChunkExtra;
use near_primitives::types::{Gas, ShardId};
use near_primitives::utils::get_receipt_proof_key;
use near_primitives::utils::get_receipt_proof_target_shard_prefix;
use near_primitives::validator_signer::ValidatorSigner;
use near_store::DBCol;
use near_store::Store;
use near_store::StoreUpdate;
use near_store::TrieDBStorage;
use near_store::TrieStorage;
use near_store::adapter::trie_store::TrieStoreAdapter;
use node_runtime::SignedValidPeriodTransactions;
use rayon::iter::IntoParallelIterator as _;
use rayon::iter::ParallelIterator as _;
use tracing::instrument;

use crate::spice_chunk_validator_actor::send_spice_chunk_endorsement;
use crate::spice_data_distributor_actor::SpiceDataDistributorAdapter;
use crate::spice_data_distributor_actor::SpiceDistributorOutgoingReceipts;
use crate::spice_data_distributor_actor::SpiceDistributorStateWitness;

pub struct ChunkExecutorActor {
    pub(crate) chain_store: ChainStore,
    pub(crate) runtime_adapter: Arc<dyn RuntimeAdapter>,
    pub(crate) epoch_manager: Arc<dyn EpochManagerAdapter>,
    pub(crate) shard_tracker: ShardTracker,
    network_adapter: PeerManagerAdapter,
    apply_chunks_spawner: Arc<dyn AsyncComputationSpawner>,
    apply_chunks_iteration_mode: ApplyChunksIterationMode,
    myself_sender: Sender<ExecutorApplyChunksDone>,
    data_distributor_adapter: SpiceDataDistributorAdapter,

    blocks_in_execution: HashSet<CryptoHash>,
    pending_unverified_receipts: HashMap<CryptoHash, Vec<ExecutorIncomingUnverifiedReceipts>>,

    pub(crate) validator_signer: MutableValidatorSigner,
    pub(crate) core_processor: CoreStatementsProcessor,
}

impl ChunkExecutorActor {
    pub fn new(
        store: Store,
        genesis: &ChainGenesis,
        runtime_adapter: Arc<dyn RuntimeAdapter>,
        epoch_manager: Arc<dyn EpochManagerAdapter>,
        shard_tracker: ShardTracker,
        network_adapter: PeerManagerAdapter,
        validator_signer: MutableValidatorSigner,
        core_processor: CoreStatementsProcessor,
        apply_chunks_spawner: Arc<dyn AsyncComputationSpawner>,
        apply_chunks_iteration_mode: ApplyChunksIterationMode,
        myself_sender: Sender<ExecutorApplyChunksDone>,
        data_distributor_adapter: SpiceDataDistributorAdapter,
    ) -> Self {
        Self {
            chain_store: ChainStore::new(store, true, genesis.transaction_validity_period),
            runtime_adapter,
            epoch_manager,
            shard_tracker,
            network_adapter,
            apply_chunks_spawner,
            apply_chunks_iteration_mode,
            myself_sender,
            blocks_in_execution: HashSet::new(),
            validator_signer,
            core_processor,
            data_distributor_adapter,
            pending_unverified_receipts: HashMap::new(),
        }
    }
}

impl near_async::messaging::Actor for ChunkExecutorActor {}

/// Message with incoming unverified receipts corresponding to the block.
#[derive(Message, Debug)]
pub struct ExecutorIncomingUnverifiedReceipts {
    pub block_hash: CryptoHash,
    pub receipt_proof: ReceiptProof,
}

struct VerifiedReceipts {
    // TODO(spice): After verification no need to keep proofs so we should store here and in db
    // only Vec<Receipt>
    receipt_proof: ReceiptProof,
    block_hash: CryptoHash,
}

enum ReceiptVerificationContext {
    NotReady,
    Ready { execution_results: HashMap<ShardId, Arc<ChunkExecutionResult>> },
}

impl ExecutorIncomingUnverifiedReceipts {
    /// Returns VerifiedReceipts iff receipts are valid.
    /// execution_results should contain results for all shards of the relevant block.
    fn verify(
        self,
        execution_results: &HashMap<ShardId, Arc<ChunkExecutionResult>>,
    ) -> Result<VerifiedReceipts, Error> {
        let Some(execution_result) = execution_results.get(&self.receipt_proof.1.from_shard_id)
        else {
            debug_assert!(false, "execution results missing results when verifying receipts");
            tracing::error!(
                target: "chunk_executor",
                from_shard_id=?self.receipt_proof.1.from_shard_id,
                "execution results missing results when verifying receipts"
            );
            return Err(Error::InvalidShardId(self.receipt_proof.1.from_shard_id));
        };
        if !self.receipt_proof.verify_against_receipt_root(execution_result.outgoing_receipts_root)
        {
            return Err(Error::InvalidReceiptsProof);
        }
        Ok(VerifiedReceipts { receipt_proof: self.receipt_proof, block_hash: self.block_hash })
    }
}

/// Message that should be sent once block is processed.
#[derive(Message, Debug)]
pub struct ProcessedBlock {
    pub block_hash: CryptoHash,
}

#[derive(Message, Debug)]
pub struct ExecutorApplyChunksDone {
    pub block_hash: CryptoHash,
    pub apply_results: Vec<ShardUpdateResult>,
}

impl Handler<ExecutorIncomingUnverifiedReceipts> for ChunkExecutorActor {
    fn handle(&mut self, receipts: ExecutorIncomingUnverifiedReceipts) {
        let block_hash = receipts.block_hash;
        self.pending_unverified_receipts.entry(block_hash).or_default().push(receipts);

        if let Err(err) = self.try_process_next_blocks(&block_hash) {
            tracing::error!(target: "chunk_executor", ?err, ?block_hash, "failed to process next blocks");
        }
    }
}

impl Handler<ProcessedBlock> for ChunkExecutorActor {
    fn handle(&mut self, ProcessedBlock { block_hash }: ProcessedBlock) {
        match self.try_apply_chunks(&block_hash) {
            Ok(TryApplyChunksOutcome::Scheduled) => {}
            Ok(TryApplyChunksOutcome::NotReady) => {
                // We will retry applying it by looking at all next blocks after receiving
                // additional execution result endorsements or receipts.
                tracing::debug!(target: "chunk_executor", %block_hash, "not yet ready for processing");
            }
            Ok(TryApplyChunksOutcome::BlockAlreadyAccepted) => {
                tracing::warn!(
                    target: "chunk_executor",
                    ?block_hash,
                    "not expected to receive already executed block"
                );
            }
            Err(err) => {
                tracing::error!(target: "chunk_executor", ?err, ?block_hash, "failed to apply chunk for block hash");
            }
        }
    }
}

impl Handler<ExecutionResultEndorsed> for ChunkExecutorActor {
    fn handle(&mut self, ExecutionResultEndorsed { block_hash }: ExecutionResultEndorsed) {
        if let Err(err) = self.try_process_next_blocks(&block_hash) {
            tracing::error!(target: "chunk_executor", ?err, ?block_hash, "failed to process next blocks");
        }
    }
}

impl Handler<ExecutorApplyChunksDone> for ChunkExecutorActor {
    // TODO(spice): We should request relevant receipts from spice data distributor either
    // after we finished executing a relevant block or once we know about a block.
    fn handle(
        &mut self,
        ExecutorApplyChunksDone { block_hash, apply_results }: ExecutorApplyChunksDone,
    ) {
        if let Err(err) = self.process_apply_chunk_results(block_hash, apply_results) {
            tracing::error!(target: "chunk_executor", ?err, ?block_hash, "failed to process apply chunk results");
            return;
        };
        assert!(self.blocks_in_execution.remove(&block_hash));
        if let Err(err) = self.try_process_next_blocks(&block_hash) {
            tracing::error!(target: "chunk_executor", ?err, ?block_hash, "failed to process next blocks");
        }
    }
}

enum TryApplyChunksOutcome {
    Scheduled,
    NotReady,
    BlockAlreadyAccepted,
}

impl ChunkExecutorActor {
    #[instrument(target = "chunk_executor", level = "debug", skip_all, fields(%block_hash))]
    fn try_apply_chunks(
        &mut self,
        block_hash: &CryptoHash,
    ) -> Result<TryApplyChunksOutcome, Error> {
        if self.blocks_in_execution.contains(block_hash) {
            return Ok(TryApplyChunksOutcome::BlockAlreadyAccepted);
        }
        let block = self.chain_store.get_block(block_hash)?;
        let header = block.header();
        let prev_block_hash = header.prev_hash();
        let prev_block = self.chain_store.get_block(&prev_block_hash)?;
        let store = self.chain_store.store();

        let Some(prev_block_execution_results) =
            self.core_processor.get_block_execution_results(&prev_block)?
        else {
            return Ok(TryApplyChunksOutcome::NotReady);
        };

        // TODO(spice): refactor try_process_pending_unverified_receipts to take prev_block_execution_results as argument.
        if let Err(err) = self.try_process_pending_unverified_receipts(prev_block_hash) {
            tracing::error!(target: "chunk_executor", ?err, ?block_hash, "failure when processing pending unverified receipts");
            return Err(err);
        }

        let mut all_receipts: HashMap<ShardId, Vec<ReceiptProof>> = HashMap::new();
        let prev_block_epoch_id = self.epoch_manager.get_epoch_id(prev_block_hash)?;
        let prev_block_shard_ids = self.epoch_manager.shard_ids(&prev_block_epoch_id)?;
        for &prev_block_shard_id in &prev_block_shard_ids {
            // TODO(spice-resharding): convert `prev_block_shard_id` into `shard_id` for
            // the current shard layout
            let current_block_shard_id = prev_block_shard_id;
            if self.shard_tracker.should_apply_chunk(
                ApplyChunksMode::IsCaughtUp,
                prev_block_hash,
                current_block_shard_id,
            ) {
                // Existing chunk extra means that the chunk for that shard was already applied
                if self.chunk_extra_exists(block_hash, current_block_shard_id)? {
                    return Ok(TryApplyChunksOutcome::BlockAlreadyAccepted);
                }

                // Genesis block has no outgoing receipts.
                if prev_block.header().is_genesis() {
                    all_receipts.insert(prev_block_shard_id, vec![]);
                    continue;
                }

                if !self.chunk_extra_exists(prev_block_hash, prev_block_shard_id)? {
                    tracing::debug!(
                        target: "chunk_executor",
                        %block_hash,
                        %prev_block_hash,
                        %prev_block_shard_id,
                        "previous block is not executed yet");
                    return Ok(TryApplyChunksOutcome::NotReady);
                }

                let proofs =
                    get_receipt_proofs_for_shard(&store, prev_block_hash, prev_block_shard_id)?;
                if proofs.len() != prev_block_shard_ids.len() {
                    tracing::debug!(
                        target: "chunk_executor",
                        %block_hash,
                        %prev_block_hash,
                        %prev_block_shard_id,
                        "missing receipts to apply all tracked chunks for a block"
                    );
                    return Ok(TryApplyChunksOutcome::NotReady);
                }
                all_receipts.insert(prev_block_shard_id, proofs);
            }
        }
        self.schedule_apply_chunks(
            block,
            all_receipts,
            prev_block_execution_results,
            SandboxStatePatch::default(),
        )?;
        self.blocks_in_execution.insert(*block_hash);
        Ok(TryApplyChunksOutcome::Scheduled)
    }

    fn try_process_next_blocks(&mut self, block_hash: &CryptoHash) -> Result<(), Error> {
        let next_block_hashes = self.chain_store.get_all_next_block_hashes(block_hash)?;
        if next_block_hashes.is_empty() {
            // Next block wasn't received yet.
            tracing::debug!(target: "chunk_executor", %block_hash, "no next block hash is available");
            return Ok(());
        }
        for next_block_hash in next_block_hashes {
            match self.try_apply_chunks(&next_block_hash)? {
                TryApplyChunksOutcome::Scheduled => {}
                TryApplyChunksOutcome::NotReady => {
                    tracing::debug!(target: "chunk_executor", %next_block_hash, "not yet ready for processing");
                }
                TryApplyChunksOutcome::BlockAlreadyAccepted => {}
            }
        }
        Ok(())
    }

    fn schedule_apply_chunks(
        &self,
        block: Arc<Block>,
        mut incoming_receipts: HashMap<ShardId, Vec<ReceiptProof>>,
        prev_block_execution_results: BlockExecutionResults,
        mut state_patch: SandboxStatePatch,
    ) -> Result<(), Error> {
        let prev_hash = block.header().prev_hash();
        let prev_block = self.chain_store.get_block(prev_hash)?;
        let shard_layout = self.epoch_manager.get_shard_layout(&block.header().epoch_id())?;
        let chunk_headers = block.chunks();
        let receipts_shuffle_salt = get_receipts_shuffle_salt(&block);

        let mut jobs = Vec::new();
        // TODO(spice-resharding): Make sure shard logic is correct with resharding.
        for shard_id in shard_layout.shard_ids() {
            // XXX: This is a bit questionable -- sandbox state patching works
            // only for a single shard. This so far has been enough.
            let state_patch = state_patch.take();
            // If we don't care about shard we wouldn't have relevant incoming receipts.
            if !self.shard_tracker.should_apply_chunk(
                ApplyChunksMode::IsCaughtUp,
                prev_hash,
                shard_id,
            ) {
                continue;
            }

            let block_context = build_spice_apply_chunk_block_context(
                block.header(),
                &prev_block_execution_results,
                self.epoch_manager.as_ref(),
            )?;

            // TODO(spice-resharding): We may need to take resharding into account here.
            let mut receipt_proofs = incoming_receipts
                .remove(&shard_id)
                .expect("expected receipts for all tracked shards");
            shuffle_receipt_proofs(&mut receipt_proofs, receipts_shuffle_salt);

            let storage_context =
                StorageContext { storage_data_source: StorageDataSource::Db, state_patch };

<<<<<<< HEAD
            let cached_shard_update_key = Chain::get_cached_shard_update_key(
                &block_context,
                chunk_headers.iter_raw(),
                shard_id,
            )?;
=======
            let shard_index = shard_layout.get_shard_index(shard_id)?;
            let chunk_header =
                chunk_headers.get(shard_index).ok_or(Error::InvalidShardId(shard_id))?;
>>>>>>> 8420ab5b

            let chunk = if chunk_header.is_new_chunk(block.header().height()) {
                Some(get_chunk_clone_from_header(&self.chain_store, chunk_header)?)
            } else {
                None
            };
            let job = self.get_update_shard_job(
                block_context,
                shard_id,
                chunk,
                &prev_block,
                ApplyChunksMode::IsCaughtUp,
                &receipt_proofs,
                storage_context,
            );
            match job {
                Ok(Some(job)) => jobs.push(job),
                Ok(None) => {}
                Err(e) => panic!("{e:?}"),
            }
        }

        let apply_done_sender = self.myself_sender.clone();
        let iteration_mode = self.apply_chunks_iteration_mode;
        self.apply_chunks_spawner.spawn("apply_chunks", move || {
            let block_hash = *block.hash();
            let apply_results =
                do_apply_chunks(iteration_mode, &block_hash, block.header().height(), jobs)
                    .into_iter()
                    .map(|(shard_id, result)| {
                        result.unwrap_or_else(|err| {
                    panic!("failed to apply block {block_hash:?} chunk for shard {shard_id}: {err}")
                })
                    })
                    .collect();
            apply_done_sender.send(ExecutorApplyChunksDone { block_hash, apply_results });
        });
        Ok(())
    }

    fn send_outgoing_receipts(&self, block: &Block, receipt_proofs: Vec<ReceiptProof>) {
        let block_hash = *block.hash();
        tracing::debug!(target: "chunk_executor", %block_hash, ?receipt_proofs, "sending outgoing receipts");
        self.data_distributor_adapter
            .send(SpiceDistributorOutgoingReceipts { block_hash, receipt_proofs });
    }

    fn process_apply_chunk_results(
        &mut self,
        block_hash: CryptoHash,
        results: Vec<ShardUpdateResult>,
    ) -> Result<(), Error> {
        let block = self.chain_store.get_block(&block_hash).unwrap();
        tracing::debug!(target: "chunk_executor",
            ?block_hash,
            block_height=?block.header().height(),
            head_height=?self.chain_store.head().map(|tip| tip.height),
            "processing chunk application results");
        let epoch_id = self.epoch_manager.get_epoch_id(&block_hash)?;
        let shard_layout = self.epoch_manager.get_shard_layout(&epoch_id)?;
        for result in &results {
            let ShardUpdateResult::NewChunk(new_chunk_result) = result else {
                panic!("missing chunks are not expected in SPICE");
            };
            let Some(my_signer) = self.validator_signer.get() else {
                // If node isn't validator it shouldn't send outgoing receipts, endorsed and witnesses.
                // RPC nodes can still apply chunks and tracks multiple shards.
                continue;
            };
            let shard_id = new_chunk_result.shard_uid.shard_id();
            let (outgoing_receipts_root, receipt_proofs) =
                Chain::create_receipts_proofs_from_outgoing_receipts(
                    &shard_layout,
                    shard_id,
                    new_chunk_result.apply_result.outgoing_receipts.clone(),
                )?;
            self.save_produced_receipts(&block_hash, &receipt_proofs)?;
            self.send_outgoing_receipts(&block, receipt_proofs);

            self.distribute_witness(&block, my_signer, new_chunk_result, outgoing_receipts_root)?;
        }

        let mut chain_update = self.chain_update();
        let should_save_state_transition_data = false;
        chain_update.apply_chunk_postprocessing(
            &block,
            results,
            should_save_state_transition_data,
        )?;
        chain_update.commit()?;
        Ok(())
    }

    fn distribute_witness(
        &self,
        block: &Block,
        my_signer: Arc<ValidatorSigner>,
        new_chunk_result: &NewChunkResult,
        outgoing_receipts_root: CryptoHash,
    ) -> Result<(), Error> {
        let NewChunkResult { shard_uid, gas_limit, apply_result, .. } = new_chunk_result;
        let shard_id = shard_uid.shard_id();

        let execution_result =
            new_execution_result(gas_limit, apply_result, outgoing_receipts_root);
        let execution_result_hash = execution_result.compute_hash();
        if self
            .epoch_manager
            .get_chunk_validator_assignments(
                &block.header().epoch_id(),
                shard_id,
                block.header().height(),
            )?
            .contains(my_signer.validator_id())
        {
            // If we're validator we can send endorsement without witness validation.
            let endorsement = SpiceChunkEndorsement::new(
                SpiceChunkId { block_hash: *block.hash(), shard_id },
                execution_result,
                &my_signer,
            );
            send_spice_chunk_endorsement(
                endorsement.clone(),
                self.epoch_manager.as_ref(),
                &self.network_adapter.clone().into_sender(),
                &my_signer,
            );
            self.core_processor
                .process_chunk_endorsement(endorsement)
                .expect("Node should always be able to record it's own endorsement");
        }

        let state_witness =
            self.create_witness(block, apply_result, shard_id, execution_result_hash)?;

        // TODO(spice): Implementing saving latest witness based on configuration.

        self.data_distributor_adapter.send(SpiceDistributorStateWitness { state_witness });
        Ok(())
    }

    fn create_witness(
        &self,
        block: &Block,
        apply_result: &ApplyChunkResult,
        shard_id: ShardId,
        execution_result_hash: ChunkExecutionResultHash,
    ) -> Result<SpiceChunkStateWitness, Error> {
        let block_hash = block.header().hash();
        let epoch_id = self.epoch_manager.get_epoch_id(block_hash).unwrap();
        let transactions = {
            let shard_layout = self.epoch_manager.get_shard_layout(&epoch_id).unwrap();
            let shard_index = shard_layout.get_shard_index(shard_id).unwrap();
            let chunk_headers = block.chunks();
            let chunk_header = chunk_headers.get(shard_index).unwrap();
            if chunk_header.is_new_chunk(block.header().height()) {
                self.chain_store.get_chunk(chunk_header.chunk_hash()).unwrap().into_transactions()
            } else {
                vec![]
            }
        };

        let applied_receipts_hash = apply_result.applied_receipts_hash;
        let main_transition = {
            let ContractUpdates { contract_accesses, contract_deploys: _ } =
                apply_result.contract_updates.clone();

            let PartialState::TrieValues(mut base_state_values) =
                apply_result.proof.clone().unwrap().nodes;
            let trie_storage = TrieDBStorage::new(
                TrieStoreAdapter::new(self.runtime_adapter.store().clone()),
                shard_id_to_uid(self.epoch_manager.as_ref(), shard_id, &epoch_id)?,
            );
            base_state_values.reserve_exact(contract_accesses.len());
            for contract_hash in contract_accesses {
                let contract = trie_storage.retrieve_raw_bytes(&contract_hash.0)?;
                base_state_values.push(contract);
            }
            SpiceChunkStateTransition {
                base_state: PartialState::TrieValues(base_state_values),
                post_state_root: apply_result.new_root,
            }
        };
        let source_receipt_proofs: HashMap<ShardId, ReceiptProof> = {
            let prev_block_hash = block.header().prev_hash();
            let (_, prev_block_shard_id, _) =
                self.epoch_manager.get_prev_shard_id_from_prev_hash(prev_block_hash, shard_id)?;
            let receipt_proofs = get_receipt_proofs_for_shard(
                &self.chain_store.store(),
                prev_block_hash,
                prev_block_shard_id,
            )?;
            receipt_proofs
                .into_iter()
                .map(|proof| -> Result<_, Error> { Ok((proof.1.from_shard_id, proof)) })
                .collect::<Result<_, Error>>()?
        };
        // TODO(spice-resharding): Handle witness validation when resharding.
        let state_witness = SpiceChunkStateWitness::new(
            near_primitives::types::SpiceChunkId { block_hash: *block_hash, shard_id },
            main_transition,
            source_receipt_proofs,
            applied_receipts_hash,
            transactions,
            execution_result_hash,
        );
        Ok(state_witness)
    }

    fn get_update_shard_job(
        &self,
        block: ApplyChunkBlockContext,
        shard_id: ShardId,
        chunk: Option<ShardChunk>,
        prev_block: &Block,
        mode: ApplyChunksMode,
        incoming_receipts: &[ReceiptProof],
        storage_context: StorageContext,
    ) -> Result<Option<UpdateShardJob>, Error> {
        let prev_block_hash = prev_block.hash();
        let block_height = block.height;
        let _span =
            tracing::debug_span!(target: "chunk_executor", "get_update_shard_job", ?prev_block_hash, block_height)
                .entered();

        let epoch_id = self.epoch_manager.get_epoch_id_from_prev_block(prev_block_hash)?;
        let shard_context = self.get_shard_context(prev_block_hash, &epoch_id, shard_id, mode)?;

        if !shard_context.should_apply_chunk {
            return Ok(None);
        }

        let shard_update_reason = {
            let receipts = collect_receipts(incoming_receipts);
            let shard_uid = &shard_context.shard_uid;
            let prev_chunk_chunk_extra =
                self.chain_store.get_chunk_extra(prev_block_hash, shard_uid)?;

            let (transactions, chunk_hash) = if let Some(chunk) = chunk {
                let chunk_hash = chunk.chunk_hash().clone();
                let tx_valid_list =
                    self.chain_store.compute_transaction_validity(prev_block.header(), &chunk);
                (
                    SignedValidPeriodTransactions::new(chunk.into_transactions(), tx_valid_list),
                    Some(chunk_hash),
                )
            } else {
                (SignedValidPeriodTransactions::new(vec![], vec![]), None)
            };

            ShardUpdateReason::NewChunk(NewChunkData {
                gas_limit: prev_chunk_chunk_extra.gas_limit(),
                prev_state_root: *prev_chunk_chunk_extra.state_root(),
                prev_validator_proposals: prev_chunk_chunk_extra.validator_proposals().collect(),
                chunk_hash,
                transactions,
                receipts,
                block,
                storage_context,
                chunk: None,
            })
        };

        let runtime = self.runtime_adapter.clone();
        Ok(Some((
            shard_id,
            Box::new(move |parent_span| -> Result<ShardUpdateResult, Error> {
                Ok(process_shard_update(
                    parent_span,
                    runtime.as_ref(),
                    shard_update_reason,
                    shard_context,
                    None,
                )?)
            }),
        )))
    }

    fn get_shard_context(
        &self,
        prev_hash: &CryptoHash,
        epoch_id: &EpochId,
        shard_id: ShardId,
        mode: ApplyChunksMode,
    ) -> Result<ShardContext, Error> {
        let should_apply_chunk = self.shard_tracker.should_apply_chunk(mode, prev_hash, shard_id);
        let shard_uid = shard_id_to_uid(self.epoch_manager.as_ref(), shard_id, epoch_id)?;
        Ok(ShardContext { shard_uid, should_apply_chunk })
    }

    pub(crate) fn get_chunk_extra(
        &self,
        block_hash: &CryptoHash,
        shard_id: ShardId,
    ) -> Result<Option<Arc<ChunkExtra>>, Error> {
        let epoch_id = self.epoch_manager.get_epoch_id(block_hash)?;
        let shard_uid = shard_id_to_uid(self.epoch_manager.as_ref(), shard_id, &epoch_id)?;
        match self.chain_store.get_chunk_extra(block_hash, &shard_uid) {
            Ok(chunk_extra) => Ok(Some(chunk_extra)),
            Err(Error::DBNotFoundErr(_)) => Ok(None),
            Err(err) => Err(err),
        }
    }

    pub(crate) fn chunk_extra_exists(
        &self,
        block_hash: &CryptoHash,
        shard_id: ShardId,
    ) -> Result<bool, Error> {
        self.get_chunk_extra(block_hash, shard_id).map(|option| option.is_some())
    }

    fn chain_update(&mut self) -> ChainUpdate {
        ChainUpdate::new(
            &mut self.chain_store,
            self.epoch_manager.clone(),
            self.runtime_adapter.clone(),
            // Since we don't produce blocks, this argument is irrelevant.
            DoomslugThresholdMode::NoApprovals,
            self.core_processor.clone(),
        )
    }

    fn save_produced_receipts(
        &self,
        block_hash: &CryptoHash,
        receipt_proofs: &[ReceiptProof],
    ) -> Result<(), Error> {
        let store = self.chain_store.store();
        let mut store_update = store.store_update();
        // TODO(spice): Only save receipts targeted at shards that we track.
        for proof in receipt_proofs {
            save_receipt_proof(&mut store_update, &block_hash, &proof)?
        }
        store_update.commit()?;
        Ok(())
    }

    fn save_verified_receipts(&self, verified_receipts: &VerifiedReceipts) -> Result<(), Error> {
        let store = self.chain_store.store();
        let mut store_update = store.store_update();
        let VerifiedReceipts { receipt_proof, block_hash } = verified_receipts;
        save_receipt_proof(&mut store_update, &block_hash, &receipt_proof)?;
        store_update.commit()?;
        Ok(())
    }

    fn receipts_verification_context(
        &self,
        block_hash: &CryptoHash,
    ) -> Result<ReceiptVerificationContext, Error> {
        let block = self.chain_store.get_block(block_hash)?;
        if !self.core_processor.all_execution_results_exist(&block)? {
            return Ok(ReceiptVerificationContext::NotReady);
        }
        let execution_results = self.core_processor.get_execution_results_by_shard_id(&block)?;
        Ok(ReceiptVerificationContext::Ready { execution_results })
    }

    fn try_process_pending_unverified_receipts(
        &mut self,
        block_hash: &CryptoHash,
    ) -> Result<(), Error> {
        let verification_context = self.receipts_verification_context(&block_hash)?;
        let ReceiptVerificationContext::Ready { execution_results } = verification_context else {
            return Ok(());
        };
        let pending_receipts = self.pending_unverified_receipts.remove(block_hash);
        for receipt in pending_receipts.into_iter().flatten() {
            let verified_receipts = match receipt.verify(&execution_results) {
                Ok(verified_receipts) => verified_receipts,
                Err(err) => {
                    // TODO(spice): Notify spice data distributor about invalid receipts so it can ban
                    // or de-prioritize the node which sent them.
                    tracing::warn!(target: "chunk_executor", ?err, ?block_hash, "encountered invalid receipts");
                    continue;
                }
            };
            self.save_verified_receipts(&verified_receipts)?;
        }
        Ok(())
    }
}

fn new_execution_result(
    gas_limit: &Gas,
    apply_result: &ApplyChunkResult,
    outgoing_receipts_root: CryptoHash,
) -> ChunkExecutionResult {
    let (outcome_root, _) = ApplyChunkResult::compute_outcomes_proof(&apply_result.outcomes);
    let chunk_extra = ChunkExtra::new(
        &apply_result.new_root,
        outcome_root,
        apply_result.validator_proposals.clone(),
        apply_result.total_gas_burnt,
        *gas_limit,
        apply_result.total_balance_burnt,
        apply_result.congestion_info,
        apply_result.bandwidth_requests.clone(),
    );
    ChunkExecutionResult { chunk_extra, outgoing_receipts_root }
}

// TODO(spice): There is no need to store receipt proof since we verify receipts before storing
// them. So instead Vec<Receipt> should be stored with the same keys.
pub(crate) fn save_receipt_proof(
    store_update: &mut StoreUpdate,
    block_hash: &CryptoHash,
    receipt_proof: &ReceiptProof,
) -> Result<(), std::io::Error> {
    let &ReceiptProof(_, ShardProof { from_shard_id, to_shard_id, .. }) = receipt_proof;
    let key = get_receipt_proof_key(block_hash, from_shard_id, to_shard_id);
    let value = borsh::to_vec(&receipt_proof)?;
    store_update.set(DBCol::receipt_proofs(), &key, &value);
    Ok(())
}

fn get_receipt_proofs_for_shard(
    store: &Store,
    block_hash: &CryptoHash,
    to_shard_id: ShardId,
) -> Result<Vec<ReceiptProof>, std::io::Error> {
    let prefix = get_receipt_proof_target_shard_prefix(block_hash, to_shard_id);
    store
        .iter_prefix_ser::<ReceiptProof>(DBCol::receipt_proofs(), &prefix)
        .map(|res| res.map(|kv| kv.1))
        .collect()
}

pub fn receipt_proof_exists(
    store: &Store,
    block_hash: &CryptoHash,
    to_shard_id: ShardId,
    from_shard_id: ShardId,
) -> Result<bool, std::io::Error> {
    let key = get_receipt_proof_key(block_hash, from_shard_id, to_shard_id);
    store.exists(DBCol::receipt_proofs(), &key)
}

type UpdateShardJob = (
    ShardId,
    Box<dyn FnOnce(&tracing::Span) -> Result<ShardUpdateResult, Error> + Send + Sync + 'static>,
);

#[instrument(
    level = "debug",
    target = "chunk_executor",
    skip_all,
    fields(%block_height, ?block_hash)
)]
// We don't reuse chain's do_apply_chunks because we don't need CachedShardUpdateKey which is used
// for optimistic blocks.
fn do_apply_chunks(
    iteration_mode: ApplyChunksIterationMode,
    block_hash: &CryptoHash,
    block_height: BlockHeight,
    work: Vec<UpdateShardJob>,
) -> Vec<(ShardId, Result<ShardUpdateResult, Error>)> {
    // Track all children using `parent_span`, as they may be processed in parallel.
    let parent_span = tracing::Span::current();
    match iteration_mode {
        ApplyChunksIterationMode::Sequential => {
            work.into_iter().map(|(shard_id, task)| (shard_id, task(&parent_span))).collect()
        }
        ApplyChunksIterationMode::Rayon => {
            work.into_par_iter().map(|(shard_id, task)| (shard_id, task(&parent_span))).collect()
        }
    }
}<|MERGE_RESOLUTION|>--- conflicted
+++ resolved
@@ -30,10 +30,7 @@
 use near_epoch_manager::shard_assignment::shard_id_to_uid;
 use near_epoch_manager::shard_tracker::ShardTracker;
 use near_network::types::PeerManagerAdapter;
-<<<<<<< HEAD
-use near_primitives::block::{ApplyChunkBlockContext, Chunks};
-=======
->>>>>>> 8420ab5b
+use near_primitives::block::ApplyChunkBlockContext;
 use near_primitives::hash::CryptoHash;
 use near_primitives::sandbox::state_patch::SandboxStatePatch;
 use near_primitives::sharding::ReceiptProof;
@@ -393,17 +390,9 @@
             let storage_context =
                 StorageContext { storage_data_source: StorageDataSource::Db, state_patch };
 
-<<<<<<< HEAD
-            let cached_shard_update_key = Chain::get_cached_shard_update_key(
-                &block_context,
-                chunk_headers.iter_raw(),
-                shard_id,
-            )?;
-=======
             let shard_index = shard_layout.get_shard_index(shard_id)?;
             let chunk_header =
                 chunk_headers.get(shard_index).ok_or(Error::InvalidShardId(shard_id))?;
->>>>>>> 8420ab5b
 
             let chunk = if chunk_header.is_new_chunk(block.header().height()) {
                 Some(get_chunk_clone_from_header(&self.chain_store, chunk_header)?)
