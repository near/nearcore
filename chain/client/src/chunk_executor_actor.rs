use std::collections::HashMap;
use std::collections::HashSet;
use std::sync::Arc;

use near_async::futures::AsyncComputationSpawner;
use near_async::futures::AsyncComputationSpawnerExt;
use near_async::messaging::CanSend;
use near_async::messaging::Handler;
use near_async::messaging::IntoSender;
use near_async::messaging::Sender;
use near_chain::ApplyChunksIterationMode;
use near_chain::ChainStoreAccess;
use near_chain::chain::{NewChunkData, NewChunkResult, ShardContext, StorageContext};
use near_chain::sharding::get_receipts_shuffle_salt;
use near_chain::sharding::shuffle_receipt_proofs;
use near_chain::spice_chunk_application::build_spice_apply_chunk_block_context;
use near_chain::spice_core::CoreStatementsProcessor;
use near_chain::spice_core::ExecutionResultEndorsed;
use near_chain::types::ApplyChunkResult;
use near_chain::types::{ApplyChunkBlockContext, RuntimeAdapter, StorageDataSource};
use near_chain::update_shard::{ShardUpdateReason, ShardUpdateResult, process_shard_update};
use near_chain::{
    Block, Chain, ChainGenesis, ChainStore, ChainUpdate, DoomslugThresholdMode, Error,
    collect_receipts, get_chunk_clone_from_header,
};
use near_chain_configs::MutableValidatorSigner;
use near_chain_primitives::ApplyChunksMode;
use near_epoch_manager::EpochManagerAdapter;
use near_epoch_manager::shard_assignment::shard_id_to_uid;
use near_epoch_manager::shard_tracker::ShardTracker;
use near_network::types::PeerManagerAdapter;
use near_primitives::hash::CryptoHash;
use near_primitives::sandbox::state_patch::SandboxStatePatch;
use near_primitives::sharding::ReceiptProof;
use near_primitives::sharding::ShardChunk;
use near_primitives::sharding::ShardProof;
use near_primitives::state::PartialState;
use near_primitives::stateless_validation::contract_distribution::ContractUpdates;
use near_primitives::stateless_validation::spice_chunk_endorsement::SpiceChunkEndorsement;
use near_primitives::stateless_validation::spice_state_witness::SpiceChunkStateTransition;
use near_primitives::stateless_validation::spice_state_witness::SpiceChunkStateWitness;
use near_primitives::types::BlockExecutionResults;
use near_primitives::types::BlockHeight;
use near_primitives::types::ChunkExecutionResult;
use near_primitives::types::ChunkExecutionResultHash;
use near_primitives::types::EpochId;
use near_primitives::types::SpiceChunkId;
use near_primitives::types::chunk_extra::ChunkExtra;
use near_primitives::types::{Gas, ShardId};
use near_primitives::utils::get_receipt_proof_key;
use near_primitives::utils::get_receipt_proof_target_shard_prefix;
use near_primitives::validator_signer::ValidatorSigner;
use near_store::DBCol;
use near_store::Store;
use near_store::StoreUpdate;
use near_store::TrieDBStorage;
use near_store::TrieStorage;
use near_store::adapter::trie_store::TrieStoreAdapter;
use node_runtime::SignedValidPeriodTransactions;
use rayon::iter::IntoParallelIterator as _;
use rayon::iter::ParallelIterator as _;
use tracing::instrument;

use crate::spice_chunk_validator_actor::send_spice_chunk_endorsement;
use crate::spice_data_distributor_actor::SpiceDataDistributorAdapter;
use crate::spice_data_distributor_actor::SpiceDistributorOutgoingReceipts;
use crate::spice_data_distributor_actor::SpiceDistributorStateWitness;

pub struct ChunkExecutorActor {
    pub(crate) chain_store: ChainStore,
    pub(crate) runtime_adapter: Arc<dyn RuntimeAdapter>,
    pub(crate) epoch_manager: Arc<dyn EpochManagerAdapter>,
    pub(crate) shard_tracker: ShardTracker,
    network_adapter: PeerManagerAdapter,
    apply_chunks_spawner: Arc<dyn AsyncComputationSpawner>,
    apply_chunks_iteration_mode: ApplyChunksIterationMode,
    myself_sender: Sender<ExecutorApplyChunksDone>,
    data_distributor_adapter: SpiceDataDistributorAdapter,

    blocks_in_execution: HashSet<CryptoHash>,
    pending_unverified_receipts: HashMap<CryptoHash, Vec<ExecutorIncomingUnverifiedReceipts>>,

    pub(crate) validator_signer: MutableValidatorSigner,
    pub(crate) core_processor: CoreStatementsProcessor,
}

impl ChunkExecutorActor {
    pub fn new(
        store: Store,
        genesis: &ChainGenesis,
        runtime_adapter: Arc<dyn RuntimeAdapter>,
        epoch_manager: Arc<dyn EpochManagerAdapter>,
        shard_tracker: ShardTracker,
        network_adapter: PeerManagerAdapter,
        validator_signer: MutableValidatorSigner,
        core_processor: CoreStatementsProcessor,
        apply_chunks_spawner: Arc<dyn AsyncComputationSpawner>,
        apply_chunks_iteration_mode: ApplyChunksIterationMode,
        myself_sender: Sender<ExecutorApplyChunksDone>,
        data_distributor_adapter: SpiceDataDistributorAdapter,
    ) -> Self {
        Self {
            chain_store: ChainStore::new(store, true, genesis.transaction_validity_period),
            runtime_adapter,
            epoch_manager,
            shard_tracker,
            network_adapter,
            apply_chunks_spawner,
            apply_chunks_iteration_mode,
            myself_sender,
            blocks_in_execution: HashSet::new(),
            validator_signer,
            core_processor,
            data_distributor_adapter,
            pending_unverified_receipts: HashMap::new(),
        }
    }
}

impl near_async::messaging::Actor for ChunkExecutorActor {}

/// Message with incoming unverified receipts corresponding to the block.
<<<<<<< HEAD
#[derive(Message, PartialEq, Debug)]
=======
#[derive(Debug)]
>>>>>>> aa702327
pub struct ExecutorIncomingUnverifiedReceipts {
    pub block_hash: CryptoHash,
    pub receipt_proof: ReceiptProof,
}

struct VerifiedReceipts {
    // TODO(spice): After verification no need to keep proofs so we should store here and in db
    // only Vec<Receipt>
    receipt_proof: ReceiptProof,
    block_hash: CryptoHash,
}

enum ReceiptVerificationContext {
    NotReady,
    Ready { execution_results: HashMap<ShardId, Arc<ChunkExecutionResult>> },
}

impl ExecutorIncomingUnverifiedReceipts {
    /// Returns VerifiedReceipts iff receipts are valid.
    /// execution_results should contain results for all shards of the relevant block.
    fn verify(
        self,
        execution_results: &HashMap<ShardId, Arc<ChunkExecutionResult>>,
    ) -> Result<VerifiedReceipts, Error> {
        let Some(execution_result) = execution_results.get(&self.receipt_proof.1.from_shard_id)
        else {
            debug_assert!(false, "execution results missing results when verifying receipts");
            tracing::error!(
                target: "chunk_executor",
                from_shard_id=?self.receipt_proof.1.from_shard_id,
                "execution results missing results when verifying receipts"
            );
            return Err(Error::InvalidShardId(self.receipt_proof.1.from_shard_id));
        };
        if !self.receipt_proof.verify_against_receipt_root(execution_result.outgoing_receipts_root)
        {
            return Err(Error::InvalidReceiptsProof);
        }
        Ok(VerifiedReceipts { receipt_proof: self.receipt_proof, block_hash: self.block_hash })
    }
}

/// Message that should be sent once block is processed.
#[derive(Debug)]
pub struct ProcessedBlock {
    pub block_hash: CryptoHash,
}

#[derive(Debug)]
pub struct ExecutorApplyChunksDone {
    pub block_hash: CryptoHash,
    pub apply_results: Vec<ShardUpdateResult>,
}

impl Handler<ExecutorIncomingUnverifiedReceipts> for ChunkExecutorActor {
    fn handle(&mut self, receipts: ExecutorIncomingUnverifiedReceipts) {
        let block_hash = receipts.block_hash;
        self.pending_unverified_receipts.entry(block_hash).or_default().push(receipts);

        if let Err(err) = self.try_process_next_blocks(&block_hash) {
            tracing::error!(target: "chunk_executor", ?err, ?block_hash, "failed to process next blocks");
        }
    }
}

impl Handler<ProcessedBlock> for ChunkExecutorActor {
    fn handle(&mut self, ProcessedBlock { block_hash }: ProcessedBlock) {
        match self.try_apply_chunks(&block_hash) {
            Ok(TryApplyChunksOutcome::Scheduled) => {}
            Ok(TryApplyChunksOutcome::NotReady) => {
                // We will retry applying it by looking at all next blocks after receiving
                // additional execution result endorsements or receipts.
                tracing::debug!(target: "chunk_executor", %block_hash, "not yet ready for processing");
            }
            Ok(TryApplyChunksOutcome::BlockAlreadyAccepted) => {
                tracing::warn!(
                    target: "chunk_executor",
                    ?block_hash,
                    "not expected to receive already executed block"
                );
            }
            Err(err) => {
                tracing::error!(target: "chunk_executor", ?err, ?block_hash, "failed to apply chunk for block hash");
            }
        }
    }
}

impl Handler<ExecutionResultEndorsed> for ChunkExecutorActor {
    fn handle(&mut self, ExecutionResultEndorsed { block_hash }: ExecutionResultEndorsed) {
        if let Err(err) = self.try_process_next_blocks(&block_hash) {
            tracing::error!(target: "chunk_executor", ?err, ?block_hash, "failed to process next blocks");
        }
    }
}

impl Handler<ExecutorApplyChunksDone> for ChunkExecutorActor {
    // TODO(spice): We should request relevant receipts from spice data distributor either
    // after we finished executing a relevant block or once we know about a block.
    fn handle(
        &mut self,
        ExecutorApplyChunksDone { block_hash, apply_results }: ExecutorApplyChunksDone,
    ) {
        if let Err(err) = self.process_apply_chunk_results(block_hash, apply_results) {
            tracing::error!(target: "chunk_executor", ?err, ?block_hash, "failed to process apply chunk results");
            return;
        };
        assert!(self.blocks_in_execution.remove(&block_hash));
        if let Err(err) = self.try_process_next_blocks(&block_hash) {
            tracing::error!(target: "chunk_executor", ?err, ?block_hash, "failed to process next blocks");
        }
    }
}

enum TryApplyChunksOutcome {
    Scheduled,
    NotReady,
    BlockAlreadyAccepted,
}

impl ChunkExecutorActor {
    #[instrument(target = "chunk_executor", level = "debug", skip_all, fields(%block_hash))]
    fn try_apply_chunks(
        &mut self,
        block_hash: &CryptoHash,
    ) -> Result<TryApplyChunksOutcome, Error> {
        if self.blocks_in_execution.contains(block_hash) {
            return Ok(TryApplyChunksOutcome::BlockAlreadyAccepted);
        }
        let block = self.chain_store.get_block(block_hash)?;
        let header = block.header();
        let prev_block_hash = header.prev_hash();
        let prev_block = self.chain_store.get_block(&prev_block_hash)?;
        let store = self.chain_store.store();

        let Some(prev_block_execution_results) =
            self.core_processor.get_block_execution_results(&prev_block)?
        else {
            return Ok(TryApplyChunksOutcome::NotReady);
        };

        // TODO(spice): refactor try_process_pending_unverified_receipts to take prev_block_execution_results as argument.
        if let Err(err) = self.try_process_pending_unverified_receipts(prev_block_hash) {
            tracing::error!(target: "chunk_executor", ?err, ?block_hash, "failure when processing pending unverified receipts");
            return Err(err);
        }

        let mut all_receipts: HashMap<ShardId, Vec<ReceiptProof>> = HashMap::new();
        let prev_block_epoch_id = self.epoch_manager.get_epoch_id(prev_block_hash)?;
        let prev_block_shard_ids = self.epoch_manager.shard_ids(&prev_block_epoch_id)?;
        for &prev_block_shard_id in &prev_block_shard_ids {
            // TODO(spice-resharding): convert `prev_block_shard_id` into `shard_id` for
            // the current shard layout
            let current_block_shard_id = prev_block_shard_id;
            if self.shard_tracker.should_apply_chunk(
                ApplyChunksMode::IsCaughtUp,
                prev_block_hash,
                current_block_shard_id,
            ) {
                // Existing chunk extra means that the chunk for that shard was already applied
                if self.chunk_extra_exists(block_hash, current_block_shard_id)? {
                    return Ok(TryApplyChunksOutcome::BlockAlreadyAccepted);
                }

                // Genesis block has no outgoing receipts.
                if prev_block.header().is_genesis() {
                    all_receipts.insert(prev_block_shard_id, vec![]);
                    continue;
                }

                if !self.chunk_extra_exists(prev_block_hash, prev_block_shard_id)? {
                    tracing::debug!(
                        target: "chunk_executor",
                        %block_hash,
                        %prev_block_hash,
                        %prev_block_shard_id,
                        "previous block is not executed yet");
                    return Ok(TryApplyChunksOutcome::NotReady);
                }

                let proofs =
                    get_receipt_proofs_for_shard(&store, prev_block_hash, prev_block_shard_id)?;
                if proofs.len() != prev_block_shard_ids.len() {
                    tracing::debug!(
                        target: "chunk_executor",
                        %block_hash,
                        %prev_block_hash,
                        %prev_block_shard_id,
                        "missing receipts to apply all tracked chunks for a block"
                    );
                    return Ok(TryApplyChunksOutcome::NotReady);
                }
                all_receipts.insert(prev_block_shard_id, proofs);
            }
        }
        self.schedule_apply_chunks(
            block,
            all_receipts,
            prev_block_execution_results,
            SandboxStatePatch::default(),
        )?;
        self.blocks_in_execution.insert(*block_hash);
        Ok(TryApplyChunksOutcome::Scheduled)
    }

    fn try_process_next_blocks(&mut self, block_hash: &CryptoHash) -> Result<(), Error> {
        let next_block_hashes = self.chain_store.get_all_next_block_hashes(block_hash)?;
        if next_block_hashes.is_empty() {
            // Next block wasn't received yet.
            tracing::debug!(target: "chunk_executor", %block_hash, "no next block hash is available");
            return Ok(());
        }
        for next_block_hash in next_block_hashes {
            match self.try_apply_chunks(&next_block_hash)? {
                TryApplyChunksOutcome::Scheduled => {}
                TryApplyChunksOutcome::NotReady => {
                    tracing::debug!(target: "chunk_executor", %next_block_hash, "not yet ready for processing");
                }
                TryApplyChunksOutcome::BlockAlreadyAccepted => {}
            }
        }
        Ok(())
    }

    fn schedule_apply_chunks(
        &self,
        block: Arc<Block>,
        mut incoming_receipts: HashMap<ShardId, Vec<ReceiptProof>>,
        prev_block_execution_results: BlockExecutionResults,
        mut state_patch: SandboxStatePatch,
    ) -> Result<(), Error> {
        let prev_hash = block.header().prev_hash();
        let prev_block = self.chain_store.get_block(prev_hash)?;
        let shard_layout = self.epoch_manager.get_shard_layout(&block.header().epoch_id())?;
        let chunk_headers = block.chunks();
        let receipts_shuffle_salt = get_receipts_shuffle_salt(&block);

        let mut jobs = Vec::new();
        // TODO(spice-resharding): Make sure shard logic is correct with resharding.
        for shard_id in shard_layout.shard_ids() {
            // XXX: This is a bit questionable -- sandbox state patching works
            // only for a single shard. This so far has been enough.
            let state_patch = state_patch.take();
            // If we don't care about shard we wouldn't have relevant incoming receipts.
            if !self.shard_tracker.should_apply_chunk(
                ApplyChunksMode::IsCaughtUp,
                prev_hash,
                shard_id,
            ) {
                continue;
            }

            let block_context = build_spice_apply_chunk_block_context(
                block.header(),
                &prev_block_execution_results,
                self.epoch_manager.as_ref(),
            )?;

            // TODO(spice-resharding): We may need to take resharding into account here.
            let mut receipt_proofs = incoming_receipts
                .remove(&shard_id)
                .expect("expected receipts for all tracked shards");
            shuffle_receipt_proofs(&mut receipt_proofs, receipts_shuffle_salt);

            let storage_context =
                StorageContext { storage_data_source: StorageDataSource::Db, state_patch };

            let shard_index = shard_layout.get_shard_index(shard_id)?;
            let chunk_header =
                chunk_headers.get(shard_index).ok_or(Error::InvalidShardId(shard_id))?;

            let chunk = if chunk_header.is_new_chunk(block.header().height()) {
                Some(get_chunk_clone_from_header(&self.chain_store, chunk_header)?)
            } else {
                None
            };
            let job = self.get_update_shard_job(
                block_context,
                shard_id,
                chunk,
                &prev_block,
                ApplyChunksMode::IsCaughtUp,
                &receipt_proofs,
                storage_context,
            );
            match job {
                Ok(Some(job)) => jobs.push(job),
                Ok(None) => {}
                Err(e) => panic!("{e:?}"),
            }
        }

        let apply_done_sender = self.myself_sender.clone();
        let iteration_mode = self.apply_chunks_iteration_mode;
        self.apply_chunks_spawner.spawn("apply_chunks", move || {
            let block_hash = *block.hash();
            let apply_results =
                do_apply_chunks(iteration_mode, &block_hash, block.header().height(), jobs)
                    .into_iter()
                    .map(|(shard_id, result)| {
                        result.unwrap_or_else(|err| {
                    panic!("failed to apply block {block_hash:?} chunk for shard {shard_id}: {err}")
                })
                    })
                    .collect();
            apply_done_sender.send(ExecutorApplyChunksDone { block_hash, apply_results });
        });
        Ok(())
    }

    fn send_outgoing_receipts(&self, block: &Block, receipt_proofs: Vec<ReceiptProof>) {
        let block_hash = *block.hash();
        tracing::debug!(target: "chunk_executor", %block_hash, ?receipt_proofs, "sending outgoing receipts");
        self.data_distributor_adapter
            .send(SpiceDistributorOutgoingReceipts { block_hash, receipt_proofs });
    }

    fn process_apply_chunk_results(
        &mut self,
        block_hash: CryptoHash,
        results: Vec<ShardUpdateResult>,
    ) -> Result<(), Error> {
        let block = self.chain_store.get_block(&block_hash).unwrap();
        tracing::debug!(target: "chunk_executor",
            ?block_hash,
            block_height=?block.header().height(),
            head_height=?self.chain_store.head().map(|tip| tip.height),
            "processing chunk application results");
        near_chain::metrics::BLOCK_HEIGHT_SPICE_EXECUTION_HEAD.set(block.header().height() as i64);
        let epoch_id = self.epoch_manager.get_epoch_id(&block_hash)?;
        let shard_layout = self.epoch_manager.get_shard_layout(&epoch_id)?;
        for result in &results {
            let ShardUpdateResult::NewChunk(new_chunk_result) = result else {
                panic!("missing chunks are not expected in SPICE");
            };
            let Some(my_signer) = self.validator_signer.get() else {
                // If node isn't validator it shouldn't send outgoing receipts, endorsed and witnesses.
                // RPC nodes can still apply chunks and tracks multiple shards.
                continue;
            };
            let shard_id = new_chunk_result.shard_uid.shard_id();
            let (outgoing_receipts_root, receipt_proofs) =
                Chain::create_receipts_proofs_from_outgoing_receipts(
                    &shard_layout,
                    shard_id,
                    new_chunk_result.apply_result.outgoing_receipts.clone(),
                )?;
            self.save_produced_receipts(&block_hash, &receipt_proofs)?;
            self.send_outgoing_receipts(&block, receipt_proofs);

            self.distribute_witness(&block, my_signer, new_chunk_result, outgoing_receipts_root)?;
        }

        let mut chain_update = self.chain_update();
        let should_save_state_transition_data = false;
        chain_update.apply_chunk_postprocessing(
            &block,
            results,
            should_save_state_transition_data,
        )?;
        chain_update.commit()?;
        Ok(())
    }

    fn distribute_witness(
        &self,
        block: &Block,
        my_signer: Arc<ValidatorSigner>,
        new_chunk_result: &NewChunkResult,
        outgoing_receipts_root: CryptoHash,
    ) -> Result<(), Error> {
        let NewChunkResult { shard_uid, gas_limit, apply_result } = new_chunk_result;
        let shard_id = shard_uid.shard_id();

        let execution_result =
            new_execution_result(gas_limit, apply_result, outgoing_receipts_root);
        let execution_result_hash = execution_result.compute_hash();
        if self
            .epoch_manager
            .get_chunk_validator_assignments(
                &block.header().epoch_id(),
                shard_id,
                block.header().height(),
            )?
            .contains(my_signer.validator_id())
        {
            // If we're validator we can send endorsement without witness validation.
            let endorsement = SpiceChunkEndorsement::new(
                SpiceChunkId { block_hash: *block.hash(), shard_id },
                execution_result,
                &my_signer,
            );
            send_spice_chunk_endorsement(
                endorsement.clone(),
                self.epoch_manager.as_ref(),
                &self.network_adapter.clone().into_sender(),
                &my_signer,
            );
            self.core_processor
                .process_chunk_endorsement(endorsement)
                .expect("Node should always be able to record it's own endorsement");
        }

        let state_witness =
            self.create_witness(block, apply_result, shard_id, execution_result_hash)?;

        // TODO(spice): Implementing saving latest witness based on configuration.

        self.data_distributor_adapter.send(SpiceDistributorStateWitness { state_witness });
        Ok(())
    }

    fn create_witness(
        &self,
        block: &Block,
        apply_result: &ApplyChunkResult,
        shard_id: ShardId,
        execution_result_hash: ChunkExecutionResultHash,
    ) -> Result<SpiceChunkStateWitness, Error> {
        let block_hash = block.header().hash();
        let epoch_id = self.epoch_manager.get_epoch_id(block_hash).unwrap();
        let transactions = {
            let shard_layout = self.epoch_manager.get_shard_layout(&epoch_id).unwrap();
            let shard_index = shard_layout.get_shard_index(shard_id).unwrap();
            let chunk_headers = block.chunks();
            let chunk_header = chunk_headers.get(shard_index).unwrap();
            if chunk_header.is_new_chunk(block.header().height()) {
                self.chain_store.get_chunk(chunk_header.chunk_hash()).unwrap().into_transactions()
            } else {
                vec![]
            }
        };

        let applied_receipts_hash = apply_result.applied_receipts_hash;
        let main_transition = {
            let ContractUpdates { contract_accesses, contract_deploys: _ } =
                apply_result.contract_updates.clone();

            let PartialState::TrieValues(mut base_state_values) =
                apply_result.proof.clone().unwrap().nodes;
            let trie_storage = TrieDBStorage::new(
                TrieStoreAdapter::new(self.runtime_adapter.store().clone()),
                shard_id_to_uid(self.epoch_manager.as_ref(), shard_id, &epoch_id)?,
            );
            base_state_values.reserve_exact(contract_accesses.len());
            for contract_hash in contract_accesses {
                let contract = trie_storage.retrieve_raw_bytes(&contract_hash.0)?;
                base_state_values.push(contract);
            }
            SpiceChunkStateTransition {
                base_state: PartialState::TrieValues(base_state_values),
                post_state_root: apply_result.new_root,
            }
        };
        let source_receipt_proofs: HashMap<ShardId, ReceiptProof> = {
            let prev_block_hash = block.header().prev_hash();
            let (_, prev_block_shard_id, _) =
                self.epoch_manager.get_prev_shard_id_from_prev_hash(prev_block_hash, shard_id)?;
            let receipt_proofs = get_receipt_proofs_for_shard(
                &self.chain_store.store(),
                prev_block_hash,
                prev_block_shard_id,
            )?;
            receipt_proofs
                .into_iter()
                .map(|proof| -> Result<_, Error> { Ok((proof.1.from_shard_id, proof)) })
                .collect::<Result<_, Error>>()?
        };
        // TODO(spice-resharding): Handle witness validation when resharding.
        let state_witness = SpiceChunkStateWitness::new(
            near_primitives::types::SpiceChunkId { block_hash: *block_hash, shard_id },
            main_transition,
            source_receipt_proofs,
            applied_receipts_hash,
            transactions,
            execution_result_hash,
        );
        Ok(state_witness)
    }

    fn get_update_shard_job(
        &self,
        block: ApplyChunkBlockContext,
        shard_id: ShardId,
        chunk: Option<ShardChunk>,
        prev_block: &Block,
        mode: ApplyChunksMode,
        incoming_receipts: &[ReceiptProof],
        storage_context: StorageContext,
    ) -> Result<Option<UpdateShardJob>, Error> {
        let prev_block_hash = prev_block.hash();
        let block_height = block.height;
        let _span =
            tracing::debug_span!(target: "chunk_executor", "get_update_shard_job", ?prev_block_hash, block_height)
                .entered();

        let epoch_id = self.epoch_manager.get_epoch_id_from_prev_block(prev_block_hash)?;
        let shard_context = self.get_shard_context(prev_block_hash, &epoch_id, shard_id, mode)?;

        if !shard_context.should_apply_chunk {
            return Ok(None);
        }

        let shard_update_reason = {
            let receipts = collect_receipts(incoming_receipts);
            let shard_uid = &shard_context.shard_uid;
            let prev_chunk_chunk_extra =
                self.chain_store.get_chunk_extra(prev_block_hash, shard_uid)?;

            let (transactions, chunk_hash) = if let Some(chunk) = chunk {
                let chunk_hash = chunk.chunk_hash().clone();
                let tx_valid_list =
                    self.chain_store.compute_transaction_validity(prev_block.header(), &chunk);
                (
                    SignedValidPeriodTransactions::new(chunk.into_transactions(), tx_valid_list),
                    Some(chunk_hash),
                )
            } else {
                (SignedValidPeriodTransactions::new(vec![], vec![]), None)
            };

            ShardUpdateReason::NewChunk(NewChunkData {
                gas_limit: prev_chunk_chunk_extra.gas_limit(),
                prev_state_root: *prev_chunk_chunk_extra.state_root(),
                prev_validator_proposals: prev_chunk_chunk_extra.validator_proposals().collect(),
                chunk_hash,
                transactions,
                receipts,
                block,
                storage_context,
            })
        };

        let runtime = self.runtime_adapter.clone();
        Ok(Some((
            shard_id,
            Box::new(move |parent_span| -> Result<ShardUpdateResult, Error> {
                Ok(process_shard_update(
                    parent_span,
                    runtime.as_ref(),
                    shard_update_reason,
                    shard_context,
                    None,
                )?)
            }),
        )))
    }

    fn get_shard_context(
        &self,
        prev_hash: &CryptoHash,
        epoch_id: &EpochId,
        shard_id: ShardId,
        mode: ApplyChunksMode,
    ) -> Result<ShardContext, Error> {
        let should_apply_chunk = self.shard_tracker.should_apply_chunk(mode, prev_hash, shard_id);
        let shard_uid = shard_id_to_uid(self.epoch_manager.as_ref(), shard_id, epoch_id)?;
        Ok(ShardContext { shard_uid, should_apply_chunk })
    }

    pub(crate) fn get_chunk_extra(
        &self,
        block_hash: &CryptoHash,
        shard_id: ShardId,
    ) -> Result<Option<Arc<ChunkExtra>>, Error> {
        let epoch_id = self.epoch_manager.get_epoch_id(block_hash)?;
        let shard_uid = shard_id_to_uid(self.epoch_manager.as_ref(), shard_id, &epoch_id)?;
        match self.chain_store.get_chunk_extra(block_hash, &shard_uid) {
            Ok(chunk_extra) => Ok(Some(chunk_extra)),
            Err(Error::DBNotFoundErr(_)) => Ok(None),
            Err(err) => Err(err),
        }
    }

    pub(crate) fn chunk_extra_exists(
        &self,
        block_hash: &CryptoHash,
        shard_id: ShardId,
    ) -> Result<bool, Error> {
        self.get_chunk_extra(block_hash, shard_id).map(|option| option.is_some())
    }

    fn chain_update(&mut self) -> ChainUpdate {
        ChainUpdate::new(
            &mut self.chain_store,
            self.epoch_manager.clone(),
            self.runtime_adapter.clone(),
            // Since we don't produce blocks, this argument is irrelevant.
            DoomslugThresholdMode::NoApprovals,
            self.core_processor.clone(),
        )
    }

    fn save_produced_receipts(
        &self,
        block_hash: &CryptoHash,
        receipt_proofs: &[ReceiptProof],
    ) -> Result<(), Error> {
        let store = self.chain_store.store();
        let mut store_update = store.store_update();
        // TODO(spice): Only save receipts targeted at shards that we track.
        for proof in receipt_proofs {
            save_receipt_proof(&mut store_update, &block_hash, &proof)?
        }
        store_update.commit()?;
        Ok(())
    }

    fn save_verified_receipts(&self, verified_receipts: &VerifiedReceipts) -> Result<(), Error> {
        let store = self.chain_store.store();
        let mut store_update = store.store_update();
        let VerifiedReceipts { receipt_proof, block_hash } = verified_receipts;
        save_receipt_proof(&mut store_update, &block_hash, &receipt_proof)?;
        store_update.commit()?;
        Ok(())
    }

    fn receipts_verification_context(
        &self,
        block_hash: &CryptoHash,
    ) -> Result<ReceiptVerificationContext, Error> {
        let block = self.chain_store.get_block(block_hash)?;
        if !self.core_processor.all_execution_results_exist(&block)? {
            return Ok(ReceiptVerificationContext::NotReady);
        }
        let execution_results = self.core_processor.get_execution_results_by_shard_id(&block)?;
        Ok(ReceiptVerificationContext::Ready { execution_results })
    }

    fn try_process_pending_unverified_receipts(
        &mut self,
        block_hash: &CryptoHash,
    ) -> Result<(), Error> {
        let verification_context = self.receipts_verification_context(&block_hash)?;
        let ReceiptVerificationContext::Ready { execution_results } = verification_context else {
            return Ok(());
        };
        let pending_receipts = self.pending_unverified_receipts.remove(block_hash);
        for receipt in pending_receipts.into_iter().flatten() {
            let verified_receipts = match receipt.verify(&execution_results) {
                Ok(verified_receipts) => verified_receipts,
                Err(err) => {
                    // TODO(spice): Notify spice data distributor about invalid receipts so it can ban
                    // or de-prioritize the node which sent them.
                    tracing::warn!(target: "chunk_executor", ?err, ?block_hash, "encountered invalid receipts");
                    continue;
                }
            };
            self.save_verified_receipts(&verified_receipts)?;
        }
        Ok(())
    }
}

fn new_execution_result(
    gas_limit: &Gas,
    apply_result: &ApplyChunkResult,
    outgoing_receipts_root: CryptoHash,
) -> ChunkExecutionResult {
    let (outcome_root, _) = ApplyChunkResult::compute_outcomes_proof(&apply_result.outcomes);
    let chunk_extra = ChunkExtra::new(
        &apply_result.new_root,
        outcome_root,
        apply_result.validator_proposals.clone(),
        apply_result.total_gas_burnt,
        *gas_limit,
        apply_result.total_balance_burnt,
        apply_result.congestion_info,
        apply_result.bandwidth_requests.clone(),
    );
    ChunkExecutionResult { chunk_extra, outgoing_receipts_root }
}

// TODO(spice): There is no need to store receipt proof since we verify receipts before storing
// them. So instead Vec<Receipt> should be stored with the same keys.
pub(crate) fn save_receipt_proof(
    store_update: &mut StoreUpdate,
    block_hash: &CryptoHash,
    receipt_proof: &ReceiptProof,
) -> Result<(), std::io::Error> {
    let &ReceiptProof(_, ShardProof { from_shard_id, to_shard_id, .. }) = receipt_proof;
    let key = get_receipt_proof_key(block_hash, from_shard_id, to_shard_id);
    let value = borsh::to_vec(&receipt_proof)?;
    store_update.set(DBCol::receipt_proofs(), &key, &value);
    Ok(())
}

fn get_receipt_proofs_for_shard(
    store: &Store,
    block_hash: &CryptoHash,
    to_shard_id: ShardId,
) -> Result<Vec<ReceiptProof>, std::io::Error> {
    let prefix = get_receipt_proof_target_shard_prefix(block_hash, to_shard_id);
    store
        .iter_prefix_ser::<ReceiptProof>(DBCol::receipt_proofs(), &prefix)
        .map(|res| res.map(|kv| kv.1))
        .collect()
}

pub fn receipt_proof_exists(
    store: &Store,
    block_hash: &CryptoHash,
    to_shard_id: ShardId,
    from_shard_id: ShardId,
) -> Result<bool, std::io::Error> {
    let key = get_receipt_proof_key(block_hash, from_shard_id, to_shard_id);
    store.exists(DBCol::receipt_proofs(), &key)
}

type UpdateShardJob = (
    ShardId,
    Box<dyn FnOnce(&tracing::Span) -> Result<ShardUpdateResult, Error> + Send + Sync + 'static>,
);

#[instrument(
    level = "debug",
    target = "chunk_executor",
    skip_all,
    fields(%block_height, ?block_hash)
)]
// We don't reuse chain's do_apply_chunks because we don't need CachedShardUpdateKey which is used
// for optimistic blocks.
fn do_apply_chunks(
    iteration_mode: ApplyChunksIterationMode,
    block_hash: &CryptoHash,
    block_height: BlockHeight,
    work: Vec<UpdateShardJob>,
) -> Vec<(ShardId, Result<ShardUpdateResult, Error>)> {
    // Track all children using `parent_span`, as they may be processed in parallel.
    let parent_span = tracing::Span::current();
    match iteration_mode {
        ApplyChunksIterationMode::Sequential => {
            work.into_iter().map(|(shard_id, task)| (shard_id, task(&parent_span))).collect()
        }
        ApplyChunksIterationMode::Rayon => {
            work.into_par_iter().map(|(shard_id, task)| (shard_id, task(&parent_span))).collect()
        }
    }
}<|MERGE_RESOLUTION|>--- conflicted
+++ resolved
@@ -120,11 +120,7 @@
 impl near_async::messaging::Actor for ChunkExecutorActor {}
 
 /// Message with incoming unverified receipts corresponding to the block.
-<<<<<<< HEAD
-#[derive(Message, PartialEq, Debug)]
-=======
-#[derive(Debug)]
->>>>>>> aa702327
+#[derive(Debug, PartialEq)]
 pub struct ExecutorIncomingUnverifiedReceipts {
     pub block_hash: CryptoHash,
     pub receipt_proof: ReceiptProof,
