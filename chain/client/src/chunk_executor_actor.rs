--- conflicted
+++ resolved
@@ -30,13 +30,8 @@
 use near_epoch_manager::EpochManagerAdapter;
 use near_epoch_manager::shard_assignment::shard_id_to_uid;
 use near_epoch_manager::shard_tracker::ShardTracker;
-<<<<<<< HEAD
-use near_network::types::{NetworkRequests, PeerManagerAdapter, PeerManagerMessageRequest};
+use near_network::types::PeerManagerAdapter;
 use near_primitives::block::{ApplyChunkBlockContext, Chunks};
-=======
-use near_network::types::PeerManagerAdapter;
-use near_primitives::block::Chunks;
->>>>>>> ed3c4c9f
 use near_primitives::hash::CryptoHash;
 use near_primitives::optimistic_block::{BlockToApply, CachedShardUpdateKey};
 use near_primitives::sandbox::state_patch::SandboxStatePatch;
@@ -645,6 +640,7 @@
                 receipts,
                 block,
                 storage_context,
+                chunk: None,
             })
         };
 
