use std::collections::HashMap;
use std::collections::HashSet;
use std::sync::Arc;

use near_async::futures::AsyncComputationSpawner;
use near_async::futures::AsyncComputationSpawnerExt;
use near_async::messaging::CanSend;
use near_async::messaging::Handler;
use near_async::messaging::IntoSender;
use near_async::messaging::Sender;
use near_chain::ApplyChunksIterationMode;
use near_chain::BlockHeader;
use near_chain::ChainStoreAccess;
use near_chain::chain::{NewChunkData, NewChunkResult, ShardContext, StorageContext};
use near_chain::sharding::get_receipts_shuffle_salt;
use near_chain::sharding::shuffle_receipt_proofs;
use near_chain::spice_chunk_application::build_spice_apply_chunk_block_context;
use near_chain::spice_core::SpiceCoreReader;
use near_chain::spice_core_writer_actor::ExecutionResultEndorsed;
use near_chain::spice_core_writer_actor::ProcessedBlock;
use near_chain::types::ApplyChunkResult;
use near_chain::types::Tip;
use near_chain::types::{ApplyChunkBlockContext, RuntimeAdapter, StorageDataSource};
use near_chain::update_shard::{ShardUpdateReason, ShardUpdateResult, process_shard_update};
use near_chain::{
    Block, Chain, ChainGenesis, ChainStore, ChainUpdate, DoomslugThresholdMode, Error,
    collect_receipts, get_chunk_clone_from_header,
};
use near_chain_configs::MutableValidatorSigner;
use near_chain_primitives::ApplyChunksMode;
use near_epoch_manager::EpochManagerAdapter;
use near_epoch_manager::shard_assignment::shard_id_to_uid;
use near_epoch_manager::shard_tracker::ShardTracker;
use near_network::client::SpiceChunkEndorsementMessage;
use near_network::types::PeerManagerAdapter;
use near_primitives::hash::CryptoHash;
use near_primitives::sandbox::state_patch::SandboxStatePatch;
use near_primitives::shard_layout::ShardLayout;
use near_primitives::sharding::ReceiptProof;
use near_primitives::sharding::ShardChunk;
use near_primitives::sharding::ShardProof;
use near_primitives::state::PartialState;
use near_primitives::stateless_validation::contract_distribution::ContractUpdates;
use near_primitives::stateless_validation::spice_chunk_endorsement::SpiceChunkEndorsement;
use near_primitives::stateless_validation::spice_state_witness::SpiceChunkStateTransition;
use near_primitives::stateless_validation::spice_state_witness::SpiceChunkStateWitness;
use near_primitives::types::BlockExecutionResults;
use near_primitives::types::BlockHeight;
use near_primitives::types::ChunkExecutionResult;
use near_primitives::types::ChunkExecutionResultHash;
use near_primitives::types::EpochId;
use near_primitives::types::SpiceChunkId;
use near_primitives::types::chunk_extra::ChunkExtra;
use near_primitives::types::{Gas, ShardId};
use near_primitives::utils::get_receipt_proof_key;
use near_primitives::utils::get_receipt_proof_target_shard_prefix;
use near_primitives::validator_signer::ValidatorSigner;
use near_store::DBCol;
use near_store::Store;
use near_store::StoreUpdate;
use near_store::TrieDBStorage;
use near_store::TrieStorage;
use near_store::adapter::StoreAdapter;
<<<<<<< HEAD
=======
use near_store::adapter::chain_store::ChainStoreAdapter;
>>>>>>> f56cd7dd
use near_store::adapter::trie_store::TrieStoreAdapter;
use node_runtime::SignedValidPeriodTransactions;
use rayon::iter::IntoParallelIterator as _;
use rayon::iter::ParallelIterator as _;
use tracing::instrument;

use crate::spice_chunk_validator_actor::send_spice_chunk_endorsement;
use crate::spice_data_distributor_actor::SpiceDataDistributorAdapter;
use crate::spice_data_distributor_actor::SpiceDistributorOutgoingReceipts;
use crate::spice_data_distributor_actor::SpiceDistributorStateWitness;

pub struct ChunkExecutorActor {
    pub(crate) chain_store: ChainStore,
    pub(crate) runtime_adapter: Arc<dyn RuntimeAdapter>,
    pub(crate) epoch_manager: Arc<dyn EpochManagerAdapter>,
    pub(crate) shard_tracker: ShardTracker,
    network_adapter: PeerManagerAdapter,
    apply_chunks_spawner: Arc<dyn AsyncComputationSpawner>,
    apply_chunks_iteration_mode: ApplyChunksIterationMode,
    myself_sender: Sender<ExecutorApplyChunksDone>,
    pub(crate) core_writer_sender: Sender<SpiceChunkEndorsementMessage>,
    data_distributor_adapter: SpiceDataDistributorAdapter,

    blocks_in_execution: HashSet<CryptoHash>,
    pending_unverified_receipts: HashMap<CryptoHash, Vec<ExecutorIncomingUnverifiedReceipts>>,

    pub(crate) validator_signer: MutableValidatorSigner,
    pub(crate) core_reader: SpiceCoreReader,
}

impl ChunkExecutorActor {
    pub fn new(
        store: Store,
        genesis: &ChainGenesis,
        runtime_adapter: Arc<dyn RuntimeAdapter>,
        epoch_manager: Arc<dyn EpochManagerAdapter>,
        shard_tracker: ShardTracker,
        network_adapter: PeerManagerAdapter,
        validator_signer: MutableValidatorSigner,
        apply_chunks_spawner: Arc<dyn AsyncComputationSpawner>,
        apply_chunks_iteration_mode: ApplyChunksIterationMode,
        myself_sender: Sender<ExecutorApplyChunksDone>,
        core_writer_sender: Sender<SpiceChunkEndorsementMessage>,
        data_distributor_adapter: SpiceDataDistributorAdapter,
    ) -> Self {
        let core_reader = SpiceCoreReader::new(store.chain_store(), epoch_manager.clone());
        Self {
            chain_store: ChainStore::new(store, true, genesis.transaction_validity_period),
            runtime_adapter,
            epoch_manager,
            shard_tracker,
            network_adapter,
            apply_chunks_spawner,
            apply_chunks_iteration_mode,
            myself_sender,
            blocks_in_execution: HashSet::new(),
            validator_signer,
            core_reader,
            data_distributor_adapter,
            core_writer_sender,
            pending_unverified_receipts: HashMap::new(),
        }
    }
}

impl near_async::messaging::Actor for ChunkExecutorActor {}

/// Message with incoming unverified receipts corresponding to the block.
<<<<<<< HEAD
#[derive(Message, PartialEq, Debug)]
=======
#[derive(Debug, PartialEq)]
>>>>>>> f56cd7dd
pub struct ExecutorIncomingUnverifiedReceipts {
    pub block_hash: CryptoHash,
    pub receipt_proof: ReceiptProof,
}

struct VerifiedReceipts {
    // TODO(spice): After verification no need to keep proofs so we should store here and in db
    // only Vec<Receipt>
    receipt_proof: ReceiptProof,
    block_hash: CryptoHash,
}

enum ReceiptVerificationContext {
    NotReady,
    Ready { execution_results: HashMap<ShardId, Arc<ChunkExecutionResult>> },
}

impl ExecutorIncomingUnverifiedReceipts {
    /// Returns VerifiedReceipts iff receipts are valid.
    /// execution_results should contain results for all shards of the relevant block.
    fn verify(
        self,
        execution_results: &HashMap<ShardId, Arc<ChunkExecutionResult>>,
    ) -> Result<VerifiedReceipts, Error> {
        let Some(execution_result) = execution_results.get(&self.receipt_proof.1.from_shard_id)
        else {
            debug_assert!(false, "execution results missing results when verifying receipts");
            tracing::error!(
                target: "chunk_executor",
                from_shard_id=?self.receipt_proof.1.from_shard_id,
                "execution results missing results when verifying receipts"
            );
            return Err(Error::InvalidShardId(self.receipt_proof.1.from_shard_id));
        };
        if !self.receipt_proof.verify_against_receipt_root(execution_result.outgoing_receipts_root)
        {
            return Err(Error::InvalidReceiptsProof);
        }
        Ok(VerifiedReceipts { receipt_proof: self.receipt_proof, block_hash: self.block_hash })
    }
}

<<<<<<< HEAD
#[derive(Message, Debug)]
pub struct ExecutorApplyChunksDone {
    pub block_hash: CryptoHash,
    pub apply_results: Vec<ShardUpdateResult>,
=======
#[derive(Debug)]
pub struct ExecutorApplyChunksDone {
    pub block_hash: CryptoHash,
    pub apply_results: Result<Vec<ShardUpdateResult>, FailedToApplyChunkError>,
}

#[derive(Debug, thiserror::Error)]
#[error("failed to apply chunk")]
pub struct FailedToApplyChunkError {
    shard_id: ShardId,
    err: Error,
>>>>>>> f56cd7dd
}

impl Handler<ExecutorIncomingUnverifiedReceipts> for ChunkExecutorActor {
    fn handle(&mut self, receipts: ExecutorIncomingUnverifiedReceipts) {
        let block_hash = receipts.block_hash;
        tracing::debug!(
            target: "chunk_executor",
            %block_hash,
            receipt_proofs=?receipts.receipt_proof,
            "received receipts",
        );
        self.pending_unverified_receipts.entry(block_hash).or_default().push(receipts);

        if let Err(err) = self.try_process_next_blocks(&block_hash) {
            tracing::error!(target: "chunk_executor", ?err, ?block_hash, "failed to process next blocks");
        }
    }
}

impl Handler<ProcessedBlock> for ChunkExecutorActor {
    // TODO(spice): Implement pub(crate) handle functions in ChunkExecutorActor that would return
    // errors/results and use them in tests to make sure we are testing correct errors.
    fn handle(&mut self, ProcessedBlock { block_hash }: ProcessedBlock) {
        match self.try_apply_chunks(&block_hash) {
<<<<<<< HEAD
            Ok(TryApplyChunksOutcome::Scheduled) => {}
=======
            Ok(TryApplyChunksOutcome::Scheduled) | Ok(TryApplyChunksOutcome::BlockTooOld) => {}
>>>>>>> f56cd7dd
            Ok(TryApplyChunksOutcome::NotReady(reason)) => {
                // We will retry applying it by looking at all next blocks after receiving
                // additional execution result endorsements or receipts.
                tracing::debug!(target: "chunk_executor", ?reason, %block_hash, "not yet ready for processing");
            }
            Ok(TryApplyChunksOutcome::BlockAlreadyAccepted) => {
                tracing::warn!(
                    target: "chunk_executor",
                    ?block_hash,
                    "not expected to receive already executed block"
                );
            }
            Err(err) => {
                tracing::error!(target: "chunk_executor", ?err, ?block_hash, "failed to apply chunk for block hash");
            }
        }
    }
}

impl Handler<ExecutionResultEndorsed> for ChunkExecutorActor {
    fn handle(&mut self, ExecutionResultEndorsed { block_hash }: ExecutionResultEndorsed) {
        if let Err(err) = self.try_process_next_blocks(&block_hash) {
            tracing::error!(target: "chunk_executor", ?err, ?block_hash, "failed to process next blocks");
        }
    }
}

impl Handler<ExecutorApplyChunksDone> for ChunkExecutorActor {
    // TODO(spice): We should request relevant receipts from spice data distributor either
    // after we finished executing a relevant block or once we know about a block.
    fn handle(
        &mut self,
        ExecutorApplyChunksDone { block_hash, apply_results }: ExecutorApplyChunksDone,
    ) {
        if let Err(err) = self.process_apply_chunk_results(block_hash, apply_results) {
            tracing::error!(target: "chunk_executor", ?err, ?block_hash, "failed to process apply chunk results");
            return;
        };
        assert!(self.blocks_in_execution.remove(&block_hash));
        if let Err(err) = self.try_process_next_blocks(&block_hash) {
            tracing::error!(target: "chunk_executor", ?err, ?block_hash, "failed to process next blocks");
        }
    }
}

// Though it's useful for debugging clippy treats all fields as dead code.
#[allow(dead_code)]
#[derive(Debug)]
enum NotReadyToApplyChunksReason {
    MissingExecutionResults {
        prev_block_hash: CryptoHash,
        missing_shard_ids: Vec<ShardId>,
    },
    PreviousBlockIsNotExecuted {
        prev_block_hash: CryptoHash,
        prev_block_shard_id: ShardId,
    },
    MissingReceipts {
        prev_block_hash: CryptoHash,
        missing_receipts_from_shard_ids: HashSet<ShardId>,
        missing_receipts_to_shard_id: ShardId,
    },
}

enum TryApplyChunksOutcome {
    Scheduled,
    NotReady(NotReadyToApplyChunksReason),
    BlockAlreadyAccepted,
    BlockTooOld,
}

impl TryApplyChunksOutcome {
    fn missing_execution_results(
        core_reader: &SpiceCoreReader,
        epoch_manager: &dyn EpochManagerAdapter,
        prev_block: &Block,
    ) -> Result<Self, Error> {
        let execution_results = core_reader.get_execution_results_by_shard_id(&prev_block)?;
        let shard_layout = epoch_manager.get_shard_layout(prev_block.header().epoch_id())?;
        let missing_shard_ids = shard_layout
            .shard_ids()
            .filter(|shard_id| !execution_results.contains_key(shard_id))
            .collect();
        Ok(TryApplyChunksOutcome::NotReady(NotReadyToApplyChunksReason::MissingExecutionResults {
            prev_block_hash: *prev_block.hash(),
            missing_shard_ids,
        }))
    }

    fn previous_block_is_not_executed(
        prev_block_hash: CryptoHash,
        prev_block_shard_id: ShardId,
    ) -> Self {
        TryApplyChunksOutcome::NotReady(NotReadyToApplyChunksReason::PreviousBlockIsNotExecuted {
            prev_block_hash,
            prev_block_shard_id,
        })
    }

    fn missing_receipts(
        prev_block_hash: CryptoHash,
        proofs: &[ReceiptProof],
        to_shard_id: ShardId,
        prev_block_shard_ids: &[ShardId],
    ) -> Self {
        let mut missing_receipts: HashSet<ShardId> = prev_block_shard_ids.iter().copied().collect();
        for proof in proofs {
            missing_receipts.remove(&proof.1.from_shard_id);
        }
        TryApplyChunksOutcome::NotReady(NotReadyToApplyChunksReason::MissingReceipts {
            prev_block_hash,
            missing_receipts_from_shard_ids: missing_receipts,
            missing_receipts_to_shard_id: to_shard_id,
        })
    }
}

impl TryApplyChunksOutcome {
    fn missing_execution_results(
        core_reader: &SpiceCoreReader,
        epoch_manager: &dyn EpochManagerAdapter,
        prev_block: &Block,
    ) -> Result<Self, Error> {
        let execution_results = core_reader.get_execution_results_by_shard_id(&prev_block)?;
        let shard_layout = epoch_manager.get_shard_layout(prev_block.header().epoch_id())?;
        let missing_shard_ids = shard_layout
            .shard_ids()
            .filter(|shard_id| !execution_results.contains_key(shard_id))
            .collect();
        Ok(TryApplyChunksOutcome::NotReady(NotReadyToApplyChunksReason::MissingExecutionResults {
            prev_block_hash: *prev_block.hash(),
            missing_shard_ids,
        }))
    }

    fn previous_block_is_not_executed(
        prev_block_hash: CryptoHash,
        prev_block_shard_id: ShardId,
    ) -> Self {
        TryApplyChunksOutcome::NotReady(NotReadyToApplyChunksReason::PreviousBlockIsNotExecuted {
            prev_block_hash,
            prev_block_shard_id,
        })
    }

    fn missing_receipts(
        prev_block_hash: CryptoHash,
        proofs: &[ReceiptProof],
        to_shard_id: ShardId,
        prev_block_shard_ids: &[ShardId],
    ) -> Self {
        let mut missing_receipts: HashSet<ShardId> = prev_block_shard_ids.iter().copied().collect();
        for proof in proofs {
            missing_receipts.remove(&proof.1.from_shard_id);
        }
        TryApplyChunksOutcome::NotReady(NotReadyToApplyChunksReason::MissingReceipts {
            prev_block_hash,
            missing_receipts_from_shard_ids: missing_receipts,
            missing_receipts_to_shard_id: to_shard_id,
        })
    }
}

impl ChunkExecutorActor {
    #[instrument(target = "chunk_executor", level = "debug", skip_all, fields(%block_hash))]
    fn try_apply_chunks(
        &mut self,
        block_hash: &CryptoHash,
    ) -> Result<TryApplyChunksOutcome, Error> {
        if self.blocks_in_execution.contains(block_hash) {
            return Ok(TryApplyChunksOutcome::BlockAlreadyAccepted);
        }
        let block = self.chain_store.get_block(block_hash)?;
        if !is_descendant_of_final_execution_head(&self.chain_store, block.header()) {
            tracing::warn!(
                target: "chunk_executor",
                ?block_hash,
                block_height=%block.header().height(),
                "block's parent is too old (past spice final execution head) so block cannot be applied",
            );
            return Ok(TryApplyChunksOutcome::BlockTooOld);
        }

        let header = block.header();
        let prev_block_hash = header.prev_hash();
        let prev_block = self.chain_store.get_block(&prev_block_hash)?;
        let store = self.chain_store.store();

        let Some(prev_block_execution_results) =
            self.core_reader.get_block_execution_results(&prev_block)?
        else {
            return TryApplyChunksOutcome::missing_execution_results(
                &self.core_reader,
                self.epoch_manager.as_ref(),
                &prev_block,
            );
        };

        // TODO(spice): refactor try_process_pending_unverified_receipts to take prev_block_execution_results as argument.
        if let Err(err) = self.try_process_pending_unverified_receipts(prev_block_hash) {
            tracing::error!(target: "chunk_executor", ?err, ?block_hash, "failure when processing pending unverified receipts");
            return Err(err);
        }

        let mut all_receipts: HashMap<ShardId, Vec<ReceiptProof>> = HashMap::new();
        let prev_block_epoch_id = self.epoch_manager.get_epoch_id(prev_block_hash)?;
        let prev_block_shard_ids = self.epoch_manager.shard_ids(&prev_block_epoch_id)?;
        for &prev_block_shard_id in &prev_block_shard_ids {
            // TODO(spice-resharding): convert `prev_block_shard_id` into `shard_id` for
            // the current shard layout
            let current_block_shard_id = prev_block_shard_id;
            if self.shard_tracker.should_apply_chunk(
                ApplyChunksMode::IsCaughtUp,
                prev_block_hash,
                current_block_shard_id,
            ) {
                // Existing chunk extra means that the chunk for that shard was already applied
                if self.chunk_extra_exists(block_hash, current_block_shard_id)? {
                    return Ok(TryApplyChunksOutcome::BlockAlreadyAccepted);
                }

                // Genesis block has no outgoing receipts.
                if prev_block.header().is_genesis() {
                    all_receipts.insert(prev_block_shard_id, vec![]);
                    continue;
                }

                if !self.chunk_extra_exists(prev_block_hash, prev_block_shard_id)? {
                    return Ok(TryApplyChunksOutcome::previous_block_is_not_executed(
                        *prev_block_hash,
                        prev_block_shard_id,
                    ));
                }

                let proofs =
                    get_receipt_proofs_for_shard(&store, prev_block_hash, prev_block_shard_id)?;
                if proofs.len() != prev_block_shard_ids.len() {
                    let to_shard_id = prev_block_shard_id;
                    return Ok(TryApplyChunksOutcome::missing_receipts(
                        *prev_block_hash,
                        &proofs,
                        to_shard_id,
                        &prev_block_shard_ids,
                    ));
                }
                all_receipts.insert(prev_block_shard_id, proofs);
            }
        }
        self.schedule_apply_chunks(
            block,
            all_receipts,
            prev_block_execution_results,
            SandboxStatePatch::default(),
        )?;
        self.blocks_in_execution.insert(*block_hash);
        Ok(TryApplyChunksOutcome::Scheduled)
    }

    fn try_process_next_blocks(&mut self, block_hash: &CryptoHash) -> Result<(), Error> {
        let next_block_hashes = self.chain_store.get_all_next_block_hashes(block_hash)?;
        if next_block_hashes.is_empty() {
            // Next block wasn't received yet.
            tracing::debug!(target: "chunk_executor", %block_hash, "no next block hash is available");
            return Ok(());
        }
        for next_block_hash in next_block_hashes {
            match self.try_apply_chunks(&next_block_hash)? {
<<<<<<< HEAD
                TryApplyChunksOutcome::Scheduled => {}
=======
                TryApplyChunksOutcome::Scheduled | TryApplyChunksOutcome::BlockTooOld => {}
>>>>>>> f56cd7dd
                TryApplyChunksOutcome::NotReady(reason) => {
                    tracing::debug!(target: "chunk_executor", ?reason, %next_block_hash, "not yet ready for processing");
                }
                TryApplyChunksOutcome::BlockAlreadyAccepted => {}
            }
        }
        Ok(())
    }

    fn schedule_apply_chunks(
        &self,
        block: Arc<Block>,
        mut incoming_receipts: HashMap<ShardId, Vec<ReceiptProof>>,
        prev_block_execution_results: BlockExecutionResults,
        mut state_patch: SandboxStatePatch,
    ) -> Result<(), Error> {
        let prev_hash = block.header().prev_hash();
        let prev_block = self.chain_store.get_block(prev_hash)?;
        let shard_layout = self.epoch_manager.get_shard_layout(&block.header().epoch_id())?;
        let chunk_headers = block.chunks();
        let receipts_shuffle_salt = get_receipts_shuffle_salt(&block);

        let mut jobs = Vec::new();
        // TODO(spice-resharding): Make sure shard logic is correct with resharding.
        for shard_id in shard_layout.shard_ids() {
            // XXX: This is a bit questionable -- sandbox state patching works
            // only for a single shard. This so far has been enough.
            let state_patch = state_patch.take();
            // If we don't care about shard we wouldn't have relevant incoming receipts.
            if !self.shard_tracker.should_apply_chunk(
                ApplyChunksMode::IsCaughtUp,
                prev_hash,
                shard_id,
            ) {
                continue;
            }

            let block_context = build_spice_apply_chunk_block_context(
                block.header(),
                &prev_block_execution_results,
                self.epoch_manager.as_ref(),
            )?;

            // TODO(spice-resharding): We may need to take resharding into account here.
            let mut receipt_proofs = incoming_receipts
                .remove(&shard_id)
                .expect("expected receipts for all tracked shards");
            shuffle_receipt_proofs(&mut receipt_proofs, receipts_shuffle_salt);

            let storage_context =
                StorageContext { storage_data_source: StorageDataSource::Db, state_patch };

            let shard_index = shard_layout.get_shard_index(shard_id)?;
            let chunk_header =
                chunk_headers.get(shard_index).ok_or(Error::InvalidShardId(shard_id))?;

            let chunk = if chunk_header.is_new_chunk(block.header().height()) {
                Some(get_chunk_clone_from_header(&self.chain_store, chunk_header)?)
            } else {
                None
            };
            let job = self.get_update_shard_job(
                block_context,
                shard_id,
                chunk,
                &prev_block,
                ApplyChunksMode::IsCaughtUp,
                &receipt_proofs,
                storage_context,
            );
            match job {
                Ok(Some(job)) => jobs.push(job),
                Ok(None) => {}
                Err(e) => panic!("{e:?}"),
            }
        }

        let apply_done_sender = self.myself_sender.clone();
        let iteration_mode = self.apply_chunks_iteration_mode;
        self.apply_chunks_spawner.spawn("apply_chunks", move || {
            let block_hash = *block.hash();
            let apply_results =
                do_apply_chunks(iteration_mode, &block_hash, block.header().height(), jobs)
                    .into_iter()
                    .map(|(shard_id, result)| {
                        result.map_err(|err| FailedToApplyChunkError { shard_id, err })
                    })
                    .collect();
            apply_done_sender.send(ExecutorApplyChunksDone { block_hash, apply_results });
        });
        Ok(())
    }

    fn send_outgoing_receipts(&self, block: &Block, receipt_proofs: Vec<ReceiptProof>) {
        let block_hash = *block.hash();
        tracing::debug!(target: "chunk_executor", %block_hash, ?receipt_proofs, "sending outgoing receipts");
        self.data_distributor_adapter
            .send(SpiceDistributorOutgoingReceipts { block_hash, receipt_proofs });
    }

    fn process_apply_chunk_results(
        &mut self,
        block_hash: CryptoHash,
        results: Result<Vec<ShardUpdateResult>, FailedToApplyChunkError>,
    ) -> Result<(), Error> {
        let block = self.chain_store.get_block(&block_hash).unwrap();
        if !is_descendant_of_final_execution_head(&self.chain_store, block.header()) {
            tracing::warn!(
                target: "chunk_executor",
                ?block_hash,
                block_height=%block.header().height(),
                "encountered too old block application; discarding",
            );
            return Ok(());
        }
        let results = match results {
            Ok(results) => results,
            Err(err) => {
                panic!("failed to apply block {block_hash:?}: {err}")
            }
        };

        tracing::debug!(target: "chunk_executor",
            ?block_hash,
            block_height=?block.header().height(),
            head_height=?self.chain_store.head().map(|tip| tip.height),
            "processing chunk application results");
        near_chain::metrics::BLOCK_HEIGHT_SPICE_EXECUTION_HEAD.set(block.header().height() as i64);
        let epoch_id = self.epoch_manager.get_epoch_id(&block_hash)?;
        let shard_layout = self.epoch_manager.get_shard_layout(&epoch_id)?;
        for result in &results {
            let ShardUpdateResult::NewChunk(new_chunk_result) = result else {
                panic!("missing chunks are not expected in SPICE");
            };

            let shard_id = new_chunk_result.shard_uid.shard_id();
            let (outgoing_receipts_root, receipt_proofs) =
                Chain::create_receipts_proofs_from_outgoing_receipts(
                    &shard_layout,
                    shard_id,
                    new_chunk_result.apply_result.outgoing_receipts.clone(),
                )?;
            self.save_produced_receipts(&block_hash, &receipt_proofs)?;

            let Some(my_signer) = self.validator_signer.get() else {
                // If node isn't validator it shouldn't send outgoing receipts, endorsed and witnesses.
                // RPC nodes can still apply chunks and tracks multiple shards.
                continue;
            };
            self.send_outgoing_receipts(&block, receipt_proofs);
            self.distribute_witness(&block, my_signer, new_chunk_result, outgoing_receipts_root)?;
        }

        let mut chain_update = self.chain_update();
        let should_save_state_transition_data = false;
        chain_update.apply_chunk_postprocessing(
            &block,
            results,
            should_save_state_transition_data,
        )?;
        let final_execution_head = chain_update.update_spice_final_execution_head(&block)?;
        chain_update.commit()?;
<<<<<<< HEAD
        // TODO(spice): Consider if we should update flat storage head here instead of during block
        // post-processing.
        self.gc_memtrie_roots(&block, &shard_layout)?;
=======
        if let Some(final_execution_head) = final_execution_head {
            self.update_flat_storage_head(&shard_layout, &final_execution_head)?;
            self.gc_memtrie_roots(&shard_layout, &final_execution_head)?;
        }
>>>>>>> f56cd7dd
        Ok(())
    }

    fn distribute_witness(
        &self,
        block: &Block,
        my_signer: Arc<ValidatorSigner>,
        new_chunk_result: &NewChunkResult,
        outgoing_receipts_root: CryptoHash,
    ) -> Result<(), Error> {
        let NewChunkResult { shard_uid, gas_limit, apply_result } = new_chunk_result;
        let shard_id = shard_uid.shard_id();

        let execution_result =
            new_execution_result(gas_limit, apply_result, outgoing_receipts_root);
        let execution_result_hash = execution_result.compute_hash();
        if self
            .epoch_manager
            .get_chunk_validator_assignments(
                &block.header().epoch_id(),
                shard_id,
                block.header().height(),
            )?
            .contains(my_signer.validator_id())
        {
            // If we're validator we can send endorsement without witness validation.
            let endorsement = SpiceChunkEndorsement::new(
                SpiceChunkId { block_hash: *block.hash(), shard_id },
                execution_result,
                &my_signer,
            );
            send_spice_chunk_endorsement(
                endorsement.clone(),
                self.epoch_manager.as_ref(),
                &self.network_adapter.clone().into_sender(),
                &my_signer,
            );
            self.core_writer_sender.send(SpiceChunkEndorsementMessage(endorsement));
        }

        let state_witness =
            self.create_witness(block, apply_result, shard_id, execution_result_hash)?;

        // TODO(spice): Implementing saving latest witness based on configuration.

        self.data_distributor_adapter.send(SpiceDistributorStateWitness { state_witness });
        Ok(())
    }

    fn create_witness(
        &self,
        block: &Block,
        apply_result: &ApplyChunkResult,
        shard_id: ShardId,
        execution_result_hash: ChunkExecutionResultHash,
    ) -> Result<SpiceChunkStateWitness, Error> {
        let block_hash = block.header().hash();
        let epoch_id = self.epoch_manager.get_epoch_id(block_hash).unwrap();
        let transactions = {
            let shard_layout = self.epoch_manager.get_shard_layout(&epoch_id).unwrap();
            let shard_index = shard_layout.get_shard_index(shard_id).unwrap();
            let chunk_headers = block.chunks();
            let chunk_header = chunk_headers.get(shard_index).unwrap();
            if chunk_header.is_new_chunk(block.header().height()) {
                self.chain_store.get_chunk(chunk_header.chunk_hash()).unwrap().into_transactions()
            } else {
                vec![]
            }
        };

        let applied_receipts_hash = apply_result.applied_receipts_hash;
        let main_transition = {
            let ContractUpdates { contract_accesses, contract_deploys: _ } =
                apply_result.contract_updates.clone();

            let PartialState::TrieValues(mut base_state_values) =
                apply_result.proof.clone().unwrap().nodes;
            let trie_storage = TrieDBStorage::new(
                TrieStoreAdapter::new(self.runtime_adapter.store().clone()),
                shard_id_to_uid(self.epoch_manager.as_ref(), shard_id, &epoch_id)?,
            );
            base_state_values.reserve_exact(contract_accesses.len());
            for contract_hash in contract_accesses {
                let contract = trie_storage.retrieve_raw_bytes(&contract_hash.0)?;
                base_state_values.push(contract);
            }
            SpiceChunkStateTransition {
                base_state: PartialState::TrieValues(base_state_values),
                post_state_root: apply_result.new_root,
            }
        };
        let source_receipt_proofs: HashMap<ShardId, ReceiptProof> = {
            let prev_block_hash = block.header().prev_hash();
            let (_, prev_block_shard_id, _) =
                self.epoch_manager.get_prev_shard_id_from_prev_hash(prev_block_hash, shard_id)?;
            let receipt_proofs = get_receipt_proofs_for_shard(
                &self.chain_store.store(),
                prev_block_hash,
                prev_block_shard_id,
            )?;
            receipt_proofs
                .into_iter()
                .map(|proof| -> Result<_, Error> { Ok((proof.1.from_shard_id, proof)) })
                .collect::<Result<_, Error>>()?
        };
        // TODO(spice-resharding): Handle witness validation when resharding.
        let state_witness = SpiceChunkStateWitness::new(
            near_primitives::types::SpiceChunkId { block_hash: *block_hash, shard_id },
            main_transition,
            source_receipt_proofs,
            applied_receipts_hash,
            transactions,
            execution_result_hash,
        );
        Ok(state_witness)
    }

    fn get_update_shard_job(
        &self,
        block: ApplyChunkBlockContext,
        shard_id: ShardId,
        chunk: Option<ShardChunk>,
        prev_block: &Block,
        mode: ApplyChunksMode,
        incoming_receipts: &[ReceiptProof],
        storage_context: StorageContext,
    ) -> Result<Option<UpdateShardJob>, Error> {
        let prev_block_hash = prev_block.hash();
        let block_height = block.height;
        let _span =
            tracing::debug_span!(target: "chunk_executor", "get_update_shard_job", ?prev_block_hash, block_height)
                .entered();

        let epoch_id = self.epoch_manager.get_epoch_id_from_prev_block(prev_block_hash)?;
        let shard_context = self.get_shard_context(prev_block_hash, &epoch_id, shard_id, mode)?;

        if !shard_context.should_apply_chunk {
            return Ok(None);
        }

        let shard_update_reason = {
            let receipts = collect_receipts(incoming_receipts);
            let shard_uid = &shard_context.shard_uid;
            let prev_chunk_chunk_extra =
                self.chain_store.get_chunk_extra(prev_block_hash, shard_uid)?;

            let (transactions, chunk_hash) = if let Some(chunk) = chunk {
                let chunk_hash = chunk.chunk_hash().clone();
                let tx_valid_list =
                    self.chain_store.compute_transaction_validity(prev_block.header(), &chunk);
                (
                    SignedValidPeriodTransactions::new(chunk.into_transactions(), tx_valid_list),
                    Some(chunk_hash),
                )
            } else {
                (SignedValidPeriodTransactions::new(vec![], vec![]), None)
            };

            ShardUpdateReason::NewChunk(NewChunkData {
                gas_limit: prev_chunk_chunk_extra.gas_limit(),
                prev_state_root: *prev_chunk_chunk_extra.state_root(),
                prev_validator_proposals: prev_chunk_chunk_extra.validator_proposals().collect(),
                chunk_hash,
                transactions,
                receipts,
                block,
                storage_context,
            })
        };

        let runtime = self.runtime_adapter.clone();
        Ok(Some((
            shard_id,
            Box::new(move |parent_span| -> Result<ShardUpdateResult, Error> {
                Ok(process_shard_update(
                    parent_span,
                    runtime.as_ref(),
                    shard_update_reason,
                    shard_context,
                    None,
                )?)
            }),
        )))
    }

    fn get_shard_context(
        &self,
        prev_hash: &CryptoHash,
        epoch_id: &EpochId,
        shard_id: ShardId,
        mode: ApplyChunksMode,
    ) -> Result<ShardContext, Error> {
        let should_apply_chunk = self.shard_tracker.should_apply_chunk(mode, prev_hash, shard_id);
        let shard_uid = shard_id_to_uid(self.epoch_manager.as_ref(), shard_id, epoch_id)?;
        Ok(ShardContext { shard_uid, should_apply_chunk })
    }

    pub(crate) fn get_chunk_extra(
        &self,
        block_hash: &CryptoHash,
        shard_id: ShardId,
    ) -> Result<Option<Arc<ChunkExtra>>, Error> {
        let epoch_id = self.epoch_manager.get_epoch_id(block_hash)?;
        let shard_uid = shard_id_to_uid(self.epoch_manager.as_ref(), shard_id, &epoch_id)?;
        match self.chain_store.get_chunk_extra(block_hash, &shard_uid) {
            Ok(chunk_extra) => Ok(Some(chunk_extra)),
            Err(Error::DBNotFoundErr(_)) => Ok(None),
            Err(err) => Err(err),
        }
    }

    pub(crate) fn chunk_extra_exists(
        &self,
        block_hash: &CryptoHash,
        shard_id: ShardId,
    ) -> Result<bool, Error> {
        self.get_chunk_extra(block_hash, shard_id).map(|option| option.is_some())
    }

    fn chain_update(&mut self) -> ChainUpdate {
        ChainUpdate::new(
            &mut self.chain_store,
            self.epoch_manager.clone(),
            self.runtime_adapter.clone(),
            // Since we don't produce blocks, this argument is irrelevant.
            DoomslugThresholdMode::NoApprovals,
        )
    }

    fn save_produced_receipts(
        &self,
        block_hash: &CryptoHash,
        receipt_proofs: &[ReceiptProof],
    ) -> Result<(), Error> {
        let store = self.chain_store.store();
        let mut store_update = store.store_update();
        // TODO(spice): Only save receipts targeted at shards that we track.
        for proof in receipt_proofs {
            save_receipt_proof(&mut store_update, &block_hash, &proof)?
        }
        store_update.commit()?;
        Ok(())
    }

    fn save_verified_receipts(&self, verified_receipts: &VerifiedReceipts) -> Result<(), Error> {
        let store = self.chain_store.store();
        let mut store_update = store.store_update();
        let VerifiedReceipts { receipt_proof, block_hash } = verified_receipts;
        save_receipt_proof(&mut store_update, &block_hash, &receipt_proof)?;
        store_update.commit()?;
        Ok(())
    }

    fn receipts_verification_context(
        &self,
        block_hash: &CryptoHash,
    ) -> Result<ReceiptVerificationContext, Error> {
        let block = self.chain_store.get_block(block_hash)?;
        if !self.core_reader.all_execution_results_exist(&block)? {
            return Ok(ReceiptVerificationContext::NotReady);
        }
        let execution_results = self.core_reader.get_execution_results_by_shard_id(&block)?;
        Ok(ReceiptVerificationContext::Ready { execution_results })
    }

    fn try_process_pending_unverified_receipts(
        &mut self,
        block_hash: &CryptoHash,
    ) -> Result<(), Error> {
        let verification_context = self.receipts_verification_context(&block_hash)?;
        let ReceiptVerificationContext::Ready { execution_results } = verification_context else {
            return Ok(());
        };
        let pending_receipts = self.pending_unverified_receipts.remove(block_hash);
        for receipt in pending_receipts.into_iter().flatten() {
            let verified_receipts = match receipt.verify(&execution_results) {
                Ok(verified_receipts) => verified_receipts,
                Err(err) => {
                    // TODO(spice): Notify spice data distributor about invalid receipts so it can ban
                    // or de-prioritize the node which sent them.
                    tracing::warn!(target: "chunk_executor", ?err, ?block_hash, "encountered invalid receipts");
                    continue;
                }
            };
            self.save_verified_receipts(&verified_receipts)?;
        }
        Ok(())
    }

<<<<<<< HEAD
    fn gc_memtrie_roots(&self, block: &Block, shard_layout: &ShardLayout) -> Result<(), Error> {
        for shard_uid in shard_layout.shard_uids() {
            let tries = self.runtime_adapter.get_tries();
            let last_final_block = block.header().last_final_block();
            if last_final_block != &CryptoHash::default() {
                let header = self.chain_store.get_block_header(last_final_block).unwrap();
                if let Some(prev_height) = header.prev_height() {
                    tries.delete_memtrie_roots_up_to_height(shard_uid, prev_height);
                }
            }
=======
    fn update_flat_storage_head(
        &self,
        shard_layout: &ShardLayout,
        final_execution_head: &Tip,
    ) -> Result<(), Error> {
        // TODO(spice): Evaluate if using block before final_execution_head still makes sense for
        // spice. For now it's used mainly because it's used for updating flat head without spice
        // with the following reasoning:
        // Using prev_block_hash should be required for `StateSnapshot` to be able to make snapshot of
        // flat storage at the epoch boundary.
        let new_flat_head = final_execution_head.prev_block_hash;
        // TODO(spice): handle state sync and resharding edge cases when updating flat head.

        if new_flat_head == CryptoHash::default() {
            return Ok(());
        }

        let flat_storage_manager = self.runtime_adapter.get_flat_storage_manager();
        for shard_uid in shard_layout.shard_uids() {
            if flat_storage_manager.get_flat_storage_for_shard(shard_uid).is_none() {
                continue;
            }
            flat_storage_manager.update_flat_storage_for_shard(shard_uid, new_flat_head)?;
        }
        Ok(())
    }

    fn gc_memtrie_roots(
        &self,
        shard_layout: &ShardLayout,
        final_execution_head: &Tip,
    ) -> Result<(), Error> {
        let header =
            self.chain_store.get_block_header(&final_execution_head.last_block_hash).unwrap();
        let Some(prev_height) = header.prev_height() else {
            return Ok(());
        };
        for shard_uid in shard_layout.shard_uids() {
            let tries = self.runtime_adapter.get_tries();
            tries.delete_memtrie_roots_up_to_height(shard_uid, prev_height);
>>>>>>> f56cd7dd
        }
        Ok(())
    }
}

fn new_execution_result(
    gas_limit: &Gas,
    apply_result: &ApplyChunkResult,
    outgoing_receipts_root: CryptoHash,
) -> ChunkExecutionResult {
    let (outcome_root, _) = ApplyChunkResult::compute_outcomes_proof(&apply_result.outcomes);
    let chunk_extra = ChunkExtra::new(
        &apply_result.new_root,
        outcome_root,
        apply_result.validator_proposals.clone(),
        apply_result.total_gas_burnt,
        *gas_limit,
        apply_result.total_balance_burnt,
        apply_result.congestion_info,
        apply_result.bandwidth_requests.clone(),
    );
    ChunkExecutionResult { chunk_extra, outgoing_receipts_root }
}

// TODO(spice): There is no need to store receipt proof since we verify receipts before storing
// them. So instead Vec<Receipt> should be stored with the same keys.
pub(crate) fn save_receipt_proof(
    store_update: &mut StoreUpdate,
    block_hash: &CryptoHash,
    receipt_proof: &ReceiptProof,
) -> Result<(), std::io::Error> {
    let &ReceiptProof(_, ShardProof { from_shard_id, to_shard_id, .. }) = receipt_proof;
    let key = get_receipt_proof_key(block_hash, from_shard_id, to_shard_id);
    let value = borsh::to_vec(&receipt_proof)?;
    store_update.set(DBCol::receipt_proofs(), &key, &value);
    Ok(())
}

fn get_receipt_proofs_for_shard(
    store: &Store,
    block_hash: &CryptoHash,
    to_shard_id: ShardId,
) -> Result<Vec<ReceiptProof>, std::io::Error> {
    let prefix = get_receipt_proof_target_shard_prefix(block_hash, to_shard_id);
    store
        .iter_prefix_ser::<ReceiptProof>(DBCol::receipt_proofs(), &prefix)
        .map(|res| res.map(|kv| kv.1))
        .collect()
}

pub fn receipt_proof_exists(
    store: &Store,
    block_hash: &CryptoHash,
    to_shard_id: ShardId,
    from_shard_id: ShardId,
) -> Result<bool, std::io::Error> {
    let key = get_receipt_proof_key(block_hash, from_shard_id, to_shard_id);
    store.exists(DBCol::receipt_proofs(), &key)
}

type UpdateShardJob = (
    ShardId,
    Box<dyn FnOnce(&tracing::Span) -> Result<ShardUpdateResult, Error> + Send + Sync + 'static>,
);

#[instrument(
    level = "debug",
    target = "chunk_executor",
    skip_all,
    fields(%block_height, ?block_hash)
)]
// We don't reuse chain's do_apply_chunks because we don't need CachedShardUpdateKey which is used
// for optimistic blocks.
fn do_apply_chunks(
    iteration_mode: ApplyChunksIterationMode,
    block_hash: &CryptoHash,
    block_height: BlockHeight,
    work: Vec<UpdateShardJob>,
) -> Vec<(ShardId, Result<ShardUpdateResult, Error>)> {
    // Track all children using `parent_span`, as they may be processed in parallel.
    let parent_span = tracing::Span::current();
    match iteration_mode {
        ApplyChunksIterationMode::Sequential => {
            work.into_iter().map(|(shard_id, task)| (shard_id, task(&parent_span))).collect()
        }
        ApplyChunksIterationMode::Rayon => {
            work.into_par_iter().map(|(shard_id, task)| (shard_id, task(&parent_span))).collect()
        }
    }
}

pub(crate) fn is_descendant_of_final_execution_head(
    chain_store: &ChainStoreAdapter,
    header: &BlockHeader,
) -> bool {
    let final_execution_head = match chain_store.spice_final_execution_head() {
        Ok(final_header) => final_header,
        // Without final execution head we are either executing on genesis and don't have it yet or
        // executing on top of non-spice blocks. In both cases we can assume that all blocks are on
        // top of final_execution_head until it's set.
        Err(Error::DBNotFoundErr(_)) => return true,
        Err(err) => panic!("failed to find final execution head: {err:?}"),
    };
    let mut height = header.height();
    if height <= final_execution_head.height {
        return false;
    }
    let mut prev_hash = *header.prev_hash();
    while height > final_execution_head.height {
        let header = chain_store.get_block_header(&prev_hash).unwrap();
        prev_hash = *header.prev_hash();
        height = header.height();
    }
    height == final_execution_head.height
}<|MERGE_RESOLUTION|>--- conflicted
+++ resolved
@@ -61,10 +61,7 @@
 use near_store::TrieDBStorage;
 use near_store::TrieStorage;
 use near_store::adapter::StoreAdapter;
-<<<<<<< HEAD
-=======
 use near_store::adapter::chain_store::ChainStoreAdapter;
->>>>>>> f56cd7dd
 use near_store::adapter::trie_store::TrieStoreAdapter;
 use node_runtime::SignedValidPeriodTransactions;
 use rayon::iter::IntoParallelIterator as _;
@@ -133,11 +130,7 @@
 impl near_async::messaging::Actor for ChunkExecutorActor {}
 
 /// Message with incoming unverified receipts corresponding to the block.
-<<<<<<< HEAD
-#[derive(Message, PartialEq, Debug)]
-=======
 #[derive(Debug, PartialEq)]
->>>>>>> f56cd7dd
 pub struct ExecutorIncomingUnverifiedReceipts {
     pub block_hash: CryptoHash,
     pub receipt_proof: ReceiptProof,
@@ -180,12 +173,6 @@
     }
 }
 
-<<<<<<< HEAD
-#[derive(Message, Debug)]
-pub struct ExecutorApplyChunksDone {
-    pub block_hash: CryptoHash,
-    pub apply_results: Vec<ShardUpdateResult>,
-=======
 #[derive(Debug)]
 pub struct ExecutorApplyChunksDone {
     pub block_hash: CryptoHash,
@@ -197,7 +184,6 @@
 pub struct FailedToApplyChunkError {
     shard_id: ShardId,
     err: Error,
->>>>>>> f56cd7dd
 }
 
 impl Handler<ExecutorIncomingUnverifiedReceipts> for ChunkExecutorActor {
@@ -222,11 +208,7 @@
     // errors/results and use them in tests to make sure we are testing correct errors.
     fn handle(&mut self, ProcessedBlock { block_hash }: ProcessedBlock) {
         match self.try_apply_chunks(&block_hash) {
-<<<<<<< HEAD
-            Ok(TryApplyChunksOutcome::Scheduled) => {}
-=======
             Ok(TryApplyChunksOutcome::Scheduled) | Ok(TryApplyChunksOutcome::BlockTooOld) => {}
->>>>>>> f56cd7dd
             Ok(TryApplyChunksOutcome::NotReady(reason)) => {
                 // We will retry applying it by looking at all next blocks after receiving
                 // additional execution result endorsements or receipts.
@@ -344,52 +326,6 @@
     }
 }
 
-impl TryApplyChunksOutcome {
-    fn missing_execution_results(
-        core_reader: &SpiceCoreReader,
-        epoch_manager: &dyn EpochManagerAdapter,
-        prev_block: &Block,
-    ) -> Result<Self, Error> {
-        let execution_results = core_reader.get_execution_results_by_shard_id(&prev_block)?;
-        let shard_layout = epoch_manager.get_shard_layout(prev_block.header().epoch_id())?;
-        let missing_shard_ids = shard_layout
-            .shard_ids()
-            .filter(|shard_id| !execution_results.contains_key(shard_id))
-            .collect();
-        Ok(TryApplyChunksOutcome::NotReady(NotReadyToApplyChunksReason::MissingExecutionResults {
-            prev_block_hash: *prev_block.hash(),
-            missing_shard_ids,
-        }))
-    }
-
-    fn previous_block_is_not_executed(
-        prev_block_hash: CryptoHash,
-        prev_block_shard_id: ShardId,
-    ) -> Self {
-        TryApplyChunksOutcome::NotReady(NotReadyToApplyChunksReason::PreviousBlockIsNotExecuted {
-            prev_block_hash,
-            prev_block_shard_id,
-        })
-    }
-
-    fn missing_receipts(
-        prev_block_hash: CryptoHash,
-        proofs: &[ReceiptProof],
-        to_shard_id: ShardId,
-        prev_block_shard_ids: &[ShardId],
-    ) -> Self {
-        let mut missing_receipts: HashSet<ShardId> = prev_block_shard_ids.iter().copied().collect();
-        for proof in proofs {
-            missing_receipts.remove(&proof.1.from_shard_id);
-        }
-        TryApplyChunksOutcome::NotReady(NotReadyToApplyChunksReason::MissingReceipts {
-            prev_block_hash,
-            missing_receipts_from_shard_ids: missing_receipts,
-            missing_receipts_to_shard_id: to_shard_id,
-        })
-    }
-}
-
 impl ChunkExecutorActor {
     #[instrument(target = "chunk_executor", level = "debug", skip_all, fields(%block_hash))]
     fn try_apply_chunks(
@@ -494,11 +430,7 @@
         }
         for next_block_hash in next_block_hashes {
             match self.try_apply_chunks(&next_block_hash)? {
-<<<<<<< HEAD
-                TryApplyChunksOutcome::Scheduled => {}
-=======
                 TryApplyChunksOutcome::Scheduled | TryApplyChunksOutcome::BlockTooOld => {}
->>>>>>> f56cd7dd
                 TryApplyChunksOutcome::NotReady(reason) => {
                     tracing::debug!(target: "chunk_executor", ?reason, %next_block_hash, "not yet ready for processing");
                 }
@@ -661,16 +593,10 @@
         )?;
         let final_execution_head = chain_update.update_spice_final_execution_head(&block)?;
         chain_update.commit()?;
-<<<<<<< HEAD
-        // TODO(spice): Consider if we should update flat storage head here instead of during block
-        // post-processing.
-        self.gc_memtrie_roots(&block, &shard_layout)?;
-=======
         if let Some(final_execution_head) = final_execution_head {
             self.update_flat_storage_head(&shard_layout, &final_execution_head)?;
             self.gc_memtrie_roots(&shard_layout, &final_execution_head)?;
         }
->>>>>>> f56cd7dd
         Ok(())
     }
 
@@ -960,18 +886,6 @@
         Ok(())
     }
 
-<<<<<<< HEAD
-    fn gc_memtrie_roots(&self, block: &Block, shard_layout: &ShardLayout) -> Result<(), Error> {
-        for shard_uid in shard_layout.shard_uids() {
-            let tries = self.runtime_adapter.get_tries();
-            let last_final_block = block.header().last_final_block();
-            if last_final_block != &CryptoHash::default() {
-                let header = self.chain_store.get_block_header(last_final_block).unwrap();
-                if let Some(prev_height) = header.prev_height() {
-                    tries.delete_memtrie_roots_up_to_height(shard_uid, prev_height);
-                }
-            }
-=======
     fn update_flat_storage_head(
         &self,
         shard_layout: &ShardLayout,
@@ -1012,7 +926,6 @@
         for shard_uid in shard_layout.shard_uids() {
             let tries = self.runtime_adapter.get_tries();
             tries.delete_memtrie_roots_up_to_height(shard_uid, prev_height);
->>>>>>> f56cd7dd
         }
         Ok(())
     }
