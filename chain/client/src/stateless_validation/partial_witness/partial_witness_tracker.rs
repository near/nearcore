--- conflicted
+++ resolved
@@ -97,12 +97,7 @@
     pub fn insert_in_cache_entry(
         &mut self,
         partial_witness: PartialEncodedStateWitness,
-<<<<<<< HEAD
-        is_forwarded: bool,
-    ) -> Option<EncodedChunkStateWitness> {
-=======
     ) -> Option<std::io::Result<EncodedChunkStateWitness>> {
->>>>>>> a3b93f33
         let shard_id = partial_witness.shard_id();
         let height_created = partial_witness.height_created();
         let (part_ord, part, encoded_length) = partial_witness.decompose();
@@ -191,13 +186,8 @@
             return Ok(());
         }
 
-<<<<<<< HEAD
-        if let Some(encoded_witness) = entry.insert_in_cache_entry(partial_witness, is_forwarded) {
-            tracing::debug!(target: "client", ?key, "Sending encoded witness to client.");
-=======
         self.maybe_insert_new_entry_in_parts_cache(&partial_witness)?;
         let entry = self.parts_cache.get_mut(&key).unwrap();
->>>>>>> a3b93f33
 
         if let Some(decode_result) = entry.insert_in_cache_entry(partial_witness) {
             // Record the time taken from receiving first part to decoding partial witness.
