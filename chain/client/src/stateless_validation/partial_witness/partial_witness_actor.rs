use std::sync::Arc;

use itertools::Itertools;
use near_async::messaging::{CanSend, Handler, Sender};
use near_async::time::Clock;
use near_async::{MultiSend, MultiSendMessage, MultiSenderFrom};
use near_chain::Error;
use near_epoch_manager::EpochManagerAdapter;
use near_network::state_witness::{
    ChunkStateWitnessAckMessage, PartialEncodedStateWitnessForwardMessage,
    PartialEncodedStateWitnessMessage,
};
use near_network::types::{NetworkRequests, PeerManagerAdapter, PeerManagerMessageRequest};
use near_performance_metrics_macros::perf;
use near_primitives::checked_feature;
use near_primitives::reed_solomon::reed_solomon_encode;
use near_primitives::sharding::ShardChunkHeader;
use near_primitives::stateless_validation::{
    ChunkStateWitness, ChunkStateWitnessAck, EncodedChunkStateWitness, PartialEncodedStateWitness,
    SignedEncodedChunkStateWitness,
};
use near_primitives::types::{AccountId, EpochId};
use near_primitives::validator_signer::ValidatorSigner;

use crate::client_actions::ClientSenderForPartialWitness;
use crate::metrics;
use crate::stateless_validation::state_witness_tracker::ChunkStateWitnessTracker;

use super::partial_witness_tracker::{PartialEncodedStateWitnessTracker, RsMap};

pub struct PartialWitnessActor {
    /// Adapter to send messages to the network.
    network_adapter: PeerManagerAdapter,
    /// Validator signer to sign the state witness.
    my_signer: Arc<dyn ValidatorSigner>,
    /// Epoch manager to get the set of chunk validators
    epoch_manager: Arc<dyn EpochManagerAdapter>,
    /// Tracks the parts of the state witness sent from chunk producers to chunk validators.
    partial_witness_tracker: PartialEncodedStateWitnessTracker,
    /// Tracks a collection of state witnesses sent from chunk producers to chunk validators.
    state_witness_tracker: ChunkStateWitnessTracker,
    /// Reed Solomon encoder for encoding state witness parts.
    /// We keep one wrapper for each length of chunk_validators to avoid re-creating the encoder.
    rs_map: RsMap,
}

#[derive(actix::Message, Debug)]
#[rtype(result = "()")]
pub struct DistributeStateWitnessRequest {
    pub epoch_id: EpochId,
    pub chunk_header: ShardChunkHeader,
    pub state_witness: ChunkStateWitness,
}

#[derive(Clone, MultiSend, MultiSenderFrom, MultiSendMessage)]
#[multi_send_message_derive(Debug)]
pub struct PartialWitnessSenderForClient {
    pub distribute_chunk_state_witness: Sender<DistributeStateWitnessRequest>,
}

impl Handler<DistributeStateWitnessRequest> for PartialWitnessActor {
    #[perf]
    fn handle(&mut self, msg: DistributeStateWitnessRequest) {
        if let Err(err) = self.handle_distribute_state_witness_request(msg) {
            tracing::error!(target: "client", ?err, "Failed to handle distribute chunk state witness request");
        }
    }
}

impl Handler<ChunkStateWitnessAckMessage> for PartialWitnessActor {
    fn handle(&mut self, msg: ChunkStateWitnessAckMessage) {
        self.handle_chunk_state_witness_ack(msg.0);
    }
}

impl Handler<PartialEncodedStateWitnessMessage> for PartialWitnessActor {
    fn handle(&mut self, msg: PartialEncodedStateWitnessMessage) {
        if let Err(err) = self.handle_partial_encoded_state_witness(msg.0) {
            tracing::error!(target: "client", ?err, "Failed to handle PartialEncodedStateWitnessMessage");
        }
    }
}

impl Handler<PartialEncodedStateWitnessForwardMessage> for PartialWitnessActor {
    fn handle(&mut self, msg: PartialEncodedStateWitnessForwardMessage) {
        if let Err(err) = self.handle_partial_encoded_state_witness_forward(msg.0) {
            tracing::error!(target: "client", ?err, "Failed to handle PartialEncodedStateWitnessForwardMessage");
        }
    }
}

impl PartialWitnessActor {
    pub fn new(
        clock: Clock,
        network_adapter: PeerManagerAdapter,
        client_sender: ClientSenderForPartialWitness,
        my_signer: Arc<dyn ValidatorSigner>,
        epoch_manager: Arc<dyn EpochManagerAdapter>,
    ) -> Self {
        let partial_witness_tracker =
            PartialEncodedStateWitnessTracker::new(client_sender, epoch_manager.clone());
        Self {
            network_adapter,
            my_signer,
            epoch_manager,
            partial_witness_tracker,
            state_witness_tracker: ChunkStateWitnessTracker::new(clock),
            rs_map: RsMap::new(),
        }
    }

    pub fn handle_distribute_state_witness_request(
        &mut self,
        msg: DistributeStateWitnessRequest,
    ) -> Result<(), Error> {
        let DistributeStateWitnessRequest { epoch_id, chunk_header, state_witness } = msg;

        let chunk_validators = self
            .epoch_manager
            .get_chunk_validator_assignments(
                &epoch_id,
                chunk_header.shard_id(),
                chunk_header.height_created(),
            )?
            .ordered_chunk_validators();

        tracing::debug!(
<<<<<<< HEAD
            target: "client",
            "Sending chunk state witness for chunk {:?} to chunk validators {:?}",
            chunk_header.chunk_hash(),
            chunk_validators,
=======
            target: "stateless_validation",
            chunk_hash=?chunk_header.chunk_hash(),
            ?chunk_validators,
            "distribute_chunk_state_witness",
>>>>>>> 0f440e95
        );

        let witness_bytes = compress_witness(&state_witness)?;

        // Record the witness in order to match the incoming acks for measuring round-trip times.
        // See process_chunk_state_witness_ack for the handling of the ack messages.
        self.state_witness_tracker.record_witness_sent(
            &state_witness,
            witness_bytes.size_bytes(),
            chunk_validators.len(),
        );

        let protocol_version = self.epoch_manager.get_epoch_protocol_version(&epoch_id)?;
        if !checked_feature!("stable", PartialEncodedStateWitness, protocol_version) {
            self.send_state_witness(witness_bytes, chunk_validators);
        } else {
            self.send_state_witness_parts(epoch_id, chunk_header, witness_bytes, chunk_validators)?;
        }

        Ok(())
    }

    // TODO(stateless_validation): Deprecate once we send state witness in parts.
    // This is the original way of sending out state witness where the chunk producer sends the whole witness
    // to all chunk validators.
    fn send_state_witness(
        &self,
        witness_bytes: EncodedChunkStateWitness,
        mut chunk_validators: Vec<AccountId>,
    ) {
        // Remove ourselves from the list of chunk validators. Network can't send messages to ourselves.
        chunk_validators.retain(|validator| validator != self.my_signer.validator_id());

        let signed_witness = SignedEncodedChunkStateWitness {
            signature: self.my_signer.sign_chunk_state_witness(&witness_bytes),
            witness_bytes,
        };

        self.network_adapter.send(PeerManagerMessageRequest::NetworkRequests(
            NetworkRequests::ChunkStateWitness(chunk_validators, signed_witness),
        ));
    }

    // Break the state witness into parts and send each part to the corresponding chunk validator owner.
    // The chunk validator owner will then forward the part to all other chunk validators.
    // Each chunk validator would collect the parts and reconstruct the state witness.
    fn send_state_witness_parts(
        &mut self,
        epoch_id: EpochId,
        chunk_header: ShardChunkHeader,
        witness_bytes: EncodedChunkStateWitness,
        chunk_validators: Vec<AccountId>,
    ) -> Result<(), Error> {
        // Break the state witness into parts using Reed Solomon encoding.
        let rs = self.rs_map.entry(chunk_validators.len());

        // For the case when we are the only validator for the chunk, we don't need to do Reed Solomon encoding.
        let (parts, encoded_length) = match rs.as_ref() {
            Some(rs) => reed_solomon_encode(&rs, witness_bytes),
            None => (
                vec![Some(witness_bytes.as_slice().to_vec().into_boxed_slice())],
                witness_bytes.size_bytes(),
            ),
        };

        let validator_witness_tuple = chunk_validators
            .iter()
            .zip_eq(parts)
            .enumerate()
            .map(|(part_ord, (chunk_validator, part))| {
                // It's fine to unwrap part here as we just constructed the parts above and we expect
                // all of them to be present.
                let partial_witness = PartialEncodedStateWitness::new(
                    epoch_id.clone(),
                    chunk_header.clone(),
                    part_ord,
                    part.unwrap().to_vec(),
                    encoded_length,
                    self.my_signer.as_ref(),
                );
                (chunk_validator.clone(), partial_witness)
            })
            .collect_vec();

        // Since we can't send network message to ourselves, we need to send the PartialEncodedStateWitnessForward
        // message for our part.
        if let Some((_, partial_witness)) = validator_witness_tuple
            .iter()
            .find(|(validator, _)| validator == self.my_signer.validator_id())
        {
            self.network_adapter.send(PeerManagerMessageRequest::NetworkRequests(
                NetworkRequests::PartialEncodedStateWitnessForward(
                    chunk_validators,
                    partial_witness.clone(),
                ),
            ));
        }

        // Send the parts to the corresponding chunk validator owners.
        self.network_adapter.send(PeerManagerMessageRequest::NetworkRequests(
            NetworkRequests::PartialEncodedStateWitness(validator_witness_tuple),
        ));
        Ok(())
    }

    /// Handles the state witness ack message from the chunk validator.
    /// It computes the round-trip time between sending the state witness and receiving
    /// the ack message and updates the corresponding metric with it.
    /// Currently we do not raise an error for handling of witness-ack messages,
    /// as it is used only for tracking some networking metrics.
    pub fn handle_chunk_state_witness_ack(&mut self, witness_ack: ChunkStateWitnessAck) {
        self.state_witness_tracker.on_witness_ack_received(witness_ack);
    }

    /// Function to handle receiving partial_encoded_state_witness message from chunk producer.
    pub fn handle_partial_encoded_state_witness(
        &mut self,
        partial_witness: PartialEncodedStateWitness,
    ) -> Result<(), Error> {
        // Validate the partial encoded state witness.
        self.validate_partial_encoded_state_witness(&partial_witness)?;

        // Store the partial encoded state witness for self.
        self.partial_witness_tracker
            .store_partial_encoded_state_witness(partial_witness.clone())?;

        // Forward the part to all the chunk validators.
        let chunk_validators = self
            .epoch_manager
            .get_chunk_validator_assignments(
                partial_witness.epoch_id(),
                partial_witness.shard_id(),
                partial_witness.height_created(),
            )?
            .ordered_chunk_validators();

        self.network_adapter.send(PeerManagerMessageRequest::NetworkRequests(
            NetworkRequests::PartialEncodedStateWitnessForward(chunk_validators, partial_witness),
        ));

        Ok(())
    }

    /// Function to handle receiving partial_encoded_state_witness_forward message from chunk producer.
    pub fn handle_partial_encoded_state_witness_forward(
        &mut self,
        partial_witness: PartialEncodedStateWitness,
    ) -> Result<(), Error> {
        // Validate the partial encoded state witness.
        self.validate_partial_encoded_state_witness(&partial_witness)?;

        // Store the partial encoded state witness for self.
        self.partial_witness_tracker.store_partial_encoded_state_witness(partial_witness)?;

        Ok(())
    }

    /// Function to validate the partial encoded state witness. We check the following
    /// - shard_id is valid
    /// - we are one of the validators for the chunk
    /// - part_ord is valid and within range of the number of expected parts for this chunk
    /// - partial_witness signature is valid and from the expected chunk_producer
    /// TODO(stateless_validation): Include checks from handle_orphan_state_witness in orphan_witness_handling.rs
    /// These include checks based on epoch_id validity, witness size, height_created, distance from chain head, etc.
    fn validate_partial_encoded_state_witness(
        &self,
        partial_witness: &PartialEncodedStateWitness,
    ) -> Result<(), Error> {
        if !self
            .epoch_manager
            .get_shard_layout(&partial_witness.epoch_id())?
            .shard_ids()
            .contains(&partial_witness.shard_id())
        {
            return Err(Error::InvalidPartialChunkStateWitness(format!(
                "Invalid shard_id in PartialEncodedStateWitness: {}",
                partial_witness.shard_id()
            )));
        }

        // Reject witnesses for chunks for which this node isn't a validator.
        // It's an error, as chunk producer shouldn't send the witness to a non-validator node.
        let chunk_validator_assignments = self.epoch_manager.get_chunk_validator_assignments(
            &partial_witness.epoch_id(),
            partial_witness.shard_id(),
            partial_witness.height_created(),
        )?;
        if !chunk_validator_assignments.contains(self.my_signer.validator_id()) {
            return Err(Error::NotAChunkValidator);
        }

        // The expected number of parts for the Reed Solomon encoding is the number of chunk validators.
        let num_parts = chunk_validator_assignments.len();
        if partial_witness.part_ord() >= num_parts {
            return Err(Error::InvalidPartialChunkStateWitness(format!(
                "Invalid part_ord in PartialEncodedStateWitness: {}",
                partial_witness.part_ord()
            )));
        }

        if !self.epoch_manager.verify_partial_witness_signature(&partial_witness)? {
            return Err(Error::InvalidPartialChunkStateWitness("Invalid signature".to_string()));
        }

        Ok(())
    }
}

fn compress_witness(witness: &ChunkStateWitness) -> Result<EncodedChunkStateWitness, Error> {
    let shard_id_label = witness.chunk_header.shard_id().to_string();
    let encode_timer = metrics::CHUNK_STATE_WITNESS_ENCODE_TIME
        .with_label_values(&[shard_id_label.as_str()])
        .start_timer();
    let (witness_bytes, raw_witness_size) = EncodedChunkStateWitness::encode(&witness)?;
    encode_timer.observe_duration();

    metrics::record_witness_size_metrics(raw_witness_size, witness_bytes.size_bytes(), witness);
    Ok(witness_bytes)
}<|MERGE_RESOLUTION|>--- conflicted
+++ resolved
@@ -125,17 +125,10 @@
             .ordered_chunk_validators();
 
         tracing::debug!(
-<<<<<<< HEAD
-            target: "client",
-            "Sending chunk state witness for chunk {:?} to chunk validators {:?}",
-            chunk_header.chunk_hash(),
-            chunk_validators,
-=======
             target: "stateless_validation",
             chunk_hash=?chunk_header.chunk_hash(),
             ?chunk_validators,
             "distribute_chunk_state_witness",
->>>>>>> 0f440e95
         );
 
         let witness_bytes = compress_witness(&state_witness)?;
