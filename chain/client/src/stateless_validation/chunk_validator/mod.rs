pub mod orphan_witness_handling;
pub mod orphan_witness_pool;

use crate::Client;
use itertools::Itertools;
use near_async::futures::{AsyncComputationSpawner, AsyncComputationSpawnerExt};
use near_async::messaging::{CanSend, Sender};
use near_chain::stateless_validation::chunk_validation;
use near_chain::stateless_validation::processing_tracker::ProcessingDoneTracker;
use near_chain::types::RuntimeAdapter;
use near_chain::validate::validate_chunk_with_chunk_extra;
use near_chain::{ApplyChunksSpawner, Block, Chain};
use near_chain_primitives::Error;
use near_epoch_manager::EpochManagerAdapter;
use near_epoch_manager::shard_assignment::shard_id_to_uid;
use near_network::types::{NetworkRequests, PeerManagerMessageRequest};
use near_o11y::log_assert;
use near_primitives::sharding::ShardChunkHeader;
use near_primitives::stateless_validation::ChunkProductionKey;
use near_primitives::stateless_validation::chunk_endorsement::ChunkEndorsement;
use near_primitives::stateless_validation::state_witness::{
    ChunkStateWitness, ChunkStateWitnessAck, ChunkStateWitnessSize,
};
use near_primitives::validator_signer::ValidatorSigner;
use near_primitives::version::PROTOCOL_VERSION;
use near_store::adapter::StoreAdapter;
use orphan_witness_pool::OrphanStateWitnessPool;
use reed_solomon_erasure::galois_8::ReedSolomon;
use std::sync::Arc;

// After validating a chunk state witness, we ideally need to send the chunk endorsement
// to just the next block producer at height h. However, it's possible that blocks at height
// h may be skipped and block producer at height h+1 picks up the chunk. We need to ensure
// that these later block producers also receive the chunk endorsement.
// Keeping a threshold of 5 block producers should be sufficient for most scenarios.
const NUM_NEXT_BLOCK_PRODUCERS_TO_SEND_CHUNK_ENDORSEMENT: u64 = 5;

/// A module that handles chunk validation logic. Chunk validation refers to a
/// critical process of stateless validation, where chunk validators (certain
/// validators selected to validate the chunk) verify that the chunk's state
/// witness is correct, and then send chunk endorsements to the block producer
/// so that the chunk can be included in the block.
pub struct ChunkValidator {
    epoch_manager: Arc<dyn EpochManagerAdapter>,
    network_sender: Sender<PeerManagerMessageRequest>,
    runtime_adapter: Arc<dyn RuntimeAdapter>,
    orphan_witness_pool: OrphanStateWitnessPool,
    validation_spawner: Arc<dyn AsyncComputationSpawner>,
    main_state_transition_result_cache: chunk_validation::MainStateTransitionCache,
    rs: Arc<ReedSolomon>,
}

impl ChunkValidator {
    pub fn new(
        epoch_manager: Arc<dyn EpochManagerAdapter>,
        network_sender: Sender<PeerManagerMessageRequest>,
        runtime_adapter: Arc<dyn RuntimeAdapter>,
        orphan_witness_pool_size: usize,
        validation_spawner: ApplyChunksSpawner,
    ) -> Self {
<<<<<<< HEAD
        // The number of shards for the binary's latest `PROTOCOL_VERSION` is used as a thread limit. This assumes that:
        // a) The number of shards will not grow above this limit without the binary being updated (no dynamic resharding),
        // b) Under normal conditions, the node will not process more chunks at the same time as there are shards.
        let max_num_shards =
            runtime_adapter.get_shard_layout(PROTOCOL_VERSION).num_shards() as usize;
=======
        let data_parts = epoch_manager.num_data_parts();
        let parity_parts = epoch_manager.num_total_parts() - data_parts;
        let rs = Arc::new(ReedSolomon::new(data_parts, parity_parts).unwrap());
>>>>>>> b8acdc32
        Self {
            epoch_manager,
            network_sender,
            runtime_adapter,
            orphan_witness_pool: OrphanStateWitnessPool::new(orphan_witness_pool_size),
            validation_spawner: validation_spawner.into_spawner(max_num_shards),
            main_state_transition_result_cache: chunk_validation::MainStateTransitionCache::default(
            ),
            rs,
        }
    }

    /// Performs the chunk validation logic. When done, it will send the chunk
    /// endorsement message to the block producer. The actual validation logic
    /// happens in a separate thread.
    /// The chunk is validated asynchronously, if you want to wait for the processing to finish
    /// you can use the `processing_done_tracker` argument (but it's optional, it's safe to pass None there).
    fn start_validating_chunk(
        &self,
        state_witness: ChunkStateWitness,
        chain: &Chain,
        processing_done_tracker: Option<ProcessingDoneTracker>,
        signer: &Arc<ValidatorSigner>,
        save_witness_if_invalid: bool,
    ) -> Result<(), Error> {
<<<<<<< HEAD
        let _span = tracing::debug_span!(
            target: "client",
            "start_validating_chunk",
            height = %state_witness.chunk_production_key().height_created,
            shard_id = %state_witness.chunk_production_key().shard_id,
            validator = %signer.validator_id(),
            tag_block_production = true,
        )
        .entered();

=======
>>>>>>> b8acdc32
        let prev_block_hash = state_witness.chunk_header().prev_block_hash();
        let ChunkProductionKey { epoch_id, .. } = state_witness.chunk_production_key();
        let shard_id = state_witness.chunk_header().shard_id();
        let expected_epoch_id =
            self.epoch_manager.get_epoch_id_from_prev_block(&prev_block_hash)?;
        if expected_epoch_id != epoch_id {
            return Err(Error::InvalidChunkStateWitness(format!(
                "Invalid EpochId {:?} for previous block {}, expected {:?}",
                epoch_id, prev_block_hash, expected_epoch_id
            )));
        }

        let pre_validation_result = chunk_validation::pre_validate_chunk_state_witness(
            &state_witness,
            chain,
            self.epoch_manager.as_ref(),
        )?;

        let chunk_header = state_witness.chunk_header().clone();
        let network_sender = self.network_sender.clone();
        let epoch_manager = self.epoch_manager.clone();

        // If we have the chunk extra for the previous block, we can validate
        // the chunk without state witness.
        // This usually happens because we are a chunk producer and
        // therefore have the chunk extra for the previous block saved on disk.
        // We can also skip validating the chunk state witness in this case.
        // We don't need to switch to parent shard uid, because resharding
        // creates chunk extra for new shard uid.
        let shard_uid = shard_id_to_uid(epoch_manager.as_ref(), shard_id, &expected_epoch_id)?;
        let prev_block = chain.get_block(&prev_block_hash)?;
<<<<<<< HEAD
        let last_header = epoch_manager.get_prev_chunk_header(&prev_block, shard_id)?;
=======
        let last_header =
            Chain::get_prev_chunk_header(epoch_manager.as_ref(), &prev_block, shard_id)?;
>>>>>>> b8acdc32

        let chunk_production_key = ChunkProductionKey {
            shard_id,
            epoch_id: expected_epoch_id,
            height_created: chunk_header.height_created(),
        };
        let chunk_producer_name =
            epoch_manager.get_chunk_producer_info(&chunk_production_key)?.take_account_id();

        if let Ok(prev_chunk_extra) = chain.get_chunk_extra(&prev_block_hash, &shard_uid) {
            match validate_chunk_with_chunk_extra(
                chain.chain_store(),
                self.epoch_manager.as_ref(),
                &prev_block_hash,
                &prev_chunk_extra,
                last_header.height_included(),
                &chunk_header,
            ) {
                Ok(()) => {
                    send_chunk_endorsement_to_block_producers(
                        &chunk_header,
                        epoch_manager.as_ref(),
                        signer,
                        &network_sender,
                    );
                    return Ok(());
                }
                Err(err) => {
                    tracing::error!(
                        target: "client",
                        ?err,
                        ?chunk_producer_name,
                        ?chunk_production_key,
                        "Failed to validate chunk using existing chunk extra",
                    );
                    near_chain::stateless_validation::metrics::CHUNK_WITNESS_VALIDATION_FAILED_TOTAL
                        .with_label_values(&[&shard_id.to_string(), err.prometheus_label_value()])
                        .inc();
                    return Err(err);
                }
            }
        }

        let runtime_adapter = self.runtime_adapter.clone();
        let store = chain.chain_store.store();
        let cache = self.main_state_transition_result_cache.clone();
        let signer = signer.clone();
        let rs = self.rs.clone();
        self.validation_spawner.spawn("stateless_validation", move || {
            // processing_done_tracker must survive until the processing is finished.
            let _processing_done_tracker_capture: Option<ProcessingDoneTracker> =
                processing_done_tracker;

            match chunk_validation::validate_chunk_state_witness(
                state_witness,
                pre_validation_result,
                epoch_manager.as_ref(),
                runtime_adapter.as_ref(),
                &cache,
<<<<<<< HEAD
                store,
                save_witness_if_invalid,
=======
                rs,
>>>>>>> b8acdc32
            ) {
                Ok(_) => {
                    send_chunk_endorsement_to_block_producers(
                        &chunk_header,
                        epoch_manager.as_ref(),
                        signer.as_ref(),
                        &network_sender,
                    );
                }
                Err(err) => {
                    near_chain::stateless_validation::metrics::CHUNK_WITNESS_VALIDATION_FAILED_TOTAL
                        .with_label_values(&[&shard_id.to_string(), err.prometheus_label_value()])
                        .inc();
                    tracing::error!(
                        target: "client",
                        ?err,
                        ?chunk_producer_name,
                        ?chunk_production_key,
                        "Failed to validate chunk"
                    );
                }
            }
        });
        Ok(())
    }

    pub fn rs(&self) -> Arc<ReedSolomon> {
        self.rs.clone()
    }
}

/// Sends the chunk endorsement to the next
/// `NUM_NEXT_BLOCK_PRODUCERS_TO_SEND_CHUNK_ENDORSEMENT` block producers.
/// Additionally returns chunk endorsement if the signer is one of these block
/// producers, to be able to process it immediately.
pub(crate) fn send_chunk_endorsement_to_block_producers(
    chunk_header: &ShardChunkHeader,
    epoch_manager: &dyn EpochManagerAdapter,
    signer: &ValidatorSigner,
    network_sender: &Sender<PeerManagerMessageRequest>,
) -> Option<ChunkEndorsement> {
    let _span = tracing::debug_span!(
        target: "client",
        "send_chunk_endorsement",
        chunk_hash = ?chunk_header.chunk_hash(),
        height = %chunk_header.height_created(),
        shard_id = %chunk_header.shard_id(),
        validator = %signer.validator_id(),
        tag_block_production = true,
    )
    .entered();

    let epoch_id =
        epoch_manager.get_epoch_id_from_prev_block(chunk_header.prev_block_hash()).unwrap();

    // Send the chunk endorsement to the next NUM_NEXT_BLOCK_PRODUCERS_TO_SEND_CHUNK_ENDORSEMENT block producers.
    // It's possible we may reach the end of the epoch, in which case, ignore the error from get_block_producer.
    // It is possible that the same validator appears multiple times in the upcoming block producers,
    // thus we collect the unique set of account ids.
    let block_height = chunk_header.height_created();
    let block_producers = (0..NUM_NEXT_BLOCK_PRODUCERS_TO_SEND_CHUNK_ENDORSEMENT)
        .map_while(|i| epoch_manager.get_block_producer(&epoch_id, block_height + i).ok())
        .unique()
        .collect_vec();
    assert!(!block_producers.is_empty());

    let chunk_hash = chunk_header.chunk_hash();
    tracing::debug!(
        target: "client",
        chunk_hash=?chunk_hash,
        shard_id=%chunk_header.shard_id(),
        ?block_producers,
        "send_chunk_endorsement",
    );

    let endorsement = ChunkEndorsement::new(epoch_id, chunk_header, signer);
    let mut send_to_itself = None;
    for block_producer in block_producers {
        if &block_producer == signer.validator_id() {
            send_to_itself = Some(endorsement.clone());
        }
        network_sender.send(PeerManagerMessageRequest::NetworkRequests(
            NetworkRequests::ChunkEndorsement(block_producer, endorsement.clone()),
        ));
    }
    send_to_itself
}

impl Client {
    /// Responds to a network request to verify a `ChunkStateWitness`, which is
    /// sent by chunk producers after they produce a chunk.
    /// State witness is processed asynchronously, if you want to wait for the processing to finish
    /// you can use the `processing_done_tracker` argument (but it's optional, it's safe to pass None there).
    pub fn process_chunk_state_witness(
        &mut self,
        witness: ChunkStateWitness,
        raw_witness_size: ChunkStateWitnessSize,
        processing_done_tracker: Option<ProcessingDoneTracker>,
        signer: Option<Arc<ValidatorSigner>>,
    ) -> Result<(), Error> {
        let _span = tracing::debug_span!(
            target: "client",
<<<<<<< HEAD
=======
            chunk_hash=?witness.chunk_header().chunk_hash(),
            shard_id=?witness.chunk_header().shard_id(),
>>>>>>> b8acdc32
            "process_chunk_state_witness",
            chunk_hash = ?witness.chunk_header().chunk_hash(),
            height = %witness.chunk_header().height_created(),
            shard_id = %witness.chunk_header().shard_id(),
            tag_witness_distribution = true,
        )
        .entered();

        // Chunk producers should not receive state witness from themselves.
        log_assert!(
            signer.is_some(),
            "Received a chunk state witness but this is not a validator node. Witness={:?}",
            witness
        );

        // Send the acknowledgement for the state witness back to the chunk producer.
        // This is currently used for network roundtrip time measurement, so we do not need to
        // wait for validation to finish.
<<<<<<< HEAD
        self.send_state_witness_ack(&witness, &signer)?;
=======
        self.send_state_witness_ack(&witness)?;
>>>>>>> b8acdc32

        if self.config.save_latest_witnesses {
            self.chain.chain_store.save_latest_chunk_state_witness(&witness)?;
        }

        let signer = signer.unwrap();
<<<<<<< HEAD
        match self.chain.get_block(witness.chunk_header().prev_block_hash()) {
=======
        match self.chain.get_block(&witness.chunk_header().prev_block_hash()) {
>>>>>>> b8acdc32
            Ok(block) => self.process_chunk_state_witness_with_prev_block(
                witness,
                &block,
                processing_done_tracker,
                &signer,
                self.config.save_invalid_witnesses,
            ),
            Err(Error::DBNotFoundErr(_)) => {
                // Previous block isn't available at the moment, add this witness to the orphan pool.
                self.handle_orphan_state_witness(witness, raw_witness_size)?;
                Ok(())
            }
            Err(err) => Err(err),
        }
    }

<<<<<<< HEAD
    fn send_state_witness_ack(
        &self,
        witness: &ChunkStateWitness,
        signer: &Option<Arc<ValidatorSigner>>,
    ) -> Result<(), Error> {
=======
    fn send_state_witness_ack(&self, witness: &ChunkStateWitness) -> Result<(), Error> {
>>>>>>> b8acdc32
        let chunk_producer = self
            .epoch_manager
            .get_chunk_producer_info(&witness.chunk_production_key())?
            .account_id()
            .clone();
<<<<<<< HEAD

        // Skip sending ack to self.
        if let Some(validator_signer) = signer {
            if chunk_producer == *validator_signer.validator_id() {
                return Ok(());
            }
        }

=======
>>>>>>> b8acdc32
        self.network_adapter.send(PeerManagerMessageRequest::NetworkRequests(
            NetworkRequests::ChunkStateWitnessAck(
                chunk_producer,
                ChunkStateWitnessAck::new(witness),
            ),
        ));
        Ok(())
    }

    pub fn process_chunk_state_witness_with_prev_block(
        &mut self,
        witness: ChunkStateWitness,
        prev_block: &Block,
        processing_done_tracker: Option<ProcessingDoneTracker>,
        signer: &Arc<ValidatorSigner>,
        save_witness_if_invalid: bool,
    ) -> Result<(), Error> {
        if witness.chunk_header().prev_block_hash() != prev_block.hash() {
            return Err(Error::Other(format!(
                "process_chunk_state_witness_with_prev_block - prev_block doesn't match ({} != {})",
                witness.chunk_header().prev_block_hash(),
                prev_block.hash()
            )));
        }

        self.chunk_validator.start_validating_chunk(
            witness,
            &self.chain,
            processing_done_tracker,
            signer,
            save_witness_if_invalid,
        )
    }
}<|MERGE_RESOLUTION|>--- conflicted
+++ resolved
@@ -58,17 +58,14 @@
         orphan_witness_pool_size: usize,
         validation_spawner: ApplyChunksSpawner,
     ) -> Self {
-<<<<<<< HEAD
         // The number of shards for the binary's latest `PROTOCOL_VERSION` is used as a thread limit. This assumes that:
         // a) The number of shards will not grow above this limit without the binary being updated (no dynamic resharding),
         // b) Under normal conditions, the node will not process more chunks at the same time as there are shards.
         let max_num_shards =
             runtime_adapter.get_shard_layout(PROTOCOL_VERSION).num_shards() as usize;
-=======
         let data_parts = epoch_manager.num_data_parts();
         let parity_parts = epoch_manager.num_total_parts() - data_parts;
         let rs = Arc::new(ReedSolomon::new(data_parts, parity_parts).unwrap());
->>>>>>> b8acdc32
         Self {
             epoch_manager,
             network_sender,
@@ -94,7 +91,6 @@
         signer: &Arc<ValidatorSigner>,
         save_witness_if_invalid: bool,
     ) -> Result<(), Error> {
-<<<<<<< HEAD
         let _span = tracing::debug_span!(
             target: "client",
             "start_validating_chunk",
@@ -105,8 +101,6 @@
         )
         .entered();
 
-=======
->>>>>>> b8acdc32
         let prev_block_hash = state_witness.chunk_header().prev_block_hash();
         let ChunkProductionKey { epoch_id, .. } = state_witness.chunk_production_key();
         let shard_id = state_witness.chunk_header().shard_id();
@@ -138,12 +132,7 @@
         // creates chunk extra for new shard uid.
         let shard_uid = shard_id_to_uid(epoch_manager.as_ref(), shard_id, &expected_epoch_id)?;
         let prev_block = chain.get_block(&prev_block_hash)?;
-<<<<<<< HEAD
         let last_header = epoch_manager.get_prev_chunk_header(&prev_block, shard_id)?;
-=======
-        let last_header =
-            Chain::get_prev_chunk_header(epoch_manager.as_ref(), &prev_block, shard_id)?;
->>>>>>> b8acdc32
 
         let chunk_production_key = ChunkProductionKey {
             shard_id,
@@ -203,12 +192,9 @@
                 epoch_manager.as_ref(),
                 runtime_adapter.as_ref(),
                 &cache,
-<<<<<<< HEAD
                 store,
                 save_witness_if_invalid,
-=======
                 rs,
->>>>>>> b8acdc32
             ) {
                 Ok(_) => {
                     send_chunk_endorsement_to_block_producers(
@@ -311,11 +297,6 @@
     ) -> Result<(), Error> {
         let _span = tracing::debug_span!(
             target: "client",
-<<<<<<< HEAD
-=======
-            chunk_hash=?witness.chunk_header().chunk_hash(),
-            shard_id=?witness.chunk_header().shard_id(),
->>>>>>> b8acdc32
             "process_chunk_state_witness",
             chunk_hash = ?witness.chunk_header().chunk_hash(),
             height = %witness.chunk_header().height_created(),
@@ -334,22 +315,14 @@
         // Send the acknowledgement for the state witness back to the chunk producer.
         // This is currently used for network roundtrip time measurement, so we do not need to
         // wait for validation to finish.
-<<<<<<< HEAD
         self.send_state_witness_ack(&witness, &signer)?;
-=======
-        self.send_state_witness_ack(&witness)?;
->>>>>>> b8acdc32
 
         if self.config.save_latest_witnesses {
             self.chain.chain_store.save_latest_chunk_state_witness(&witness)?;
         }
 
         let signer = signer.unwrap();
-<<<<<<< HEAD
         match self.chain.get_block(witness.chunk_header().prev_block_hash()) {
-=======
-        match self.chain.get_block(&witness.chunk_header().prev_block_hash()) {
->>>>>>> b8acdc32
             Ok(block) => self.process_chunk_state_witness_with_prev_block(
                 witness,
                 &block,
@@ -366,21 +339,16 @@
         }
     }
 
-<<<<<<< HEAD
     fn send_state_witness_ack(
         &self,
         witness: &ChunkStateWitness,
         signer: &Option<Arc<ValidatorSigner>>,
     ) -> Result<(), Error> {
-=======
-    fn send_state_witness_ack(&self, witness: &ChunkStateWitness) -> Result<(), Error> {
->>>>>>> b8acdc32
         let chunk_producer = self
             .epoch_manager
             .get_chunk_producer_info(&witness.chunk_production_key())?
             .account_id()
             .clone();
-<<<<<<< HEAD
 
         // Skip sending ack to self.
         if let Some(validator_signer) = signer {
@@ -389,8 +357,6 @@
             }
         }
 
-=======
->>>>>>> b8acdc32
         self.network_adapter.send(PeerManagerMessageRequest::NetworkRequests(
             NetworkRequests::ChunkStateWitnessAck(
                 chunk_producer,
