pub mod orphan_witness_handling;
pub mod orphan_witness_pool;

use crate::Client;
use itertools::Itertools;
use near_async::futures::{AsyncComputationSpawner, AsyncComputationSpawnerExt};
use near_async::messaging::{CanSend, Sender};
use near_chain::stateless_validation::chunk_validation;
use near_chain::stateless_validation::processing_tracker::ProcessingDoneTracker;
use near_chain::types::RuntimeAdapter;
use near_chain::validate::validate_chunk_with_chunk_extra;
use near_chain::{Block, Chain};
use near_chain_primitives::Error;
use near_epoch_manager::EpochManagerAdapter;
use near_epoch_manager::shard_assignment::shard_id_to_uid;
use near_network::types::{NetworkRequests, PeerManagerMessageRequest};
use near_o11y::log_assert;
use near_primitives::sharding::ShardChunkHeader;
use near_primitives::stateless_validation::ChunkProductionKey;
use near_primitives::stateless_validation::chunk_endorsement::ChunkEndorsement;
use near_primitives::stateless_validation::state_witness::{
    ChunkStateWitness, ChunkStateWitnessAck, ChunkStateWitnessSize,
};
use near_primitives::validator_signer::ValidatorSigner;
use orphan_witness_pool::OrphanStateWitnessPool;
use std::sync::Arc;

// After validating a chunk state witness, we ideally need to send the chunk endorsement
// to just the next block producer at height h. However, it's possible that blocks at height
// h may be skipped and block producer at height h+1 picks up the chunk. We need to ensure
// that these later block producers also receive the chunk endorsement.
// Keeping a threshold of 5 block producers should be sufficient for most scenarios.
const NUM_NEXT_BLOCK_PRODUCERS_TO_SEND_CHUNK_ENDORSEMENT: u64 = 5;

/// A module that handles chunk validation logic. Chunk validation refers to a
/// critical process of stateless validation, where chunk validators (certain
/// validators selected to validate the chunk) verify that the chunk's state
/// witness is correct, and then send chunk endorsements to the block producer
/// so that the chunk can be included in the block.
pub struct ChunkValidator {
    epoch_manager: Arc<dyn EpochManagerAdapter>,
    network_sender: Sender<PeerManagerMessageRequest>,
    runtime_adapter: Arc<dyn RuntimeAdapter>,
    orphan_witness_pool: OrphanStateWitnessPool,
    validation_spawner: Arc<dyn AsyncComputationSpawner>,
    main_state_transition_result_cache: chunk_validation::MainStateTransitionCache,
}

impl ChunkValidator {
    pub fn new(
        epoch_manager: Arc<dyn EpochManagerAdapter>,
        network_sender: Sender<PeerManagerMessageRequest>,
        runtime_adapter: Arc<dyn RuntimeAdapter>,
        orphan_witness_pool_size: usize,
        validation_spawner: Arc<dyn AsyncComputationSpawner>,
    ) -> Self {
        Self {
            epoch_manager,
            network_sender,
            runtime_adapter,
            orphan_witness_pool: OrphanStateWitnessPool::new(orphan_witness_pool_size),
            validation_spawner,
            main_state_transition_result_cache: chunk_validation::MainStateTransitionCache::default(
            ),
        }
    }

    /// Performs the chunk validation logic. When done, it will send the chunk
    /// endorsement message to the block producer. The actual validation logic
    /// happens in a separate thread.
    /// The chunk is validated asynchronously, if you want to wait for the processing to finish
    /// you can use the `processing_done_tracker` argument (but it's optional, it's safe to pass None there).
    fn start_validating_chunk(
        &self,
        state_witness: ChunkStateWitness,
        chain: &Chain,
        processing_done_tracker: Option<ProcessingDoneTracker>,
        signer: &Arc<ValidatorSigner>,
    ) -> Result<(), Error> {
<<<<<<< HEAD
        let prev_block_hash = state_witness.chunk_header().prev_block_hash();
        let ChunkProductionKey { epoch_id, .. } = state_witness.chunk_production_key();
        let shard_id = state_witness.chunk_header().shard_id();
        let expected_epoch_id = self.epoch_manager.get_epoch_id_from_prev_block(prev_block_hash)?;
        if expected_epoch_id != epoch_id {
=======
        let prev_block_hash = &state_witness.chunk_header.prev_block_hash();
        let shard_id = state_witness.chunk_header.shard_id();
        let epoch_id = self.epoch_manager.get_epoch_id_from_prev_block(prev_block_hash)?;
        if epoch_id != state_witness.epoch_id {
>>>>>>> 0dec9c3a
            return Err(Error::InvalidChunkStateWitness(format!(
                "Invalid EpochId {:?} for previous block {}, expected {:?}",
                epoch_id, prev_block_hash, expected_epoch_id
            )));
        }

        let pre_validation_result = chunk_validation::pre_validate_chunk_state_witness(
            &state_witness,
            chain,
            self.epoch_manager.as_ref(),
        )?;

        let chunk_header = state_witness.chunk_header().clone();
        let network_sender = self.network_sender.clone();
        let epoch_manager = self.epoch_manager.clone();

        // If we have the chunk extra for the previous block, we can validate
        // the chunk without state witness.
        // This usually happens because we are a chunk producer and
        // therefore have the chunk extra for the previous block saved on disk.
        // We can also skip validating the chunk state witness in this case.
        // We don't need to switch to parent shard uid, because resharding
        // creates chunk extra for new shard uid.
        let shard_uid = shard_id_to_uid(epoch_manager.as_ref(), shard_id, &expected_epoch_id)?;
        let prev_block = chain.get_block(prev_block_hash)?;
        let last_header = epoch_manager.get_prev_chunk_header(&prev_block, shard_id)?;

        let chunk_production_key = ChunkProductionKey {
            shard_id,
            epoch_id: expected_epoch_id,
            height_created: chunk_header.height_created(),
        };
        let chunk_producer_name =
            epoch_manager.get_chunk_producer_info(&chunk_production_key)?.take_account_id();

        if let Ok(prev_chunk_extra) = chain.get_chunk_extra(prev_block_hash, &shard_uid) {
            match validate_chunk_with_chunk_extra(
                chain.chain_store(),
                self.epoch_manager.as_ref(),
                prev_block_hash,
                &prev_chunk_extra,
                last_header.height_included(),
                &chunk_header,
            ) {
                Ok(()) => {
                    send_chunk_endorsement_to_block_producers(
                        &chunk_header,
                        epoch_manager.as_ref(),
                        signer,
                        &network_sender,
                    );
                    return Ok(());
                }
                Err(err) => {
                    tracing::error!(
                        target: "client",
                        ?err,
                        ?chunk_producer_name,
                        ?chunk_production_key,
                        "Failed to validate chunk using existing chunk extra",
                    );
                    near_chain::stateless_validation::metrics::CHUNK_WITNESS_VALIDATION_FAILED_TOTAL
                        .with_label_values(&[&shard_id.to_string(), err.prometheus_label_value()])
                        .inc();
                    return Err(err);
                }
            }
        }

        let runtime_adapter = self.runtime_adapter.clone();
        let cache = self.main_state_transition_result_cache.clone();
        let signer = signer.clone();
        self.validation_spawner.spawn("stateless_validation", move || {
            // processing_done_tracker must survive until the processing is finished.
            let _processing_done_tracker_capture: Option<ProcessingDoneTracker> =
                processing_done_tracker;

            match chunk_validation::validate_chunk_state_witness(
                state_witness,
                pre_validation_result,
                epoch_manager.as_ref(),
                runtime_adapter.as_ref(),
                &cache,
            ) {
                Ok(()) => {
                    send_chunk_endorsement_to_block_producers(
                        &chunk_header,
                        epoch_manager.as_ref(),
                        signer.as_ref(),
                        &network_sender,
                    );
                }
                Err(err) => {
                    near_chain::stateless_validation::metrics::CHUNK_WITNESS_VALIDATION_FAILED_TOTAL
                        .with_label_values(&[&shard_id.to_string(), err.prometheus_label_value()])
                        .inc();
                    tracing::error!(
                        target: "client",
                        ?err,
                        ?chunk_producer_name,
                        ?chunk_production_key,
                        "Failed to validate chunk"
                    );
                }
            }
        });
        Ok(())
    }
}

/// Sends the chunk endorsement to the next
/// `NUM_NEXT_BLOCK_PRODUCERS_TO_SEND_CHUNK_ENDORSEMENT` block producers.
/// Additionally returns chunk endorsement if the signer is one of these block
/// producers, to be able to process it immediately.
pub(crate) fn send_chunk_endorsement_to_block_producers(
    chunk_header: &ShardChunkHeader,
    epoch_manager: &dyn EpochManagerAdapter,
    signer: &ValidatorSigner,
    network_sender: &Sender<PeerManagerMessageRequest>,
) -> Option<ChunkEndorsement> {
    let _span = tracing::debug_span!(
        target: "client",
        "send_chunk_endorsement",
        chunk_hash = ?chunk_header.chunk_hash(),
        height = %chunk_header.height_created(),
        shard_id = ?chunk_header.shard_id(),
        validator = %signer.validator_id(),
        tag_block_production = true,
    )
    .entered();

    let epoch_id =
        epoch_manager.get_epoch_id_from_prev_block(&chunk_header.prev_block_hash()).unwrap();

    // Send the chunk endorsement to the next NUM_NEXT_BLOCK_PRODUCERS_TO_SEND_CHUNK_ENDORSEMENT block producers.
    // It's possible we may reach the end of the epoch, in which case, ignore the error from get_block_producer.
    // It is possible that the same validator appears multiple times in the upcoming block producers,
    // thus we collect the unique set of account ids.
    let block_height = chunk_header.height_created();
    let block_producers = (0..NUM_NEXT_BLOCK_PRODUCERS_TO_SEND_CHUNK_ENDORSEMENT)
        .map_while(|i| epoch_manager.get_block_producer(&epoch_id, block_height + i).ok())
        .unique()
        .collect_vec();
    assert!(!block_producers.is_empty());

    let chunk_hash = chunk_header.chunk_hash();
    tracing::debug!(
        target: "client",
        chunk_hash=?chunk_hash,
        shard_id=?chunk_header.shard_id(),
        ?block_producers,
        "send_chunk_endorsement",
    );

    let endorsement = ChunkEndorsement::new(epoch_id, chunk_header, signer);
    let mut send_to_itself = None;
    for block_producer in block_producers {
        if &block_producer == signer.validator_id() {
            send_to_itself = Some(endorsement.clone());
        }
        network_sender.send(PeerManagerMessageRequest::NetworkRequests(
            NetworkRequests::ChunkEndorsement(block_producer, endorsement.clone()),
        ));
    }
    send_to_itself
}

impl Client {
    /// Responds to a network request to verify a `ChunkStateWitness`, which is
    /// sent by chunk producers after they produce a chunk.
    /// State witness is processed asynchronously, if you want to wait for the processing to finish
    /// you can use the `processing_done_tracker` argument (but it's optional, it's safe to pass None there).
    pub fn process_chunk_state_witness(
        &mut self,
        witness: ChunkStateWitness,
        raw_witness_size: ChunkStateWitnessSize,
        processing_done_tracker: Option<ProcessingDoneTracker>,
        signer: Option<Arc<ValidatorSigner>>,
    ) -> Result<(), Error> {
        tracing::debug!(
            target: "client",
            chunk_hash=?witness.chunk_header().chunk_hash(),
            shard_id=?witness.chunk_header().shard_id(),
            "process_chunk_state_witness",
        );

        // Chunk producers should not receive state witness from themselves.
        log_assert!(
            signer.is_some(),
            "Received a chunk state witness but this is not a validator node. Witness={:?}",
            witness
        );

        // Send the acknowledgement for the state witness back to the chunk producer.
        // This is currently used for network roundtrip time measurement, so we do not need to
        // wait for validation to finish.
        self.send_state_witness_ack(&witness)?;

        if self.config.save_latest_witnesses {
            self.chain.chain_store.save_latest_chunk_state_witness(&witness)?;
        }

<<<<<<< HEAD
        let signer = signer.unwrap();
        match self.chain.get_block(witness.chunk_header().prev_block_hash()) {
=======
        match self.chain.get_block(&witness.chunk_header.prev_block_hash()) {
>>>>>>> 0dec9c3a
            Ok(block) => self.process_chunk_state_witness_with_prev_block(
                witness,
                &block,
                processing_done_tracker,
                &signer,
            ),
            Err(Error::DBNotFoundErr(_)) => {
                // Previous block isn't available at the moment, add this witness to the orphan pool.
                self.handle_orphan_state_witness(witness, raw_witness_size)?;
                Ok(())
            }
            Err(err) => Err(err),
        }
    }

    fn send_state_witness_ack(&self, witness: &ChunkStateWitness) -> Result<(), Error> {
        let chunk_producer = self
            .epoch_manager
            .get_chunk_producer_info(&witness.chunk_production_key())?
            .account_id()
            .clone();
        self.network_adapter.send(PeerManagerMessageRequest::NetworkRequests(
            NetworkRequests::ChunkStateWitnessAck(
                chunk_producer,
                ChunkStateWitnessAck::new(witness),
            ),
        ));
        Ok(())
    }

    pub fn process_chunk_state_witness_with_prev_block(
        &mut self,
        witness: ChunkStateWitness,
        prev_block: &Block,
        processing_done_tracker: Option<ProcessingDoneTracker>,
        signer: &Arc<ValidatorSigner>,
    ) -> Result<(), Error> {
<<<<<<< HEAD
        if witness.chunk_header().prev_block_hash() != prev_block.hash() {
=======
        if &witness.chunk_header.prev_block_hash() != prev_block.hash() {
>>>>>>> 0dec9c3a
            return Err(Error::Other(format!(
                "process_chunk_state_witness_with_prev_block - prev_block doesn't match ({} != {})",
                witness.chunk_header().prev_block_hash(),
                prev_block.hash()
            )));
        }

        self.chunk_validator.start_validating_chunk(
            witness,
            &self.chain,
            processing_done_tracker,
            signer,
        )
    }
}<|MERGE_RESOLUTION|>--- conflicted
+++ resolved
@@ -77,18 +77,12 @@
         processing_done_tracker: Option<ProcessingDoneTracker>,
         signer: &Arc<ValidatorSigner>,
     ) -> Result<(), Error> {
-<<<<<<< HEAD
         let prev_block_hash = state_witness.chunk_header().prev_block_hash();
         let ChunkProductionKey { epoch_id, .. } = state_witness.chunk_production_key();
         let shard_id = state_witness.chunk_header().shard_id();
-        let expected_epoch_id = self.epoch_manager.get_epoch_id_from_prev_block(prev_block_hash)?;
+        let expected_epoch_id =
+            self.epoch_manager.get_epoch_id_from_prev_block(&prev_block_hash)?;
         if expected_epoch_id != epoch_id {
-=======
-        let prev_block_hash = &state_witness.chunk_header.prev_block_hash();
-        let shard_id = state_witness.chunk_header.shard_id();
-        let epoch_id = self.epoch_manager.get_epoch_id_from_prev_block(prev_block_hash)?;
-        if epoch_id != state_witness.epoch_id {
->>>>>>> 0dec9c3a
             return Err(Error::InvalidChunkStateWitness(format!(
                 "Invalid EpochId {:?} for previous block {}, expected {:?}",
                 epoch_id, prev_block_hash, expected_epoch_id
@@ -113,7 +107,7 @@
         // We don't need to switch to parent shard uid, because resharding
         // creates chunk extra for new shard uid.
         let shard_uid = shard_id_to_uid(epoch_manager.as_ref(), shard_id, &expected_epoch_id)?;
-        let prev_block = chain.get_block(prev_block_hash)?;
+        let prev_block = chain.get_block(&prev_block_hash)?;
         let last_header = epoch_manager.get_prev_chunk_header(&prev_block, shard_id)?;
 
         let chunk_production_key = ChunkProductionKey {
@@ -124,11 +118,11 @@
         let chunk_producer_name =
             epoch_manager.get_chunk_producer_info(&chunk_production_key)?.take_account_id();
 
-        if let Ok(prev_chunk_extra) = chain.get_chunk_extra(prev_block_hash, &shard_uid) {
+        if let Ok(prev_chunk_extra) = chain.get_chunk_extra(&prev_block_hash, &shard_uid) {
             match validate_chunk_with_chunk_extra(
                 chain.chain_store(),
                 self.epoch_manager.as_ref(),
-                prev_block_hash,
+                &prev_block_hash,
                 &prev_chunk_extra,
                 last_header.height_included(),
                 &chunk_header,
@@ -291,12 +285,8 @@
             self.chain.chain_store.save_latest_chunk_state_witness(&witness)?;
         }
 
-<<<<<<< HEAD
         let signer = signer.unwrap();
-        match self.chain.get_block(witness.chunk_header().prev_block_hash()) {
-=======
-        match self.chain.get_block(&witness.chunk_header.prev_block_hash()) {
->>>>>>> 0dec9c3a
+        match self.chain.get_block(&witness.chunk_header().prev_block_hash()) {
             Ok(block) => self.process_chunk_state_witness_with_prev_block(
                 witness,
                 &block,
@@ -334,11 +324,7 @@
         processing_done_tracker: Option<ProcessingDoneTracker>,
         signer: &Arc<ValidatorSigner>,
     ) -> Result<(), Error> {
-<<<<<<< HEAD
-        if witness.chunk_header().prev_block_hash() != prev_block.hash() {
-=======
-        if &witness.chunk_header.prev_block_hash() != prev_block.hash() {
->>>>>>> 0dec9c3a
+        if &witness.chunk_header().prev_block_hash() != prev_block.hash() {
             return Err(Error::Other(format!(
                 "process_chunk_state_witness_with_prev_block - prev_block doesn't match ({} != {})",
                 witness.chunk_header().prev_block_hash(),
