--- conflicted
+++ resolved
@@ -6,28 +6,11 @@
 use itertools::Itertools;
 use near_async::futures::{AsyncComputationSpawner, AsyncComputationSpawnerExt};
 use near_async::messaging::{CanSend, Sender};
-<<<<<<< HEAD
-use near_chain::chain::{
-    apply_new_chunk, apply_old_chunk, NewChunkData, NewChunkResult, OldChunkData, OldChunkResult,
-    ShardContext, StorageContext,
-};
-use near_chain::sharding::shuffle_receipt_proofs;
-use near_chain::types::{
-    ApplyChunkBlockContext, ApplyChunkResult, PreparedTransactions, RuntimeAdapter,
-    RuntimeStorageConfig, StorageDataSource,
-};
-use near_chain::validate::{
-    validate_chunk_with_chunk_extra, validate_chunk_with_chunk_extra_and_receipts_root,
-};
-use near_chain::{Block, Chain, ChainStoreAccess};
-use near_chain_configs::MutableConfigValue;
-=======
 use near_chain::stateless_validation::chunk_validation;
 use near_chain::stateless_validation::processing_tracker::ProcessingDoneTracker;
 use near_chain::types::RuntimeAdapter;
 use near_chain::validate::validate_chunk_with_chunk_extra;
 use near_chain::{Block, Chain};
->>>>>>> 960ca218
 use near_chain_primitives::Error;
 use near_epoch_manager::EpochManagerAdapter;
 use near_network::types::{NetworkRequests, PeerManagerMessageRequest};
@@ -342,65 +325,4 @@
 
         self.chunk_validator.start_validating_chunk(witness, &self.chain, processing_done_tracker)
     }
-<<<<<<< HEAD
-
-    /// Performs state witness decoding and partial validation without requiring the previous block.
-    /// Here we rely on epoch_id provided as part of the state witness. Later we verify that this
-    /// epoch_id actually corresponds to the chunk's previous block.
-    fn partially_validate_state_witness(
-        &self,
-        encoded_witness: &EncodedChunkStateWitness,
-    ) -> Result<(ChunkStateWitness, ChunkStateWitnessSize), Error> {
-        let decode_start = std::time::Instant::now();
-        let (witness, raw_witness_size) = encoded_witness.decode()?;
-        let decode_elapsed_seconds = decode_start.elapsed().as_secs_f64();
-        let chunk_header = &witness.chunk_header;
-        let witness_height = chunk_header.height_created();
-        let witness_shard = chunk_header.shard_id();
-
-        if !self
-            .epoch_manager
-            .get_shard_layout(&witness.epoch_id)?
-            .shard_ids()
-            .contains(&witness_shard)
-        {
-            return Err(Error::InvalidChunkStateWitness(format!(
-                "Invalid shard_id in ChunkStateWitness: {}",
-                witness_shard
-            )));
-        }
-
-        let chunk_producer = self.epoch_manager.get_chunk_producer(
-            &witness.epoch_id,
-            witness_height,
-            witness_shard,
-        )?;
-        if witness.chunk_producer != chunk_producer {
-            return Err(Error::InvalidChunkStateWitness(format!(
-                "Incorrect chunk producer for epoch {:?} at height {}: expected {}, got {}",
-                witness.epoch_id, witness_height, chunk_producer, witness.chunk_producer,
-            )));
-        }
-
-        // Reject witnesses for chunks for which this node isn't a validator.
-        // It's an error, as chunk producer shouldn't send the witness to a non-validator node.
-        let my_signer = self.chunk_validator.my_signer.get().ok_or(Error::NotAValidator)?;
-        let chunk_validator_assignments = self.epoch_manager.get_chunk_validator_assignments(
-            &witness.epoch_id,
-            witness_shard,
-            witness_height,
-        )?;
-        if !chunk_validator_assignments.contains(my_signer.validator_id()) {
-            return Err(Error::NotAChunkValidator);
-        }
-
-        // Record metrics after validating the witness
-        metrics::CHUNK_STATE_WITNESS_DECODE_TIME
-            .with_label_values(&[&witness_shard.to_string()])
-            .observe(decode_elapsed_seconds);
-
-        Ok((witness, raw_witness_size))
-    }
-=======
->>>>>>> 960ca218
 }