pub mod orphan_witness_handling;
pub mod orphan_witness_pool;

use super::processing_tracker::ProcessingDoneTracker;
use crate::stateless_validation::chunk_endorsement_tracker::ChunkEndorsementTracker;
use crate::Client;
use itertools::Itertools;
use near_async::futures::{AsyncComputationSpawner, AsyncComputationSpawnerExt};
use near_async::messaging::{CanSend, Sender};
<<<<<<< HEAD
use near_chain::stateless_validation::chunk_validation;
use near_chain::stateless_validation::chunk_validation::MainStateTransitionCache;
use near_chain::types::RuntimeAdapter;
use near_chain::validate::validate_chunk_with_chunk_extra;
use near_chain::{Block, Chain};
=======
use near_chain::chain::{
    apply_new_chunk, apply_old_chunk, NewChunkData, NewChunkResult, OldChunkData, OldChunkResult,
    ShardContext, StorageContext,
};
use near_chain::sharding::shuffle_receipt_proofs;
use near_chain::types::{
    ApplyChunkBlockContext, ApplyChunkResult, PrepareTransactionsChunkContext,
    PreparedTransactions, RuntimeAdapter, RuntimeStorageConfig, StorageDataSource,
};
use near_chain::validate::{
    validate_chunk_with_chunk_extra, validate_chunk_with_chunk_extra_and_receipts_root,
};
use near_chain::{Block, Chain, ChainStoreAccess};
>>>>>>> f7679a78
use near_chain_primitives::Error;
use near_epoch_manager::EpochManagerAdapter;
use near_network::types::{NetworkRequests, PeerManagerMessageRequest};
use near_primitives::sharding::ShardChunkHeader;
use near_primitives::stateless_validation::{
    ChunkEndorsement, ChunkStateWitness, ChunkStateWitnessAck, ChunkStateWitnessSize,
};
use near_primitives::validator_signer::ValidatorSigner;
use orphan_witness_pool::OrphanStateWitnessPool;
use std::sync::Arc;

// After validating a chunk state witness, we ideally need to send the chunk endorsement
// to just the next block producer at height h. However, it's possible that blocks at height
// h may be skipped and block producer at height h+1 picks up the chunk. We need to ensure
// that these later block producers also receive the chunk endorsement.
// Keeping a threshold of 5 block producers should be sufficient for most scenarios.
const NUM_NEXT_BLOCK_PRODUCERS_TO_SEND_CHUNK_ENDORSEMENT: u64 = 5;

/// A module that handles chunk validation logic. Chunk validation refers to a
/// critical process of stateless validation, where chunk validators (certain
/// validators selected to validate the chunk) verify that the chunk's state
/// witness is correct, and then send chunk endorsements to the block producer
/// so that the chunk can be included in the block.
pub struct ChunkValidator {
    /// The signer for our own node, if we are a validator. If not, this is None.
    my_signer: Option<Arc<dyn ValidatorSigner>>,
    epoch_manager: Arc<dyn EpochManagerAdapter>,
    network_sender: Sender<PeerManagerMessageRequest>,
    runtime_adapter: Arc<dyn RuntimeAdapter>,
    chunk_endorsement_tracker: Arc<ChunkEndorsementTracker>,
    orphan_witness_pool: OrphanStateWitnessPool,
    validation_spawner: Arc<dyn AsyncComputationSpawner>,
    main_state_transition_result_cache: MainStateTransitionCache,
    /// If true, a chunk-witness validation error will lead to a panic.
    /// This is used for non-production environments, eg. mocknet and localnet,
    /// to quickly detect issues in validation code, and must NOT be set to true
    /// for mainnet and testnet.
    panic_on_validation_error: bool,
}

impl ChunkValidator {
    pub fn new(
        my_signer: Option<Arc<dyn ValidatorSigner>>,
        epoch_manager: Arc<dyn EpochManagerAdapter>,
        network_sender: Sender<PeerManagerMessageRequest>,
        runtime_adapter: Arc<dyn RuntimeAdapter>,
        chunk_endorsement_tracker: Arc<ChunkEndorsementTracker>,
        orphan_witness_pool_size: usize,
        validation_spawner: Arc<dyn AsyncComputationSpawner>,
        panic_on_validation_error: bool,
    ) -> Self {
        Self {
            my_signer,
            epoch_manager,
            network_sender,
            runtime_adapter,
            chunk_endorsement_tracker,
            orphan_witness_pool: OrphanStateWitnessPool::new(orphan_witness_pool_size),
            validation_spawner,
            main_state_transition_result_cache: MainStateTransitionCache::default(),
            panic_on_validation_error,
        }
    }

    /// Performs the chunk validation logic. When done, it will send the chunk
    /// endorsement message to the block producer. The actual validation logic
    /// happens in a separate thread.
    /// The chunk is validated asynchronously, if you want to wait for the processing to finish
    /// you can use the `processing_done_tracker` argument (but it's optional, it's safe to pass None there).
    pub fn start_validating_chunk(
        &self,
        state_witness: ChunkStateWitness,
        chain: &Chain,
        processing_done_tracker: Option<ProcessingDoneTracker>,
    ) -> Result<(), Error> {
        let prev_block_hash = state_witness.chunk_header.prev_block_hash();
        let epoch_id = self.epoch_manager.get_epoch_id_from_prev_block(prev_block_hash)?;
        if epoch_id != state_witness.epoch_id {
            return Err(Error::InvalidChunkStateWitness(format!(
                "Invalid EpochId {:?} for previous block {}, expected {:?}",
                state_witness.epoch_id, prev_block_hash, epoch_id
            )));
        }

        let pre_validation_result = chunk_validation::pre_validate_chunk_state_witness(
            &state_witness,
            chain,
            self.epoch_manager.as_ref(),
            self.runtime_adapter.as_ref(),
        )?;

        let chunk_header = state_witness.chunk_header.clone();
        let network_sender = self.network_sender.clone();
        let signer = self.my_signer.as_ref().ok_or(Error::NotAValidator)?.clone();
        let chunk_endorsement_tracker = self.chunk_endorsement_tracker.clone();
        let epoch_manager = self.epoch_manager.clone();
        // If we have the chunk extra for the previous block, we can validate the chunk without state witness.
        // This usually happens because we are a chunk producer and
        // therefore have the chunk extra for the previous block saved on disk.
        // We can also skip validating the chunk state witness in this case.
        let prev_block = chain.get_block(prev_block_hash)?;
        let last_header = Chain::get_prev_chunk_header(
            epoch_manager.as_ref(),
            &prev_block,
            chunk_header.shard_id(),
        )?;
        let shard_uid = epoch_manager.shard_id_to_uid(last_header.shard_id(), &epoch_id)?;
        let panic_on_validation_error = self.panic_on_validation_error;

        if let Ok(prev_chunk_extra) = chain.get_chunk_extra(prev_block_hash, &shard_uid) {
            match validate_chunk_with_chunk_extra(
                chain.chain_store(),
                self.epoch_manager.as_ref(),
                prev_block_hash,
                &prev_chunk_extra,
                last_header.height_included(),
                &chunk_header,
            ) {
                Ok(()) => {
                    send_chunk_endorsement_to_block_producers(
                        &chunk_header,
                        epoch_manager.as_ref(),
                        signer.as_ref(),
                        &network_sender,
                        chunk_endorsement_tracker.as_ref(),
                    );
                    return Ok(());
                }
                Err(err) => {
                    if panic_on_validation_error {
                        panic!("Failed to validate chunk using existing chunk extra: {:?}", err);
                    } else {
                        tracing::error!(
                            "Failed to validate chunk using existing chunk extra: {:?}",
                            err
                        );
                    }
                    return Err(err);
                }
            }
        }

        let runtime_adapter = self.runtime_adapter.clone();
        let cache = self.main_state_transition_result_cache.clone();
        self.validation_spawner.spawn("stateless_validation", move || {
            // processing_done_tracker must survive until the processing is finished.
            let _processing_done_tracker_capture: Option<ProcessingDoneTracker> =
                processing_done_tracker;

            match chunk_validation::validate_chunk_state_witness(
                state_witness,
                pre_validation_result,
                epoch_manager.as_ref(),
                runtime_adapter.as_ref(),
                &cache,
            ) {
                Ok(()) => {
                    send_chunk_endorsement_to_block_producers(
                        &chunk_header,
                        epoch_manager.as_ref(),
                        signer.as_ref(),
                        &network_sender,
                        chunk_endorsement_tracker.as_ref(),
                    );
                }
                Err(err) => {
                    if panic_on_validation_error {
                        panic!("Failed to validate chunk: {:?}", err);
                    } else {
                        tracing::error!("Failed to validate chunk: {:?}", err);
                    }
                }
            }
        });
        Ok(())
    }

    /// TESTING ONLY: Used to override the value of panic_on_validation_error, for example,
    /// when the chunks validation errors are expected when testing adversarial behavior and
    /// the test should not panic for the invalid chunks witnesses.
    #[cfg(feature = "test_features")]
    pub fn set_should_panic_on_validation_error(&mut self, value: bool) {
        self.panic_on_validation_error = value;
    }
}

<<<<<<< HEAD
=======
/// Checks that proposed `transactions` are valid for a chunk with `chunk_header`.
/// Uses `storage_config` to possibly record reads or use recorded storage.
pub(crate) fn validate_prepared_transactions(
    chain: &Chain,
    runtime_adapter: &dyn RuntimeAdapter,
    chunk_header: &ShardChunkHeader,
    storage_config: RuntimeStorageConfig,
    transactions: &[SignedTransaction],
    last_chunk_transactions: &[SignedTransaction],
) -> Result<PreparedTransactions, Error> {
    let parent_block = chain.chain_store().get_block(chunk_header.prev_block_hash())?;
    let last_chunk_transactions_size = borsh::to_vec(last_chunk_transactions)?.len();
    runtime_adapter.prepare_transactions(
        storage_config,
        PrepareTransactionsChunkContext {
            shard_id: chunk_header.shard_id(),
            gas_limit: chunk_header.gas_limit(),
            last_chunk_transactions_size,
        },
        (&parent_block).into(),
        &mut TransactionGroupIteratorWrapper::new(transactions),
        &mut chain.transaction_validity_check(parent_block.header().clone()),
        None,
    )
}

/// Pre-validates the chunk's receipts and transactions against the chain.
/// We do this before handing off the computationally intensive part to a
/// validation thread.
pub(crate) fn pre_validate_chunk_state_witness(
    state_witness: &ChunkStateWitness,
    chain: &Chain,
    epoch_manager: &dyn EpochManagerAdapter,
    runtime_adapter: &dyn RuntimeAdapter,
) -> Result<PreValidationOutput, Error> {
    let store = chain.chain_store();
    let shard_id = state_witness.chunk_header.shard_id();

    // First, go back through the blockchain history to locate the last new chunk
    // and last last new chunk for the shard.

    // Blocks from the last new chunk (exclusive) to the parent block (inclusive).
    let mut blocks_after_last_chunk = Vec::new();
    // Blocks from the last last new chunk (exclusive) to the last new chunk (inclusive).
    let mut blocks_after_last_last_chunk = Vec::new();

    {
        let mut block_hash = *state_witness.chunk_header.prev_block_hash();
        let mut prev_chunks_seen = 0;
        loop {
            let block = store.get_block(&block_hash)?;
            let chunks = block.chunks();
            let Some(chunk) = chunks.get(shard_id as usize) else {
                return Err(Error::InvalidChunkStateWitness(format!(
                    "Shard {} does not exist in block {:?}",
                    shard_id, block_hash
                )));
            };
            let is_new_chunk = chunk.is_new_chunk(block.header().height());
            let is_genesis = block.header().is_genesis();
            block_hash = *block.header().prev_hash();
            if is_new_chunk {
                prev_chunks_seen += 1;
            }
            if prev_chunks_seen == 0 {
                blocks_after_last_chunk.push(block);
            } else if prev_chunks_seen == 1 {
                blocks_after_last_last_chunk.push(block);
            }
            if prev_chunks_seen == 2 || is_genesis {
                break;
            }
        }
    }

    let receipts_to_apply = validate_source_receipt_proofs(
        &state_witness.source_receipt_proofs,
        &blocks_after_last_last_chunk,
        shard_id,
    )?;
    let applied_receipts_hash = hash(&borsh::to_vec(receipts_to_apply.as_slice()).unwrap());
    if applied_receipts_hash != state_witness.applied_receipts_hash {
        return Err(Error::InvalidChunkStateWitness(format!(
            "Receipts hash {:?} does not match expected receipts hash {:?}",
            applied_receipts_hash, state_witness.applied_receipts_hash
        )));
    }
    let (tx_root_from_state_witness, _) = merklize(&state_witness.transactions);
    let last_chunk_block = blocks_after_last_last_chunk.first().ok_or_else(|| {
        Error::Other("blocks_after_last_last_chunk is empty, this should be impossible!".into())
    })?;
    let last_new_chunk_tx_root =
        last_chunk_block.chunks().get(shard_id as usize).unwrap().tx_root();
    if last_new_chunk_tx_root != tx_root_from_state_witness {
        return Err(Error::InvalidChunkStateWitness(format!(
            "Transaction root {:?} does not match expected transaction root {:?}",
            tx_root_from_state_witness, last_new_chunk_tx_root
        )));
    }

    // Verify that all proposed transactions are valid.
    let new_transactions = &state_witness.new_transactions;
    if !new_transactions.is_empty() {
        let transactions_validation_storage_config = RuntimeStorageConfig {
            state_root: state_witness.chunk_header.prev_state_root(),
            use_flat_storage: true,
            source: StorageDataSource::Recorded(PartialStorage {
                nodes: state_witness.new_transactions_validation_state.clone(),
            }),
            state_patch: Default::default(),
        };

        match validate_prepared_transactions(
            chain,
            runtime_adapter,
            &state_witness.chunk_header,
            transactions_validation_storage_config,
            &new_transactions,
            &state_witness.transactions,
        ) {
            Ok(result) => {
                if result.transactions.len() != new_transactions.len() {
                    return Err(Error::InvalidChunkStateWitness(format!(
                        "New transactions validation failed. {} transactions out of {} proposed transactions were valid.",
                        result.transactions.len(),
                        new_transactions.len(),
                    )));
                }
            }
            Err(error) => {
                return Err(Error::InvalidChunkStateWitness(format!(
                    "New transactions validation failed: {}",
                    error,
                )));
            }
        };
    }

    let main_transition_params = if last_chunk_block.header().is_genesis() {
        let epoch_id = last_chunk_block.header().epoch_id();
        let congestion_info = last_chunk_block
            .shards_congestion_info()
            .get(&shard_id)
            .map(|info| info.congestion_info);
        let genesis_protocol_version = epoch_manager.get_epoch_protocol_version(&epoch_id)?;
        let chunk_extra =
            chain.genesis_chunk_extra(shard_id, genesis_protocol_version, congestion_info)?;
        MainTransition::Genesis { chunk_extra, block_hash: *last_chunk_block.hash(), shard_id }
    } else {
        MainTransition::NewChunk(NewChunkData {
            chunk_header: last_chunk_block.chunks().get(shard_id as usize).unwrap().clone(),
            transactions: state_witness.transactions.clone(),
            receipts: receipts_to_apply,
            resharding_state_roots: None,
            block: Chain::get_apply_chunk_block_context(
                epoch_manager,
                last_chunk_block,
                &store.get_block_header(last_chunk_block.header().prev_hash())?,
                true,
            )?,
            is_first_block_with_chunk_of_version: false,
            storage_context: StorageContext {
                storage_data_source: StorageDataSource::Recorded(PartialStorage {
                    nodes: state_witness.main_state_transition.base_state.clone(),
                }),
                state_patch: Default::default(),
            },
        })
    };

    Ok(PreValidationOutput {
        main_transition_params,
        implicit_transition_params: blocks_after_last_chunk
            .into_iter()
            .rev()
            .map(|block| -> Result<_, Error> {
                Ok(Chain::get_apply_chunk_block_context(
                    epoch_manager,
                    &block,
                    &store.get_block_header(block.header().prev_hash())?,
                    false,
                )?)
            })
            .collect::<Result<_, _>>()?,
    })
}

/// Validate that receipt proofs contain the receipts that should be applied during the
/// transition proven by ChunkStateWitness. The receipts are extracted from the proofs
/// and arranged in the order in which they should be applied during the transition.
/// TODO(resharding): Handle resharding properly. If the receipts were sent from before
/// a resharding boundary, we should first validate the proof using the pre-resharding
/// target_shard_id and then extract the receipts that are targeted at this half of a split shard.
fn validate_source_receipt_proofs(
    source_receipt_proofs: &HashMap<ChunkHash, ReceiptProof>,
    receipt_source_blocks: &[Block],
    target_chunk_shard_id: ShardId,
) -> Result<Vec<Receipt>, Error> {
    if receipt_source_blocks.iter().any(|block| block.header().is_genesis()) {
        if receipt_source_blocks.len() != 1 {
            return Err(Error::Other(
                "Invalid chain state: receipt_source_blocks should not have any blocks alongside genesis".to_owned()
            ));
        }
        if !source_receipt_proofs.is_empty() {
            return Err(Error::InvalidChunkStateWitness(format!(
                "genesis source_receipt_proofs should be empty, actual len is {}",
                source_receipt_proofs.len()
            )));
        }
        return Ok(vec![]);
    }

    let mut receipts_to_apply = Vec::new();
    let mut expected_proofs_len = 0;

    // Iterate over blocks between last_chunk_block (inclusive) and last_last_chunk_block (exclusive),
    // from the newest blocks to the oldest.
    for block in receipt_source_blocks {
        // Collect all receipts coming from this block.
        let mut block_receipt_proofs = Vec::new();

        for chunk in block.chunks().iter() {
            if !chunk.is_new_chunk(block.header().height()) {
                continue;
            }

            // Collect receipts coming from this chunk and validate that they are correct.
            let Some(receipt_proof) = source_receipt_proofs.get(&chunk.chunk_hash()) else {
                return Err(Error::InvalidChunkStateWitness(format!(
                    "Missing source receipt proof for chunk {:?}",
                    chunk.chunk_hash()
                )));
            };
            validate_receipt_proof(receipt_proof, chunk, target_chunk_shard_id)?;

            expected_proofs_len += 1;
            block_receipt_proofs.push(receipt_proof);
        }

        // Arrange the receipts in the order in which they should be applied.
        shuffle_receipt_proofs(&mut block_receipt_proofs, block.hash());
        for proof in block_receipt_proofs {
            receipts_to_apply.extend(proof.0.iter().cloned());
        }
    }

    // Check that there are no extraneous proofs in source_receipt_proofs.
    if source_receipt_proofs.len() != expected_proofs_len {
        return Err(Error::InvalidChunkStateWitness(format!(
            "source_receipt_proofs contains too many proofs. Expected {} proofs, found {}",
            expected_proofs_len,
            source_receipt_proofs.len()
        )));
    }
    Ok(receipts_to_apply)
}

fn validate_receipt_proof(
    receipt_proof: &ReceiptProof,
    from_chunk: &ShardChunkHeader,
    target_chunk_shard_id: ShardId,
) -> Result<(), Error> {
    // Validate that from_shard_id is correct. The receipts must match the outgoing receipt root
    // for this shard, so it's impossible to fake it.
    if receipt_proof.1.from_shard_id != from_chunk.shard_id() {
        return Err(Error::InvalidChunkStateWitness(format!(
            "Receipt proof for chunk {:?} is from shard {}, expected shard {}",
            from_chunk.chunk_hash(),
            receipt_proof.1.from_shard_id,
            from_chunk.shard_id(),
        )));
    }
    // Validate that to_shard_id is correct. to_shard_id is also encoded in the merkle tree,
    // so it's impossible to fake it.
    if receipt_proof.1.to_shard_id != target_chunk_shard_id {
        return Err(Error::InvalidChunkStateWitness(format!(
            "Receipt proof for chunk {:?} is for shard {}, expected shard {}",
            from_chunk.chunk_hash(),
            receipt_proof.1.to_shard_id,
            target_chunk_shard_id
        )));
    }
    // Verify that (receipts, to_shard_id) belongs to the merkle tree of outgoing receipts in from_chunk.
    if !receipt_proof.verify_against_receipt_root(from_chunk.prev_outgoing_receipts_root()) {
        return Err(Error::InvalidChunkStateWitness(format!(
            "Receipt proof for chunk {:?} has invalid merkle path, doesn't match outgoing receipts root",
            from_chunk.chunk_hash()
        )));
    }
    Ok(())
}

#[allow(clippy::large_enum_variant)]
enum MainTransition {
    Genesis { chunk_extra: ChunkExtra, block_hash: CryptoHash, shard_id: ShardId },
    NewChunk(NewChunkData),
}

impl MainTransition {
    fn block_hash(&self) -> CryptoHash {
        match self {
            Self::Genesis { block_hash, .. } => *block_hash,
            Self::NewChunk(data) => data.block.block_hash,
        }
    }

    fn shard_id(&self) -> ShardId {
        match self {
            Self::Genesis { shard_id, .. } => *shard_id,
            Self::NewChunk(data) => data.chunk_header.shard_id(),
        }
    }
}

pub(crate) struct PreValidationOutput {
    main_transition_params: MainTransition,
    implicit_transition_params: Vec<ApplyChunkBlockContext>,
}

pub(crate) fn validate_chunk_state_witness(
    state_witness: ChunkStateWitness,
    pre_validation_output: PreValidationOutput,
    epoch_manager: &dyn EpochManagerAdapter,
    runtime_adapter: &dyn RuntimeAdapter,
    main_state_transition_cache: &MainStateTransitionCache,
) -> Result<(), Error> {
    let _timer = metrics::CHUNK_STATE_WITNESS_VALIDATION_TIME
        .with_label_values(&[&state_witness.chunk_header.shard_id().to_string()])
        .start_timer();
    let span = tracing::debug_span!(target: "client", "validate_chunk_state_witness").entered();
    let block_hash = pre_validation_output.main_transition_params.block_hash();
    let epoch_id = epoch_manager.get_epoch_id(&block_hash)?;
    let shard_uid = epoch_manager
        .shard_id_to_uid(pre_validation_output.main_transition_params.shard_id(), &epoch_id)?;
    let protocol_version = epoch_manager.get_epoch_protocol_version(&epoch_id)?;
    let cache_result = {
        let mut shard_cache = main_state_transition_cache.lock().unwrap();
        shard_cache.get_mut(&shard_uid).and_then(|cache| cache.get(&block_hash).cloned())
    };
    let (mut chunk_extra, outgoing_receipts) =
        match (pre_validation_output.main_transition_params, cache_result) {
            (MainTransition::Genesis { chunk_extra, .. }, _) => (chunk_extra, vec![]),
            (MainTransition::NewChunk(new_chunk_data), None) => {
                let chunk_header = new_chunk_data.chunk_header.clone();
                let NewChunkResult { apply_result: mut main_apply_result, .. } = apply_new_chunk(
                    ApplyChunkReason::ValidateChunkStateWitness,
                    &span,
                    new_chunk_data,
                    ShardContext {
                        shard_uid,
                        cares_about_shard_this_epoch: true,
                        will_shard_layout_change: false,
                        should_apply_chunk: true,
                        need_to_reshard: false,
                    },
                    runtime_adapter,
                    epoch_manager,
                )?;
                let outgoing_receipts = std::mem::take(&mut main_apply_result.outgoing_receipts);
                let chunk_extra =
                    apply_result_to_chunk_extra(protocol_version, main_apply_result, &chunk_header);

                (chunk_extra, outgoing_receipts)
            }
            (_, Some(result)) => (result.chunk_extra, result.outgoing_receipts),
        };
    if chunk_extra.state_root() != &state_witness.main_state_transition.post_state_root {
        // This is an early check, it's not for correctness, only for better
        // error reporting in case of an invalid state witness due to a bug.
        // Only the final state root check against the chunk header is required.
        return Err(Error::InvalidChunkStateWitness(format!(
            "Post state root {:?} for main transition does not match expected post state root {:?}",
            chunk_extra.state_root(),
            state_witness.main_state_transition.post_state_root,
        )));
    }

    // Compute receipt hashes here to avoid copying receipts
    let outgoing_receipts_hashes = {
        let shard_layout = epoch_manager
            .get_shard_layout_from_prev_block(state_witness.chunk_header.prev_block_hash())?;
        Chain::build_receipts_hashes(&outgoing_receipts, &shard_layout)
    };
    // Save main state transition result to cache.
    {
        let mut shard_cache = main_state_transition_cache.lock().unwrap();
        let cache = shard_cache
            .entry(shard_uid)
            .or_insert_with(|| LruCache::new(NUM_WITNESS_RESULT_CACHE_ENTRIES));
        cache.put(
            block_hash,
            ChunkStateWitnessValidationResult {
                chunk_extra: chunk_extra.clone(),
                outgoing_receipts: outgoing_receipts,
            },
        );
    }

    for (block, transition) in pre_validation_output
        .implicit_transition_params
        .into_iter()
        .zip(state_witness.implicit_transitions.into_iter())
    {
        let block_hash = block.block_hash;
        let old_chunk_data = OldChunkData {
            prev_chunk_extra: chunk_extra.clone(),
            resharding_state_roots: None,
            block,
            storage_context: StorageContext {
                storage_data_source: StorageDataSource::Recorded(PartialStorage {
                    nodes: transition.base_state,
                }),
                state_patch: Default::default(),
            },
        };
        let OldChunkResult { apply_result, .. } = apply_old_chunk(
            ApplyChunkReason::ValidateChunkStateWitness,
            &span,
            old_chunk_data,
            ShardContext {
                // Consider other shard uid in case of resharding.
                shard_uid,
                cares_about_shard_this_epoch: true,
                will_shard_layout_change: false,
                should_apply_chunk: false,
                need_to_reshard: false,
            },
            runtime_adapter,
            epoch_manager,
        )?;
        *chunk_extra.state_root_mut() = apply_result.new_root;
        if chunk_extra.state_root() != &transition.post_state_root {
            // This is an early check, it's not for correctness, only for better
            // error reporting in case of an invalid state witness due to a bug.
            // Only the final state root check against the chunk header is required.
            return Err(Error::InvalidChunkStateWitness(format!(
                "Post state root {:?} for implicit transition at block {:?}, does not match expected state root {:?}",
                chunk_extra.state_root(), block_hash, transition.post_state_root
            )));
        }
    }

    // Finally, verify that the newly proposed chunk matches everything we have computed.
    let (outgoing_receipts_root, _) = merklize(&outgoing_receipts_hashes);
    validate_chunk_with_chunk_extra_and_receipts_root(
        &chunk_extra,
        &state_witness.chunk_header,
        &outgoing_receipts_root,
        protocol_version,
    )?;

    Ok(())
}

fn apply_result_to_chunk_extra(
    protocol_version: ProtocolVersion,
    apply_result: ApplyChunkResult,
    chunk: &ShardChunkHeader,
) -> ChunkExtra {
    let (outcome_root, _) = ApplyChunkResult::compute_outcomes_proof(&apply_result.outcomes);
    ChunkExtra::new(
        protocol_version,
        &apply_result.new_root,
        outcome_root,
        apply_result.validator_proposals,
        apply_result.total_gas_burnt,
        chunk.gas_limit(),
        apply_result.total_balance_burnt,
        apply_result.congestion_info,
    )
}

>>>>>>> f7679a78
pub(crate) fn send_chunk_endorsement_to_block_producers(
    chunk_header: &ShardChunkHeader,
    epoch_manager: &dyn EpochManagerAdapter,
    signer: &dyn ValidatorSigner,
    network_sender: &Sender<PeerManagerMessageRequest>,
    chunk_endorsement_tracker: &ChunkEndorsementTracker,
) {
    let epoch_id =
        epoch_manager.get_epoch_id_from_prev_block(chunk_header.prev_block_hash()).unwrap();

    // Send the chunk endorsement to the next NUM_NEXT_BLOCK_PRODUCERS_TO_SEND_CHUNK_ENDORSEMENT block producers.
    // It's possible we may reach the end of the epoch, in which case, ignore the error from get_block_producer.
    let block_height = chunk_header.height_created();
    let block_producers = (0..NUM_NEXT_BLOCK_PRODUCERS_TO_SEND_CHUNK_ENDORSEMENT)
        .map_while(|i| epoch_manager.get_block_producer(&epoch_id, block_height + i).ok())
        .collect_vec();
    assert!(!block_producers.is_empty());

    let chunk_hash = chunk_header.chunk_hash();
    tracing::debug!(
        target: "client",
        chunk_hash=?chunk_hash,
        ?block_producers,
        "send_chunk_endorsement",
    );

    let endorsement = ChunkEndorsement::new(chunk_header.chunk_hash(), signer);
    for block_producer in block_producers {
        if signer.validator_id() == &block_producer {
            // Unwrap here as we always expect our own endorsements to be valid
            chunk_endorsement_tracker
                .process_chunk_endorsement(chunk_header, endorsement.clone())
                .unwrap();
        } else {
            network_sender.send(PeerManagerMessageRequest::NetworkRequests(
                NetworkRequests::ChunkEndorsement(block_producer, endorsement.clone()),
            ));
        }
    }
}

impl Client {
    /// Responds to a network request to verify a `ChunkStateWitness`, which is
    /// sent by chunk producers after they produce a chunk.
    /// State witness is processed asynchronously, if you want to wait for the processing to finish
    /// you can use the `processing_done_tracker` argument (but it's optional, it's safe to pass None there).
    pub fn process_chunk_state_witness(
        &mut self,
        witness: ChunkStateWitness,
        raw_witness_size: ChunkStateWitnessSize,
        processing_done_tracker: Option<ProcessingDoneTracker>,
    ) -> Result<(), Error> {
        tracing::debug!(
            target: "client",
            chunk_hash=?witness.chunk_header.chunk_hash(),
            shard_id=witness.chunk_header.shard_id(),
            "process_chunk_state_witness",
        );

        // Send the acknowledgement for the state witness back to the chunk producer.
        // This is currently used for network roundtrip time measurement, so we do not need to
        // wait for validation to finish.
        self.send_state_witness_ack(&witness);

        if self.config.save_latest_witnesses {
            self.chain.chain_store.save_latest_chunk_state_witness(&witness)?;
        }

        match self.chain.get_block(witness.chunk_header.prev_block_hash()) {
            Ok(block) => self.process_chunk_state_witness_with_prev_block(
                witness,
                &block,
                processing_done_tracker,
            ),
            Err(Error::DBNotFoundErr(_)) => {
                // Previous block isn't available at the moment, add this witness to the orphan pool.
                self.handle_orphan_state_witness(witness, raw_witness_size)?;
                Ok(())
            }
            Err(err) => Err(err),
        }
    }

    fn send_state_witness_ack(&self, witness: &ChunkStateWitness) {
        self.network_adapter.send(PeerManagerMessageRequest::NetworkRequests(
            NetworkRequests::ChunkStateWitnessAck(
                witness.chunk_producer.clone(),
                ChunkStateWitnessAck::new(witness),
            ),
        ));
    }

    pub fn process_chunk_state_witness_with_prev_block(
        &mut self,
        witness: ChunkStateWitness,
        prev_block: &Block,
        processing_done_tracker: Option<ProcessingDoneTracker>,
    ) -> Result<(), Error> {
        if witness.chunk_header.prev_block_hash() != prev_block.hash() {
            return Err(Error::Other(format!(
                "process_chunk_state_witness_with_prev_block - prev_block doesn't match ({} != {})",
                witness.chunk_header.prev_block_hash(),
                prev_block.hash()
            )));
        }

        self.chunk_validator.start_validating_chunk(witness, &self.chain, processing_done_tracker)
    }
<<<<<<< HEAD

    fn decode_state_witness(
        &self,
        encoded_witness: &EncodedChunkStateWitness,
    ) -> Result<(ChunkStateWitness, ChunkStateWitnessSize), Error> {
        let decode_start = std::time::Instant::now();
        let (witness, raw_witness_size) = encoded_witness.decode()?;
        let decode_elapsed_seconds = decode_start.elapsed().as_secs_f64();
        let witness_shard = witness.chunk_header.shard_id();

        // Record metrics after validating the witness
        near_chain::stateless_validation::metrics::CHUNK_STATE_WITNESS_DECODE_TIME
            .with_label_values(&[&witness_shard.to_string()])
            .observe(decode_elapsed_seconds);

        Ok((witness, raw_witness_size))
    }
=======
>>>>>>> f7679a78
}<|MERGE_RESOLUTION|>--- conflicted
+++ resolved
@@ -7,27 +7,10 @@
 use itertools::Itertools;
 use near_async::futures::{AsyncComputationSpawner, AsyncComputationSpawnerExt};
 use near_async::messaging::{CanSend, Sender};
-<<<<<<< HEAD
 use near_chain::stateless_validation::chunk_validation;
-use near_chain::stateless_validation::chunk_validation::MainStateTransitionCache;
 use near_chain::types::RuntimeAdapter;
 use near_chain::validate::validate_chunk_with_chunk_extra;
 use near_chain::{Block, Chain};
-=======
-use near_chain::chain::{
-    apply_new_chunk, apply_old_chunk, NewChunkData, NewChunkResult, OldChunkData, OldChunkResult,
-    ShardContext, StorageContext,
-};
-use near_chain::sharding::shuffle_receipt_proofs;
-use near_chain::types::{
-    ApplyChunkBlockContext, ApplyChunkResult, PrepareTransactionsChunkContext,
-    PreparedTransactions, RuntimeAdapter, RuntimeStorageConfig, StorageDataSource,
-};
-use near_chain::validate::{
-    validate_chunk_with_chunk_extra, validate_chunk_with_chunk_extra_and_receipts_root,
-};
-use near_chain::{Block, Chain, ChainStoreAccess};
->>>>>>> f7679a78
 use near_chain_primitives::Error;
 use near_epoch_manager::EpochManagerAdapter;
 use near_network::types::{NetworkRequests, PeerManagerMessageRequest};
@@ -60,7 +43,7 @@
     chunk_endorsement_tracker: Arc<ChunkEndorsementTracker>,
     orphan_witness_pool: OrphanStateWitnessPool,
     validation_spawner: Arc<dyn AsyncComputationSpawner>,
-    main_state_transition_result_cache: MainStateTransitionCache,
+    main_state_transition_result_cache: chunk_validation::MainStateTransitionCache,
     /// If true, a chunk-witness validation error will lead to a panic.
     /// This is used for non-production environments, eg. mocknet and localnet,
     /// to quickly detect issues in validation code, and must NOT be set to true
@@ -87,7 +70,8 @@
             chunk_endorsement_tracker,
             orphan_witness_pool: OrphanStateWitnessPool::new(orphan_witness_pool_size),
             validation_spawner,
-            main_state_transition_result_cache: MainStateTransitionCache::default(),
+            main_state_transition_result_cache: chunk_validation::MainStateTransitionCache::default(
+            ),
             panic_on_validation_error,
         }
     }
@@ -214,482 +198,6 @@
     }
 }
 
-<<<<<<< HEAD
-=======
-/// Checks that proposed `transactions` are valid for a chunk with `chunk_header`.
-/// Uses `storage_config` to possibly record reads or use recorded storage.
-pub(crate) fn validate_prepared_transactions(
-    chain: &Chain,
-    runtime_adapter: &dyn RuntimeAdapter,
-    chunk_header: &ShardChunkHeader,
-    storage_config: RuntimeStorageConfig,
-    transactions: &[SignedTransaction],
-    last_chunk_transactions: &[SignedTransaction],
-) -> Result<PreparedTransactions, Error> {
-    let parent_block = chain.chain_store().get_block(chunk_header.prev_block_hash())?;
-    let last_chunk_transactions_size = borsh::to_vec(last_chunk_transactions)?.len();
-    runtime_adapter.prepare_transactions(
-        storage_config,
-        PrepareTransactionsChunkContext {
-            shard_id: chunk_header.shard_id(),
-            gas_limit: chunk_header.gas_limit(),
-            last_chunk_transactions_size,
-        },
-        (&parent_block).into(),
-        &mut TransactionGroupIteratorWrapper::new(transactions),
-        &mut chain.transaction_validity_check(parent_block.header().clone()),
-        None,
-    )
-}
-
-/// Pre-validates the chunk's receipts and transactions against the chain.
-/// We do this before handing off the computationally intensive part to a
-/// validation thread.
-pub(crate) fn pre_validate_chunk_state_witness(
-    state_witness: &ChunkStateWitness,
-    chain: &Chain,
-    epoch_manager: &dyn EpochManagerAdapter,
-    runtime_adapter: &dyn RuntimeAdapter,
-) -> Result<PreValidationOutput, Error> {
-    let store = chain.chain_store();
-    let shard_id = state_witness.chunk_header.shard_id();
-
-    // First, go back through the blockchain history to locate the last new chunk
-    // and last last new chunk for the shard.
-
-    // Blocks from the last new chunk (exclusive) to the parent block (inclusive).
-    let mut blocks_after_last_chunk = Vec::new();
-    // Blocks from the last last new chunk (exclusive) to the last new chunk (inclusive).
-    let mut blocks_after_last_last_chunk = Vec::new();
-
-    {
-        let mut block_hash = *state_witness.chunk_header.prev_block_hash();
-        let mut prev_chunks_seen = 0;
-        loop {
-            let block = store.get_block(&block_hash)?;
-            let chunks = block.chunks();
-            let Some(chunk) = chunks.get(shard_id as usize) else {
-                return Err(Error::InvalidChunkStateWitness(format!(
-                    "Shard {} does not exist in block {:?}",
-                    shard_id, block_hash
-                )));
-            };
-            let is_new_chunk = chunk.is_new_chunk(block.header().height());
-            let is_genesis = block.header().is_genesis();
-            block_hash = *block.header().prev_hash();
-            if is_new_chunk {
-                prev_chunks_seen += 1;
-            }
-            if prev_chunks_seen == 0 {
-                blocks_after_last_chunk.push(block);
-            } else if prev_chunks_seen == 1 {
-                blocks_after_last_last_chunk.push(block);
-            }
-            if prev_chunks_seen == 2 || is_genesis {
-                break;
-            }
-        }
-    }
-
-    let receipts_to_apply = validate_source_receipt_proofs(
-        &state_witness.source_receipt_proofs,
-        &blocks_after_last_last_chunk,
-        shard_id,
-    )?;
-    let applied_receipts_hash = hash(&borsh::to_vec(receipts_to_apply.as_slice()).unwrap());
-    if applied_receipts_hash != state_witness.applied_receipts_hash {
-        return Err(Error::InvalidChunkStateWitness(format!(
-            "Receipts hash {:?} does not match expected receipts hash {:?}",
-            applied_receipts_hash, state_witness.applied_receipts_hash
-        )));
-    }
-    let (tx_root_from_state_witness, _) = merklize(&state_witness.transactions);
-    let last_chunk_block = blocks_after_last_last_chunk.first().ok_or_else(|| {
-        Error::Other("blocks_after_last_last_chunk is empty, this should be impossible!".into())
-    })?;
-    let last_new_chunk_tx_root =
-        last_chunk_block.chunks().get(shard_id as usize).unwrap().tx_root();
-    if last_new_chunk_tx_root != tx_root_from_state_witness {
-        return Err(Error::InvalidChunkStateWitness(format!(
-            "Transaction root {:?} does not match expected transaction root {:?}",
-            tx_root_from_state_witness, last_new_chunk_tx_root
-        )));
-    }
-
-    // Verify that all proposed transactions are valid.
-    let new_transactions = &state_witness.new_transactions;
-    if !new_transactions.is_empty() {
-        let transactions_validation_storage_config = RuntimeStorageConfig {
-            state_root: state_witness.chunk_header.prev_state_root(),
-            use_flat_storage: true,
-            source: StorageDataSource::Recorded(PartialStorage {
-                nodes: state_witness.new_transactions_validation_state.clone(),
-            }),
-            state_patch: Default::default(),
-        };
-
-        match validate_prepared_transactions(
-            chain,
-            runtime_adapter,
-            &state_witness.chunk_header,
-            transactions_validation_storage_config,
-            &new_transactions,
-            &state_witness.transactions,
-        ) {
-            Ok(result) => {
-                if result.transactions.len() != new_transactions.len() {
-                    return Err(Error::InvalidChunkStateWitness(format!(
-                        "New transactions validation failed. {} transactions out of {} proposed transactions were valid.",
-                        result.transactions.len(),
-                        new_transactions.len(),
-                    )));
-                }
-            }
-            Err(error) => {
-                return Err(Error::InvalidChunkStateWitness(format!(
-                    "New transactions validation failed: {}",
-                    error,
-                )));
-            }
-        };
-    }
-
-    let main_transition_params = if last_chunk_block.header().is_genesis() {
-        let epoch_id = last_chunk_block.header().epoch_id();
-        let congestion_info = last_chunk_block
-            .shards_congestion_info()
-            .get(&shard_id)
-            .map(|info| info.congestion_info);
-        let genesis_protocol_version = epoch_manager.get_epoch_protocol_version(&epoch_id)?;
-        let chunk_extra =
-            chain.genesis_chunk_extra(shard_id, genesis_protocol_version, congestion_info)?;
-        MainTransition::Genesis { chunk_extra, block_hash: *last_chunk_block.hash(), shard_id }
-    } else {
-        MainTransition::NewChunk(NewChunkData {
-            chunk_header: last_chunk_block.chunks().get(shard_id as usize).unwrap().clone(),
-            transactions: state_witness.transactions.clone(),
-            receipts: receipts_to_apply,
-            resharding_state_roots: None,
-            block: Chain::get_apply_chunk_block_context(
-                epoch_manager,
-                last_chunk_block,
-                &store.get_block_header(last_chunk_block.header().prev_hash())?,
-                true,
-            )?,
-            is_first_block_with_chunk_of_version: false,
-            storage_context: StorageContext {
-                storage_data_source: StorageDataSource::Recorded(PartialStorage {
-                    nodes: state_witness.main_state_transition.base_state.clone(),
-                }),
-                state_patch: Default::default(),
-            },
-        })
-    };
-
-    Ok(PreValidationOutput {
-        main_transition_params,
-        implicit_transition_params: blocks_after_last_chunk
-            .into_iter()
-            .rev()
-            .map(|block| -> Result<_, Error> {
-                Ok(Chain::get_apply_chunk_block_context(
-                    epoch_manager,
-                    &block,
-                    &store.get_block_header(block.header().prev_hash())?,
-                    false,
-                )?)
-            })
-            .collect::<Result<_, _>>()?,
-    })
-}
-
-/// Validate that receipt proofs contain the receipts that should be applied during the
-/// transition proven by ChunkStateWitness. The receipts are extracted from the proofs
-/// and arranged in the order in which they should be applied during the transition.
-/// TODO(resharding): Handle resharding properly. If the receipts were sent from before
-/// a resharding boundary, we should first validate the proof using the pre-resharding
-/// target_shard_id and then extract the receipts that are targeted at this half of a split shard.
-fn validate_source_receipt_proofs(
-    source_receipt_proofs: &HashMap<ChunkHash, ReceiptProof>,
-    receipt_source_blocks: &[Block],
-    target_chunk_shard_id: ShardId,
-) -> Result<Vec<Receipt>, Error> {
-    if receipt_source_blocks.iter().any(|block| block.header().is_genesis()) {
-        if receipt_source_blocks.len() != 1 {
-            return Err(Error::Other(
-                "Invalid chain state: receipt_source_blocks should not have any blocks alongside genesis".to_owned()
-            ));
-        }
-        if !source_receipt_proofs.is_empty() {
-            return Err(Error::InvalidChunkStateWitness(format!(
-                "genesis source_receipt_proofs should be empty, actual len is {}",
-                source_receipt_proofs.len()
-            )));
-        }
-        return Ok(vec![]);
-    }
-
-    let mut receipts_to_apply = Vec::new();
-    let mut expected_proofs_len = 0;
-
-    // Iterate over blocks between last_chunk_block (inclusive) and last_last_chunk_block (exclusive),
-    // from the newest blocks to the oldest.
-    for block in receipt_source_blocks {
-        // Collect all receipts coming from this block.
-        let mut block_receipt_proofs = Vec::new();
-
-        for chunk in block.chunks().iter() {
-            if !chunk.is_new_chunk(block.header().height()) {
-                continue;
-            }
-
-            // Collect receipts coming from this chunk and validate that they are correct.
-            let Some(receipt_proof) = source_receipt_proofs.get(&chunk.chunk_hash()) else {
-                return Err(Error::InvalidChunkStateWitness(format!(
-                    "Missing source receipt proof for chunk {:?}",
-                    chunk.chunk_hash()
-                )));
-            };
-            validate_receipt_proof(receipt_proof, chunk, target_chunk_shard_id)?;
-
-            expected_proofs_len += 1;
-            block_receipt_proofs.push(receipt_proof);
-        }
-
-        // Arrange the receipts in the order in which they should be applied.
-        shuffle_receipt_proofs(&mut block_receipt_proofs, block.hash());
-        for proof in block_receipt_proofs {
-            receipts_to_apply.extend(proof.0.iter().cloned());
-        }
-    }
-
-    // Check that there are no extraneous proofs in source_receipt_proofs.
-    if source_receipt_proofs.len() != expected_proofs_len {
-        return Err(Error::InvalidChunkStateWitness(format!(
-            "source_receipt_proofs contains too many proofs. Expected {} proofs, found {}",
-            expected_proofs_len,
-            source_receipt_proofs.len()
-        )));
-    }
-    Ok(receipts_to_apply)
-}
-
-fn validate_receipt_proof(
-    receipt_proof: &ReceiptProof,
-    from_chunk: &ShardChunkHeader,
-    target_chunk_shard_id: ShardId,
-) -> Result<(), Error> {
-    // Validate that from_shard_id is correct. The receipts must match the outgoing receipt root
-    // for this shard, so it's impossible to fake it.
-    if receipt_proof.1.from_shard_id != from_chunk.shard_id() {
-        return Err(Error::InvalidChunkStateWitness(format!(
-            "Receipt proof for chunk {:?} is from shard {}, expected shard {}",
-            from_chunk.chunk_hash(),
-            receipt_proof.1.from_shard_id,
-            from_chunk.shard_id(),
-        )));
-    }
-    // Validate that to_shard_id is correct. to_shard_id is also encoded in the merkle tree,
-    // so it's impossible to fake it.
-    if receipt_proof.1.to_shard_id != target_chunk_shard_id {
-        return Err(Error::InvalidChunkStateWitness(format!(
-            "Receipt proof for chunk {:?} is for shard {}, expected shard {}",
-            from_chunk.chunk_hash(),
-            receipt_proof.1.to_shard_id,
-            target_chunk_shard_id
-        )));
-    }
-    // Verify that (receipts, to_shard_id) belongs to the merkle tree of outgoing receipts in from_chunk.
-    if !receipt_proof.verify_against_receipt_root(from_chunk.prev_outgoing_receipts_root()) {
-        return Err(Error::InvalidChunkStateWitness(format!(
-            "Receipt proof for chunk {:?} has invalid merkle path, doesn't match outgoing receipts root",
-            from_chunk.chunk_hash()
-        )));
-    }
-    Ok(())
-}
-
-#[allow(clippy::large_enum_variant)]
-enum MainTransition {
-    Genesis { chunk_extra: ChunkExtra, block_hash: CryptoHash, shard_id: ShardId },
-    NewChunk(NewChunkData),
-}
-
-impl MainTransition {
-    fn block_hash(&self) -> CryptoHash {
-        match self {
-            Self::Genesis { block_hash, .. } => *block_hash,
-            Self::NewChunk(data) => data.block.block_hash,
-        }
-    }
-
-    fn shard_id(&self) -> ShardId {
-        match self {
-            Self::Genesis { shard_id, .. } => *shard_id,
-            Self::NewChunk(data) => data.chunk_header.shard_id(),
-        }
-    }
-}
-
-pub(crate) struct PreValidationOutput {
-    main_transition_params: MainTransition,
-    implicit_transition_params: Vec<ApplyChunkBlockContext>,
-}
-
-pub(crate) fn validate_chunk_state_witness(
-    state_witness: ChunkStateWitness,
-    pre_validation_output: PreValidationOutput,
-    epoch_manager: &dyn EpochManagerAdapter,
-    runtime_adapter: &dyn RuntimeAdapter,
-    main_state_transition_cache: &MainStateTransitionCache,
-) -> Result<(), Error> {
-    let _timer = metrics::CHUNK_STATE_WITNESS_VALIDATION_TIME
-        .with_label_values(&[&state_witness.chunk_header.shard_id().to_string()])
-        .start_timer();
-    let span = tracing::debug_span!(target: "client", "validate_chunk_state_witness").entered();
-    let block_hash = pre_validation_output.main_transition_params.block_hash();
-    let epoch_id = epoch_manager.get_epoch_id(&block_hash)?;
-    let shard_uid = epoch_manager
-        .shard_id_to_uid(pre_validation_output.main_transition_params.shard_id(), &epoch_id)?;
-    let protocol_version = epoch_manager.get_epoch_protocol_version(&epoch_id)?;
-    let cache_result = {
-        let mut shard_cache = main_state_transition_cache.lock().unwrap();
-        shard_cache.get_mut(&shard_uid).and_then(|cache| cache.get(&block_hash).cloned())
-    };
-    let (mut chunk_extra, outgoing_receipts) =
-        match (pre_validation_output.main_transition_params, cache_result) {
-            (MainTransition::Genesis { chunk_extra, .. }, _) => (chunk_extra, vec![]),
-            (MainTransition::NewChunk(new_chunk_data), None) => {
-                let chunk_header = new_chunk_data.chunk_header.clone();
-                let NewChunkResult { apply_result: mut main_apply_result, .. } = apply_new_chunk(
-                    ApplyChunkReason::ValidateChunkStateWitness,
-                    &span,
-                    new_chunk_data,
-                    ShardContext {
-                        shard_uid,
-                        cares_about_shard_this_epoch: true,
-                        will_shard_layout_change: false,
-                        should_apply_chunk: true,
-                        need_to_reshard: false,
-                    },
-                    runtime_adapter,
-                    epoch_manager,
-                )?;
-                let outgoing_receipts = std::mem::take(&mut main_apply_result.outgoing_receipts);
-                let chunk_extra =
-                    apply_result_to_chunk_extra(protocol_version, main_apply_result, &chunk_header);
-
-                (chunk_extra, outgoing_receipts)
-            }
-            (_, Some(result)) => (result.chunk_extra, result.outgoing_receipts),
-        };
-    if chunk_extra.state_root() != &state_witness.main_state_transition.post_state_root {
-        // This is an early check, it's not for correctness, only for better
-        // error reporting in case of an invalid state witness due to a bug.
-        // Only the final state root check against the chunk header is required.
-        return Err(Error::InvalidChunkStateWitness(format!(
-            "Post state root {:?} for main transition does not match expected post state root {:?}",
-            chunk_extra.state_root(),
-            state_witness.main_state_transition.post_state_root,
-        )));
-    }
-
-    // Compute receipt hashes here to avoid copying receipts
-    let outgoing_receipts_hashes = {
-        let shard_layout = epoch_manager
-            .get_shard_layout_from_prev_block(state_witness.chunk_header.prev_block_hash())?;
-        Chain::build_receipts_hashes(&outgoing_receipts, &shard_layout)
-    };
-    // Save main state transition result to cache.
-    {
-        let mut shard_cache = main_state_transition_cache.lock().unwrap();
-        let cache = shard_cache
-            .entry(shard_uid)
-            .or_insert_with(|| LruCache::new(NUM_WITNESS_RESULT_CACHE_ENTRIES));
-        cache.put(
-            block_hash,
-            ChunkStateWitnessValidationResult {
-                chunk_extra: chunk_extra.clone(),
-                outgoing_receipts: outgoing_receipts,
-            },
-        );
-    }
-
-    for (block, transition) in pre_validation_output
-        .implicit_transition_params
-        .into_iter()
-        .zip(state_witness.implicit_transitions.into_iter())
-    {
-        let block_hash = block.block_hash;
-        let old_chunk_data = OldChunkData {
-            prev_chunk_extra: chunk_extra.clone(),
-            resharding_state_roots: None,
-            block,
-            storage_context: StorageContext {
-                storage_data_source: StorageDataSource::Recorded(PartialStorage {
-                    nodes: transition.base_state,
-                }),
-                state_patch: Default::default(),
-            },
-        };
-        let OldChunkResult { apply_result, .. } = apply_old_chunk(
-            ApplyChunkReason::ValidateChunkStateWitness,
-            &span,
-            old_chunk_data,
-            ShardContext {
-                // Consider other shard uid in case of resharding.
-                shard_uid,
-                cares_about_shard_this_epoch: true,
-                will_shard_layout_change: false,
-                should_apply_chunk: false,
-                need_to_reshard: false,
-            },
-            runtime_adapter,
-            epoch_manager,
-        )?;
-        *chunk_extra.state_root_mut() = apply_result.new_root;
-        if chunk_extra.state_root() != &transition.post_state_root {
-            // This is an early check, it's not for correctness, only for better
-            // error reporting in case of an invalid state witness due to a bug.
-            // Only the final state root check against the chunk header is required.
-            return Err(Error::InvalidChunkStateWitness(format!(
-                "Post state root {:?} for implicit transition at block {:?}, does not match expected state root {:?}",
-                chunk_extra.state_root(), block_hash, transition.post_state_root
-            )));
-        }
-    }
-
-    // Finally, verify that the newly proposed chunk matches everything we have computed.
-    let (outgoing_receipts_root, _) = merklize(&outgoing_receipts_hashes);
-    validate_chunk_with_chunk_extra_and_receipts_root(
-        &chunk_extra,
-        &state_witness.chunk_header,
-        &outgoing_receipts_root,
-        protocol_version,
-    )?;
-
-    Ok(())
-}
-
-fn apply_result_to_chunk_extra(
-    protocol_version: ProtocolVersion,
-    apply_result: ApplyChunkResult,
-    chunk: &ShardChunkHeader,
-) -> ChunkExtra {
-    let (outcome_root, _) = ApplyChunkResult::compute_outcomes_proof(&apply_result.outcomes);
-    ChunkExtra::new(
-        protocol_version,
-        &apply_result.new_root,
-        outcome_root,
-        apply_result.validator_proposals,
-        apply_result.total_gas_burnt,
-        chunk.gas_limit(),
-        apply_result.total_balance_burnt,
-        apply_result.congestion_info,
-    )
-}
-
->>>>>>> f7679a78
 pub(crate) fn send_chunk_endorsement_to_block_producers(
     chunk_header: &ShardChunkHeader,
     epoch_manager: &dyn EpochManagerAdapter,
@@ -798,24 +306,4 @@
 
         self.chunk_validator.start_validating_chunk(witness, &self.chain, processing_done_tracker)
     }
-<<<<<<< HEAD
-
-    fn decode_state_witness(
-        &self,
-        encoded_witness: &EncodedChunkStateWitness,
-    ) -> Result<(ChunkStateWitness, ChunkStateWitnessSize), Error> {
-        let decode_start = std::time::Instant::now();
-        let (witness, raw_witness_size) = encoded_witness.decode()?;
-        let decode_elapsed_seconds = decode_start.elapsed().as_secs_f64();
-        let witness_shard = witness.chunk_header.shard_id();
-
-        // Record metrics after validating the witness
-        near_chain::stateless_validation::metrics::CHUNK_STATE_WITNESS_DECODE_TIME
-            .with_label_values(&[&witness_shard.to_string()])
-            .observe(decode_elapsed_seconds);
-
-        Ok((witness, raw_witness_size))
-    }
-=======
->>>>>>> f7679a78
 }