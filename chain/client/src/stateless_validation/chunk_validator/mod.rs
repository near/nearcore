--- conflicted
+++ resolved
@@ -212,16 +212,11 @@
                     );
                 }
                 Err(err) => {
-<<<<<<< HEAD
-                    println!("CHUNK VALIDATION FAILED!!!!!!!!!!!!!");
-                    tracing::error!("Failed to validate chunk: {:?}", err);
-=======
                     if panic_on_validation_error {
                         panic!("Failed to validate chunk: {:?}", err);
                     } else {
                         tracing::error!("Failed to validate chunk: {:?}", err);
                     }
->>>>>>> f508262c
                 }
             }
         });
@@ -765,19 +760,7 @@
         encoded_witness: EncodedChunkStateWitness,
         processing_done_tracker: Option<ProcessingDoneTracker>,
     ) -> Result<(), Error> {
-<<<<<<< HEAD
-        let (witness, raw_witness_size) =
-            self.partially_validate_state_witness(&encoded_witness)?;
-        println!(
-            "process_chunk_state_witness FOR H={}, S={}: {:?}",
-            witness.chunk_header.height_created(),
-            witness.chunk_header.shard_id(),
-            self.validator_signer.as_ref().unwrap().validator_id()
-        );
-=======
         let (witness, raw_witness_size) = self.decode_state_witness(&encoded_witness)?;
-
->>>>>>> f508262c
         tracing::debug!(
             target: "client",
             chunk_hash=?witness.chunk_header.chunk_hash(),
