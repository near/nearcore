use std::collections::HashMap;
use std::sync::Arc;

use near_async::messaging::{CanSend, IntoSender};
use near_chain::{BlockHeader, Chain, ChainStoreAccess};
use near_chain_primitives::Error;
use near_network::types::{NetworkRequests, PeerManagerMessageRequest};
use near_o11y::log_assert_fail;
use near_primitives::challenge::PartialState;
use near_primitives::checked_feature;
use near_primitives::hash::{hash, CryptoHash};
use near_primitives::receipt::Receipt;
use near_primitives::sharding::{ChunkHash, ReceiptProof, ShardChunk, ShardChunkHeader};
use near_primitives::stateless_validation::contract_distribution::{
    ChunkContractAccesses, CodeHash,
};
use near_primitives::stateless_validation::state_witness::{
    ChunkStateTransition, ChunkStateWitness,
};
<<<<<<< HEAD
use near_primitives::stateless_validation::stored_chunk_state_transition_data::StoredChunkStateTransitionData;
use near_primitives::types::{AccountId, EpochId, ShardId};
=======
use near_primitives::stateless_validation::stored_chunk_state_transition_data::{
    StoredChunkStateTransitionData, StoredChunkStateTransitionDataV1,
};
use near_primitives::stateless_validation::ChunkProductionKey;
use near_primitives::types::{AccountId, EpochId};
>>>>>>> b2fcdd5e
use near_primitives::validator_signer::ValidatorSigner;
use near_primitives::version::ProtocolFeature;

use crate::stateless_validation::chunk_validator::send_chunk_endorsement_to_block_producers;
use crate::Client;

use super::partial_witness::partial_witness_actor::DistributeStateWitnessRequest;

/// Result of collecting state transition data from the database to generate a state witness.
/// Keep this private to this file.
struct StateTransitionData {
    main_transition: ChunkStateTransition,
    implicit_transitions: Vec<ChunkStateTransition>,
    applied_receipts_hash: CryptoHash,
    contract_accesses: Vec<CodeHash>,
}

impl Client {
    /// Distributes the chunk state witness to chunk validators that are
    /// selected to validate this chunk.
    pub fn send_chunk_state_witness_to_chunk_validators(
        &mut self,
        epoch_id: &EpochId,
        prev_block_header: &BlockHeader,
        prev_chunk_header: &ShardChunkHeader,
        chunk: &ShardChunk,
        transactions_storage_proof: Option<PartialState>,
        validator_signer: &Option<Arc<ValidatorSigner>>,
    ) -> Result<(), Error> {
        let protocol_version = self.epoch_manager.get_epoch_protocol_version(epoch_id)?;
        if !checked_feature!("stable", StatelessValidation, protocol_version) {
            return Ok(());
        }
        let chunk_header = chunk.cloned_header();
        let shard_id = chunk_header.shard_id();
        let _span = tracing::debug_span!(target: "client", "send_chunk_state_witness", chunk_hash=?chunk_header.chunk_hash(), ?shard_id).entered();

        let my_signer =
            validator_signer.as_ref().ok_or(Error::NotAValidator(format!("send state witness")))?;
        let (state_witness, contract_accesses) = self.create_state_witness(
            my_signer.validator_id().clone(),
            prev_block_header,
            prev_chunk_header,
            chunk,
            transactions_storage_proof,
        )?;

        if self.config.save_latest_witnesses {
            self.chain.chain_store.save_latest_chunk_state_witness(&state_witness)?;
        }

        let height = chunk_header.height_created();
        if self
            .epoch_manager
            .get_chunk_validator_assignments(epoch_id, shard_id, height)?
            .contains(my_signer.validator_id())
        {
            // Bypass state witness validation if we created state witness. Endorse the chunk immediately.
            tracing::debug!(target: "client", chunk_hash=?chunk_header.chunk_hash(), ?shard_id, "send_chunk_endorsement_from_chunk_producer");
            send_chunk_endorsement_to_block_producers(
                &chunk_header,
                self.epoch_manager.as_ref(),
                my_signer.as_ref(),
                &self.network_adapter.clone().into_sender(),
            );
        }

        if ProtocolFeature::ExcludeContractCodeFromStateWitness.enabled(protocol_version)
            && !contract_accesses.is_empty()
        {
            self.send_contract_accesses_to_chunk_validators(
                epoch_id,
                &chunk_header,
                contract_accesses,
                my_signer.as_ref(),
            );
        }

        self.partial_witness_adapter.send(DistributeStateWitnessRequest {
            epoch_id: *epoch_id,
            chunk_header,
            state_witness,
        });
        Ok(())
    }

    pub(crate) fn create_state_witness(
        &mut self,
        chunk_producer: AccountId,
        prev_block_header: &BlockHeader,
        prev_chunk_header: &ShardChunkHeader,
        chunk: &ShardChunk,
        transactions_storage_proof: Option<PartialState>,
    ) -> Result<(ChunkStateWitness, Vec<CodeHash>), Error> {
        let chunk_header = chunk.cloned_header();
        let epoch_id =
            self.epoch_manager.get_epoch_id_from_prev_block(chunk_header.prev_block_hash())?;
        let prev_chunk = self.chain.get_chunk(&prev_chunk_header.chunk_hash())?;
        let StateTransitionData {
            main_transition,
            implicit_transitions,
            applied_receipts_hash,
            contract_accesses,
        } = self.collect_state_transition_data(&chunk_header, prev_chunk_header)?;

        let new_transactions = chunk.transactions().to_vec();
        let new_transactions_validation_state = if new_transactions.is_empty() {
            PartialState::default()
        } else {
            // With stateless validation chunk producer uses recording reads when validating transactions.
            // The storage proof must be available here.
            transactions_storage_proof.ok_or_else(|| {
                let message = "Missing storage proof for transactions validation";
                log_assert_fail!("{message}");
                Error::Other(message.to_owned())
            })?
        };

        let source_receipt_proofs =
            self.collect_source_receipt_proofs(prev_block_header, prev_chunk_header)?;

        let witness = ChunkStateWitness::new(
            chunk_producer,
            epoch_id,
            chunk_header,
            main_transition,
            source_receipt_proofs,
            // (Could also be derived from iterating through the receipts, but
            // that defeats the purpose of this check being a debugging
            // mechanism.)
            applied_receipts_hash,
            prev_chunk.transactions().to_vec(),
            implicit_transitions,
            new_transactions,
            new_transactions_validation_state,
        );
        Ok((witness, contract_accesses))
    }

    /// Collect state transition data necessary to produce state witness for
    /// `chunk_header`.
    /// Returns main state transition and implicit transitions, in the order
    /// they should be applied, and the hash of receipts to apply.
    fn collect_state_transition_data(
        &mut self,
        chunk_header: &ShardChunkHeader,
        prev_chunk_header: &ShardChunkHeader,
<<<<<<< HEAD
    ) -> Result<(ChunkStateTransition, Vec<ChunkStateTransition>, CryptoHash), Error> {
        let prev_chunk_height_included = prev_chunk_header.height_included();

        // Iterate over blocks in chain from `chunk_header.prev_block_hash()`
        // (inclusive) until the block with height `prev_chunk_height_included`
        // (exclusive).
        // Every block corresponds to one implicit state transition between
        // `prev_chunk_header` and `chunk_header`.
        // There may be one additional implicit transition for a block, if
        // resharding happens after its processing.
        // TODO(logunov): consider uniting with `get_incoming_receipts_for_shard`
        // because it has the same purpose.
        let mut current_block_hash = *chunk_header.prev_block_hash();
        let mut next_epoch_id =
            self.epoch_manager.get_epoch_id_from_prev_block(&current_block_hash)?;
        let mut next_shard_id = chunk_header.shard_id();
        let mut implicit_transitions = vec![];

        loop {
            let header = self.chain.get_block_header(&current_block_hash)?;
            if header.height() < prev_chunk_height_included {
                return Err(Error::InvalidBlockHeight(prev_chunk_height_included));
            }

            let current_epoch_id = *header.epoch_id();
            let current_shard_id =
                self.epoch_manager.get_prev_shard_id(&current_block_hash, next_shard_id)?.0;
            if current_shard_id != next_shard_id {
                // If shard id changes, we need to get implicit state
                // transition from current shard id to the next shard id.
                let (chunk_state_transition, _) =
                    self.get_state_transition(&current_block_hash, &next_epoch_id, next_shard_id)?;
                implicit_transitions.push(chunk_state_transition);
            }
            next_epoch_id = current_epoch_id;
            next_shard_id = current_shard_id;

            if header.height() == prev_chunk_height_included {
                break;
            }

            // Add implicit state transition.
            let (chunk_state_transition, _) = self.get_state_transition(
                &current_block_hash,
                &current_epoch_id,
                current_shard_id,
            )?;
            implicit_transitions.push(chunk_state_transition);

            current_block_hash = *header.prev_hash();
        }

        let main_block = current_block_hash;
        let epoch_id = next_epoch_id;
        let shard_id = next_shard_id;
        implicit_transitions.reverse();

        // Get the main state transition.
        let (main_transition, receipts_hash) = if prev_chunk_header.is_genesis() {
            let shard_uid = self.epoch_manager.shard_id_to_uid(shard_id, &epoch_id)?;
            (
                ChunkStateTransition {
                    block_hash: main_block,
                    base_state: Default::default(),
                    post_state_root: *self
                        .chain
                        .get_chunk_extra(&main_block, &shard_uid)?
                        .state_root(),
                },
                hash(&borsh::to_vec::<[Receipt]>(&[]).unwrap()),
            )
        } else {
            self.get_state_transition(&main_block, &epoch_id, shard_id)?
        };

        Ok((main_transition, implicit_transitions, receipts_hash))
    }

    /// Read state transition data from chain.
    fn get_state_transition(
        &self,
        block_hash: &CryptoHash,
        epoch_id: &EpochId,
        shard_id: ShardId,
    ) -> Result<(ChunkStateTransition, CryptoHash), Error> {
        let shard_uid = self.chain.epoch_manager.shard_id_to_uid(shard_id, epoch_id)?;
        let StoredChunkStateTransitionData { base_state, receipts_hash } = self
            .chain
            .chain_store()
            .store()
            .get_ser(
                near_store::DBCol::StateTransitionData,
                &near_primitives::utils::get_block_shard_id(block_hash, shard_id),
            )?
            .ok_or_else(|| {
                let message = format!(
                    "Missing transition state proof for block {block_hash} and shard {shard_id}"
                );
                if !cfg!(feature = "shadow_chunk_validation") {
                    log_assert_fail!("{message}");
                }
                Error::Other(message)
            })?;
        Ok((
            ChunkStateTransition {
                block_hash: *block_hash,
                base_state,
                post_state_root: *self.chain.get_chunk_extra(block_hash, &shard_uid)?.state_root(),
            },
            receipts_hash,
        ))
=======
    ) -> Result<StateTransitionData, Error> {
        let store = self.chain.chain_store().store();
        let shard_id = chunk_header.shard_id();
        let epoch_id =
            self.epoch_manager.get_epoch_id_from_prev_block(chunk_header.prev_block_hash())?;
        let shard_uid = self.epoch_manager.shard_id_to_uid(shard_id, &epoch_id)?;
        let prev_chunk_height_included = prev_chunk_header.height_included();
        let mut prev_blocks = self.chain.get_blocks_until_height(
            *chunk_header.prev_block_hash(),
            prev_chunk_height_included,
            true,
        )?;
        prev_blocks.reverse();
        let (main_block, implicit_blocks) = prev_blocks.split_first().unwrap();
        let (base_state, receipts_hash, contract_accesses) = if prev_chunk_header.is_genesis() {
            (Default::default(), hash(&borsh::to_vec::<[Receipt]>(&[]).unwrap()), vec![])
        } else {
            let state_transition = store
                .get_ser(
                    near_store::DBCol::StateTransitionData,
                    &near_primitives::utils::get_block_shard_id(main_block, shard_id),
                )?
                .ok_or_else(|| {
                    let message = format!(
                        "Missing main transition state proof for block {main_block} and shard {shard_id}"
                    );
                    if !cfg!(feature = "shadow_chunk_validation") {
                        log_assert_fail!("{message}");
                    }
                    Error::Other(message)
                })?;
            match state_transition {
                StoredChunkStateTransitionData::V1(StoredChunkStateTransitionDataV1 {
                    base_state,
                    receipts_hash,
                    contract_accesses,
                }) => (base_state, receipts_hash, contract_accesses),
            }
        };
        let main_transition = ChunkStateTransition {
            block_hash: *main_block,
            base_state,
            post_state_root: *self.chain.get_chunk_extra(main_block, &shard_uid)?.state_root(),
        };

        let mut implicit_transitions = vec![];
        for block_hash in implicit_blocks {
            let state_transition = store
                .get_ser(
                    near_store::DBCol::StateTransitionData,
                    &near_primitives::utils::get_block_shard_id(block_hash, shard_id),
                )?
                .ok_or_else(|| {
                    let message = format!(
                        "Missing implicit transition state proof for block {block_hash} and shard {shard_id}"
                    );
                    if !cfg!(feature = "shadow_chunk_validation") {
                        log_assert_fail!("{message}");
                    }
                    Error::Other(message)
                })?;
            match state_transition {
                StoredChunkStateTransitionData::V1(StoredChunkStateTransitionDataV1 {
                    base_state,
                    ..
                }) => {
                    implicit_transitions.push(ChunkStateTransition {
                        block_hash: *block_hash,
                        base_state,
                        post_state_root: *self
                            .chain
                            .get_chunk_extra(block_hash, &shard_uid)?
                            .state_root(),
                    });
                }
            }
        }

        Ok(StateTransitionData {
            main_transition,
            implicit_transitions,
            applied_receipts_hash: receipts_hash,
            contract_accesses,
        })
>>>>>>> b2fcdd5e
    }

    /// State witness proves the execution of receipts proposed by `prev_chunk`.
    /// This function collects all incoming receipts for `prev_chunk`, along with the proofs
    /// that those receipts really originate from the right chunks.
    /// TODO(resharding): `get_incoming_receipts_for_shard` generates invalid proofs on resharding
    /// boundaries, because it removes the receipts that target the other half of a split shard,
    /// which makes the proof invalid. We need to collect the original proof and later, after verifcation,
    /// filter it to remove the receipts that were meant for the other half of the split shard.
    fn collect_source_receipt_proofs(
        &self,
        prev_block_header: &BlockHeader,
        prev_chunk_header: &ShardChunkHeader,
    ) -> Result<HashMap<ChunkHash, ReceiptProof>, Error> {
        if prev_chunk_header.is_genesis() {
            // State witness which proves the execution of the first chunk in the blockchain
            // doesn't have any source receipts.
            return Ok(HashMap::new());
        }

        // Find the first block that included `prev_chunk`.
        // Incoming receipts were generated by the blocks before this one.
        let prev_chunk_original_block: BlockHeader = {
            let mut cur_block: BlockHeader = prev_block_header.clone();
            loop {
                if prev_chunk_header.is_new_chunk(cur_block.height()) {
                    break cur_block;
                }

                cur_block = self.chain.chain_store().get_block_header(cur_block.prev_hash())?;
            }
        };

        // Get the last block that contained `prev_prev_chunk` (the chunk before `prev_chunk`).
        // We are interested in all incoming receipts that weren't handled by `prev_prev_chunk`.
        let prev_prev_chunk_block =
            self.chain.chain_store().get_block(prev_chunk_original_block.prev_hash())?;
        // Find the header of the chunk before `prev_chunk`
        let prev_prev_chunk_header = Chain::get_prev_chunk_header(
            self.epoch_manager.as_ref(),
            &prev_prev_chunk_block,
            prev_chunk_header.shard_id(),
        )?;

        // Fetch all incoming receipts for `prev_chunk`.
        // They will be between `prev_prev_chunk.height_included` (first block containing `prev_prev_chunk`)
        // and `prev_chunk_original_block`
        let shard_layout = self
            .epoch_manager
            .get_shard_layout_from_prev_block(prev_chunk_original_block.prev_hash())?;
        let incoming_receipt_proofs = self.chain.chain_store().get_incoming_receipts_for_shard(
            self.epoch_manager.as_ref(),
            prev_chunk_header.shard_id(),
            &shard_layout,
            *prev_chunk_original_block.hash(),
            prev_prev_chunk_header.height_included(),
        )?;

        // Convert to the right format (from [block_hash -> Vec<ReceiptProof>] to [chunk_hash -> ReceiptProof])
        let mut source_receipt_proofs = HashMap::new();
        for receipt_proof_response in incoming_receipt_proofs {
            let from_block = self.chain.chain_store().get_block(&receipt_proof_response.0)?;
            let shard_layout =
                self.epoch_manager.get_shard_layout(from_block.header().epoch_id())?;
            for proof in receipt_proof_response.1.iter() {
                let from_shard_id = proof.1.from_shard_id;
                let from_shard_index = shard_layout.get_shard_index(from_shard_id);
                let from_chunk_hash = from_block
                    .chunks()
                    .get(from_shard_index)
                    .ok_or_else(|| Error::InvalidShardId(proof.1.from_shard_id))?
                    .chunk_hash();
                let insert_res =
                    source_receipt_proofs.insert(from_chunk_hash.clone(), proof.clone());
                if insert_res.is_some() {
                    // There should be exactly one chunk proof for every chunk
                    return Err(Error::Other(format!(
                        "collect_source_receipt_proofs: duplicate receipt proof for chunk {:?}",
                        from_chunk_hash
                    )));
                }
            }
        }
        Ok(source_receipt_proofs)
    }

    /// Sends the contract access to the same chunk validators that will receive the state witness for the chunk.
    fn send_contract_accesses_to_chunk_validators(
        &self,
        epoch_id: &EpochId,
        chunk_header: &ShardChunkHeader,
        contract_accesses: Vec<CodeHash>,
        my_signer: &ValidatorSigner,
    ) {
        let chunk_validators = self
            .epoch_manager
            .get_chunk_validator_assignments(
                &epoch_id,
                chunk_header.shard_id(),
                chunk_header.height_created(),
            )
            .expect("Chunk validators must be defined")
            .ordered_chunk_validators();

        let chunk_production_key = ChunkProductionKey {
            epoch_id: *epoch_id,
            shard_id: chunk_header.shard_id(),
            height_created: chunk_header.height_created(),
        };
        // TODO(#11099): Optimize the set of receivers by excluding self and chunk producers etc.
        self.network_adapter.send(PeerManagerMessageRequest::NetworkRequests(
            NetworkRequests::ChunkContractAccesses(
                chunk_validators,
                ChunkContractAccesses::new(chunk_production_key, contract_accesses, my_signer),
            ),
        ));
    }
}<|MERGE_RESOLUTION|>--- conflicted
+++ resolved
@@ -17,16 +17,11 @@
 use near_primitives::stateless_validation::state_witness::{
     ChunkStateTransition, ChunkStateWitness,
 };
-<<<<<<< HEAD
-use near_primitives::stateless_validation::stored_chunk_state_transition_data::StoredChunkStateTransitionData;
-use near_primitives::types::{AccountId, EpochId, ShardId};
-=======
 use near_primitives::stateless_validation::stored_chunk_state_transition_data::{
     StoredChunkStateTransitionData, StoredChunkStateTransitionDataV1,
 };
 use near_primitives::stateless_validation::ChunkProductionKey;
-use near_primitives::types::{AccountId, EpochId};
->>>>>>> b2fcdd5e
+use near_primitives::types::{AccountId, EpochId, ShardId};
 use near_primitives::validator_signer::ValidatorSigner;
 use near_primitives::version::ProtocolFeature;
 
@@ -174,8 +169,7 @@
         &mut self,
         chunk_header: &ShardChunkHeader,
         prev_chunk_header: &ShardChunkHeader,
-<<<<<<< HEAD
-    ) -> Result<(ChunkStateTransition, Vec<ChunkStateTransition>, CryptoHash), Error> {
+    ) -> Result<StateTransitionData, Error> {
         let prev_chunk_height_included = prev_chunk_header.height_included();
 
         // Iterate over blocks in chain from `chunk_header.prev_block_hash()`
@@ -205,7 +199,7 @@
             if current_shard_id != next_shard_id {
                 // If shard id changes, we need to get implicit state
                 // transition from current shard id to the next shard id.
-                let (chunk_state_transition, _) =
+                let (chunk_state_transition, _, _) =
                     self.get_state_transition(&current_block_hash, &next_epoch_id, next_shard_id)?;
                 implicit_transitions.push(chunk_state_transition);
             }
@@ -217,7 +211,7 @@
             }
 
             // Add implicit state transition.
-            let (chunk_state_transition, _) = self.get_state_transition(
+            let (chunk_state_transition, _, _) = self.get_state_transition(
                 &current_block_hash,
                 &current_epoch_id,
                 current_shard_id,
@@ -233,7 +227,8 @@
         implicit_transitions.reverse();
 
         // Get the main state transition.
-        let (main_transition, receipts_hash) = if prev_chunk_header.is_genesis() {
+        let (main_transition, receipts_hash, contract_accesses) = if prev_chunk_header.is_genesis()
+        {
             let shard_uid = self.epoch_manager.shard_id_to_uid(shard_id, &epoch_id)?;
             (
                 ChunkStateTransition {
@@ -245,12 +240,18 @@
                         .state_root(),
                 },
                 hash(&borsh::to_vec::<[Receipt]>(&[]).unwrap()),
+                vec![],
             )
         } else {
             self.get_state_transition(&main_block, &epoch_id, shard_id)?
         };
 
-        Ok((main_transition, implicit_transitions, receipts_hash))
+        Ok(StateTransitionData {
+            main_transition,
+            implicit_transitions,
+            applied_receipts_hash: receipts_hash,
+            contract_accesses,
+        })
     }
 
     /// Read state transition data from chain.
@@ -259,9 +260,9 @@
         block_hash: &CryptoHash,
         epoch_id: &EpochId,
         shard_id: ShardId,
-    ) -> Result<(ChunkStateTransition, CryptoHash), Error> {
+    ) -> Result<(ChunkStateTransition, CryptoHash, Vec<CodeHash>), Error> {
         let shard_uid = self.chain.epoch_manager.shard_id_to_uid(shard_id, epoch_id)?;
-        let StoredChunkStateTransitionData { base_state, receipts_hash } = self
+        let stored_chunk_state_transition_data = self
             .chain
             .chain_store()
             .store()
@@ -278,100 +279,24 @@
                 }
                 Error::Other(message)
             })?;
-        Ok((
-            ChunkStateTransition {
-                block_hash: *block_hash,
+        match stored_chunk_state_transition_data {
+            StoredChunkStateTransitionData::V1(StoredChunkStateTransitionDataV1 {
                 base_state,
-                post_state_root: *self.chain.get_chunk_extra(block_hash, &shard_uid)?.state_root(),
-            },
-            receipts_hash,
-        ))
-=======
-    ) -> Result<StateTransitionData, Error> {
-        let store = self.chain.chain_store().store();
-        let shard_id = chunk_header.shard_id();
-        let epoch_id =
-            self.epoch_manager.get_epoch_id_from_prev_block(chunk_header.prev_block_hash())?;
-        let shard_uid = self.epoch_manager.shard_id_to_uid(shard_id, &epoch_id)?;
-        let prev_chunk_height_included = prev_chunk_header.height_included();
-        let mut prev_blocks = self.chain.get_blocks_until_height(
-            *chunk_header.prev_block_hash(),
-            prev_chunk_height_included,
-            true,
-        )?;
-        prev_blocks.reverse();
-        let (main_block, implicit_blocks) = prev_blocks.split_first().unwrap();
-        let (base_state, receipts_hash, contract_accesses) = if prev_chunk_header.is_genesis() {
-            (Default::default(), hash(&borsh::to_vec::<[Receipt]>(&[]).unwrap()), vec![])
-        } else {
-            let state_transition = store
-                .get_ser(
-                    near_store::DBCol::StateTransitionData,
-                    &near_primitives::utils::get_block_shard_id(main_block, shard_id),
-                )?
-                .ok_or_else(|| {
-                    let message = format!(
-                        "Missing main transition state proof for block {main_block} and shard {shard_id}"
-                    );
-                    if !cfg!(feature = "shadow_chunk_validation") {
-                        log_assert_fail!("{message}");
-                    }
-                    Error::Other(message)
-                })?;
-            match state_transition {
-                StoredChunkStateTransitionData::V1(StoredChunkStateTransitionDataV1 {
+                receipts_hash,
+                contract_accesses,
+            }) => Ok((
+                ChunkStateTransition {
+                    block_hash: *block_hash,
                     base_state,
-                    receipts_hash,
-                    contract_accesses,
-                }) => (base_state, receipts_hash, contract_accesses),
-            }
-        };
-        let main_transition = ChunkStateTransition {
-            block_hash: *main_block,
-            base_state,
-            post_state_root: *self.chain.get_chunk_extra(main_block, &shard_uid)?.state_root(),
-        };
-
-        let mut implicit_transitions = vec![];
-        for block_hash in implicit_blocks {
-            let state_transition = store
-                .get_ser(
-                    near_store::DBCol::StateTransitionData,
-                    &near_primitives::utils::get_block_shard_id(block_hash, shard_id),
-                )?
-                .ok_or_else(|| {
-                    let message = format!(
-                        "Missing implicit transition state proof for block {block_hash} and shard {shard_id}"
-                    );
-                    if !cfg!(feature = "shadow_chunk_validation") {
-                        log_assert_fail!("{message}");
-                    }
-                    Error::Other(message)
-                })?;
-            match state_transition {
-                StoredChunkStateTransitionData::V1(StoredChunkStateTransitionDataV1 {
-                    base_state,
-                    ..
-                }) => {
-                    implicit_transitions.push(ChunkStateTransition {
-                        block_hash: *block_hash,
-                        base_state,
-                        post_state_root: *self
-                            .chain
-                            .get_chunk_extra(block_hash, &shard_uid)?
-                            .state_root(),
-                    });
-                }
-            }
-        }
-
-        Ok(StateTransitionData {
-            main_transition,
-            implicit_transitions,
-            applied_receipts_hash: receipts_hash,
-            contract_accesses,
-        })
->>>>>>> b2fcdd5e
+                    post_state_root: *self
+                        .chain
+                        .get_chunk_extra(block_hash, &shard_uid)?
+                        .state_root(),
+                },
+                receipts_hash,
+                contract_accesses,
+            )),
+        }
     }
 
     /// State witness proves the execution of receipts proposed by `prev_chunk`.
