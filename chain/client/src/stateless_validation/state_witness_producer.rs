--- conflicted
+++ resolved
@@ -1,35 +1,20 @@
-<<<<<<< HEAD
+use std::sync::Arc;
+
 use crate::Client;
 use crate::stateless_validation::chunk_validator::send_chunk_endorsement_to_block_producers;
 use near_async::messaging::{CanSend, IntoSender};
-use near_chain::BlockHeader;
+use near_chain::Block;
 // unused import removed
 use near_chain::stateless_validation::state_witness::{
     CreateWitnessResult, DistributeStateWitnessRequest,
 };
+use near_chain::update_shard::ShardUpdateResult;
 // unused import removed
-use near_chain_primitives::Error;
-// unused import removed
-use near_primitives::sharding::{ShardChunk, ShardChunkHeader};
-use near_primitives::stateless_validation::WitnessType;
-// unused import removed
-use near_primitives::types::EpochId;
-=======
-use std::sync::Arc;
-
-use super::partial_witness::partial_witness_actor::DistributeStateWitnessRequest;
-use crate::Client;
-use crate::stateless_validation::chunk_validator::send_chunk_endorsement_to_block_producers;
-use near_async::messaging::{CanSend, IntoSender};
-use near_chain::Block;
-use near_chain::stateless_validation::state_witness::CreateWitnessResult;
-use near_chain::update_shard::ShardUpdateResult;
 use near_chain_primitives::Error;
 use near_primitives::hash::CryptoHash;
 use near_primitives::sharding::{ReceiptProof, ShardChunk, ShardChunkHeader};
 use near_primitives::types::chunk_extra::ChunkExtra;
 use near_primitives::types::{EpochId, ShardId};
->>>>>>> 3d757198
 
 impl Client {
     /// Distributes the chunk state witness to chunk validators that are
@@ -93,13 +78,10 @@
                 prev_block,
                 prev_chunk_header,
                 chunk,
-<<<<<<< HEAD
                 apply_witness_sent,
-=======
                 get_shard_result,
                 get_chunk_extra,
                 get_incoming_receipts,
->>>>>>> 3d757198
             )?;
 
         if self.config.save_latest_witnesses {
