--- conflicted
+++ resolved
@@ -381,15 +381,6 @@
             .map(|(id, _)| id.clone())
             .collect();
 
-<<<<<<< HEAD
-        let chunk_production_key = ChunkProductionKey {
-            epoch_id: *epoch_id,
-            shard_id: chunk_header.shard_id(),
-            height_created: chunk_header.height_created(),
-        };
-        // TODO(#11099): Optimize the set of receivers by excluding self and chunk producers etc.
-        // TODO(#11099): Exclude new deployments from the list of contract accesses.
-=======
         let chunk_producers: HashSet<AccountId> = self
             .epoch_manager
             .get_epoch_chunk_producers_for_shard(&epoch_id, chunk_header.shard_id())
@@ -399,7 +390,7 @@
 
         let target_chunk_validators =
             chunk_validators.difference(&chunk_producers).cloned().collect();
->>>>>>> d3514ef3
+        // TODO(#11099): Exclude new deployments from the list of contract accesses.
         self.network_adapter.send(PeerManagerMessageRequest::NetworkRequests(
             NetworkRequests::ChunkContractAccesses(
                 target_chunk_validators,
