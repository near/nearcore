--- conflicted
+++ resolved
@@ -6,11 +6,7 @@
 use near_chain::Error;
 use near_epoch_manager::EpochManagerAdapter;
 use near_network::types::{NetworkRequests, PeerManagerAdapter, PeerManagerMessageRequest};
-<<<<<<< HEAD
-use near_primitives::checked_feature;
-=======
 use near_primitives::reed_solomon::reed_solomon_encode;
->>>>>>> e83060c1
 use near_primitives::sharding::ShardChunkHeader;
 use near_primitives::stateless_validation::{
     ChunkStateWitness, ChunkStateWitnessAck, EncodedChunkStateWitness, PartialEncodedStateWitness,
@@ -138,11 +134,7 @@
     ) -> Result<(), Error> {
         // Break the state witness into parts using Reed Solomon encoding.
         let rs = self.rs_map.entry(chunk_validators.len());
-<<<<<<< HEAD
-        let (parts, encoded_length) = rs.encode(witness_bytes);
-=======
         let (parts, encoded_length) = reed_solomon_encode(&rs, witness_bytes);
->>>>>>> e83060c1
 
         let validator_witness_tuple = chunk_validators
             .iter()
