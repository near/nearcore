use std::collections::HashMap;
use std::sync::Arc;

use lru::LruCache;
use near_async::messaging::CanSend;
use near_chain::chain::ProcessChunkStateWitnessMessage;
use near_chain::Error;
use near_primitives::reed_solomon::reed_solomon_decode;
use near_primitives::sharding::ChunkHash;
use near_primitives::stateless_validation::{EncodedChunkStateWitness, PartialEncodedStateWitness};
use reed_solomon_erasure::galois_8::ReedSolomon;

use crate::client_actions::ClientSenderForStateWitness;

/// Max number of chunks to keep in the witness tracker cache. We reach here only after validation
/// of the partial_witness so the LRU cache size need not be too large.
const NUM_CHUNKS_IN_WITNESS_TRACKER_CACHE: usize = 200;

/// Ratio of the number of data parts to total parts in the Reed Solomon encoding.
/// The tradeoff here is having a higher ratio is better for handling missing parts and network errors
/// but increases the size of the encoded state witness and the total network bandwidth requirements.
const RATIO_DATA_PARTS: f32 = 0.8;

/// Reed Solomon encoder for encoding state witness parts.
/// We keep one wrapper for each length of chunk_validators to avoid re-creating the encoder.
/// This is used by `PartialEncodedStateWitnessTracker`
pub struct RsMap {
    rs_map: HashMap<usize, Arc<ReedSolomon>>,
}

impl RsMap {
    pub fn new() -> Self {
        Self { rs_map: HashMap::new() }
    }

    pub fn entry(&mut self, total_parts: usize) -> Arc<ReedSolomon> {
        self.rs_map
            .entry(total_parts)
            .or_insert_with(|| {
                let data_parts = std::cmp::max((total_parts as f32 * RATIO_DATA_PARTS) as usize, 1);
                Arc::new(ReedSolomon::new(data_parts, total_parts - data_parts).unwrap())
            })
            .clone()
    }
}

struct CacheEntry {
    pub is_decoded: bool,
    pub data_parts_present: usize,
    pub data_parts_required: usize,
    pub parts: Vec<Option<Box<[u8]>>>,
    pub rs: Arc<ReedSolomon>,
}

impl CacheEntry {
    pub fn new(rs: Arc<ReedSolomon>) -> Self {
        Self {
            is_decoded: false,
            data_parts_present: 0,
            data_parts_required: rs.data_shard_count(),
            parts: vec![None; rs.total_shard_count()],
            rs,
        }
    }

    // Function to insert a part into the cache entry for the chunk hash. Additionally, it tries to
    // decode and return the state witness if all parts are present.
    pub fn insert_in_cache_entry(
        &mut self,
        partial_witness: PartialEncodedStateWitness,
    ) -> Option<EncodedChunkStateWitness> {
        let chunk_hash = partial_witness.chunk_header().chunk_hash();
        let (part_ord, part, encoded_length) = partial_witness.decompose();

        // Check if the part is already present.
        if self.parts[part_ord].is_some() {
            tracing::warn!(
                target: "stateless_validation",
                ?chunk_hash,
                part_ord = ?part_ord,
                "Received duplicate or redundant partial state witness part."
            );
            return None;
        }

        // Check if we have already decoded the state witness.
        if self.is_decoded {
            return None;
        }

        // Insert the part into the cache entry.
        self.parts[part_ord] = Some(part);
        self.data_parts_present += 1;

        // If we have enough parts, try to decode the state witness.
        if self.data_parts_present < self.data_parts_required {
            return None;
        }
        self.is_decoded = true;
        match reed_solomon_decode(&self.rs, &mut self.parts, encoded_length) {
            Ok(encoded_chunk_state_witness) => Some(encoded_chunk_state_witness),
            Err(err) => {
                // We ideally never expect the decoding to fail. In case it does, we received a bad part
                // from the chunk producer.
                tracing::error!(target: "stateless_validation", ?err, ?chunk_hash, "Failed to decode witness part.");
                None
            }
        }
    }
}

/// Track the Reed Solomon erasure encoded parts of the `EncodedChunkStateWitness`. These are created
/// by the chunk producer and distributed to validators. Note that we do not need all the parts of to
/// recreate the full state witness.
pub struct PartialEncodedStateWitnessTracker {
    /// Sender to send the encoded state witness to the client actor.
    client_sender: ClientSenderForStateWitness,
    /// Keeps track of state witness parts received from chunk producers.
    parts_cache: LruCache<ChunkHash, CacheEntry>,
    /// Reed Solomon encoder for decoding state witness parts.
    rs_map: RsMap,
}

impl PartialEncodedStateWitnessTracker {
    pub fn new(client_sender: ClientSenderForStateWitness) -> Self {
        Self {
            client_sender,
            parts_cache: LruCache::new(NUM_CHUNKS_IN_WITNESS_TRACKER_CACHE),
            rs_map: RsMap::new(),
        }
    }

    pub fn store_partial_encoded_state_witness(
        &mut self,
        partial_witness: PartialEncodedStateWitness,
    ) -> Result<(), Error> {
        self.maybe_insert_new_entry_in_parts_cache(&partial_witness);

        let chunk_hash = partial_witness.chunk_header().chunk_hash();
        let entry = self.parts_cache.get_mut(&chunk_hash).unwrap();

<<<<<<< HEAD
        if let Some(encoded_witness) = entry.insert_in_cache_entry(partial_witness, rs) {
            self.client_sender.send(ProcessChunkStateWitnessMessage(encoded_witness));
=======
        if let Some(_witness) = entry.insert_in_cache_entry(partial_witness) {
            // TODO(stateless_validation): Send encoded state witness to client here.
>>>>>>> 297334b9
        }
        Ok(())
    }

    // Function to insert a new entry into the cache for the chunk hash if it does not already exist
    // We additionally check if an evicted entry has been fully decoded and processed.
    fn maybe_insert_new_entry_in_parts_cache(
        &mut self,
        partial_witness: &PartialEncodedStateWitness,
    ) {
        // Insert a new entry into the cache for the chunk hash.
        let chunk_hash = partial_witness.chunk_header().chunk_hash();
        if self.parts_cache.contains(&chunk_hash) {
            return;
        }
        let rs = self.rs_map.entry(partial_witness.num_parts());
        let new_entry = CacheEntry::new(rs);
        if let Some((evicted_chunk_hash, evicted_entry)) =
            self.parts_cache.push(chunk_hash, new_entry)
        {
            // Check if the evicted entry has been fully decoded and processed.
            if !evicted_entry.is_decoded {
                tracing::warn!(
                    target: "stateless_validation",
                    ?evicted_chunk_hash,
                    data_parts_present = ?evicted_entry.data_parts_present,
                    data_parts_required = ?evicted_entry.data_parts_required,
                    "Evicted unprocessed partial state witness."
                );
            }
        }
    }
}<|MERGE_RESOLUTION|>--- conflicted
+++ resolved
@@ -139,13 +139,8 @@
         let chunk_hash = partial_witness.chunk_header().chunk_hash();
         let entry = self.parts_cache.get_mut(&chunk_hash).unwrap();
 
-<<<<<<< HEAD
-        if let Some(encoded_witness) = entry.insert_in_cache_entry(partial_witness, rs) {
+        if let Some(encoded_witness) = entry.insert_in_cache_entry(partial_witness) {
             self.client_sender.send(ProcessChunkStateWitnessMessage(encoded_witness));
-=======
-        if let Some(_witness) = entry.insert_in_cache_entry(partial_witness) {
-            // TODO(stateless_validation): Send encoded state witness to client here.
->>>>>>> 297334b9
         }
         Ok(())
     }
