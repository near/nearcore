use std::collections::HashMap;
use std::sync::Arc;

use borsh::{BorshDeserialize, BorshSerialize};
use lru::LruCache;
use near_async::messaging::CanSend;
use near_chain::chain::ProcessChunkStateWitnessMessage;
use near_chain::Error;
use near_epoch_manager::EpochManagerAdapter;
<<<<<<< HEAD
use near_primitives::reed_solomon::{rs_decode, rs_encode};
=======
use near_primitives::reed_solomon::reed_solomon_decode;
>>>>>>> e83060c1
use near_primitives::stateless_validation::{EncodedChunkStateWitness, PartialEncodedStateWitness};
use near_primitives::types::{BlockHeight, ShardId};
use reed_solomon_erasure::galois_8::ReedSolomon;

use crate::client_actions::ClientSenderForStateWitness;

/// Max number of chunks to keep in the witness tracker cache. We reach here only after validation
/// of the partial_witness so the LRU cache size need not be too large.
const NUM_CHUNKS_IN_WITNESS_TRACKER_CACHE: usize = 200;

/// Ratio of the number of data parts to total parts in the Reed Solomon encoding.
/// The tradeoff here is having a higher ratio is better for handling missing parts and network errors
/// but increases the size of the encoded state witness and the total network bandwidth requirements.
const RATIO_DATA_PARTS: f32 = 0.8;

/// Reed Solomon encoder for encoding state witness parts.
/// We keep one wrapper for each length of chunk_validators to avoid re-creating the encoder.
/// This is used by `PartialEncodedStateWitnessTracker`
pub struct RsMap {
<<<<<<< HEAD
    rs_map: HashMap<usize, ReedSolomonWrapper>,
=======
    rs_map: HashMap<usize, Arc<ReedSolomon>>,
>>>>>>> e83060c1
}

impl RsMap {
    pub fn new() -> Self {
        Self { rs_map: HashMap::new() }
    }

<<<<<<< HEAD
    pub fn entry(&mut self, total_parts: usize) -> &ReedSolomonWrapper {
        self.rs_map.entry(total_parts).or_insert_with(|| ReedSolomonWrapper::new(total_parts))
    }
}

pub enum ReedSolomonWrapper {
    SinglePart,
    Rs(ReedSolomon),
}

impl ReedSolomonWrapper {
    pub fn new(total_parts: usize) -> Self {
        if total_parts == 1 {
            Self::SinglePart
        } else {
            let data_parts = std::cmp::max((total_parts as f32 * RATIO_DATA_PARTS) as usize, 1);
            Self::Rs(ReedSolomon::new(data_parts, total_parts - data_parts).unwrap())
        }
    }

    pub fn total_shard_count(&self) -> usize {
        match self {
            Self::SinglePart => 1,
            Self::Rs(rs) => rs.total_shard_count(),
        }
    }

    pub fn data_shard_count(&self) -> usize {
        match self {
            Self::SinglePart => 1,
            Self::Rs(rs) => rs.data_shard_count(),
        }
    }

    pub fn encode<T: BorshSerialize>(&self, data: T) -> (Vec<Option<Box<[u8]>>>, usize) {
        match self {
            Self::SinglePart => {
                let bytes = borsh::to_vec(&data).unwrap();
                let encoded_length = bytes.len();
                (vec![Some(bytes.into_boxed_slice())], encoded_length)
            }
            Self::Rs(rs) => rs_encode(&rs, data),
        }
    }

    pub fn decode<T: BorshDeserialize>(
        &self,
        parts: &mut [Option<Box<[u8]>>],
        encoded_length: usize,
    ) -> Result<T, std::io::Error> {
        match self {
            Self::SinglePart => T::try_from_slice(
                parts.first().unwrap_or(&None).as_ref().map(|t| t.as_ref()).unwrap_or_default(),
            ),
            Self::Rs(rs) => rs_decode(&rs, parts, encoded_length),
        }
=======
    pub fn entry(&mut self, total_parts: usize) -> Arc<ReedSolomon> {
        self.rs_map
            .entry(total_parts)
            .or_insert_with(|| {
                let data_parts = std::cmp::max((total_parts as f32 * RATIO_DATA_PARTS) as usize, 1);
                Arc::new(ReedSolomon::new(data_parts, total_parts - data_parts).unwrap())
            })
            .clone()
>>>>>>> e83060c1
    }
}

struct CacheEntry {
    pub is_decoded: bool,
    pub data_parts_present: usize,
    pub data_parts_required: usize,
    pub parts: Vec<Option<Box<[u8]>>>,
    pub rs: Arc<ReedSolomon>,
}

impl CacheEntry {
    pub fn new(rs: Arc<ReedSolomon>) -> Self {
        Self {
            is_decoded: false,
            data_parts_present: 0,
            data_parts_required: rs.data_shard_count(),
            parts: vec![None; rs.total_shard_count()],
            rs,
        }
    }

    // Function to insert a part into the cache entry for the chunk hash. Additionally, it tries to
    // decode and return the state witness if all parts are present.
    pub fn insert_in_cache_entry(
        &mut self,
        partial_witness: PartialEncodedStateWitness,
<<<<<<< HEAD
        rs: &ReedSolomonWrapper,
=======
>>>>>>> e83060c1
    ) -> Option<EncodedChunkStateWitness> {
        let shard_id = partial_witness.shard_id();
        let height_created = partial_witness.height_created();
        let (part_ord, part, encoded_length) = partial_witness.decompose();

        // Check if the part is already present.
        if self.parts[part_ord].is_some() {
            tracing::warn!(
                target: "stateless_validation",
                ?shard_id,
                ?height_created,
                ?part_ord,
                "Received duplicate or redundant partial state witness part."
            );
            return None;
        }

        // Check if we have already decoded the state witness.
        if self.is_decoded {
            return None;
        }

        // Insert the part into the cache entry.
        self.parts[part_ord] = Some(part);
        self.data_parts_present += 1;

        // If we have enough parts, try to decode the state witness.
        if self.data_parts_present < self.data_parts_required {
            return None;
        }
<<<<<<< HEAD
        match rs.decode(&mut self.parts, encoded_length) {
=======
        match reed_solomon_decode(&self.rs, &mut self.parts, encoded_length) {
>>>>>>> e83060c1
            Ok(encoded_chunk_state_witness) => {
                self.is_decoded = true;
                Some(encoded_chunk_state_witness)
            }
            Err(err) => {
                // We ideally never expect the decoding to fail. In case it does, we received a bad part
                // from the chunk producer.
                tracing::error!(
                    target: "stateless_validation",
                    ?err,
                    ?shard_id,
                    ?height_created,
                    "Failed to reed solomon decode witness parts. Maybe malicious or corrupt data."
                );
                None
            }
        }
    }
}

/// Track the Reed Solomon erasure encoded parts of the `EncodedChunkStateWitness`. These are created
/// by the chunk producer and distributed to validators. Note that we do not need all the parts of to
/// recreate the full state witness.
pub struct PartialEncodedStateWitnessTracker {
    /// Sender to send the encoded state witness to the client actor.
    client_sender: ClientSenderForStateWitness,
    /// Epoch manager to get the set of chunk validators
    epoch_manager: Arc<dyn EpochManagerAdapter>,
    /// Keeps track of state witness parts received from chunk producers.
    parts_cache: LruCache<(ShardId, BlockHeight), CacheEntry>,
    /// Reed Solomon encoder for decoding state witness parts.
    rs_map: RsMap,
}

impl PartialEncodedStateWitnessTracker {
    pub fn new(
        client_sender: ClientSenderForStateWitness,
        epoch_manager: Arc<dyn EpochManagerAdapter>,
    ) -> Self {
        Self {
            client_sender,
            epoch_manager,
            parts_cache: LruCache::new(NUM_CHUNKS_IN_WITNESS_TRACKER_CACHE),
            rs_map: RsMap::new(),
        }
    }

    pub fn store_partial_encoded_state_witness(
        &mut self,
        partial_witness: PartialEncodedStateWitness,
    ) -> Result<(), Error> {
        self.maybe_insert_new_entry_in_parts_cache(&partial_witness)?;

        let key = (partial_witness.shard_id(), partial_witness.height_created());
        let entry = self.parts_cache.get_mut(&key).unwrap();

        if let Some(encoded_witness) = entry.insert_in_cache_entry(partial_witness) {
            self.client_sender.send(ProcessChunkStateWitnessMessage(encoded_witness));
        }
        Ok(())
    }

    fn get_num_parts(&self, partial_witness: &PartialEncodedStateWitness) -> Result<usize, Error> {
        // The expected number of parts for the Reed Solomon encoding is the number of chunk validators.
        Ok(self
            .epoch_manager
            .get_chunk_validator_assignments(
                partial_witness.epoch_id(),
                partial_witness.shard_id(),
                partial_witness.height_created(),
            )?
            .len())
    }

    // Function to insert a new entry into the cache for the chunk hash if it does not already exist
    // We additionally check if an evicted entry has been fully decoded and processed.
    fn maybe_insert_new_entry_in_parts_cache(
        &mut self,
        partial_witness: &PartialEncodedStateWitness,
<<<<<<< HEAD
        parts_cache: &mut LruCache<(ShardId, BlockHeight), CacheEntry>,
        rs: &ReedSolomonWrapper,
    ) {
=======
    ) -> Result<(), Error> {
>>>>>>> e83060c1
        // Insert a new entry into the cache for the chunk hash.
        let key = (partial_witness.shard_id(), partial_witness.height_created());
        if self.parts_cache.contains(&key) {
            return Ok(());
        }
        let num_parts = self.get_num_parts(&partial_witness)?;
        let rs = self.rs_map.entry(num_parts);
        let new_entry = CacheEntry::new(rs);
        if let Some((evicted_chunk_hash, evicted_entry)) = self.parts_cache.push(key, new_entry) {
            // Check if the evicted entry has been fully decoded and processed.
            if !evicted_entry.is_decoded {
                tracing::warn!(
                    target: "stateless_validation",
                    ?evicted_chunk_hash,
                    data_parts_present = ?evicted_entry.data_parts_present,
                    data_parts_required = ?evicted_entry.data_parts_required,
                    "Evicted unprocessed partial state witness."
                );
            }
        }
        Ok(())
    }
}<|MERGE_RESOLUTION|>--- conflicted
+++ resolved
@@ -7,11 +7,7 @@
 use near_chain::chain::ProcessChunkStateWitnessMessage;
 use near_chain::Error;
 use near_epoch_manager::EpochManagerAdapter;
-<<<<<<< HEAD
-use near_primitives::reed_solomon::{rs_decode, rs_encode};
-=======
 use near_primitives::reed_solomon::reed_solomon_decode;
->>>>>>> e83060c1
 use near_primitives::stateless_validation::{EncodedChunkStateWitness, PartialEncodedStateWitness};
 use near_primitives::types::{BlockHeight, ShardId};
 use reed_solomon_erasure::galois_8::ReedSolomon;
@@ -31,11 +27,7 @@
 /// We keep one wrapper for each length of chunk_validators to avoid re-creating the encoder.
 /// This is used by `PartialEncodedStateWitnessTracker`
 pub struct RsMap {
-<<<<<<< HEAD
-    rs_map: HashMap<usize, ReedSolomonWrapper>,
-=======
-    rs_map: HashMap<usize, Arc<ReedSolomon>>,
->>>>>>> e83060c1
+    rs_map: HashMap<usize, Arc<ReedSolomonWrapper>>,
 }
 
 impl RsMap {
@@ -43,7 +35,6 @@
         Self { rs_map: HashMap::new() }
     }
 
-<<<<<<< HEAD
     pub fn entry(&mut self, total_parts: usize) -> &ReedSolomonWrapper {
         self.rs_map.entry(total_parts).or_insert_with(|| ReedSolomonWrapper::new(total_parts))
     }
@@ -100,16 +91,6 @@
             ),
             Self::Rs(rs) => rs_decode(&rs, parts, encoded_length),
         }
-=======
-    pub fn entry(&mut self, total_parts: usize) -> Arc<ReedSolomon> {
-        self.rs_map
-            .entry(total_parts)
-            .or_insert_with(|| {
-                let data_parts = std::cmp::max((total_parts as f32 * RATIO_DATA_PARTS) as usize, 1);
-                Arc::new(ReedSolomon::new(data_parts, total_parts - data_parts).unwrap())
-            })
-            .clone()
->>>>>>> e83060c1
     }
 }
 
@@ -137,10 +118,6 @@
     pub fn insert_in_cache_entry(
         &mut self,
         partial_witness: PartialEncodedStateWitness,
-<<<<<<< HEAD
-        rs: &ReedSolomonWrapper,
-=======
->>>>>>> e83060c1
     ) -> Option<EncodedChunkStateWitness> {
         let shard_id = partial_witness.shard_id();
         let height_created = partial_witness.height_created();
@@ -171,11 +148,7 @@
         if self.data_parts_present < self.data_parts_required {
             return None;
         }
-<<<<<<< HEAD
-        match rs.decode(&mut self.parts, encoded_length) {
-=======
         match reed_solomon_decode(&self.rs, &mut self.parts, encoded_length) {
->>>>>>> e83060c1
             Ok(encoded_chunk_state_witness) => {
                 self.is_decoded = true;
                 Some(encoded_chunk_state_witness)
@@ -255,13 +228,7 @@
     fn maybe_insert_new_entry_in_parts_cache(
         &mut self,
         partial_witness: &PartialEncodedStateWitness,
-<<<<<<< HEAD
-        parts_cache: &mut LruCache<(ShardId, BlockHeight), CacheEntry>,
-        rs: &ReedSolomonWrapper,
-    ) {
-=======
     ) -> Result<(), Error> {
->>>>>>> e83060c1
         // Insert a new entry into the cache for the chunk hash.
         let key = (partial_witness.shard_id(), partial_witness.height_created());
         if self.parts_cache.contains(&key) {
