//! An actor for validating chunk state witnesses and orphan witnesses.
//!
//! # Orphan witnesses
//! To process a ChunkStateWitness we need its previous block, but sometimes
//! the witness shows up before the previous block is available, so it can't be
//! processed immediately. In such cases the witness becomes an orphaned witness
//! and it's kept in the pool until the required block arrives. Once the block
//! arrives, all witnesses that were waiting for it can be processed.

use crate::stateless_validation::chunk_validator::orphan_witness_pool::OrphanStateWitnessPool;
use crate::stateless_validation::chunk_validator::send_chunk_endorsement_to_block_producers;
use itertools::Itertools;
use lru::LruCache;
use near_async::futures::{AsyncComputationSpawner, AsyncComputationSpawnerExt};
use near_async::messaging::{Actor, Handler, Sender};
use near_async::multithread::MultithreadRuntimeHandle;
<<<<<<< HEAD
use near_async::{ActorSystem, MultiSend, MultiSenderFrom};
use near_chain::chain::{ChunkStateWitnessMessage, NewChunkData, StorageContext};
use near_chain::stateless_validation::chunk_validation::{
    self, MainStateTransitionCache, MainTransition, PendingValidateWitnessCache,
    PreValidationOutput,
};
=======
use near_async::{ActorSystem, Message, MultiSend, MultiSenderFrom};
use near_chain::chain::ChunkStateWitnessMessage;
use near_chain::stateless_validation::chunk_validation::{self, MainStateTransitionCache};
>>>>>>> ed3c4c9f
use near_chain::stateless_validation::metrics::CHUNK_WITNESS_VALIDATION_FAILED_TOTAL;
use near_chain::stateless_validation::processing_tracker::ProcessingDoneTracker;
use near_chain::types::{RuntimeAdapter, StorageDataSource};
use near_chain::validate::validate_chunk_with_chunk_extra_and_roots;
use near_chain::{Chain, ChainStore, ChainStoreAccess, Error};
use near_chain_configs::MutableValidatorSigner;
use near_epoch_manager::EpochManagerAdapter;
use near_epoch_manager::shard_assignment::shard_id_to_uid;
use near_network::types::{NetworkRequests, PeerManagerMessageRequest};
use near_performance_metrics_macros::perf;
use near_primitives::block::Block;
use near_primitives::hash::CryptoHash;
use near_primitives::stateless_validation::state_witness::{
    ChunkStateWitness, ChunkStateWitnessAck, ChunkStateWitnessSize, ChunkStateWitnessV3,
};
use near_primitives::stateless_validation::{WitnessProductionKey, WitnessType};
use near_primitives::types::BlockHeight;
use near_primitives::validator_signer::ValidatorSigner;
use near_store::PartialStorage;
use node_runtime::SignedValidPeriodTransactions;
use parking_lot::Mutex;
use reed_solomon_erasure::galois_8::ReedSolomon;
use std::num::NonZeroUsize;
use std::ops::Range;
use std::sync::Arc;

/// We keep only orphan witnesses that are within this distance of
/// the current chain head. This helps to reduce the size of
/// OrphanStateWitnessPool and protects against spam attacks.
/// The range starts at 2 because a witness at height of head+1 would
/// have the previous block available (the chain head), so it wouldn't be an orphan.
const ALLOWED_ORPHAN_WITNESS_DISTANCE_FROM_HEAD: Range<BlockHeight> = 2..6;

/// Outcome of processing an orphaned witness.
#[derive(Debug, Clone, PartialEq, Eq)]
pub enum HandleOrphanWitnessOutcome {
    SavedToPool,
    TooBig(usize),
    TooFarFromHead { head_height: BlockHeight, witness_height: BlockHeight },
}

#[derive(Clone, MultiSend, MultiSenderFrom)]
pub struct ChunkValidationSenderForPartialWitness {
    pub chunk_state_witness: Sender<ChunkStateWitnessMessage>,
}

#[derive(Clone, MultiSend, MultiSenderFrom)]
pub struct ChunkValidationSender {
    pub chunk_state_witness: Sender<ChunkStateWitnessMessage>,
    pub block_notification: Sender<BlockNotificationMessage>,
}

/// Message to notify the chunk validation actor about new blocks
/// so it can process orphan witnesses that were waiting for these blocks.
#[derive(Message, Debug)]
pub struct BlockNotificationMessage {
    pub block: Arc<Block>,
}

/// An actor for validating chunk state witnesses and orphan witnesses.
#[derive(Clone)]
pub struct ChunkValidationActorInner {
    chain_store: ChainStore,
    genesis_block: Arc<Block>,
    epoch_manager: Arc<dyn EpochManagerAdapter>,
    runtime_adapter: Arc<dyn RuntimeAdapter>,
    network_adapter: Sender<PeerManagerMessageRequest>,
    validator_signer: MutableValidatorSigner,
    save_latest_witnesses: bool,
    save_invalid_witnesses: bool,
    validation_spawner: Arc<dyn AsyncComputationSpawner>,
    main_state_transition_result_cache: MainStateTransitionCache,
    pending_validate_witness_cache: PendingValidateWitnessCache,
    orphan_witness_pool: Arc<Mutex<OrphanStateWitnessPool>>,
    max_orphan_witness_size: u64,
    rs: Arc<ReedSolomon>,
}

impl Actor for ChunkValidationActorInner {}

impl ChunkValidationActorInner {
    pub fn new(
        chain_store: ChainStore,
        genesis_block: Arc<Block>,
        epoch_manager: Arc<dyn EpochManagerAdapter>,
        runtime_adapter: Arc<dyn RuntimeAdapter>,
        network_adapter: Sender<PeerManagerMessageRequest>,
        validator_signer: MutableValidatorSigner,
        save_latest_witnesses: bool,
        save_invalid_witnesses: bool,
        validation_spawner: Arc<dyn AsyncComputationSpawner>,
        orphan_witness_pool_size: usize,
        max_orphan_witness_size: u64,
    ) -> Self {
        let data_parts = epoch_manager.num_data_parts();
        let parity_parts = epoch_manager.num_total_parts() - data_parts;
        let rs = Arc::new(ReedSolomon::new(data_parts, parity_parts).unwrap());
        Self {
            chain_store,
            genesis_block,
            epoch_manager,
            runtime_adapter,
            network_adapter,
            validator_signer,
            save_latest_witnesses,
            save_invalid_witnesses,
            validation_spawner,
            main_state_transition_result_cache: MainStateTransitionCache::default(),
            pending_validate_witness_cache: PendingValidateWitnessCache::default(),
            orphan_witness_pool: Arc::new(Mutex::new(OrphanStateWitnessPool::new(
                orphan_witness_pool_size,
            ))),
            max_orphan_witness_size,
            rs,
        }
    }

    /// Creates a new actor with shared orphan witness pool (for multiple actor instances).
    pub fn new_with_shared_pool(
        chain_store: ChainStore,
        genesis_block: Arc<Block>,
        epoch_manager: Arc<dyn EpochManagerAdapter>,
        runtime_adapter: Arc<dyn RuntimeAdapter>,
        network_adapter: Sender<PeerManagerMessageRequest>,
        validator_signer: MutableValidatorSigner,
        save_latest_witnesses: bool,
        save_invalid_witnesses: bool,
        validation_spawner: Arc<dyn AsyncComputationSpawner>,
        shared_orphan_pool: Arc<Mutex<OrphanStateWitnessPool>>,
        main_state_transition_result_cache: MainStateTransitionCache,
        pending_validate_witness_cache: PendingValidateWitnessCache,
        max_orphan_witness_size: u64,
    ) -> Self {
        let data_parts = epoch_manager.num_data_parts();
        let parity_parts = epoch_manager.num_total_parts() - data_parts;
        let rs = Arc::new(ReedSolomon::new(data_parts, parity_parts).unwrap());
        Self {
            chain_store,
            genesis_block,
            epoch_manager,
            runtime_adapter,
            network_adapter,
            validator_signer,
            save_latest_witnesses,
            save_invalid_witnesses,
            validation_spawner,
            main_state_transition_result_cache,
            pending_validate_witness_cache,
            orphan_witness_pool: shared_orphan_pool,
            max_orphan_witness_size,
            rs,
        }
    }

    /// Spawns multiple chunk validation actors using a multithreaded actor.
    pub fn spawn_multithread_actor(
        actor_system: ActorSystem,
        chain_store: ChainStore,
        genesis_block: Arc<Block>,
        epoch_manager: Arc<dyn EpochManagerAdapter>,
        runtime_adapter: Arc<dyn RuntimeAdapter>,
        network_adapter: Sender<PeerManagerMessageRequest>,
        validator_signer: MutableValidatorSigner,
        save_latest_witnesses: bool,
        save_invalid_witnesses: bool,
        validation_spawner: Arc<dyn AsyncComputationSpawner>,
        orphan_witness_pool_size: usize,
        max_orphan_witness_size: u64,
        num_actors: usize,
    ) -> MultithreadRuntimeHandle<ChunkValidationActorInner> {
        // Create shared orphan witness pool
        let shared_orphan_pool =
            Arc::new(Mutex::new(OrphanStateWitnessPool::new(orphan_witness_pool_size)));
        let main_state_transition_result_cache = MainStateTransitionCache::default();
        let pending_validate_witness_cache = PendingValidateWitnessCache::default();

        actor_system.spawn_multithread_actor(num_actors, move || {
            ChunkValidationActorInner::new_with_shared_pool(
                chain_store.clone(),
                genesis_block.clone(),
                epoch_manager.clone(),
                runtime_adapter.clone(),
                network_adapter.clone(),
                validator_signer.clone(),
                save_latest_witnesses,
                save_invalid_witnesses,
                validation_spawner.clone(),
                shared_orphan_pool.clone(),
                main_state_transition_result_cache.clone(),
                pending_validate_witness_cache.clone(),
                max_orphan_witness_size,
            )
        })
    }

    fn send_state_witness_ack(&self, witness: &ChunkStateWitness) -> Result<(), Error> {
        let chunk_producer = self
            .epoch_manager
            .get_chunk_producer_info(&witness.production_key().chunk)?
            .account_id()
            .clone();

        // Skip sending ack to self.
        if let Some(validator_signer) = self.validator_signer.get() {
            if chunk_producer == *validator_signer.validator_id() {
                return Ok(());
            }
        }

        self.network_adapter.send(PeerManagerMessageRequest::NetworkRequests(
            NetworkRequests::ChunkStateWitnessAck(
                chunk_producer,
                ChunkStateWitnessAck::new(witness),
            ),
        ));
        Ok(())
    }

    pub fn handle_orphan_witness(
        &mut self,
        witness: ChunkStateWitness,
        witness_size: ChunkStateWitnessSize,
    ) -> Result<HandleOrphanWitnessOutcome, Error> {
        let chunk_header = witness.latest_chunk_header();
        let witness_height = chunk_header.height_created();
        let witness_shard = chunk_header.shard_id();

        let _span = tracing::debug_span!(
            target: "chunk_validation",
            "handle_orphan_witness",
            witness_height,
            ?witness_shard,
            witness_chunk = ?chunk_header.chunk_hash(),
            witness_prev_block = ?chunk_header.prev_block_hash(),
        )
        .entered();

        // Don't save orphaned state witnesses which are far away from the current chain head.
        let chain_head = self.chain_store.head()?;
        let head_distance = witness_height.saturating_sub(chain_head.height);

        if !ALLOWED_ORPHAN_WITNESS_DISTANCE_FROM_HEAD.contains(&head_distance) {
            tracing::debug!(
                target: "chunk_validation",
                head_height = chain_head.height,
                "Not saving an orphaned ChunkStateWitness because its height isn't within the allowed height range"
            );
            return Ok(HandleOrphanWitnessOutcome::TooFarFromHead {
                witness_height,
                head_height: chain_head.height,
            });
        }

        // Don't save orphaned state witnesses which are bigger than the allowed limit.
        let witness_size_u64: u64 = witness_size as u64;
        if witness_size_u64 > self.max_orphan_witness_size {
            tracing::warn!(
                target: "chunk_validation",
                witness_height,
                ?witness_shard,
                witness_chunk = ?chunk_header.chunk_hash(),
                witness_prev_block = ?chunk_header.prev_block_hash(),
                witness_size = witness_size_u64,
                "Not saving an orphaned ChunkStateWitness because it's too big. This is unexpected."
            );
            return Ok(HandleOrphanWitnessOutcome::TooBig(witness_size_u64 as usize));
        }

        // Orphan witness is OK, save it to the pool
        tracing::debug!(target: "chunk_validation", "Saving an orphaned ChunkStateWitness to orphan pool");
        self.orphan_witness_pool
            .lock()
            .add_orphan_state_witness(witness, witness_size_u64 as usize);
        Ok(HandleOrphanWitnessOutcome::SavedToPool)
    }

    /// Processes orphan witnesses that are now ready because their previous block has arrived.
    fn process_ready_orphan_witnesses(&self, new_block: &Block) {
        let ready_witnesses = self
            .orphan_witness_pool
            .lock()
            .take_state_witnesses_waiting_for_block(new_block.hash());

        for witness in ready_witnesses {
            let header = witness.latest_chunk_header();
            tracing::debug!(
                target: "chunk_validation",
                witness_height = header.height_created(),
                witness_shard = ?header.shard_id(),
                witness_chunk = ?header.chunk_hash(),
                witness_prev_block = ?header.prev_block_hash(),
                "Processing an orphaned ChunkStateWitness, its previous block has arrived."
            );

            // Validate that block hash matches
            if header.prev_block_hash() != new_block.hash() {
                let err = Error::Other(format!(
                    "Previous block hash mismatch: witness={}, block={}",
                    header.prev_block_hash(),
                    new_block.hash()
                ));
                tracing::error!(target: "chunk_validation", ?err, "Error processing orphan chunk state witness");
            } else if let Err(err) = self.process_chunk_state_witness(witness, None) {
                tracing::error!(target: "chunk_validation", ?err, "Error processing orphan chunk state witness");
            }
        }
    }

    /// Cleans old orphan witnesses and process ready ones when a new block arrives.
    fn handle_block_notification(&self, new_block: &Block) {
        if self.validator_signer.get().is_some() {
            self.process_ready_orphan_witnesses(new_block);
        }

        // Remove all orphan witnesses that are below the last final block
        let last_final_block = new_block.header().last_final_block();
        if last_final_block == &CryptoHash::default() {
            return;
        }

        if let Ok(last_final_block_header) = self.chain_store.get_block_header(last_final_block) {
            self.orphan_witness_pool
                .lock()
                .remove_witnesses_below_final_height(last_final_block_header.height());
        } else {
            tracing::error!(
                target: "chunk_validation",
                ?last_final_block,
                "Error getting last final block header for orphan witness cleanup"
            );
        }
    }

    fn process_chunk_state_witness(
        &self,
        witness: ChunkStateWitness,
        processing_done_tracker: Option<ProcessingDoneTracker>,
    ) -> Result<(), Error> {
        let chunk_header = witness.latest_chunk_header();
        let _span = tracing::debug_span!(
            target: "chunk_validation",
            "process_chunk_state_witness",
            chunk_hash = ?chunk_header.chunk_hash(),
            height = %chunk_header.height_created(),
            shard_id = %chunk_header.shard_id(),
        )
        .entered();

        let Some(signer) = self.validator_signer.get() else {
            return Err(Error::Other("No validator signer available".to_string()));
        };

        // brand new caching logic
        let shard_uid = shard_id_to_uid(
            self.epoch_manager.as_ref(),
            chunk_header.shard_id(),
            &witness.epoch_id(),
        )?;
        let witness = {
            let witness_key = witness.production_key();
            let witness_type = witness_key.witness_type;
            if witness_type == WitnessType::Validate {
                // Check if we received the Apply witness for this Validate witness
                let mut apply_witness_key = witness_key.clone();
                apply_witness_key.witness_type = WitnessType::Optimistic;
                let mut shard_cache = self.pending_validate_witness_cache.lock();
                let cache = shard_cache
                    .entry(shard_uid)
                    .or_insert_with(|| LruCache::new(NonZeroUsize::new(20).unwrap()));
                if cache.contains(&apply_witness_key) {
                    // well very likely apply chunk is in processing so we are good to go
                    println!(
                        "Validate - found Optimistic, height: {}",
                        chunk_header.height_created()
                    );
                    witness
                } else {
                    // Store Validate witness as pending
                    println!("Validate - pending, height: {}", chunk_header.height_created());
                    cache.put(witness_key, witness);
                    return Ok(());
                }
            } else if witness_type == WitnessType::Optimistic {
                // Check if we received the Validate witness for this Optimistic witness
                let mut validate_witness_key = witness_key.clone();
                validate_witness_key.witness_type = WitnessType::Validate;
                let mut shard_cache = self.pending_validate_witness_cache.lock();
                let cache = shard_cache
                    .entry(shard_uid)
                    .or_insert_with(|| LruCache::new(NonZeroUsize::new(20).unwrap()));
                if let Some(validate_witness) = cache.pop(&validate_witness_key) {
                    // We have both witnesses, combine them
                    println!("Optimistic - merging, height: {}", chunk_header.height_created());
                    let ChunkStateWitness::V3(ChunkStateWitnessV3 {
                        chunk_apply_witness: Some(chunk_apply_witness),
                        ..
                    }) = witness
                    else {
                        return Err(Error::Other("Invalid apply witness".to_string()));
                    };
                    let ChunkStateWitness::V3(ChunkStateWitnessV3 {
                        chunk_validate_witness: Some(chunk_validate_witness),
                        ..
                    }) = validate_witness
                    else {
                        return Err(Error::Other("Invalid validate witness".to_string()));
                    };
                    println!("Optimistic - merged");
                    ChunkStateWitness::V3(ChunkStateWitnessV3 {
                        chunk_apply_witness: Some(chunk_apply_witness),
                        chunk_validate_witness: Some(chunk_validate_witness),
                    })
                } else {
                    // put whatever. we don't need real value.
                    println!("Optimistic - executing, height: {}", chunk_header.height_created());
                    cache.put(
                        witness_key,
                        ChunkStateWitness::new_dummy(
                            chunk_header.height_created(),
                            chunk_header.shard_id(),
                            *chunk_header.prev_block_hash(),
                        ),
                    );
                    // and process witness right away
                    witness
                }
            } else {
                println!("Full - executing, height: {}", chunk_header.height_created());
                witness
            }
        };

        self.start_validating_chunk(
            witness,
            &signer,
            self.save_invalid_witnesses,
            processing_done_tracker,
        )
    }

    fn try_validate_chunk_with_chunk_extra(
        &self,
        state_witness: ChunkStateWitness,
        signer: &Arc<ValidatorSigner>,
    ) -> Result<bool, Error> {
        // If we have the chunk extra for the previous block, we can validate
        // the chunk without state witness.
        // This usually happens because we are a chunk producer and
        // therefore have the chunk extra for the previous block saved on disk.
        // We can also skip validating the chunk state witness in this case.
        // We don't need to switch to parent shard uid, because resharding
        // creates chunk extra for new shard uid.

        let witness_production_key = state_witness.production_key();
        if witness_production_key.witness_type == WitnessType::Optimistic {
            // Don't bother trying to find block hash for chunk extra.
            return Ok(false);
        }

        let chunk_production_key = witness_production_key.chunk;
        let chunk_producer_name =
            self.epoch_manager.get_chunk_producer_info(&chunk_production_key)?.take_account_id();
        let chunk_header = state_witness.chunk_header().clone();
        let prev_block_hash = chunk_header.prev_block_hash();
        let shard_id = chunk_header.shard_id();
        let epoch_id = state_witness.epoch_id();
        let shard_uid = shard_id_to_uid(self.epoch_manager.as_ref(), shard_id, epoch_id)?;
        let prev_block = self.chain_store.get_block(prev_block_hash)?;
        let last_header = self.epoch_manager.get_prev_chunk_header(&prev_block, shard_id)?;

        let Ok(prev_chunk_extra) = self.chain_store.get_chunk_extra(prev_block_hash, &shard_uid)
        else {
            // We don't have chunk extra so we can't quickly validate the chunk.
            return Ok(false);
        };

        let Some(new_transactions) = state_witness.new_transactions() else {
            return Err(Error::Other("No new transactions in state witness".to_string()));
        };

        match validate_chunk_with_chunk_extra_and_roots(
            &self.chain_store,
            self.epoch_manager.as_ref(),
            prev_block_hash,
            &prev_chunk_extra,
            last_header.height_included(),
            &chunk_header,
            new_transactions,
            self.rs.as_ref(),
        ) {
            Ok(()) => {
                send_chunk_endorsement_to_block_producers(
                    &chunk_header,
                    self.epoch_manager.as_ref(),
                    signer.as_ref(),
                    &self.network_adapter,
                );
                Ok(true)
            }
            Err(err) => {
                tracing::error!(
                    target: "chunk_validation",
                    ?err,
                    ?chunk_producer_name,
                    ?chunk_production_key,
                    "Failed to validate chunk using existing chunk extra",
                );
                CHUNK_WITNESS_VALIDATION_FAILED_TOTAL
                    .with_label_values(&[&shard_id.to_string(), err.prometheus_label_value()])
                    .inc();
                Err(err)
            }
        }
    }

    fn start_validating_chunk(
        &self,
        state_witness: ChunkStateWitness,
        signer: &Arc<ValidatorSigner>,
        save_witness_if_invalid: bool,
        processing_done_tracker: Option<ProcessingDoneTracker>,
    ) -> Result<(), Error> {
        let WitnessProductionKey { chunk: chunk_production_key, witness_type } =
            state_witness.production_key();
        let _span = tracing::debug_span!(
            target: "chunk_validation",
            "start_validating_chunk",
            height = %chunk_production_key.height_created,
            shard_id = %chunk_production_key.shard_id,
            validator = %signer.validator_id(),
            tag_block_production = true,
            tag_witness_distribution = true,
        )
        .entered();

        // If we are not optimistic, this will be the right chunk header to endorse.
        let prev_block_hash = *state_witness.latest_chunk_header().prev_block_hash();
        let shard_id = state_witness.latest_chunk_header().shard_id();
        let chunk_header = state_witness.latest_chunk_header().clone();
        let chunk_producer_name =
            self.epoch_manager.get_chunk_producer_info(&chunk_production_key)?.take_account_id();

        let pre_validation_result = if witness_type != WitnessType::Optimistic {
            let expected_epoch_id =
                self.epoch_manager.get_epoch_id_from_prev_block(&prev_block_hash)?;
            if expected_epoch_id != chunk_production_key.epoch_id {
                return Err(Error::InvalidChunkStateWitness(format!(
                    "Invalid EpochId {:?} for previous block {}, expected {:?}",
                    chunk_production_key.epoch_id, prev_block_hash, expected_epoch_id
                )));
            }
            chunk_validation::pre_validate_chunk_state_witness(
                &state_witness,
                &self.chain_store,
                self.genesis_block.clone(),
                self.epoch_manager.as_ref(),
            )
            .map_err(|err| {
                CHUNK_WITNESS_VALIDATION_FAILED_TOTAL
                    .with_label_values(&[&shard_id.to_string(), err.prometheus_label_value()])
                    .inc();
                tracing::error!(
                    target: "chunk_validation",
                    ?err,
                    ?chunk_producer_name,
                    ?chunk_production_key,
                    "Failed to pre-validate chunk state witness"
                );
                err
            })?
        } else {
            let prev_block_header = self.chain_store.get_block_header(&prev_block_hash)?;
            let transaction_validity_check_results = state_witness
                .transactions()
                .iter()
                .map(|t| {
                    self.chain_store
                        .check_transaction_validity_period(
                            &prev_block_header,
                            t.transaction.block_hash(),
                        )
                        .is_ok()
                })
                .collect_vec();
            let transactions = SignedValidPeriodTransactions::new(
                state_witness.transactions().clone(),
                transaction_validity_check_results,
            );
            let block_context = state_witness.block_context();
            let chunk_headers = state_witness.chunks();
            let receipts = state_witness.raw_receipts();
            let main_transition_params = MainTransition::NewChunk {
                new_chunk_data: NewChunkData {
                    chunk_header: chunk_header.clone(),
                    transactions,
                    receipts: receipts.clone(),
                    block: block_context.clone(),
                    storage_context: StorageContext {
                        storage_data_source: StorageDataSource::Recorded(PartialStorage {
                            nodes: state_witness.main_state_transition().base_state.clone(),
                        }),
                        state_patch: Default::default(),
                    },
                },
                prev_hash: prev_block_hash,
            };
            let cached_shard_update_key = Chain::get_cached_shard_update_key(
                &block_context,
                chunk_headers.iter(),
                chunk_header.shard_id(),
            )?;
            PreValidationOutput {
                main_transition_params,
                implicit_transition_params: vec![],
                cached_shard_update_key,
            }
        };

        // if self.try_validate_chunk_with_chunk_extra(state_witness.clone(), signer)? {
        //     return Ok(());
        // }

        let epoch_manager = self.epoch_manager.clone();
        let runtime_adapter = self.runtime_adapter.clone();
        let cache = self.main_state_transition_result_cache.clone();
        let store = self.chain_store.store();
        let network_adapter = self.network_adapter.clone();
        let signer = signer.clone();
        let rs = self.rs.clone();

        self.validation_spawner.spawn("stateless_validation", move || {
            // Capture the processing_done_tracker here - it will be dropped when this closure completes
            let _processing_done_tracker = processing_done_tracker;

            if let Err(err) = chunk_validation::validate_chunk_state_witness(
                state_witness,
                pre_validation_result,
                epoch_manager.as_ref(),
                runtime_adapter.as_ref(),
                &cache,
                store,
                save_witness_if_invalid,
                rs,
            ) {
                near_chain::stateless_validation::metrics::CHUNK_WITNESS_VALIDATION_FAILED_TOTAL
                    .with_label_values(&[&shard_id.to_string(), err.prometheus_label_value()])
                    .inc();
                println!("FAILED TO VALIDATE CHUNK STATE WITNESS: {:?}", err);
                tracing::error!(
                    target: "chunk_validation",
                    ?err,
                    ?chunk_producer_name,
                    ?chunk_production_key,
                    "Failed to validate chunk state witness"
                );
                return;
            }

            println!("SUCCESSFULLY VALIDATED WITNESS: {:?}", witness_type);
            if witness_type != WitnessType::Optimistic {
                println!("SENDING ENDORSEMENT FOR WITNESS: {:?}", witness_type);
                send_chunk_endorsement_to_block_producers(
                    &chunk_header,
                    epoch_manager.as_ref(),
                    signer.as_ref(),
                    &network_adapter,
                );
            }
        });

        Ok(())
    }

    pub fn process_chunk_state_witness_message(
        &mut self,
        msg: ChunkStateWitnessMessage,
    ) -> Result<(), Error> {
        let ChunkStateWitnessMessage { witness, raw_witness_size, processing_done_tracker } = msg;

        // Check if we're a validator
        if self.validator_signer.get().is_none() {
            const ERROR_MSG: &str = "Received chunk state witness but this is not a validator node";
            tracing::warn!(
                target: "chunk_validation",
                ERROR_MSG
            );
            return Err(Error::Other(ERROR_MSG.to_string()));
        }

        // Send acknowledgement back to the chunk producer
        if let Err(err) = self.send_state_witness_ack(&witness) {
            tracing::error!(target: "chunk_validation", ?err, "Failed to send state witness ack");
            return Err(err);
        }

        // Save the witness if configured to do so
        if self.save_latest_witnesses {
            if let Err(err) = self.chain_store.save_latest_chunk_state_witness(&witness) {
                tracing::error!(target: "chunk_validation", ?err, "Failed to save latest witness");
            }
        }

        // Check if previous block exists to know whether or not this witness is an orphan
        // new: do separate orphan check for OW and W
        let witness_type = witness.production_key().witness_type;
        let can_process = if witness_type != WitnessType::Optimistic {
            let prev_block_hash = *witness.latest_chunk_header().prev_block_hash();
            if let Err(err) = self.chain_store.get_block(&prev_block_hash) {
                tracing::error!(target: "chunk_validation", ?err, "Error getting previous block");
                Err(err)
            } else {
                Ok(())
            }
        } else {
            Ok(())
        };

        match can_process {
            Ok(()) => match self.process_chunk_state_witness(witness, processing_done_tracker) {
                Ok(()) => {
                    tracing::debug!(target: "chunk_validation", "Chunk witness validation started successfully");
                    Ok(())
                }
                Err(err) => {
                    tracing::error!(target: "chunk_validation", ?err, "Failed to start chunk witness validation");
                    Err(err)
                }
            },
            Err(_) => match self.handle_orphan_witness(witness, raw_witness_size) {
                Ok(outcome) => {
                    tracing::debug!(target: "chunk_validation", ?outcome, "Orphan witness handled");
                    Ok(())
                }
                Err(err) => {
                    tracing::error!(target: "chunk_validation", ?err, "Failed to handle orphan witness");
                    Err(err)
                }
            },
        }
    }
}

impl Handler<ChunkStateWitnessMessage> for ChunkValidationActorInner {
    #[perf]
    fn handle(&mut self, msg: ChunkStateWitnessMessage) {
        let _span = tracing::debug_span!(
            target: "chunk_validation",
            "handle_chunk_state_witness",
            chunk_hash = ?msg.witness.latest_chunk_header().chunk_hash(),
            height = %msg.witness.latest_chunk_header().height_created(),
            shard_id = %msg.witness.latest_chunk_header().shard_id(),
            tag_witness_distribution = true,
        )
        .entered();

        // Error handling is done inside the called function
        let _ = self.process_chunk_state_witness_message(msg);
    }
}

impl Handler<BlockNotificationMessage> for ChunkValidationActorInner {
    #[perf]
    fn handle(&mut self, msg: BlockNotificationMessage) {
        let BlockNotificationMessage { block } = msg;

        self.handle_block_notification(&block);
    }
}<|MERGE_RESOLUTION|>--- conflicted
+++ resolved
@@ -14,18 +14,12 @@
 use near_async::futures::{AsyncComputationSpawner, AsyncComputationSpawnerExt};
 use near_async::messaging::{Actor, Handler, Sender};
 use near_async::multithread::MultithreadRuntimeHandle;
-<<<<<<< HEAD
-use near_async::{ActorSystem, MultiSend, MultiSenderFrom};
+use near_async::{ActorSystem, Message, MultiSend, MultiSenderFrom};
 use near_chain::chain::{ChunkStateWitnessMessage, NewChunkData, StorageContext};
 use near_chain::stateless_validation::chunk_validation::{
     self, MainStateTransitionCache, MainTransition, PendingValidateWitnessCache,
     PreValidationOutput,
 };
-=======
-use near_async::{ActorSystem, Message, MultiSend, MultiSenderFrom};
-use near_chain::chain::ChunkStateWitnessMessage;
-use near_chain::stateless_validation::chunk_validation::{self, MainStateTransitionCache};
->>>>>>> ed3c4c9f
 use near_chain::stateless_validation::metrics::CHUNK_WITNESS_VALIDATION_FAILED_TOTAL;
 use near_chain::stateless_validation::processing_tracker::ProcessingDoneTracker;
 use near_chain::types::{RuntimeAdapter, StorageDataSource};
@@ -619,7 +613,10 @@
             let receipts = state_witness.raw_receipts();
             let main_transition_params = MainTransition::NewChunk {
                 new_chunk_data: NewChunkData {
-                    chunk_header: chunk_header.clone(),
+                    gas_limit: chunk_header.gas_limit(),
+                    prev_state_root: chunk_header.prev_state_root(),
+                    prev_validator_proposals: chunk_header.prev_validator_proposals().collect(),
+                    chunk_hash: Some(chunk_header.chunk_hash().clone()),
                     transactions,
                     receipts: receipts.clone(),
                     block: block_context.clone(),
@@ -629,8 +626,10 @@
                         }),
                         state_patch: Default::default(),
                     },
+                    chunk: None,
                 },
                 prev_hash: prev_block_hash,
+                shard_id: chunk_header.shard_id(),
             };
             let cached_shard_update_key = Chain::get_cached_shard_update_key(
                 &block_context,
