use lru::LruCache;
use near_chain::ChainStoreAccess;
use std::collections::HashMap;
use std::num::NonZeroUsize;
use std::sync::{Arc, Mutex};

use near_chain_primitives::Error;
use near_epoch_manager::EpochManagerAdapter;
use near_primitives::block_body::ChunkEndorsementSignatures;
use near_primitives::checked_feature;
use near_primitives::sharding::{ChunkHash, ShardChunkHeader};
use near_primitives::stateless_validation::{ChunkEndorsement, EndorsementStats};
use near_primitives::types::AccountId;

use crate::Client;

// This is the number of unique chunks for which we would track the chunk endorsements.
// Ideally, we should not be processing more than num_shards chunks at a time.
const NUM_CHUNKS_IN_CHUNK_ENDORSEMENTS_CACHE: usize = 100;

pub enum ChunkEndorsementsState {
    Endorsed(Option<EndorsementStats>, ChunkEndorsementSignatures),
    NotEnoughStake(Option<EndorsementStats>),
}

impl ChunkEndorsementsState {
    pub fn stats(&self) -> Option<&EndorsementStats> {
        match self {
            Self::Endorsed(stats, _) => stats.as_ref(),
            Self::NotEnoughStake(stats) => stats.as_ref(),
        }
    }
}

/// Module to track chunk endorsements received from chunk validators.
pub struct ChunkEndorsementTracker {
    epoch_manager: Arc<dyn EpochManagerAdapter>,
    inner: Mutex<ChunkEndorsementTrackerInner>,
}

struct ChunkEndorsementTrackerInner {
    epoch_manager: Arc<dyn EpochManagerAdapter>,
    /// We store the validated chunk endorsements received from chunk validators
    /// This is keyed on chunk_hash and account_id of validator to avoid duplicates.
    /// Chunk endorsements would later be used as a part of block production.
    chunk_endorsements:
        LruCache<ChunkHash, (ShardChunkHeader, HashMap<AccountId, ChunkEndorsement>)>,
    /// We store chunk endorsements to be processed later because we did not have
    /// chunks ready at the time we received that endorsements from validators.
    /// This is keyed on chunk_hash and account_id of validator to avoid duplicates.
    pending_chunk_endorsements: LruCache<ChunkHash, HashMap<AccountId, ChunkEndorsement>>,
}

impl Client {
    pub fn process_chunk_endorsement(
        &mut self,
        endorsement: ChunkEndorsement,
    ) -> Result<(), Error> {
        // We need the chunk header in order to process the chunk endorsement.
        // If we don't have the header, then queue it up for when we do have the header.
        // We must use the partial chunk (as opposed to the full chunk) in order to get
        // the chunk header, because we may not be tracking that shard.
        match self.chain.chain_store().get_partial_chunk(endorsement.chunk_hash()) {
            Ok(chunk) => self
                .chunk_endorsement_tracker
                .process_chunk_endorsement(&chunk.cloned_header(), endorsement),
            Err(Error::ChunkMissing(_)) => {
                tracing::debug!(target: "client", ?endorsement, "Endorsement arrived before chunk.");
                self.chunk_endorsement_tracker.add_chunk_endorsement_to_pending_cache(endorsement)
            }
            Err(error) => return Err(error),
        }
    }
}

impl ChunkEndorsementTracker {
    pub fn new(epoch_manager: Arc<dyn EpochManagerAdapter>) -> Self {
        Self {
            epoch_manager: epoch_manager.clone(),
            inner: Mutex::new(ChunkEndorsementTrackerInner {
                epoch_manager,
                chunk_endorsements: LruCache::new(
                    NonZeroUsize::new(NUM_CHUNKS_IN_CHUNK_ENDORSEMENTS_CACHE).unwrap(),
                ),
                // We can use a different cache size if needed, it does not have to be the same as for `chunk_endorsements`.
                pending_chunk_endorsements: LruCache::new(
                    NonZeroUsize::new(NUM_CHUNKS_IN_CHUNK_ENDORSEMENTS_CACHE).unwrap(),
                ),
            }),
        }
    }

    /// Process pending endorsements for the given chunk header.
    /// It removes these endorsements from the `pending_chunk_endorsements` cache.
    pub fn process_pending_endorsements(&self, chunk_header: &ShardChunkHeader) {
        self.inner.lock().unwrap().process_pending_endorsements(chunk_header);
    }

    /// Add the chunk endorsement to a cache of pending chunk endorsements (if not yet there).
    pub(crate) fn add_chunk_endorsement_to_pending_cache(
        &self,
        endorsement: ChunkEndorsement,
    ) -> Result<(), Error> {
        self.inner.lock().unwrap().process_chunk_endorsement_impl(endorsement, None, false)
    }

    /// Function to process an incoming chunk endorsement from chunk validators.
    /// We first verify the chunk endorsement and then store it in a cache.
    /// We would later include the endorsements in the block production.
    pub(crate) fn process_chunk_endorsement(
        &self,
        chunk_header: &ShardChunkHeader,
        endorsement: ChunkEndorsement,
    ) -> Result<(), Error> {
<<<<<<< HEAD
        let _span = tracing::debug_span!(target: "client", "process_chunk_endorsement", chunk_hash=?chunk_header.chunk_hash(), shard_id=chunk_header.shard_id()).entered();
        self.process_chunk_endorsement_impl(endorsement, Some(chunk_header))
=======
        let _span = tracing::debug_span!(target: "client", "process_chunk_endorsement", chunk_hash=?chunk_header.chunk_hash()).entered();

        // Validate the endorsement before locking the mutex to improve performance.
        if !self.epoch_manager.verify_chunk_endorsement(&chunk_header, &endorsement)? {
            tracing::error!(target: "client", ?endorsement, "Invalid chunk endorsement.");
            return Err(Error::InvalidChunkEndorsement);
        }
        self.inner.lock().unwrap().process_chunk_endorsement_impl(
            endorsement,
            Some(chunk_header),
            true,
        )
    }

    /// Called by block producer.
    /// Returns ChunkEndorsementsState::Endorsed if node has enough signed stake for the chunk
    /// represented by chunk_header.
    /// Signatures have the same order as ordered_chunk_validators, thus ready to be included in a block as is.
    /// Returns ChunkEndorsementsState::NotEnoughStake if chunk doesn't have enough stake.
    /// For older protocol version, we return ChunkEndorsementsState::Endorsed with an empty array of
    /// chunk endorsements.
    pub fn compute_chunk_endorsements(
        &self,
        chunk_header: &ShardChunkHeader,
    ) -> Result<ChunkEndorsementsState, Error> {
        self.inner.lock().unwrap().compute_chunk_endorsements_impl(chunk_header)
    }
}

impl ChunkEndorsementTrackerInner {
    /// Process pending endorsements for the given chunk header.
    /// It removes these endorsements from the `pending_chunk_endorsements` cache.
    pub fn process_pending_endorsements(&mut self, chunk_header: &ShardChunkHeader) {
        let chunk_hash = &chunk_header.chunk_hash();
        let chunk_endorsements = self.pending_chunk_endorsements.pop(chunk_hash);
        let Some(chunk_endorsements) = chunk_endorsements else {
            return;
        };
        tracing::debug!(target: "client", ?chunk_hash, "Processing pending chunk endorsements.");
        for endorsement in chunk_endorsements.values() {
            if let Err(error) =
                self.process_chunk_endorsement_impl(endorsement.clone(), Some(chunk_header), false)
            {
                tracing::debug!(target: "client", ?endorsement, ?error, "Error processing pending chunk endorsement");
            }
        }
>>>>>>> 71d35d99
    }

    /// If the chunk header is available, we will verify the chunk endorsement and then store it in a cache.
    /// Otherwise, we store the endorsement in a separate cache of endorsements to be processed when the chunk is ready.
    fn process_chunk_endorsement_impl(
        &mut self,
        endorsement: ChunkEndorsement,
        chunk_header: Option<&ShardChunkHeader>,
        already_validated: bool,
    ) -> Result<(), Error> {
        let chunk_hash = endorsement.chunk_hash();
        let account_id = &endorsement.account_id;

        let existing_entry = self.chunk_endorsements.peek(chunk_hash);

        // If we have already processed this chunk endorsement, return early.
        if existing_entry.is_some_and(|(_, existing_endorsements)| {
            existing_endorsements.contains_key(account_id)
        }) {
            tracing::debug!(target: "client", ?endorsement, "Already received chunk endorsement.");
            return Ok(());
        }

        // If we are the current block producer, we store the chunk endorsement for each chunk which
        // would later be used during block production to check whether to include the chunk or not.
        // TODO(stateless_validation): It's possible for a malicious validator to send endorsements
        // for 100 unique chunks thus pushing out current valid endorsements from our cache.
        // Maybe add check to ensure we don't accept endorsements from chunks already included in some block?
        // Maybe add check to ensure we don't accept endorsements from chunks that have too old height_created?
        tracing::debug!(target: "client", ?endorsement, "Received and saved chunk endorsement.");

        // The header might be available in the endorsement cache, even if it isn't provided.
        // In such case it should be treated as a non-pending endorsement.
        let header = chunk_header.or_else(|| existing_entry.map(|(header, _)| header));

        if let Some(chunk_header) = header {
            if !already_validated
                && !self.epoch_manager.verify_chunk_endorsement(&chunk_header, &endorsement)?
            {
                tracing::error!(target: "client", ?endorsement, "Invalid chunk endorsement.");
                return Err(Error::InvalidChunkEndorsement);
            }

            if self.chunk_endorsements.peek(chunk_hash).is_none() {
                self.chunk_endorsements
                    .put(chunk_hash.clone(), (chunk_header.clone(), HashMap::new()));
            }
            self.chunk_endorsements
                .get_mut(chunk_hash)
                .unwrap()
                .1
                .insert(account_id.clone(), endorsement);
        } else {
            // Chunk header is not available, store the endorsement in the pending cache.
            self.pending_chunk_endorsements.get_or_insert(chunk_hash.clone(), || HashMap::new());
            self.pending_chunk_endorsements
                .get_mut(chunk_hash)
                .unwrap()
                .insert(account_id.clone(), endorsement);
        }

        Ok(())
    }

    pub fn compute_chunk_endorsements_impl(
        &mut self,
        chunk_header: &ShardChunkHeader,
    ) -> Result<ChunkEndorsementsState, Error> {
        let epoch_id =
            self.epoch_manager.get_epoch_id_from_prev_block(chunk_header.prev_block_hash())?;
        let protocol_version = self.epoch_manager.get_epoch_protocol_version(&epoch_id)?;
        if !checked_feature!("stable", StatelessValidationV0, protocol_version) {
            // Return an empty array of chunk endorsements for older protocol versions.
            return Ok(ChunkEndorsementsState::Endorsed(None, vec![]));
        }

        let chunk_validator_assignments = self.epoch_manager.get_chunk_validator_assignments(
            &epoch_id,
            chunk_header.shard_id(),
            chunk_header.height_created(),
        )?;
        // Get the chunk_endorsements for the chunk from our cache.
        // Note that these chunk endorsements are already validated as part of process_chunk_endorsement.
        // We can safely rely on the following details
        //    1. The chunk endorsements are from valid chunk_validator for this chunk.
        //    2. The chunk endorsements signatures are valid.
        let Some((_header, chunk_endorsements)) =
            self.chunk_endorsements.get(&chunk_header.chunk_hash())
        else {
            // Early return if no chunk_endorsements found in our cache.
            return Ok(ChunkEndorsementsState::NotEnoughStake(None));
        };

        let endorsement_stats = chunk_validator_assignments
            .compute_endorsement_stats(&chunk_endorsements.keys().collect());

        // Check whether the current set of chunk_validators have enough stake to include chunk in block.
        if !endorsement_stats.has_enough_stake() {
            return Ok(ChunkEndorsementsState::NotEnoughStake(Some(endorsement_stats)));
        }

        // We've already verified the chunk_endorsements are valid, collect signatures.
        let signatures = chunk_validator_assignments
            .ordered_chunk_validators()
            .iter()
            .map(|account_id| {
                // map Option<ChunkEndorsement> to Option<Box<Signature>>
                chunk_endorsements
                    .get(account_id)
                    .map(|endorsement| Box::new(endorsement.signature.clone()))
            })
            .collect();

        Ok(ChunkEndorsementsState::Endorsed(Some(endorsement_stats), signatures))
    }
}<|MERGE_RESOLUTION|>--- conflicted
+++ resolved
@@ -112,11 +112,7 @@
         chunk_header: &ShardChunkHeader,
         endorsement: ChunkEndorsement,
     ) -> Result<(), Error> {
-<<<<<<< HEAD
         let _span = tracing::debug_span!(target: "client", "process_chunk_endorsement", chunk_hash=?chunk_header.chunk_hash(), shard_id=chunk_header.shard_id()).entered();
-        self.process_chunk_endorsement_impl(endorsement, Some(chunk_header))
-=======
-        let _span = tracing::debug_span!(target: "client", "process_chunk_endorsement", chunk_hash=?chunk_header.chunk_hash()).entered();
 
         // Validate the endorsement before locking the mutex to improve performance.
         if !self.epoch_manager.verify_chunk_endorsement(&chunk_header, &endorsement)? {
@@ -162,7 +158,6 @@
                 tracing::debug!(target: "client", ?endorsement, ?error, "Error processing pending chunk endorsement");
             }
         }
->>>>>>> 71d35d99
     }
 
     /// If the chunk header is available, we will verify the chunk endorsement and then store it in a cache.
