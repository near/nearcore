--- conflicted
+++ resolved
@@ -883,12 +883,8 @@
                         Ok(self.process_blocks_with_missing_chunks())
                     }
                     ProcessPartialEncodedChunkResult::NeedMorePartsOrReceipts => {
-<<<<<<< HEAD
-                        let chunk_header = pec_v2.extract().header;
+                        let chunk_header = pec_v2.into_inner().header;
                         let prev_hash = chunk_header.prev_block_hash();
-=======
-                        let chunk_header = pec_v2.into_inner().header;
->>>>>>> cb20e72a
                         self.shards_mgr.request_chunks(
                             iter::once(chunk_header),
                             &prev_hash,
