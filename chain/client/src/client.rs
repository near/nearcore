--- conflicted
+++ resolved
@@ -110,13 +110,9 @@
             chain.store().largest_endorsed_height()?,
             config.min_block_production_delay,
             config.max_block_production_delay,
-<<<<<<< HEAD
-            validator_signer.clone(),
-=======
             config.max_block_production_delay / 10,
             config.max_block_wait_delay,
-            block_producer.as_ref().map(|x| x.signer.clone()),
->>>>>>> ff5036b6
+            validator_signer.clone(),
             doomslug_threshold_mode,
         );
 
@@ -658,28 +654,6 @@
                 tip.height,
                 last_ds_final_height,
             );
-<<<<<<< HEAD
-
-            if let Some(approval) = may_be_approval {
-                self.chain.process_approval(
-                    &self.validator_signer.as_ref().map(|x| x.validator_id().clone()),
-                    &approval,
-                )?;
-
-                self.collect_block_approval(&approval, true);
-
-                // Important to update the last endorsed height before sending the approval
-                let mut chain_store_update = self.chain.mut_store().store_update();
-                chain_store_update
-                    .save_largest_endorsed_height(&self.doomslug.get_largest_endorsed_height());
-                chain_store_update.commit()?;
-
-                self.send_approval(approval)?;
-
-                return Ok(true);
-            }
-=======
->>>>>>> ff5036b6
         }
 
         Ok(())
