//! Client is responsible for tracking the chain, blocks, chunks, and producing
//! them when needed.
//! This client works completely synchronously and must be operated by some async actor outside.

use crate::chunk_distribution_network::{ChunkDistributionClient, ChunkDistributionNetwork};
use crate::chunk_inclusion_tracker::ChunkInclusionTracker;
use crate::chunk_producer::ChunkProducer;
use crate::client_actor::ClientSenderForClient;
use crate::debug::BlockProductionTracker;
use crate::metrics;
use crate::stateless_validation::chunk_endorsement::ChunkEndorsementTracker;
use crate::stateless_validation::chunk_validator::ChunkValidator;
use crate::stateless_validation::partial_witness::partial_witness_actor::PartialWitnessSenderForClient;
use crate::sync::block::BlockSync;
use crate::sync::epoch::EpochSync;
use crate::sync::handler::SyncHandler;
use crate::sync::header::HeaderSync;
use crate::sync::state::chain_requests::ChainSenderForStateSync;
use crate::sync::state::{StateSync, StateSyncResult};
use itertools::Itertools;
use near_async::futures::{AsyncComputationSpawner, FutureSpawner};
use near_async::messaging::IntoSender;
use near_async::messaging::{CanSend, Sender};
use near_async::time::{Clock, Duration, Instant};
use near_chain::chain::{
    ApplyChunksDoneMessage, BlockCatchUpRequest, BlockMissingChunks, BlocksCatchUpState,
    VerifyBlockHashAndSignatureResult,
};
use near_chain::orphan::OrphanMissingChunks;
use near_chain::resharding::types::ReshardingSender;
use near_chain::state_snapshot_actor::SnapshotCallbacks;
use near_chain::test_utils::format_hash;
use near_chain::types::{ChainConfig, LatestKnown, RuntimeAdapter};
use near_chain::{
    BlockProcessingArtifact, BlockStatus, Chain, ChainGenesis, ChainStoreAccess, Doomslug,
    DoomslugThresholdMode, Provenance,
};
use near_chain_configs::{ClientConfig, MutableValidatorSigner, UpdatableClientConfig};
use near_chunks::adapter::ShardsManagerRequestFromClient;
use near_chunks::logic::{decode_encoded_chunk, persist_chunk};
use near_client_primitives::types::{Error, StateSyncStatus, SyncStatus};
use near_epoch_manager::EpochManagerAdapter;
use near_epoch_manager::shard_assignment::{account_id_to_shard_id, shard_id_to_uid};
use near_epoch_manager::shard_tracker::ShardTracker;
use near_network::client::ProcessTxResponse;
use near_network::types::{AccountKeys, ChainInfo, PeerManagerMessageRequest, SetChainInfo};
use near_network::types::{
    HighestHeightPeerInfo, NetworkRequests, PeerManagerAdapter, ReasonForBan,
};
use near_pool::InsertTransactionResult;
use near_primitives::block::{Approval, ApprovalInner, ApprovalMessage, Block, BlockHeader, Tip};
use near_primitives::block_header::ApprovalType;
use near_primitives::challenge::{Challenge, ChallengeBody};
use near_primitives::epoch_info::RngSeed;
use near_primitives::errors::EpochError;
use near_primitives::hash::CryptoHash;
use near_primitives::merkle::{MerklePath, PartialMerkleTree};
use near_primitives::network::PeerId;
use near_primitives::optimistic_block::OptimisticBlock;
use near_primitives::receipt::Receipt;
use near_primitives::sharding::{
    EncodedShardChunk, PartialEncodedChunk, ShardChunk, ShardChunkHeader, StateSyncInfo,
    StateSyncInfoV1,
};
use near_primitives::stateless_validation::ChunkProductionKey;
use near_primitives::transaction::SignedTransaction;
use near_primitives::types::{AccountId, ApprovalStake, BlockHeight, EpochId, NumBlocks, ShardId};
use near_primitives::unwrap_or_return;
use near_primitives::upgrade_schedule::ProtocolUpgradeVotingSchedule;
use near_primitives::utils::MaybeValidated;
use near_primitives::validator_signer::ValidatorSigner;
use near_primitives::version::PROTOCOL_VERSION;
use near_primitives::views::{CatchupStatusView, DroppedReason};
use near_store::ShardUId;
use std::cmp::max;
use std::collections::{HashMap, HashSet};
use std::num::NonZeroUsize;
use std::sync::Arc;
use tracing::{debug, debug_span, error, info, trace, warn};

#[cfg(feature = "test_features")]
use crate::chunk_producer::AdvProduceChunksMode;

const NUM_REBROADCAST_BLOCKS: usize = 30;

/// Drop blocks whose height are beyond head + horizon if it is not in the current epoch.
const BLOCK_HORIZON: u64 = 500;

/// number of blocks at the epoch start for which we will log more detailed info
pub const EPOCH_START_INFO_BLOCKS: u64 = 500;

/// Defines whether in case of adversarial block production invalid blocks can
/// be produced.
#[cfg(feature = "test_features")]
#[derive(PartialEq, Eq)]
pub enum AdvProduceBlocksMode {
    All,
    OnlyValid,
}

/// The state associated with downloading state for a shard this node will track in the
/// future but does not currently.
pub struct CatchupState {
    /// Manages downloading the state.
    pub state_sync: StateSync,
    /// Keeps track of state downloads, and gets passed to `state_sync`.
    pub sync_status: StateSyncStatus,
    /// Manages going back to apply chunks after state has been downloaded.
    pub catchup: BlocksCatchUpState,
}

pub struct Client {
    /// Adversarial controls - should be enabled only to test disruptive
    /// behavior on chain.
    #[cfg(feature = "test_features")]
    pub adv_produce_blocks: Option<AdvProduceBlocksMode>,

    /// Fast Forward accrued delta height used to calculate fast forwarded timestamps for each block.
    #[cfg(feature = "sandbox")]
    pub(crate) accrued_fastforward_delta: near_primitives::types::BlockHeightDelta,

    pub clock: Clock,
    pub config: ClientConfig,
    pub chain: Chain,
    pub doomslug: Doomslug,
    pub epoch_manager: Arc<dyn EpochManagerAdapter>,
    pub shard_tracker: ShardTracker,
    pub runtime_adapter: Arc<dyn RuntimeAdapter>,
    pub shards_manager_adapter: Sender<ShardsManagerRequestFromClient>,
    /// Network adapter.
    pub network_adapter: PeerManagerAdapter,
    /// Signer for block producer (if present). This field is mutable and optional. Use with caution!
    /// Lock the value of mutable validator signer for the duration of a request to ensure consistency.
    /// Please note that the locked value should not be stored anywhere or passed through the thread boundary.
    pub validator_signer: MutableValidatorSigner,
    /// Approvals for which we do not have the block yet
    pub pending_approvals:
        lru::LruCache<ApprovalInner, HashMap<AccountId, (Approval, ApprovalType)>>,
    /// Handles syncing chain to the actual state of the network.
    pub sync_handler: SyncHandler,
    /// A mapping from a block for which a state sync is underway for the next epoch, and the object
    /// storing the current status of the state sync and blocks catch up
    pub catchup_state_syncs: HashMap<CryptoHash, CatchupState>,
    /// Spawns async tasks for catchup state sync.
    state_sync_future_spawner: Arc<dyn FutureSpawner>,
    /// Sender for catchup state sync requests.
    chain_sender_for_state_sync: ChainSenderForStateSync,
    // Sender to be able to send a message to myself.
    pub myself_sender: ClientSenderForClient,
    /// List of currently accumulated challenges.
    pub challenges: HashMap<CryptoHash, Challenge>,
    /// Blocks that have been re-broadcast recently. They should not be broadcast again.
    rebroadcasted_blocks: lru::LruCache<CryptoHash, ()>,
    /// Last time the head was updated, or our head was rebroadcasted. Used to re-broadcast the head
    /// again to prevent network from stalling if a large percentage of the network missed a block
    last_time_head_progress_made: Instant,
    /// Block production timing information. Used only for debug purposes.
    /// Stores approval information and production time of the block
    pub block_production_info: BlockProductionTracker,
    /// Cached precomputed set of TIER1 accounts.
    /// See send_network_chain_info().
    tier1_accounts_cache: Option<(EpochId, Arc<AccountKeys>)>,
    /// Resharding sender.
    pub resharding_sender: ReshardingSender,
    /// Helper module for handling chunk production.
    pub chunk_producer: ChunkProducer,
    /// Helper module for stateless validation functionality like chunk witness production, validation
    /// chunk endorsements tracking etc.
    pub chunk_validator: ChunkValidator,
    /// Tracks current chunks that are ready to be included in block
    /// Also tracks banned chunk producers and filters out chunks produced by them
    pub chunk_inclusion_tracker: ChunkInclusionTracker,
    /// Tracks chunk endorsements received from chunk validators. Used to filter out chunks ready for inclusion
    pub chunk_endorsement_tracker: ChunkEndorsementTracker,
    /// Adapter to send request to partial_witness_actor to distribute state witness.
    pub partial_witness_adapter: PartialWitnessSenderForClient,
    // Optional value used for the Chunk Distribution Network Feature.
    chunk_distribution_network: Option<ChunkDistributionNetwork>,
    /// Upgrade schedule which determines when the client starts voting for new protocol versions.
    upgrade_schedule: ProtocolUpgradeVotingSchedule,
    /// Produced optimistic block.
    last_optimistic_block_produced: Option<OptimisticBlock>,
}

impl AsRef<Client> for Client {
    fn as_ref(&self) -> &Client {
        self
    }
}

impl Client {
    pub(crate) fn update_client_config(&self, update_client_config: UpdatableClientConfig) -> bool {
        let mut is_updated = false;
        is_updated |= self.config.expected_shutdown.update(update_client_config.expected_shutdown);
        is_updated |= self.config.resharding_config.update(update_client_config.resharding_config);
        is_updated |= self
            .config
            .produce_chunk_add_transactions_time_limit
            .update(update_client_config.produce_chunk_add_transactions_time_limit);
        is_updated
    }

    /// Updates client's mutable validator signer.
    /// It will update all validator signers that synchronize with it.
    pub(crate) fn update_validator_signer(&self, signer: Option<Arc<ValidatorSigner>>) -> bool {
        self.validator_signer.update(signer)
    }
}

impl Client {
    pub fn new(
        clock: Clock,
        config: ClientConfig,
        chain_genesis: ChainGenesis,
        epoch_manager: Arc<dyn EpochManagerAdapter>,
        shard_tracker: ShardTracker,
        runtime_adapter: Arc<dyn RuntimeAdapter>,
        network_adapter: PeerManagerAdapter,
        shards_manager_sender: Sender<ShardsManagerRequestFromClient>,
        validator_signer: MutableValidatorSigner,
        enable_doomslug: bool,
        rng_seed: RngSeed,
        snapshot_callbacks: Option<SnapshotCallbacks>,
        async_computation_spawner: Arc<dyn AsyncComputationSpawner>,
        partial_witness_adapter: PartialWitnessSenderForClient,
        resharding_sender: ReshardingSender,
        state_sync_future_spawner: Arc<dyn FutureSpawner>,
        chain_sender_for_state_sync: ChainSenderForStateSync,
        myself_sender: ClientSenderForClient,
        upgrade_schedule: ProtocolUpgradeVotingSchedule,
    ) -> Result<Self, Error> {
        let doomslug_threshold_mode = if enable_doomslug {
            DoomslugThresholdMode::TwoThirds
        } else {
            DoomslugThresholdMode::NoApprovals
        };
        let chain_config = ChainConfig {
            save_trie_changes: config.save_trie_changes,
            background_migration_threads: config.client_background_migration_threads,
            resharding_config: config.resharding_config.clone(),
        };
        let chain = Chain::new(
            clock.clone(),
            epoch_manager.clone(),
            shard_tracker.clone(),
            runtime_adapter.clone(),
            &chain_genesis,
            doomslug_threshold_mode,
            chain_config,
            snapshot_callbacks,
            async_computation_spawner.clone(),
            validator_signer.clone(),
            resharding_sender.clone(),
        )?;
        chain.init_flat_storage()?;
        let epoch_sync = EpochSync::new(
            clock.clone(),
            network_adapter.clone(),
            chain.genesis().clone(),
            async_computation_spawner.clone(),
            config.epoch_sync.clone(),
            &chain.chain_store.store(),
        );
        let header_sync = HeaderSync::new(
            clock.clone(),
            network_adapter.clone(),
            config.header_sync_initial_timeout,
            config.header_sync_progress_timeout,
            config.header_sync_stall_ban_timeout,
            config.header_sync_expected_height_per_second,
            config.expected_shutdown.clone(),
        );
        let block_sync = BlockSync::new(
            clock.clone(),
            network_adapter.clone(),
            config.block_fetch_horizon,
            config.archive,
            config.state_sync_enabled,
        );

        let state_sync = StateSync::new(
            clock.clone(),
            runtime_adapter.store().clone(),
            epoch_manager.clone(),
            runtime_adapter.clone(),
            network_adapter.clone().into_sender(),
            config.state_sync_external_timeout,
            config.state_sync_p2p_timeout,
            config.state_sync_retry_backoff,
            config.state_sync_external_backoff,
            &config.chain_id,
            &config.state_sync.sync,
            chain_sender_for_state_sync.clone(),
            state_sync_future_spawner.clone(),
            false,
        );
        let num_block_producer_seats = config.num_block_producer_seats as usize;

        let doomslug = Doomslug::new(
            clock.clone(),
            chain.chain_store().largest_target_height()?,
            config.min_block_production_delay,
            config.max_block_production_delay,
            config.max_block_production_delay / 10,
            config.max_block_wait_delay,
            doomslug_threshold_mode,
        );
        let chunk_endorsement_tracker =
            ChunkEndorsementTracker::new(epoch_manager.clone(), chain.chain_store().store());
        let chunk_producer = ChunkProducer::new(
            clock.clone(),
            config.produce_chunk_add_transactions_time_limit.clone(),
            &chain.chain_store(),
            epoch_manager.clone(),
            runtime_adapter.clone(),
            rng_seed,
            config.transaction_pool_size_limit,
        );
        let chunk_validator = ChunkValidator::new(
            epoch_manager.clone(),
            network_adapter.clone().into_sender(),
            runtime_adapter.clone(),
            config.orphan_state_witness_pool_size,
            async_computation_spawner,
        );
        let chunk_distribution_network = ChunkDistributionNetwork::from_config(&config);
        Ok(Self {
            #[cfg(feature = "test_features")]
            adv_produce_blocks: None,
            #[cfg(feature = "sandbox")]
            accrued_fastforward_delta: 0,
            clock: clock.clone(),
            config: config.clone(),
            chain,
            doomslug,
            epoch_manager,
            shard_tracker,
            runtime_adapter,
            shards_manager_adapter: shards_manager_sender,
            network_adapter,
            validator_signer,
            pending_approvals: lru::LruCache::new(
                NonZeroUsize::new(num_block_producer_seats).unwrap(),
            ),
            sync_handler: SyncHandler::new(
                clock.clone(),
                config,
                epoch_sync,
                header_sync,
                state_sync,
                block_sync,
            ),
            catchup_state_syncs: HashMap::new(),
            state_sync_future_spawner,
            chain_sender_for_state_sync,
            myself_sender,
            challenges: Default::default(),
            rebroadcasted_blocks: lru::LruCache::new(
                NonZeroUsize::new(NUM_REBROADCAST_BLOCKS).unwrap(),
            ),
            last_time_head_progress_made: clock.now(),
            block_production_info: BlockProductionTracker::new(),
            tier1_accounts_cache: None,
            resharding_sender,
            chunk_producer,
            chunk_validator,
            chunk_inclusion_tracker: ChunkInclusionTracker::new(),
            chunk_endorsement_tracker,
            partial_witness_adapter,
            chunk_distribution_network,
            upgrade_schedule,
            last_optimistic_block_produced: None,
        })
    }

    // Checks if it's been at least `stall_timeout` since the last time the head was updated, or
    // this method was called. If yes, rebroadcasts the current head.
    pub fn check_head_progress_stalled(&mut self, stall_timeout: Duration) -> Result<(), Error> {
        if self.clock.now() > self.last_time_head_progress_made + stall_timeout
            && !self.sync_handler.sync_status.is_syncing()
        {
            let block = self.chain.get_block(&self.chain.head()?.last_block_hash)?;
            self.network_adapter.send(PeerManagerMessageRequest::NetworkRequests(
                NetworkRequests::Block { block: block },
            ));
            self.last_time_head_progress_made = self.clock.now();
        }
        Ok(())
    }

    pub fn remove_transactions_for_block(
        &mut self,
        me: AccountId,
        block: &Block,
    ) -> Result<(), Error> {
        let epoch_id = self.epoch_manager.get_epoch_id(block.hash())?;
        let shard_layout = self.epoch_manager.get_shard_layout(&epoch_id)?;
        for (shard_index, chunk_header) in block.chunks().iter_deprecated().enumerate() {
            let shard_id = shard_layout.get_shard_id(shard_index);
            let shard_id = shard_id.map_err(Into::<EpochError>::into)?;
            let shard_uid = shard_id_to_uid(self.epoch_manager.as_ref(), shard_id, &epoch_id)?;
            if block.header().height() == chunk_header.height_included() {
                if self.shard_tracker.cares_about_shard_this_or_next_epoch(
                    Some(&me),
                    block.header().prev_hash(),
                    shard_id,
                    true,
                ) {
                    // By now the chunk must be in store, otherwise the block would have been orphaned
                    let chunk = self.chain.get_chunk(&chunk_header.chunk_hash()).unwrap();
                    let transactions = chunk.transactions();
                    self.chunk_producer
                        .sharded_tx_pool
                        .remove_transactions(shard_uid, transactions);
                }
            }
        }
        for challenge in block.challenges().iter() {
            self.challenges.remove(&challenge.hash);
        }
        Ok(())
    }

    pub fn reintroduce_transactions_for_block(
        &mut self,
        me: AccountId,
        block: &Block,
    ) -> Result<(), Error> {
        let epoch_id = self.epoch_manager.get_epoch_id(block.hash())?;
        let shard_layout = self.epoch_manager.get_shard_layout(&epoch_id)?;

        for (shard_index, chunk_header) in block.chunks().iter_deprecated().enumerate() {
            let shard_id = shard_layout.get_shard_id(shard_index);
            let shard_id = shard_id.map_err(Into::<EpochError>::into)?;
            let shard_uid = shard_id_to_uid(self.epoch_manager.as_ref(), shard_id, &epoch_id)?;

            if block.header().height() == chunk_header.height_included() {
                if self.shard_tracker.cares_about_shard_this_or_next_epoch(
                    Some(&me),
                    block.header().prev_hash(),
                    shard_id,
                    false,
                ) {
                    // By now the chunk must be in store, otherwise the block would have been orphaned
                    let chunk = self.chain.get_chunk(&chunk_header.chunk_hash()).unwrap();
                    let reintroduced_count = self
                        .chunk_producer
                        .sharded_tx_pool
                        .reintroduce_transactions(shard_uid, &chunk.transactions());
                    if reintroduced_count < chunk.transactions().len() {
                        debug!(target: "client",
                            reintroduced_count,
                            num_tx = chunk.transactions().len(),
                            "Reintroduced transactions");
                    }
                }
            }
        }
        for challenge in block.challenges().iter() {
            self.challenges.insert(challenge.hash, challenge.clone());
        }
        Ok(())
    }

    /// Checks couple conditions whether Client can produce new block on height
    /// `height` on top of block with `prev_header`.
    /// Needed to skip several checks in case of adversarial controls enabled.
    /// TODO: consider returning `Result<(), Error>` as `Ok(false)` looks like
    /// faulty logic.
    fn can_produce_block(
        &self,
        prev_header: &BlockHeader,
        height: BlockHeight,
        account_id: &AccountId,
        next_block_proposer: &AccountId,
    ) -> Result<bool, Error> {
        #[cfg(feature = "test_features")]
        {
            if self.adv_produce_blocks == Some(AdvProduceBlocksMode::All) {
                return Ok(true);
            }
        }

        // If we are not block proposer, skip block production.
        if account_id != next_block_proposer {
            info!(target: "client", height, "Skipping block production, not block producer for next block.");
            return Ok(false);
        }

        #[cfg(feature = "test_features")]
        {
            if self.adv_produce_blocks == Some(AdvProduceBlocksMode::OnlyValid) {
                return Ok(true);
            }
        }

        // If height is known already, don't produce new block for this height.
        let known_height = self.chain.chain_store().get_latest_known()?.height;
        if height <= known_height {
            return Ok(false);
        }

        // If we are to start new epoch with this block, check if the previous
        // block is caught up. If it is not the case, we wouldn't be able to
        // apply the following block, so we also skip block production.
        let prev_hash = prev_header.hash();
        if self.epoch_manager.is_next_block_epoch_start(prev_hash)? {
            let prev_prev_hash = prev_header.prev_hash();
            if !self.chain.prev_block_is_caught_up(prev_prev_hash, prev_hash)? {
                debug!(target: "client", height, "Skipping block production, prev block is not caught up");
                return Ok(false);
            }
        }

        Ok(true)
    }

    fn pre_block_production_check(
        &self,
        prev_header: &BlockHeader,
        height: BlockHeight,
        validator_signer: &Arc<ValidatorSigner>,
    ) -> Result<(), Error> {
        // Check that we are were called at the block that we are producer for.
        let epoch_id =
            self.epoch_manager.get_epoch_id_from_prev_block(&prev_header.hash()).unwrap();
        let next_block_proposer = self.epoch_manager.get_block_producer(&epoch_id, height)?;

        let protocol_version = self
            .epoch_manager
            .get_epoch_protocol_version(&epoch_id)
            .expect("Epoch info should be ready at this point");
        if protocol_version > PROTOCOL_VERSION {
            panic!(
                "The client protocol version is older than the protocol version of the network. Please update nearcore. Client protocol version:{}, network protocol version {}",
                PROTOCOL_VERSION, protocol_version
            );
        }

        if !self.can_produce_block(
            &prev_header,
            height,
            validator_signer.validator_id(),
            &next_block_proposer,
        )? {
            debug!(target: "client", me=?validator_signer.validator_id(), ?next_block_proposer, "Should reschedule block");
            return Err(Error::BlockProducer("Should reschedule".to_string()));
        }

        let validator_stake =
            self.epoch_manager.get_validator_by_account_id(&epoch_id, &next_block_proposer)?;

        let validator_pk = validator_stake.take_public_key();
        if validator_pk != validator_signer.public_key() {
            debug!(target: "client",
                local_validator_key = ?validator_signer.public_key(),
                ?validator_pk,
                "Local validator key does not match expected validator key, skipping optimistic block production");
            let err = Error::BlockProducer("Local validator key mismatch".to_string());
            #[cfg(not(feature = "test_features"))]
            return Err(err);
            #[cfg(feature = "test_features")]
            match self.adv_produce_blocks {
                None | Some(AdvProduceBlocksMode::OnlyValid) => return Err(err),
                Some(AdvProduceBlocksMode::All) => {}
            }
        }
        Ok(())
    }

    pub fn is_optimistic_block_done(&self, next_height: BlockHeight) -> bool {
        self.last_optimistic_block_produced
            .as_ref()
            .filter(|ob| ob.inner.block_height == next_height)
            .is_some()
    }

    pub fn save_optimistic_block(&mut self, optimistic_block: &OptimisticBlock) {
        if let Some(old_block) = self.last_optimistic_block_produced.as_ref() {
            if old_block.inner.block_height == optimistic_block.inner.block_height {
                warn!(target: "client",
                    height=old_block.inner.block_height,
                    old_previous_hash=?old_block.inner.prev_block_hash,
                    new_previous_hash=?optimistic_block.inner.prev_block_hash,
                    "Optimistic block already exists, replacing");
            }
        }
        self.last_optimistic_block_produced = Some(optimistic_block.clone());
    }

    /// Produce optimistic block for given `height` on top of chain head.
    /// Either returns optimistic block or error.
    pub fn produce_optimistic_block_on_head(
        &mut self,
        height: BlockHeight,
    ) -> Result<Option<OptimisticBlock>, Error> {
        let _span =
            tracing::debug_span!(target: "client", "produce_optimistic_block_on_head", height)
                .entered();

        let head = self.chain.head()?;
        assert_eq!(
            head.epoch_id,
            self.epoch_manager.get_epoch_id_from_prev_block(&head.prev_block_hash).unwrap()
        );

        let prev_hash = head.last_block_hash;
        let prev_header = self.chain.get_block_header(&prev_hash)?;

        let validator_signer: Arc<ValidatorSigner> =
            self.validator_signer.get().ok_or_else(|| {
                Error::BlockProducer("Called without block producer info.".to_string())
            })?;

        if let Err(err) = self.pre_block_production_check(&prev_header, height, &validator_signer) {
            debug!(target: "client", height, ?err, "Skipping optimistic block production.");
            return Ok(None);
        }

        debug!(
            target: "client",
            validator=?validator_signer.validator_id(),
            height=height,
            prev_height=prev_header.height(),
            prev_hash=format_hash(prev_hash),
            "Producing optimistic block",
        );

        #[cfg(feature = "sandbox")]
        let sandbox_delta_time = Some(self.sandbox_delta_time());
        #[cfg(not(feature = "sandbox"))]
        let sandbox_delta_time = None;

        // TODO(#10584): Add debug information about the block production in self.block_production_info

        let optimistic_block = OptimisticBlock::produce(
            &prev_header,
            height,
            &*validator_signer,
            self.clock.clone(),
            sandbox_delta_time,
        );

        metrics::OPTIMISTIC_BLOCK_PRODUCED_TOTAL.inc();

        Ok(Some(optimistic_block))
    }

    /// Produce block if we are block producer for given block `height`.
    /// Either returns produced block (not applied) or error.
    pub fn produce_block(&mut self, height: BlockHeight) -> Result<Option<Block>, Error> {
        self.produce_block_on_head(height, true)
    }

    /// Produce block for given `height` on top of chain head.
    /// Either returns produced block (not applied) or error.
    pub fn produce_block_on_head(
        &mut self,
        height: BlockHeight,
        prepare_chunk_headers: bool,
    ) -> Result<Option<Block>, Error> {
        let _span =
            tracing::debug_span!(target: "client", "produce_block_on_head", height).entered();

        let head = self.chain.head()?;
        assert_eq!(
            head.epoch_id,
            self.epoch_manager.get_epoch_id_from_prev_block(&head.prev_block_hash).unwrap()
        );

        if prepare_chunk_headers {
            self.chunk_inclusion_tracker.prepare_chunk_headers_ready_for_inclusion(
                &head.last_block_hash,
                &mut self.chunk_endorsement_tracker,
            )?;
        }

        self.produce_block_on(height, head.last_block_hash)
    }

    /// Produce block for given `height` on top of block `prev_hash`.
    /// Should be called either from `produce_block` or in tests.
    pub fn produce_block_on(
        &mut self,
        height: BlockHeight,
        prev_hash: CryptoHash,
    ) -> Result<Option<Block>, Error> {
        let validator_signer = self.validator_signer.get().ok_or_else(|| {
            Error::BlockProducer("Called without block producer info.".to_string())
        })?;
        let optimistic_block = self
            .last_optimistic_block_produced
            .as_ref()
            .filter(|ob| {
                // Make sure that the optimistic block is produced on the same previous block.
                if ob.inner.prev_block_hash == prev_hash {
                    return true;
                }
                warn!(target: "client",
                    height=height,
                    prev_hash=?prev_hash,
                    optimistic_block_prev_hash=?ob.inner.prev_block_hash,
                    "Optimistic block was constructed on different block, discarding it");
                false
            })
            .cloned();
        // Check that we are were called at the block that we are producer for.
        let epoch_id = self.epoch_manager.get_epoch_id_from_prev_block(&prev_hash).unwrap();

        let prev = self.chain.get_block_header(&prev_hash)?;
        let prev_height = prev.height();
        let prev_epoch_id = *prev.epoch_id();
        let prev_next_bp_hash = *prev.next_bp_hash();

        if let Err(err) = self.pre_block_production_check(&prev, height, &validator_signer) {
            debug!(target: "client", height, ?err, "Skipping block production");
            return Ok(None);
        }

        // Check and update the doomslug tip here. This guarantees that our endorsement will be in the
        // doomslug witness. Have to do it before checking the ability to produce a block.
        let _ = self.check_and_update_doomslug_tip()?;

        let new_chunks = self
            .chunk_inclusion_tracker
            .get_chunk_headers_ready_for_inclusion(&epoch_id, &prev_hash);
        debug!(
            target: "client",
            validator=?validator_signer.validator_id(),
            height=height,
            prev_height=prev.height(),
            prev_hash=format_hash(prev_hash),
            new_chunks_count=new_chunks.len(),
            new_chunks=?new_chunks.values().collect_vec(),
            "Producing block",
        );

        // If we are producing empty blocks and there are no transactions.
        if !self.config.produce_empty_blocks && new_chunks.is_empty() {
            debug!(target: "client", "Empty blocks, skipping block production");
            return Ok(None);
        }

        let mut approvals_map = self.doomslug.get_witness(&prev_hash, prev_height, height);

        // At this point, the previous epoch hash must be available
        let epoch_id = self
            .epoch_manager
            .get_epoch_id_from_prev_block(&prev_hash)
            .expect("Epoch hash should exist at this point");
        let protocol_version = self
            .epoch_manager
            .get_epoch_protocol_version(&epoch_id)
            .expect("Epoch info should be ready at this point");
        if protocol_version > PROTOCOL_VERSION {
            panic!(
                "The client protocol version is older than the protocol version of the network. Please update nearcore. Client protocol version:{}, network protocol version {}",
                PROTOCOL_VERSION, protocol_version
            );
        }

        let approvals = self
            .epoch_manager
            .get_epoch_block_approvers_ordered(&prev_hash)?
            .into_iter()
            .map(|ApprovalStake { account_id, .. }| {
                approvals_map.remove(&account_id).map(|x| x.0.signature.into())
            })
            .collect();

        debug_assert_eq!(approvals_map.len(), 0);

        let next_epoch_id = self
            .epoch_manager
            .get_next_epoch_id_from_prev_block(&prev_hash)
            .expect("Epoch hash should exist at this point");

        let protocol_version = self.epoch_manager.get_epoch_protocol_version(&epoch_id)?;
        let gas_price_adjustment_rate =
            self.chain.block_economics_config.gas_price_adjustment_rate(protocol_version);
        let min_gas_price = self.chain.block_economics_config.min_gas_price(protocol_version);
        let max_gas_price = self.chain.block_economics_config.max_gas_price(protocol_version);

        let next_bp_hash = if prev_epoch_id != epoch_id {
            Chain::compute_bp_hash(self.epoch_manager.as_ref(), next_epoch_id, epoch_id)?
        } else {
            prev_next_bp_hash
        };

        #[cfg(feature = "sandbox")]
        let sandbox_delta_time = Some(self.sandbox_delta_time());
        #[cfg(not(feature = "sandbox"))]
        let sandbox_delta_time = None;

        // Get block extra from previous block.
        let block_merkle_tree = self.chain.chain_store().get_block_merkle_tree(&prev_hash)?;
        let mut block_merkle_tree = PartialMerkleTree::clone(&block_merkle_tree);
        block_merkle_tree.insert(prev_hash);
        let block_merkle_root = block_merkle_tree.root();
        // The number of leaves in Block Merkle Tree is the amount of Blocks on the Canonical Chain by construction.
        // The ordinal of the next Block will be equal to this amount plus one.
        let block_ordinal: NumBlocks = block_merkle_tree.size() + 1;
        let prev_block_extra = self.chain.get_block_extra(&prev_hash)?;
        let prev_block = self.chain.get_block(&prev_hash)?;
        let mut chunk_headers =
            Chain::get_prev_chunk_headers(self.epoch_manager.as_ref(), &prev_block)?;
        let mut chunk_endorsements = vec![vec![]; chunk_headers.len()];

        // Add debug information about the block production (and info on when did the chunks arrive).
        self.block_production_info.record_block_production(
            height,
            BlockProductionTracker::construct_chunk_collection_info(
                height,
                &epoch_id,
                chunk_headers.len(),
                &new_chunks,
                self.epoch_manager.as_ref(),
                &self.chunk_inclusion_tracker,
            )?,
        );

        // Collect new chunk headers and endorsements.
        let shard_layout = self.epoch_manager.get_shard_layout(&epoch_id)?;
        for (shard_id, chunk_hash) in new_chunks {
            let shard_index =
                shard_layout.get_shard_index(shard_id).map_err(Into::<EpochError>::into)?;
            let (mut chunk_header, chunk_endorsement) =
                self.chunk_inclusion_tracker.get_chunk_header_and_endorsements(&chunk_hash)?;
            *chunk_header.height_included_mut() = height;
            *chunk_headers
                .get_mut(shard_index)
                .ok_or(near_chain_primitives::Error::InvalidShardId(shard_id))? = chunk_header;
            *chunk_endorsements
                .get_mut(shard_index)
                .ok_or(near_chain_primitives::Error::InvalidShardId(shard_id))? = chunk_endorsement;
        }

        let prev_header = &prev_block.header();

        let next_epoch_id = self.epoch_manager.get_next_epoch_id_from_prev_block(&prev_hash)?;

        let minted_amount = if self.epoch_manager.is_next_block_epoch_start(&prev_hash)? {
            Some(self.epoch_manager.get_epoch_info(&next_epoch_id)?.minted_amount())
        } else {
            None
        };

        let epoch_sync_data_hash = if self.epoch_manager.is_next_block_epoch_start(&prev_hash)? {
            let last_block_info = self.epoch_manager.get_block_info(prev_block.hash())?;
            let prev_epoch_id = *last_block_info.epoch_id();
            let prev_epoch_first_block_info =
                self.epoch_manager.get_block_info(last_block_info.epoch_first_block())?;
            let prev_epoch_prev_last_block_info =
                self.epoch_manager.get_block_info(last_block_info.prev_hash())?;
            let prev_epoch_info = self.epoch_manager.get_epoch_info(&prev_epoch_id)?;
            let cur_epoch_info = self.epoch_manager.get_epoch_info(&epoch_id)?;
            let next_epoch_info = self.epoch_manager.get_epoch_info(&next_epoch_id)?;
            Some(CryptoHash::hash_borsh(&(
                prev_epoch_first_block_info,
                prev_epoch_prev_last_block_info,
                last_block_info,
                prev_epoch_info,
                cur_epoch_info,
                next_epoch_info,
            )))
        } else {
            None
        };

        // Get all the current challenges.
        // TODO(2445): Enable challenges when they are working correctly.
        // let challenges = self.challenges.drain().map(|(_, challenge)| challenge).collect();
        let this_epoch_protocol_version =
            self.epoch_manager.get_epoch_protocol_version(&epoch_id)?;
        let next_epoch_protocol_version =
            self.epoch_manager.get_epoch_protocol_version(&next_epoch_id)?;

        let block = Block::produce(
            this_epoch_protocol_version,
            next_epoch_protocol_version,
            self.upgrade_schedule
                .protocol_version_to_vote_for(self.clock.now_utc(), next_epoch_protocol_version),
            prev_header,
            height,
            block_ordinal,
            chunk_headers,
            chunk_endorsements,
            epoch_id,
            next_epoch_id,
            epoch_sync_data_hash,
            approvals,
            gas_price_adjustment_rate,
            min_gas_price,
            max_gas_price,
            minted_amount,
            prev_block_extra.challenges_result.clone(),
            vec![],
            &*validator_signer,
            next_bp_hash,
            block_merkle_root,
            self.clock.clone(),
            sandbox_delta_time,
            optimistic_block,
        );

        // Update latest known even before returning block out, to prevent race conditions.
        self.chain
            .mut_chain_store()
            .save_latest_known(LatestKnown { height, seen: block.header().raw_timestamp() })?;

        metrics::BLOCK_PRODUCED_TOTAL.inc();

        Ok(Some(block))
    }

    fn send_challenges(
        &mut self,
        challenges: Vec<ChallengeBody>,
        signer: &Option<Arc<ValidatorSigner>>,
    ) {
        if let Some(validator_signer) = &signer {
            for body in challenges {
                let challenge = Challenge::produce(body, &**validator_signer);
                self.challenges.insert(challenge.hash, challenge.clone());
                self.network_adapter.send(PeerManagerMessageRequest::NetworkRequests(
                    NetworkRequests::Challenge(challenge),
                ));
            }
        }
    }

    /// Processes received block. Ban peer if the block header is invalid or the block is ill-formed.
    // This function is just a wrapper for process_block_impl that makes error propagation easier.
    pub fn receive_block(
        &mut self,
        block: Block,
        peer_id: PeerId,
        was_requested: bool,
        apply_chunks_done_sender: Option<Sender<ApplyChunksDoneMessage>>,
        signer: &Option<Arc<ValidatorSigner>>,
    ) {
        let hash = *block.hash();
        let prev_hash = *block.header().prev_hash();
        let _span = tracing::debug_span!(
            target: "client",
            "receive_block",
            me = ?signer.as_ref().map(|vs| vs.validator_id()),
            %prev_hash,
            %hash,
            height = block.header().height(),
            %peer_id,
            was_requested)
        .entered();

        let res = self.receive_block_impl(
            block,
            peer_id,
            was_requested,
            apply_chunks_done_sender,
            signer,
        );
        // Log the errors here. Note that the real error handling logic is already
        // done within process_block_impl, this is just for logging.
        if let Err(err) = res {
            if err.is_bad_data() {
                warn!(target: "client", ?err, "Receive bad block");
            } else if err.is_error() {
                if let near_chain::Error::DBNotFoundErr(msg) = &err {
                    debug_assert!(!msg.starts_with("BLOCK HEIGHT"), "{:?}", err);
                }
                if self.sync_handler.sync_status.is_syncing() {
                    // While syncing, we may receive blocks that are older or from next epochs.
                    // This leads to Old Block or EpochOutOfBounds errors.
                    debug!(target: "client", ?err, sync_status = ?self.sync_handler.sync_status, "Error receiving a block. is syncing");
                } else {
                    error!(target: "client", ?err, "Error on receiving a block. Not syncing");
                }
            } else {
                debug!(target: "client", ?err, "Process block: refused by chain");
            }
            self.chain.blocks_delay_tracker.mark_block_errored(&hash, err.to_string());
        }
    }

    /// Processes received block.
    /// This function first does some pre-check based on block height to avoid processing
    /// blocks multiple times.
    /// Then it process the block header. If the header if valid, broadcast the block to its peers
    /// Then it starts the block processing process to process the full block.
    pub fn receive_block_impl(
        &mut self,
        block: Block,
        peer_id: PeerId,
        was_requested: bool,
        apply_chunks_done_sender: Option<Sender<ApplyChunksDoneMessage>>,
        signer: &Option<Arc<ValidatorSigner>>,
    ) -> Result<(), near_chain::Error> {
        let _span =
            debug_span!(target: "chain", "receive_block_impl", was_requested, ?peer_id).entered();
        self.chain.blocks_delay_tracker.mark_block_received(&block);
        // To protect ourselves from spamming, we do some pre-check on block height before we do any
        // real processing.
        if !self.check_block_height(&block, was_requested)? {
            self.chain
                .blocks_delay_tracker
                .mark_block_dropped(block.hash(), DroppedReason::HeightProcessed);
            return Ok(());
        }

        // Before we proceed with any further processing, we first check that the block
        // hash and signature matches to make sure the block is indeed produced by the assigned
        // block producer. If not, we drop the block immediately and ban the peer
        if self.chain.verify_block_hash_and_signature(&block)?
            == VerifyBlockHashAndSignatureResult::Incorrect
        {
            self.ban_peer(peer_id, ReasonForBan::BadBlockHeader);
            return Err(near_chain::Error::InvalidSignature);
        }

        let prev_hash = *block.header().prev_hash();
        let block = block.into();
        self.verify_and_rebroadcast_block(&block, was_requested, &peer_id)?;
        let provenance =
            if was_requested { near_chain::Provenance::SYNC } else { near_chain::Provenance::NONE };
        let res = self.start_process_block(block, provenance, apply_chunks_done_sender, signer);
        match &res {
            Err(near_chain::Error::Orphan) => {
                debug!(target: "chain", ?prev_hash, "Orphan error");
                if !self.chain.is_orphan(&prev_hash) {
                    debug!(target: "chain", "not orphan");
                    self.request_block(prev_hash, peer_id)
                }
            }
            err => {
                debug!(target: "chain", ?err, "some other error");
            }
        }
        res
    }

    /// Check optimistic block and start processing if is valid.
    pub fn receive_optimistic_block(&mut self, block: OptimisticBlock, _peer_id: PeerId) {
        let _span = debug_span!(target: "client", "receive_optimistic_block").entered();
        // TODO(#10584): Validate the optimistic block.
        // TODO(#10584): Discard the block if it is not from the the block producer.
        self.chain.optimistic_block_chunks.add_block(block);
        self.maybe_process_optimistic_block();
    }

    /// To protect ourselves from spamming, we do some pre-check on block height before we do any
    /// processing. This function returns true if the block height is valid.
    fn check_block_height(
        &self,
        block: &Block,
        was_requested: bool,
    ) -> Result<bool, near_chain::Error> {
        let head = self.chain.head()?;
        let is_syncing = self.sync_handler.sync_status.is_syncing();
        if block.header().height() >= head.height + BLOCK_HORIZON && is_syncing && !was_requested {
            debug!(target: "client", head_height = head.height, "Dropping a block that is too far ahead.");
            return Ok(false);
        }
        let tail = self.chain.tail()?;
        if block.header().height() < tail {
            debug!(target: "client", tail_height = tail, "Dropping a block that is too far behind.");
            return Ok(false);
        }
        // drop the block if a) it is not requested, b) we already processed this height,
        //est-utils/actix-test-utils/src/lib.rs c) it is not building on top of current head
        if !was_requested
            && block.header().prev_hash()
                != &self
                    .chain
                    .head()
                    .map_or_else(|_| CryptoHash::default(), |tip| tip.last_block_hash)
        {
            if self.chain.is_height_processed(block.header().height())? {
                debug!(target: "client", height = block.header().height(), "Dropping a block because we've seen this height before and we didn't request it");
                return Ok(false);
            }
        }
        Ok(true)
    }

    /// Verify the block and rebroadcast it if it is valid, ban the peer if it's invalid.
    /// Ignore all other errors because the full block will be processed later.
    /// Note that this happens before the full block processing logic because we want blocks to be
    /// propagated in the network fast.
    fn verify_and_rebroadcast_block(
        &mut self,
        block: &MaybeValidated<Block>,
        was_requested: bool,
        peer_id: &PeerId,
    ) -> Result<(), near_chain::Error> {
        let res = self.chain.process_block_header(block.header(), &mut vec![]);
        let res = res.and_then(|_| self.chain.validate_block(block));
        match res {
            Ok(_) => {
                let head = self.chain.head()?;
                // do not broadcast blocks that are too far back.
                if (head.height < block.header().height()
                    || &head.epoch_id == block.header().epoch_id())
                    && !was_requested
                    && !self.sync_handler.sync_status.is_syncing()
                {
                    self.rebroadcast_block(block.as_ref().into_inner());
                }
                Ok(())
            }
            Err(e) if e.is_bad_data() => {
                // We don't ban a peer if the block timestamp is too much in the future since it's possible
                // that a block is considered valid in one machine and invalid in another machine when their
                // clocks are not synced.
                if !matches!(e, near_chain::Error::InvalidBlockFutureTime(_)) {
                    self.ban_peer(peer_id.clone(), ReasonForBan::BadBlockHeader);
                }
                Err(e)
            }
            Err(_) => {
                // We are ignoring all other errors and proceeding with the
                // block.  If it is an orphan (i.e. we haven’t processed its
                // previous block) than we will get MissingBlock errors.  In
                // those cases we shouldn’t reject the block instead passing
                // it along.  Eventually, it’ll get saved as an orphan.
                Ok(())
            }
        }
    }

    /// Start the processing of a block. Note that this function will return before
    /// the full processing is finished because applying chunks is done asynchronously
    /// in the rayon thread pool.
    /// `apply_chunks_done_sender`: a callback that will be called when applying chunks is finished.
    pub fn start_process_block(
        &mut self,
        block: MaybeValidated<Block>,
        provenance: Provenance,
        apply_chunks_done_sender: Option<Sender<ApplyChunksDoneMessage>>,
        signer: &Option<Arc<ValidatorSigner>>,
    ) -> Result<(), near_chain::Error> {
        let _span = debug_span!(
                target: "chain",
                "start_process_block",
                ?provenance,
                block_height = block.header().height())
        .entered();
        let mut block_processing_artifacts = BlockProcessingArtifact::default();

        let result = {
            let me = signer.as_ref().map(|vs| vs.validator_id().clone());
            self.chain.start_process_block_async(
                &me,
                block,
                provenance,
                &mut block_processing_artifacts,
                apply_chunks_done_sender,
            )
        };

        self.process_block_processing_artifact(block_processing_artifacts, &signer);

        // Send out challenge if the block was found to be invalid.
        if let Some(signer) = signer {
            if let Err(e) = &result {
                match e {
                    near_chain::Error::InvalidChunkProofs(chunk_proofs) => {
                        self.network_adapter.send(PeerManagerMessageRequest::NetworkRequests(
                            NetworkRequests::Challenge(Challenge::produce(
                                ChallengeBody::ChunkProofs(*chunk_proofs.clone()),
                                &*signer,
                            )),
                        ));
                    }
                    near_chain::Error::InvalidChunkState(chunk_state) => {
                        self.network_adapter.send(PeerManagerMessageRequest::NetworkRequests(
                            NetworkRequests::Challenge(Challenge::produce(
                                ChallengeBody::ChunkState(*chunk_state.clone()),
                                &*signer,
                            )),
                        ));
                    }
                    _ => {}
                }
            }
        }

        result
    }

    /// Check if there are any blocks that has finished applying chunks, run post processing on these
    /// blocks.
    pub fn postprocess_ready_blocks(
        &mut self,
        apply_chunks_done_sender: Option<Sender<ApplyChunksDoneMessage>>,
        should_produce_chunk: bool,
        signer: &Option<Arc<ValidatorSigner>>,
    ) -> (Vec<CryptoHash>, HashMap<CryptoHash, near_chain::Error>) {
        let _span = debug_span!(target: "client", "postprocess_ready_blocks", should_produce_chunk)
            .entered();
        let me = signer.as_ref().map(|signer| signer.validator_id().clone());
        let mut block_processing_artifacts = BlockProcessingArtifact::default();
        let (accepted_blocks, errors) = self.chain.postprocess_ready_blocks(
            &me,
            &mut block_processing_artifacts,
            apply_chunks_done_sender,
        );
        if accepted_blocks.iter().any(|accepted_block| accepted_block.status.is_new_head()) {
            self.shards_manager_adapter.send(ShardsManagerRequestFromClient::UpdateChainHeads {
                head: self.chain.head().unwrap(),
                header_head: self.chain.header_head().unwrap(),
            });
        }
        self.process_block_processing_artifact(block_processing_artifacts, signer);
        let accepted_blocks_hashes =
            accepted_blocks.iter().map(|accepted_block| accepted_block.hash).collect();
        for accepted_block in accepted_blocks {
            self.on_block_accepted_with_optional_chunk_produce(
                accepted_block.hash,
                accepted_block.status,
                accepted_block.provenance,
                !should_produce_chunk,
                signer,
            );
        }
        self.last_time_head_progress_made =
            max(self.chain.get_last_time_head_updated(), self.last_time_head_progress_made);
        (accepted_blocks_hashes, errors)
    }

    /// Process the result of block processing from chain, finish the steps that can't be done
    /// in chain, including
    ///  - sending challenges
    ///  - requesting missing chunks
    pub(crate) fn process_block_processing_artifact(
        &mut self,
        block_processing_artifacts: BlockProcessingArtifact,
        signer: &Option<Arc<ValidatorSigner>>,
    ) {
        let BlockProcessingArtifact {
            orphans_missing_chunks,
            blocks_missing_chunks,
            challenges,
            invalid_chunks,
        } = block_processing_artifacts;
        // Send out challenges that accumulated via on_challenge.
        self.send_challenges(challenges, &signer);
        // For any missing chunk, let the ShardsManager know of the chunk header so that it may
        // apply forwarded parts. This may end up completing the chunk.
        let missing_chunks = blocks_missing_chunks
            .iter()
            .flat_map(|block| block.missing_chunks.iter())
            .chain(orphans_missing_chunks.iter().flat_map(|block| block.missing_chunks.iter()));
        for chunk in missing_chunks {
            self.shards_manager_adapter
                .send(ShardsManagerRequestFromClient::ProcessChunkHeaderFromBlock(chunk.clone()));
        }
        // Request any missing chunks (which may be completed by the
        // process_chunk_header_from_block call, but that is OK as it would be noop).
        self.request_missing_chunks(blocks_missing_chunks, orphans_missing_chunks);

        for chunk_header in invalid_chunks {
            if let Err(err) = self.ban_chunk_producer_for_producing_invalid_chunk(chunk_header) {
                error!(target: "client", ?err, "Failed to ban chunk producer for producing invalid chunk");
            }
        }
    }

    fn ban_chunk_producer_for_producing_invalid_chunk(
        &mut self,
        chunk_header: ShardChunkHeader,
    ) -> Result<(), Error> {
        let epoch_id =
            self.epoch_manager.get_epoch_id_from_prev_block(chunk_header.prev_block_hash())?;
        let chunk_producer = self
            .epoch_manager
            .get_chunk_producer_info(&ChunkProductionKey {
                epoch_id,
                height_created: chunk_header.height_created(),
                shard_id: chunk_header.shard_id(),
            })?
            .take_account_id();
        error!(
            target: "client",
            ?chunk_producer,
            ?epoch_id,
            chunk_hash = ?chunk_header.chunk_hash(),
            "Banning chunk producer for producing invalid chunk");
        metrics::CHUNK_PRODUCER_BANNED_FOR_EPOCH.inc();
        self.chunk_inclusion_tracker.ban_chunk_producer(epoch_id, chunk_producer);
        Ok(())
    }

    fn rebroadcast_block(&mut self, block: &Block) {
        if self.rebroadcasted_blocks.get(block.hash()).is_none() {
            self.network_adapter.send(PeerManagerMessageRequest::NetworkRequests(
                NetworkRequests::Block { block: block.clone() },
            ));
            self.rebroadcasted_blocks.put(*block.hash(), ());
        }
    }

    /// Called asynchronously when the ShardsManager finishes processing a chunk.
    pub fn on_chunk_completed(
        &mut self,
        partial_chunk: PartialEncodedChunk,
        shard_chunk: Option<ShardChunk>,
        apply_chunks_done_sender: Option<Sender<ApplyChunksDoneMessage>>,
        signer: &Option<Arc<ValidatorSigner>>,
    ) {
        let chunk_header = partial_chunk.cloned_header();
        self.chain.blocks_delay_tracker.mark_chunk_completed(&chunk_header);

        // TODO(#10569) We would like a proper error handling here instead of `expect`.
        let parent_hash = *chunk_header.prev_block_hash();
        let shard_layout = self
            .epoch_manager
            .get_shard_layout_from_prev_block(&parent_hash)
            .expect("Could not obtain shard layout");

        let shard_id = partial_chunk.shard_id();
        let shard_index =
            shard_layout.get_shard_index(shard_id).expect("Could not obtain shard index");
        self.block_production_info
            .record_chunk_collected(partial_chunk.height_created(), shard_index);

        // TODO(#10569) We would like a proper error handling here instead of `expect`.
        persist_chunk(partial_chunk, shard_chunk, self.chain.mut_chain_store())
            .expect("Could not persist chunk");
        // We're marking chunk as accepted.
        self.chain.blocks_with_missing_chunks.accept_chunk(&chunk_header.chunk_hash());
        self.chain.optimistic_block_chunks.add_chunk(&shard_layout, chunk_header);
        // If this was the last chunk that was missing for a block, it will be processed now.
        self.process_blocks_with_missing_chunks(apply_chunks_done_sender, &signer);
        self.maybe_process_optimistic_block();
    }

    /// Called asynchronously when the ShardsManager finishes processing a chunk but the chunk
    /// is invalid.
    pub fn on_invalid_chunk(&mut self, encoded_chunk: EncodedShardChunk) {
        let mut update = self.chain.mut_chain_store().store_update();
        update.save_invalid_chunk(encoded_chunk);
        if let Err(err) = update.commit() {
            error!(target: "client", ?err, "Error saving invalid chunk");
        }
    }

    pub fn sync_block_headers(
        &mut self,
        headers: Vec<BlockHeader>,
        signer: &Option<Arc<ValidatorSigner>>,
    ) -> Result<(), near_chain::Error> {
        if matches!(self.sync_handler.sync_status, SyncStatus::EpochSync(_)) {
            return Err(near_chain::Error::Other(
                "Cannot sync block headers during an epoch sync".to_owned(),
            ));
        };
        let mut challenges = vec![];
        self.chain.sync_block_headers(headers, &mut challenges)?;
        self.send_challenges(challenges, signer);
        self.shards_manager_adapter.send(ShardsManagerRequestFromClient::UpdateChainHeads {
            head: self.chain.head().unwrap(),
            header_head: self.chain.header_head().unwrap(),
        });
        Ok(())
    }

    /// Checks if the latest hash known to Doomslug matches the current head, and updates it if not.
    pub fn check_and_update_doomslug_tip(&mut self) -> Result<(), Error> {
        let tip = self.chain.head()?;

        if tip.last_block_hash != self.doomslug.get_tip().0 {
            // We need to update the doomslug tip
            let last_final_hash =
                *self.chain.get_block_header(&tip.last_block_hash)?.last_final_block();
            let last_final_height = if last_final_hash == CryptoHash::default() {
                self.chain.genesis().height()
            } else {
                self.chain.get_block_header(&last_final_hash)?.height()
            };
            self.doomslug.set_tip(tip.last_block_hash, tip.height, last_final_height);
        }

        Ok(())
    }

    #[cfg(feature = "sandbox")]
    pub fn sandbox_update_tip(&mut self, height: BlockHeight) -> Result<(), Error> {
        let tip = self.chain.head()?;

        let last_final_hash =
            *self.chain.get_block_header(&tip.last_block_hash)?.last_final_block();
        let last_final_height = if last_final_hash == CryptoHash::default() {
            self.chain.genesis().height()
        } else {
            self.chain.get_block_header(&last_final_hash)?.height()
        };
        self.doomslug.set_tip(tip.last_block_hash, height, last_final_height);

        Ok(())
    }

    /// Gets the advanced timestamp delta in nanoseconds for sandbox once it has been fast-forwarded
    #[cfg(feature = "sandbox")]
    pub fn sandbox_delta_time(&self) -> Duration {
        let avg_block_prod_time = (self.config.min_block_production_delay.whole_nanoseconds()
            + self.config.max_block_production_delay.whole_nanoseconds())
            / 2;

        let ns = (self.accrued_fastforward_delta as i128 * avg_block_prod_time)
            .try_into()
            .unwrap_or_else(|_| {
                panic!(
                    "Too high of a delta_height {} to convert into i64",
                    self.accrued_fastforward_delta
                )
            });

        Duration::nanoseconds(ns)
    }

    pub fn send_block_approval(
        &mut self,
        parent_hash: &CryptoHash,
        approval: Approval,
        signer: &Option<Arc<ValidatorSigner>>,
    ) -> Result<(), Error> {
        let next_epoch_id = self.epoch_manager.get_epoch_id_from_prev_block(parent_hash)?;
        let next_block_producer =
            self.epoch_manager.get_block_producer(&next_epoch_id, approval.target_height)?;
        let next_block_producer_id = signer.as_ref().map(|x| x.validator_id());
        if Some(&next_block_producer) == next_block_producer_id {
            self.collect_block_approval(&approval, ApprovalType::SelfApproval, signer);
        } else {
            debug!(target: "client",
                approval_inner = ?approval.inner,
                account_id = ?approval.account_id,
                next_bp = ?next_block_producer,
                target_height = approval.target_height,
                approval_type="PeerApproval",
                "send_block_approval");
            let approval_message = ApprovalMessage::new(approval, next_block_producer);
            self.network_adapter.send(PeerManagerMessageRequest::NetworkRequests(
                NetworkRequests::Approval { approval_message },
            ));
        }

        Ok(())
    }

    /// Gets called when block got accepted.
    /// Only produce chunk if `skip_produce_chunk` is false.
    /// `skip_produce_chunk` is set to true to simulate when there are missing chunks in a block
    fn on_block_accepted_with_optional_chunk_produce(
        &mut self,
        block_hash: CryptoHash,
        status: BlockStatus,
        provenance: Provenance,
        skip_produce_chunk: bool,
        signer: &Option<Arc<ValidatorSigner>>,
    ) {
        let _span = tracing::debug_span!(
            target: "client",
            "on_block_accepted_with_optional_chunk_produce",
            ?block_hash,
            ?status,
            ?provenance,
            skip_produce_chunk,
            is_syncing = self.sync_handler.sync_status.is_syncing(),
            sync_status = ?self.sync_handler.sync_status)
        .entered();
        let block = match self.chain.get_block(&block_hash) {
            Ok(block) => block,
            Err(err) => {
                error!(target: "client", ?err, ?block_hash, "Failed to find block that was just accepted");
                return;
            }
        };

        let _ = self.check_and_update_doomslug_tip();

        // If we produced the block, then it should have already been broadcasted.
        // If received the block from another node then broadcast "header first" to minimize network traffic.
        if provenance == Provenance::NONE {
            let endorsements = self
                .pending_approvals
                .pop(&ApprovalInner::Endorsement(block_hash))
                .unwrap_or_default();
            let skips = self
                .pending_approvals
                .pop(&ApprovalInner::Skip(block.header().height()))
                .unwrap_or_default();

            for (_account_id, (approval, approval_type)) in
                endorsements.into_iter().chain(skips.into_iter())
            {
                self.collect_block_approval(&approval, approval_type, signer);
            }
        }

        if status.is_new_head() {
            let last_final_block = block.header().last_final_block();
            let last_finalized_height = if last_final_block == &CryptoHash::default() {
                self.chain.genesis().height()
            } else {
                self.chain.get_block_header(last_final_block).map_or(0, |header| header.height())
            };
            self.chain.blocks_with_missing_chunks.prune_blocks_below_height(last_finalized_height);

            // send_network_chain_info should be called whenever the chain head changes.
            // See send_network_chain_info() for more details.
            if let Err(err) = self.send_network_chain_info() {
                error!(target: "client", ?err, "Failed to update network chain info");
            }

            // If the next block is the first of the next epoch and the shard
            // layout is changing we need to reshard the transaction pool.
            // TODO make sure transactions don't get added for the old shard
            // layout after the pool resharding
            if self.epoch_manager.is_next_block_epoch_start(&block_hash).unwrap_or(false) {
                let new_shard_layout =
                    self.epoch_manager.get_shard_layout_from_prev_block(&block_hash);
                let old_shard_layout =
                    self.epoch_manager.get_shard_layout_from_prev_block(block.header().prev_hash());
                match (old_shard_layout, new_shard_layout) {
                    (Ok(old_shard_layout), Ok(new_shard_layout)) => {
                        if old_shard_layout != new_shard_layout {
                            self.chunk_producer
                                .sharded_tx_pool
                                .reshard(&old_shard_layout, &new_shard_layout);
                        }
                    }
                    (old_shard_layout, new_shard_layout) => {
                        tracing::warn!(target: "client", ?old_shard_layout, ?new_shard_layout, "failed to check if shard layout is changing");
                    }
                }
            }
        }

        if let Some(signer) = signer.clone() {
            let validator_id = signer.validator_id().clone();

            if !self.reconcile_transaction_pool(validator_id, status, &block) {
                return;
            }

            let can_produce_with_provenance = provenance != Provenance::SYNC;
            let can_produce_with_sync_status = !self.sync_handler.sync_status.is_syncing();
            if can_produce_with_provenance && can_produce_with_sync_status && !skip_produce_chunk {
                self.produce_chunks(&block, &signer);
            } else {
                info!(target: "client", can_produce_with_provenance, can_produce_with_sync_status, skip_produce_chunk, "not producing a chunk");
            }
        }

        // Run shadow chunk validation on the new block, unless it's coming from sync.
        // Syncing has to be fast to catch up with the rest of the chain,
        // applying the chunks would make the sync unworkably slow.
        if provenance != Provenance::SYNC {
            if let Err(err) = self.shadow_validate_block_chunks(&block) {
                tracing::error!(
                    target: "client",
                    ?err,
                    block_hash = ?block.hash(),
                    "block chunks shadow validation failed"
                );
            }
        }

        self.shards_manager_adapter
            .send(ShardsManagerRequestFromClient::CheckIncompleteChunks(*block.hash()));

        self.process_ready_orphan_witnesses_and_clean_old(&block, signer);
    }

    /// Reconcile the transaction pool after processing a block.
    /// returns true if it's ok to proceed to produce chunks
    /// returns false when handling a fork and there is no need to produce chunks
    fn reconcile_transaction_pool(
        &mut self,
        validator_id: AccountId,
        status: BlockStatus,
        block: &Block,
    ) -> bool {
        match status {
            BlockStatus::Next => {
                // If this block immediately follows the current tip, remove
                // transactions from the tx pool.
                self.remove_transactions_for_block(validator_id, block).unwrap_or_default();
            }
            BlockStatus::Fork => {
                // If it's a fork, no need to reconcile transactions or produce chunks.
                return false;
            }
            BlockStatus::Reorg(prev_head) => {
                // If a reorg happened, reintroduce transactions from the
                // previous chain and remove transactions from the new chain.
                let mut reintroduce_head = self.chain.get_block_header(&prev_head).unwrap();
                let mut remove_head = block.header().clone();
                assert_ne!(remove_head.hash(), reintroduce_head.hash());

                let mut to_remove = vec![];
                let mut to_reintroduce = vec![];

                while remove_head.hash() != reintroduce_head.hash() {
                    while remove_head.height() > reintroduce_head.height() {
                        to_remove.push(*remove_head.hash());
                        remove_head =
                            self.chain.get_block_header(remove_head.prev_hash()).unwrap().clone();
                    }
                    while reintroduce_head.height() > remove_head.height()
                        || reintroduce_head.height() == remove_head.height()
                            && reintroduce_head.hash() != remove_head.hash()
                    {
                        to_reintroduce.push(*reintroduce_head.hash());
                        reintroduce_head = self
                            .chain
                            .get_block_header(reintroduce_head.prev_hash())
                            .unwrap()
                            .clone();
                    }
                }

                for to_reintroduce_hash in to_reintroduce {
                    if let Ok(block) = self.chain.get_block(&to_reintroduce_hash) {
                        let block = block.clone();
                        self.reintroduce_transactions_for_block(validator_id.clone(), &block)
                            .unwrap_or_default();
                    }
                }

                for to_remove_hash in to_remove {
                    if let Ok(block) = self.chain.get_block(&to_remove_hash) {
                        let block = block.clone();
                        self.remove_transactions_for_block(validator_id.clone(), &block)
                            .unwrap_or_default();
                    }
                }
            }
        };
        true
    }

    // Produce new chunks
    fn produce_chunks(&mut self, block: &Block, signer: &Arc<ValidatorSigner>) {
        let validator_id = signer.validator_id().clone();
        let _span = debug_span!(
            target: "client",
            "produce_chunks",
            ?validator_id,
            block_height = block.header().height())
        .entered();

        #[cfg(feature = "test_features")]
        match self.chunk_producer.adv_produce_chunks {
            Some(AdvProduceChunksMode::StopProduce) => {
                tracing::info!(
                    target: "adversary",
                    block_height = block.header().height(),
                    "skipping chunk production due to adversary configuration"
                );
                return;
            }
            _ => {}
        };

        let epoch_id =
            self.epoch_manager.get_epoch_id_from_prev_block(block.header().hash()).unwrap();
        for shard_id in self.epoch_manager.shard_ids(&epoch_id).unwrap() {
            let next_height = block.header().height() + 1;
            let epoch_manager = self.epoch_manager.as_ref();
            let chunk_proposer = epoch_manager
                .get_chunk_producer_info(&ChunkProductionKey {
                    epoch_id,
                    height_created: next_height,
                    shard_id,
                })
                .unwrap()
                .take_account_id();
            if &chunk_proposer != &validator_id {
                continue;
            }

            let _span = debug_span!(
                target: "client",
                "on_block_accepted",
                prev_block_hash = ?*block.hash(),
                ?shard_id)
            .entered();
            let _timer = metrics::PRODUCE_AND_DISTRIBUTE_CHUNK_TIME
                .with_label_values(&[&shard_id.to_string()])
                .start_timer();
            let last_header = Chain::get_prev_chunk_header(epoch_manager, block, shard_id).unwrap();
            let result = self.chunk_producer.produce_chunk(
                block,
                &epoch_id,
                last_header.clone(),
                next_height,
                shard_id,
                Some(signer),
                &|tx| {
                    #[cfg(features = "test_features")]
                    match self.adv_produce_chunks {
                        Some(AdvProduceChunksMode::ProduceWithoutTxValidityCheck) => true,
                        _ => chain.transaction_validity_check(block.header().clone())(tx),
                    }
                    #[cfg(not(features = "test_features"))]
                    self.chain.transaction_validity_check(block.header().clone())(tx)
                },
            );
            match result {
                Ok(Some(result)) => {
                    let shard_chunk = self
                        .persist_and_distribute_encoded_chunk(
                            result.chunk,
                            result.encoded_chunk_parts_paths,
                            result.receipts,
                            validator_id.clone(),
                        )
                        .expect("Failed to process produced chunk");
                    if let Err(err) = self.send_chunk_state_witness_to_chunk_validators(
                        &epoch_id,
                        block.header(),
                        &last_header,
                        &shard_chunk,
                        result.transactions_storage_proof,
                        &Some(signer.clone()),
                    ) {
                        tracing::error!(target: "client", ?err, "Failed to send chunk state witness to chunk validators");
                    }
                }
                Ok(None) => {}
                Err(err) => {
                    error!(target: "client", ?err, "Error producing chunk");
                }
            }
        }
    }

    pub fn persist_and_distribute_encoded_chunk(
        &mut self,
        encoded_chunk: EncodedShardChunk,
        merkle_paths: Vec<MerklePath>,
        receipts: Vec<Receipt>,
        validator_id: AccountId,
    ) -> Result<ShardChunk, Error> {
        let (shard_chunk, partial_chunk) = decode_encoded_chunk(
            &encoded_chunk,
            merkle_paths.clone(),
            Some(&validator_id),
            self.epoch_manager.as_ref(),
            &self.shard_tracker,
        )?;
        persist_chunk(
            partial_chunk.clone(),
            Some(shard_chunk.clone()),
            self.chain.mut_chain_store(),
        )?;

        let chunk_header = encoded_chunk.cloned_header();
        if let Some(chunk_distribution) = &self.chunk_distribution_network {
            if chunk_distribution.enabled() {
                let partial_chunk = partial_chunk.clone();
                let mut thread_local_client = chunk_distribution.clone();
                near_performance_metrics::actix::spawn("ChunkDistributionNetwork", async move {
                    if let Err(err) = thread_local_client.publish_chunk(&partial_chunk).await {
                        error!(target: "client", ?err, "Failed to distribute chunk via Chunk Distribution Network");
                    }
                });
            }
        }

        self.chunk_inclusion_tracker
            .mark_chunk_header_ready_for_inclusion(chunk_header, validator_id);
        self.shards_manager_adapter.send(ShardsManagerRequestFromClient::DistributeEncodedChunk {
            partial_chunk,
            encoded_chunk,
            merkle_paths,
            outgoing_receipts: receipts,
        });
        Ok(shard_chunk)
    }

    pub fn request_missing_chunks(
        &mut self,
        blocks_missing_chunks: Vec<BlockMissingChunks>,
        orphans_missing_chunks: Vec<OrphanMissingChunks>,
    ) {
        let _span = debug_span!(
            target: "client",
            "request_missing_chunks",
            ?blocks_missing_chunks,
            ?orphans_missing_chunks)
        .entered();
        if let Some(chunk_distribution) = &self.chunk_distribution_network {
            if chunk_distribution.enabled() {
                return crate::chunk_distribution_network::request_missing_chunks(
                    blocks_missing_chunks,
                    orphans_missing_chunks,
                    chunk_distribution.clone(),
                    &mut self.chain.blocks_delay_tracker,
                    &self.shards_manager_adapter,
                );
            }
        }
        self.p2p_request_missing_chunks(blocks_missing_chunks, orphans_missing_chunks);
    }

    fn p2p_request_missing_chunks(
        &mut self,
        blocks_missing_chunks: Vec<BlockMissingChunks>,
        orphans_missing_chunks: Vec<OrphanMissingChunks>,
    ) {
        for BlockMissingChunks { prev_hash, missing_chunks } in blocks_missing_chunks {
            for chunk in &missing_chunks {
                self.chain.blocks_delay_tracker.mark_chunk_requested(chunk);
            }
            self.shards_manager_adapter.send(ShardsManagerRequestFromClient::RequestChunks {
                chunks_to_request: missing_chunks,
                prev_hash,
            });
        }

        for OrphanMissingChunks { missing_chunks, epoch_id, ancestor_hash } in
            orphans_missing_chunks
        {
            for chunk in &missing_chunks {
                self.chain.blocks_delay_tracker.mark_chunk_requested(chunk);
            }
            self.shards_manager_adapter.send(
                ShardsManagerRequestFromClient::RequestChunksForOrphan {
                    chunks_to_request: missing_chunks,
                    epoch_id,
                    ancestor_hash,
                },
            );
        }
    }

    /// Check if any block with missing chunks is ready to be processed
    pub fn process_blocks_with_missing_chunks(
        &mut self,
        apply_chunks_done_sender: Option<Sender<ApplyChunksDoneMessage>>,
        signer: &Option<Arc<ValidatorSigner>>,
    ) {
        let _span = debug_span!(target: "client", "process_blocks_with_missing_chunks").entered();
        let me = signer.as_ref().map(|signer| signer.validator_id());
        let mut blocks_processing_artifacts = BlockProcessingArtifact::default();
        self.chain.check_blocks_with_missing_chunks(
            &me.map(|x| x.clone()),
            &mut blocks_processing_artifacts,
            apply_chunks_done_sender,
        );
        self.process_block_processing_artifact(blocks_processing_artifacts, signer);
    }

    pub fn maybe_process_optimistic_block(&mut self) {
        let Some((block, chunks)) = self.chain.optimistic_block_chunks.take_latest_ready_block()
        else {
            return;
        };

        let signer = self.validator_signer.get();
        let me = signer.as_ref().map(|signer| signer.validator_id());
        let prev_block_hash = *block.prev_block_hash();
        let block_hash = *block.hash();
        let block_height = block.height();
        let apply_chunks_done_sender = self.myself_sender.apply_chunks_done.clone();
        match self.chain.process_optimistic_block(
            &me.map(|x| x.clone()),
            block,
            chunks,
            apply_chunks_done_sender,
        ) {
            Ok(()) => {
                info!(
                    target: "chain", prev_block_hash = ?prev_block_hash,
                    hash = ?block_hash, height = block_height,
                    "Processed optimistic block"
                );
            }
            Err(err) => {
                warn!(
                    target: "chain", err = ?err,
                    prev_block_hash = ?prev_block_hash,
                    hash = ?block_hash, height = block_height,
                    "Failed to process optimistic block"
                );
            }
        }
    }

    pub fn is_validator(&self, epoch_id: &EpochId, signer: &Option<Arc<ValidatorSigner>>) -> bool {
        match signer {
            None => false,
            Some(signer) => {
                let account_id = signer.validator_id();
                match self.epoch_manager.get_validator_by_account_id(epoch_id, account_id) {
                    Ok(validator_stake) => validator_stake.take_public_key() == signer.public_key(),
                    Err(_) => false,
                }
            }
        }
    }

    fn handle_process_approval_error(
        &mut self,
        approval: &Approval,
        approval_type: ApprovalType,
        check_validator: bool,
        error: near_chain::Error,
    ) {
        let is_validator = |epoch_id, account_id, epoch_manager: &dyn EpochManagerAdapter| {
            epoch_manager.get_validator_by_account_id(epoch_id, account_id).is_ok()
        };
        if let near_chain::Error::DBNotFoundErr(_) = error {
            if check_validator {
                let head = unwrap_or_return!(self.chain.head());
                if !is_validator(&head.epoch_id, &approval.account_id, self.epoch_manager.as_ref())
                    && !is_validator(
                        &head.next_epoch_id,
                        &approval.account_id,
                        self.epoch_manager.as_ref(),
                    )
                {
                    return;
                }
            }
            let mut entry =
                self.pending_approvals.pop(&approval.inner).unwrap_or_else(|| HashMap::new());
            entry.insert(approval.account_id.clone(), (approval.clone(), approval_type));
            self.pending_approvals.put(approval.inner.clone(), entry);
        }
    }

    /// Collects block approvals.
    ///
    /// We send the approval to doomslug given the epoch of the current tip iff:
    ///  1. We are the block producer for the target height in the tip's epoch;
    ///  2. The signature matches that of the account;
    /// If we are not the block producer, but we also don't know the previous block, we add the
    /// approval to `pending_approvals`, since it could be that the approval is from the next epoch.
    ///
    /// # Arguments
    /// * `approval` - the approval to be collected
    /// * `approval_type`  - whether the approval was just produced by us (in which case skip validation,
    ///                      only check whether we are the next block producer and store in Doomslug)
    pub fn collect_block_approval(
        &mut self,
        approval: &Approval,
        approval_type: ApprovalType,
        signer: &Option<Arc<ValidatorSigner>>,
    ) {
        let Approval { inner, account_id, target_height, signature } = approval;
        debug!(target: "client",
            approval_inner=?inner,
            account_id=?account_id,
            target_height=target_height,
            approval_type=?approval_type,
            "collect_block_approval");
        let parent_hash = match inner {
            ApprovalInner::Endorsement(parent_hash) => *parent_hash,
            ApprovalInner::Skip(parent_height) => {
                match self.chain.chain_store().get_all_block_hashes_by_height(*parent_height) {
                    Ok(hashes) => {
                        // If there is more than one block at the height, all of them will be
                        // eligible to build the next block on, so we just pick one.
                        let hash = hashes.values().flatten().next();
                        match hash {
                            Some(hash) => *hash,
                            None => {
                                self.handle_process_approval_error(
                                    approval,
                                    approval_type,
                                    true,
                                    near_chain::Error::DBNotFoundErr(format!(
                                        "Cannot find any block on height {}",
                                        parent_height
                                    )),
                                );
                                return;
                            }
                        }
                    }
                    Err(e) => {
                        self.handle_process_approval_error(approval, approval_type, true, e);
                        return;
                    }
                }
            }
        };

        let next_block_epoch_id =
            match self.epoch_manager.get_epoch_id_from_prev_block(&parent_hash) {
                Err(e) => {
                    self.handle_process_approval_error(approval, approval_type, true, e.into());
                    return;
                }
                Ok(next_epoch_id) => next_epoch_id,
            };

        if let ApprovalType::PeerApproval(_) = approval_type {
            // Check signature is correct for given validator.
            // Note that on the epoch boundary the blocks contain approvals from both the current
            // and the next epoch. Here we try to fetch the validator for the epoch of the next block,
            // if we succeed, it must use the key from that epoch, and thus we use the epoch of the
            // next block below when verifying the signature. Otherwise, if the block producer doesn't
            // exist in the epoch of the next block, we use the epoch after next to validate the
            // signature. We don't care here if the block is actually on the epochs boundary yet,
            // `Doomslug::on_approval_message` below will handle it.
            let validator_epoch_id = match self
                .epoch_manager
                .get_validator_by_account_id(&next_block_epoch_id, account_id)
            {
                Ok(_) => next_block_epoch_id,
                Err(EpochError::NotAValidator(_, _)) => {
                    match self.epoch_manager.get_next_epoch_id_from_prev_block(&parent_hash) {
                        Ok(next_block_next_epoch_id) => next_block_next_epoch_id,
                        Err(_) => return,
                    }
                }
                _ => return,
            };
            match self.epoch_manager.verify_validator_signature(
                &validator_epoch_id,
                account_id,
                Approval::get_data_for_sig(inner, *target_height).as_ref(),
                signature,
            ) {
                Ok(true) => {}
                _ => return,
            }
        }

        let is_block_producer =
            match self.epoch_manager.get_block_producer(&next_block_epoch_id, *target_height) {
                Err(_) => false,
                Ok(target_block_producer) => {
                    Some(&target_block_producer) == signer.as_ref().map(|x| x.validator_id())
                }
            };

        if !is_block_producer {
            match self.chain.get_block_header(&parent_hash) {
                Ok(_) => {
                    // If we know the header, then either the parent_hash is the tip, and we are
                    // not the block producer for the corresponding height on top of the tip, or
                    // the parent_hash is not the tip, and then we will never build on top of it.
                    // Either way, this approval is of no use for us.
                    return;
                }
                Err(e) => {
                    self.handle_process_approval_error(approval, approval_type, false, e);
                    return;
                }
            };
        }

        let block_producer_stakes =
            match self.epoch_manager.get_epoch_block_approvers_ordered(&parent_hash) {
                Ok(block_producer_stakes) => block_producer_stakes,
                Err(err) => {
                    error!(target: "client", ?err, "Block approval error");
                    return;
                }
            };
        self.doomslug.on_approval_message(approval, &block_producer_stakes);
    }

    /// Forwards given transaction to upcoming validators.
    fn forward_tx(
        &self,
        epoch_id: &EpochId,
        tx: &SignedTransaction,
        signer: &Option<Arc<ValidatorSigner>>,
    ) -> Result<(), Error> {
        let shard_id = account_id_to_shard_id(
            self.epoch_manager.as_ref(),
            tx.transaction.signer_id(),
            epoch_id,
        )?;
        // Use the header head to make sure the list of validators is as
        // up-to-date as possible.
        let head = self.chain.header_head()?;
        let maybe_next_epoch_id = self.get_next_epoch_id_if_at_boundary(&head)?;

        let mut validators = HashSet::new();
        for horizon in (2..=self.config.tx_routing_height_horizon)
            .chain(vec![self.config.tx_routing_height_horizon * 2].into_iter())
        {
            let target_height = head.height + horizon - 1;
            let validator = self
                .epoch_manager
                .get_chunk_producer_info(&ChunkProductionKey {
                    epoch_id: *epoch_id,
                    height_created: target_height,
                    shard_id,
                })?
                .take_account_id();
            validators.insert(validator);
            if let Some(next_epoch_id) = &maybe_next_epoch_id {
                let next_shard_id = account_id_to_shard_id(
                    self.epoch_manager.as_ref(),
                    tx.transaction.signer_id(),
                    next_epoch_id,
                )?;
                let validator = self
                    .epoch_manager
                    .get_chunk_producer_info(&ChunkProductionKey {
                        epoch_id: *next_epoch_id,
                        height_created: target_height,
                        shard_id: next_shard_id,
                    })?
                    .take_account_id();
                validators.insert(validator);
            }
        }

        if let Some(account_id) = signer.as_ref().map(|bp| bp.validator_id()) {
            validators.remove(account_id);
        }
        for validator in validators {
            let tx_hash = tx.get_hash();
            trace!(target: "client", me = ?signer.as_ref().map(|bp| bp.validator_id()), ?tx_hash, ?validator, ?shard_id, "Routing a transaction");

            // Send message to network to actually forward transaction.
            self.network_adapter.send(PeerManagerMessageRequest::NetworkRequests(
                NetworkRequests::ForwardTx(validator, tx.clone()),
            ));
        }

        Ok(())
    }

    /// Submits the transaction for future inclusion into the chain.
    ///
    /// If accepted, it will be added to the transaction pool and possibly forwarded to another
    /// validator.
    #[must_use]
    pub fn process_tx(
        &mut self,
        tx: SignedTransaction,
        is_forwarded: bool,
        check_only: bool,
    ) -> ProcessTxResponse {
        let signer = self.validator_signer.get();
        unwrap_or_return!(self.process_tx_internal(&tx, is_forwarded, check_only, &signer), {
            let me = signer.as_ref().map(|signer| signer.validator_id());
            warn!(target: "client", ?me, ?tx, "Dropping tx");
            ProcessTxResponse::NoResponse
        })
    }

    /// If we are close to epoch boundary, return next epoch id, otherwise return None.
    fn get_next_epoch_id_if_at_boundary(&self, head: &Tip) -> Result<Option<EpochId>, Error> {
        let next_epoch_started =
            self.epoch_manager.is_next_block_epoch_start(&head.last_block_hash)?;
        if next_epoch_started {
            return Ok(None);
        }
        let next_epoch_estimated_height =
            self.epoch_manager.get_epoch_start_height(&head.last_block_hash)?
                + self.config.epoch_length;

        let epoch_boundary_possible =
            head.height + self.config.tx_routing_height_horizon >= next_epoch_estimated_height;
        if epoch_boundary_possible {
            Ok(Some(self.epoch_manager.get_next_epoch_id_from_prev_block(&head.last_block_hash)?))
        } else {
            Ok(None)
        }
    }

    /// If we're a validator in one of the next few chunks, but epoch switch could happen soon,
    /// we forward to a validator from next epoch.
    fn possibly_forward_tx_to_next_epoch(
        &mut self,
        tx: &SignedTransaction,
        signer: &Option<Arc<ValidatorSigner>>,
    ) -> Result<(), Error> {
        let head = self.chain.head()?;
        if let Some(next_epoch_id) = self.get_next_epoch_id_if_at_boundary(&head)? {
            self.forward_tx(&next_epoch_id, tx, signer)?;
        } else {
            self.forward_tx(&head.epoch_id, tx, signer)?;
        }
        Ok(())
    }

    /// Process transaction and either add it to the mempool or return to redirect to another validator.
    fn process_tx_internal(
        &mut self,
        tx: &SignedTransaction,
        is_forwarded: bool,
        check_only: bool,
        signer: &Option<Arc<ValidatorSigner>>,
    ) -> Result<ProcessTxResponse, Error> {
        let head = self.chain.head()?;
        let me = signer.as_ref().map(|vs| vs.validator_id());
        let cur_block = self.chain.get_head_block()?;
        let cur_block_header = cur_block.header();
        // here it is fine to use `cur_block_header` as it is a best effort estimate. If the transaction
        // were to be included, the block that the chunk points to will have height >= height of
        // `cur_block_header`.
        if let Err(e) = self
            .chain
            .chain_store()
            .check_transaction_validity_period(&cur_block_header, tx.transaction.block_hash())
        {
            debug!(target: "client", ?tx, "Invalid tx: expired or from a different fork");
            return Ok(ProcessTxResponse::InvalidTx(e));
        }
        let gas_price = cur_block_header.next_gas_price();
        let epoch_id = self.epoch_manager.get_epoch_id_from_prev_block(&head.last_block_hash)?;
        let shard_layout = self.runtime_adapter.get_shard_layout(&epoch_id)?;
        let receiver_shard = shard_layout.account_id_to_shard_id(tx.transaction.receiver_id());
        let receiver_congestion_info =
            cur_block.block_congestion_info().get(&receiver_shard).copied();
        let protocol_version = self.epoch_manager.get_epoch_protocol_version(&epoch_id)?;

        if let Err(err) = self.runtime_adapter.validate_tx(
            gas_price,
            None,
            &shard_layout,
            tx,
            true,
            protocol_version,
            receiver_congestion_info,
        ) {
            debug!(target: "client", tx_hash = ?tx.get_hash(), ?err, "Invalid tx during basic validation");
            return Ok(ProcessTxResponse::InvalidTx(err));
        }

<<<<<<< HEAD
        let shard_id = shard_layout.account_id_to_shard_id(tx.transaction.signer_id());
        let care_about_shard =
            self.shard_tracker.care_about_shard(me, &head.last_block_hash, shard_id, true);
        let will_care_about_shard =
            self.shard_tracker.will_care_about_shard(me, &head.last_block_hash, shard_id, true);

        if care_about_shard || will_care_about_shard {
            let shard_uid = ShardUId::from_shard_id_and_layout(shard_id, &shard_layout);
=======
        let shard_id = account_id_to_shard_id(
            self.epoch_manager.as_ref(),
            tx.transaction.signer_id(),
            &epoch_id,
        )?;
        let cares_about_shard =
            self.shard_tracker.cares_about_shard(me, &head.last_block_hash, shard_id, true);
        let will_care_about_shard =
            self.shard_tracker.will_care_about_shard(me, &head.last_block_hash, shard_id, true);

        if cares_about_shard || will_care_about_shard {
            let shard_uid = shard_id_to_uid(self.epoch_manager.as_ref(), shard_id, &epoch_id)?;
>>>>>>> 53ccad3d
            let state_root = match self.chain.get_chunk_extra(&head.last_block_hash, &shard_uid) {
                Ok(chunk_extra) => *chunk_extra.state_root(),
                Err(_) => {
                    // Not being able to fetch a state root most likely implies that we haven't
                    //     caught up with the next epoch yet.
                    if is_forwarded {
                        return Err(Error::Other("Node has not caught up yet".to_string()));
                    } else {
                        self.forward_tx(&epoch_id, tx, signer)?;
                        return Ok(ProcessTxResponse::RequestRouted);
                    }
                }
            };
            if let Err(err) = self.runtime_adapter.validate_tx(
                gas_price,
                Some(state_root),
                &shard_layout,
                tx,
                false,
                protocol_version,
                receiver_congestion_info,
            ) {
                debug!(target: "client", ?err, "Invalid tx");
                return Ok(ProcessTxResponse::InvalidTx(err));
            }
            if check_only {
                return Ok(ProcessTxResponse::ValidTx);
            }
            // Transactions only need to be recorded if the node is a validator.
            if me.is_some() {
                match self.chunk_producer.sharded_tx_pool.insert_transaction(shard_uid, tx.clone())
                {
                    InsertTransactionResult::Success => {
                        trace!(target: "client", ?shard_uid, tx_hash = ?tx.get_hash(), "Recorded a transaction.");
                    }
                    InsertTransactionResult::Duplicate => {
                        trace!(target: "client", ?shard_uid, tx_hash = ?tx.get_hash(), "Duplicate transaction, not forwarding it.");
                        return Ok(ProcessTxResponse::ValidTx);
                    }
                    InsertTransactionResult::NoSpaceLeft => {
                        if is_forwarded {
                            trace!(target: "client", ?shard_uid, tx_hash = ?tx.get_hash(), "Transaction pool is full, dropping the transaction.");
                        } else {
                            trace!(target: "client", ?shard_uid, tx_hash = ?tx.get_hash(), "Transaction pool is full, trying to forward the transaction.");
                        }
                    }
                }
            }

            // Active validator:
            //   possibly forward to next epoch validators
            // Not active validator:
            //   forward to current epoch validators,
            //   possibly forward to next epoch validators
            if self.active_validator(shard_id, signer)? {
                trace!(target: "client", account = ?me, ?shard_id, tx_hash = ?tx.get_hash(), is_forwarded, "Recording a transaction.");
                metrics::TRANSACTION_RECEIVED_VALIDATOR.inc();

                if !is_forwarded {
                    self.possibly_forward_tx_to_next_epoch(tx, signer)?;
                }
                return Ok(ProcessTxResponse::ValidTx);
            }
            if !is_forwarded {
                trace!(target: "client", ?shard_id, tx_hash = ?tx.get_hash(), "Forwarding a transaction.");
                metrics::TRANSACTION_RECEIVED_NON_VALIDATOR.inc();
                self.forward_tx(&epoch_id, tx, signer)?;
                return Ok(ProcessTxResponse::RequestRouted);
            }
            trace!(target: "client", ?shard_id, tx_hash = ?tx.get_hash(), "Non-validator received a forwarded transaction, dropping it.");
            metrics::TRANSACTION_RECEIVED_NON_VALIDATOR_FORWARDED.inc();
            return Ok(ProcessTxResponse::NoResponse);
        }

        if check_only {
            return Ok(ProcessTxResponse::DoesNotTrackShard);
        }
        if is_forwarded {
            // Received forwarded transaction but we are not tracking the shard
            debug!(target: "client", ?me, ?shard_id, tx_hash = ?tx.get_hash(), "Received forwarded transaction but no tracking shard");
            return Ok(ProcessTxResponse::NoResponse);
        }
        // We are not tracking this shard, so there is no way to validate this tx. Just rerouting.
        self.forward_tx(&epoch_id, tx, signer).map(|()| ProcessTxResponse::RequestRouted)
    }

    /// Determine if I am a validator in next few blocks for specified shard, assuming epoch doesn't change.
    fn active_validator(
        &self,
        shard_id: ShardId,
        signer: &Option<Arc<ValidatorSigner>>,
    ) -> Result<bool, Error> {
        let head = self.chain.head()?;
        let epoch_id = self.epoch_manager.get_epoch_id_from_prev_block(&head.last_block_hash)?;

        let account_id = if let Some(vs) = signer.as_ref() {
            vs.validator_id()
        } else {
            return Ok(false);
        };

        for i in 1..=self.config.tx_routing_height_horizon {
            let chunk_producer = self
                .epoch_manager
                .get_chunk_producer_info(&ChunkProductionKey {
                    epoch_id,
                    height_created: head.height + i,
                    shard_id,
                })?
                .take_account_id();
            if &chunk_producer == account_id {
                return Ok(true);
            }
        }
        Ok(false)
    }

    /// Find the sync hash. Most of the time it will already be set in `state_sync_info`. If not, try to find it,
    /// and set the corresponding field in `state_sync_info`.
    fn get_catchup_sync_hash_v1(
        &mut self,
        state_sync_info: &mut StateSyncInfoV1,
        epoch_first_block: &CryptoHash,
    ) -> Result<Option<CryptoHash>, Error> {
        if state_sync_info.sync_hash.is_some() {
            return Ok(state_sync_info.sync_hash);
        }

        if let Some(sync_hash) = self.chain.get_sync_hash(epoch_first_block)? {
            state_sync_info.sync_hash = Some(sync_hash);
            let mut update = self.chain.mut_chain_store().store_update();
            // note that iterate_state_sync_infos() collects everything into a Vec, so we're not
            // actually writing to the DB while actively iterating this column
            update.add_state_sync_info(StateSyncInfo::V1(state_sync_info.clone()));
            // TODO: would be nice to be able to propagate context up the call stack so we can just log
            // once at the top with all the info. Otherwise this error will look very cryptic
            update.commit()?;
        }
        Ok(state_sync_info.sync_hash)
    }

    /// Find the sync hash. If syncing to the old epoch's state, it's always set. If syncing to
    /// the current epoch's state, it might not yet be known, in which case we try to find it.
    fn get_catchup_sync_hash(
        &mut self,
        state_sync_info: &mut StateSyncInfo,
        epoch_first_block: &CryptoHash,
    ) -> Result<Option<CryptoHash>, Error> {
        match state_sync_info {
            StateSyncInfo::V0(info) => Ok(Some(info.sync_hash)),
            StateSyncInfo::V1(info) => self.get_catchup_sync_hash_v1(info, epoch_first_block),
        }
    }

    /// Walks through all the ongoing state syncs for future epochs and processes them
    pub fn run_catchup(
        &mut self,
        highest_height_peers: &[HighestHeightPeerInfo],
        block_catch_up_task_scheduler: &Sender<BlockCatchUpRequest>,
        apply_chunks_done_sender: Option<Sender<ApplyChunksDoneMessage>>,
        signer: &Option<Arc<ValidatorSigner>>,
    ) -> Result<(), Error> {
        let _span = debug_span!(target: "sync", "run_catchup").entered();
        let me = signer.as_ref().map(|x| x.validator_id().clone());

        for (epoch_first_block, mut state_sync_info) in
            self.chain.chain_store().iterate_state_sync_infos()?
        {
            assert_eq!(&epoch_first_block, state_sync_info.epoch_first_block());

            let block_header = self.chain.get_block(&epoch_first_block)?.header().clone();
            let epoch_id = block_header.epoch_id();

            let sync_hash = self.get_catchup_sync_hash(&mut state_sync_info, &epoch_first_block)?;
            let Some(sync_hash) = sync_hash else { continue };

            let CatchupState { state_sync, sync_status: status, catchup } = self
                .catchup_state_syncs
                .entry(sync_hash)
                .or_insert_with(|| {
                    tracing::debug!(target: "client", ?epoch_first_block, ?sync_hash, "inserting new state sync");
                    CatchupState {
                        state_sync: StateSync::new(
                            self.clock.clone(),
                            self.runtime_adapter.store().clone(),
                            self.epoch_manager.clone(),
                            self.runtime_adapter.clone(),
                            self.network_adapter.clone().into_sender(),
                            self.config.state_sync_external_timeout,
                            self.config.state_sync_p2p_timeout,
                            self.config.state_sync_retry_backoff,
                            self.config.state_sync_external_backoff,
                            &self.config.chain_id,
                            &self.config.state_sync.sync,
                            self.chain_sender_for_state_sync.clone(),
                            self.state_sync_future_spawner.clone(),
                            true,
                        ),
                        sync_status: StateSyncStatus {
                            sync_hash,
                            sync_status: HashMap::new(),
                            download_tasks: Vec::new(),
                            computation_tasks: Vec::new(),
                        },
                        catchup: BlocksCatchUpState::new(sync_hash, *epoch_id),
                    }
                });

            debug!(target: "catchup", ?me, ?sync_hash, progress_per_shard = ?status.sync_status, "Catchup");

            // Initialize the new shard sync to contain the shards to split at
            // first. It will get updated with the shard sync download status
            // for other shards later.
            match state_sync.run(
                sync_hash,
                status,
                highest_height_peers,
                state_sync_info.shards(),
            )? {
                StateSyncResult::InProgress => {}
                StateSyncResult::Completed => {
                    debug!(target: "catchup", "state sync completed now catch up blocks");
                    self.chain.catchup_blocks_step(
                        &me,
                        &sync_hash,
                        catchup,
                        block_catch_up_task_scheduler,
                    )?;

                    if catchup.is_finished() {
                        let mut block_processing_artifacts = BlockProcessingArtifact::default();

                        self.chain.finish_catchup_blocks(
                            &me,
                            &epoch_first_block,
                            &sync_hash,
                            &mut block_processing_artifacts,
                            apply_chunks_done_sender.clone(),
                            &catchup.done_blocks,
                        )?;

                        self.process_block_processing_artifact(block_processing_artifacts, &signer);
                    }
                }
            }
        }

        Ok(())
    }

    /// When accepting challenge, we verify that it's valid given signature with current validators.
    pub fn process_challenge(&mut self, _challenge: Challenge) -> Result<(), Error> {
        // TODO(2445): Enable challenges when they are working correctly.
        //        if self.challenges.contains_key(&challenge.hash) {
        //            return Ok(());
        //        }
        //        debug!(target: "client", "Received challenge: {:?}", challenge);
        //        let head = self.chain.head()?;
        //        if self.runtime_adapter.verify_validator_or_fisherman_signature(
        //            &head.epoch_id,
        //            &head.prev_block_hash,
        //            &challenge.account_id,
        //            challenge.hash.as_ref(),
        //            &challenge.signature,
        //        )? {
        //            // If challenge is not double sign, we should process it right away to invalidate the chain.
        //            match challenge.body {
        //                ChallengeBody::BlockDoubleSign(_) => {}
        //                _ => {
        //                    self.chain.process_challenge(&challenge);
        //                }
        //            }
        //            self.challenges.insert(challenge.hash, challenge);
        //        }
        Ok(())
    }
}

/* implements functions used to communicate with network */
impl Client {
    pub fn request_block(&self, hash: CryptoHash, peer_id: PeerId) {
        let _span = debug_span!(target: "client", "request_block", ?hash, ?peer_id).entered();
        match self.chain.block_exists(&hash) {
            Ok(false) => {
                self.network_adapter.send(PeerManagerMessageRequest::NetworkRequests(
                    NetworkRequests::BlockRequest { hash, peer_id },
                ));
            }
            Ok(true) => {
                debug!(target: "client", ?hash, "send_block_request_to_peer: block already known")
            }
            Err(err) => {
                error!(target: "client", ?hash, ?err, "send_block_request_to_peer: failed to check block exists")
            }
        }
    }

    pub fn ban_peer(&self, peer_id: PeerId, ban_reason: ReasonForBan) {
        self.network_adapter.send(PeerManagerMessageRequest::NetworkRequests(
            NetworkRequests::BanPeer { peer_id, ban_reason },
        ));
    }
}

impl Client {
    /// Each epoch defines a set of important accounts: block producers, chunk producers,
    /// approvers. Low-latency reliable communication between those accounts is critical,
    /// so that the blocks can be produced on time. This function computes the set of
    /// important accounts (aka TIER1 accounts) so that it can be fed to PeerManager, which
    /// will take care of the traffic prioritization.
    ///
    /// It returns both TIER1 accounts for both current epoch (according to the `tip`)
    /// and the next epoch, so that the PeerManager can establish the priority connections
    /// in advance (before the epoch starts and they are actually needed).
    ///
    /// The result of the last call to get_tier1_accounts() is cached, so that it is not recomputed
    /// if the current epoch didn't change since the last call. In particular SetChainInfo is being
    /// send after processing each block (order of seconds), while the epoch changes way less
    /// frequently (order of hours).
    fn get_tier1_accounts(&mut self, tip: &Tip) -> Result<Arc<AccountKeys>, Error> {
        match &self.tier1_accounts_cache {
            Some(it) if it.0 == tip.epoch_id => return Ok(it.1.clone()),
            _ => {}
        }

        let _guard =
            tracing::debug_span!(target: "client", "get_tier1_accounts(): recomputing").entered();

        // What we really need are: chunk producers, block producers and block approvers for
        // this epoch and the beginning of the next epoch (so that all required connections are
        // established in advance). Note that block producers and block approvers are not
        // exactly the same - last blocks of this epoch will also need to be signed by the
        // block producers of the next epoch. On the other hand, block approvers
        // of the next epoch will also include block producers of the N+2 epoch (which we
        // definitely don't need to connect to right now). Still, as long as there is no big churn
        // in the set of block producers, it doesn't make much difference.
        //
        // With the current implementation we just fetch chunk producers and block producers
        // of this and the next epoch (which covers what we need, as described above), but may
        // require some tuning in the future. In particular, if we decide that connecting to
        // block & chunk producers of the next epoch is too expensive, we can postpone it
        // till almost the end of this epoch.
        let mut account_keys = AccountKeys::new();
        for epoch_id in [&tip.epoch_id, &tip.next_epoch_id] {
            // We assume here that calls to get_epoch_chunk_producers and get_epoch_block_producers_ordered
            // are cheaper than block processing (and that they will work with both this and
            // the next epoch). The caching on top of that (in tier1_accounts_cache field) is just
            // a defense in depth, based on the previous experience with expensive
            // EpochManagerAdapter::get_validators_info call.
            for cp in self.epoch_manager.get_epoch_chunk_producers(epoch_id)? {
                account_keys
                    .entry(cp.account_id().clone())
                    .or_default()
                    .insert(cp.public_key().clone());
            }
            for bp in self.epoch_manager.get_epoch_block_producers_ordered(epoch_id)? {
                account_keys
                    .entry(bp.account_id().clone())
                    .or_default()
                    .insert(bp.public_key().clone());
            }
        }
        let account_keys = Arc::new(account_keys);
        self.tier1_accounts_cache = Some((tip.epoch_id, account_keys.clone()));
        Ok(account_keys)
    }

    /// send_network_chain_info sends ChainInfo to PeerManagerActor.
    /// ChainInfo contains chain information relevant to p2p networking.
    /// It is expected to be called every time the head of the chain changes (or more often).
    /// Subsequent calls will probably re-send to PeerManagerActor a lot of redundant
    /// information (for example epoch-related data changes way less often than chain head
    /// changes), but that's fine - we avoid recomputing rarely changing data in ChainInfo by caching it.
    /// The condition to call this function is simple - every time chain head changes -
    /// which hopefully will make it hard to forget to call it. And even if there is some
    /// corner case not covered - since blocks are sent frequently (every few seconds),
    /// the POV of Client and PeerManagerActor will be desynchronized only for a short time.
    ///
    /// TODO(gprusak): consider making send_network_chain_info accept chain Tip as an argument
    /// to underline that it is expected to be called whenever Tip changes. Currently
    /// self.chain.head() is fallible for some reason, so calling it at the
    /// send_network_chain_info() call site would be ugly (we just log the error).
    /// In theory we should already have the tip at the call-site, eg from
    /// check_And_update_doomslug_tip, but that would require a bigger refactor.
    pub(crate) fn send_network_chain_info(&mut self) -> Result<(), Error> {
        let tip = self.chain.head()?;
        // convert config tracked shards
        // runtime will track all shards if config tracked shards is not empty
        // https://github.com/near/nearcore/issues/4930
        let tracked_shards = if self.config.tracked_shards.is_empty() {
            vec![]
        } else {
            self.epoch_manager.shard_ids(&tip.epoch_id)?
        };
        let tier1_accounts = self.get_tier1_accounts(&tip)?;
        let block = self.chain.get_block(&tip.last_block_hash)?;
        self.network_adapter.send(SetChainInfo(ChainInfo {
            block,
            tracked_shards,
            tier1_accounts,
        }));
        Ok(())
    }
}

impl Client {
    pub fn get_catchup_status(&self) -> Result<Vec<CatchupStatusView>, near_chain::Error> {
        let mut ret = vec![];
        for (sync_hash, CatchupState { sync_status, catchup, .. }) in
            self.catchup_state_syncs.iter()
        {
            let sync_block_height = self.chain.get_block_header(sync_hash)?.height();
            let shard_sync_status: HashMap<_, _> = sync_status
                .sync_status
                .iter()
                .map(|(shard_id, state)| (*shard_id, state.to_string()))
                .collect();
            ret.push(CatchupStatusView {
                sync_block_hash: *sync_hash,
                sync_block_height,
                shard_sync_status,
                blocks_to_catchup: self.chain.get_block_catchup_status(catchup),
            });
        }
        Ok(ret)
    }
}<|MERGE_RESOLUTION|>--- conflicted
+++ resolved
@@ -2230,29 +2230,14 @@
             return Ok(ProcessTxResponse::InvalidTx(err));
         }
 
-<<<<<<< HEAD
         let shard_id = shard_layout.account_id_to_shard_id(tx.transaction.signer_id());
-        let care_about_shard =
-            self.shard_tracker.care_about_shard(me, &head.last_block_hash, shard_id, true);
-        let will_care_about_shard =
-            self.shard_tracker.will_care_about_shard(me, &head.last_block_hash, shard_id, true);
-
-        if care_about_shard || will_care_about_shard {
-            let shard_uid = ShardUId::from_shard_id_and_layout(shard_id, &shard_layout);
-=======
-        let shard_id = account_id_to_shard_id(
-            self.epoch_manager.as_ref(),
-            tx.transaction.signer_id(),
-            &epoch_id,
-        )?;
         let cares_about_shard =
             self.shard_tracker.cares_about_shard(me, &head.last_block_hash, shard_id, true);
         let will_care_about_shard =
             self.shard_tracker.will_care_about_shard(me, &head.last_block_hash, shard_id, true);
 
         if cares_about_shard || will_care_about_shard {
-            let shard_uid = shard_id_to_uid(self.epoch_manager.as_ref(), shard_id, &epoch_id)?;
->>>>>>> 53ccad3d
+            let shard_uid = ShardUId::from_shard_id_and_layout(shard_id, &shard_layout);
             let state_root = match self.chain.get_chunk_extra(&head.last_block_hash, &shard_uid) {
                 Ok(chunk_extra) => *chunk_extra.state_root(),
                 Err(_) => {
