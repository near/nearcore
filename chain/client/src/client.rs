--- conflicted
+++ resolved
@@ -391,13 +391,7 @@
             encoded_chunk.chunk_hash().0,
         );
 
-<<<<<<< HEAD
-        Ok(Some((encoded_chunk, merkle_paths, receipts)))
-=======
-        self.shards_mgr.distribute_encoded_chunk(encoded_chunk, outgoing_receipts);
-
-        Ok(())
->>>>>>> b1a84663
+        Ok(Some((encoded_chunk, merkle_paths, outgoing_receipts)))
     }
 
     pub fn process_block(
