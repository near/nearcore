//! Client is responsible for tracking the chain, chunks, and producing them when needed.
//! This client works completely synchronously and must be operated by some async actor outside.

use crate::chunk_distribution_network::{ChunkDistributionClient, ChunkDistributionNetwork};
use crate::chunk_inclusion_tracker::ChunkInclusionTracker;
use crate::debug::BlockProductionTracker;
use crate::debug::PRODUCTION_TIMES_CACHE_SIZE;
use crate::stateless_validation::chunk_endorsement::ChunkEndorsementTracker;
use crate::stateless_validation::chunk_validator::ChunkValidator;
use crate::stateless_validation::partial_witness::partial_witness_actor::PartialWitnessSenderForClient;
use crate::sync::adapter::SyncShardInfo;
use crate::sync::block::BlockSync;
use crate::sync::header::HeaderSync;
use crate::sync::state::{StateSync, StateSyncResult};
use crate::SyncAdapter;
use crate::SyncMessage;
use crate::{metrics, SyncStatus};
use itertools::Itertools;
use near_async::futures::{AsyncComputationSpawner, FutureSpawner};
use near_async::messaging::IntoSender;
use near_async::messaging::{CanSend, Sender};
use near_async::time::{Clock, Duration, Instant};
use near_chain::chain::{
    ApplyChunksDoneMessage, ApplyStatePartsRequest, BlockCatchUpRequest, BlockMissingChunks,
    BlocksCatchUpState, LoadMemtrieRequest, VerifyBlockHashAndSignatureResult,
};
use near_chain::flat_storage_creator::FlatStorageCreator;
use near_chain::flat_storage_resharder::FlatStorageResharder;
use near_chain::orphan::OrphanMissingChunks;
use near_chain::state_snapshot_actor::SnapshotCallbacks;
use near_chain::test_utils::format_hash;
use near_chain::types::PrepareTransactionsChunkContext;
use near_chain::types::{
    ChainConfig, LatestKnown, PreparedTransactions, RuntimeAdapter, RuntimeStorageConfig,
    StorageDataSource,
};
use near_chain::{
    BlockProcessingArtifact, BlockStatus, Chain, ChainGenesis, ChainStoreAccess, Doomslug,
    DoomslugThresholdMode, Provenance,
};
use near_chain_configs::{
    ClientConfig, LogSummaryStyle, MutableValidatorSigner, UpdateableClientConfig,
};
use near_chunks::adapter::ShardsManagerRequestFromClient;
use near_chunks::client::ShardedTransactionPool;
use near_chunks::logic::{
    cares_about_shard_this_or_next_epoch, decode_encoded_chunk, persist_chunk,
};
use near_chunks::shards_manager_actor::ShardsManagerActor;
use near_client_primitives::debug::ChunkProduction;
use near_client_primitives::types::{
    format_shard_sync_phase_per_shard, Error, ShardSyncDownload, ShardSyncStatus,
};
use near_epoch_manager::shard_tracker::ShardTracker;
use near_epoch_manager::EpochManagerAdapter;
use near_network::client::ProcessTxResponse;
use near_network::types::{AccountKeys, ChainInfo, PeerManagerMessageRequest, SetChainInfo};
use near_network::types::{
    HighestHeightPeerInfo, NetworkRequests, PeerManagerAdapter, ReasonForBan,
};

use near_pool::InsertTransactionResult;
use near_primitives::block::{Approval, ApprovalInner, ApprovalMessage, Block, BlockHeader, Tip};
use near_primitives::block_header::ApprovalType;
use near_primitives::challenge::{Challenge, ChallengeBody, PartialState};
use near_primitives::epoch_info::RngSeed;
use near_primitives::errors::EpochError;
use near_primitives::hash::CryptoHash;
use near_primitives::merkle::{merklize, MerklePath, PartialMerkleTree};
use near_primitives::network::PeerId;
use near_primitives::receipt::Receipt;
use near_primitives::sharding::StateSyncInfo;
use near_primitives::sharding::{
    EncodedShardChunk, PartialEncodedChunk, ShardChunk, ShardChunkHeader, ShardInfo,
};
use near_primitives::transaction::SignedTransaction;
use near_primitives::types::chunk_extra::ChunkExtra;
use near_primitives::types::{AccountId, ApprovalStake, BlockHeight, EpochId, NumBlocks, ShardId};
use near_primitives::unwrap_or_return;
use near_primitives::utils::MaybeValidated;
use near_primitives::validator_signer::ValidatorSigner;
use near_primitives::version::{ProtocolFeature, PROTOCOL_VERSION};
use near_primitives::views::{CatchupStatusView, DroppedReason};
use near_store::ShardUId;
use reed_solomon_erasure::galois_8::ReedSolomon;
use std::cmp::max;
use std::collections::{HashMap, HashSet};
use std::num::NonZeroUsize;
use std::sync::Arc;
use std::sync::RwLock;
use time::ext::InstantExt as _;
use tracing::{debug, debug_span, error, info, instrument, trace, warn};

#[cfg(feature = "test_features")]
use crate::client_actor::AdvProduceChunksMode;
use crate::sync::epoch::EpochSync;
use near_chain::resharding::types::ReshardingSender;

const NUM_REBROADCAST_BLOCKS: usize = 30;

/// Drop blocks whose height are beyond head + horizon if it is not in the current epoch.
const BLOCK_HORIZON: u64 = 500;

/// number of blocks at the epoch start for which we will log more detailed info
pub const EPOCH_START_INFO_BLOCKS: u64 = 500;

/// Defines whether in case of adversarial block production invalid blocks can
/// be produced.
#[cfg(feature = "test_features")]
#[derive(PartialEq, Eq)]
pub enum AdvProduceBlocksMode {
    All,
    OnlyValid,
}

pub struct Client {
    /// Adversarial controls - should be enabled only to test disruptive
    /// behaviour on chain.
    #[cfg(feature = "test_features")]
    pub adv_produce_blocks: Option<AdvProduceBlocksMode>,
    #[cfg(feature = "test_features")]
    pub adv_produce_chunks: Option<AdvProduceChunksMode>,
    #[cfg(feature = "test_features")]
    pub produce_invalid_chunks: bool,
    #[cfg(feature = "test_features")]
    pub produce_invalid_tx_in_chunks: bool,

    /// Fast Forward accrued delta height used to calculate fast forwarded timestamps for each block.
    #[cfg(feature = "sandbox")]
    pub(crate) accrued_fastforward_delta: near_primitives::types::BlockHeightDelta,

    pub clock: Clock,
    pub config: ClientConfig,
    pub sync_status: SyncStatus,
    pub state_sync_adapter: Arc<RwLock<SyncAdapter>>,
    pub chain: Chain,
    pub doomslug: Doomslug,
    pub epoch_manager: Arc<dyn EpochManagerAdapter>,
    pub shard_tracker: ShardTracker,
    pub runtime_adapter: Arc<dyn RuntimeAdapter>,
    pub shards_manager_adapter: Sender<ShardsManagerRequestFromClient>,
    pub sharded_tx_pool: ShardedTransactionPool,
    /// Network adapter.
    pub network_adapter: PeerManagerAdapter,
    /// Signer for block producer (if present). This field is mutable and optional. Use with caution!
    /// Lock the value of mutable validator signer for the duration of a request to ensure consistency.
    /// Please note that the locked value should not be stored anywhere or passed through the thread boundary.
    pub validator_signer: MutableValidatorSigner,
    /// Approvals for which we do not have the block yet
    pub pending_approvals:
        lru::LruCache<ApprovalInner, HashMap<AccountId, (Approval, ApprovalType)>>,
    /// A mapping from a block for which a state sync is underway for the next epoch, and the object
    /// storing the current status of the state sync and blocks catch up
    pub catchup_state_syncs:
        HashMap<CryptoHash, (StateSync, HashMap<ShardId, ShardSyncDownload>, BlocksCatchUpState)>,
    /// Keeps track of information needed to perform the initial Epoch Sync
    pub epoch_sync: EpochSync,
    /// Keeps track of syncing headers.
    pub header_sync: HeaderSync,
    /// Keeps track of syncing block.
    pub block_sync: BlockSync,
    /// Keeps track of syncing state.
    pub state_sync: StateSync,
    /// List of currently accumulated challenges.
    pub challenges: HashMap<CryptoHash, Challenge>,
    /// A ReedSolomon instance to reconstruct shard.
    pub rs_for_chunk_production: ReedSolomon,
    /// Blocks that have been re-broadcast recently. They should not be broadcast again.
    rebroadcasted_blocks: lru::LruCache<CryptoHash, ()>,
    /// Last time the head was updated, or our head was rebroadcasted. Used to re-broadcast the head
    /// again to prevent network from stalling if a large percentage of the network missed a block
    last_time_head_progress_made: Instant,
    /// Block production timing information. Used only for debug purposes.
    /// Stores approval information and production time of the block
    pub block_production_info: BlockProductionTracker,
    /// Chunk production timing information. Used only for debug purposes.
    pub chunk_production_info: lru::LruCache<(BlockHeight, ShardId), ChunkProduction>,
    /// Cached precomputed set of TIER1 accounts.
    /// See send_network_chain_info().
    tier1_accounts_cache: Option<(EpochId, Arc<AccountKeys>)>,
<<<<<<< HEAD
    /// Resharding sender.
    pub resharding_sender: ReshardingSender,
=======
    /// Takes care of performing resharding on the flat storage.
    pub flat_storage_resharder: FlatStorageResharder,
>>>>>>> 04eb2c78
    /// Used when it is needed to create flat storage in background for some shards.
    flat_storage_creator: Option<FlatStorageCreator>,
    /// A map storing the last time a block was requested for state sync.
    pub last_time_sync_block_requested: HashMap<CryptoHash, near_async::time::Utc>,
    /// Helper module for stateless validation functionality like chunk witness production, validation
    /// chunk endorsements tracking etc.
    pub chunk_validator: ChunkValidator,
    /// Tracks current chunks that are ready to be included in block
    /// Also tracks banned chunk producers and filters out chunks produced by them
    pub chunk_inclusion_tracker: ChunkInclusionTracker,
    /// Tracks chunk endorsements received from chunk validators. Used to filter out chunks ready for inclusion
    pub chunk_endorsement_tracker: ChunkEndorsementTracker,
    /// Adapter to send request to partial_witness_actor to distribute state witness.
    pub partial_witness_adapter: PartialWitnessSenderForClient,
    // Optional value used for the Chunk Distribution Network Feature.
    chunk_distribution_network: Option<ChunkDistributionNetwork>,
}

impl AsRef<Client> for Client {
    fn as_ref(&self) -> &Client {
        self
    }
}

impl Client {
    pub(crate) fn update_client_config(
        &self,
        update_client_config: UpdateableClientConfig,
    ) -> bool {
        let mut is_updated = false;
        is_updated |= self.config.expected_shutdown.update(update_client_config.expected_shutdown);
        is_updated |= self.config.resharding_config.update(update_client_config.resharding_config);
        is_updated |= self
            .config
            .produce_chunk_add_transactions_time_limit
            .update(update_client_config.produce_chunk_add_transactions_time_limit);
        is_updated
    }

    /// Updates client's mutable validator signer.
    /// It will update all validator signers that synchronize with it.
    pub(crate) fn update_validator_signer(&self, signer: Option<Arc<ValidatorSigner>>) -> bool {
        self.validator_signer.update(signer)
    }
}

pub struct ProduceChunkResult {
    pub chunk: EncodedShardChunk,
    pub encoded_chunk_parts_paths: Vec<MerklePath>,
    pub receipts: Vec<Receipt>,
    pub transactions_storage_proof: Option<PartialState>,
}

impl Client {
    pub fn new(
        clock: Clock,
        config: ClientConfig,
        chain_genesis: ChainGenesis,
        epoch_manager: Arc<dyn EpochManagerAdapter>,
        shard_tracker: ShardTracker,
        state_sync_adapter: Arc<RwLock<SyncAdapter>>,
        runtime_adapter: Arc<dyn RuntimeAdapter>,
        network_adapter: PeerManagerAdapter,
        shards_manager_sender: Sender<ShardsManagerRequestFromClient>,
        validator_signer: MutableValidatorSigner,
        enable_doomslug: bool,
        rng_seed: RngSeed,
        snapshot_callbacks: Option<SnapshotCallbacks>,
        async_computation_spawner: Arc<dyn AsyncComputationSpawner>,
        partial_witness_adapter: PartialWitnessSenderForClient,
        resharding_sender: ReshardingSender,
    ) -> Result<Self, Error> {
        let doomslug_threshold_mode = if enable_doomslug {
            DoomslugThresholdMode::TwoThirds
        } else {
            DoomslugThresholdMode::NoApprovals
        };
        let chain_config = ChainConfig {
            save_trie_changes: config.save_trie_changes,
            background_migration_threads: config.client_background_migration_threads,
            resharding_config: config.resharding_config.clone(),
        };
        let chain = Chain::new(
            clock.clone(),
            epoch_manager.clone(),
            shard_tracker.clone(),
            runtime_adapter.clone(),
            &chain_genesis,
            doomslug_threshold_mode,
            chain_config.clone(),
            snapshot_callbacks,
            async_computation_spawner.clone(),
            validator_signer.clone(),
            Some(resharding_sender.clone()),
        )?;
        let flat_storage_resharder = FlatStorageResharder::new(runtime_adapter.clone());
        // Create flat storage or initiate migration to flat storage.
        let flat_storage_creator = FlatStorageCreator::new(
            epoch_manager.clone(),
            runtime_adapter.clone(),
            chain.chain_store(),
<<<<<<< HEAD
            &chain
                .resharding_manager
                .flat_storage_resharder
                .clone()
                .expect("flat storage resharding manager should exist"),
=======
            &flat_storage_resharder,
>>>>>>> 04eb2c78
            chain_config.background_migration_threads,
        )?;
        let sharded_tx_pool =
            ShardedTransactionPool::new(rng_seed, config.transaction_pool_size_limit);
        let sync_status = SyncStatus::AwaitingPeers;
        let epoch_sync = EpochSync::new(
            clock.clone(),
            network_adapter.clone(),
            chain.genesis().clone(),
            async_computation_spawner.clone(),
            config.epoch_sync.clone(),
        );
        let header_sync = HeaderSync::new(
            clock.clone(),
            network_adapter.clone(),
            config.header_sync_initial_timeout,
            config.header_sync_progress_timeout,
            config.header_sync_stall_ban_timeout,
            config.header_sync_expected_height_per_second,
            config.expected_shutdown.clone(),
        );
        let block_sync = BlockSync::new(
            clock.clone(),
            network_adapter.clone(),
            config.block_fetch_horizon,
            config.archive,
            config.state_sync_enabled,
        );
        // Start one actor per shard.
        if config.state_sync_enabled {
            let epoch_id = chain.chain_store().head().expect("Cannot get chain head.").epoch_id;
            let shard_layout =
                epoch_manager.get_shard_layout(&epoch_id).expect("Cannot get shard layout.");
            match state_sync_adapter.write() {
                Ok(mut state_sync_adapter) => {
                    for shard_uid in shard_layout.shard_uids() {
                        state_sync_adapter.start(shard_uid);
                    }
                }
                Err(_) => panic!("Cannot acquire write lock on sync adapter. Lock poisoned."),
            }
        }

        let state_sync = StateSync::new(
            clock.clone(),
            network_adapter.clone(),
            config.state_sync_timeout,
            &config.chain_id,
            &config.state_sync.sync,
            false,
        );
        let num_block_producer_seats = config.num_block_producer_seats as usize;
        let data_parts = epoch_manager.num_data_parts();
        let parity_parts = epoch_manager.num_total_parts() - data_parts;

        let doomslug = Doomslug::new(
            clock.clone(),
            chain.chain_store().largest_target_height()?,
            config.min_block_production_delay,
            config.max_block_production_delay,
            config.max_block_production_delay / 10,
            config.max_block_wait_delay,
            doomslug_threshold_mode,
        );
        let chunk_endorsement_tracker = ChunkEndorsementTracker::new(
            epoch_manager.clone(),
            chain.chain_store().store().clone(),
        );
        // Chunk validator should panic if there is a validator error in non-production chains (eg. mocket and localnet).
        let panic_on_validation_error = config.chain_id != near_primitives::chains::MAINNET
            && config.chain_id != near_primitives::chains::TESTNET;
        let chunk_validator = ChunkValidator::new(
            epoch_manager.clone(),
            network_adapter.clone().into_sender(),
            runtime_adapter.clone(),
            config.orphan_state_witness_pool_size,
            async_computation_spawner,
            panic_on_validation_error,
        );
        let chunk_distribution_network = ChunkDistributionNetwork::from_config(&config);
        Ok(Self {
            #[cfg(feature = "test_features")]
            adv_produce_blocks: None,
            #[cfg(feature = "test_features")]
            adv_produce_chunks: None,
            #[cfg(feature = "test_features")]
            produce_invalid_chunks: false,
            #[cfg(feature = "test_features")]
            produce_invalid_tx_in_chunks: false,
            #[cfg(feature = "sandbox")]
            accrued_fastforward_delta: 0,
            clock: clock.clone(),
            config,
            sync_status,
            state_sync_adapter,
            chain,
            doomslug,
            epoch_manager,
            shard_tracker,
            runtime_adapter,
            shards_manager_adapter: shards_manager_sender,
            sharded_tx_pool,
            network_adapter,
            validator_signer,
            pending_approvals: lru::LruCache::new(
                NonZeroUsize::new(num_block_producer_seats).unwrap(),
            ),
            catchup_state_syncs: HashMap::new(),
            epoch_sync,
            header_sync,
            block_sync,
            state_sync,
            challenges: Default::default(),
            rs_for_chunk_production: ReedSolomon::new(data_parts, parity_parts).unwrap(),
            rebroadcasted_blocks: lru::LruCache::new(
                NonZeroUsize::new(NUM_REBROADCAST_BLOCKS).unwrap(),
            ),
            last_time_head_progress_made: clock.now(),
            block_production_info: BlockProductionTracker::new(),
            chunk_production_info: lru::LruCache::new(
                NonZeroUsize::new(PRODUCTION_TIMES_CACHE_SIZE).unwrap(),
            ),
            tier1_accounts_cache: None,
<<<<<<< HEAD
            resharding_sender,
=======
            flat_storage_resharder,
>>>>>>> 04eb2c78
            flat_storage_creator,
            last_time_sync_block_requested: HashMap::new(),
            chunk_validator,
            chunk_inclusion_tracker: ChunkInclusionTracker::new(),
            chunk_endorsement_tracker,
            partial_witness_adapter,
            chunk_distribution_network,
        })
    }

    // Checks if it's been at least `stall_timeout` since the last time the head was updated, or
    // this method was called. If yes, rebroadcasts the current head.
    pub fn check_head_progress_stalled(&mut self, stall_timeout: Duration) -> Result<(), Error> {
        if self.clock.now() > self.last_time_head_progress_made + stall_timeout
            && !self.sync_status.is_syncing()
        {
            let block = self.chain.get_block(&self.chain.head()?.last_block_hash)?;
            self.network_adapter.send(PeerManagerMessageRequest::NetworkRequests(
                NetworkRequests::Block { block: block },
            ));
            self.last_time_head_progress_made = self.clock.now();
        }
        Ok(())
    }

    pub fn remove_transactions_for_block(
        &mut self,
        me: AccountId,
        block: &Block,
    ) -> Result<(), Error> {
        let epoch_id = self.epoch_manager.get_epoch_id(block.hash())?;
        let shard_layout = self.epoch_manager.get_shard_layout(&epoch_id)?;
        for (shard_index, chunk_header) in block.chunks().iter().enumerate() {
            let shard_id = shard_layout.get_shard_id(shard_index);
            let shard_uid = self.epoch_manager.shard_id_to_uid(shard_id, &epoch_id)?;
            if block.header().height() == chunk_header.height_included() {
                if cares_about_shard_this_or_next_epoch(
                    Some(&me),
                    block.header().prev_hash(),
                    shard_id,
                    true,
                    &self.shard_tracker,
                ) {
                    // By now the chunk must be in store, otherwise the block would have been orphaned
                    let chunk = self.chain.get_chunk(&chunk_header.chunk_hash()).unwrap();
                    let transactions = chunk.transactions();
                    self.sharded_tx_pool.remove_transactions(shard_uid, transactions);
                }
            }
        }
        for challenge in block.challenges().iter() {
            self.challenges.remove(&challenge.hash);
        }
        Ok(())
    }

    pub fn reintroduce_transactions_for_block(
        &mut self,
        me: AccountId,
        block: &Block,
    ) -> Result<(), Error> {
        let epoch_id = self.epoch_manager.get_epoch_id(block.hash())?;
        let shard_layout = self.epoch_manager.get_shard_layout(&epoch_id)?;

        for (shard_index, chunk_header) in block.chunks().iter().enumerate() {
            let shard_id = shard_layout.get_shard_id(shard_index);
            let shard_uid = self.epoch_manager.shard_id_to_uid(shard_id, &epoch_id)?;

            if block.header().height() == chunk_header.height_included() {
                if cares_about_shard_this_or_next_epoch(
                    Some(&me),
                    block.header().prev_hash(),
                    shard_id,
                    false,
                    &self.shard_tracker,
                ) {
                    // By now the chunk must be in store, otherwise the block would have been orphaned
                    let chunk = self.chain.get_chunk(&chunk_header.chunk_hash()).unwrap();
                    let reintroduced_count = self
                        .sharded_tx_pool
                        .reintroduce_transactions(shard_uid, &chunk.transactions());
                    if reintroduced_count < chunk.transactions().len() {
                        debug!(target: "client",
                            reintroduced_count,
                            num_tx = chunk.transactions().len(),
                            "Reintroduced transactions");
                    }
                }
            }
        }
        for challenge in block.challenges().iter() {
            self.challenges.insert(challenge.hash, challenge.clone());
        }
        Ok(())
    }

    /// Checks couple conditions whether Client can produce new block on height
    /// `height` on top of block with `prev_header`.
    /// Needed to skip several checks in case of adversarial controls enabled.
    /// TODO: consider returning `Result<(), Error>` as `Ok(false)` looks like
    /// faulty logic.
    fn can_produce_block(
        &self,
        prev_header: &BlockHeader,
        height: BlockHeight,
        account_id: &AccountId,
        next_block_proposer: &AccountId,
    ) -> Result<bool, Error> {
        #[cfg(feature = "test_features")]
        {
            if self.adv_produce_blocks == Some(AdvProduceBlocksMode::All) {
                return Ok(true);
            }
        }

        // If we are not block proposer, skip block production.
        if account_id != next_block_proposer {
            info!(target: "client", height, "Skipping block production, not block producer for next block.");
            return Ok(false);
        }

        #[cfg(feature = "test_features")]
        {
            if self.adv_produce_blocks == Some(AdvProduceBlocksMode::OnlyValid) {
                return Ok(true);
            }
        }

        // If height is known already, don't produce new block for this height.
        let known_height = self.chain.chain_store().get_latest_known()?.height;
        if height <= known_height {
            return Ok(false);
        }

        // If we are to start new epoch with this block, check if the previous
        // block is caught up. If it is not the case, we wouldn't be able to
        // apply the following block, so we also skip block production.
        let prev_hash = prev_header.hash();
        if self.epoch_manager.is_next_block_epoch_start(prev_hash)? {
            let prev_prev_hash = prev_header.prev_hash();
            if !self.chain.prev_block_is_caught_up(prev_prev_hash, prev_hash)? {
                debug!(target: "client", height, "Skipping block production, prev block is not caught up");
                return Ok(false);
            }
        }

        Ok(true)
    }

    /// Produce block if we are block producer for given block `height`.
    /// Either returns produced block (not applied) or error.
    pub fn produce_block(&mut self, height: BlockHeight) -> Result<Option<Block>, Error> {
        self.produce_block_on_head(height, true)
    }

    /// Produce block for given `height` on top of chain head.
    /// Either returns produced block (not applied) or error.
    pub fn produce_block_on_head(
        &mut self,
        height: BlockHeight,
        prepare_chunk_headers: bool,
    ) -> Result<Option<Block>, Error> {
        let _span =
            tracing::debug_span!(target: "client", "produce_block_on_head", height).entered();

        let head = self.chain.head()?;
        assert_eq!(
            head.epoch_id,
            self.epoch_manager.get_epoch_id_from_prev_block(&head.prev_block_hash).unwrap()
        );

        if prepare_chunk_headers {
            self.chunk_inclusion_tracker.prepare_chunk_headers_ready_for_inclusion(
                &head.last_block_hash,
                &mut self.chunk_endorsement_tracker,
            )?;
        }

        self.produce_block_on(height, head.last_block_hash)
    }

    /// Produce block for given `height` on top of block `prev_hash`.
    /// Should be called either from `produce_block` or in tests.
    pub fn produce_block_on(
        &mut self,
        height: BlockHeight,
        prev_hash: CryptoHash,
    ) -> Result<Option<Block>, Error> {
        let validator_signer = self.validator_signer.get().ok_or_else(|| {
            Error::BlockProducer("Called without block producer info.".to_string())
        })?;

        // Check that we are were called at the block that we are producer for.
        let epoch_id = self.epoch_manager.get_epoch_id_from_prev_block(&prev_hash).unwrap();
        let next_block_proposer = self.epoch_manager.get_block_producer(&epoch_id, height)?;

        let prev = self.chain.get_block_header(&prev_hash)?;
        let prev_height = prev.height();
        let prev_epoch_id = *prev.epoch_id();
        let prev_next_bp_hash = *prev.next_bp_hash();

        // Check and update the doomslug tip here. This guarantees that our endorsement will be in the
        // doomslug witness. Have to do it before checking the ability to produce a block.
        let _ = self.check_and_update_doomslug_tip()?;

        if !self.can_produce_block(
            &prev,
            height,
            validator_signer.validator_id(),
            &next_block_proposer,
        )? {
            debug!(target: "client", "Should reschedule block");
            return Ok(None);
        }
        let (validator_stake, _) = self.epoch_manager.get_validator_by_account_id(
            &epoch_id,
            &prev_hash,
            &next_block_proposer,
        )?;

        let validator_pk = validator_stake.take_public_key();
        if validator_pk != validator_signer.public_key() {
            debug!(target: "client",
                local_validator_key = ?validator_signer.public_key(),
                ?validator_pk,
                "Local validator key does not match expected validator key, skipping block production");
            #[cfg(not(feature = "test_features"))]
            return Ok(None);
            #[cfg(feature = "test_features")]
            match self.adv_produce_blocks {
                None | Some(AdvProduceBlocksMode::OnlyValid) => return Ok(None),
                Some(AdvProduceBlocksMode::All) => {}
            }
        }

        let new_chunks = self
            .chunk_inclusion_tracker
            .get_chunk_headers_ready_for_inclusion(&epoch_id, &prev_hash);
        debug!(
            target: "client",
            validator=?validator_signer.validator_id(),
            height=height,
            prev_height=prev.height(),
            prev_hash=format_hash(prev_hash),
            new_chunks_count=new_chunks.len(),
            new_chunks=?new_chunks.values().collect_vec(),
            "Producing block",
        );

        // If we are producing empty blocks and there are no transactions.
        if !self.config.produce_empty_blocks && new_chunks.is_empty() {
            debug!(target: "client", "Empty blocks, skipping block production");
            return Ok(None);
        }

        let mut approvals_map = self.doomslug.get_witness(&prev_hash, prev_height, height);

        // At this point, the previous epoch hash must be available
        let epoch_id = self
            .epoch_manager
            .get_epoch_id_from_prev_block(&prev_hash)
            .expect("Epoch hash should exist at this point");
        let protocol_version = self
            .epoch_manager
            .get_epoch_protocol_version(&epoch_id)
            .expect("Epoch info should be ready at this point");
        if protocol_version > PROTOCOL_VERSION {
            panic!("The client protocol version is older than the protocol version of the network. Please update nearcore. Client protocol version:{}, network protocol version {}", PROTOCOL_VERSION, protocol_version);
        }

        let approvals = self
            .epoch_manager
            .get_epoch_block_approvers_ordered(&prev_hash)?
            .into_iter()
            .map(|(ApprovalStake { account_id, .. }, is_slashed)| {
                if is_slashed {
                    None
                } else {
                    approvals_map.remove(&account_id).map(|x| x.0.signature.into())
                }
            })
            .collect();

        debug_assert_eq!(approvals_map.len(), 0);

        let next_epoch_id = self
            .epoch_manager
            .get_next_epoch_id_from_prev_block(&prev_hash)
            .expect("Epoch hash should exist at this point");

        let protocol_version = self.epoch_manager.get_epoch_protocol_version(&epoch_id)?;
        let gas_price_adjustment_rate =
            self.chain.block_economics_config.gas_price_adjustment_rate(protocol_version);
        let min_gas_price = self.chain.block_economics_config.min_gas_price(protocol_version);
        let max_gas_price = self.chain.block_economics_config.max_gas_price(protocol_version);

        let next_bp_hash = if prev_epoch_id != epoch_id {
            Chain::compute_bp_hash(
                self.epoch_manager.as_ref(),
                next_epoch_id,
                epoch_id,
                &prev_hash,
            )?
        } else {
            prev_next_bp_hash
        };

        #[cfg(feature = "sandbox")]
        let sandbox_delta_time = Some(self.sandbox_delta_time());
        #[cfg(not(feature = "sandbox"))]
        let sandbox_delta_time = None;

        // Get block extra from previous block.
        let block_merkle_tree = self.chain.chain_store().get_block_merkle_tree(&prev_hash)?;
        let mut block_merkle_tree = PartialMerkleTree::clone(&block_merkle_tree);
        block_merkle_tree.insert(prev_hash);
        let block_merkle_root = block_merkle_tree.root();
        // The number of leaves in Block Merkle Tree is the amount of Blocks on the Canonical Chain by construction.
        // The ordinal of the next Block will be equal to this amount plus one.
        let block_ordinal: NumBlocks = block_merkle_tree.size() + 1;
        let prev_block_extra = self.chain.get_block_extra(&prev_hash)?;
        let prev_block = self.chain.get_block(&prev_hash)?;
        let mut chunk_headers =
            Chain::get_prev_chunk_headers(self.epoch_manager.as_ref(), &prev_block)?;
        let mut chunk_endorsements = vec![vec![]; chunk_headers.len()];

        // Add debug information about the block production (and info on when did the chunks arrive).
        self.block_production_info.record_block_production(
            height,
            BlockProductionTracker::construct_chunk_collection_info(
                height,
                &epoch_id,
                chunk_headers.len(),
                &new_chunks,
                self.epoch_manager.as_ref(),
                &self.chunk_inclusion_tracker,
            )?,
        );

        // Collect new chunk headers and endorsements.
        let shard_layout = self.epoch_manager.get_shard_layout(&epoch_id)?;
        for (shard_id, chunk_hash) in new_chunks {
            let shard_index = shard_layout.get_shard_index(shard_id);
            let (mut chunk_header, chunk_endorsement) =
                self.chunk_inclusion_tracker.get_chunk_header_and_endorsements(&chunk_hash)?;
            *chunk_header.height_included_mut() = height;
            *chunk_headers
                .get_mut(shard_index)
                .ok_or_else(|| near_chain_primitives::Error::InvalidShardId(shard_id))? =
                chunk_header;
            *chunk_endorsements
                .get_mut(shard_index)
                .ok_or_else(|| near_chain_primitives::Error::InvalidShardId(shard_id))? =
                chunk_endorsement;
        }

        let prev_header = &prev_block.header();

        let next_epoch_id = self.epoch_manager.get_next_epoch_id_from_prev_block(&prev_hash)?;

        let minted_amount = if self.epoch_manager.is_next_block_epoch_start(&prev_hash)? {
            Some(self.epoch_manager.get_epoch_minted_amount(&next_epoch_id)?)
        } else {
            None
        };

        let epoch_sync_data_hash = if self.epoch_manager.is_next_block_epoch_start(&prev_hash)? {
            Some(self.epoch_manager.get_epoch_sync_data_hash(
                prev_block.hash(),
                &epoch_id,
                &next_epoch_id,
            )?)
        } else {
            None
        };

        // Get all the current challenges.
        // TODO(2445): Enable challenges when they are working correctly.
        // let challenges = self.challenges.drain().map(|(_, challenge)| challenge).collect();
        let this_epoch_protocol_version =
            self.epoch_manager.get_epoch_protocol_version(&epoch_id)?;
        let next_epoch_protocol_version =
            self.epoch_manager.get_epoch_protocol_version(&next_epoch_id)?;

        let block = Block::produce(
            this_epoch_protocol_version,
            next_epoch_protocol_version,
            prev_header,
            height,
            block_ordinal,
            chunk_headers,
            chunk_endorsements,
            epoch_id,
            next_epoch_id,
            epoch_sync_data_hash,
            approvals,
            gas_price_adjustment_rate,
            min_gas_price,
            max_gas_price,
            minted_amount,
            prev_block_extra.challenges_result.clone(),
            vec![],
            &*validator_signer,
            next_bp_hash,
            block_merkle_root,
            self.clock.clone(),
            sandbox_delta_time,
        );

        // Update latest known even before returning block out, to prevent race conditions.
        self.chain
            .mut_chain_store()
            .save_latest_known(LatestKnown { height, seen: block.header().raw_timestamp() })?;

        metrics::BLOCK_PRODUCED_TOTAL.inc();

        Ok(Some(block))
    }

    pub fn try_produce_chunk(
        &mut self,
        prev_block: &Block,
        epoch_id: &EpochId,
        last_header: ShardChunkHeader,
        next_height: BlockHeight,
        shard_id: ShardId,
        signer: Option<&Arc<ValidatorSigner>>,
    ) -> Result<Option<ProduceChunkResult>, Error> {
        let signer = signer.ok_or_else(|| {
            Error::ChunkProducer("Called without block producer info.".to_string())
        })?;

        let chunk_proposer =
            self.epoch_manager.get_chunk_producer(epoch_id, next_height, shard_id).unwrap();
        if signer.validator_id() != &chunk_proposer {
            debug!(target: "client",
                me = ?signer.as_ref().validator_id(),
                ?chunk_proposer,
                next_height,
                ?shard_id,
                "Not producing chunk. Not chunk producer for next chunk.");
            return Ok(None);
        }

        self.produce_chunk(prev_block, epoch_id, last_header, next_height, shard_id, signer)
    }

    #[instrument(target = "client", level = "debug", "produce_chunk", skip_all, fields(
        height = next_height,
        shard_id,
        ?epoch_id,
        chunk_hash = tracing::field::Empty,
    ))]
    pub fn produce_chunk(
        &mut self,
        prev_block: &Block,
        epoch_id: &EpochId,
        last_header: ShardChunkHeader,
        next_height: BlockHeight,
        shard_id: ShardId,
        validator_signer: &Arc<ValidatorSigner>,
    ) -> Result<Option<ProduceChunkResult>, Error> {
        let span = tracing::Span::current();
        let timer = Instant::now();
        let _timer =
            metrics::PRODUCE_CHUNK_TIME.with_label_values(&[&shard_id.to_string()]).start_timer();
        let prev_block_hash = *prev_block.hash();
        if self.epoch_manager.is_next_block_epoch_start(&prev_block_hash)? {
            let prev_prev_hash = *self.chain.get_block_header(&prev_block_hash)?.prev_hash();
            if !self.chain.prev_block_is_caught_up(&prev_prev_hash, &prev_block_hash)? {
                // See comment in similar snipped in `produce_block`
                debug!(target: "client", ?shard_id, next_height, "Produce chunk: prev block is not caught up");
                return Err(Error::ChunkProducer(
                    "State for the epoch is not downloaded yet, skipping chunk production"
                        .to_string(),
                ));
            }
        }

        debug!(target: "client", me = ?validator_signer.validator_id(), next_height, ?shard_id, "Producing chunk");

        let shard_uid = self.epoch_manager.shard_id_to_uid(shard_id, epoch_id)?;
        let chunk_extra = self
            .chain
            .get_chunk_extra(&prev_block_hash, &shard_uid)
            .map_err(|err| Error::ChunkProducer(format!("No chunk extra available: {}", err)))?;

        let (prev_shard_id, prev_shard_index) =
            self.epoch_manager.get_prev_shard_id(prev_block.hash(), shard_id)?;
        let last_chunk_header =
            prev_block.chunks().get(prev_shard_index).cloned().ok_or_else(|| {
                Error::ChunkProducer(format!(
                    "No last chunk in prev_block_hash {:?}, prev_shard_id: {}",
                    prev_block_hash, prev_shard_id
                ))
            })?;
        let last_chunk = self.chain.get_chunk(&last_chunk_header.chunk_hash())?;
        let prepared_transactions =
            self.prepare_transactions(shard_uid, prev_block, &last_chunk, chunk_extra.as_ref())?;
        #[cfg(feature = "test_features")]
        let prepared_transactions = Self::maybe_insert_invalid_transaction(
            prepared_transactions,
            prev_block_hash,
            self.produce_invalid_tx_in_chunks,
        );
        let num_filtered_transactions = prepared_transactions.transactions.len();
        let (tx_root, _) = merklize(&prepared_transactions.transactions);
        let outgoing_receipts = self.chain.get_outgoing_receipts_for_shard(
            prev_block_hash,
            shard_id,
            last_header.height_included(),
        )?;

        let outgoing_receipts_root = self.calculate_receipts_root(epoch_id, &outgoing_receipts)?;
        let protocol_version = self.epoch_manager.get_epoch_protocol_version(epoch_id)?;
        let gas_used = chunk_extra.gas_used();
        #[cfg(feature = "test_features")]
        let gas_used = if self.produce_invalid_chunks { gas_used + 1 } else { gas_used };

        let congestion_info = chunk_extra.congestion_info();
        let (encoded_chunk, merkle_paths) = ShardsManagerActor::create_encoded_shard_chunk(
            prev_block_hash,
            *chunk_extra.state_root(),
            *chunk_extra.outcome_root(),
            next_height,
            shard_id,
            gas_used,
            chunk_extra.gas_limit(),
            chunk_extra.balance_burnt(),
            chunk_extra.validator_proposals().collect(),
            prepared_transactions.transactions,
            &outgoing_receipts,
            outgoing_receipts_root,
            tx_root,
            congestion_info,
            &*validator_signer,
            &mut self.rs_for_chunk_production,
            protocol_version,
        )?;

        span.record("chunk_hash", tracing::field::debug(encoded_chunk.chunk_hash()));
        debug!(target: "client",
            me = %validator_signer.validator_id(),
            chunk_hash = ?encoded_chunk.chunk_hash(),
            %prev_block_hash,
            num_filtered_transactions,
            num_outgoing_receipts = outgoing_receipts.len(),
            "produced_chunk");

        metrics::CHUNK_PRODUCED_TOTAL.inc();
        self.chunk_production_info.put(
            (next_height, shard_id),
            ChunkProduction {
                chunk_production_time: Some(self.clock.now_utc()),
                chunk_production_duration_millis: Some(
                    (self.clock.now().signed_duration_since(timer)).whole_milliseconds().max(0)
                        as u64,
                ),
            },
        );
        if let Some(limit) = prepared_transactions.limited_by {
            // When some transactions from the pool didn't fit into the chunk due to a limit, it's reported in a metric.
            metrics::PRODUCED_CHUNKS_SOME_POOL_TRANSACTIONS_DIDNT_FIT
                .with_label_values(&[&shard_id.to_string(), limit.as_ref()])
                .inc();
        }

        Ok(Some(ProduceChunkResult {
            chunk: encoded_chunk,
            encoded_chunk_parts_paths: merkle_paths,
            receipts: outgoing_receipts,
            transactions_storage_proof: prepared_transactions.storage_proof,
        }))
    }

    /// Calculates the root of receipt proofs.
    /// All receipts are groupped by receiver_id and hash is calculated
    /// for each such group. Then we merkalize these hashes to calculate
    /// the receipts root.
    ///
    /// Receipts root is used in the following ways:
    /// 1. Someone who cares about shard will download all the receipts
    ///    and checks if those correspond to receipts_root.
    /// 2. Anyone who asks for one's incoming receipts will receive a piece
    ///    of incoming receipts only with merkle receipts proofs which can
    ///    be checked locally.
    fn calculate_receipts_root(
        &self,
        epoch_id: &EpochId,
        receipts: &[Receipt],
    ) -> Result<CryptoHash, Error> {
        let shard_layout = self.epoch_manager.get_shard_layout(epoch_id)?;
        let receipts_hashes = Chain::build_receipts_hashes(&receipts, &shard_layout);
        let (receipts_root, _) = merklize(&receipts_hashes);
        Ok(receipts_root)
    }

    #[cfg(feature = "test_features")]
    fn maybe_insert_invalid_transaction(
        mut txs: PreparedTransactions,
        prev_block_hash: CryptoHash,
        insert: bool,
    ) -> PreparedTransactions {
        if insert {
            txs.transactions.push(SignedTransaction::new(
                near_crypto::Signature::empty(near_crypto::KeyType::ED25519),
                near_primitives::transaction::Transaction::new_v1(
                    "test".parse().unwrap(),
                    near_crypto::PublicKey::empty(near_crypto::KeyType::SECP256K1),
                    "other".parse().unwrap(),
                    3,
                    prev_block_hash,
                    0,
                ),
            ));
            if txs.storage_proof.is_none() {
                txs.storage_proof = Some(Default::default());
            }
        }
        txs
    }

    /// Prepares an ordered list of valid transactions from the pool up the limits.
    fn prepare_transactions(
        &mut self,
        shard_uid: ShardUId,
        prev_block: &Block,
        last_chunk: &ShardChunk,
        chunk_extra: &ChunkExtra,
    ) -> Result<PreparedTransactions, Error> {
        let Self { chain, sharded_tx_pool, runtime_adapter: runtime, .. } = self;
        let shard_id = shard_uid.shard_id();
        let prepared_transactions = if let Some(mut iter) =
            sharded_tx_pool.get_pool_iterator(shard_uid)
        {
            let storage_config = RuntimeStorageConfig {
                state_root: *chunk_extra.state_root(),
                use_flat_storage: true,
                source: StorageDataSource::Db,
                state_patch: Default::default(),
            };
            let epoch_id = self.epoch_manager.get_epoch_id_from_prev_block(&prev_block.hash())?;
            let protocol_version = self.epoch_manager.get_epoch_protocol_version(&epoch_id)?;
            let last_chunk_transactions_size =
                if ProtocolFeature::StatelessValidation.enabled(protocol_version) {
                    borsh::to_vec(last_chunk.transactions())
                        .map_err(|e| {
                            Error::ChunkProducer(format!("Failed to serialize transactions: {e}"))
                        })?
                        .len()
                } else {
                    0
                };
            runtime.prepare_transactions(
                storage_config,
                PrepareTransactionsChunkContext {
                    shard_id,
                    gas_limit: chunk_extra.gas_limit(),
                    last_chunk_transactions_size,
                },
                prev_block.into(),
                &mut iter,
                &mut chain.transaction_validity_check(prev_block.header().clone()),
                self.config.produce_chunk_add_transactions_time_limit.get(),
            )?
        } else {
            PreparedTransactions { transactions: Vec::new(), limited_by: None, storage_proof: None }
        };
        // Reintroduce valid transactions back to the pool. They will be removed when the chunk is
        // included into the block.
        let reintroduced_count = sharded_tx_pool
            .reintroduce_transactions(shard_uid, &prepared_transactions.transactions);
        if reintroduced_count < prepared_transactions.transactions.len() {
            debug!(target: "client", reintroduced_count, num_tx = prepared_transactions.transactions.len(), "Reintroduced transactions");
        }
        Ok(prepared_transactions)
    }

    fn send_challenges(
        &mut self,
        challenges: Vec<ChallengeBody>,
        signer: &Option<Arc<ValidatorSigner>>,
    ) {
        if let Some(validator_signer) = &signer {
            for body in challenges {
                let challenge = Challenge::produce(body, &**validator_signer);
                self.challenges.insert(challenge.hash, challenge.clone());
                self.network_adapter.send(PeerManagerMessageRequest::NetworkRequests(
                    NetworkRequests::Challenge(challenge),
                ));
            }
        }
    }

    /// Processes received block. Ban peer if the block header is invalid or the block is ill-formed.
    // This function is just a wrapper for process_block_impl that makes error propagation easier.
    pub fn receive_block(
        &mut self,
        block: Block,
        peer_id: PeerId,
        was_requested: bool,
        apply_chunks_done_sender: Option<Sender<ApplyChunksDoneMessage>>,
        signer: &Option<Arc<ValidatorSigner>>,
    ) {
        let hash = *block.hash();
        let prev_hash = *block.header().prev_hash();
        let _span = tracing::debug_span!(
            target: "client",
            "receive_block",
            me = ?signer.as_ref().map(|vs| vs.validator_id()),
            %prev_hash,
            %hash,
            height = block.header().height(),
            %peer_id,
            was_requested)
        .entered();

        let res = self.receive_block_impl(
            block,
            peer_id,
            was_requested,
            apply_chunks_done_sender,
            signer,
        );
        // Log the errors here. Note that the real error handling logic is already
        // done within process_block_impl, this is just for logging.
        if let Err(err) = res {
            if err.is_bad_data() {
                warn!(target: "client", ?err, "Receive bad block");
            } else if err.is_error() {
                if let near_chain::Error::DBNotFoundErr(msg) = &err {
                    debug_assert!(!msg.starts_with("BLOCK HEIGHT"), "{:?}", err);
                }
                if self.sync_status.is_syncing() {
                    // While syncing, we may receive blocks that are older or from next epochs.
                    // This leads to Old Block or EpochOutOfBounds errors.
                    debug!(target: "client", ?err, sync_status = ?self.sync_status, "Error receiving a block. is syncing");
                } else {
                    error!(target: "client", ?err, "Error on receiving a block. Not syncing");
                }
            } else {
                debug!(target: "client", ?err, "Process block: refused by chain");
            }
            self.chain.blocks_delay_tracker.mark_block_errored(&hash, err.to_string());
        }
    }

    /// Processes received block.
    /// This function first does some pre-check based on block height to avoid processing
    /// blocks multiple times.
    /// Then it process the block header. If the header if valid, broadcast the block to its peers
    /// Then it starts the block processing process to process the full block.
    pub(crate) fn receive_block_impl(
        &mut self,
        block: Block,
        peer_id: PeerId,
        was_requested: bool,
        apply_chunks_done_sender: Option<Sender<ApplyChunksDoneMessage>>,
        signer: &Option<Arc<ValidatorSigner>>,
    ) -> Result<(), near_chain::Error> {
        let _span =
            debug_span!(target: "chain", "receive_block_impl", was_requested, ?peer_id).entered();
        self.chain.blocks_delay_tracker.mark_block_received(&block);
        // To protect ourselves from spamming, we do some pre-check on block height before we do any
        // real processing.
        if !self.check_block_height(&block, was_requested)? {
            self.chain
                .blocks_delay_tracker
                .mark_block_dropped(block.hash(), DroppedReason::HeightProcessed);
            return Ok(());
        }

        // Before we proceed with any further processing, we first check that the block
        // hash and signature matches to make sure the block is indeed produced by the assigned
        // block producer. If not, we drop the block immediately and ban the peer
        if self.chain.verify_block_hash_and_signature(&block)?
            == VerifyBlockHashAndSignatureResult::Incorrect
        {
            self.ban_peer(peer_id, ReasonForBan::BadBlockHeader);
            return Err(near_chain::Error::InvalidSignature);
        }

        let prev_hash = *block.header().prev_hash();
        let block = block.into();
        self.verify_and_rebroadcast_block(&block, was_requested, &peer_id)?;
        let provenance =
            if was_requested { near_chain::Provenance::SYNC } else { near_chain::Provenance::NONE };
        let res = self.start_process_block(block, provenance, apply_chunks_done_sender, signer);
        match &res {
            Err(near_chain::Error::Orphan) => {
                debug!(target: "chain", ?prev_hash, "Orphan error");
                if !self.chain.is_orphan(&prev_hash) {
                    debug!(target: "chain", "not orphan");
                    self.request_block(prev_hash, peer_id)
                }
            }
            err => {
                debug!(target: "chain", ?err, "some other error");
            }
        }
        res
    }

    /// To protect ourselves from spamming, we do some pre-check on block height before we do any
    /// processing. This function returns true if the block height is valid.
    fn check_block_height(
        &self,
        block: &Block,
        was_requested: bool,
    ) -> Result<bool, near_chain::Error> {
        let head = self.chain.head()?;
        let is_syncing = self.sync_status.is_syncing();
        if block.header().height() >= head.height + BLOCK_HORIZON && is_syncing && !was_requested {
            debug!(target: "client", head_height = head.height, "Dropping a block that is too far ahead.");
            return Ok(false);
        }
        let tail = self.chain.tail()?;
        if block.header().height() < tail {
            debug!(target: "client", tail_height = tail, "Dropping a block that is too far behind.");
            return Ok(false);
        }
        // drop the block if a) it is not requested, b) we already processed this height,
        //est-utils/actix-test-utils/src/lib.rs c) it is not building on top of current head
        if !was_requested
            && block.header().prev_hash()
                != &self
                    .chain
                    .head()
                    .map_or_else(|_| CryptoHash::default(), |tip| tip.last_block_hash)
        {
            if self.chain.is_height_processed(block.header().height())? {
                debug!(target: "client", height = block.header().height(), "Dropping a block because we've seen this height before and we didn't request it");
                return Ok(false);
            }
        }
        Ok(true)
    }

    /// Verify the block and rebroadcast it if it is valid, ban the peer if it's invalid.
    /// Ignore all other errors because the full block will be processed later.
    /// Note that this happens before the full block processing logic because we want blocks to be
    /// propagated in the network fast.
    fn verify_and_rebroadcast_block(
        &mut self,
        block: &MaybeValidated<Block>,
        was_requested: bool,
        peer_id: &PeerId,
    ) -> Result<(), near_chain::Error> {
        let res = self.chain.process_block_header(block.header(), &mut vec![]);
        let res = res.and_then(|_| self.chain.validate_block(block));
        match res {
            Ok(_) => {
                let head = self.chain.head()?;
                // do not broadcast blocks that are too far back.
                if (head.height < block.header().height()
                    || &head.epoch_id == block.header().epoch_id())
                    && !was_requested
                    && !self.sync_status.is_syncing()
                {
                    self.rebroadcast_block(block.as_ref().into_inner());
                }
                Ok(())
            }
            Err(e) if e.is_bad_data() => {
                // We don't ban a peer if the block timestamp is too much in the future since it's possible
                // that a block is considered valid in one machine and invalid in another machine when their
                // clocks are not synced.
                if !matches!(e, near_chain::Error::InvalidBlockFutureTime(_)) {
                    self.ban_peer(peer_id.clone(), ReasonForBan::BadBlockHeader);
                }
                Err(e)
            }
            Err(_) => {
                // We are ignoring all other errors and proceeding with the
                // block.  If it is an orphan (i.e. we haven’t processed its
                // previous block) than we will get MissingBlock errors.  In
                // those cases we shouldn’t reject the block instead passing
                // it along.  Eventually, it’ll get saved as an orphan.
                Ok(())
            }
        }
    }

    /// Start the processing of a block. Note that this function will return before
    /// the full processing is finished because applying chunks is done asynchronously
    /// in the rayon thread pool.
    /// `apply_chunks_done_sender`: a callback that will be called when applying chunks is finished.
    pub fn start_process_block(
        &mut self,
        block: MaybeValidated<Block>,
        provenance: Provenance,
        apply_chunks_done_sender: Option<Sender<ApplyChunksDoneMessage>>,
        signer: &Option<Arc<ValidatorSigner>>,
    ) -> Result<(), near_chain::Error> {
        let _span = debug_span!(
                target: "chain",
                "start_process_block",
                ?provenance,
                block_height = block.header().height())
        .entered();
        let mut block_processing_artifacts = BlockProcessingArtifact::default();

        let result = {
            let me = signer.as_ref().map(|vs| vs.validator_id().clone());
            self.chain.start_process_block_async(
                &me,
                block,
                provenance,
                &mut block_processing_artifacts,
                apply_chunks_done_sender,
            )
        };

        self.process_block_processing_artifact(block_processing_artifacts, &signer);

        // Send out challenge if the block was found to be invalid.
        if let Some(signer) = signer {
            if let Err(e) = &result {
                match e {
                    near_chain::Error::InvalidChunkProofs(chunk_proofs) => {
                        self.network_adapter.send(PeerManagerMessageRequest::NetworkRequests(
                            NetworkRequests::Challenge(Challenge::produce(
                                ChallengeBody::ChunkProofs(*chunk_proofs.clone()),
                                &*signer,
                            )),
                        ));
                    }
                    near_chain::Error::InvalidChunkState(chunk_state) => {
                        self.network_adapter.send(PeerManagerMessageRequest::NetworkRequests(
                            NetworkRequests::Challenge(Challenge::produce(
                                ChallengeBody::ChunkState(*chunk_state.clone()),
                                &*signer,
                            )),
                        ));
                    }
                    _ => {}
                }
            }
        }

        result
    }

    /// Check if there are any blocks that has finished applying chunks, run post processing on these
    /// blocks.
    pub fn postprocess_ready_blocks(
        &mut self,
        apply_chunks_done_sender: Option<Sender<ApplyChunksDoneMessage>>,
        should_produce_chunk: bool,
        signer: &Option<Arc<ValidatorSigner>>,
    ) -> (Vec<CryptoHash>, HashMap<CryptoHash, near_chain::Error>) {
        let _span = debug_span!(target: "client", "postprocess_ready_blocks", should_produce_chunk)
            .entered();
        let me = signer.as_ref().map(|signer| signer.validator_id().clone());
        let mut block_processing_artifacts = BlockProcessingArtifact::default();
        let (accepted_blocks, errors) = self.chain.postprocess_ready_blocks(
            &me,
            &mut block_processing_artifacts,
            apply_chunks_done_sender,
        );
        if accepted_blocks.iter().any(|accepted_block| accepted_block.status.is_new_head()) {
            self.shards_manager_adapter.send(ShardsManagerRequestFromClient::UpdateChainHeads {
                head: self.chain.head().unwrap(),
                header_head: self.chain.header_head().unwrap(),
            });
        }
        self.process_block_processing_artifact(block_processing_artifacts, signer);
        let accepted_blocks_hashes =
            accepted_blocks.iter().map(|accepted_block| accepted_block.hash).collect();
        for accepted_block in accepted_blocks {
            self.on_block_accepted_with_optional_chunk_produce(
                accepted_block.hash,
                accepted_block.status,
                accepted_block.provenance,
                !should_produce_chunk,
                signer,
            );
        }
        self.last_time_head_progress_made =
            max(self.chain.get_last_time_head_updated(), self.last_time_head_progress_made);
        (accepted_blocks_hashes, errors)
    }

    /// Process the result of block processing from chain, finish the steps that can't be done
    /// in chain, including
    ///  - sending challenges
    ///  - requesting missing chunks
    pub(crate) fn process_block_processing_artifact(
        &mut self,
        block_processing_artifacts: BlockProcessingArtifact,
        signer: &Option<Arc<ValidatorSigner>>,
    ) {
        let BlockProcessingArtifact {
            orphans_missing_chunks,
            blocks_missing_chunks,
            challenges,
            invalid_chunks,
        } = block_processing_artifacts;
        // Send out challenges that accumulated via on_challenge.
        self.send_challenges(challenges, &signer);
        // For any missing chunk, let the ShardsManager know of the chunk header so that it may
        // apply forwarded parts. This may end up completing the chunk.
        let missing_chunks = blocks_missing_chunks
            .iter()
            .flat_map(|block| block.missing_chunks.iter())
            .chain(orphans_missing_chunks.iter().flat_map(|block| block.missing_chunks.iter()));
        for chunk in missing_chunks {
            self.shards_manager_adapter
                .send(ShardsManagerRequestFromClient::ProcessChunkHeaderFromBlock(chunk.clone()));
        }
        // Request any missing chunks (which may be completed by the
        // process_chunk_header_from_block call, but that is OK as it would be noop).
        self.request_missing_chunks(blocks_missing_chunks, orphans_missing_chunks);

        for chunk_header in invalid_chunks {
            if let Err(err) = self.ban_chunk_producer_for_producing_invalid_chunk(chunk_header) {
                error!(target: "client", ?err, "Failed to ban chunk producer for producing invalid chunk");
            }
        }
    }

    fn ban_chunk_producer_for_producing_invalid_chunk(
        &mut self,
        chunk_header: ShardChunkHeader,
    ) -> Result<(), Error> {
        let epoch_id =
            self.epoch_manager.get_epoch_id_from_prev_block(chunk_header.prev_block_hash())?;
        let chunk_producer = self.epoch_manager.get_chunk_producer(
            &epoch_id,
            chunk_header.height_created(),
            chunk_header.shard_id(),
        )?;
        error!(
            target: "client",
            ?chunk_producer,
            ?epoch_id,
            chunk_hash = ?chunk_header.chunk_hash(),
            "Banning chunk producer for producing invalid chunk");
        metrics::CHUNK_PRODUCER_BANNED_FOR_EPOCH.inc();
        self.chunk_inclusion_tracker.ban_chunk_producer(epoch_id, chunk_producer);
        Ok(())
    }

    fn rebroadcast_block(&mut self, block: &Block) {
        if self.rebroadcasted_blocks.get(block.hash()).is_none() {
            self.network_adapter.send(PeerManagerMessageRequest::NetworkRequests(
                NetworkRequests::Block { block: block.clone() },
            ));
            self.rebroadcasted_blocks.put(*block.hash(), ());
        }
    }

    /// Called asynchronously when the ShardsManager finishes processing a chunk.
    pub fn on_chunk_completed(
        &mut self,
        partial_chunk: PartialEncodedChunk,
        shard_chunk: Option<ShardChunk>,
        apply_chunks_done_sender: Option<Sender<ApplyChunksDoneMessage>>,
        signer: &Option<Arc<ValidatorSigner>>,
    ) {
        let chunk_header = partial_chunk.cloned_header();
        self.chain.blocks_delay_tracker.mark_chunk_completed(&chunk_header);

        // TODO(#10569) We would like a proper error handling here instead of `expect`.
        let parent_hash = *chunk_header.prev_block_hash();
        let shard_layout = self
            .epoch_manager
            .get_shard_layout_from_prev_block(&parent_hash)
            .expect("Could not obtain shard layout");

        let shard_id = partial_chunk.shard_id();
        let shard_index = shard_layout.get_shard_index(shard_id);
        self.block_production_info
            .record_chunk_collected(partial_chunk.height_created(), shard_index);

        // TODO(#10569) We would like a proper error handling here instead of `expect`.
        persist_chunk(partial_chunk, shard_chunk, self.chain.mut_chain_store())
            .expect("Could not persist chunk");

        self.chunk_endorsement_tracker.tracker_v1.process_pending_endorsements(&chunk_header);
        // We're marking chunk as accepted.
        self.chain.blocks_with_missing_chunks.accept_chunk(&chunk_header.chunk_hash());
        // If this was the last chunk that was missing for a block, it will be processed now.
        self.process_blocks_with_missing_chunks(apply_chunks_done_sender, &signer);
    }

    /// Called asynchronously when the ShardsManager finishes processing a chunk but the chunk
    /// is invalid.
    pub fn on_invalid_chunk(&mut self, encoded_chunk: EncodedShardChunk) {
        let mut update = self.chain.mut_chain_store().store_update();
        update.save_invalid_chunk(encoded_chunk);
        if let Err(err) = update.commit() {
            error!(target: "client", ?err, "Error saving invalid chunk");
        }
    }

    pub fn sync_block_headers(
        &mut self,
        headers: Vec<BlockHeader>,
        signer: &Option<Arc<ValidatorSigner>>,
    ) -> Result<(), near_chain::Error> {
        let mut challenges = vec![];
        self.chain.sync_block_headers(headers, &mut challenges)?;
        self.send_challenges(challenges, signer);
        self.shards_manager_adapter.send(ShardsManagerRequestFromClient::UpdateChainHeads {
            head: self.chain.head().unwrap(),
            header_head: self.chain.header_head().unwrap(),
        });
        Ok(())
    }

    /// Checks if the latest hash known to Doomslug matches the current head, and updates it if not.
    pub fn check_and_update_doomslug_tip(&mut self) -> Result<(), Error> {
        let tip = self.chain.head()?;

        if tip.last_block_hash != self.doomslug.get_tip().0 {
            // We need to update the doomslug tip
            let last_final_hash =
                *self.chain.get_block_header(&tip.last_block_hash)?.last_final_block();
            let last_final_height = if last_final_hash == CryptoHash::default() {
                self.chain.genesis().height()
            } else {
                self.chain.get_block_header(&last_final_hash)?.height()
            };
            self.doomslug.set_tip(tip.last_block_hash, tip.height, last_final_height);
        }

        Ok(())
    }

    #[cfg(feature = "sandbox")]
    pub fn sandbox_update_tip(&mut self, height: BlockHeight) -> Result<(), Error> {
        let tip = self.chain.head()?;

        let last_final_hash =
            *self.chain.get_block_header(&tip.last_block_hash)?.last_final_block();
        let last_final_height = if last_final_hash == CryptoHash::default() {
            self.chain.genesis().height()
        } else {
            self.chain.get_block_header(&last_final_hash)?.height()
        };
        self.doomslug.set_tip(tip.last_block_hash, height, last_final_height);

        Ok(())
    }

    /// Gets the advanced timestamp delta in nanoseconds for sandbox once it has been fast-forwarded
    #[cfg(feature = "sandbox")]
    pub fn sandbox_delta_time(&self) -> Duration {
        let avg_block_prod_time = (self.config.min_block_production_delay.whole_nanoseconds()
            + self.config.max_block_production_delay.whole_nanoseconds())
            / 2;

        let ns = (self.accrued_fastforward_delta as i128 * avg_block_prod_time)
            .try_into()
            .unwrap_or_else(|_| {
                panic!(
                    "Too high of a delta_height {} to convert into i64",
                    self.accrued_fastforward_delta
                )
            });

        Duration::nanoseconds(ns)
    }

    pub fn send_block_approval(
        &mut self,
        parent_hash: &CryptoHash,
        approval: Approval,
        signer: &Option<Arc<ValidatorSigner>>,
    ) -> Result<(), Error> {
        let next_epoch_id = self.epoch_manager.get_epoch_id_from_prev_block(parent_hash)?;
        let next_block_producer =
            self.epoch_manager.get_block_producer(&next_epoch_id, approval.target_height)?;
        let next_block_producer_id = signer.as_ref().map(|x| x.validator_id());
        if Some(&next_block_producer) == next_block_producer_id {
            self.collect_block_approval(&approval, ApprovalType::SelfApproval, signer);
        } else {
            debug!(target: "client",
                approval_inner = ?approval.inner,
                account_id = ?approval.account_id,
                next_bp = ?next_block_producer,
                target_height = approval.target_height,
                approval_type="PeerApproval",
                "send_block_approval");
            let approval_message = ApprovalMessage::new(approval, next_block_producer);
            self.network_adapter.send(PeerManagerMessageRequest::NetworkRequests(
                NetworkRequests::Approval { approval_message },
            ));
        }

        Ok(())
    }

    /// Gets called when block got accepted.
    /// Only produce chunk if `skip_produce_chunk` is false.
    /// `skip_produce_chunk` is set to true to simulate when there are missing chunks in a block
    fn on_block_accepted_with_optional_chunk_produce(
        &mut self,
        block_hash: CryptoHash,
        status: BlockStatus,
        provenance: Provenance,
        skip_produce_chunk: bool,
        signer: &Option<Arc<ValidatorSigner>>,
    ) {
        let _span = tracing::debug_span!(
            target: "client",
            "on_block_accepted_with_optional_chunk_produce",
            ?block_hash,
            ?status,
            ?provenance,
            skip_produce_chunk,
            is_syncing = self.sync_status.is_syncing(),
            sync_status = ?self.sync_status)
        .entered();
        let block = match self.chain.get_block(&block_hash) {
            Ok(block) => block,
            Err(err) => {
                error!(target: "client", ?err, ?block_hash, "Failed to find block that was just accepted");
                return;
            }
        };

        let _ = self.check_and_update_doomslug_tip();

        // If we produced the block, then it should have already been broadcasted.
        // If received the block from another node then broadcast "header first" to minimize network traffic.
        if provenance == Provenance::NONE {
            let endorsements = self
                .pending_approvals
                .pop(&ApprovalInner::Endorsement(block_hash))
                .unwrap_or_default();
            let skips = self
                .pending_approvals
                .pop(&ApprovalInner::Skip(block.header().height()))
                .unwrap_or_default();

            for (_account_id, (approval, approval_type)) in
                endorsements.into_iter().chain(skips.into_iter())
            {
                self.collect_block_approval(&approval, approval_type, signer);
            }
        }

        if status.is_new_head() {
            let last_final_block = block.header().last_final_block();
            let last_finalized_height = if last_final_block == &CryptoHash::default() {
                self.chain.genesis().height()
            } else {
                self.chain.get_block_header(last_final_block).map_or(0, |header| header.height())
            };
            self.chain.blocks_with_missing_chunks.prune_blocks_below_height(last_finalized_height);

            // send_network_chain_info should be called whenever the chain head changes.
            // See send_network_chain_info() for more details.
            if let Err(err) = self.send_network_chain_info() {
                error!(target: "client", ?err, "Failed to update network chain info");
            }

            // If the next block is the first of the next epoch and the shard
            // layout is changing we need to reshard the transaction pool.
            // TODO make sure transactions don't get added for the old shard
            // layout after the pool resharding
            // TODO check if this logic works in resharding V3
            if self.epoch_manager.is_next_block_epoch_start(&block_hash).unwrap_or(false) {
                let new_shard_layout =
                    self.epoch_manager.get_shard_layout_from_prev_block(&block_hash);
                let old_shard_layout =
                    self.epoch_manager.get_shard_layout_from_prev_block(block.header().prev_hash());
                match (old_shard_layout, new_shard_layout) {
                    (Ok(old_shard_layout), Ok(new_shard_layout)) => {
                        if old_shard_layout != new_shard_layout {
                            self.sharded_tx_pool.reshard(&old_shard_layout, &new_shard_layout);
                        }
                    }
                    (old_shard_layout, new_shard_layout) => {
                        tracing::warn!(target: "client", ?old_shard_layout, ?new_shard_layout, "failed to check if shard layout is changing");
                    }
                }
            }
        }

        if let Some(signer) = signer.clone() {
            let validator_id = signer.validator_id().clone();

            if !self.reconcile_transaction_pool(validator_id, status, &block) {
                return;
            }

            let can_produce_with_provenance = provenance != Provenance::SYNC;
            let can_produce_with_sync_status = !self.sync_status.is_syncing();
            if can_produce_with_provenance && can_produce_with_sync_status && !skip_produce_chunk {
                self.produce_chunks(&block, &signer);
            } else {
                info!(target: "client", can_produce_with_provenance, can_produce_with_sync_status, skip_produce_chunk, "not producing a chunk");
            }
        }

        // Run shadown chunk validation on the new block, unless it's coming from sync.
        // Syncing has to be fast to catch up with the rest of the chain,
        // applying the chunks would make the sync unworkably slow.
        if provenance != Provenance::SYNC {
            if let Err(err) = self.shadow_validate_block_chunks(&block) {
                tracing::error!(
                    target: "client",
                    ?err,
                    block_hash = ?block.hash(),
                    "block chunks shadow validation failed"
                );
            }
        }

        self.shards_manager_adapter
            .send(ShardsManagerRequestFromClient::CheckIncompleteChunks(*block.hash()));

        self.process_ready_orphan_witnesses_and_clean_old(&block, signer);
    }

    /// Reconcile the transaction pool after processing a block.
    /// returns true if it's ok to proceed to produce chunks
    /// returns false when handling a fork and there is no need to produce chunks
    fn reconcile_transaction_pool(
        &mut self,
        validator_id: AccountId,
        status: BlockStatus,
        block: &Block,
    ) -> bool {
        match status {
            BlockStatus::Next => {
                // If this block immediately follows the current tip, remove
                // transactions from the txpool.
                self.remove_transactions_for_block(validator_id, block).unwrap_or_default();
            }
            BlockStatus::Fork => {
                // If it's a fork, no need to reconcile transactions or produce chunks.
                return false;
            }
            BlockStatus::Reorg(prev_head) => {
                // If a reorg happened, reintroduce transactions from the
                // previous chain and remove transactions from the new chain.
                let mut reintroduce_head = self.chain.get_block_header(&prev_head).unwrap();
                let mut remove_head = block.header().clone();
                assert_ne!(remove_head.hash(), reintroduce_head.hash());

                let mut to_remove = vec![];
                let mut to_reintroduce = vec![];

                while remove_head.hash() != reintroduce_head.hash() {
                    while remove_head.height() > reintroduce_head.height() {
                        to_remove.push(*remove_head.hash());
                        remove_head =
                            self.chain.get_block_header(remove_head.prev_hash()).unwrap().clone();
                    }
                    while reintroduce_head.height() > remove_head.height()
                        || reintroduce_head.height() == remove_head.height()
                            && reintroduce_head.hash() != remove_head.hash()
                    {
                        to_reintroduce.push(*reintroduce_head.hash());
                        reintroduce_head = self
                            .chain
                            .get_block_header(reintroduce_head.prev_hash())
                            .unwrap()
                            .clone();
                    }
                }

                for to_reintroduce_hash in to_reintroduce {
                    if let Ok(block) = self.chain.get_block(&to_reintroduce_hash) {
                        let block = block.clone();
                        self.reintroduce_transactions_for_block(validator_id.clone(), &block)
                            .unwrap_or_default();
                    }
                }

                for to_remove_hash in to_remove {
                    if let Ok(block) = self.chain.get_block(&to_remove_hash) {
                        let block = block.clone();
                        self.remove_transactions_for_block(validator_id.clone(), &block)
                            .unwrap_or_default();
                    }
                }
            }
        };
        true
    }

    // Produce new chunks
    fn produce_chunks(&mut self, block: &Block, signer: &Arc<ValidatorSigner>) {
        let validator_id = signer.validator_id().clone();
        let _span = debug_span!(
            target: "client",
            "produce_chunks",
            ?validator_id,
            block_height = block.header().height())
        .entered();

        #[cfg(feature = "test_features")]
        match self.adv_produce_chunks {
            Some(AdvProduceChunksMode::StopProduce) => {
                tracing::info!(
                    target: "adversary",
                    block_height = block.header().height(),
                    "skipping chunk production due to adversary configuration"
                );
                return;
            }
            _ => {}
        };

        let epoch_id =
            self.epoch_manager.get_epoch_id_from_prev_block(block.header().hash()).unwrap();
        for shard_id in self.epoch_manager.shard_ids(&epoch_id).unwrap() {
            let next_height = block.header().height() + 1;
            let epoch_manager = self.epoch_manager.as_ref();
            let chunk_proposer =
                epoch_manager.get_chunk_producer(&epoch_id, next_height, shard_id).unwrap();
            if &chunk_proposer != &validator_id {
                continue;
            }

            let _span = debug_span!(
                target: "client",
                "on_block_accepted",
                prev_block_hash = ?*block.hash(),
                ?shard_id)
            .entered();
            let _timer = metrics::PRODUCE_AND_DISTRIBUTE_CHUNK_TIME
                .with_label_values(&[&shard_id.to_string()])
                .start_timer();
            let last_header = Chain::get_prev_chunk_header(epoch_manager, block, shard_id).unwrap();
            match self.try_produce_chunk(
                block,
                &epoch_id,
                last_header.clone(),
                next_height,
                shard_id,
                Some(signer),
            ) {
                Ok(Some(result)) => {
                    let shard_chunk = self
                        .persist_and_distribute_encoded_chunk(
                            result.chunk,
                            result.encoded_chunk_parts_paths,
                            result.receipts,
                            validator_id.clone(),
                        )
                        .expect("Failed to process produced chunk");
                    if let Err(err) = self.send_chunk_state_witness_to_chunk_validators(
                        &epoch_id,
                        block.header(),
                        &last_header,
                        &shard_chunk,
                        result.transactions_storage_proof,
                        &Some(signer.clone()),
                    ) {
                        tracing::error!(target: "client", ?err, "Failed to send chunk state witness to chunk validators");
                    }
                }
                Ok(None) => {}
                Err(err) => {
                    error!(target: "client", ?err, "Error producing chunk");
                }
            }
        }
    }

    pub fn mark_chunk_header_ready_for_inclusion(
        &mut self,
        chunk_header: ShardChunkHeader,
        chunk_producer: AccountId,
    ) {
        // If endorsement was received before chunk header, we can process it only now.
        self.chunk_endorsement_tracker.tracker_v1.process_pending_endorsements(&chunk_header);
        self.chunk_inclusion_tracker
            .mark_chunk_header_ready_for_inclusion(chunk_header, chunk_producer);
    }

    pub fn persist_and_distribute_encoded_chunk(
        &mut self,
        encoded_chunk: EncodedShardChunk,
        merkle_paths: Vec<MerklePath>,
        receipts: Vec<Receipt>,
        validator_id: AccountId,
    ) -> Result<ShardChunk, Error> {
        let (shard_chunk, partial_chunk) = decode_encoded_chunk(
            &encoded_chunk,
            merkle_paths.clone(),
            Some(&validator_id),
            self.epoch_manager.as_ref(),
            &self.shard_tracker,
        )?;
        persist_chunk(
            partial_chunk.clone(),
            Some(shard_chunk.clone()),
            self.chain.mut_chain_store(),
        )?;

        let chunk_header = encoded_chunk.cloned_header();
        if let Some(chunk_distribution) = &self.chunk_distribution_network {
            if chunk_distribution.enabled() {
                let partial_chunk = partial_chunk.clone();
                let mut thread_local_client = chunk_distribution.clone();
                near_performance_metrics::actix::spawn("ChunkDistributionNetwork", async move {
                    if let Err(err) = thread_local_client.publish_chunk(&partial_chunk).await {
                        error!(target: "client", ?err, "Failed to distribute chunk via Chunk Distribution Network");
                    }
                });
            }
        }

        self.mark_chunk_header_ready_for_inclusion(chunk_header, validator_id);
        self.shards_manager_adapter.send(ShardsManagerRequestFromClient::DistributeEncodedChunk {
            partial_chunk,
            encoded_chunk,
            merkle_paths,
            outgoing_receipts: receipts,
        });
        Ok(shard_chunk)
    }

    pub fn request_missing_chunks(
        &mut self,
        blocks_missing_chunks: Vec<BlockMissingChunks>,
        orphans_missing_chunks: Vec<OrphanMissingChunks>,
    ) {
        let _span = debug_span!(
            target: "client",
            "request_missing_chunks",
            ?blocks_missing_chunks,
            ?orphans_missing_chunks)
        .entered();
        if let Some(chunk_distribution) = &self.chunk_distribution_network {
            if chunk_distribution.enabled() {
                return crate::chunk_distribution_network::request_missing_chunks(
                    blocks_missing_chunks,
                    orphans_missing_chunks,
                    chunk_distribution.clone(),
                    &mut self.chain.blocks_delay_tracker,
                    &self.shards_manager_adapter,
                );
            }
        }
        self.p2p_request_missing_chunks(blocks_missing_chunks, orphans_missing_chunks);
    }

    fn p2p_request_missing_chunks(
        &mut self,
        blocks_missing_chunks: Vec<BlockMissingChunks>,
        orphans_missing_chunks: Vec<OrphanMissingChunks>,
    ) {
        for BlockMissingChunks { prev_hash, missing_chunks } in blocks_missing_chunks {
            for chunk in &missing_chunks {
                self.chain.blocks_delay_tracker.mark_chunk_requested(chunk);
            }
            self.shards_manager_adapter.send(ShardsManagerRequestFromClient::RequestChunks {
                chunks_to_request: missing_chunks,
                prev_hash,
            });
        }

        for OrphanMissingChunks { missing_chunks, epoch_id, ancestor_hash } in
            orphans_missing_chunks
        {
            for chunk in &missing_chunks {
                self.chain.blocks_delay_tracker.mark_chunk_requested(chunk);
            }
            self.shards_manager_adapter.send(
                ShardsManagerRequestFromClient::RequestChunksForOrphan {
                    chunks_to_request: missing_chunks,
                    epoch_id,
                    ancestor_hash,
                },
            );
        }
    }

    /// Check if any block with missing chunks is ready to be processed
    pub fn process_blocks_with_missing_chunks(
        &mut self,
        apply_chunks_done_sender: Option<Sender<ApplyChunksDoneMessage>>,
        signer: &Option<Arc<ValidatorSigner>>,
    ) {
        let _span = debug_span!(target: "client", "process_blocks_with_missing_chunks").entered();
        let me = signer.as_ref().map(|signer| signer.validator_id());
        let mut blocks_processing_artifacts = BlockProcessingArtifact::default();
        self.chain.check_blocks_with_missing_chunks(
            &me.map(|x| x.clone()),
            &mut blocks_processing_artifacts,
            apply_chunks_done_sender,
        );
        self.process_block_processing_artifact(blocks_processing_artifacts, signer);
    }

    pub fn is_validator(
        &self,
        epoch_id: &EpochId,
        block_hash: &CryptoHash,
        signer: &Option<Arc<ValidatorSigner>>,
    ) -> bool {
        match signer {
            None => false,
            Some(signer) => {
                let account_id = signer.validator_id();
                match self
                    .epoch_manager
                    .get_validator_by_account_id(epoch_id, block_hash, account_id)
                {
                    Ok((validator_stake, is_slashed)) => {
                        !is_slashed && validator_stake.take_public_key() == signer.public_key()
                    }
                    Err(_) => false,
                }
            }
        }
    }

    fn handle_process_approval_error(
        &mut self,
        approval: &Approval,
        approval_type: ApprovalType,
        check_validator: bool,
        error: near_chain::Error,
    ) {
        let is_validator =
            |epoch_id, block_hash, account_id, epoch_manager: &dyn EpochManagerAdapter| {
                match epoch_manager.get_validator_by_account_id(epoch_id, block_hash, account_id) {
                    Ok((_, is_slashed)) => !is_slashed,
                    Err(_) => false,
                }
            };
        if let near_chain::Error::DBNotFoundErr(_) = error {
            if check_validator {
                let head = unwrap_or_return!(self.chain.head());
                if !is_validator(
                    &head.epoch_id,
                    &head.last_block_hash,
                    &approval.account_id,
                    self.epoch_manager.as_ref(),
                ) && !is_validator(
                    &head.next_epoch_id,
                    &head.last_block_hash,
                    &approval.account_id,
                    self.epoch_manager.as_ref(),
                ) {
                    return;
                }
            }
            let mut entry =
                self.pending_approvals.pop(&approval.inner).unwrap_or_else(|| HashMap::new());
            entry.insert(approval.account_id.clone(), (approval.clone(), approval_type));
            self.pending_approvals.put(approval.inner.clone(), entry);
        }
    }

    /// Collects block approvals.
    ///
    /// We send the approval to doomslug given the epoch of the current tip iff:
    ///  1. We are the block producer for the target height in the tip's epoch;
    ///  2. The signature matches that of the account;
    /// If we are not the block producer, but we also don't know the previous block, we add the
    /// approval to `pending_approvals`, since it could be that the approval is from the next epoch.
    ///
    /// # Arguments
    /// * `approval` - the approval to be collected
    /// * `approval_type`  - whether the approval was just produced by us (in which case skip validation,
    ///                      only check whether we are the next block producer and store in Doomslug)
    pub fn collect_block_approval(
        &mut self,
        approval: &Approval,
        approval_type: ApprovalType,
        signer: &Option<Arc<ValidatorSigner>>,
    ) {
        let Approval { inner, account_id, target_height, signature } = approval;
        debug!(target: "client",
            approval_inner=?inner,
            account_id=?account_id,
            target_height=target_height,
            approval_type=?approval_type,
            "collect_block_approval");
        let parent_hash = match inner {
            ApprovalInner::Endorsement(parent_hash) => *parent_hash,
            ApprovalInner::Skip(parent_height) => {
                match self.chain.chain_store().get_all_block_hashes_by_height(*parent_height) {
                    Ok(hashes) => {
                        // If there is more than one block at the height, all of them will be
                        // eligible to build the next block on, so we just pick one.
                        let hash = hashes.values().flatten().next();
                        match hash {
                            Some(hash) => *hash,
                            None => {
                                self.handle_process_approval_error(
                                    approval,
                                    approval_type,
                                    true,
                                    near_chain::Error::DBNotFoundErr(format!(
                                        "Cannot find any block on height {}",
                                        parent_height
                                    )),
                                );
                                return;
                            }
                        }
                    }
                    Err(e) => {
                        self.handle_process_approval_error(approval, approval_type, true, e);
                        return;
                    }
                }
            }
        };

        let next_block_epoch_id =
            match self.epoch_manager.get_epoch_id_from_prev_block(&parent_hash) {
                Err(e) => {
                    self.handle_process_approval_error(approval, approval_type, true, e.into());
                    return;
                }
                Ok(next_epoch_id) => next_epoch_id,
            };

        if let ApprovalType::PeerApproval(_) = approval_type {
            // Check signature is correct for given validator.
            // Note that on the epoch boundary the blocks contain approvals from both the current
            // and the next epoch. Here we try to fetch the validator for the epoch of the next block,
            // if we succeed, it must use the key from that epoch, and thus we use the epoch of the
            // next block below when verifying the signature. Otherwise, if the block producer doesn't
            // exist in the epoch of the next block, we use the epoch after next to validate the
            // signature. We don't care here if the block is actually on the epochs boundary yet,
            // `Doomslug::on_approval_message` below will handle it.
            let validator_epoch_id = match self.epoch_manager.get_validator_by_account_id(
                &next_block_epoch_id,
                &parent_hash,
                account_id,
            ) {
                Ok(_) => next_block_epoch_id,
                Err(EpochError::NotAValidator(_, _)) => {
                    match self.epoch_manager.get_next_epoch_id_from_prev_block(&parent_hash) {
                        Ok(next_block_next_epoch_id) => next_block_next_epoch_id,
                        Err(_) => return,
                    }
                }
                _ => return,
            };
            match self.epoch_manager.verify_validator_signature(
                &validator_epoch_id,
                &parent_hash,
                account_id,
                Approval::get_data_for_sig(inner, *target_height).as_ref(),
                signature,
            ) {
                Ok(true) => {}
                _ => return,
            }
        }

        let is_block_producer =
            match self.epoch_manager.get_block_producer(&next_block_epoch_id, *target_height) {
                Err(_) => false,
                Ok(target_block_producer) => {
                    Some(&target_block_producer) == signer.as_ref().map(|x| x.validator_id())
                }
            };

        if !is_block_producer {
            match self.chain.get_block_header(&parent_hash) {
                Ok(_) => {
                    // If we know the header, then either the parent_hash is the tip, and we are
                    // not the block producer for the corresponding height on top of the tip, or
                    // the parent_hash is not the tip, and then we will never build on top of it.
                    // Either way, this approval is of no use for us.
                    return;
                }
                Err(e) => {
                    self.handle_process_approval_error(approval, approval_type, false, e);
                    return;
                }
            };
        }

        let block_producer_stakes =
            match self.epoch_manager.get_epoch_block_approvers_ordered(&parent_hash) {
                Ok(block_producer_stakes) => block_producer_stakes,
                Err(err) => {
                    error!(target: "client", ?err, "Block approval error");
                    return;
                }
            };
        self.doomslug.on_approval_message(approval, &block_producer_stakes);
    }

    /// Forwards given transaction to upcoming validators.
    fn forward_tx(
        &self,
        epoch_id: &EpochId,
        tx: &SignedTransaction,
        signer: &Option<Arc<ValidatorSigner>>,
    ) -> Result<(), Error> {
        let shard_id =
            self.epoch_manager.account_id_to_shard_id(tx.transaction.signer_id(), epoch_id)?;
        // Use the header head to make sure the list of validators is as
        // up-to-date as possible.
        let head = self.chain.header_head()?;
        let maybe_next_epoch_id = self.get_next_epoch_id_if_at_boundary(&head)?;

        let mut validators = HashSet::new();
        for horizon in (2..=self.config.tx_routing_height_horizon)
            .chain(vec![self.config.tx_routing_height_horizon * 2].into_iter())
        {
            let target_height = head.height + horizon - 1;
            let validator =
                self.epoch_manager.get_chunk_producer(epoch_id, target_height, shard_id)?;
            validators.insert(validator);
            if let Some(next_epoch_id) = &maybe_next_epoch_id {
                let next_shard_id = self
                    .epoch_manager
                    .account_id_to_shard_id(tx.transaction.signer_id(), next_epoch_id)?;
                let validator = self.epoch_manager.get_chunk_producer(
                    next_epoch_id,
                    target_height,
                    next_shard_id,
                )?;
                validators.insert(validator);
            }
        }

        if let Some(account_id) = signer.as_ref().map(|bp| bp.validator_id()) {
            validators.remove(account_id);
        }
        for validator in validators {
            trace!(target: "client", me = ?signer.as_ref().map(|bp| bp.validator_id()), ?tx, ?validator, ?shard_id, "Routing a transaction");

            // Send message to network to actually forward transaction.
            self.network_adapter.send(PeerManagerMessageRequest::NetworkRequests(
                NetworkRequests::ForwardTx(validator, tx.clone()),
            ));
        }

        Ok(())
    }

    /// Submits the transaction for future inclusion into the chain.
    ///
    /// If accepted, it will be added to the transaction pool and possibly forwarded to another
    /// validator.
    #[must_use]
    pub fn process_tx(
        &mut self,
        tx: SignedTransaction,
        is_forwarded: bool,
        check_only: bool,
    ) -> ProcessTxResponse {
        let signer = self.validator_signer.get();
        unwrap_or_return!(self.process_tx_internal(&tx, is_forwarded, check_only, &signer), {
            let me = signer.as_ref().map(|signer| signer.validator_id());
            warn!(target: "client", ?me, ?tx, "Dropping tx");
            ProcessTxResponse::NoResponse
        })
    }

    /// If we are close to epoch boundary, return next epoch id, otherwise return None.
    fn get_next_epoch_id_if_at_boundary(&self, head: &Tip) -> Result<Option<EpochId>, Error> {
        let next_epoch_started =
            self.epoch_manager.is_next_block_epoch_start(&head.last_block_hash)?;
        if next_epoch_started {
            return Ok(None);
        }
        let next_epoch_estimated_height =
            self.epoch_manager.get_epoch_start_height(&head.last_block_hash)?
                + self.config.epoch_length;

        let epoch_boundary_possible =
            head.height + self.config.tx_routing_height_horizon >= next_epoch_estimated_height;
        if epoch_boundary_possible {
            Ok(Some(self.epoch_manager.get_next_epoch_id_from_prev_block(&head.last_block_hash)?))
        } else {
            Ok(None)
        }
    }

    /// If we're a validator in one of the next few chunks, but epoch switch could happen soon,
    /// we forward to a validator from next epoch.
    fn possibly_forward_tx_to_next_epoch(
        &mut self,
        tx: &SignedTransaction,
        signer: &Option<Arc<ValidatorSigner>>,
    ) -> Result<(), Error> {
        let head = self.chain.head()?;
        if let Some(next_epoch_id) = self.get_next_epoch_id_if_at_boundary(&head)? {
            self.forward_tx(&next_epoch_id, tx, signer)?;
        } else {
            self.forward_tx(&head.epoch_id, tx, signer)?;
        }
        Ok(())
    }

    /// Process transaction and either add it to the mempool or return to redirect to another validator.
    fn process_tx_internal(
        &mut self,
        tx: &SignedTransaction,
        is_forwarded: bool,
        check_only: bool,
        signer: &Option<Arc<ValidatorSigner>>,
    ) -> Result<ProcessTxResponse, Error> {
        let head = self.chain.head()?;
        let me = signer.as_ref().map(|vs| vs.validator_id());
        let cur_block = self.chain.get_head_block()?;
        let cur_block_header = cur_block.header();
        let transaction_validity_period = self.chain.transaction_validity_period;
        // here it is fine to use `cur_block_header` as it is a best effort estimate. If the transaction
        // were to be included, the block that the chunk points to will have height >= height of
        // `cur_block_header`.
        if let Err(e) = self.chain.chain_store().check_transaction_validity_period(
            &cur_block_header,
            tx.transaction.block_hash(),
            transaction_validity_period,
        ) {
            debug!(target: "client", ?tx, "Invalid tx: expired or from a different fork");
            return Ok(ProcessTxResponse::InvalidTx(e));
        }
        let gas_price = cur_block_header.next_gas_price();
        let epoch_id = self.epoch_manager.get_epoch_id_from_prev_block(&head.last_block_hash)?;
        let receiver_shard =
            self.epoch_manager.account_id_to_shard_id(tx.transaction.receiver_id(), &epoch_id)?;
        let receiver_congestion_info =
            cur_block.block_congestion_info().get(&receiver_shard).copied();
        let protocol_version = self.epoch_manager.get_epoch_protocol_version(&epoch_id)?;

        if let Some(err) = self
            .runtime_adapter
            .validate_tx(
                gas_price,
                None,
                tx,
                true,
                &epoch_id,
                protocol_version,
                receiver_congestion_info,
            )
            .expect("no storage errors")
        {
            debug!(target: "client", tx_hash = ?tx.get_hash(), ?err, "Invalid tx during basic validation");
            return Ok(ProcessTxResponse::InvalidTx(err));
        }

        let shard_id =
            self.epoch_manager.account_id_to_shard_id(tx.transaction.signer_id(), &epoch_id)?;
        let care_about_shard =
            self.shard_tracker.care_about_shard(me, &head.last_block_hash, shard_id, true);
        let will_care_about_shard =
            self.shard_tracker.will_care_about_shard(me, &head.last_block_hash, shard_id, true);
        // TODO(resharding) will_care_about_shard should be called with the
        // account shard id from the next epoch, in case shard layout changes
        if care_about_shard || will_care_about_shard {
            let shard_uid = self.epoch_manager.shard_id_to_uid(shard_id, &epoch_id)?;
            let state_root = match self.chain.get_chunk_extra(&head.last_block_hash, &shard_uid) {
                Ok(chunk_extra) => *chunk_extra.state_root(),
                Err(_) => {
                    // Not being able to fetch a state root most likely implies that we haven't
                    //     caught up with the next epoch yet.
                    if is_forwarded {
                        return Err(Error::Other("Node has not caught up yet".to_string()));
                    } else {
                        self.forward_tx(&epoch_id, tx, signer)?;
                        return Ok(ProcessTxResponse::RequestRouted);
                    }
                }
            };
            if let Some(err) = self
                .runtime_adapter
                .validate_tx(
                    gas_price,
                    Some(state_root),
                    tx,
                    false,
                    &epoch_id,
                    protocol_version,
                    receiver_congestion_info,
                )
                .expect("no storage errors")
            {
                debug!(target: "client", ?err, "Invalid tx");
                Ok(ProcessTxResponse::InvalidTx(err))
            } else if check_only {
                Ok(ProcessTxResponse::ValidTx)
            } else {
                // Transactions only need to be recorded if the node is a validator.
                if me.is_some() {
                    match self.sharded_tx_pool.insert_transaction(shard_uid, tx.clone()) {
                        InsertTransactionResult::Success => {
                            trace!(target: "client", ?shard_uid, tx_hash = ?tx.get_hash(), "Recorded a transaction.");
                        }
                        InsertTransactionResult::Duplicate => {
                            trace!(target: "client", ?shard_uid, tx_hash = ?tx.get_hash(), "Duplicate transaction, not forwarding it.");
                            return Ok(ProcessTxResponse::ValidTx);
                        }
                        InsertTransactionResult::NoSpaceLeft => {
                            if is_forwarded {
                                trace!(target: "client", ?shard_uid, tx_hash = ?tx.get_hash(), "Transaction pool is full, dropping the transaction.");
                            } else {
                                trace!(target: "client", ?shard_uid, tx_hash = ?tx.get_hash(), "Transaction pool is full, trying to forward the transaction.");
                            }
                        }
                    }
                }

                // Active validator:
                //   possibly forward to next epoch validators
                // Not active validator:
                //   forward to current epoch validators,
                //   possibly forward to next epoch validators
                if self.active_validator(shard_id, signer)? {
                    trace!(target: "client", account = ?me, ?shard_id, tx_hash = ?tx.get_hash(), is_forwarded, "Recording a transaction.");
                    metrics::TRANSACTION_RECEIVED_VALIDATOR.inc();

                    if !is_forwarded {
                        self.possibly_forward_tx_to_next_epoch(tx, signer)?;
                    }
                    Ok(ProcessTxResponse::ValidTx)
                } else if !is_forwarded {
                    trace!(target: "client", ?shard_id, tx_hash = ?tx.get_hash(), "Forwarding a transaction.");
                    metrics::TRANSACTION_RECEIVED_NON_VALIDATOR.inc();
                    self.forward_tx(&epoch_id, tx, signer)?;
                    Ok(ProcessTxResponse::RequestRouted)
                } else {
                    trace!(target: "client", ?shard_id, tx_hash = ?tx.get_hash(), "Non-validator received a forwarded transaction, dropping it.");
                    metrics::TRANSACTION_RECEIVED_NON_VALIDATOR_FORWARDED.inc();
                    Ok(ProcessTxResponse::NoResponse)
                }
            }
        } else if check_only {
            Ok(ProcessTxResponse::DoesNotTrackShard)
        } else if is_forwarded {
            // Received forwarded transaction but we are not tracking the shard
            debug!(target: "client", ?me, ?shard_id, tx_hash = ?tx.get_hash(), "Received forwarded transaction but no tracking shard");
            Ok(ProcessTxResponse::NoResponse)
        } else {
            // We are not tracking this shard, so there is no way to validate this tx. Just rerouting.
            self.forward_tx(&epoch_id, tx, signer)?;
            Ok(ProcessTxResponse::RequestRouted)
        }
    }

    /// Determine if I am a validator in next few blocks for specified shard, assuming epoch doesn't change.
    fn active_validator(
        &self,
        shard_id: ShardId,
        signer: &Option<Arc<ValidatorSigner>>,
    ) -> Result<bool, Error> {
        let head = self.chain.head()?;
        let epoch_id = self.epoch_manager.get_epoch_id_from_prev_block(&head.last_block_hash)?;

        let account_id = if let Some(vs) = signer.as_ref() {
            vs.validator_id()
        } else {
            return Ok(false);
        };

        for i in 1..=self.config.tx_routing_height_horizon {
            let chunk_producer =
                self.epoch_manager.get_chunk_producer(&epoch_id, head.height + i, shard_id)?;
            if &chunk_producer == account_id {
                return Ok(true);
            }
        }
        Ok(false)
    }

    /// Walks through all the ongoing state syncs for future epochs and processes them
    pub fn run_catchup(
        &mut self,
        highest_height_peers: &[HighestHeightPeerInfo],
        state_parts_task_scheduler: &Sender<ApplyStatePartsRequest>,
        load_memtrie_scheduler: &Sender<LoadMemtrieRequest>,
        block_catch_up_task_scheduler: &Sender<BlockCatchUpRequest>,
        apply_chunks_done_sender: Option<Sender<ApplyChunksDoneMessage>>,
        state_parts_future_spawner: &dyn FutureSpawner,
        signer: &Option<Arc<ValidatorSigner>>,
    ) -> Result<(), Error> {
        let _span = debug_span!(target: "sync", "run_catchup").entered();
        let mut notify_state_sync = false;
        let me = signer.as_ref().map(|x| x.validator_id().clone());

        for (sync_hash, state_sync_info) in self.chain.chain_store().iterate_state_sync_infos()? {
            assert_eq!(sync_hash, state_sync_info.epoch_tail_hash);
            let network_adapter = self.network_adapter.clone();

            // I *think* this is not relevant anymore, since we download
            // already the next epoch's state.
            // let shards_to_split = self.get_shards_to_split(sync_hash, &state_sync_info, &me)?;
            let shards_to_split = HashMap::new();
            let state_sync_timeout = self.config.state_sync_timeout;
            let block_header = self.chain.get_block(&sync_hash)?.header().clone();
            let epoch_id = block_header.epoch_id();

            let (state_sync, shards_to_split, blocks_catch_up_state) =
                self.catchup_state_syncs.entry(sync_hash).or_insert_with(|| {
                    tracing::debug!(target: "client", ?sync_hash, "inserting new state sync");
                    notify_state_sync = true;
                    (
                        StateSync::new(
                            self.clock.clone(),
                            network_adapter,
                            state_sync_timeout,
                            &self.config.chain_id,
                            &self.config.state_sync.sync,
                            true,
                        ),
                        shards_to_split,
                        BlocksCatchUpState::new(sync_hash, *epoch_id),
                    )
                });

            // For colour decorators to work, they need to printed directly. Otherwise the decorators get escaped, garble output and don't add colours.
            debug!(target: "catchup", ?me, ?sync_hash, progress_per_shard = ?format_shard_sync_phase_per_shard(&shards_to_split, false), "Catchup");
            let use_colour = matches!(self.config.log_summary_style, LogSummaryStyle::Colored);

            let tracking_shards: Vec<ShardId> =
                state_sync_info.shards.iter().map(|tuple| tuple.0).collect();
            // Notify each shard to sync.
            if notify_state_sync {
                let shard_layout = self
                    .epoch_manager
                    .get_shard_layout(&epoch_id)
                    .expect("Cannot get shard layout");

                for &shard_id in &tracking_shards {
                    let shard_uid = ShardUId::from_shard_id_and_layout(shard_id, &shard_layout);
                    match self.state_sync_adapter.clone().read() {
                        Ok(sync_adapter) => sync_adapter.send_sync_message(
                            shard_uid,
                            SyncMessage::StartSync(SyncShardInfo { shard_uid, sync_hash }),
                        ),
                        Err(_) => {
                            error!(target:"catchup", "State sync adapter lock is poisoned.")
                        }
                    }
                }
            }

            // Initialize the new shard sync to contain the shards to split at
            // first. It will get updated with the shard sync download status
            // for other shards later.
            let new_shard_sync = shards_to_split;
            match state_sync.run(
                &me,
                sync_hash,
                new_shard_sync,
                &mut self.chain,
                self.epoch_manager.as_ref(),
                highest_height_peers,
                tracking_shards,
                state_parts_task_scheduler,
                load_memtrie_scheduler,
                state_parts_future_spawner,
                use_colour,
                self.runtime_adapter.clone(),
            )? {
                StateSyncResult::InProgress => {}
                StateSyncResult::Completed => {
                    debug!(target: "catchup", "state sync completed now catch up blocks");
                    self.chain.catchup_blocks_step(
                        &me,
                        &sync_hash,
                        blocks_catch_up_state,
                        block_catch_up_task_scheduler,
                    )?;

                    if blocks_catch_up_state.is_finished() {
                        let mut block_processing_artifacts = BlockProcessingArtifact::default();

                        self.chain.finish_catchup_blocks(
                            &me,
                            &sync_hash,
                            &mut block_processing_artifacts,
                            apply_chunks_done_sender.clone(),
                            &blocks_catch_up_state.done_blocks,
                        )?;

                        self.process_block_processing_artifact(block_processing_artifacts, &signer);
                    }
                }
            }
        }

        Ok(())
    }

    /// This method checks which of the shards requested for state sync are already present.
    /// Any shard that is currently tracked needs not to be downloaded again.
    ///
    /// The hidden logic here is that shards that are marked for state sync but
    /// are currently tracked are actually marked for splitting. Please see the
    /// comment on [`Chain::get_shards_to_state_sync`] for further explanation.
    ///
    /// Returns a map from the shard_id to ShardSyncDownload only for those
    /// shards that need to be split.
    #[allow(unused)]
    fn get_shards_to_split(
        &mut self,
        sync_hash: CryptoHash,
        state_sync_info: &StateSyncInfo,
        me: &Option<AccountId>,
    ) -> Result<HashMap<ShardId, ShardSyncDownload>, Error> {
        let prev_hash = *self.chain.get_block(&sync_hash)?.header().prev_hash();
        let need_to_reshard = self.epoch_manager.will_shard_layout_change(&prev_hash)?;

        if !need_to_reshard {
            debug!(target: "catchup", "do not need to reshard");
            return Ok(HashMap::new());
        }

        // If the client already has the state for this epoch, skip the downloading phase
        let shards_to_split = state_sync_info
            .shards
            .iter()
            .filter_map(|ShardInfo(shard_id, _)| self.should_split_shard(*shard_id, me, prev_hash))
            .collect();
        Ok(shards_to_split)
    }

    /// Shard should be split if state sync was requested for it but we already
    /// track it.
    fn should_split_shard(
        &mut self,
        shard_id: ShardId,
        me: &Option<AccountId>,
        prev_hash: CryptoHash,
    ) -> Option<(ShardId, ShardSyncDownload)> {
        if self.shard_tracker.care_about_shard(me.as_ref(), &prev_hash, shard_id, true) {
            let shard_sync_download = ShardSyncDownload {
                downloads: vec![],
                status: ShardSyncStatus::ReshardingScheduling,
            };
            Some((shard_id, shard_sync_download))
        } else {
            None
        }
    }

    /// When accepting challenge, we verify that it's valid given signature with current validators.
    pub fn process_challenge(&mut self, _challenge: Challenge) -> Result<(), Error> {
        // TODO(2445): Enable challenges when they are working correctly.
        //        if self.challenges.contains_key(&challenge.hash) {
        //            return Ok(());
        //        }
        //        debug!(target: "client", "Received challenge: {:?}", challenge);
        //        let head = self.chain.head()?;
        //        if self.runtime_adapter.verify_validator_or_fisherman_signature(
        //            &head.epoch_id,
        //            &head.prev_block_hash,
        //            &challenge.account_id,
        //            challenge.hash.as_ref(),
        //            &challenge.signature,
        //        )? {
        //            // If challenge is not double sign, we should process it right away to invalidate the chain.
        //            match challenge.body {
        //                ChallengeBody::BlockDoubleSign(_) => {}
        //                _ => {
        //                    self.chain.process_challenge(&challenge);
        //                }
        //            }
        //            self.challenges.insert(challenge.hash, challenge);
        //        }
        Ok(())
    }

    /// Check updates from background flat storage creation processes and possibly update
    /// creation statuses. Returns boolean indicating if all flat storages are created or
    /// creation is not needed.
    pub fn run_flat_storage_creation_step(&mut self) -> Result<bool, Error> {
        let result = match &mut self.flat_storage_creator {
            Some(flat_storage_creator) => {
                flat_storage_creator.update_status(self.chain.chain_store())?
            }
            None => true,
        };
        Ok(result)
    }
}

/* implements functions used to communicate with network */
impl Client {
    pub fn request_block(&self, hash: CryptoHash, peer_id: PeerId) {
        let _span = debug_span!(target: "client", "request_block", ?hash, ?peer_id).entered();
        match self.chain.block_exists(&hash) {
            Ok(false) => {
                self.network_adapter.send(PeerManagerMessageRequest::NetworkRequests(
                    NetworkRequests::BlockRequest { hash, peer_id },
                ));
            }
            Ok(true) => {
                debug!(target: "client", ?hash, "send_block_request_to_peer: block already known")
            }
            Err(err) => {
                error!(target: "client", ?hash, ?err, "send_block_request_to_peer: failed to check block exists")
            }
        }
    }

    pub fn ban_peer(&self, peer_id: PeerId, ban_reason: ReasonForBan) {
        self.network_adapter.send(PeerManagerMessageRequest::NetworkRequests(
            NetworkRequests::BanPeer { peer_id, ban_reason },
        ));
    }
}

impl Client {
    /// Each epoch defines a set of important accounts: block producers, chunk producers,
    /// approvers. Low-latency reliable communication between those accounts is critical,
    /// so that the blocks can be produced on time. This function computes the set of
    /// important accounts (aka TIER1 accounts) so that it can be fed to PeerManager, which
    /// will take care of the traffic prioritization.
    ///
    /// It returns both TIER1 accounts for both current epoch (according to the `tip`)
    /// and the next epoch, so that the PeerManager can establish the priority connections
    /// in advance (before the epoch starts and they are actually needed).
    ///
    /// The result of the last call to get_tier1_accounts() is cached, so that it is not recomputed
    /// if the current epoch didn't change since the last call. In particular SetChainInfo is being
    /// send after processing each block (order of seconds), while the epoch changes way less
    /// frequently (order of hours).
    fn get_tier1_accounts(&mut self, tip: &Tip) -> Result<Arc<AccountKeys>, Error> {
        match &self.tier1_accounts_cache {
            Some(it) if it.0 == tip.epoch_id => return Ok(it.1.clone()),
            _ => {}
        }

        let _guard =
            tracing::debug_span!(target: "client", "get_tier1_accounts(): recomputing").entered();

        // What we really need are: chunk producers, block producers and block approvers for
        // this epoch and the beginning of the next epoch (so that all required connections are
        // established in advance). Note that block producers and block approvers are not
        // exactly the same - last blocks of this epoch will also need to be signed by the
        // block producers of the next epoch. On the other hand, block approvers
        // of the next epoch will also include block producers of the N+2 epoch (which we
        // definitely don't need to connect to right now). Still, as long as there is no big churn
        // in the set of block producers, it doesn't make much difference.
        //
        // With the current implementation we just fetch chunk producers and block producers
        // of this and the next epoch (which covers what we need, as described above), but may
        // require some tuning in the future. In particular, if we decide that connecting to
        // block & chunk producers of the next expoch is too expensive, we can postpone it
        // till almost the end of this epoch.
        let mut account_keys = AccountKeys::new();
        for epoch_id in [&tip.epoch_id, &tip.next_epoch_id] {
            // We assume here that calls to get_epoch_chunk_producers and get_epoch_block_producers_ordered
            // are cheaper than block processing (and that they will work with both this and
            // the next epoch). The caching on top of that (in tier1_accounts_cache field) is just
            // a defence in depth, based on the previous experience with expensive
            // EpochManagerAdapter::get_validators_info call.
            for cp in self.epoch_manager.get_epoch_chunk_producers(epoch_id)? {
                account_keys
                    .entry(cp.account_id().clone())
                    .or_default()
                    .insert(cp.public_key().clone());
            }
            for (bp, _) in self
                .epoch_manager
                .get_epoch_block_producers_ordered(epoch_id, &tip.last_block_hash)?
            {
                account_keys
                    .entry(bp.account_id().clone())
                    .or_default()
                    .insert(bp.public_key().clone());
            }
        }
        let account_keys = Arc::new(account_keys);
        self.tier1_accounts_cache = Some((tip.epoch_id, account_keys.clone()));
        Ok(account_keys)
    }

    /// send_network_chain_info sends ChainInfo to PeerManagerActor.
    /// ChainInfo contains chain information relevant to p2p networking.
    /// It is expected to be called every time the head of the chain changes (or more often).
    /// Subsequent calls will probably re-send to PeerManagerActor a lot of redundant
    /// information (for example epoch-related data changes way less often than chain head
    /// changes), but that's fine - we avoid recomputing rarely changing data in ChainInfo by caching it.
    /// The condition to call this function is simple - every time chain head changes -
    /// which hopefully will make it hard to forget to call it. And even if there is some
    /// corner case not covered - since blocks are sent frequently (every few seconds),
    /// the POV of Client and PeerManagerActor will be desynchronized only for a short time.
    ///
    /// TODO(gprusak): consider making send_network_chain_info accept chain Tip as an argument
    /// to underline that it is expected to be called whenever Tip changes. Currently
    /// self.chain.head() is fallible for some reason, so calling it at the
    /// send_network_chain_info() call site would be ugly (we just log the error).
    /// In theory we should already have the tip at the call-site, eg from
    /// check_And_update_doomslug_tip, but that would require a bigger refactor.
    pub(crate) fn send_network_chain_info(&mut self) -> Result<(), Error> {
        let tip = self.chain.head()?;
        // convert config tracked shards
        // runtime will track all shards if config tracked shards is not empty
        // https://github.com/near/nearcore/issues/4930
        let tracked_shards = if self.config.tracked_shards.is_empty() {
            vec![]
        } else {
            self.epoch_manager.shard_ids(&tip.epoch_id)?
        };
        let tier1_accounts = self.get_tier1_accounts(&tip)?;
        let block = self.chain.get_block(&tip.last_block_hash)?;
        self.network_adapter.send(SetChainInfo(ChainInfo {
            block,
            tracked_shards,
            tier1_accounts,
        }));
        Ok(())
    }
}

impl Client {
    pub fn get_catchup_status(&self) -> Result<Vec<CatchupStatusView>, near_chain::Error> {
        let mut ret = vec![];
        for (sync_hash, (_, shard_sync_state, block_catchup_state)) in
            self.catchup_state_syncs.iter()
        {
            let sync_block_height = self.chain.get_block_header(sync_hash)?.height();
            let shard_sync_status: HashMap<_, _> = shard_sync_state
                .iter()
                .map(|(shard_id, state)| (*shard_id, state.status.to_string()))
                .collect();
            ret.push(CatchupStatusView {
                sync_block_hash: *sync_hash,
                sync_block_height,
                shard_sync_status,
                blocks_to_catchup: self.chain.get_block_catchup_status(block_catchup_state),
            });
        }
        Ok(ret)
    }
}

impl Drop for Client {
    fn drop(&mut self) {
        // State sync is tied to the client logic. When the client goes out of scope or it is restarted,
        // the running sync actors should also stop.
        self.state_sync_adapter
            .to_owned()
            .write()
            .expect("Cannot acquire write lock on sync adapter. Lock poisoned.")
            .stop_all();
    }
}<|MERGE_RESOLUTION|>--- conflicted
+++ resolved
@@ -178,13 +178,8 @@
     /// Cached precomputed set of TIER1 accounts.
     /// See send_network_chain_info().
     tier1_accounts_cache: Option<(EpochId, Arc<AccountKeys>)>,
-<<<<<<< HEAD
     /// Resharding sender.
     pub resharding_sender: ReshardingSender,
-=======
-    /// Takes care of performing resharding on the flat storage.
-    pub flat_storage_resharder: FlatStorageResharder,
->>>>>>> 04eb2c78
     /// Used when it is needed to create flat storage in background for some shards.
     flat_storage_creator: Option<FlatStorageCreator>,
     /// A map storing the last time a block was requested for state sync.
@@ -286,15 +281,11 @@
             epoch_manager.clone(),
             runtime_adapter.clone(),
             chain.chain_store(),
-<<<<<<< HEAD
             &chain
                 .resharding_manager
                 .flat_storage_resharder
                 .clone()
                 .expect("flat storage resharding manager should exist"),
-=======
-            &flat_storage_resharder,
->>>>>>> 04eb2c78
             chain_config.background_migration_threads,
         )?;
         let sharded_tx_pool =
@@ -418,11 +409,7 @@
                 NonZeroUsize::new(PRODUCTION_TIMES_CACHE_SIZE).unwrap(),
             ),
             tier1_accounts_cache: None,
-<<<<<<< HEAD
             resharding_sender,
-=======
-            flat_storage_resharder,
->>>>>>> 04eb2c78
             flat_storage_creator,
             last_time_sync_block_requested: HashMap::new(),
             chunk_validator,
