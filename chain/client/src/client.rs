//! Client is responsible for tracking the chain, chunks, and producing them when needed.
//! This client works completely synchronously and must be operated by some async actor outside.

use std::collections::{HashMap, HashSet};
use std::iter;
use std::sync::{Arc, RwLock};
use std::time::{Duration, Instant};

use cached::{Cached, SizedCache};
use log::{debug, error, info, warn};
use near_primitives::time::Clock;

use near_chain::chain::{
<<<<<<< HEAD
    ApplyStatePartsRequest, BlockCatchUpRequest, BlocksCatchUpState, OrphanMissingChunksInfo,
=======
    ApplyStatePartsRequest, BlockCatchUpRequest, BlockMissingChunks, BlocksCatchUpState,
>>>>>>> b657cda6
    StateSplitRequest, TX_ROUTING_HEIGHT_HORIZON,
};
use near_chain::test_utils::format_hash;
use near_chain::types::{AcceptedBlock, LatestKnown};
use near_chain::{
    BlockStatus, Chain, ChainGenesis, ChainStoreAccess, Doomslug, DoomslugThresholdMode, ErrorKind,
    Provenance, RuntimeAdapter,
};
use near_chain_configs::ClientConfig;
use near_chunks::{ProcessPartialEncodedChunkResult, ShardsManager};
use near_network::types::{
    FullPeerInfo, NetworkClientResponses, NetworkRequests, PeerManagerAdapter,
};
use near_primitives::block::{Approval, ApprovalInner, ApprovalMessage, Block, BlockHeader, Tip};
use near_primitives::challenge::{Challenge, ChallengeBody};
use near_primitives::hash::CryptoHash;
use near_primitives::merkle::{merklize, MerklePath};
use near_primitives::receipt::Receipt;
use near_primitives::sharding::{
    EncodedShardChunk, PartialEncodedChunk, PartialEncodedChunkV2, ReedSolomonWrapper,
    ShardChunkHeader, ShardInfo,
};
use near_primitives::transaction::SignedTransaction;
use near_primitives::types::chunk_extra::ChunkExtra;
#[cfg(feature = "protocol_feature_block_header_v3")]
use near_primitives::types::NumBlocks;
use near_primitives::types::{AccountId, ApprovalStake, BlockHeight, EpochId, ShardId};
use near_primitives::unwrap_or_return;
use near_primitives::utils::{to_timestamp, MaybeValidated};
use near_primitives::validator_signer::ValidatorSigner;

use crate::chunks_delay_tracker::ChunksDelayTracker;
use crate::metrics;
use crate::sync::{BlockSync, EpochSync, HeaderSync, StateSync, StateSyncResult};
use crate::SyncStatus;
use near_client_primitives::types::{Error, ShardSyncDownload, ShardSyncStatus};
use near_network::types::PeerManagerMessageRequest;
use near_network_primitives::types::{
    PartialEncodedChunkForwardMsg, PartialEncodedChunkResponseMsg,
};
use near_primitives::block_header::ApprovalType;
use near_primitives::version::PROTOCOL_VERSION;

const NUM_REBROADCAST_BLOCKS: usize = 30;

/// The time we wait for the response to a Epoch Sync request before retrying
// TODO #3488 set 30_000
pub const EPOCH_SYNC_REQUEST_TIMEOUT: Duration = Duration::from_millis(1_000);
/// How frequently a Epoch Sync response can be sent to a particular peer
// TODO #3488 set 60_000
pub const EPOCH_SYNC_PEER_TIMEOUT: Duration = Duration::from_millis(10);

pub struct Client {
    /// Adversarial controls
    #[cfg(feature = "test_features")]
    pub adv_produce_blocks: bool,
    #[cfg(feature = "test_features")]
    pub adv_produce_blocks_only_valid: bool,

    pub config: ClientConfig,
    pub sync_status: SyncStatus,
    pub chain: Chain,
    pub doomslug: Doomslug,
    pub runtime_adapter: Arc<dyn RuntimeAdapter>,
    pub shards_mgr: ShardsManager,
    /// Network adapter.
    network_adapter: Arc<dyn PeerManagerAdapter>,
    /// Signer for block producer (if present).
    pub validator_signer: Option<Arc<dyn ValidatorSigner>>,
    /// Approvals for which we do not have the block yet
    pub pending_approvals: SizedCache<ApprovalInner, HashMap<AccountId, (Approval, ApprovalType)>>,
    /// A mapping from a block for which a state sync is underway for the next epoch, and the object
    /// storing the current status of the state sync and blocks catch up
    pub catchup_state_syncs:
        HashMap<CryptoHash, (StateSync, HashMap<u64, ShardSyncDownload>, BlocksCatchUpState)>,
    /// Keeps track of information needed to perform the initial Epoch Sync
    pub epoch_sync: EpochSync,
    /// Keeps track of syncing headers.
    pub header_sync: HeaderSync,
    /// Keeps track of syncing block.
    pub block_sync: BlockSync,
    /// Keeps track of syncing state.
    pub state_sync: StateSync,
    /// List of currently accumulated challenges.
    pub challenges: HashMap<CryptoHash, Challenge>,
    /// A ReedSolomon instance to reconstruct shard.
    pub rs: ReedSolomonWrapper,
    /// Blocks that have been re-broadcast recently. They should not be broadcast again.
    rebroadcasted_blocks: SizedCache<CryptoHash, ()>,
    /// Last time the head was updated, or our head was rebroadcasted. Used to re-broadcast the head
    /// again to prevent network from stalling if a large percentage of the network missed a block
    last_time_head_progress_made: Instant,
    /// Keeps track of when the latest blocks and chunks were received.
    chunks_delay_tracker: ChunksDelayTracker,
}

impl Client {
    pub fn new(
        config: ClientConfig,
        chain_genesis: ChainGenesis,
        runtime_adapter: Arc<dyn RuntimeAdapter>,
        network_adapter: Arc<dyn PeerManagerAdapter>,
        validator_signer: Option<Arc<dyn ValidatorSigner>>,
        enable_doomslug: bool,
    ) -> Result<Self, Error> {
        let doomslug_threshold_mode = if enable_doomslug {
            DoomslugThresholdMode::TwoThirds
        } else {
            DoomslugThresholdMode::NoApprovals
        };
        let chain = Chain::new(runtime_adapter.clone(), &chain_genesis, doomslug_threshold_mode)?;
        let shards_mgr = ShardsManager::new(
            validator_signer.as_ref().map(|x| x.validator_id().clone()),
            runtime_adapter.clone(),
            network_adapter.clone(),
        );
        let sync_status = SyncStatus::AwaitingPeers;
        let genesis_block = chain.genesis_block();
        let epoch_sync = EpochSync::new(
            network_adapter.clone(),
            genesis_block.header().epoch_id().clone(),
            genesis_block.header().next_epoch_id().clone(),
            runtime_adapter
                .get_epoch_block_producers_ordered(
                    &genesis_block.header().epoch_id(),
                    &genesis_block.hash(),
                )?
                .iter()
                .map(|x| x.0.clone().into())
                .collect(),
            EPOCH_SYNC_REQUEST_TIMEOUT,
            EPOCH_SYNC_PEER_TIMEOUT,
        );
        let header_sync = HeaderSync::new(
            network_adapter.clone(),
            config.header_sync_initial_timeout,
            config.header_sync_progress_timeout,
            config.header_sync_stall_ban_timeout,
            config.header_sync_expected_height_per_second,
        );
        let block_sync =
            BlockSync::new(network_adapter.clone(), config.block_fetch_horizon, config.archive);
        let state_sync = StateSync::new(network_adapter.clone(), config.state_sync_timeout);
        let num_block_producer_seats = config.num_block_producer_seats as usize;
        let data_parts = runtime_adapter.num_data_parts();
        let parity_parts = runtime_adapter.num_total_parts() - data_parts;

        let doomslug = Doomslug::new(
            chain.store().largest_target_height()?,
            config.min_block_production_delay,
            config.max_block_production_delay,
            config.max_block_production_delay / 10,
            config.max_block_wait_delay,
            validator_signer.clone(),
            doomslug_threshold_mode,
        );
        Ok(Self {
            #[cfg(feature = "test_features")]
            adv_produce_blocks: false,
            #[cfg(feature = "test_features")]
            adv_produce_blocks_only_valid: false,
            config,
            sync_status,
            chain,
            doomslug,
            runtime_adapter,
            shards_mgr,
            network_adapter,
            validator_signer,
            pending_approvals: SizedCache::with_size(num_block_producer_seats),
            catchup_state_syncs: HashMap::new(),
            epoch_sync,
            header_sync,
            block_sync,
            state_sync,
            challenges: Default::default(),
            rs: ReedSolomonWrapper::new(data_parts, parity_parts),
            rebroadcasted_blocks: SizedCache::with_size(NUM_REBROADCAST_BLOCKS),
            last_time_head_progress_made: Clock::instant(),
            chunks_delay_tracker: Default::default(),
        })
    }

    // Checks if it's been at least `stall_timeout` since the last time the head was updated, or
    // this method was called. If yes, rebroadcasts the current head.
    pub fn check_head_progress_stalled(&mut self, stall_timeout: Duration) -> Result<(), Error> {
        if Clock::instant() > self.last_time_head_progress_made + stall_timeout
            && !self.sync_status.is_syncing()
        {
            let block = self.chain.get_block(&self.chain.head()?.last_block_hash)?;
            self.network_adapter.do_send(PeerManagerMessageRequest::NetworkRequests(
                NetworkRequests::Block { block: block.clone() },
            ));
            self.last_time_head_progress_made = Clock::instant();
        }
        Ok(())
    }

    pub fn remove_transactions_for_block(&mut self, me: AccountId, block: &Block) {
        for (shard_id, chunk_header) in block.chunks().iter().enumerate() {
            let shard_id = shard_id as ShardId;
            if block.header().height() == chunk_header.height_included() {
                if self.shards_mgr.cares_about_shard_this_or_next_epoch(
                    Some(&me),
                    &block.header().prev_hash(),
                    shard_id,
                    true,
                ) {
                    self.shards_mgr.remove_transactions(
                        shard_id,
                        // By now the chunk must be in store, otherwise the block would have been orphaned
                        self.chain.get_chunk(&chunk_header.chunk_hash()).unwrap().transactions(),
                    );
                }
            }
        }
        for challenge in block.challenges().iter() {
            self.challenges.remove(&challenge.hash);
        }
    }

    pub fn reintroduce_transactions_for_block(&mut self, me: AccountId, block: &Block) {
        for (shard_id, chunk_header) in block.chunks().iter().enumerate() {
            let shard_id = shard_id as ShardId;
            if block.header().height() == chunk_header.height_included() {
                if self.shards_mgr.cares_about_shard_this_or_next_epoch(
                    Some(&me),
                    &block.header().prev_hash(),
                    shard_id,
                    false,
                ) {
                    self.shards_mgr.reintroduce_transactions(
                        shard_id,
                        // By now the chunk must be in store, otherwise the block would have been orphaned
                        self.chain.get_chunk(&chunk_header.chunk_hash()).unwrap().transactions(),
                    );
                }
            }
        }
        for challenge in block.challenges().iter() {
            self.challenges.insert(challenge.hash, challenge.clone());
        }
    }

    /// Check that this block height is not known yet.
    fn known_block_height(&self, next_height: BlockHeight, known_height: BlockHeight) -> bool {
        #[cfg(feature = "test_features")]
        {
            if self.adv_produce_blocks {
                return false;
            }
        }

        next_height <= known_height
    }

    /// Check that we are next block producer.
    fn is_me_block_producer(
        &self,
        account_id: &AccountId,
        next_block_proposer: &AccountId,
    ) -> bool {
        #[cfg(feature = "test_features")]
        {
            if self.adv_produce_blocks_only_valid {
                return account_id == next_block_proposer;
            }
            if self.adv_produce_blocks {
                return true;
            }
        }

        account_id == next_block_proposer
    }

    fn should_reschedule_block(
        &self,
        head: &Tip,
        prev_hash: &CryptoHash,
        prev_prev_hash: &CryptoHash,
        next_height: BlockHeight,
        known_height: BlockHeight,
        account_id: &AccountId,
        next_block_proposer: &AccountId,
    ) -> Result<bool, Error> {
        if self.known_block_height(next_height, known_height) {
            return Ok(true);
        }

        if !self.is_me_block_producer(account_id, &next_block_proposer) {
            info!(target: "client", "Produce block: chain at {}, not block producer for next block.", next_height);
            return Ok(true);
        }

        #[cfg(feature = "test_features")]
        {
            if self.adv_produce_blocks {
                return Ok(false);
            }
        }

        if self.runtime_adapter.is_next_block_epoch_start(&head.last_block_hash)? {
            if !self.chain.prev_block_is_caught_up(&prev_prev_hash, &prev_hash)? {
                // Currently state for the chunks we are interested in this epoch
                // are not yet caught up (e.g. still state syncing).
                // We reschedule block production.
                // Alex's comment:
                // The previous block is not caught up for the next epoch relative to the previous
                // block, which is the current epoch for this block, so this block cannot be applied
                // at all yet, block production must to be rescheduled
                debug!(target: "client", "Produce block: prev block is not caught up");
                return Ok(true);
            }
        }

        Ok(false)
    }

    /// Produce block if we are block producer for given `next_height` block height.
    /// Either returns produced block (not applied) or error.
    pub fn produce_block(&mut self, next_height: BlockHeight) -> Result<Option<Block>, Error> {
        let known_height = self.chain.mut_store().get_latest_known()?.height;

        let validator_signer = self
            .validator_signer
            .as_ref()
            .ok_or_else(|| Error::BlockProducer("Called without block producer info.".to_string()))?
            .clone();
        let head = self.chain.head()?;
        assert_eq!(
            head.epoch_id,
            self.runtime_adapter.get_epoch_id_from_prev_block(&head.prev_block_hash).unwrap()
        );

        // Check that we are were called at the block that we are producer for.
        let epoch_id =
            self.runtime_adapter.get_epoch_id_from_prev_block(&head.last_block_hash).unwrap();
        let next_block_proposer =
            self.runtime_adapter.get_block_producer(&epoch_id, next_height)?;

        let prev = self.chain.get_block_header(&head.last_block_hash)?.clone();
        let prev_hash = head.last_block_hash;
        let prev_height = head.height;
        let prev_prev_hash = *prev.prev_hash();
        let prev_epoch_id = prev.epoch_id().clone();
        let prev_next_bp_hash = *prev.next_bp_hash();

        // Check and update the doomslug tip here. This guarantees that our endorsement will be in the
        // doomslug witness. Have to do it before checking the ability to produce a block.
        let _ = self.check_and_update_doomslug_tip()?;

        if self.should_reschedule_block(
            &head,
            &prev_hash,
            &prev_prev_hash,
            next_height,
            known_height,
            &validator_signer.validator_id(),
            &next_block_proposer,
        )? {
            return Ok(None);
        }
        let (validator_stake, _) = self.runtime_adapter.get_validator_by_account_id(
            &epoch_id,
            &head.last_block_hash,
            &next_block_proposer,
        )?;

        let validator_pk = validator_stake.take_public_key();
        if validator_pk != validator_signer.public_key() {
            debug!(target: "client", "Local validator key {} does not match expected validator key {}, skipping block production", validator_signer.public_key(), validator_pk);
            #[cfg(not(feature = "test_features"))]
            return Ok(None);
            #[cfg(feature = "test_features")]
            if !self.adv_produce_blocks || self.adv_produce_blocks_only_valid {
                return Ok(None);
            }
        }

        let new_chunks = self.shards_mgr.prepare_chunks(&prev_hash);
        debug!(target: "client", "{:?} Producing block at height {}, parent {} @ {}, {} new chunks", validator_signer.validator_id(),
               next_height, prev.height(), format_hash(head.last_block_hash), new_chunks.len());

        // If we are producing empty blocks and there are no transactions.
        if !self.config.produce_empty_blocks && new_chunks.is_empty() {
            debug!(target: "client", "Empty blocks, skipping block production");
            return Ok(None);
        }

        let mut approvals_map = self.doomslug.remove_witness(&prev_hash, prev_height, next_height);

        // At this point, the previous epoch hash must be available
        let epoch_id = self
            .runtime_adapter
            .get_epoch_id_from_prev_block(&head.last_block_hash)
            .expect("Epoch hash should exist at this point");

        let approvals = self
            .runtime_adapter
            .get_epoch_block_approvers_ordered(&prev_hash)?
            .into_iter()
            .map(|(ApprovalStake { account_id, .. }, is_slashed)| {
                if is_slashed {
                    None
                } else {
                    approvals_map.remove(&account_id).map(|x| x.signature)
                }
            })
            .collect();

        debug_assert_eq!(approvals_map.len(), 0);

        let next_epoch_id = self
            .runtime_adapter
            .get_next_epoch_id_from_prev_block(&head.last_block_hash)
            .expect("Epoch hash should exist at this point");

        let protocol_version = self.runtime_adapter.get_epoch_protocol_version(&epoch_id)?;
        let gas_price_adjustment_rate =
            self.chain.block_economics_config.gas_price_adjustment_rate(protocol_version);
        let min_gas_price = self.chain.block_economics_config.min_gas_price(protocol_version);
        let max_gas_price = self.chain.block_economics_config.max_gas_price(protocol_version);

        let next_bp_hash = if prev_epoch_id != epoch_id {
            Chain::compute_bp_hash(&*self.runtime_adapter, next_epoch_id.clone(), &prev_hash)?
        } else {
            prev_next_bp_hash
        };

        // Get block extra from previous block.
        let mut block_merkle_tree =
            self.chain.mut_store().get_block_merkle_tree(&prev_hash)?.clone();
        block_merkle_tree.insert(prev_hash);
        let block_merkle_root = block_merkle_tree.root();
        // The number of leaves in Block Merkle Tree is the amount of Blocks on the Canonical Chain by construction.
        // The ordinal of the next Block will be equal to this amount plus one.
        #[cfg(feature = "protocol_feature_block_header_v3")]
        let block_ordinal: NumBlocks = block_merkle_tree.size() + 1;
        let prev_block_extra = self.chain.get_block_extra(&prev_hash)?.clone();
        let prev_block = self.chain.get_block(&prev_hash)?;
        let mut chunks = Chain::get_prev_chunk_headers(&*self.runtime_adapter, prev_block)?;

        // Collect new chunks.
        for (shard_id, mut chunk_header) in new_chunks {
            *chunk_header.height_included_mut() = next_height;
            chunks[shard_id as usize] = chunk_header;
        }

        let prev_header = &prev_block.header();

        let next_epoch_id =
            self.runtime_adapter.get_next_epoch_id_from_prev_block(&head.last_block_hash)?;

        let minted_amount =
            if self.runtime_adapter.is_next_block_epoch_start(&head.last_block_hash)? {
                Some(self.runtime_adapter.get_epoch_minted_amount(&next_epoch_id)?)
            } else {
                None
            };

        #[cfg(feature = "protocol_feature_block_header_v3")]
        let epoch_sync_data_hash =
            if self.runtime_adapter.is_next_block_epoch_start(&head.last_block_hash)? {
                Some(self.runtime_adapter.get_epoch_sync_data_hash(
                    prev_block.hash(),
                    &epoch_id,
                    &next_epoch_id,
                )?)
            } else {
                None
            };

        // Get all the current challenges.
        // TODO(2445): Enable challenges when they are working correctly.
        // let challenges = self.challenges.drain().map(|(_, challenge)| challenge).collect();
        let protocol_version = self.runtime_adapter.get_epoch_protocol_version(&next_epoch_id)?;

        let block = Block::produce(
            protocol_version,
            &prev_header,
            next_height,
            #[cfg(feature = "protocol_feature_block_header_v3")]
            block_ordinal,
            chunks,
            epoch_id,
            next_epoch_id,
            #[cfg(feature = "protocol_feature_block_header_v3")]
            epoch_sync_data_hash,
            approvals,
            gas_price_adjustment_rate,
            min_gas_price,
            max_gas_price,
            minted_amount,
            prev_block_extra.challenges_result,
            vec![],
            &*validator_signer,
            next_bp_hash,
            block_merkle_root,
        );

        // Update latest known even before returning block out, to prevent race conditions.
        self.chain.mut_store().save_latest_known(LatestKnown {
            height: next_height,
            seen: to_timestamp(Clock::utc()),
        })?;

        near_metrics::inc_counter(&metrics::BLOCK_PRODUCED_TOTAL);

        Ok(Some(block))
    }

    pub fn produce_chunk(
        &mut self,
        prev_block_hash: CryptoHash,
        epoch_id: &EpochId,
        last_header: ShardChunkHeader,
        next_height: BlockHeight,
        shard_id: ShardId,
    ) -> Result<Option<(EncodedShardChunk, Vec<MerklePath>, Vec<Receipt>)>, Error> {
        let validator_signer = self
            .validator_signer
            .as_ref()
            .ok_or_else(|| Error::ChunkProducer("Called without block producer info.".to_string()))?
            .clone();

        let chunk_proposer =
            self.runtime_adapter.get_chunk_producer(epoch_id, next_height, shard_id).unwrap();
        if validator_signer.validator_id() != &chunk_proposer {
            debug!(target: "client", "Not producing chunk for shard {}: chain at {}, not block producer for next block. Me: {}, proposer: {}", shard_id, next_height, validator_signer.validator_id(), chunk_proposer);
            return Ok(None);
        }

        if self.runtime_adapter.is_next_block_epoch_start(&prev_block_hash)? {
            let prev_prev_hash = *self.chain.get_block_header(&prev_block_hash)?.prev_hash();
            if !self.chain.prev_block_is_caught_up(&prev_prev_hash, &prev_block_hash)? {
                // See comment in similar snipped in `produce_block`
                debug!(target: "client", "Produce chunk: prev block is not caught up");
                return Err(Error::ChunkProducer(
                    "State for the epoch is not downloaded yet, skipping chunk production"
                        .to_string(),
                ));
            }
        }

        debug!(
            target: "client",
            "Producing chunk at height {} for shard {}, I'm {}",
            next_height,
            shard_id,
            validator_signer.validator_id()
        );

        let shard_uid = self.runtime_adapter.shard_id_to_uid(shard_id, &epoch_id)?;
        let chunk_extra = self
            .chain
            .get_chunk_extra(&prev_block_hash, &shard_uid)
            .map_err(|err| Error::ChunkProducer(format!("No chunk extra available: {}", err)))?
            .clone();

        let prev_block_header = self.chain.get_block_header(&prev_block_hash)?.clone();
        let transactions = self.prepare_transactions(shard_id, &chunk_extra, &prev_block_header)?;
        let num_filtered_transactions = transactions.len();
        let (tx_root, _) = merklize(&transactions);
        let outgoing_receipts = self.chain.get_outgoing_receipts_for_shard(
            prev_block_hash,
            shard_id,
            last_header.height_included(),
        )?;

        // Receipts proofs root is calculating here
        //
        // For each subset of incoming_receipts_into_shard_i_from_the_current_one
        // we calculate hash here and save it
        // and then hash all of them into a single receipts root
        //
        // We check validity in two ways:
        // 1. someone who cares about shard will download all the receipts
        // and checks that receipts_root equals to all receipts hashed
        // 2. anyone who just asks for one's incoming receipts
        // will receive a piece of incoming receipts only
        // with merkle receipts proofs which can be checked locally
        let shard_layout = self.runtime_adapter.get_shard_layout(epoch_id)?;
        let outgoing_receipts_hashes =
            self.runtime_adapter.build_receipts_hashes(&outgoing_receipts, &shard_layout);
        let (outgoing_receipts_root, _) = merklize(&outgoing_receipts_hashes);

        let protocol_version = self.runtime_adapter.get_epoch_protocol_version(epoch_id)?;
        let (encoded_chunk, merkle_paths) = self.shards_mgr.create_encoded_shard_chunk(
            prev_block_hash,
            *chunk_extra.state_root(),
            *chunk_extra.outcome_root(),
            next_height,
            shard_id,
            chunk_extra.gas_used(),
            chunk_extra.gas_limit(),
            chunk_extra.balance_burnt(),
            chunk_extra.validator_proposals().collect(),
            transactions,
            &outgoing_receipts,
            outgoing_receipts_root,
            tx_root,
            &*validator_signer,
            &mut self.rs,
            protocol_version,
        )?;

        debug!(
            target: "client",
            "Produced chunk at height {} for shard {} with {} txs and {} receipts, I'm {}, chunk_hash: {}",
            next_height,
            shard_id,
            num_filtered_transactions,
            outgoing_receipts.len(),
            validator_signer.validator_id(),
            encoded_chunk.chunk_hash().0,
        );

        near_metrics::inc_counter(&metrics::CHUNK_PRODUCED_TOTAL);
        Ok(Some((encoded_chunk, merkle_paths, outgoing_receipts)))
    }

    /// Prepares an ordered list of valid transactions from the pool up the limits.
    fn prepare_transactions(
        &mut self,
        shard_id: ShardId,
        chunk_extra: &ChunkExtra,
        prev_block_header: &BlockHeader,
    ) -> Result<Vec<SignedTransaction>, Error> {
        let Self { chain, shards_mgr, runtime_adapter, .. } = self;

        let next_epoch_id =
            runtime_adapter.get_epoch_id_from_prev_block(&prev_block_header.hash())?;
        let protocol_version = runtime_adapter.get_epoch_protocol_version(&next_epoch_id)?;

        let transactions = if let Some(mut iter) = shards_mgr.get_pool_iterator(shard_id) {
            let transaction_validity_period = chain.transaction_validity_period;
            runtime_adapter.prepare_transactions(
                prev_block_header.gas_price(),
                chunk_extra.gas_limit(),
                &next_epoch_id,
                shard_id,
                *chunk_extra.state_root(),
                // while the height of the next block that includes the chunk might not be prev_height + 1,
                // passing it will result in a more conservative check and will not accidentally allow
                // invalid transactions to be included.
                prev_block_header.height() + 1,
                &mut iter,
                &mut |tx: &SignedTransaction| -> bool {
                    chain
                        .mut_store()
                        .check_transaction_validity_period(
                            &prev_block_header,
                            &tx.transaction.block_hash,
                            transaction_validity_period,
                        )
                        .is_ok()
                },
                protocol_version,
            )?
        } else {
            vec![]
        };
        // Reintroduce valid transactions back to the pool. They will be removed when the chunk is
        // included into the block.
        shards_mgr.reintroduce_transactions(shard_id, &transactions);
        Ok(transactions)
    }

    pub fn send_challenges(&mut self, challenges: Arc<RwLock<Vec<ChallengeBody>>>) {
        if let Some(validator_signer) = self.validator_signer.as_ref() {
            for body in challenges.write().unwrap().drain(..) {
                let challenge = Challenge::produce(body, &**validator_signer);
                self.challenges.insert(challenge.hash, challenge.clone());
                self.network_adapter.do_send(PeerManagerMessageRequest::NetworkRequests(
                    NetworkRequests::Challenge(challenge),
                ));
            }
        }
    }

    pub fn post_process_block_request_chunks(
        &mut self,
        blocks_missing_chunks: Arc<RwLock<Vec<Vec<ShardChunkHeader>>>>,
        orphans_missing_chunks: Arc<RwLock<Vec<OrphanMissingChunksInfo>>>,
        protocol_version: ProtocolVersion,
    ) {
        let header_head = &self
            .chain
            .header_head()
            .expect("header_head must be available when processing a block");
        // Request any missing chunks
        self.shards_mgr.request_chunks(
            blocks_missing_chunks.write().unwrap().drain(..).flatten(),
            header_head,
            protocol_version,
        );

        for OrphanMissingChunksInfo { missing_chunks, epoch_id, ancestor_hash } in
            orphans_missing_chunks.write().unwrap().drain(..)
        {
            self.shards_mgr.request_chunks_for_orphan(
                missing_chunks,
                &epoch_id,
                ancestor_hash,
                header_head,
                protocol_version,
            );
        }
    }

    pub fn process_block(
        &mut self,
        block: Block,
        provenance: Provenance,
    ) -> (Vec<AcceptedBlock>, Result<Option<Tip>, near_chain::Error>) {
        self.record_receive_block_timestamp(block.header().height());
        let is_requested = match provenance {
            Provenance::PRODUCED | Provenance::SYNC => true,
            Provenance::NONE => false,
        };
        // drop the block if a) it is not requested, b) we already processed this height, c) it is not building on top of current head
        if !is_requested
            && block.header().prev_hash()
                != &self
                    .chain
                    .head()
                    .map_or_else(|_| CryptoHash::default(), |tip| tip.last_block_hash)
        {
            match self.chain.mut_store().is_height_processed(block.header().height()) {
                Ok(true) => return (vec![], Ok(None)),
                Ok(false) => {}
                Err(e) => return (vec![], Err(e)),
            }
        }
        // TODO: replace to channels or cross beams here? we don't have multi-threading here so it's mostly to get around borrow checker.
        let accepted_blocks = Arc::new(RwLock::new(vec![]));
        let blocks_missing_chunks = Arc::new(RwLock::new(vec![]));
        let orphans_missing_chunks = Arc::new(RwLock::new(vec![]));
        let challenges = Arc::new(RwLock::new(vec![]));

        let result = {
            let me = self
                .validator_signer
                .as_ref()
                .map(|validator_signer| validator_signer.validator_id().clone());
            self.chain.process_block(
                &me,
                block,
                provenance,
                |accepted_block| {
                    accepted_blocks.write().unwrap().push(accepted_block);
                },
                |missing_chunks| blocks_missing_chunks.write().unwrap().push(missing_chunks),
                |orphan_missing_chunks| {
                    orphans_missing_chunks.write().unwrap().push(orphan_missing_chunks);
                },
                |challenge| challenges.write().unwrap().push(challenge),
            )
        };

        // Send out challenges that accumulated via on_challenge.
        self.send_challenges(challenges);

        // Send out challenge if the block was found to be invalid.
        if let Some(validator_signer) = self.validator_signer.as_ref() {
            match &result {
                Err(e) => match e.kind() {
                    near_chain::ErrorKind::InvalidChunkProofs(chunk_proofs) => {
                        self.network_adapter.do_send(PeerManagerMessageRequest::NetworkRequests(
                            NetworkRequests::Challenge(Challenge::produce(
                                ChallengeBody::ChunkProofs(*chunk_proofs),
                                &**validator_signer,
                            )),
                        ));
                    }
                    near_chain::ErrorKind::InvalidChunkState(chunk_state) => {
                        self.network_adapter.do_send(PeerManagerMessageRequest::NetworkRequests(
                            NetworkRequests::Challenge(Challenge::produce(
                                ChallengeBody::ChunkState(*chunk_state),
                                &**validator_signer,
                            )),
                        ));
                    }
                    _ => {}
                },
                _ => {}
            }
        }

        if let Ok(Some(_)) = result {
            self.last_time_head_progress_made = Clock::instant();
        }

<<<<<<< HEAD
        let protocol_version = self
            .runtime_adapter
            .get_epoch_id_from_prev_block(&block_prev_hash)
            .and_then(|epoch| self.runtime_adapter.get_epoch_protocol_version(&epoch))
            .unwrap_or(block_protocol_version);
        self.post_process_block_request_chunks(
            blocks_missing_chunks,
            orphans_missing_chunks,
            protocol_version,
        );
=======
        // Request any missing chunks
        self.request_missing_chunks(blocks_missing_chunks);
>>>>>>> b657cda6

        let unwrapped_accepted_blocks = accepted_blocks.write().unwrap().drain(..).collect();
        (unwrapped_accepted_blocks, result)
    }

    pub fn rebroadcast_block(&mut self, block: Block) {
        if self.rebroadcasted_blocks.cache_get(&block.hash()).is_none() {
            self.network_adapter.do_send(PeerManagerMessageRequest::NetworkRequests(
                NetworkRequests::Block { block: block.clone() },
            ));
            self.rebroadcasted_blocks.cache_set(*block.hash(), ());
        }
    }

    pub fn process_partial_encoded_chunk_response(
        &mut self,
        response: PartialEncodedChunkResponseMsg,
    ) -> Result<Vec<AcceptedBlock>, Error> {
        let header = self.shards_mgr.get_partial_encoded_chunk_header(&response.chunk_hash)?;
        let partial_chunk = PartialEncodedChunk::new(header, response.parts, response.receipts);
        // We already know the header signature is valid because we read it from the
        // shard manager.
        self.process_partial_encoded_chunk(MaybeValidated::from_validated(partial_chunk))
    }

    pub fn process_partial_encoded_chunk_forward(
        &mut self,
        forward: PartialEncodedChunkForwardMsg,
    ) -> Result<Vec<AcceptedBlock>, Error> {
        let maybe_header = self
            .shards_mgr
            .validate_partial_encoded_chunk_forward(&forward)
            .and_then(|_| self.shards_mgr.get_partial_encoded_chunk_header(&forward.chunk_hash));

        let header = match maybe_header {
            Ok(header) => Ok(header),
            Err(near_chunks::Error::UnknownChunk) => {
                // We don't know this chunk yet; cache the forwarded part
                // to be used after we get the header.
                self.shards_mgr.insert_forwarded_chunk(forward);
                return Err(Error::Chunk(near_chunks::Error::UnknownChunk));
            }
            Err(near_chunks::Error::ChainError(chain_error)) => {
                match chain_error.kind() {
                    near_chain::ErrorKind::DBNotFoundErr(_) => {
                        // We can't check if this chunk came from a valid chunk producer because
                        // we don't know `prev_block`, however the signature is checked when
                        // forwarded parts are later processed as partial encoded chunks, so we
                        // can mark it as unknown for now.
                        self.shards_mgr.insert_forwarded_chunk(forward);
                        return Err(Error::Chunk(near_chunks::Error::UnknownChunk));
                    }
                    // Some other error occurred, we don't know how to handle it
                    _ => Err(near_chunks::Error::ChainError(chain_error)),
                }
            }
            Err(err) => Err(err),
        }?;
        let partial_chunk = PartialEncodedChunk::V2(PartialEncodedChunkV2 {
            header,
            parts: forward.parts,
            receipts: Vec::new(),
        });
        // We already know the header signature is valid because we read it from the
        // shard manager.
        self.process_partial_encoded_chunk(MaybeValidated::from_validated(partial_chunk))
    }

    pub fn process_partial_encoded_chunk(
        &mut self,
        partial_encoded_chunk: MaybeValidated<PartialEncodedChunk>,
    ) -> Result<Vec<AcceptedBlock>, Error> {
        fn missing_block_handler(
            client: &mut Client,
            pec: PartialEncodedChunkV2,
        ) -> Result<Vec<AcceptedBlock>, Error> {
            client.shards_mgr.store_partial_encoded_chunk(client.chain.head_header()?, pec);
            Ok(vec![])
        }
        let block_hash = partial_encoded_chunk.prev_block();
        match self.runtime_adapter.get_epoch_id_from_prev_block(block_hash) {
            Ok(epoch_id) => {
                let protocol_version =
                    self.runtime_adapter.get_epoch_protocol_version(&epoch_id)?;

                if !partial_encoded_chunk.version_range().contains(protocol_version) {
                    return Err(Error::Other("Invalid chunk version".to_string()));
                };

                let chunk_hash = partial_encoded_chunk.chunk_hash();
                let pec_v2: MaybeValidated<PartialEncodedChunkV2> =
                    partial_encoded_chunk.map(Into::into);
                let process_result = self.shards_mgr.process_partial_encoded_chunk(
                    pec_v2.as_ref(),
                    self.chain.mut_store(),
                    &mut self.rs,
                    protocol_version,
                )?;

                match process_result {
                    ProcessPartialEncodedChunkResult::Known => Ok(vec![]),
                    ProcessPartialEncodedChunkResult::HaveAllPartsAndReceipts(_) => {
                        self.record_receive_chunk_timestamp(
                            pec_v2.header.height_created(),
                            pec_v2.header.shard_id(),
                        );
                        debug!("accept chunk");
                        self.chain.blocks_with_missing_chunks.accept_chunk(&chunk_hash);
                        Ok(self.process_blocks_with_missing_chunks())
                    }
                    ProcessPartialEncodedChunkResult::NeedMorePartsOrReceipts => {
                        let chunk_header = pec_v2.into_inner().header;
                        let prev_hash = chunk_header.prev_block_hash();
                        self.shards_mgr.request_chunks(
                            iter::once(chunk_header),
                            &prev_hash,
                            &self.chain.header_head()?,
                        );
                        Ok(vec![])
                    }
                    ProcessPartialEncodedChunkResult::NeedBlock => {
                        missing_block_handler(self, pec_v2.into_inner())
                    }
                }
            }

            // If the epoch_id cannot be looked up then we have not processed
            // `partial_encoded_chunk.prev_block()` yet.
            Err(_) => missing_block_handler(self, partial_encoded_chunk.into_inner().into()),
        }
    }

    pub fn sync_block_headers(
        &mut self,
        headers: Vec<BlockHeader>,
    ) -> Result<(), near_chain::Error> {
        let challenges = Arc::new(RwLock::new(vec![]));
        self.chain
            .sync_block_headers(headers, |challenge| challenges.write().unwrap().push(challenge))?;
        self.send_challenges(challenges);
        Ok(())
    }

    /// Checks if the latest hash known to Doomslug matches the current head, and updates it if not.
    pub fn check_and_update_doomslug_tip(&mut self) -> Result<(), Error> {
        let tip = self.chain.head()?;

        if tip.last_block_hash != self.doomslug.get_tip().0 {
            // We need to update the doomslug tip
            let last_final_hash =
                *self.chain.get_block_header(&tip.last_block_hash)?.last_final_block();
            let last_final_height = if last_final_hash == CryptoHash::default() {
                self.chain.genesis().height()
            } else {
                self.chain.get_block_header(&last_final_hash)?.height()
            };
            self.doomslug.set_tip(
                Clock::instant(),
                tip.last_block_hash,
                tip.height,
                last_final_height,
            );
        }

        Ok(())
    }

    pub fn send_approval(
        &mut self,
        parent_hash: &CryptoHash,
        approval: Approval,
    ) -> Result<(), Error> {
        let next_epoch_id = self.runtime_adapter.get_epoch_id_from_prev_block(parent_hash)?;
        let next_block_producer =
            self.runtime_adapter.get_block_producer(&next_epoch_id, approval.target_height)?;
        if Some(&next_block_producer) == self.validator_signer.as_ref().map(|x| x.validator_id()) {
            self.collect_block_approval(&approval, ApprovalType::SelfApproval);
        } else {
            debug!(target: "client", "Sending an approval {:?} from {} to {} for {}", approval.inner, approval.account_id, next_block_producer.clone(), approval.target_height);
            let approval_message = ApprovalMessage::new(approval, next_block_producer);
            self.network_adapter.do_send(PeerManagerMessageRequest::NetworkRequests(
                NetworkRequests::Approval { approval_message },
            ));
        }

        Ok(())
    }

    /// Gets called when block got accepted.
    /// Send updates over network, update tx pool and notify ourselves if it's time to produce next block.
    /// Blocks are passed in no particular order.
    pub fn on_block_accepted(
        &mut self,
        block_hash: CryptoHash,
        status: BlockStatus,
        provenance: Provenance,
    ) {
        self.on_block_accepted_with_optional_chunk_produce(block_hash, status, provenance, false);
    }

    /// Gets called when block got accepted.
    /// Only produce chunk if `skip_produce_chunk` is false
    /// Note that this function should only be directly called from tests, production code
    /// should always use `on_block_accepted`
    /// `skip_produce_chunk` is set to true to simulate when there are missing chunks in a block
    pub fn on_block_accepted_with_optional_chunk_produce(
        &mut self,
        block_hash: CryptoHash,
        status: BlockStatus,
        provenance: Provenance,
        skip_produce_chunk: bool,
    ) {
        let block = match self.chain.get_block(&block_hash) {
            Ok(block) => block.clone(),
            Err(err) => {
                error!(target: "client", "Failed to find block {} that was just accepted: {}", block_hash, err);
                return;
            }
        };

        let _ = self.check_and_update_doomslug_tip();

        // If we produced the block, then it should have already been broadcasted.
        // If received the block from another node then broadcast "header first" to minimize network traffic.
        if provenance == Provenance::NONE {
            let endorsements = self
                .pending_approvals
                .cache_remove(&ApprovalInner::Endorsement(block_hash))
                .unwrap_or_default();
            let skips = self
                .pending_approvals
                .cache_remove(&ApprovalInner::Skip(block.header().height()))
                .unwrap_or_default();

            for (_account_id, (approval, approval_type)) in
                endorsements.into_iter().chain(skips.into_iter())
            {
                self.collect_block_approval(&approval, approval_type);
            }
        }

        if status.is_new_head() {
            self.shards_mgr.update_largest_seen_height(block.header().height());
            let last_final_block = block.header().last_final_block();
            let last_finalized_height = if last_final_block == &CryptoHash::default() {
                self.chain.genesis().height()
            } else {
                self.chain.get_block_header(last_final_block).map_or(0, |header| header.height())
            };
            self.chain.blocks_with_missing_chunks.prune_blocks_below_height(last_finalized_height);
            if !self.config.archive {
                let timer = near_metrics::start_timer(&metrics::GC_TIME);
                if let Err(err) = self
                    .chain
                    .clear_data(self.runtime_adapter.get_tries(), self.config.gc_blocks_limit)
                {
                    error!(target: "client", "Can't clear old data, {:?}", err);
                    debug_assert!(false);
                };
                near_metrics::stop_timer(timer);
            }

            if self.runtime_adapter.is_next_block_epoch_start(block.hash()).unwrap_or(false) {
                let next_epoch_protocol_version = unwrap_or_return!(self
                    .runtime_adapter
                    .get_epoch_protocol_version(block.header().next_epoch_id()));
                if next_epoch_protocol_version > PROTOCOL_VERSION {
                    panic!("The client protocol version is older than the protocol version of the network. Please update nearcore");
                }
            }
        }

        if let Some(validator_signer) = self.validator_signer.clone() {
            // Reconcile the txpool against the new block *after* we have broadcast it too our peers.
            // This may be slow and we do not want to delay block propagation.
            match status {
                BlockStatus::Next => {
                    // If this block immediately follows the current tip, remove transactions
                    //    from the txpool
                    self.remove_transactions_for_block(
                        validator_signer.validator_id().clone(),
                        &block,
                    );
                }
                BlockStatus::Fork => {
                    // If it's a fork, no need to reconcile transactions or produce chunks
                    return;
                }
                BlockStatus::Reorg(prev_head) => {
                    // If a reorg happened, reintroduce transactions from the previous chain and
                    //    remove transactions from the new chain
                    let mut reintroduce_head =
                        self.chain.get_block_header(&prev_head).unwrap().clone();
                    let mut remove_head = block.header().clone();
                    assert_ne!(remove_head.hash(), reintroduce_head.hash());

                    let mut to_remove = vec![];
                    let mut to_reintroduce = vec![];

                    while remove_head.hash() != reintroduce_head.hash() {
                        while remove_head.height() > reintroduce_head.height() {
                            to_remove.push(*remove_head.hash());
                            remove_head = self
                                .chain
                                .get_block_header(remove_head.prev_hash())
                                .unwrap()
                                .clone();
                        }
                        while reintroduce_head.height() > remove_head.height()
                            || reintroduce_head.height() == remove_head.height()
                                && reintroduce_head.hash() != remove_head.hash()
                        {
                            to_reintroduce.push(*reintroduce_head.hash());
                            reintroduce_head = self
                                .chain
                                .get_block_header(reintroduce_head.prev_hash())
                                .unwrap()
                                .clone();
                        }
                    }

                    for to_reintroduce_hash in to_reintroduce {
                        if let Ok(block) = self.chain.get_block(&to_reintroduce_hash) {
                            let block = block.clone();
                            self.reintroduce_transactions_for_block(
                                validator_signer.validator_id().clone(),
                                &block,
                            );
                        }
                    }

                    for to_remove_hash in to_remove {
                        if let Ok(block) = self.chain.get_block(&to_remove_hash) {
                            let block = block.clone();
                            self.remove_transactions_for_block(
                                validator_signer.validator_id().clone(),
                                &block,
                            );
                        }
                    }
                }
            };

            if provenance != Provenance::SYNC
                && !self.sync_status.is_syncing()
                && !skip_produce_chunk
            {
                // Produce new chunks
                let epoch_id = self
                    .runtime_adapter
                    .get_epoch_id_from_prev_block(&block.header().hash())
                    .unwrap();
                for shard_id in 0..self.runtime_adapter.num_shards(&epoch_id).unwrap() {
                    let chunk_proposer = self
                        .runtime_adapter
                        .get_chunk_producer(&epoch_id, block.header().height() + 1, shard_id)
                        .unwrap();

                    if chunk_proposer == *validator_signer.validator_id() {
                        match self.produce_chunk(
                            *block.hash(),
                            &epoch_id,
                            Chain::get_prev_chunk_header(&*self.runtime_adapter, &block, shard_id)
                                .unwrap(),
                            block.header().height() + 1,
                            shard_id,
                        ) {
                            Ok(Some((encoded_chunk, merkle_paths, receipts))) => self
                                .shards_mgr
                                .distribute_encoded_chunk(
                                    encoded_chunk,
                                    merkle_paths,
                                    receipts,
                                    self.chain.mut_store(),
                                )
                                .expect("Failed to process produced chunk"),
                            Ok(None) => {}
                            Err(err) => {
                                error!(target: "client", "Error producing chunk {:?}", err);
                            }
                        }
                    }
                }
            }
        }

        // Process stored partial encoded chunks
        let next_height = block.header().height() + 1;
        let mut partial_encoded_chunks =
            self.shards_mgr.pop_stored_partial_encoded_chunks(next_height);
        for (_shard_id, partial_encoded_chunks) in partial_encoded_chunks.drain() {
            for partial_encoded_chunk in partial_encoded_chunks {
                let chunk = MaybeValidated::from(PartialEncodedChunk::V2(partial_encoded_chunk));
                if let Ok(accepted_blocks) = self.process_partial_encoded_chunk(chunk) {
                    // Executing process_partial_encoded_chunk can unlock some blocks.
                    // Any block that is in the blocks_with_missing_chunks which doesn't have any chunks
                    // for which we track shards will be unblocked here.
                    for accepted_block in accepted_blocks {
                        self.on_block_accepted_with_optional_chunk_produce(
                            accepted_block.hash,
                            accepted_block.status,
                            accepted_block.provenance,
                            skip_produce_chunk,
                        );
                    }
                }
            }
        }
    }

    pub fn request_missing_chunks(
        &mut self,
        blocks_missing_chunks: Arc<RwLock<Vec<BlockMissingChunks>>>,
    ) {
        for BlockMissingChunks { prev_hash, missing_chunks } in
            blocks_missing_chunks.write().unwrap().drain(..)
        {
            self.shards_mgr.request_chunks(
                missing_chunks,
                &prev_hash,
                &self
                    .chain
                    .header_head()
                    .expect("header_head must be available when processing a block"),
            );
        }
    }

    /// Check if any block with missing chunks is ready to be processed
    #[must_use]
    pub fn process_blocks_with_missing_chunks(&mut self) -> Vec<AcceptedBlock> {
        let accepted_blocks = Arc::new(RwLock::new(vec![]));
        let blocks_missing_chunks = Arc::new(RwLock::new(vec![]));
        let orphans_missing_chunks = Arc::new(RwLock::new(vec![]));
        let challenges = Arc::new(RwLock::new(vec![]));
        let me =
            self.validator_signer.as_ref().map(|validator_signer| validator_signer.validator_id());
        self.chain.check_blocks_with_missing_chunks(
            &me.map(|x| x.clone()),
            |accepted_block| {
                debug!(target: "client", "Block {} was missing chunks but now is ready to be processed", accepted_block.hash);
                accepted_blocks.write().unwrap().push(accepted_block);
            },
            |missing_chunks| blocks_missing_chunks.write().unwrap().push(missing_chunks),
            |orphan_missing_chunks| orphans_missing_chunks.write().unwrap().push(orphan_missing_chunks),
            |challenge| challenges.write().unwrap().push(challenge));
        self.send_challenges(challenges);

<<<<<<< HEAD
        self.post_process_block_request_chunks(
            blocks_missing_chunks,
            orphans_missing_chunks,
            protocol_version,
        );

=======
        self.request_missing_chunks(blocks_missing_chunks);
>>>>>>> b657cda6
        let unwrapped_accepted_blocks = accepted_blocks.write().unwrap().drain(..).collect();
        unwrapped_accepted_blocks
    }

    pub fn is_validator(&self, epoch_id: &EpochId, block_hash: &CryptoHash) -> bool {
        match self.validator_signer.as_ref() {
            None => false,
            Some(signer) => {
                let account_id = signer.validator_id();
                match self
                    .runtime_adapter
                    .get_validator_by_account_id(epoch_id, block_hash, account_id)
                {
                    Ok((validator_stake, is_slashed)) => {
                        !is_slashed && validator_stake.take_public_key() == signer.public_key()
                    }
                    Err(_) => false,
                }
            }
        }
    }

    fn handle_process_approval_error(
        &mut self,
        approval: &Approval,
        approval_type: ApprovalType,
        check_validator: bool,
        error: near_chain::Error,
    ) {
        let is_validator =
            |epoch_id, block_hash, account_id, runtime_adapter: &Arc<dyn RuntimeAdapter>| {
                match runtime_adapter.get_validator_by_account_id(epoch_id, block_hash, account_id)
                {
                    Ok((_, is_slashed)) => !is_slashed,
                    Err(_) => false,
                }
            };
        if let ErrorKind::DBNotFoundErr(_) = error.kind() {
            if check_validator {
                let head = unwrap_or_return!(self.chain.head());
                if !is_validator(
                    &head.epoch_id,
                    &head.last_block_hash,
                    &approval.account_id,
                    &self.runtime_adapter,
                ) && !is_validator(
                    &head.next_epoch_id,
                    &head.last_block_hash,
                    &approval.account_id,
                    &self.runtime_adapter,
                ) {
                    return;
                }
            }
            let mut entry = self
                .pending_approvals
                .cache_remove(&approval.inner)
                .unwrap_or_else(|| HashMap::new());
            entry.insert(approval.account_id.clone(), (approval.clone(), approval_type));
            self.pending_approvals.cache_set(approval.inner.clone(), entry);
        }
    }

    /// Collects block approvals. Returns false if block approval is invalid.
    ///
    /// We send the approval to doomslug given the epoch of the current tip iff:
    ///  1. We are the block producer for the target height in the tip's epoch;
    ///  2. The signature matches that of the account;
    /// If we are not the block producer, but we also don't know the previous block, we add the
    /// approval to `pending_approvals`, since it could be that the approval is from the next epoch.
    ///
    /// # Arguments
    /// * `approval` - the approval to be collected
    /// * `approval_type`  - whether the approval was just produced by us (in which case skip validation,
    ///                      only check whether we are the next block producer and store in Doomslug)
    pub fn collect_block_approval(&mut self, approval: &Approval, approval_type: ApprovalType) {
        let Approval { inner, account_id, target_height, signature } = approval;

        let parent_hash = match inner {
            ApprovalInner::Endorsement(parent_hash) => parent_hash.clone(),
            ApprovalInner::Skip(parent_height) => {
                match self.chain.get_header_by_height(*parent_height) {
                    Ok(header) => *header.hash(),
                    Err(e) => {
                        self.handle_process_approval_error(approval, approval_type, true, e);
                        return;
                    }
                }
            }
        };

        let next_block_epoch_id =
            match self.runtime_adapter.get_epoch_id_from_prev_block(&parent_hash) {
                Err(e) => {
                    self.handle_process_approval_error(approval, approval_type, true, e);
                    return;
                }
                Ok(next_epoch_id) => next_epoch_id,
            };

        if let ApprovalType::PeerApproval(_) = approval_type {
            // Check signature is correct for given validator.
            // Note that on the epoch boundary the blocks contain approvals from both the current
            // and the next epoch. Here we try to fetch the validator for the epoch of the next block,
            // if we succeed, it must use the key from that epoch, and thus we use the epoch of the
            // next block below when verifying the signature. Otherwise, if the block producer doesn't
            // exist in the epoch of the next block, we use the epoch after next to validate the
            // signature. We don't care here if the block is actually on the epochs boundary yet,
            // `Doomslug::on_approval_message` below will handle it.
            let validator_epoch_id = match self.runtime_adapter.get_validator_by_account_id(
                &next_block_epoch_id,
                &parent_hash,
                account_id,
            ) {
                Ok(_) => next_block_epoch_id.clone(),
                Err(e) if e.kind() == ErrorKind::NotAValidator => {
                    match self.runtime_adapter.get_next_epoch_id_from_prev_block(&parent_hash) {
                        Ok(next_block_next_epoch_id) => next_block_next_epoch_id,
                        Err(_) => return,
                    }
                }
                _ => return,
            };
            match self.runtime_adapter.verify_validator_signature(
                &validator_epoch_id,
                &parent_hash,
                account_id,
                Approval::get_data_for_sig(inner, *target_height).as_ref(),
                signature,
            ) {
                Ok(true) => {}
                _ => return,
            }
        }

        let is_block_producer =
            match self.runtime_adapter.get_block_producer(&next_block_epoch_id, *target_height) {
                Err(_) => false,
                Ok(target_block_producer) => {
                    Some(&target_block_producer)
                        == self.validator_signer.as_ref().map(|x| x.validator_id())
                }
            };

        if !is_block_producer {
            match self.chain.get_block_header(&parent_hash) {
                Ok(_) => {
                    // If we know the header, then either the parent_hash is the tip, and we are
                    // not the block producer for the corresponding height on top of the tip, or
                    // the parent_hash is not the tip, and then we will never build on top of it.
                    // Either way, this approval is of no use for us.
                    return;
                }
                Err(e) => {
                    self.handle_process_approval_error(approval, approval_type, false, e);
                    return;
                }
            };
        }

        let block_producer_stakes =
            match self.runtime_adapter.get_epoch_block_approvers_ordered(&parent_hash) {
                Ok(block_producer_stakes) => block_producer_stakes,
                Err(err) => {
                    error!(target: "client", "Block approval error: {}", err);
                    return;
                }
            };
        self.doomslug.on_approval_message(Clock::instant(), &approval, &block_producer_stakes);
    }

    /// Forwards given transaction to upcoming validators.
    fn forward_tx(&self, epoch_id: &EpochId, tx: &SignedTransaction) -> Result<(), Error> {
        let shard_id =
            self.runtime_adapter.account_id_to_shard_id(&tx.transaction.signer_id, epoch_id)?;
        let head = self.chain.head()?;
        let maybe_next_epoch_id = self.get_next_epoch_id_if_at_boundary(&head)?;

        let mut validators = HashSet::new();
        for horizon in
            (2..=TX_ROUTING_HEIGHT_HORIZON).chain(vec![TX_ROUTING_HEIGHT_HORIZON * 2].into_iter())
        {
            let validator =
                self.chain.find_chunk_producer_for_forwarding(epoch_id, shard_id, horizon)?;
            validators.insert(validator);
            if let Some(next_epoch_id) = &maybe_next_epoch_id {
                let next_shard_id = self
                    .runtime_adapter
                    .account_id_to_shard_id(&tx.transaction.signer_id, next_epoch_id)?;
                let validator = self.chain.find_chunk_producer_for_forwarding(
                    next_epoch_id,
                    next_shard_id,
                    horizon,
                )?;
                validators.insert(validator);
            }
        }

        if let Some(account_id) = self.validator_signer.as_ref().map(|bp| bp.validator_id()) {
            validators.remove(account_id);
        }
        for validator in validators {
            debug!(target: "client",
                   "I'm {:?}, routing a transaction {:?} to {}, shard_id = {}",
                   self.validator_signer.as_ref().map(|bp| bp.validator_id()),
                   tx,
                   validator,
                   shard_id
            );

            // Send message to network to actually forward transaction.
            self.network_adapter.do_send(PeerManagerMessageRequest::NetworkRequests(
                NetworkRequests::ForwardTx(validator, tx.clone()),
            ));
        }

        Ok(())
    }

    pub fn process_tx(
        &mut self,
        tx: SignedTransaction,
        is_forwarded: bool,
        check_only: bool,
    ) -> NetworkClientResponses {
        unwrap_or_return!(self.process_tx_internal(&tx, is_forwarded, check_only), {
            let me = self.validator_signer.as_ref().map(|vs| vs.validator_id());
            warn!(target: "client", "I'm: {:?} Dropping tx: {:?}", me, tx);
            NetworkClientResponses::NoResponse
        })
    }

    /// If we are close to epoch boundary, return next epoch id, otherwise return None.
    fn get_next_epoch_id_if_at_boundary(&self, head: &Tip) -> Result<Option<EpochId>, Error> {
        let next_epoch_started =
            self.runtime_adapter.is_next_block_epoch_start(&head.last_block_hash)?;
        if next_epoch_started {
            return Ok(None);
        }
        let next_epoch_estimated_height =
            self.runtime_adapter.get_epoch_start_height(&head.last_block_hash)?
                + self.config.epoch_length;

        let epoch_boundary_possible =
            head.height + TX_ROUTING_HEIGHT_HORIZON >= next_epoch_estimated_height;
        if epoch_boundary_possible {
            Ok(Some(self.runtime_adapter.get_next_epoch_id_from_prev_block(&head.last_block_hash)?))
        } else {
            Ok(None)
        }
    }

    /// If we're a validator in one of the next few chunks, but epoch switch could happen soon,
    /// we forward to a validator from next epoch.
    fn possibly_forward_tx_to_next_epoch(&mut self, tx: &SignedTransaction) -> Result<(), Error> {
        let head = self.chain.head()?;
        if let Some(next_epoch_id) = self.get_next_epoch_id_if_at_boundary(&head)? {
            self.forward_tx(&next_epoch_id, tx)?;
        } else {
            self.forward_tx(&head.epoch_id, tx)?;
        }
        Ok(())
    }

    /// Process transaction and either add it to the mempool or return to redirect to another validator.
    fn process_tx_internal(
        &mut self,
        tx: &SignedTransaction,
        is_forwarded: bool,
        check_only: bool,
    ) -> Result<NetworkClientResponses, Error> {
        let head = self.chain.head()?;
        let me = self.validator_signer.as_ref().map(|vs| vs.validator_id());
        let cur_block_header = self.chain.head_header()?.clone();
        let transaction_validity_period = self.chain.transaction_validity_period;
        // here it is fine to use `cur_block_header` as it is a best effort estimate. If the transaction
        // were to be included, the block that the chunk points to will have height >= height of
        // `cur_block_header`.
        if let Err(e) = self.chain.mut_store().check_transaction_validity_period(
            &cur_block_header,
            &tx.transaction.block_hash,
            transaction_validity_period,
        ) {
            debug!(target: "client", "Invalid tx: expired or from a different fork -- {:?}", tx);
            return Ok(NetworkClientResponses::InvalidTx(e));
        }
        let gas_price = cur_block_header.gas_price();
        let epoch_id = self.runtime_adapter.get_epoch_id_from_prev_block(&head.last_block_hash)?;

        let protocol_version = self.runtime_adapter.get_epoch_protocol_version(&epoch_id)?;

        if let Some(err) = self
            .runtime_adapter
            .validate_tx(gas_price, None, &tx, true, &epoch_id, protocol_version)
            .expect("no storage errors")
        {
            debug!(target: "client", "Invalid tx during basic validation: {:?}", err);
            return Ok(NetworkClientResponses::InvalidTx(err));
        }

        let shard_id =
            self.runtime_adapter.account_id_to_shard_id(&tx.transaction.signer_id, &epoch_id)?;
        if self.runtime_adapter.cares_about_shard(me, &head.last_block_hash, shard_id, true)
            || self.runtime_adapter.will_care_about_shard(me, &head.last_block_hash, shard_id, true)
        {
            let shard_uid = self.runtime_adapter.shard_id_to_uid(shard_id, &epoch_id)?;
            let state_root = match self.chain.get_chunk_extra(&head.last_block_hash, &shard_uid) {
                Ok(chunk_extra) => *chunk_extra.state_root(),
                Err(_) => {
                    // Not being able to fetch a state root most likely implies that we haven't
                    //     caught up with the next epoch yet.
                    if is_forwarded {
                        return Err(
                            ErrorKind::Other("Node has not caught up yet".to_string()).into()
                        );
                    } else {
                        self.forward_tx(&epoch_id, tx)?;
                        return Ok(NetworkClientResponses::RequestRouted);
                    }
                }
            };
            if let Some(err) = self
                .runtime_adapter
                .validate_tx(gas_price, Some(state_root), &tx, false, &epoch_id, protocol_version)
                .expect("no storage errors")
            {
                debug!(target: "client", "Invalid tx: {:?}", err);
                Ok(NetworkClientResponses::InvalidTx(err))
            } else if check_only {
                Ok(NetworkClientResponses::ValidTx)
            } else {
                let active_validator = self.active_validator(shard_id)?;

                // If I'm not an active validator I should forward tx to next validators.
                debug!(
                    target: "client",
                    "Recording a transaction. I'm {:?}, {} is_forwarded: {}",
                    me,
                    shard_id,
                    is_forwarded
                );
                self.shards_mgr.insert_transaction(shard_id, tx.clone());

                // Active validator:
                //   possibly forward to next epoch validators
                // Not active validator:
                //   forward to current epoch validators,
                //   possibly forward to next epoch validators
                if active_validator {
                    if !is_forwarded {
                        self.possibly_forward_tx_to_next_epoch(tx)?;
                    }
                    Ok(NetworkClientResponses::ValidTx)
                } else if !is_forwarded {
                    self.forward_tx(&epoch_id, tx)?;
                    Ok(NetworkClientResponses::RequestRouted)
                } else {
                    Ok(NetworkClientResponses::NoResponse)
                }
            }
        } else if check_only {
            Ok(NetworkClientResponses::DoesNotTrackShard)
        } else {
            if is_forwarded {
                // received forwarded transaction but we are not tracking the shard
                debug!(target: "client", "Received forwarded transaction but no tracking shard {}, I'm {:?}", shard_id, me);
                return Ok(NetworkClientResponses::NoResponse);
            }
            // We are not tracking this shard, so there is no way to validate this tx. Just rerouting.

            self.forward_tx(&epoch_id, tx)?;
            Ok(NetworkClientResponses::RequestRouted)
        }
    }

    /// Determine if I am a validator in next few blocks for specified shard, assuming epoch doesn't change.
    fn active_validator(&self, shard_id: ShardId) -> Result<bool, Error> {
        let head = self.chain.head()?;
        let epoch_id = self.runtime_adapter.get_epoch_id_from_prev_block(&head.last_block_hash)?;

        let account_id = if let Some(vs) = self.validator_signer.as_ref() {
            vs.validator_id()
        } else {
            return Ok(false);
        };

        for i in 1..=TX_ROUTING_HEIGHT_HORIZON {
            let chunk_producer =
                self.runtime_adapter.get_chunk_producer(&epoch_id, head.height + i, shard_id)?;
            if &chunk_producer == account_id {
                return Ok(true);
            }
        }
        Ok(false)
    }

    /// Walks through all the ongoing state syncs for future epochs and processes them
    pub fn run_catchup(
        &mut self,
        highest_height_peers: &Vec<FullPeerInfo>,
        state_parts_task_scheduler: &dyn Fn(ApplyStatePartsRequest),
        block_catch_up_task_scheduler: &dyn Fn(BlockCatchUpRequest),
        state_split_scheduler: &dyn Fn(StateSplitRequest),
    ) -> Result<Vec<AcceptedBlock>, Error> {
        let me = &self.validator_signer.as_ref().map(|x| x.validator_id().clone());
        for (sync_hash, state_sync_info) in self.chain.store().iterate_state_sync_infos() {
            assert_eq!(sync_hash, state_sync_info.epoch_tail_hash);
            let network_adapter1 = self.network_adapter.clone();

            let new_shard_sync = {
                let prev_hash = self.chain.get_block(&sync_hash)?.header().prev_hash().clone();
                let need_to_split_states =
                    self.runtime_adapter.will_shard_layout_change_next_epoch(&prev_hash)?;
                if need_to_split_states {
                    // If the client already has the state for this epoch, skip the downloading phase
                    let new_shard_sync = state_sync_info
                        .shards
                        .iter()
                        .filter_map(|ShardInfo(shard_id, _)| {
                            let shard_id = *shard_id;
                            if self.runtime_adapter.cares_about_shard(
                                me.as_ref(),
                                &prev_hash,
                                shard_id,
                                true,
                            ) {
                                Some((
                                    shard_id,
                                    ShardSyncDownload {
                                        downloads: vec![],
                                        status: ShardSyncStatus::StateSplitScheduling,
                                    },
                                ))
                            } else {
                                None
                            }
                        })
                        .collect();
                    debug!(target: "catchup", "need to split states for shards {:?}", new_shard_sync);
                    new_shard_sync
                } else {
                    debug!(target: "catchup", "do not need to split states for shards");
                    HashMap::new()
                }
            };
            let state_sync_timeout = self.config.state_sync_timeout;
            let epoch_id = self.chain.get_block(&sync_hash)?.header().epoch_id().clone();
            let (state_sync, new_shard_sync, blocks_catch_up_state) =
                self.catchup_state_syncs.entry(sync_hash).or_insert_with(|| {
                    (
                        StateSync::new(network_adapter1, state_sync_timeout),
                        new_shard_sync,
                        BlocksCatchUpState::new(sync_hash.clone(), epoch_id),
                    )
                });

            debug!(
                target: "client",
                "Catchup me: {:?}: sync_hash: {:?}, sync_info: {:?}", me, sync_hash, new_shard_sync
            );

            match state_sync.run(
                me,
                sync_hash,
                new_shard_sync,
                &mut self.chain,
                &self.runtime_adapter,
                highest_height_peers,
                state_sync_info.shards.iter().map(|tuple| tuple.0).collect(),
                state_parts_task_scheduler,
                state_split_scheduler,
            )? {
                StateSyncResult::Unchanged => {}
                StateSyncResult::Changed(fetch_block) => {
                    assert!(!fetch_block);
                }
                StateSyncResult::Completed => {
                    self.chain.catchup_blocks_step(
                        me,
                        &sync_hash,
                        blocks_catch_up_state,
                        block_catch_up_task_scheduler,
                    )?;

                    if blocks_catch_up_state.is_finished() {
                        let accepted_blocks = Arc::new(RwLock::new(vec![]));
                        let blocks_missing_chunks = Arc::new(RwLock::new(vec![]));
                        let orphans_missing_chunks = Arc::new(RwLock::new(vec![]));
                        let challenges = Arc::new(RwLock::new(vec![]));

                        self.chain.finish_catchup_blocks(
                            me,
                            &sync_hash,
                            |accepted_block| {
                                accepted_blocks.write().unwrap().push(accepted_block);
                            },
                            |missing_chunks| {
                                blocks_missing_chunks.write().unwrap().push(missing_chunks)
                            },
                            |orphan_missing_chunks| {
                                orphans_missing_chunks.write().unwrap().push(orphan_missing_chunks)
                            },
                            |challenge| challenges.write().unwrap().push(challenge),
                            &blocks_catch_up_state.done_blocks,
                        )?;

                        self.send_challenges(challenges);

<<<<<<< HEAD
                        // It is ok to pass the latest protocol version here since we are likely
                        // syncing old blocks, which means the protocol version will not change
                        // the logic. Even in the worst case where we are syncing a recent block,
                        // the only impact is the request will be sent after some delay.
                        self.post_process_block_request_chunks(
                            blocks_missing_chunks,
                            orphans_missing_chunks,
                            PROTOCOL_VERSION,
                        );
=======
                        self.request_missing_chunks(blocks_missing_chunks);
>>>>>>> b657cda6

                        return Ok(accepted_blocks.write().unwrap().drain(..).collect());
                    }
                }
            }
        }

        Ok(vec![])
    }

    /// When accepting challenge, we verify that it's valid given signature with current validators.
    pub fn process_challenge(&mut self, _challenge: Challenge) -> Result<(), Error> {
        // TODO(2445): Enable challenges when they are working correctly.
        //        if self.challenges.contains_key(&challenge.hash) {
        //            return Ok(());
        //        }
        //        debug!(target: "client", "Received challenge: {:?}", challenge);
        //        let head = self.chain.head()?;
        //        if self.runtime_adapter.verify_validator_or_fisherman_signature(
        //            &head.epoch_id,
        //            &head.prev_block_hash,
        //            &challenge.account_id,
        //            challenge.hash.as_ref(),
        //            &challenge.signature,
        //        )? {
        //            // If challenge is not double sign, we should process it right away to invalidate the chain.
        //            match challenge.body {
        //                ChallengeBody::BlockDoubleSign(_) => {}
        //                _ => {
        //                    self.chain.process_challenge(&challenge);
        //                }
        //            }
        //            self.challenges.insert(challenge.hash, challenge);
        //        }
        Ok(())
    }

    fn record_receive_block_timestamp(&mut self, height: BlockHeight) {
        if let Ok(tip) = self.chain.head() {
            self.chunks_delay_tracker.add_block_timestamp(height, tip.height, Instant::now());
        }
    }
    fn record_receive_chunk_timestamp(&mut self, height: BlockHeight, shard_id: ShardId) {
        if let Ok(tip) = self.chain.head() {
            self.chunks_delay_tracker.add_chunk_timestamp(
                height,
                shard_id,
                tip.height,
                Instant::now(),
            );
        }
    }
}<|MERGE_RESOLUTION|>--- conflicted
+++ resolved
@@ -11,12 +11,8 @@
 use near_primitives::time::Clock;
 
 use near_chain::chain::{
-<<<<<<< HEAD
-    ApplyStatePartsRequest, BlockCatchUpRequest, BlocksCatchUpState, OrphanMissingChunksInfo,
-=======
     ApplyStatePartsRequest, BlockCatchUpRequest, BlockMissingChunks, BlocksCatchUpState,
->>>>>>> b657cda6
-    StateSplitRequest, TX_ROUTING_HEIGHT_HORIZON,
+    OrphanMissingChunks, StateSplitRequest, TX_ROUTING_HEIGHT_HORIZON,
 };
 use near_chain::test_utils::format_hash;
 use near_chain::types::{AcceptedBlock, LatestKnown};
@@ -696,36 +692,6 @@
         }
     }
 
-    pub fn post_process_block_request_chunks(
-        &mut self,
-        blocks_missing_chunks: Arc<RwLock<Vec<Vec<ShardChunkHeader>>>>,
-        orphans_missing_chunks: Arc<RwLock<Vec<OrphanMissingChunksInfo>>>,
-        protocol_version: ProtocolVersion,
-    ) {
-        let header_head = &self
-            .chain
-            .header_head()
-            .expect("header_head must be available when processing a block");
-        // Request any missing chunks
-        self.shards_mgr.request_chunks(
-            blocks_missing_chunks.write().unwrap().drain(..).flatten(),
-            header_head,
-            protocol_version,
-        );
-
-        for OrphanMissingChunksInfo { missing_chunks, epoch_id, ancestor_hash } in
-            orphans_missing_chunks.write().unwrap().drain(..)
-        {
-            self.shards_mgr.request_chunks_for_orphan(
-                missing_chunks,
-                &epoch_id,
-                ancestor_hash,
-                header_head,
-                protocol_version,
-            );
-        }
-    }
-
     pub fn process_block(
         &mut self,
         block: Block,
@@ -809,21 +775,8 @@
             self.last_time_head_progress_made = Clock::instant();
         }
 
-<<<<<<< HEAD
-        let protocol_version = self
-            .runtime_adapter
-            .get_epoch_id_from_prev_block(&block_prev_hash)
-            .and_then(|epoch| self.runtime_adapter.get_epoch_protocol_version(&epoch))
-            .unwrap_or(block_protocol_version);
-        self.post_process_block_request_chunks(
-            blocks_missing_chunks,
-            orphans_missing_chunks,
-            protocol_version,
-        );
-=======
         // Request any missing chunks
-        self.request_missing_chunks(blocks_missing_chunks);
->>>>>>> b657cda6
+        self.request_missing_chunks(blocks_missing_chunks, orphans_missing_chunks);
 
         let unwrapped_accepted_blocks = accepted_blocks.write().unwrap().drain(..).collect();
         (unwrapped_accepted_blocks, result)
@@ -939,7 +892,7 @@
                         let prev_hash = chunk_header.prev_block_hash();
                         self.shards_mgr.request_chunks(
                             iter::once(chunk_header),
-                            &prev_hash,
+                            prev_hash,
                             &self.chain.header_head()?,
                         );
                         Ok(vec![])
@@ -1237,13 +1190,28 @@
     pub fn request_missing_chunks(
         &mut self,
         blocks_missing_chunks: Arc<RwLock<Vec<BlockMissingChunks>>>,
+        orphans_missing_chunks: Arc<RwLock<Vec<OrphanMissingChunks>>>,
     ) {
         for BlockMissingChunks { prev_hash, missing_chunks } in
             blocks_missing_chunks.write().unwrap().drain(..)
         {
             self.shards_mgr.request_chunks(
                 missing_chunks,
-                &prev_hash,
+                prev_hash,
+                &self
+                    .chain
+                    .header_head()
+                    .expect("header_head must be available when processing a block"),
+            );
+        }
+
+        for OrphanMissingChunks { missing_chunks, epoch_id, ancestor_hash } in
+            orphans_missing_chunks.write().unwrap().drain(..)
+        {
+            self.shards_mgr.request_chunks_for_orphan(
+                missing_chunks,
+                &epoch_id,
+                ancestor_hash,
                 &self
                     .chain
                     .header_head()
@@ -1272,16 +1240,7 @@
             |challenge| challenges.write().unwrap().push(challenge));
         self.send_challenges(challenges);
 
-<<<<<<< HEAD
-        self.post_process_block_request_chunks(
-            blocks_missing_chunks,
-            orphans_missing_chunks,
-            protocol_version,
-        );
-
-=======
-        self.request_missing_chunks(blocks_missing_chunks);
->>>>>>> b657cda6
+        self.request_missing_chunks(blocks_missing_chunks, orphans_missing_chunks);
         let unwrapped_accepted_blocks = accepted_blocks.write().unwrap().drain(..).collect();
         unwrapped_accepted_blocks
     }
@@ -1790,19 +1749,7 @@
 
                         self.send_challenges(challenges);
 
-<<<<<<< HEAD
-                        // It is ok to pass the latest protocol version here since we are likely
-                        // syncing old blocks, which means the protocol version will not change
-                        // the logic. Even in the worst case where we are syncing a recent block,
-                        // the only impact is the request will be sent after some delay.
-                        self.post_process_block_request_chunks(
-                            blocks_missing_chunks,
-                            orphans_missing_chunks,
-                            PROTOCOL_VERSION,
-                        );
-=======
-                        self.request_missing_chunks(blocks_missing_chunks);
->>>>>>> b657cda6
+                        self.request_missing_chunks(blocks_missing_chunks, orphans_missing_chunks);
 
                         return Ok(accepted_blocks.write().unwrap().drain(..).collect());
                     }
