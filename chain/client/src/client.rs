--- conflicted
+++ resolved
@@ -1764,28 +1764,6 @@
                 .with_label_values(&[&shard_id.to_string()])
                 .start_timer();
             let last_header = epoch_manager.get_prev_chunk_header(block, shard_id).unwrap();
-<<<<<<< HEAD
-            let chain_validate = {
-                let chain = &self.chain;
-                #[cfg(features = "test_features")]
-                match self.adv_produce_chunks {
-                    Some(AdvProduceChunksMode::ProduceWithoutTxValidityCheck) => true,
-                    _ => chain.transaction_validity_check(block.header().clone().into()),
-                }
-                #[cfg(not(features = "test_features"))]
-                chain.transaction_validity_check(block.header().clone().into())
-            };
-            let result = self.chunk_producer.produce_chunk(
-                block,
-                &epoch_id,
-                last_header.clone(),
-                next_height,
-                shard_id,
-                signer,
-                &chain_validate,
-            );
-            drop(chain_validate); // drop the chain reference to avoid holding it longer than necessary
-=======
             let result = {
                 let transaction_validity_check =
                     self.chain.transaction_validity_check(block.header().clone().into());
@@ -1812,7 +1790,6 @@
                     chain_validate,
                 )
             };
->>>>>>> 4e02dc1b
 
             let ProduceChunkResult { chunk, encoded_chunk_parts_paths, receipts } = match result {
                 Ok(Some(res)) => res,
