--- conflicted
+++ resolved
@@ -27,682 +27,6 @@
 use near_primitives::types::{AccountId, BlockIndex, EpochId, ShardId};
 use near_primitives::utils::to_timestamp;
 use near_store::Store;
-<<<<<<< HEAD
-use near_telemetry::TelemetryActor;
-
-use crate::info::InfoHelper;
-use crate::sync::{
-    most_weight_peer, BlockSync, HeaderSync, StateSync, StateSyncResult, SyncNetworkRecipient,
-};
-use crate::types::{
-    BlockProducer, ClientConfig, Error, GetNetworkInfo, NetworkInfoResponse, PeerInfo,
-    ShardSyncStatus, Status, StatusSyncInfo, SyncStatus,
-};
-use crate::{sync, StatusResponse};
-
-/// Economics config taken from genesis config
-struct EconConfig {
-    gas_price_adjustment_rate: u8,
-}
-
-enum AccountAnnounceVerificationResult {
-    Valid,
-    UnknownEpoch,
-    Invalid(ReasonForBan),
-}
-
-pub struct ClientActor {
-    config: ClientConfig,
-    sync_status: SyncStatus,
-    chain: Chain,
-    runtime_adapter: Arc<dyn RuntimeAdapter>,
-    shards_mgr: ShardsManager,
-    /// A mapping from a block for which a state sync is underway for the next epoch, and the object
-    /// storing the current status of the state sync
-    catchup_state_syncs: HashMap<CryptoHash, (StateSync, HashMap<u64, ShardSyncStatus>)>,
-    block_producer: Option<BlockProducer>,
-    network_actor: Recipient<NetworkRequests>,
-    network_info: NetworkInfo,
-    /// Identity that represents this Client at the network level.
-    /// It is used as part of the messages that identify this client.
-    node_id: PeerId,
-    /// Approvals for which we do not have the block yet
-    pending_approvals: SizedCache<CryptoHash, HashMap<AccountId, (Signature, PeerId)>>,
-    /// Set of approvals for the next block.
-    approvals: HashMap<usize, Signature>,
-    /// Keeps track of syncing headers.
-    header_sync: HeaderSync,
-    /// Keeps track of syncing block.
-    block_sync: BlockSync,
-    /// Keeps track of syncing state.
-    state_sync: StateSync,
-    /// Last height we announced our accounts as validators.
-    last_validator_announce_height: Option<BlockIndex>,
-    /// Last time we announced our accounts as validators.
-    last_validator_announce_time: Option<Instant>,
-    /// Info helper.
-    info_helper: InfoHelper,
-    /// economics constants
-    econ_config: EconConfig,
-}
-
-fn wait_until_genesis(genesis_time: &DateTime<Utc>) {
-    let now = Utc::now();
-    //get chrono::Duration::num_seconds() by deducting genesis_time from now
-    let chrono_seconds = genesis_time.signed_duration_since(now).num_seconds();
-    //check if number of seconds in chrono::Duration larger than zero
-    if chrono_seconds > 0 {
-        info!(target: "chain", "Waiting until genesis: {}", chrono_seconds);
-        let seconds = Duration::from_secs(chrono_seconds as u64);
-        thread::sleep(seconds);
-    }
-}
-
-impl ClientActor {
-    pub fn new(
-        config: ClientConfig,
-        store: Arc<Store>,
-        chain_genesis: ChainGenesis,
-        runtime_adapter: Arc<dyn RuntimeAdapter>,
-        node_id: PeerId,
-        network_actor: Recipient<NetworkRequests>,
-        block_producer: Option<BlockProducer>,
-        telemetry_actor: Addr<TelemetryActor>,
-    ) -> Result<Self, Error> {
-        wait_until_genesis(&chain_genesis.time);
-        let chain = Chain::new(store.clone(), runtime_adapter.clone(), &chain_genesis)?;
-        let shards_mgr = ShardsManager::new(
-            block_producer.as_ref().map(|x| x.account_id.clone()),
-            runtime_adapter.clone(),
-            network_actor.clone(),
-            store.clone(),
-        );
-        let sync_status = SyncStatus::AwaitingPeers;
-        let header_sync = HeaderSync::new(SyncNetworkRecipient::new(network_actor.clone()));
-        let block_sync = BlockSync::new(
-            SyncNetworkRecipient::new(network_actor.clone()),
-            config.block_fetch_horizon,
-        );
-        let state_sync = StateSync::new(SyncNetworkRecipient::new(network_actor.clone()));
-        if let Some(bp) = &block_producer {
-            info!(target: "client", "Starting validator node: {}", bp.account_id);
-        }
-
-        let info_helper = InfoHelper::new(telemetry_actor, block_producer.clone());
-        let num_block_producers = config.num_block_producers;
-
-        Ok(ClientActor {
-            config,
-            sync_status,
-            chain,
-            runtime_adapter,
-            shards_mgr,
-            catchup_state_syncs: HashMap::new(),
-            network_actor,
-            node_id,
-            block_producer,
-            network_info: NetworkInfo {
-                active_peers: vec![],
-                num_active_peers: 0,
-                peer_max_count: 0,
-                most_weight_peers: vec![],
-                received_bytes_per_sec: 0,
-                sent_bytes_per_sec: 0,
-                known_producers: vec![],
-            },
-            pending_approvals: SizedCache::with_size(num_block_producers),
-            approvals: HashMap::default(),
-            header_sync,
-            block_sync,
-            state_sync,
-            last_validator_announce_height: None,
-            last_validator_announce_time: None,
-            info_helper,
-            econ_config: EconConfig {
-                gas_price_adjustment_rate: chain_genesis.gas_price_adjustment_rate,
-            },
-        })
-    }
-
-    fn check_signature_account_announce(
-        &self,
-        announce_account: &AnnounceAccount,
-    ) -> AccountAnnounceVerificationResult {
-        // Check header is correct.
-        let header_hash = announce_account.header_hash();
-        let header = announce_account.header();
-
-        // hash must match announcement hash ...
-        if header_hash != header.hash {
-            return AccountAnnounceVerificationResult::Invalid(ReasonForBan::InvalidHash);
-        }
-
-        // ... and signature should be valid.
-        match self.runtime_adapter.verify_validator_signature(
-            &announce_account.epoch_id,
-            &announce_account.account_id,
-            header_hash.as_ref(),
-            &header.signature,
-        ) {
-            ValidatorSignatureVerificationResult::Valid => {}
-            ValidatorSignatureVerificationResult::Invalid => {
-                return AccountAnnounceVerificationResult::Invalid(ReasonForBan::InvalidSignature);
-            }
-            ValidatorSignatureVerificationResult::UnknownEpoch => {
-                return AccountAnnounceVerificationResult::UnknownEpoch;
-            }
-        }
-
-        // Check intermediates hops are correct.
-        // Skip first element (header)
-        match announce_account.route.iter().skip(1).fold(Ok(header_hash), |previous_hash, hop| {
-            // Folding function will return None if at least one hop checking fail,
-            // otherwise it will return hash from last hop.
-            if let Ok(previous_hash) = previous_hash {
-                let AnnounceAccountRoute { peer_id, hash: current_hash, signature } = hop;
-
-                let real_current_hash = &hash(
-                    [
-                        previous_hash.as_ref(),
-                        peer_id.try_to_vec().expect("Failed to serialize").as_ref(),
-                    ]
-                    .concat()
-                    .as_slice(),
-                );
-
-                if real_current_hash != current_hash {
-                    return Err(ReasonForBan::InvalidHash);
-                }
-
-                if signature.verify(current_hash.as_ref(), &peer_id.public_key()) {
-                    Ok(current_hash.clone())
-                } else {
-                    return Err(ReasonForBan::InvalidSignature);
-                }
-            } else {
-                previous_hash
-            }
-        }) {
-            Ok(_) => AccountAnnounceVerificationResult::Valid,
-            Err(reason_for_ban) => AccountAnnounceVerificationResult::Invalid(reason_for_ban),
-        }
-    }
-
-    /// Determine if I am a validator in current epoch for specified shard.
-    fn active_validator(&self) -> Result<bool, Error> {
-        let head = self.chain.head()?;
-
-        let account_id = if let Some(bp) = self.block_producer.as_ref() {
-            &bp.account_id
-        } else {
-            return Ok(false);
-        };
-
-        let block_proposers = self
-            .runtime_adapter
-            .get_epoch_block_producers(&head.epoch_id, &head.last_block_hash)
-            .map_err(|e| Error::Other(e.to_string()))?;
-
-        // I am a validator if I am in the assignment for current epoch and I'm not slashed.
-        Ok(block_proposers
-            .into_iter()
-            .find_map(
-                |(validator, slashed)| if &validator == account_id { Some(!slashed) } else { None },
-            )
-            .unwrap_or(false))
-    }
-}
-
-impl Actor for ClientActor {
-    type Context = Context<Self>;
-
-    fn started(&mut self, ctx: &mut Self::Context) {
-        // Start syncing job.
-        self.start_sync(ctx);
-
-        // Start block production tracking if have block producer info.
-        if let Some(_) = self.block_producer {
-            self.block_production_tracking(ctx);
-        }
-
-        // Start catchup job.
-        self.catchup(ctx);
-
-        // Start fetching information from network.
-        self.fetch_network_info(ctx);
-
-        // Start periodic logging of current state of the client.
-        self.log_summary(ctx);
-    }
-}
-
-impl Handler<NetworkClientMessages> for ClientActor {
-    type Result = NetworkClientResponses;
-
-    fn handle(&mut self, msg: NetworkClientMessages, ctx: &mut Context<Self>) -> Self::Result {
-        match msg {
-            NetworkClientMessages::Transaction(tx) => self.process_tx(tx),
-            NetworkClientMessages::BlockHeader(header, peer_id) => {
-                self.receive_header(header, peer_id)
-            }
-            NetworkClientMessages::Block(block, peer_id, was_requested) => {
-                if let SyncStatus::StateSync(sync_hash, _) = &mut self.sync_status {
-                    if let Ok(header) = self.chain.get_block_header(sync_hash) {
-                        if block.hash() == header.inner.prev_hash {
-                            if let Err(_) = self.chain.save_block(&block) {
-                                error!(target: "client", "Failed to save a block during state sync");
-                            }
-                            return NetworkClientResponses::NoResponse;
-                        }
-                    }
-                }
-                self.receive_block(ctx, block, peer_id, was_requested)
-            }
-            NetworkClientMessages::BlockRequest(hash) => {
-                if let Ok(block) = self.chain.get_block(&hash) {
-                    NetworkClientResponses::Block(block.clone())
-                } else {
-                    NetworkClientResponses::NoResponse
-                }
-            }
-            NetworkClientMessages::BlockHeadersRequest(hashes) => {
-                if let Ok(headers) = self.retrieve_headers(hashes) {
-                    NetworkClientResponses::BlockHeaders(headers)
-                } else {
-                    NetworkClientResponses::NoResponse
-                }
-            }
-            NetworkClientMessages::GetChainInfo => match self.chain.head() {
-                Ok(head) => NetworkClientResponses::ChainInfo {
-                    genesis: self.chain.genesis().hash(),
-                    height: head.height,
-                    total_weight: head.total_weight,
-                },
-                Err(err) => {
-                    error!(target: "client", "{}", err);
-                    NetworkClientResponses::NoResponse
-                }
-            },
-            NetworkClientMessages::BlockHeaders(headers, peer_id) => {
-                if self.receive_headers(headers, peer_id) {
-                    NetworkClientResponses::NoResponse
-                } else {
-                    warn!(target: "client", "Banning node for sending invalid block headers");
-                    NetworkClientResponses::Ban { ban_reason: ReasonForBan::BadBlockHeader }
-                }
-            }
-            NetworkClientMessages::BlockApproval(account_id, hash, signature, peer_id) => {
-                if self.collect_block_approval(&account_id, &hash, &signature, &peer_id) {
-                    NetworkClientResponses::NoResponse
-                } else {
-                    warn!(target: "client", "Banning node for sending invalid block approval: {} {} {}", account_id, hash, signature);
-                    NetworkClientResponses::NoResponse
-
-                    // TODO(1259): The originator of this message is not the immediate sender so we should not ban him.
-                    // NetworkClientResponses::Ban { ban_reason: ReasonForBan::BadBlockApproval }
-                }
-            }
-            NetworkClientMessages::StateRequest(shard_id, hash) => {
-                if let Ok((prev_chunk_extra, payload, outgoing_receipts, incoming_receipts)) =
-                    self.chain.state_request(shard_id, hash)
-                {
-                    return NetworkClientResponses::StateResponse(StateResponseInfo {
-                        shard_id,
-                        hash,
-                        prev_chunk_extra,
-                        payload,
-                        outgoing_receipts,
-                        incoming_receipts,
-                    });
-                }
-                NetworkClientResponses::NoResponse
-            }
-            NetworkClientMessages::StateResponse(StateResponseInfo {
-                shard_id,
-                hash,
-                prev_chunk_extra,
-                payload,
-                outgoing_receipts,
-                incoming_receipts,
-            }) => {
-                // Populate the hashmaps with shard statuses that might be interested in this state
-                //     (naturally, the plural of statuses is statuseses)
-                let mut shard_statuseses = vec![];
-
-                // ... It could be that the state was requested by the state sync
-                if let SyncStatus::StateSync(sync_hash, shard_statuses) = &mut self.sync_status {
-                    if hash == *sync_hash {
-                        shard_statuseses.push(shard_statuses);
-                    }
-                }
-
-                // ... Or one of the catchups
-                for (sync_hash, state_sync_info) in self.chain.store().iterate_state_sync_infos() {
-                    if hash == sync_hash {
-                        assert_eq!(sync_hash, state_sync_info.epoch_tail_hash);
-                        if let Some((_, shard_statuses)) =
-                            self.catchup_state_syncs.get_mut(&sync_hash)
-                        {
-                            shard_statuseses.push(shard_statuses);
-                        }
-                        // We should not be requesting the same state twice.
-                        break;
-                    }
-                }
-
-                if !shard_statuseses.is_empty() {
-                    match self.chain.set_shard_state(
-                        &self.block_producer.as_ref().map(|bp| bp.account_id.clone()),
-                        shard_id,
-                        hash,
-                        prev_chunk_extra,
-                        payload,
-                        outgoing_receipts,
-                        incoming_receipts,
-                    ) {
-                        Ok(()) => {
-                            for shard_statuses in shard_statuseses {
-                                shard_statuses.insert(shard_id, ShardSyncStatus::StateDone);
-                            }
-                        }
-                        Err(err) => {
-                            for shard_statuses in shard_statuseses {
-                                shard_statuses.insert(
-                                    shard_id,
-                                    ShardSyncStatus::Error(format!(
-                                        "Failed to set state for {} @ {}: {}",
-                                        shard_id, hash, err
-                                    )),
-                                );
-                            }
-                        }
-                    }
-                }
-
-                NetworkClientResponses::NoResponse
-            }
-            NetworkClientMessages::ChunkPartRequest(part_request_msg, peer_id) => {
-                let _ = self.shards_mgr.process_chunk_part_request(part_request_msg, peer_id);
-                NetworkClientResponses::NoResponse
-            }
-            NetworkClientMessages::ChunkOnePartRequest(part_request_msg, peer_id) => {
-                let _ = self.shards_mgr.process_chunk_one_part_request(part_request_msg, peer_id);
-                NetworkClientResponses::NoResponse
-            }
-            NetworkClientMessages::ChunkPart(part_msg) => {
-                if let Ok(Some(block_hash)) = self.shards_mgr.process_chunk_part(part_msg) {
-                    self.process_blocks_with_missing_chunks(ctx, block_hash);
-                }
-                NetworkClientResponses::NoResponse
-            }
-            NetworkClientMessages::ChunkOnePart(one_part_msg) => {
-                let prev_block_hash = one_part_msg.header.inner.prev_block_hash;
-                if let Ok(ret) = self.shards_mgr.process_chunk_one_part(one_part_msg.clone()) {
-                    if ret {
-                        // If the chunk builds on top of the current head, get all the remaining parts
-                        // TODO: if the bp receives the chunk before they receive the block, they will
-                        //     not collect the parts currently. It will result in chunk not included
-                        //     in the next block.
-                        if self.shards_mgr.cares_about_shard_this_or_next_epoch(
-                            self.block_producer.as_ref().map(|x| &x.account_id),
-                            &prev_block_hash,
-                            one_part_msg.shard_id,
-                            true,
-                        ) && self
-                            .chain
-                            .head()
-                            .map(|head| {
-                                head.last_block_hash == one_part_msg.header.inner.prev_block_hash
-                            })
-                            .unwrap_or(false)
-                        {
-                            self.shards_mgr.request_chunks(vec![one_part_msg.header]).unwrap();
-                        } else {
-                            // We are getting here either because we don't care about the shard, or
-                            //    because we see the one part before we see the block.
-                            // In the latter case we will request parts once the block is received
-                        }
-                        self.process_blocks_with_missing_chunks(ctx, prev_block_hash);
-                    }
-                }
-                NetworkClientResponses::NoResponse
-            }
-            NetworkClientMessages::AnnounceAccount(announce_account) => {
-                match self.check_signature_account_announce(&announce_account) {
-                    AccountAnnounceVerificationResult::Valid => {
-                        actix::spawn(
-                            self.network_actor
-                                .send(NetworkRequests::AnnounceAccount(announce_account))
-                                .map_err(|e| error!(target: "client", "{}", e))
-                                .map(|_| ()),
-                        );
-                        NetworkClientResponses::NoResponse
-                    }
-                    AccountAnnounceVerificationResult::Invalid(ban_reason) => {
-                        NetworkClientResponses::Ban { ban_reason }
-                    }
-                    AccountAnnounceVerificationResult::UnknownEpoch => {
-                        NetworkClientResponses::NoResponse
-                    }
-                }
-            }
-        }
-    }
-}
-
-impl Handler<Status> for ClientActor {
-    type Result = Result<StatusResponse, String>;
-
-    fn handle(&mut self, _: Status, _: &mut Context<Self>) -> Self::Result {
-        let head = self.chain.head().map_err(|err| err.to_string())?;
-        let prev_header =
-            self.chain.get_block_header(&head.last_block_hash).map_err(|err| err.to_string())?;
-        let latest_block_time = prev_header.inner.timestamp.clone();
-        let validators = self
-            .runtime_adapter
-            .get_epoch_block_producers(&head.epoch_id, &head.last_block_hash)
-            .map_err(|err| err.to_string())?
-            .into_iter()
-            .map(|(account_id, is_slashed)| ValidatorInfo { account_id, is_slashed })
-            .collect();
-        Ok(StatusResponse {
-            version: self.config.version.clone(),
-            chain_id: self.config.chain_id.clone(),
-            rpc_addr: self.config.rpc_addr.clone(),
-            validators,
-            sync_info: StatusSyncInfo {
-                latest_block_hash: head.last_block_hash.into(),
-                latest_block_height: head.height,
-                latest_state_root: prev_header.inner.prev_state_root.clone().into(),
-                latest_block_time: from_timestamp(latest_block_time),
-                syncing: self.sync_status.is_syncing(),
-            },
-        })
-    }
-}
-
-impl Handler<GetNetworkInfo> for ClientActor {
-    type Result = Result<NetworkInfoResponse, String>;
-
-    fn handle(&mut self, _: GetNetworkInfo, _: &mut Context<Self>) -> Self::Result {
-        Ok(NetworkInfoResponse {
-            active_peers: self
-                .network_info
-                .active_peers
-                .clone()
-                .into_iter()
-                .map(|a| a.peer_info.clone())
-                .collect::<Vec<_>>(),
-            num_active_peers: self.network_info.num_active_peers,
-            peer_max_count: self.network_info.peer_max_count,
-            sent_bytes_per_sec: self.network_info.sent_bytes_per_sec,
-            received_bytes_per_sec: self.network_info.received_bytes_per_sec,
-            known_producers: self.network_info.known_producers.clone(),
-        })
-    }
-}
-
-impl ClientActor {
-    /// Gets called when block got accepted.
-    /// Send updates over network, update tx pool and notify ourselves if it's time to produce next block.
-    fn on_block_accepted(
-        &mut self,
-        ctx: &mut Context<ClientActor>,
-        block_hash: CryptoHash,
-        status: BlockStatus,
-        provenance: Provenance,
-    ) {
-        let block = match self.chain.get_block(&block_hash) {
-            Ok(block) => block.clone(),
-            Err(err) => {
-                error!(target: "client", "Failed to find block {} that was just accepted: {}", block_hash, err);
-                return;
-            }
-        };
-
-        // Count blocks and gas processed both in SYNC and regular modes.
-        self.info_helper.block_processed(block.header.inner.gas_used, block.header.inner.gas_limit);
-
-        // Process orphaned chunk_one_parts
-        if self.shards_mgr.process_orphaned_one_parts(block_hash) {
-            self.process_blocks_with_missing_chunks(ctx, block_hash);
-        }
-
-        if provenance != Provenance::SYNC {
-            // If we produced the block, then we want to broadcast it.
-            // If received the block from another node then broadcast "header first" to minimise network traffic.
-            if provenance == Provenance::PRODUCED {
-                let _ = self.network_actor.do_send(NetworkRequests::Block { block: block.clone() });
-            } else {
-                let approval = self.pending_approvals.cache_get(&block_hash).cloned();
-                if let Some(approval) = approval {
-                    for (account_id, (sig, peer_id)) in approval {
-                        if !self.collect_block_approval(&account_id, &block_hash, &sig, &peer_id) {
-                            let _ = self.network_actor.do_send(NetworkRequests::BanPeer {
-                                peer_id,
-                                ban_reason: ReasonForBan::BadBlockApproval,
-                            });
-                        }
-                    }
-                }
-                let approval = self.get_block_approval(&block);
-                let _ = self.network_actor.do_send(NetworkRequests::BlockHeaderAnnounce {
-                    header: block.header.clone(),
-                    approval,
-                });
-            }
-        }
-
-        if let Some(bp) = self.block_producer.clone() {
-            // Reconcile the txpool against the new block *after* we have broadcast it too our peers.
-            // This may be slow and we do not want to delay block propagation.
-            match status {
-                BlockStatus::Next => {
-                    // If this block immediately follows the current tip, remove transactions
-                    //    from the txpool
-                    self.remove_transactions_for_block(bp.account_id.clone(), &block);
-                }
-                BlockStatus::Fork => {
-                    // If it's a fork, no need to reconcile transactions or produce chunks
-                    return;
-                }
-                BlockStatus::Reorg(prev_head) => {
-                    // If a reorg happened, reintroduce transactions from the previous chain and
-                    //    remove transactions from the new chain
-                    let mut reintroduce_head =
-                        self.chain.get_block_header(&prev_head).unwrap().clone();
-                    let mut remove_head = block.header.clone();
-                    assert_ne!(remove_head.hash(), reintroduce_head.hash());
-
-                    let mut to_remove = vec![];
-                    let mut to_reintroduce = vec![];
-
-                    while remove_head.hash() != reintroduce_head.hash() {
-                        while remove_head.inner.height > reintroduce_head.inner.height {
-                            to_remove.push(remove_head.hash());
-                            remove_head = self
-                                .chain
-                                .get_block_header(&remove_head.inner.prev_hash)
-                                .unwrap()
-                                .clone();
-                        }
-                        while reintroduce_head.inner.height > remove_head.inner.height
-                            || reintroduce_head.inner.height == remove_head.inner.height
-                                && reintroduce_head.hash() != remove_head.hash()
-                        {
-                            to_reintroduce.push(reintroduce_head.hash());
-                            reintroduce_head = self
-                                .chain
-                                .get_block_header(&reintroduce_head.inner.prev_hash)
-                                .unwrap()
-                                .clone();
-                        }
-                    }
-
-                    for to_reintroduce_hash in to_reintroduce {
-                        let block = self.chain.get_block(&to_reintroduce_hash).unwrap().clone();
-                        self.reintroduce_transactions_for_block(bp.account_id.clone(), &block);
-                    }
-
-                    for to_remove_hash in to_remove {
-                        let block = self.chain.get_block(&to_remove_hash).unwrap().clone();
-                        self.remove_transactions_for_block(bp.account_id.clone(), &block);
-                    }
-                }
-            };
-
-            if provenance != Provenance::SYNC {
-                // Produce new chunks
-                for shard_id in 0..self.runtime_adapter.num_shards() {
-                    let epoch_id = self
-                        .runtime_adapter
-                        .get_epoch_id_from_prev_block(&block.header.hash())
-                        .unwrap();
-                    let chunk_proposer = self
-                        .runtime_adapter
-                        .get_chunk_producer(&epoch_id, block.header.inner.height + 1, shard_id)
-                        .unwrap();
-
-                    if chunk_proposer == *bp.account_id {
-                        if let Err(err) = self.produce_chunk(
-                            ctx,
-                            block.hash(),
-                            &epoch_id,
-                            block.chunks[shard_id as usize].clone(),
-                            block.header.inner.height + 1,
-                            shard_id,
-                        ) {
-                            error!(target: "client", "Error producing chunk {:?}", err);
-                        }
-                    }
-                }
-            }
-        }
-
-        self.check_send_announce_account(block.hash());
-    }
-
-    fn remove_transactions_for_block(&mut self, me: AccountId, block: &Block) {
-        for (shard_id, chunk_header) in block.chunks.iter().enumerate() {
-            let shard_id = shard_id as ShardId;
-            if block.header.inner.height == chunk_header.height_included {
-                if self.shards_mgr.cares_about_shard_this_or_next_epoch(
-                    Some(&me),
-                    &block.header.inner.prev_hash,
-                    shard_id,
-                    true,
-                ) {
-                    self.shards_mgr.remove_transactions(
-                        shard_id,
-                        // By now the chunk must be in store, otherwise the block would have been orphaned
-                        &self.chain.get_chunk(&chunk_header.chunk_hash()).unwrap().transactions,
-                    );
-                }
-            }
-        }
-    }
-=======
->>>>>>> 3c87217a
 
 use crate::sync::{BlockSync, HeaderSync, StateSync};
 use crate::types::{Error, ShardSyncStatus};
