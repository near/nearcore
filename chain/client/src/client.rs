--- conflicted
+++ resolved
@@ -36,10 +36,7 @@
 use crate::sync::{BlockSync, HeaderSync, StateSync, StateSyncResult};
 use crate::types::{Error, ShardSyncDownload};
 use crate::{BlockProducer, ClientConfig, SyncStatus};
-<<<<<<< HEAD
 use near_primitives::challenge::{Challenge, ChallengeBody, Challenges};
-=======
->>>>>>> 8a3dde5f
 
 /// Number of blocks we keep approvals for.
 const NUM_BLOCKS_FOR_APPROVAL: usize = 20;
@@ -275,10 +272,7 @@
             approval.into_iter().collect(),
             self.block_economics_config.gas_price_adjustment_rate,
             inflation,
-<<<<<<< HEAD
             challenges,
-=======
->>>>>>> 8a3dde5f
             &*block_producer.signer,
         );
 
@@ -311,8 +305,6 @@
         if block_producer.account_id != chunk_proposer {
             debug!(target: "client", "Not producing chunk for shard {}: chain at {}, not block producer for next block. Me: {}, proposer: {}", shard_id, next_height, block_producer.account_id, chunk_proposer);
             return Ok(None);
-<<<<<<< HEAD
-=======
         }
 
         if self.runtime_adapter.is_next_block_epoch_start(&prev_block_hash)? {
@@ -325,7 +317,6 @@
                         .to_string(),
                 ));
             }
->>>>>>> 8a3dde5f
         }
 
         debug!(
@@ -657,24 +648,15 @@
                             block.header.inner.timestamp,
                             shard_id,
                         ) {
-<<<<<<< HEAD
                             Ok(Some((encoded_chunk, merkle_paths, receipts))) => self
                                 .shards_mgr
                                 .distribute_encoded_chunk(
-=======
-                            Ok(Some((encoded_chunk, merkle_paths, receipts))) => {
-                                self.shards_mgr.distribute_encoded_chunk(
->>>>>>> 8a3dde5f
                                     encoded_chunk,
                                     merkle_paths,
                                     receipts,
                                     self.chain.mut_store(),
                                 )
-<<<<<<< HEAD
                                 .expect("Failed to process produced chunk"),
-=======
-                            }
->>>>>>> 8a3dde5f
                             Ok(None) => {}
                             Err(err) => {
                                 error!(target: "client", "Error producing chunk {:?}", err);
