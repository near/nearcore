//! Client is responsible for tracking the chain and related pieces of infrastructure.
//! Block production is done in done in this actor as well (at the moment).

use std::collections::HashMap;
use std::ops::Sub;
use std::sync::{Arc, RwLock};
use std::thread;
use std::time::{Duration, Instant};

use actix::{
    Actor, ActorFuture, Addr, AsyncContext, Context, ContextFutureSpawner, Handler, Recipient,
    WrapFuture,
};
use chrono::{DateTime, Utc};
use log::{debug, error, info, warn};

use near_chain::{
    Block, BlockApproval, BlockHeader, BlockStatus, Chain, ErrorKind, Provenance, RuntimeAdapter,
    ValidTransaction,
};
use near_network::types::{
    AnnounceAccount, AnnounceAccountRoute, NetworkInfo, PeerId, ReasonForBan,
};
use near_network::{
    NetworkClientMessages, NetworkClientResponses, NetworkRequests, NetworkResponses,
};
use near_pool::TransactionPool;
use near_primitives::crypto::signature::{verify, Signature};
use near_primitives::hash::{hash, CryptoHash};
use near_primitives::transaction::{ReceiptTransaction, SignedTransaction};
use near_primitives::types::{AccountId, BlockIndex, ShardId};
use near_primitives::unwrap_or_return;
use near_store::Store;
use near_telemetry::TelemetryActor;

use crate::info::InfoHelper;
use crate::sync::{most_weight_peer, BlockSync, HeaderSync, StateSync};
use crate::types::{
    BlockProducer, ClientConfig, Error, ShardSyncStatus, Status, StatusSyncInfo, SyncStatus,
};
use crate::{sync, StatusResponse};
<<<<<<< HEAD
use near_primitives::rpc::ValidatorInfo;
=======
use futures::Future;
>>>>>>> 1815a476

pub struct ClientActor {
    config: ClientConfig,
    sync_status: SyncStatus,
    chain: Chain,
    runtime_adapter: Arc<dyn RuntimeAdapter>,
    block_producer: Option<BlockProducer>,
    tx_pool: TransactionPool,
    network_actor: Recipient<NetworkRequests>,
    network_info: NetworkInfo,
    /// Identity that represents this Client at the network level.
    /// It is used as part of the messages that identify this client.
    node_id: PeerId,
    /// Set of approvals for the next block.
    approvals: HashMap<usize, Signature>,
    /// Timestamp when last block was received / processed. Used to timeout block production.
    last_block_processed: Instant,
    /// Keeps track of syncing headers.
    header_sync: HeaderSync,
    /// Keeps track of syncing block.
    block_sync: BlockSync,
    /// Keeps track of syncing state.
    state_sync: StateSync,
    /// Last time we announced our accounts as validators.
    last_val_announce_height: Option<BlockIndex>,
    /// Info helper.
    info_helper: InfoHelper,
}

fn wait_until_genesis(genesis_time: &DateTime<Utc>) {
    let now = Utc::now();
    //get chrono::Duration::num_seconds() by deducting genesis_time from now
    let chrono_seconds = genesis_time.signed_duration_since(now).num_seconds();
    //check if number of seconds in chrono::Duration larger than zero
    if chrono_seconds > 0 {
        info!(target: "chain", "Waiting until genesis: {}", chrono_seconds);
        let seconds = Duration::from_secs(chrono_seconds as u64);
        thread::sleep(seconds);
    }
}

impl ClientActor {
    pub fn new(
        config: ClientConfig,
        store: Arc<Store>,
        genesis_time: DateTime<Utc>,
        runtime_adapter: Arc<dyn RuntimeAdapter>,
        node_id: PeerId,
        network_actor: Recipient<NetworkRequests>,
        block_producer: Option<BlockProducer>,
        telemtetry_actor: Addr<TelemetryActor>,
    ) -> Result<Self, Error> {
        wait_until_genesis(&genesis_time);
        let chain = Chain::new(store, runtime_adapter.clone(), genesis_time)?;
        let tx_pool = TransactionPool::new();
        let sync_status = SyncStatus::AwaitingPeers;
        let header_sync = HeaderSync::new(network_actor.clone());
        let block_sync = BlockSync::new(network_actor.clone(), config.block_fetch_horizon);
        let state_sync = StateSync::new(network_actor.clone(), config.state_fetch_horizon);
        if let Some(bp) = &block_producer {
            info!(target: "client", "Starting validator node: {}", bp.account_id);
        }
        let info_helper = InfoHelper::new(telemtetry_actor, block_producer.clone());
        Ok(ClientActor {
            config,
            sync_status,
            chain,
            runtime_adapter,
            tx_pool,
            network_actor,
            node_id,
            block_producer,
            network_info: NetworkInfo {
                num_active_peers: 0,
                peer_max_count: 0,
                most_weight_peers: vec![],
                received_bytes_per_sec: 0,
                sent_bytes_per_sec: 0,
                routes: None,
            },
            approvals: HashMap::default(),
            last_block_processed: Instant::now(),
            header_sync,
            block_sync,
            state_sync,
            last_val_announce_height: None,
            info_helper,
        })
    }

    fn check_signature_account_announce(
        &self,
        announce_account: &AnnounceAccount,
    ) -> Result<(), ReasonForBan> {
        // Check header is correct.
        let header_hash = announce_account.header_hash();
        let header = announce_account.header();

        // hash must match announcement hash ...
        if header_hash != header.hash {
            return Err(ReasonForBan::InvalidHash);
        }

        // ... and signature should be valid.
        if !self.runtime_adapter.check_validator_signature(
            &announce_account.epoch,
            &announce_account.account_id,
            header_hash.as_ref(),
            &header.signature,
        ) {
            return Err(ReasonForBan::InvalidSignature);
        }

        // Check intermediates hops are correct.
        // Skip first element (header)
        announce_account
            .route
            .iter()
            .skip(1)
            .fold(Ok(header_hash), |previous_hash, hop| {
                // Folding function will return None if at least one hop checking fail,
                // otherwise it will return hash from last hop.
                if let Ok(previous_hash) = previous_hash {
                    let AnnounceAccountRoute { peer_id, hash: current_hash, signature } = hop;

                    let real_current_hash =
                        &hash([previous_hash.as_ref(), peer_id.as_ref()].concat().as_slice());

                    if real_current_hash != current_hash {
                        return Err(ReasonForBan::InvalidHash);
                    }

                    if verify(current_hash.as_ref(), signature, &peer_id.public_key()) {
                        Ok(previous_hash)
                    } else {
                        Err(ReasonForBan::InvalidSignature)
                    }
                } else {
                    previous_hash
                }
            })
            .map(|_hash| ())
    }
}

impl Actor for ClientActor {
    type Context = Context<Self>;

    fn started(&mut self, ctx: &mut Self::Context) {
        // Start syncing job.
        self.start_sync(ctx);

        // Start fetching information from network.
        self.fetch_network_info(ctx);

        // Start periodic logging of current state of the client.
        self.log_summary(ctx);
    }
}

impl Handler<NetworkClientMessages> for ClientActor {
    type Result = NetworkClientResponses;

    fn handle(&mut self, msg: NetworkClientMessages, ctx: &mut Context<Self>) -> Self::Result {
        match msg {
            NetworkClientMessages::Transaction(tx) => match self.validate_tx(tx) {
                Ok(valid_transaction) => {
                    self.tx_pool.insert_transaction(valid_transaction);
                    NetworkClientResponses::ValidTx
                }
                Err(err) => NetworkClientResponses::InvalidTx(err),
            },
            NetworkClientMessages::BlockHeader(header, peer_id) => {
                self.receive_header(header, peer_id)
            }
            NetworkClientMessages::Block(block, peer_id, was_requested) => {
                self.receive_block(ctx, block, peer_id, was_requested)
            }
            NetworkClientMessages::BlockRequest(hash) => {
                if let Ok(block) = self.chain.get_block(&hash) {
                    NetworkClientResponses::Block(block.clone())
                } else {
                    NetworkClientResponses::NoResponse
                }
            }
            NetworkClientMessages::BlockHeadersRequest(hashes) => {
                if let Ok(headers) = self.retrieve_headers(hashes) {
                    NetworkClientResponses::BlockHeaders(headers)
                } else {
                    NetworkClientResponses::NoResponse
                }
            }
            NetworkClientMessages::GetChainInfo => match self.chain.head() {
                Ok(head) => NetworkClientResponses::ChainInfo {
                    genesis: self.chain.genesis().hash(),
                    height: head.height,
                    total_weight: head.total_weight,
                },
                Err(err) => {
                    error!(target: "client", "{}", err);
                    NetworkClientResponses::NoResponse
                }
            },
            NetworkClientMessages::BlockHeaders(headers, peer_id) => {
                if self.receive_headers(headers, peer_id) {
                    NetworkClientResponses::NoResponse
                } else {
                    warn!(target: "client", "Banning node for sending invalid block headers");
                    NetworkClientResponses::Ban { ban_reason: ReasonForBan::BadBlockHeader }
                }
            }
            NetworkClientMessages::BlockApproval(account_id, hash, signature) => {
                if self.collect_block_approval(&account_id, &hash, &signature) {
                    NetworkClientResponses::NoResponse
                } else {
                    warn!(target: "client", "Banning node for sending invalid block approval: {} {} {}", account_id, hash, signature);
                    NetworkClientResponses::Ban { ban_reason: ReasonForBan::BadBlockApproval }
                }
            }
            NetworkClientMessages::StateRequest(shard_id, hash) => {
                if let Ok((payload, receipts)) = self.state_request(shard_id, hash) {
                    return NetworkClientResponses::StateResponse {
                        shard_id,
                        hash,
                        payload,
                        receipts,
                    };
                }
                NetworkClientResponses::NoResponse
            }
            NetworkClientMessages::StateResponse(shard_id, hash, payload, receipts) => {
                if let SyncStatus::StateSync(sync_hash, sharded_statuses) = &mut self.sync_status {
                    if hash != *sync_hash {
                        sharded_statuses.insert(
                            shard_id,
                            ShardSyncStatus::Error(format!(
                                "Incorrect hash of the state response, expected: {}, got: {}",
                                sync_hash, hash
                            )),
                        );
                    } else {
                        match self.chain.set_shard_state(shard_id, hash, payload, receipts) {
                            Ok(()) => {
                                sharded_statuses.insert(shard_id, ShardSyncStatus::StateDone);
                            }
                            Err(err) => {
                                sharded_statuses.insert(
                                    shard_id,
                                    ShardSyncStatus::Error(format!(
                                        "Failed to set state for {} @ {}: {}",
                                        shard_id, hash, err
                                    )),
                                );
                            }
                        }
                    }
                }
                NetworkClientResponses::NoResponse
            }
            NetworkClientMessages::AnnounceAccount(announce_account) => {
                match self.check_signature_account_announce(&announce_account) {
                    Ok(_) => {
                        actix::spawn(
                            self.network_actor
                                .send(NetworkRequests::AnnounceAccount(announce_account))
                                .map_err(|e| error!(target: "client", "{}", e))
                                .map(|_| ()),
                        );
                        NetworkClientResponses::NoResponse
                    }
                    Err(ban_reason) => NetworkClientResponses::Ban { ban_reason },
                }
            }
        }
    }
}

impl Handler<Status> for ClientActor {
    type Result = Result<StatusResponse, String>;

    fn handle(&mut self, _: Status, _: &mut Context<Self>) -> Self::Result {
        let head = self.chain.head().map_err(|err| err.to_string())?;
        let prev_header =
            self.chain.get_block_header(&head.last_block_hash).map_err(|err| err.to_string())?;
        let latest_block_time = prev_header.timestamp.clone();
        let state_root =
            self.chain.get_post_state_root(&head.last_block_hash).map_err(|err| err.to_string())?;
        let validators = self
            .runtime_adapter
            .get_epoch_block_proposers(&head.epoch_hash, &head.last_block_hash)
            .map_err(|err| err.to_string())?
            .into_iter()
            .map(|(account_id, is_slashed)| ValidatorInfo { account_id, is_slashed })
            .collect();
        Ok(StatusResponse {
            version: self.config.version.clone(),
            chain_id: self.config.chain_id.clone(),
            rpc_addr: self.config.rpc_addr.clone(),
            validators,
            sync_info: StatusSyncInfo {
                latest_block_hash: head.last_block_hash,
                latest_block_height: head.height,
                latest_state_root: state_root.clone(),
                latest_block_time,
                syncing: self.sync_status.is_syncing(),
            },
        })
    }
}

impl ClientActor {
    /// Gets called when block got accepted.
    /// Send updates over network, update tx pool and notify ourselves if it's time to produce next block.
    fn on_block_accepted(
        &mut self,
        ctx: &mut Context<ClientActor>,
        block_hash: CryptoHash,
        status: BlockStatus,
        provenance: Provenance,
    ) {
        let block = match self.chain.get_block(&block_hash) {
            Ok(block) => block.clone(),
            Err(err) => {
                error!(target: "client", "Failed to find block {} that was just accepted: {}", block_hash, err);
                return;
            }
        };

        // Update when last block was processed.
        self.last_block_processed = Instant::now();

        // Count blocks and transactions processed both in SYNC and regular modes.
        self.info_helper.block_processed(block.transactions.len() as u64);

        if provenance != Provenance::SYNC {
            // If we produced the block, then we want to broadcast it.
            // If received the block from another node then broadcast "header first" to minimise network traffic.
            if provenance == Provenance::PRODUCED {
                let _ = self.network_actor.do_send(NetworkRequests::Block { block: block.clone() });
            } else {
                let approval = self.get_block_approval(&block);
                let _ = self.network_actor.do_send(NetworkRequests::BlockHeaderAnnounce {
                    header: block.header.clone(),
                    approval,
                });
            }

            // If this is block producing node and next block is produced by us, schedule to produce a block after a delay.
            self.handle_scheduling_block_production(
                ctx,
                block.hash(),
                block.header.height,
                block.header.height,
            );
        }

        // Reconcile the txpool against the new block *after* we have broadcast it too our peers.
        // This may be slow and we do not want to delay block propagation.
        // We only want to reconcile the txpool against the new block *if* total weight has increased.
        if status == BlockStatus::Next || status == BlockStatus::Reorg {
            self.tx_pool.reconcile_block(&block);
        }

        self.check_send_announce_account(&block);
    }

    /// Check if client Account Id should be sent and send it.
    /// Account Id is sent when is not current a validator but are becoming a validator soon.
    fn check_send_announce_account(&mut self, block: &Block) {
        // Announce AccountId if client is becoming a validator soon.

        // First check that we currently have an AccountId
        if self.block_producer.is_none() {
            // There is no account id associated with this client
            return;
        }

        let block_producer = self.block_producer.as_ref().unwrap();

        let epoch_hash = match self.runtime_adapter.get_epoch_offset(
            block.hash(),
            block.header.height + self.config.announce_account_horizon,
        ) {
            Ok((epoch_hash, 0)) => epoch_hash,
            // Don't announce if the block is unknown to us or the offset is greater than 0
            _ => return,
        };

        if let Ok(epoch_block) = self.chain.get_block(&epoch_hash) {
            let epoch_height = epoch_block.header.height;

            if let Some(last_val_announce_height) = self.last_val_announce_height {
                if last_val_announce_height >= epoch_height {
                    // This announcement was already done!
                    return;
                }
            }

            // Check client is part of the futures validators
            if let Ok(validators) = self.runtime_adapter.get_epoch_block_proposers(epoch_hash) {
                // TODO(MarX): Use HashSet in validator manager to do fast searching.
                if validators.iter().any(|account_id| (account_id == &block_producer.account_id)) {
                    self.last_val_announce_height = Some(epoch_height);
                    let (hash, signature) = self.sign_announce_account(epoch_hash).unwrap();

                    actix::spawn(
                        self.network_actor
                            .send(NetworkRequests::AnnounceAccount(AnnounceAccount::new(
                                block_producer.account_id.clone(),
                                epoch_hash,
                                self.node_id,
                                hash,
                                signature,
                            )))
                            .map_err(|e| error!(target: "client", "{:?}", e))
                            .map(|_| ()),
                    );
                }
            }
        }
    }

    fn sign_announce_account(&self, epoch: CryptoHash) -> Result<(CryptoHash, Signature), ()> {
        if let Some(block_producer) = self.block_producer.as_ref() {
            let hash = AnnounceAccount::build_header_hash(
                &block_producer.account_id,
                &self.node_id,
                epoch,
            );
            let signature = block_producer.signer.sign(hash.as_ref());
            Ok((hash, signature))
        } else {
            Err(())
        }
    }

    fn get_block_proposer(
        &self,
        epoch_hash: &CryptoHash,
        block_hash: &CryptoHash,
        height: BlockIndex,
    ) -> Result<AccountId, Error> {
        self.runtime_adapter
            .get_block_proposer(&epoch_hash, &block_hash, height)
            .map_err(|err| Error::Other(err.to_string()))
    }

    fn get_epoch_block_proposers(
        &self,
        epoch_hash: &CryptoHash,
        block_hash: &CryptoHash,
    ) -> Result<Vec<(AccountId, bool)>, Error> {
        self.runtime_adapter
            .get_epoch_block_proposers(epoch_hash, block_hash)
            .map_err(|err| Error::Other(err.to_string()))
    }

    /// Create approval for given block or return none if not a block producer.
    fn get_block_approval(&mut self, block: &Block) -> Option<BlockApproval> {
        let (mut epoch_hash, offset) = self
            .runtime_adapter
            .get_epoch_offset(block.header.epoch_hash, block.header.height + 1)
            .ok()?;
        let next_block_producer_account =
            self.get_block_proposer(&epoch_hash, &block.hash(), block.header.height + 1);
        if let (Some(block_producer), Ok(next_block_producer_account)) =
            (&self.block_producer, &next_block_producer_account)
        {
            if &block_producer.account_id != next_block_producer_account {
                // TODO: fix this suboptimal code
                if offset == 0 {
                    epoch_hash = self
                        .runtime_adapter
                        .get_epoch_offset(block.header.prev_hash, block.header.height)
                        .ok()?
                        .0;
                }
                if let Ok(validators) =
                    self.runtime_adapter.get_epoch_block_proposers(&epoch_hash, &block.hash())
                {
                    if let Some((_, is_slashed)) =
                        validators.into_iter().find(|v| v.0 == block_producer.account_id)
                    {
                        if !is_slashed {
                            return Some(BlockApproval::new(
                                block.hash(),
                                &*block_producer.signer,
                                next_block_producer_account.clone(),
                            ));
                        }
                    }
                }
            }
        }
        None
    }

    /// Checks if we are block producer and if we are next block producer schedules calling `produce_block`.
    /// If we are not next block producer, schedule to check timeout.
    fn handle_scheduling_block_production(
        &mut self,
        ctx: &mut Context<ClientActor>,
        block_hash: CryptoHash,
        last_height: BlockIndex,
        check_height: BlockIndex,
    ) {
        let (epoch_hash, _) = unwrap_or_return!(
            self.runtime_adapter.get_epoch_offset(block_hash, check_height + 1),
            ()
        );
        let next_block_producer_account = unwrap_or_return!(
            self.get_block_proposer(&epoch_hash, &block_hash, check_height + 1),
            ()
        );
        if let Some(block_producer) = &self.block_producer {
            if block_producer.account_id.clone() == next_block_producer_account {
                ctx.run_later(self.config.min_block_production_delay, move |act, ctx| {
                    act.produce_block(ctx, block_hash, last_height, check_height + 1);
                });
            } else {
                // Otherwise, schedule timeout to check if the next block was produced.
                ctx.run_later(self.config.max_block_production_delay, move |act, ctx| {
                    act.check_block_timeout(ctx, last_height, check_height);
                });
            }
        }
    }

    /// Checks if next block was produced within timeout, if not check if we should produce next block.
    /// `last_height` is the height of the `head` at the point of scheduling,
    /// `check_height` is the height at which to call `handle_scheduling_block_production` to skip non received blocks.
    /// TODO: should we send approvals for `last_height` block to next block producer?
    fn check_block_timeout(
        &mut self,
        ctx: &mut Context<ClientActor>,
        last_height: BlockIndex,
        check_height: BlockIndex,
    ) {
        let head = unwrap_or_return!(self.chain.head(), ());
        // If height changed since we scheduled this, exit.
        if head.height != last_height {
            return;
        }
        debug!(target: "client", "Timeout for {}, current head {}, suggesting to skip", last_height, head.height);
        // Update how long ago last block arrived to reset block production timer.
        self.last_block_processed = Instant::now();
        self.handle_scheduling_block_production(
            ctx,
            head.last_block_hash,
            last_height,
            check_height + 1,
        );
    }

    /// Produce block if we are block producer for given block. If error happens, retry.
    fn produce_block(
        &mut self,
        ctx: &mut Context<ClientActor>,
        block_hash: CryptoHash,
        last_height: BlockIndex,
        next_height: BlockIndex,
    ) {
        if let Err(err) = self.produce_block_err(ctx, last_height, next_height) {
            error!(target: "client", "Block production failed: {:?}", err);
            self.handle_scheduling_block_production(ctx, block_hash, last_height, next_height - 1);
        }
    }

    /// Produce block if we are block producer for given `next_height` index.
    /// Can return error, should be called with `produce_block` to handle errors and reschedule.
    fn produce_block_err(
        &mut self,
        ctx: &mut Context<ClientActor>,
        last_height: BlockIndex,
        next_height: BlockIndex,
    ) -> Result<(), Error> {
        let block_producer = self.block_producer.as_ref().ok_or_else(|| {
            Error::BlockProducer("Called without block producer info.".to_string())
        })?;
        let head = self.chain.head()?;
        // If last height changed, this process should stop as we spun up another one.
        if head.height != last_height {
            return Ok(());
        }
        // Check that we are were called at the block that we are producer for.
        let next_block_proposer =
            self.get_block_proposer(&head.epoch_hash, &head.last_block_hash, next_height)?;
        if block_producer.account_id != next_block_proposer {
            info!(target: "client", "Produce block: chain at {}, not block producer for next block.", next_height);
            return Ok(());
        }
        let state_root = self.chain.get_post_state_root(&head.last_block_hash)?.clone();
        let has_receipts =
            self.chain.get_receipts(&head.last_block_hash).map(|r| r.len() > 0).unwrap_or(false);

        // Wait until we have all approvals or timeouts per max block production delay.
        let validators = self
            .runtime_adapter
            .get_epoch_block_proposers(&head.epoch_hash, &head.last_block_hash)
            .map_err(|err| Error::Other(err.to_string()))?;
        let total_validators = validators.len();
        let prev_same_bp = self
            .runtime_adapter
            .get_block_proposer(&head.epoch_hash, &head.last_block_hash, last_height)
            .map_err(|err| Error::Other(err.to_string()))?
            == block_producer.account_id.clone();
        // If epoch changed, and before there was 2 validators and now there is 1 - prev_same_bp is false, but total validators right now is 1.
        let total_approvals =
            total_validators - if prev_same_bp || total_validators < 2 { 1 } else { 2 };
        if self.approvals.len() < total_approvals
            && self.last_block_processed.elapsed() < self.config.max_block_production_delay
        {
            // Schedule itself for (max BP delay - how much time passed).
            ctx.run_later(
                self.config.max_block_production_delay.sub(self.last_block_processed.elapsed()),
                move |act, ctx| {
                    act.produce_block(ctx, head.last_block_hash, last_height, next_height);
                },
            );
            return Ok(());
        }

        // If we are not producing empty blocks, skip this and call handle scheduling for the next block.
        if !self.config.produce_empty_blocks && self.tx_pool.len() == 0 && !has_receipts {
            self.handle_scheduling_block_production(
                ctx,
                head.last_block_hash,
                head.height,
                next_height,
            );
            return Ok(());
        }

        let prev_header = self.chain.get_block_header(&head.last_block_hash)?;

        // Take transactions from the pool.
        let transactions = self.tx_pool.prepare_transactions(self.config.block_expected_weight)?;

        // At this point, the previous epoch hash must be available
        let (epoch_hash, _) = self
            .runtime_adapter
            .get_epoch_offset(head.last_block_hash, next_height)
            .expect("Epoch hash should exist at this point");

        let block = Block::produce(
            &prev_header,
            next_height,
            state_root,
            epoch_hash,
            transactions,
            self.approvals.drain().collect(),
            vec![],
            block_producer.signer.clone(),
        );

        self.process_block(ctx, block, Provenance::PRODUCED).map(|_| ()).map_err(|err| err.into())
    }

    /// Process block and execute callbacks.
    fn process_block(
        &mut self,
        ctx: &mut Context<ClientActor>,
        block: Block,
        provenance: Provenance,
    ) -> Result<Option<near_chain::Tip>, near_chain::Error> {
        // XXX: this is bad, there is no multithreading here, what is the better way to handle this callback?
        // TODO: replace to channels or cross beams here?
        let accepted_blocks = Arc::new(RwLock::new(vec![]));
        let result = {
            self.chain.process_block(block, provenance, |block, status, provenance| {
                accepted_blocks.write().unwrap().push((block.hash(), status, provenance));
            })
        };
        // Process all blocks that were accepted.
        for (hash, status, provenance) in accepted_blocks.write().unwrap().drain(..) {
            self.on_block_accepted(ctx, hash, status, provenance);
        }
        result
    }

    /// Processes received block, returns boolean if block was reasonable or malicious.
    fn receive_block(
        &mut self,
        ctx: &mut Context<ClientActor>,
        block: Block,
        peer_id: PeerId,
        was_requested: bool,
    ) -> NetworkClientResponses {
        let hash = block.hash();
        debug!(target: "client", "Received block {} at {} from {}", hash, block.header.height, peer_id);
        let prev_hash = block.header.prev_hash;
        let provenance =
            if was_requested { near_chain::Provenance::SYNC } else { near_chain::Provenance::NONE };
        match self.process_block(ctx, block, provenance) {
            Ok(_) => NetworkClientResponses::NoResponse,
            Err(ref err) if err.is_bad_data() => {
                NetworkClientResponses::Ban { ban_reason: ReasonForBan::BadBlock }
            }
            Err(ref err) if err.is_error() => {
                if self.sync_status.is_syncing() {
                    // While syncing, we may receive blocks that are older or from next epochs.
                    // This leads to Old Block or EpochOutOfBounds errors.
                    info!(target: "client", "Error on receival of block: {}", err);
                } else {
                    error!(target: "client", "Error on receival of block: {}", err);
                }
                NetworkClientResponses::NoResponse
            }
            Err(e) => match e.kind() {
                near_chain::ErrorKind::Orphan => {
                    if !self.chain.is_orphan(&prev_hash) && !self.sync_status.is_syncing() {
                        self.request_block_by_hash(prev_hash, peer_id)
                    }
                    NetworkClientResponses::NoResponse
                }
                _ => {
                    debug!("Process block: block {} refused by chain: {}", hash, e.kind());
                    NetworkClientResponses::NoResponse
                }
            },
        }
    }

    fn receive_header(&mut self, header: BlockHeader, peer_info: PeerId) -> NetworkClientResponses {
        let hash = header.hash();
        debug!(target: "client", "Received block header {} at {} from {}", hash, header.height, peer_info);

        // Process block by chain, if it's valid header ask for the block.
        let result = self.chain.process_block_header(&header);

        match result {
            Err(ref e) if e.is_bad_data() => {
                return NetworkClientResponses::Ban { ban_reason: ReasonForBan::BadBlockHeader }
            }
            // Some error that worth surfacing.
            Err(ref e) if e.is_error() => {
                error!(target: "client", "Error on receival of header: {}", e);
                return NetworkClientResponses::NoResponse;
            }
            // Got an error when trying to process the block header, but it's not due to
            // invalid data or underlying error. Surface as fine.
            Err(_) => return NetworkClientResponses::NoResponse,
            _ => {}
        }

        // Succesfully processed a block header and can request the full block.
        self.request_block_by_hash(header.hash(), peer_info);
        NetworkClientResponses::NoResponse
    }

    fn receive_headers(&mut self, headers: Vec<BlockHeader>, peer_id: PeerId) -> bool {
        info!(target: "client", "Received {} block headers from {}", headers.len(), peer_id);
        if headers.len() == 0 {
            return true;
        }
        match self.chain.sync_block_headers(headers) {
            Ok(_) => true,
            Err(err) => {
                if err.is_bad_data() {
                    error!(target: "client", "Error processing sync blocks: {}", err);
                    false
                } else {
                    debug!(target: "client", "Block headers refused by chain: {}", err);
                    true
                }
            }
        }
    }

    fn request_block_by_hash(&mut self, hash: CryptoHash, peer_id: PeerId) {
        match self.chain.block_exists(&hash) {
            Ok(false) => {
                // TODO: ?? should we add a wait for response here?
                let _ = self.network_actor.do_send(NetworkRequests::BlockRequest { hash, peer_id });
            }
            Ok(true) => {
                debug!(target: "client", "send_block_request_to_peer: block {} already known", hash)
            }
            Err(e) => {
                error!(target: "client", "send_block_request_to_peer: failed to check block exists: {:?}", e)
            }
        }
    }

    fn retrieve_headers(
        &mut self,
        hashes: Vec<CryptoHash>,
    ) -> Result<Vec<BlockHeader>, near_chain::Error> {
        let header = match self.chain.find_common_header(&hashes) {
            Some(header) => header,
            None => return Ok(vec![]),
        };

        let mut headers = vec![];
        let max_height = self.chain.header_head()?.height;
        // TODO: this may be inefficient if there are a lot of skipped blocks.
        for h in header.height + 1..=max_height {
            if let Ok(header) = self.chain.get_header_by_height(h) {
                headers.push(header.clone());
                if headers.len() >= sync::MAX_BLOCK_HEADERS as usize {
                    break;
                }
            }
        }
        Ok(headers)
    }

    /// Validate transaction and return transaction information relevant to ordering it in the mempool.
    fn validate_tx(&mut self, tx: SignedTransaction) -> Result<ValidTransaction, String> {
        let head = self.chain.head().map_err(|err| err.to_string())?;
        let state_root = self
            .chain
            .get_post_state_root(&head.last_block_hash)
            .map_err(|err| err.to_string())?
            .clone();
        self.runtime_adapter.validate_tx(0, state_root, tx)
    }

    /// Check whether need to (continue) sync.
    fn needs_syncing(&self) -> Result<(bool, u64), near_chain::Error> {
        let head = self.chain.head()?;
        let mut is_syncing = self.sync_status.is_syncing();

        let full_peer_info =
            if let Some(full_peer_info) = most_weight_peer(&self.network_info.most_weight_peers) {
                full_peer_info
            } else {
                if !self.config.skip_sync_wait {
                    warn!(target: "client", "Sync: no peers available, disabling sync");
                }
                return Ok((false, 0));
            };

        if is_syncing {
            if full_peer_info.chain_info.total_weight <= head.total_weight {
                info!(target: "client", "Sync: synced at {} @ {} [{}]", head.total_weight.to_num(), head.height, head.last_block_hash);
                is_syncing = false;
            }
        } else {
            if full_peer_info.chain_info.total_weight.to_num()
                > head.total_weight.to_num() + self.config.sync_weight_threshold
                && full_peer_info.chain_info.height
                    > head.height + self.config.sync_height_threshold
            {
                info!(
                    target: "client",
                    "Sync: height/weight: {}/{}, peer height/weight: {}/{}, enabling sync",
                    head.height,
                    head.total_weight,
                    full_peer_info.chain_info.height,
                    full_peer_info.chain_info.total_weight
                );
                is_syncing = true;
            }
        }
        Ok((is_syncing, full_peer_info.chain_info.height))
    }

    /// Starts syncing and then switches to either syncing or regular mode.
    fn start_sync(&mut self, ctx: &mut Context<ClientActor>) {
        // Wait for connections reach at least minimum peers unless skipping sync.
        if self.network_info.num_active_peers < self.config.min_num_peers
            && !self.config.skip_sync_wait
        {
            ctx.run_later(self.config.sync_step_period, move |act, ctx| {
                act.start_sync(ctx);
            });
            return;
        }
        // Start main sync loop.
        self.sync(ctx);
    }

    /// Main syncing job responsible for syncing client with other peers.
    fn sync(&mut self, ctx: &mut Context<ClientActor>) {
        // Macro to schedule to call this function later if error occurred.
        macro_rules! unwrap_or_run_later(($obj: expr) => (match $obj {
            Ok(v) => v,
            Err(err) => {
                error!(target: "sync", "Sync: Unexpected error: {}", err);
                ctx.run_later(self.config.sync_step_period, move |act, ctx| {
                    act.sync(ctx);
                });
                return;
            }
        }));

        let mut wait_period = self.config.sync_step_period;

        let currently_syncing = self.sync_status.is_syncing();
        let (needs_syncing, highest_height) = unwrap_or_run_later!(self.needs_syncing());

        if !needs_syncing {
            if currently_syncing {
                self.last_block_processed = Instant::now();
                self.sync_status = SyncStatus::NoSync;

                // Initial transition out of "syncing" state.
                // Start by handling scheduling block production if needed.
                let head = unwrap_or_run_later!(self.chain.head());
                self.handle_scheduling_block_production(
                    ctx,
                    head.last_block_hash,
                    head.height,
                    head.height,
                );
            }
            wait_period = self.config.sync_check_period;
        } else {
            // Run each step of syncing separately.
            unwrap_or_run_later!(self.header_sync.run(
                &mut self.sync_status,
                &mut self.chain,
                highest_height,
                &self.network_info.most_weight_peers
            ));
            // Only body / state sync if header height is latest.
            let header_head = unwrap_or_run_later!(self.chain.header_head());
            if header_head.height == highest_height {
                // Sync state if already running sync state or if block sync is too far.
                let sync_state = match self.sync_status {
                    SyncStatus::StateSync(_, _) => true,
                    _ => unwrap_or_run_later!(self.block_sync.run(
                        &mut self.sync_status,
                        &mut self.chain,
                        highest_height,
                        &self.network_info.most_weight_peers
                    )),
                };
                if sync_state {
                    unwrap_or_run_later!(self.state_sync.run(
                        &mut self.sync_status,
                        &mut self.chain,
                        highest_height,
                        &self.network_info.most_weight_peers,
                        // TODO: add tracking shards here.
                        vec![0],
                    ));
                }
            }
        }

        ctx.run_later(wait_period, move |act, ctx| {
            act.sync(ctx);
        });
    }

    /// Periodically fetch network info.
    fn fetch_network_info(&mut self, ctx: &mut Context<Self>) {
        // TODO: replace with push from network?
        self.network_actor
            .send(NetworkRequests::FetchInfo { level: 0 })
            .into_actor(self)
            .then(move |res, act, _ctx| match res {
                Ok(NetworkResponses::Info(network_info)) => {
                    act.network_info = network_info;
                    actix::fut::ok(())
                }
                Ok(NetworkResponses::NoResponse) => actix::fut::ok(()),
                Err(e) => {
                    error!(target: "client", "Sync: recieved error or incorrect result: {}", e);
                    actix::fut::err(())
                }
            })
            .wait(ctx);

        ctx.run_later(self.config.fetch_info_period, move |act, ctx| {
            act.fetch_network_info(ctx);
        });
    }

    /// Periodically log summary.
    fn log_summary(&self, ctx: &mut Context<Self>) {
        ctx.run_later(self.config.log_summary_period, move |act, ctx| {
            let head = unwrap_or_return!(act.chain.head(), ());
            let validators = unwrap_or_return!(
                act.get_epoch_block_proposers(&head.epoch_hash, &head.last_block_hash),
                ()
            );
            let num_validators = validators.len();
            let is_validator = if let Some(block_producer) = &act.block_producer {
                if let Some((_, is_slashed)) =
                    validators.into_iter().find(|x| x.0 == block_producer.account_id)
                {
                    !is_slashed
                } else {
                    false
                }
            } else {
                false
            };

            act.info_helper.info(
                &head,
                &act.sync_status,
                &act.node_id,
                &act.network_info,
                is_validator,
                num_validators,
            );

            act.log_summary(ctx);
        });
    }

    /// Collects block approvals. Returns false if block approval is invalid.
    fn collect_block_approval(
        &mut self,
        account_id: &AccountId,
        hash: &CryptoHash,
        signature: &Signature,
    ) -> bool {
        // TODO: figure out how to validate better before hitting the disk? For example validator and account cache to validate signature first.
        // TODO: This header is missing, should collect for later? should have better way to verify then.
        let header = unwrap_or_return!(self.chain.get_block_header(&hash), true).clone();

        // TODO: Access runtime adapter only once to find the position and public key.

        // If given account is not current block proposer.
        let position = match self.get_epoch_block_proposers(&header.epoch_hash, &header.hash()) {
            Ok(validators) => {
                let position = validators.iter().position(|x| &(x.0) == account_id);
                if let Some(idx) = position {
                    if !validators[idx].1 {
                        idx
                    } else {
                        return false;
                    }
                } else {
                    return false;
                }
            }
            Err(err) => {
                error!(target: "client", "Block approval error: {}", err);
                return false;
            }
        };
<<<<<<< HEAD
=======
        if position.is_none() {
            return false;
        }

>>>>>>> 1815a476
        // Check signature is correct for given validator.
        if !self.runtime_adapter.check_validator_signature(
            &header.epoch_hash,
            account_id,
            hash.as_ref(),
            signature,
        ) {
            return false;
        }

        debug!(target: "client", "Received approval for {} from {}", hash, account_id);
        self.approvals.insert(position, signature.clone());
        true
    }

    fn state_request(
        &mut self,
        shard_id: ShardId,
        hash: CryptoHash,
    ) -> Result<(Vec<u8>, Vec<ReceiptTransaction>), near_chain::Error> {
        let header = self.chain.get_block_header(&hash)?;
        let prev_hash = header.prev_hash;
        let payload = self
            .runtime_adapter
            .dump_state(shard_id, header.prev_state_root)
            .map_err(|err| ErrorKind::Other(err.to_string()))?;
        let receipts = self.chain.get_receipts(&prev_hash)?.clone();
        Ok((payload, receipts))
    }
}<|MERGE_RESOLUTION|>--- conflicted
+++ resolved
@@ -39,11 +39,8 @@
     BlockProducer, ClientConfig, Error, ShardSyncStatus, Status, StatusSyncInfo, SyncStatus,
 };
 use crate::{sync, StatusResponse};
-<<<<<<< HEAD
+use futures::Future;
 use near_primitives::rpc::ValidatorInfo;
-=======
-use futures::Future;
->>>>>>> 1815a476
 
 pub struct ClientActor {
     config: ClientConfig,
@@ -1081,13 +1078,6 @@
                 return false;
             }
         };
-<<<<<<< HEAD
-=======
-        if position.is_none() {
-            return false;
-        }
-
->>>>>>> 1815a476
         // Check signature is correct for given validator.
         if !self.runtime_adapter.check_validator_signature(
             &header.epoch_hash,
@@ -1097,7 +1087,6 @@
         ) {
             return false;
         }
-
         debug!(target: "client", "Received approval for {} from {}", hash, account_id);
         self.approvals.insert(position, signature.clone());
         true
