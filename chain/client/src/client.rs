//! Client is responsible for tracking the chain, chunks, and producing them when needed.
//! This client works completely synchronously and must be operated by some async actor outside.

use std::cmp::max;
use std::collections::{HashMap, HashSet};
use std::sync::Arc;
use std::time::{Duration, Instant};

use near_primitives::time::Clock;
use tracing::{debug, error, info, trace, warn};

use near_chain::chain::{
    ApplyStatePartsRequest, BlockCatchUpRequest, BlockMissingChunks, BlocksCatchUpState,
    OrphanMissingChunks, StateSplitRequest, TX_ROUTING_HEIGHT_HORIZON,
};
use near_chain::test_utils::format_hash;
use near_chain::types::LatestKnown;
use near_chain::{
    BlockProcessingArtifact, BlockStatus, Chain, ChainGenesis, ChainStoreAccess,
    DoneApplyChunkCallback, Doomslug, DoomslugThresholdMode, Provenance, RuntimeAdapter,
};
use near_chain_configs::{ClientConfig, LogSummaryStyle};
use near_chunks::{ProcessPartialEncodedChunkResult, ShardsManager};
use near_network::types::{
    FullPeerInfo, NetworkClientResponses, NetworkRequests, PeerManagerAdapter,
};
use near_primitives::block::{Approval, ApprovalInner, ApprovalMessage, Block, BlockHeader, Tip};
use near_primitives::challenge::{Challenge, ChallengeBody};
use near_primitives::hash::CryptoHash;
use near_primitives::merkle::{merklize, MerklePath, PartialMerkleTree};
use near_primitives::receipt::Receipt;
use near_primitives::sharding::{
    ChunkHash, EncodedShardChunk, PartialEncodedChunk, PartialEncodedChunkV2, ReedSolomonWrapper,
    ShardChunkHeader, ShardInfo,
};
use near_primitives::transaction::SignedTransaction;
use near_primitives::types::chunk_extra::ChunkExtra;
use near_primitives::types::{AccountId, ApprovalStake, BlockHeight, EpochId, NumBlocks, ShardId};
use near_primitives::unwrap_or_return;
use near_primitives::utils::MaybeValidated;
use near_primitives::validator_signer::ValidatorSigner;
use near_primitives::views::{BlockByChunksView, ChunkInfoView};

use crate::sync::{BlockSync, EpochSync, HeaderSync, StateSync, StateSyncResult};
use crate::{metrics, SyncStatus};
use itertools::Itertools;
use near_chain::chain::ChainAccess;
use near_client_primitives::types::{Error, ShardSyncDownload, ShardSyncStatus};
use near_network::types::PeerManagerMessageRequest;
use near_network_primitives::types::{
    PartialEncodedChunkForwardMsg, PartialEncodedChunkResponseMsg,
};
use near_o11y::log_assert;
use near_primitives::block_header::ApprovalType;
use near_primitives::epoch_manager::RngSeed;
use near_primitives::version::PROTOCOL_VERSION;

const NUM_REBROADCAST_BLOCKS: usize = 30;

/// The time we wait for the response to a Epoch Sync request before retrying
// TODO #3488 set 30_000
pub const EPOCH_SYNC_REQUEST_TIMEOUT: Duration = Duration::from_millis(1_000);
/// How frequently a Epoch Sync response can be sent to a particular peer
// TODO #3488 set 60_000
pub const EPOCH_SYNC_PEER_TIMEOUT: Duration = Duration::from_millis(10);

/// number of blocks at the epoch start for which we will log more detailed info
pub const EPOCH_START_INFO_BLOCKS: u64 = 500;

pub struct Client {
    /// Adversarial controls
    #[cfg(feature = "test_features")]
    pub adv_produce_blocks: bool,
    #[cfg(feature = "test_features")]
    pub adv_produce_blocks_only_valid: bool,

    /// Fast Forward accrued delta height used to calculate fast forwarded timestamps for each block.
    #[cfg(feature = "sandbox")]
    pub(crate) accrued_fastforward_delta: near_primitives::types::BlockHeightDelta,

    pub config: ClientConfig,
    pub sync_status: SyncStatus,
    pub chain: Chain,
    pub doomslug: Doomslug,
    pub runtime_adapter: Arc<dyn RuntimeAdapter>,
    pub shards_mgr: ShardsManager,
    /// Network adapter.
    network_adapter: Arc<dyn PeerManagerAdapter>,
    /// Signer for block producer (if present).
    pub validator_signer: Option<Arc<dyn ValidatorSigner>>,
    /// Approvals for which we do not have the block yet
    pub pending_approvals:
        lru::LruCache<ApprovalInner, HashMap<AccountId, (Approval, ApprovalType)>>,
    /// A mapping from a block for which a state sync is underway for the next epoch, and the object
    /// storing the current status of the state sync and blocks catch up
    pub catchup_state_syncs:
        HashMap<CryptoHash, (StateSync, HashMap<u64, ShardSyncDownload>, BlocksCatchUpState)>,
    /// Keeps track of information needed to perform the initial Epoch Sync
    pub epoch_sync: EpochSync,
    /// Keeps track of syncing headers.
    pub header_sync: HeaderSync,
    /// Keeps track of syncing block.
    pub block_sync: BlockSync,
    /// Keeps track of syncing state.
    pub state_sync: StateSync,
    /// List of currently accumulated challenges.
    pub challenges: HashMap<CryptoHash, Challenge>,
    /// A ReedSolomon instance to reconstruct shard.
    pub rs: ReedSolomonWrapper,
    /// Blocks that have been re-broadcast recently. They should not be broadcast again.
    rebroadcasted_blocks: lru::LruCache<CryptoHash, ()>,
    /// Last time the head was updated, or our head was rebroadcasted. Used to re-broadcast the head
    /// again to prevent network from stalling if a large percentage of the network missed a block
    last_time_head_progress_made: Instant,
}

// Debug information about the upcoming block.
#[derive(Default)]
pub struct UpcomingBlockDebugStatus {
    // How long is this block 'in progress' (time since we first saw it).
    pub in_progress_for: Option<Duration>,
    // How long is this block in orphan pool.
    pub in_orphan_for: Option<Duration>,
    // Epoch id for the block.
    pub epoch_id: EpochId,
    // List of chunk hashes that belong to this block.
    pub chunk_hashes: Vec<ChunkHash>,

    // Chunk statuses are below:
    // We first sent the request to fetch the chunk
    // Later we get the response from the peer and we try to reconstruct it.
    // If reconstructions suceeds, the chunk will be marked as complete.
    // If it fails (or fragments are missing) - we're going to re-request the chunk again.

    // Chunks that we reqeusted (sent the request to peers).
    pub chunks_requested: HashSet<ChunkHash>,
    // Chunks for which we've received the response.
    pub chunks_received: HashSet<ChunkHash>,
    // Chunks completed - fully rebuild and present in database.
    pub chunks_completed: HashSet<ChunkHash>,
}

impl Client {
    pub fn new(
        config: ClientConfig,
        chain_genesis: ChainGenesis,
        runtime_adapter: Arc<dyn RuntimeAdapter>,
        network_adapter: Arc<dyn PeerManagerAdapter>,
        validator_signer: Option<Arc<dyn ValidatorSigner>>,
        enable_doomslug: bool,
        rng_seed: RngSeed,
    ) -> Result<Self, Error> {
        let doomslug_threshold_mode = if enable_doomslug {
            DoomslugThresholdMode::TwoThirds
        } else {
            DoomslugThresholdMode::NoApprovals
        };
        let chain = Chain::new(
            runtime_adapter.clone(),
            &chain_genesis,
            doomslug_threshold_mode,
            !config.archive,
        )?;
        let shards_mgr = ShardsManager::new(
            validator_signer.as_ref().map(|x| x.validator_id().clone()),
            runtime_adapter.clone(),
            network_adapter.clone(),
            rng_seed,
        );
        let sync_status = SyncStatus::AwaitingPeers;
        let genesis_block = chain.genesis_block();
        let epoch_sync = EpochSync::new(
            network_adapter.clone(),
            genesis_block.header().epoch_id().clone(),
            genesis_block.header().next_epoch_id().clone(),
            runtime_adapter
                .get_epoch_block_producers_ordered(
                    genesis_block.header().epoch_id(),
                    genesis_block.hash(),
                )?
                .iter()
                .map(|x| x.0.clone())
                .collect(),
            EPOCH_SYNC_REQUEST_TIMEOUT,
            EPOCH_SYNC_PEER_TIMEOUT,
        );
        let header_sync = HeaderSync::new(
            network_adapter.clone(),
            config.header_sync_initial_timeout,
            config.header_sync_progress_timeout,
            config.header_sync_stall_ban_timeout,
            config.header_sync_expected_height_per_second,
        );
        let block_sync =
            BlockSync::new(network_adapter.clone(), config.block_fetch_horizon, config.archive);
        let state_sync = StateSync::new(network_adapter.clone(), config.state_sync_timeout);
        let num_block_producer_seats = config.num_block_producer_seats as usize;
        let data_parts = runtime_adapter.num_data_parts();
        let parity_parts = runtime_adapter.num_total_parts() - data_parts;

        let doomslug = Doomslug::new(
            chain.store().largest_target_height()?,
            config.min_block_production_delay,
            config.max_block_production_delay,
            config.max_block_production_delay / 10,
            config.max_block_wait_delay,
            validator_signer.clone(),
            doomslug_threshold_mode,
        );
        Ok(Self {
            #[cfg(feature = "test_features")]
            adv_produce_blocks: false,
            #[cfg(feature = "test_features")]
            adv_produce_blocks_only_valid: false,
            #[cfg(feature = "sandbox")]
            accrued_fastforward_delta: 0,
            config,
            sync_status,
            chain,
            doomslug,
            runtime_adapter,
            shards_mgr,
            network_adapter,
            validator_signer,
            pending_approvals: lru::LruCache::new(num_block_producer_seats),
            catchup_state_syncs: HashMap::new(),
            epoch_sync,
            header_sync,
            block_sync,
            state_sync,
            challenges: Default::default(),
            rs: ReedSolomonWrapper::new(data_parts, parity_parts),
            rebroadcasted_blocks: lru::LruCache::new(NUM_REBROADCAST_BLOCKS),
            last_time_head_progress_made: Clock::instant(),
        })
    }

    // Checks if it's been at least `stall_timeout` since the last time the head was updated, or
    // this method was called. If yes, rebroadcasts the current head.
    pub fn check_head_progress_stalled(&mut self, stall_timeout: Duration) -> Result<(), Error> {
        if Clock::instant() > self.last_time_head_progress_made + stall_timeout
            && !self.sync_status.is_syncing()
        {
            let block = self.chain.get_block(&self.chain.head()?.last_block_hash)?;
            self.network_adapter.do_send(PeerManagerMessageRequest::NetworkRequests(
                NetworkRequests::Block { block: block },
            ));
            self.last_time_head_progress_made = Clock::instant();
        }
        Ok(())
    }

    pub fn remove_transactions_for_block(&mut self, me: AccountId, block: &Block) {
        for (shard_id, chunk_header) in block.chunks().iter().enumerate() {
            let shard_id = shard_id as ShardId;
            if block.header().height() == chunk_header.height_included() {
                if self.shards_mgr.cares_about_shard_this_or_next_epoch(
                    Some(&me),
                    block.header().prev_hash(),
                    shard_id,
                    true,
                ) {
                    self.shards_mgr.remove_transactions(
                        shard_id,
                        // By now the chunk must be in store, otherwise the block would have been orphaned
                        self.chain.get_chunk(&chunk_header.chunk_hash()).unwrap().transactions(),
                    );
                }
            }
        }
        for challenge in block.challenges().iter() {
            self.challenges.remove(&challenge.hash);
        }
    }

    pub fn reintroduce_transactions_for_block(&mut self, me: AccountId, block: &Block) {
        for (shard_id, chunk_header) in block.chunks().iter().enumerate() {
            let shard_id = shard_id as ShardId;
            if block.header().height() == chunk_header.height_included() {
                if self.shards_mgr.cares_about_shard_this_or_next_epoch(
                    Some(&me),
                    block.header().prev_hash(),
                    shard_id,
                    false,
                ) {
                    self.shards_mgr.reintroduce_transactions(
                        shard_id,
                        // By now the chunk must be in store, otherwise the block would have been orphaned
                        self.chain.get_chunk(&chunk_header.chunk_hash()).unwrap().transactions(),
                    );
                }
            }
        }
        for challenge in block.challenges().iter() {
            self.challenges.insert(challenge.hash, challenge.clone());
        }
    }

    /// Check that this block height is not known yet.
    fn known_block_height(&self, next_height: BlockHeight, known_height: BlockHeight) -> bool {
        #[cfg(feature = "test_features")]
        {
            if self.adv_produce_blocks {
                return false;
            }
        }

        next_height <= known_height
    }

    /// Check that we are next block producer.
    fn is_me_block_producer(
        &self,
        account_id: &AccountId,
        next_block_proposer: &AccountId,
    ) -> bool {
        #[cfg(feature = "test_features")]
        {
            if self.adv_produce_blocks_only_valid {
                return account_id == next_block_proposer;
            }
            if self.adv_produce_blocks {
                return true;
            }
        }

        account_id == next_block_proposer
    }

    fn should_reschedule_block(
        &self,
        head: &Tip,
        prev_hash: &CryptoHash,
        prev_prev_hash: &CryptoHash,
        next_height: BlockHeight,
        known_height: BlockHeight,
        account_id: &AccountId,
        next_block_proposer: &AccountId,
    ) -> Result<bool, Error> {
        if self.known_block_height(next_height, known_height) {
            return Ok(true);
        }

        if !self.is_me_block_producer(account_id, next_block_proposer) {
            info!(target: "client", "Produce block: chain at {}, not block producer for next block.", next_height);
            return Ok(true);
        }

        #[cfg(feature = "test_features")]
        {
            if self.adv_produce_blocks {
                return Ok(false);
            }
        }

        if self.runtime_adapter.is_next_block_epoch_start(&head.last_block_hash)? {
            if !self.chain.prev_block_is_caught_up(prev_prev_hash, prev_hash)? {
                // Currently state for the chunks we are interested in this epoch
                // are not yet caught up (e.g. still state syncing).
                // We reschedule block production.
                // Alex's comment:
                // The previous block is not caught up for the next epoch relative to the previous
                // block, which is the current epoch for this block, so this block cannot be applied
                // at all yet, block production must to be rescheduled
                debug!(target: "client", "Produce block: prev block is not caught up");
                return Ok(true);
            }
        }

        Ok(false)
    }

    /// Produce block if we are block producer for given `next_height` block height.
    /// Either returns produced block (not applied) or error.
    pub fn produce_block(&mut self, next_height: BlockHeight) -> Result<Option<Block>, Error> {
        let _span = tracing::debug_span!(target: "client", "produce_block", next_height).entered();
        let known_height = self.chain.store().get_latest_known()?.height;

        let validator_signer = self
            .validator_signer
            .as_ref()
            .ok_or_else(|| Error::BlockProducer("Called without block producer info.".to_string()))?
            .clone();
        let head = self.chain.head()?;
        assert_eq!(
            head.epoch_id,
            self.runtime_adapter.get_epoch_id_from_prev_block(&head.prev_block_hash).unwrap()
        );

        // Check that we are were called at the block that we are producer for.
        let epoch_id =
            self.runtime_adapter.get_epoch_id_from_prev_block(&head.last_block_hash).unwrap();
        let next_block_proposer =
            self.runtime_adapter.get_block_producer(&epoch_id, next_height)?;

        let prev = self.chain.get_block_header(&head.last_block_hash)?;
        let prev_hash = head.last_block_hash;
        let prev_height = head.height;
        let prev_prev_hash = *prev.prev_hash();
        let prev_epoch_id = prev.epoch_id().clone();
        let prev_next_bp_hash = *prev.next_bp_hash();

        // Check and update the doomslug tip here. This guarantees that our endorsement will be in the
        // doomslug witness. Have to do it before checking the ability to produce a block.
        let _ = self.check_and_update_doomslug_tip()?;

        if self.should_reschedule_block(
            &head,
            &prev_hash,
            &prev_prev_hash,
            next_height,
            known_height,
            validator_signer.validator_id(),
            &next_block_proposer,
        )? {
            return Ok(None);
        }
        let (validator_stake, _) = self.runtime_adapter.get_validator_by_account_id(
            &epoch_id,
            &head.last_block_hash,
            &next_block_proposer,
        )?;

        let validator_pk = validator_stake.take_public_key();
        if validator_pk != validator_signer.public_key() {
            debug!(target: "client", "Local validator key {} does not match expected validator key {}, skipping block production", validator_signer.public_key(), validator_pk);
            #[cfg(not(feature = "test_features"))]
            return Ok(None);
            #[cfg(feature = "test_features")]
            if !self.adv_produce_blocks || self.adv_produce_blocks_only_valid {
                return Ok(None);
            }
        }

        let new_chunks = self.shards_mgr.prepare_chunks(&prev_hash);
        debug!(target: "client", "{:?} Producing block at height {}, parent {} @ {}, {} new chunks", validator_signer.validator_id(),
               next_height, prev.height(), format_hash(head.last_block_hash), new_chunks.len());

        // If we are producing empty blocks and there are no transactions.
        if !self.config.produce_empty_blocks && new_chunks.is_empty() {
            debug!(target: "client", "Empty blocks, skipping block production");
            return Ok(None);
        }

        let mut approvals_map = self.doomslug.remove_witness(&prev_hash, prev_height, next_height);

        // At this point, the previous epoch hash must be available
        let epoch_id = self
            .runtime_adapter
            .get_epoch_id_from_prev_block(&head.last_block_hash)
            .expect("Epoch hash should exist at this point");

        let approvals = self
            .runtime_adapter
            .get_epoch_block_approvers_ordered(&prev_hash)?
            .into_iter()
            .map(|(ApprovalStake { account_id, .. }, is_slashed)| {
                if is_slashed {
                    None
                } else {
                    approvals_map.remove(&account_id).map(|x| x.signature)
                }
            })
            .collect();

        debug_assert_eq!(approvals_map.len(), 0);

        let next_epoch_id = self
            .runtime_adapter
            .get_next_epoch_id_from_prev_block(&head.last_block_hash)
            .expect("Epoch hash should exist at this point");

        let protocol_version = self.runtime_adapter.get_epoch_protocol_version(&epoch_id)?;
        let gas_price_adjustment_rate =
            self.chain.block_economics_config.gas_price_adjustment_rate(protocol_version);
        let min_gas_price = self.chain.block_economics_config.min_gas_price(protocol_version);
        let max_gas_price = self.chain.block_economics_config.max_gas_price(protocol_version);

        let next_bp_hash = if prev_epoch_id != epoch_id {
            Chain::compute_bp_hash(
                &*self.runtime_adapter,
                next_epoch_id,
                epoch_id.clone(),
                &prev_hash,
            )?
        } else {
            prev_next_bp_hash
        };

        #[cfg(feature = "sandbox")]
        let timestamp_override = Some(Clock::utc() + self.sandbox_delta_time());
        #[cfg(not(feature = "sandbox"))]
        let timestamp_override = None;

        // Get block extra from previous block.
        let block_merkle_tree = self.chain.store().get_block_merkle_tree(&prev_hash)?;
        let mut block_merkle_tree = PartialMerkleTree::clone(&block_merkle_tree);
        block_merkle_tree.insert(prev_hash);
        let block_merkle_root = block_merkle_tree.root();
        // The number of leaves in Block Merkle Tree is the amount of Blocks on the Canonical Chain by construction.
        // The ordinal of the next Block will be equal to this amount plus one.
        let block_ordinal: NumBlocks = block_merkle_tree.size() + 1;
        let prev_block_extra = self.chain.get_block_extra(&prev_hash)?;
        let prev_block = self.chain.get_block(&prev_hash)?;
        let mut chunks = Chain::get_prev_chunk_headers(&*self.runtime_adapter, &prev_block)?;

        // Collect new chunks.
        for (shard_id, mut chunk_header) in new_chunks {
            *chunk_header.height_included_mut() = next_height;
            chunks[shard_id as usize] = chunk_header;
        }

        let prev_header = &prev_block.header();

        let next_epoch_id =
            self.runtime_adapter.get_next_epoch_id_from_prev_block(&head.last_block_hash)?;

        let minted_amount =
            if self.runtime_adapter.is_next_block_epoch_start(&head.last_block_hash)? {
                Some(self.runtime_adapter.get_epoch_minted_amount(&next_epoch_id)?)
            } else {
                None
            };

        let epoch_sync_data_hash =
            if self.runtime_adapter.is_next_block_epoch_start(&head.last_block_hash)? {
                Some(self.runtime_adapter.get_epoch_sync_data_hash(
                    prev_block.hash(),
                    &epoch_id,
                    &next_epoch_id,
                )?)
            } else {
                None
            };

        // Get all the current challenges.
        // TODO(2445): Enable challenges when they are working correctly.
        // let challenges = self.challenges.drain().map(|(_, challenge)| challenge).collect();
        let this_epoch_protocol_version =
            self.runtime_adapter.get_epoch_protocol_version(&epoch_id)?;
        let next_epoch_protocol_version =
            self.runtime_adapter.get_epoch_protocol_version(&next_epoch_id)?;

        let block = Block::produce(
            this_epoch_protocol_version,
            next_epoch_protocol_version,
            prev_header,
            next_height,
            block_ordinal,
            chunks,
            epoch_id,
            next_epoch_id,
            epoch_sync_data_hash,
            approvals,
            gas_price_adjustment_rate,
            min_gas_price,
            max_gas_price,
            minted_amount,
            prev_block_extra.challenges_result.clone(),
            vec![],
            &*validator_signer,
            next_bp_hash,
            block_merkle_root,
            timestamp_override,
        );

        // Update latest known even before returning block out, to prevent race conditions.
        self.chain.mut_store().save_latest_known(LatestKnown {
            height: next_height,
            seen: block.header().raw_timestamp(),
        })?;

        metrics::BLOCK_PRODUCED_TOTAL.inc();

        Ok(Some(block))
    }

    pub fn produce_chunk(
        &mut self,
        prev_block_hash: CryptoHash,
        epoch_id: &EpochId,
        last_header: ShardChunkHeader,
        next_height: BlockHeight,
        shard_id: ShardId,
    ) -> Result<Option<(EncodedShardChunk, Vec<MerklePath>, Vec<Receipt>)>, Error> {
        let _timer = metrics::PRODUCE_CHUNK_TIME
            .with_label_values(&[&format!("{}", shard_id)])
            .start_timer();
        let _span = tracing::debug_span!(target: "client", "produce_chunk", next_height, shard_id, ?epoch_id).entered();
        let validator_signer = self
            .validator_signer
            .as_ref()
            .ok_or_else(|| Error::ChunkProducer("Called without block producer info.".to_string()))?
            .clone();

        let chunk_proposer =
            self.runtime_adapter.get_chunk_producer(epoch_id, next_height, shard_id).unwrap();
        if validator_signer.validator_id() != &chunk_proposer {
            debug!(target: "client", "Not producing chunk for shard {}: chain at {}, not block producer for next block. Me: {}, proposer: {}", shard_id, next_height, validator_signer.validator_id(), chunk_proposer);
            return Ok(None);
        }

        if self.runtime_adapter.is_next_block_epoch_start(&prev_block_hash)? {
            let prev_prev_hash = *self.chain.get_block_header(&prev_block_hash)?.prev_hash();
            if !self.chain.prev_block_is_caught_up(&prev_prev_hash, &prev_block_hash)? {
                // See comment in similar snipped in `produce_block`
                debug!(target: "client", "Produce chunk: prev block is not caught up");
                return Err(Error::ChunkProducer(
                    "State for the epoch is not downloaded yet, skipping chunk production"
                        .to_string(),
                ));
            }
        }

        debug!(
            target: "client",
            "Producing chunk at height {} for shard {}, I'm {}",
            next_height,
            shard_id,
            validator_signer.validator_id()
        );

        let shard_uid = self.runtime_adapter.shard_id_to_uid(shard_id, epoch_id)?;
        let chunk_extra = self
            .chain
            .get_chunk_extra(&prev_block_hash, &shard_uid)
            .map_err(|err| Error::ChunkProducer(format!("No chunk extra available: {}", err)))?;

        let prev_block_header = self.chain.get_block_header(&prev_block_hash)?;
        let transactions = self.prepare_transactions(shard_id, &chunk_extra, &prev_block_header)?;
        let num_filtered_transactions = transactions.len();
        let (tx_root, _) = merklize(&transactions);
        let outgoing_receipts = self.chain.get_outgoing_receipts_for_shard(
            prev_block_hash,
            shard_id,
            last_header.height_included(),
        )?;

        // Receipts proofs root is calculating here
        //
        // For each subset of incoming_receipts_into_shard_i_from_the_current_one
        // we calculate hash here and save it
        // and then hash all of them into a single receipts root
        //
        // We check validity in two ways:
        // 1. someone who cares about shard will download all the receipts
        // and checks that receipts_root equals to all receipts hashed
        // 2. anyone who just asks for one's incoming receipts
        // will receive a piece of incoming receipts only
        // with merkle receipts proofs which can be checked locally
        let shard_layout = self.runtime_adapter.get_shard_layout(epoch_id)?;
        let outgoing_receipts_hashes =
            Chain::build_receipts_hashes(&outgoing_receipts, &shard_layout);
        let (outgoing_receipts_root, _) = merklize(&outgoing_receipts_hashes);

        let protocol_version = self.runtime_adapter.get_epoch_protocol_version(epoch_id)?;
        let (encoded_chunk, merkle_paths) = ShardsManager::create_encoded_shard_chunk(
            prev_block_hash,
            *chunk_extra.state_root(),
            *chunk_extra.outcome_root(),
            next_height,
            shard_id,
            chunk_extra.gas_used(),
            chunk_extra.gas_limit(),
            chunk_extra.balance_burnt(),
            chunk_extra.validator_proposals().collect(),
            transactions,
            &outgoing_receipts,
            outgoing_receipts_root,
            tx_root,
            &*validator_signer,
            &mut self.rs,
            protocol_version,
        )?;

        debug!(
            target: "client",
            "Produced chunk at height {} for shard {} with {} txs and {} receipts, I'm {}, chunk_hash: {}",
            next_height,
            shard_id,
            num_filtered_transactions,
            outgoing_receipts.len(),
            validator_signer.validator_id(),
            encoded_chunk.chunk_hash().0,
        );

        metrics::CHUNK_PRODUCED_TOTAL.inc();
        Ok(Some((encoded_chunk, merkle_paths, outgoing_receipts)))
    }

    /// Prepares an ordered list of valid transactions from the pool up the limits.
    fn prepare_transactions(
        &mut self,
        shard_id: ShardId,
        chunk_extra: &ChunkExtra,
        prev_block_header: &BlockHeader,
    ) -> Result<Vec<SignedTransaction>, Error> {
        let Self { chain, shards_mgr, runtime_adapter, .. } = self;

        let next_epoch_id =
            runtime_adapter.get_epoch_id_from_prev_block(prev_block_header.hash())?;
        let protocol_version = runtime_adapter.get_epoch_protocol_version(&next_epoch_id)?;

        let transactions = if let Some(mut iter) = shards_mgr.get_pool_iterator(shard_id) {
            let transaction_validity_period = chain.transaction_validity_period;
            runtime_adapter.prepare_transactions(
                prev_block_header.gas_price(),
                chunk_extra.gas_limit(),
                &next_epoch_id,
                shard_id,
                *chunk_extra.state_root(),
                // while the height of the next block that includes the chunk might not be prev_height + 1,
                // passing it will result in a more conservative check and will not accidentally allow
                // invalid transactions to be included.
                prev_block_header.height() + 1,
                &mut iter,
                &mut |tx: &SignedTransaction| -> bool {
                    chain
                        .store()
                        .check_transaction_validity_period(
                            prev_block_header,
                            &tx.transaction.block_hash,
                            transaction_validity_period,
                        )
                        .is_ok()
                },
                protocol_version,
            )?
        } else {
            vec![]
        };
        // Reintroduce valid transactions back to the pool. They will be removed when the chunk is
        // included into the block.
        shards_mgr.reintroduce_transactions(shard_id, &transactions);
        Ok(transactions)
    }

    pub fn send_challenges(&mut self, challenges: Vec<ChallengeBody>) {
        if let Some(validator_signer) = &self.validator_signer {
            for body in challenges {
                let challenge = Challenge::produce(body, &**validator_signer);
                self.challenges.insert(challenge.hash, challenge.clone());
                self.network_adapter.do_send(PeerManagerMessageRequest::NetworkRequests(
                    NetworkRequests::Challenge(challenge),
                ));
            }
        }
    }

    /// Start the processing of a block. Note that this function will return before
    /// the full processing is finished because applying chunks is done asynchronously
    /// in the rayon thread pool.
    /// `apply_chunks_done_callback`: a callback that will be called when applying chunks is finished.
    pub fn start_process_block(
        &mut self,
        block: MaybeValidated<Block>,
        provenance: Provenance,
        apply_chunks_done_callback: DoneApplyChunkCallback,
    ) -> Result<(), near_chain::Error> {
        let is_requested = match provenance {
            Provenance::PRODUCED | Provenance::SYNC => true,
            Provenance::NONE => false,
        };
        // drop the block if a) it is not requested, b) we already processed this height, c) it is not building on top of current head
        if !is_requested
            && block.header().prev_hash()
                != &self
                    .chain
                    .head()
                    .map_or_else(|_| CryptoHash::default(), |tip| tip.last_block_hash)
        {
            if self.chain.store().is_height_processed(block.header().height())? {
                return Ok(());
            }
        }

        let mut block_processing_artifacts = BlockProcessingArtifact::default();

        let result = {
            let me = self
                .validator_signer
                .as_ref()
                .map(|validator_signer| validator_signer.validator_id().clone());
            self.chain.start_process_block_async(
                &me,
                block,
                provenance,
                &mut block_processing_artifacts,
                apply_chunks_done_callback,
            )
        };

        self.process_block_processing_artifact(block_processing_artifacts);

        // Send out challenge if the block was found to be invalid.
        if let Some(validator_signer) = self.validator_signer.as_ref() {
            if let Err(e) = &result {
                match e {
                    near_chain::Error::InvalidChunkProofs(chunk_proofs) => {
                        self.network_adapter.do_send(PeerManagerMessageRequest::NetworkRequests(
                            NetworkRequests::Challenge(Challenge::produce(
                                ChallengeBody::ChunkProofs(*chunk_proofs.clone()),
                                &**validator_signer,
                            )),
                        ));
                    }
                    near_chain::Error::InvalidChunkState(chunk_state) => {
                        self.network_adapter.do_send(PeerManagerMessageRequest::NetworkRequests(
                            NetworkRequests::Challenge(Challenge::produce(
                                ChallengeBody::ChunkState(*chunk_state.clone()),
                                &**validator_signer,
                            )),
                        ));
                    }
                    _ => {}
                }
            }
        }

        result
    }

    /// Check if there are any blocks that has finished applying chunks, run post processing on these
    /// blocks.
    pub fn postprocess_ready_blocks(
        &mut self,
        apply_chunks_done_callback: DoneApplyChunkCallback,
        should_produce_chunk: bool,
    ) -> (Vec<CryptoHash>, HashMap<CryptoHash, near_chain::Error>) {
        let me = self
            .validator_signer
            .as_ref()
            .map(|validator_signer| validator_signer.validator_id().clone());
        let mut block_processing_artifacts = BlockProcessingArtifact::default();
        let (accepted_blocks, errors) = self.chain.postprocess_ready_blocks(
            &me,
            &mut block_processing_artifacts,
            apply_chunks_done_callback.clone(),
        );
        self.process_block_processing_artifact(block_processing_artifacts);
        let accepted_blocks_hashes =
            accepted_blocks.iter().map(|accepted_block| accepted_block.hash.clone()).collect();
        for accepted_block in accepted_blocks {
            self.on_block_accepted_with_optional_chunk_produce(
                accepted_block.hash,
                accepted_block.status,
                accepted_block.provenance,
                !should_produce_chunk,
                apply_chunks_done_callback.clone(),
            );
        }
        self.last_time_head_progress_made =
            max(self.chain.get_last_time_head_updated(), self.last_time_head_progress_made);
        (accepted_blocks_hashes, errors)
    }

    /// Process the result of block processing from chain, finish the steps that can't be done
    /// in chain, including
    ///  - sending challenges
    ///  - requesting missing chunks
    pub(crate) fn process_block_processing_artifact(
        &mut self,
        block_processing_artifacts: BlockProcessingArtifact,
    ) {
        let BlockProcessingArtifact { orphans_missing_chunks, blocks_missing_chunks, challenges } =
            block_processing_artifacts;
        // Send out challenges that accumulated via on_challenge.
        self.send_challenges(challenges);
        // Request any missing chunks
        self.request_missing_chunks(blocks_missing_chunks, orphans_missing_chunks);
    }

    pub fn rebroadcast_block(&mut self, block: &Block) {
        if self.rebroadcasted_blocks.get(block.hash()).is_none() {
            self.network_adapter.do_send(PeerManagerMessageRequest::NetworkRequests(
                NetworkRequests::Block { block: block.clone() },
            ));
            self.rebroadcasted_blocks.put(*block.hash(), ());
        }
    }

    pub fn process_partial_encoded_chunk_response(
        &mut self,
        response: PartialEncodedChunkResponseMsg,
        apply_chunks_done_callback: DoneApplyChunkCallback,
    ) -> Result<(), Error> {
        let header = self.shards_mgr.get_partial_encoded_chunk_header(&response.chunk_hash)?;
        let partial_chunk = PartialEncodedChunk::new(header, response.parts, response.receipts);
        // We already know the header signature is valid because we read it from the
        // shard manager.
        self.process_partial_encoded_chunk(
            MaybeValidated::from_validated(partial_chunk),
            apply_chunks_done_callback,
        )
    }

    pub fn process_partial_encoded_chunk_forward(
        &mut self,
        forward: PartialEncodedChunkForwardMsg,
        apply_chunks_done_callback: DoneApplyChunkCallback,
    ) -> Result<(), Error> {
        let maybe_header = self
            .shards_mgr
            .validate_partial_encoded_chunk_forward(&forward)
            .and_then(|_| self.shards_mgr.get_partial_encoded_chunk_header(&forward.chunk_hash));

        let header = match maybe_header {
            Ok(header) => Ok(header),
            Err(near_chunks::Error::UnknownChunk) => {
                // We don't know this chunk yet; cache the forwarded part
                // to be used after we get the header.
                self.shards_mgr.insert_forwarded_chunk(forward);
                return Err(Error::Chunk(near_chunks::Error::UnknownChunk));
            }
            Err(near_chunks::Error::ChainError(chain_error)) => {
                match chain_error {
                    near_chain::Error::DBNotFoundErr(_) => {
                        // We can't check if this chunk came from a valid chunk producer because
                        // we don't know `prev_block`, however the signature is checked when
                        // forwarded parts are later processed as partial encoded chunks, so we
                        // can mark it as unknown for now.
                        self.shards_mgr.insert_forwarded_chunk(forward);
                        return Err(Error::Chunk(near_chunks::Error::UnknownChunk));
                    }
                    // Some other error occurred, we don't know how to handle it
                    _ => Err(near_chunks::Error::ChainError(chain_error)),
                }
            }
            Err(err) => Err(err),
        }?;
        let partial_chunk = PartialEncodedChunk::V2(PartialEncodedChunkV2 {
            header,
            parts: forward.parts,
            receipts: Vec::new(),
        });
        // We already know the header signature is valid because we read it from the
        // shard manager.
        self.process_partial_encoded_chunk(
            MaybeValidated::from_validated(partial_chunk),
            apply_chunks_done_callback,
        )
    }

    /// Try to process chunks in the chunk cache whose previous block hash is `prev_block_hash` and
    /// who are not marked as complete yet
    /// This function is needed because chunks in chunk cache will only be marked as complete after
    /// the previous block is accepted. So we need to check if there are any chunks can be marked as
    /// complete when a new block is accepted.
    pub fn check_incomplete_chunks(
        &mut self,
        prev_block_hash: &CryptoHash,
        apply_chunks_done_callback: DoneApplyChunkCallback,
    ) {
        for chunk_header in self.shards_mgr.get_incomplete_chunks(prev_block_hash) {
            debug!(target:"client", "try to process incomplete chunks {:?}, prev_block: {:?}", chunk_header.chunk_hash(), prev_block_hash);
            let res = self.shards_mgr.try_process_chunk_parts_and_receipts(
                &chunk_header,
                self.chain.mut_store(),
                &mut self.rs,
            );
            match res {
                Ok(res) => self.process_process_partial_encoded_chunk_result(
                    chunk_header,
                    res,
                    apply_chunks_done_callback.clone(),
                ),
                Err(err) => {
                    error!(target:"client", "unexpected error processing orphan chunk {:?}", err)
                }
            }
        }
    }

    pub fn process_partial_encoded_chunk(
        &mut self,
        partial_encoded_chunk: MaybeValidated<PartialEncodedChunk>,
        apply_chunks_done_callback: DoneApplyChunkCallback,
    ) -> Result<(), Error> {
        let chunk_hash = partial_encoded_chunk.chunk_hash();
        let pec_v2: MaybeValidated<PartialEncodedChunkV2> = partial_encoded_chunk.map(Into::into);
        let process_result = self.shards_mgr.process_partial_encoded_chunk(
            pec_v2.as_ref(),
            self.chain.head().ok().as_ref(),
            self.chain.mut_store(),
            &mut self.rs,
        )?;
        debug!(target:"client", "process partial encoded chunk {:?}, result: {:?}", chunk_hash, process_result);

        self.process_process_partial_encoded_chunk_result(
            pec_v2.into_inner().header,
            process_result,
            apply_chunks_done_callback,
        );
        Ok(())
    }

    fn process_process_partial_encoded_chunk_result(
        &mut self,
        header: ShardChunkHeader,
        process_result: ProcessPartialEncodedChunkResult,
        apply_chunks_done_callback: DoneApplyChunkCallback,
    ) {
        match process_result {
            ProcessPartialEncodedChunkResult::HaveAllPartsAndReceipts => {
                self.chain
                    .blocks_delay_tracker
                    .mark_chunk_received(&header.chunk_hash(), Clock::instant());
                // We're marking chunk as accepted.
                self.chain.blocks_with_missing_chunks.accept_chunk(&header.chunk_hash());
<<<<<<< HEAD
                self.process_blocks_with_missing_chunks(apply_chunks_done_callback)
=======
                // If this was the last chunk that was missing for a block, it will be processed now.
                self.process_blocks_with_missing_chunks()
>>>>>>> 6cbe0f04
            }
            _ => {}
        }
    }

    pub fn sync_block_headers(
        &mut self,
        headers: Vec<BlockHeader>,
    ) -> Result<(), near_chain::Error> {
        let mut challenges = vec![];
        self.chain.sync_block_headers(headers, &mut challenges)?;
        self.send_challenges(challenges);
        Ok(())
    }

    /// Checks if the latest hash known to Doomslug matches the current head, and updates it if not.
    pub fn check_and_update_doomslug_tip(&mut self) -> Result<(), Error> {
        let tip = self.chain.head()?;

        if tip.last_block_hash != self.doomslug.get_tip().0 {
            // We need to update the doomslug tip
            let last_final_hash =
                *self.chain.get_block_header(&tip.last_block_hash)?.last_final_block();
            let last_final_height = if last_final_hash == CryptoHash::default() {
                self.chain.genesis().height()
            } else {
                self.chain.get_block_header(&last_final_hash)?.height()
            };
            self.doomslug.set_tip(
                Clock::instant(),
                tip.last_block_hash,
                tip.height,
                last_final_height,
            );
        }

        Ok(())
    }

    #[cfg(feature = "sandbox")]
    pub fn sandbox_update_tip(&mut self, height: BlockHeight) -> Result<(), Error> {
        let tip = self.chain.head()?;

        let last_final_hash =
            *self.chain.get_block_header(&tip.last_block_hash)?.last_final_block();
        let last_final_height = if last_final_hash == CryptoHash::default() {
            self.chain.genesis().height()
        } else {
            self.chain.get_block_header(&last_final_hash)?.height()
        };
        self.doomslug.set_tip(Clock::instant(), tip.last_block_hash, height, last_final_height);

        Ok(())
    }

    /// Gets the advanced timestamp delta in nanoseconds for sandbox once it has been fast-forwarded
    #[cfg(feature = "sandbox")]
    pub fn sandbox_delta_time(&self) -> chrono::Duration {
        let avg_block_prod_time = (self.config.min_block_production_delay.as_nanos()
            + self.config.max_block_production_delay.as_nanos())
            / 2;
        let ns = (self.accrued_fastforward_delta as u128 * avg_block_prod_time).try_into().expect(
            &format!(
                "Too high of a delta_height {} to convert into u64",
                self.accrued_fastforward_delta
            ),
        );

        chrono::Duration::nanoseconds(ns)
    }

    pub fn send_approval(
        &mut self,
        parent_hash: &CryptoHash,
        approval: Approval,
    ) -> Result<(), Error> {
        let next_epoch_id = self.runtime_adapter.get_epoch_id_from_prev_block(parent_hash)?;
        let next_block_producer =
            self.runtime_adapter.get_block_producer(&next_epoch_id, approval.target_height)?;
        if Some(&next_block_producer) == self.validator_signer.as_ref().map(|x| x.validator_id()) {
            self.collect_block_approval(&approval, ApprovalType::SelfApproval);
        } else {
            debug!(target: "client", "Sending an approval {:?} from {} to {} for {}", approval.inner, approval.account_id, next_block_producer, approval.target_height);
            let approval_message = ApprovalMessage::new(approval, next_block_producer);
            self.network_adapter.do_send(PeerManagerMessageRequest::NetworkRequests(
                NetworkRequests::Approval { approval_message },
            ));
        }

        Ok(())
    }

    /// Gets called when block got accepted.
    /// Send updates over network, update tx pool and notify ourselves if it's time to produce next block.
    /// Blocks are passed in no particular order.
    pub fn on_block_accepted(
        &mut self,
        block_hash: CryptoHash,
        status: BlockStatus,
        provenance: Provenance,
        apply_chunks_done_callback: DoneApplyChunkCallback,
    ) {
        let _span = tracing::debug_span!(
            target: "client",
            "on_block_accepted",
            ?block_hash,
            ?status,
            ?provenance)
        .entered();
        self.on_block_accepted_with_optional_chunk_produce(
            block_hash,
            status,
            provenance,
            false,
            apply_chunks_done_callback,
        );
    }

    /// Gets called when block got accepted.
    /// Only produce chunk if `skip_produce_chunk` is false
    /// Note that this function should only be directly called from tests, production code
    /// should always use `on_block_accepted`
    /// `skip_produce_chunk` is set to true to simulate when there are missing chunks in a block
    pub fn on_block_accepted_with_optional_chunk_produce(
        &mut self,
        block_hash: CryptoHash,
        status: BlockStatus,
        provenance: Provenance,
        skip_produce_chunk: bool,
        apply_chunks_done_callback: DoneApplyChunkCallback,
    ) {
        let block = match self.chain.get_block(&block_hash) {
            Ok(block) => block,
            Err(err) => {
                error!(target: "client", "Failed to find block {} that was just accepted: {}", block_hash, err);
                return;
            }
        };

        let _ = self.check_and_update_doomslug_tip();

        // If we produced the block, then it should have already been broadcasted.
        // If received the block from another node then broadcast "header first" to minimize network traffic.
        if provenance == Provenance::NONE {
            let endorsements = self
                .pending_approvals
                .pop(&ApprovalInner::Endorsement(block_hash))
                .unwrap_or_default();
            let skips = self
                .pending_approvals
                .pop(&ApprovalInner::Skip(block.header().height()))
                .unwrap_or_default();

            for (_account_id, (approval, approval_type)) in
                endorsements.into_iter().chain(skips.into_iter())
            {
                self.collect_block_approval(&approval, approval_type);
            }
        }

        if status.is_new_head() {
            self.shards_mgr.update_largest_seen_height(block.header().height());
            let last_final_block = block.header().last_final_block();
            let last_finalized_height = if last_final_block == &CryptoHash::default() {
                self.chain.genesis().height()
            } else {
                self.chain.get_block_header(last_final_block).map_or(0, |header| header.height())
            };
            self.chain.blocks_with_missing_chunks.prune_blocks_below_height(last_finalized_height);

            {
                let _span = tracing::debug_span!(
                    target: "client",
                    "garbage_collection",
                    block_hash = ?block.hash(),
                    height = block.header().height())
                .entered();
                let _gc_timer = metrics::GC_TIME.start_timer();

                let result = if self.config.archive {
                    self.chain.clear_archive_data(self.config.gc.gc_blocks_limit)
                } else {
                    let tries = self.runtime_adapter.get_tries();
                    self.chain.clear_data(tries, &self.config.gc)
                };
                log_assert!(result.is_ok(), "Can't clear old data, {:?}", result);
            }

            if self.runtime_adapter.is_next_block_epoch_start(block.hash()).unwrap_or(false) {
                let next_epoch_protocol_version = unwrap_or_return!(self
                    .runtime_adapter
                    .get_epoch_protocol_version(block.header().next_epoch_id()));
                if next_epoch_protocol_version > PROTOCOL_VERSION {
                    panic!("The client protocol version is older than the protocol version of the network. Please update nearcore");
                }
            }
        }

        if let Some(validator_signer) = self.validator_signer.clone() {
            // Reconcile the txpool against the new block *after* we have broadcast it too our peers.
            // This may be slow and we do not want to delay block propagation.
            match status {
                BlockStatus::Next => {
                    // If this block immediately follows the current tip, remove transactions
                    //    from the txpool
                    self.remove_transactions_for_block(
                        validator_signer.validator_id().clone(),
                        &block,
                    );
                }
                BlockStatus::Fork => {
                    // If it's a fork, no need to reconcile transactions or produce chunks
                    return;
                }
                BlockStatus::Reorg(prev_head) => {
                    // If a reorg happened, reintroduce transactions from the previous chain and
                    //    remove transactions from the new chain
                    let mut reintroduce_head = self.chain.get_block_header(&prev_head).unwrap();
                    let mut remove_head = block.header().clone();
                    assert_ne!(remove_head.hash(), reintroduce_head.hash());

                    let mut to_remove = vec![];
                    let mut to_reintroduce = vec![];

                    while remove_head.hash() != reintroduce_head.hash() {
                        while remove_head.height() > reintroduce_head.height() {
                            to_remove.push(*remove_head.hash());
                            remove_head = self
                                .chain
                                .get_block_header(remove_head.prev_hash())
                                .unwrap()
                                .clone();
                        }
                        while reintroduce_head.height() > remove_head.height()
                            || reintroduce_head.height() == remove_head.height()
                                && reintroduce_head.hash() != remove_head.hash()
                        {
                            to_reintroduce.push(*reintroduce_head.hash());
                            reintroduce_head = self
                                .chain
                                .get_block_header(reintroduce_head.prev_hash())
                                .unwrap()
                                .clone();
                        }
                    }

                    for to_reintroduce_hash in to_reintroduce {
                        if let Ok(block) = self.chain.get_block(&to_reintroduce_hash) {
                            let block = block.clone();
                            self.reintroduce_transactions_for_block(
                                validator_signer.validator_id().clone(),
                                &block,
                            );
                        }
                    }

                    for to_remove_hash in to_remove {
                        if let Ok(block) = self.chain.get_block(&to_remove_hash) {
                            let block = block.clone();
                            self.remove_transactions_for_block(
                                validator_signer.validator_id().clone(),
                                &block,
                            );
                        }
                    }
                }
            };

            if provenance != Provenance::SYNC
                && !self.sync_status.is_syncing()
                && !skip_produce_chunk
            {
                // Produce new chunks
                let epoch_id = self
                    .runtime_adapter
                    .get_epoch_id_from_prev_block(block.header().hash())
                    .unwrap();
                for shard_id in 0..self.runtime_adapter.num_shards(&epoch_id).unwrap() {
                    let chunk_proposer = self
                        .runtime_adapter
                        .get_chunk_producer(&epoch_id, block.header().height() + 1, shard_id)
                        .unwrap();

                    if chunk_proposer == *validator_signer.validator_id() {
                        let _span = tracing::debug_span!(
                            target: "client",
                            "on_block_accepted_produce_chunk",
                            prev_block_hash = ?*block.hash(),
                            ?shard_id)
                        .entered();
                        let _timer = metrics::PRODUCE_AND_DISTRIBUTE_CHUNK_TIME
                            .with_label_values(&[&format!("{}", shard_id)])
                            .start_timer();
                        match self.produce_chunk(
                            *block.hash(),
                            &epoch_id,
                            Chain::get_prev_chunk_header(&*self.runtime_adapter, &block, shard_id)
                                .unwrap(),
                            block.header().height() + 1,
                            shard_id,
                        ) {
                            Ok(Some((encoded_chunk, merkle_paths, receipts))) => self
                                .shards_mgr
                                .distribute_encoded_chunk(
                                    encoded_chunk,
                                    merkle_paths,
                                    receipts,
                                    self.chain.mut_store(),
                                    shard_id,
                                )
                                .expect("Failed to process produced chunk"),
                            Ok(None) => {}
                            Err(err) => {
                                error!(target: "client", "Error producing chunk {:?}", err);
                            }
                        }
                    }
                }
            }
        }
        self.check_incomplete_chunks(block.hash(), apply_chunks_done_callback);

        let chunk_hashes: Vec<ChunkHash> =
            block.chunks().iter().map(|chunk| chunk.chunk_hash()).collect();
        self.chain.blocks_delay_tracker.finish_block_processing(&block_hash, &chunk_hashes);
    }

    pub fn request_missing_chunks(
        &mut self,
        blocks_missing_chunks: Vec<BlockMissingChunks>,
        orphans_missing_chunks: Vec<OrphanMissingChunks>,
    ) {
        let now = Clock::instant();
        for BlockMissingChunks { prev_hash, missing_chunks, block_hash } in blocks_missing_chunks {
            for chunk in &missing_chunks {
                self.chain.blocks_delay_tracker.mark_chunk_requested(
                    &chunk.chunk_hash(),
                    now,
                    &block_hash,
                );
            }
            self.shards_mgr.request_chunks(
                missing_chunks,
                prev_hash,
                &self
                    .chain
                    .header_head()
                    .expect("header_head must be available when processing a block"),
            );
        }

        for OrphanMissingChunks { missing_chunks, epoch_id, ancestor_hash, requestor_block_hash } in
            orphans_missing_chunks
        {
            for chunk in &missing_chunks {
                self.chain.blocks_delay_tracker.mark_chunk_requested(
                    &chunk.chunk_hash(),
                    now,
                    &requestor_block_hash,
                );
            }
            self.shards_mgr.request_chunks_for_orphan(
                missing_chunks,
                &epoch_id,
                ancestor_hash,
                &self
                    .chain
                    .header_head()
                    .expect("header_head must be available when processing a block"),
            );
        }
    }

    /// Check if any block with missing chunks is ready to be processed
    pub fn process_blocks_with_missing_chunks(
        &mut self,
        apply_chunks_done_callback: DoneApplyChunkCallback,
    ) {
        let me =
            self.validator_signer.as_ref().map(|validator_signer| validator_signer.validator_id());
        let mut blocks_processing_artifacts = BlockProcessingArtifact::default();
        self.chain.check_blocks_with_missing_chunks(
            &me.map(|x| x.clone()),
            &mut blocks_processing_artifacts,
            apply_chunks_done_callback,
        );
        self.process_block_processing_artifact(blocks_processing_artifacts);
    }

    pub fn is_validator(&self, epoch_id: &EpochId, block_hash: &CryptoHash) -> bool {
        match self.validator_signer.as_ref() {
            None => false,
            Some(signer) => {
                let account_id = signer.validator_id();
                match self
                    .runtime_adapter
                    .get_validator_by_account_id(epoch_id, block_hash, account_id)
                {
                    Ok((validator_stake, is_slashed)) => {
                        !is_slashed && validator_stake.take_public_key() == signer.public_key()
                    }
                    Err(_) => false,
                }
            }
        }
    }

    fn handle_process_approval_error(
        &mut self,
        approval: &Approval,
        approval_type: ApprovalType,
        check_validator: bool,
        error: near_chain::Error,
    ) {
        let is_validator =
            |epoch_id, block_hash, account_id, runtime_adapter: &Arc<dyn RuntimeAdapter>| {
                match runtime_adapter.get_validator_by_account_id(epoch_id, block_hash, account_id)
                {
                    Ok((_, is_slashed)) => !is_slashed,
                    Err(_) => false,
                }
            };
        if let near_chain::Error::DBNotFoundErr(_) = error {
            if check_validator {
                let head = unwrap_or_return!(self.chain.head());
                if !is_validator(
                    &head.epoch_id,
                    &head.last_block_hash,
                    &approval.account_id,
                    &self.runtime_adapter,
                ) && !is_validator(
                    &head.next_epoch_id,
                    &head.last_block_hash,
                    &approval.account_id,
                    &self.runtime_adapter,
                ) {
                    return;
                }
            }
            let mut entry =
                self.pending_approvals.pop(&approval.inner).unwrap_or_else(|| HashMap::new());
            entry.insert(approval.account_id.clone(), (approval.clone(), approval_type));
            self.pending_approvals.put(approval.inner.clone(), entry);
        }
    }

    /// Collects block approvals. Returns false if block approval is invalid.
    ///
    /// We send the approval to doomslug given the epoch of the current tip iff:
    ///  1. We are the block producer for the target height in the tip's epoch;
    ///  2. The signature matches that of the account;
    /// If we are not the block producer, but we also don't know the previous block, we add the
    /// approval to `pending_approvals`, since it could be that the approval is from the next epoch.
    ///
    /// # Arguments
    /// * `approval` - the approval to be collected
    /// * `approval_type`  - whether the approval was just produced by us (in which case skip validation,
    ///                      only check whether we are the next block producer and store in Doomslug)
    pub fn collect_block_approval(&mut self, approval: &Approval, approval_type: ApprovalType) {
        let Approval { inner, account_id, target_height, signature } = approval;

        let parent_hash = match inner {
            ApprovalInner::Endorsement(parent_hash) => *parent_hash,
            ApprovalInner::Skip(parent_height) => {
                match self.chain.get_header_by_height(*parent_height) {
                    Ok(header) => *header.hash(),
                    Err(e) => {
                        self.handle_process_approval_error(approval, approval_type, true, e);
                        return;
                    }
                }
            }
        };

        let next_block_epoch_id =
            match self.runtime_adapter.get_epoch_id_from_prev_block(&parent_hash) {
                Err(e) => {
                    self.handle_process_approval_error(approval, approval_type, true, e);
                    return;
                }
                Ok(next_epoch_id) => next_epoch_id,
            };

        if let ApprovalType::PeerApproval(_) = approval_type {
            // Check signature is correct for given validator.
            // Note that on the epoch boundary the blocks contain approvals from both the current
            // and the next epoch. Here we try to fetch the validator for the epoch of the next block,
            // if we succeed, it must use the key from that epoch, and thus we use the epoch of the
            // next block below when verifying the signature. Otherwise, if the block producer doesn't
            // exist in the epoch of the next block, we use the epoch after next to validate the
            // signature. We don't care here if the block is actually on the epochs boundary yet,
            // `Doomslug::on_approval_message` below will handle it.
            let validator_epoch_id = match self.runtime_adapter.get_validator_by_account_id(
                &next_block_epoch_id,
                &parent_hash,
                account_id,
            ) {
                Ok(_) => next_block_epoch_id.clone(),
                Err(near_chain::Error::NotAValidator) => {
                    match self.runtime_adapter.get_next_epoch_id_from_prev_block(&parent_hash) {
                        Ok(next_block_next_epoch_id) => next_block_next_epoch_id,
                        Err(_) => return,
                    }
                }
                _ => return,
            };
            match self.runtime_adapter.verify_validator_signature(
                &validator_epoch_id,
                &parent_hash,
                account_id,
                Approval::get_data_for_sig(inner, *target_height).as_ref(),
                signature,
            ) {
                Ok(true) => {}
                _ => return,
            }
        }

        let is_block_producer =
            match self.runtime_adapter.get_block_producer(&next_block_epoch_id, *target_height) {
                Err(_) => false,
                Ok(target_block_producer) => {
                    Some(&target_block_producer)
                        == self.validator_signer.as_ref().map(|x| x.validator_id())
                }
            };

        if !is_block_producer {
            match self.chain.get_block_header(&parent_hash) {
                Ok(_) => {
                    // If we know the header, then either the parent_hash is the tip, and we are
                    // not the block producer for the corresponding height on top of the tip, or
                    // the parent_hash is not the tip, and then we will never build on top of it.
                    // Either way, this approval is of no use for us.
                    return;
                }
                Err(e) => {
                    self.handle_process_approval_error(approval, approval_type, false, e);
                    return;
                }
            };
        }

        let block_producer_stakes =
            match self.runtime_adapter.get_epoch_block_approvers_ordered(&parent_hash) {
                Ok(block_producer_stakes) => block_producer_stakes,
                Err(err) => {
                    error!(target: "client", "Block approval error: {}", err);
                    return;
                }
            };
        self.doomslug.on_approval_message(Clock::instant(), approval, &block_producer_stakes);
    }

    /// Forwards given transaction to upcoming validators.
    fn forward_tx(&self, epoch_id: &EpochId, tx: &SignedTransaction) -> Result<(), Error> {
        let shard_id =
            self.runtime_adapter.account_id_to_shard_id(&tx.transaction.signer_id, epoch_id)?;
        let head = self.chain.head()?;
        let maybe_next_epoch_id = self.get_next_epoch_id_if_at_boundary(&head)?;

        let mut validators = HashSet::new();
        for horizon in
            (2..=TX_ROUTING_HEIGHT_HORIZON).chain(vec![TX_ROUTING_HEIGHT_HORIZON * 2].into_iter())
        {
            let validator =
                self.chain.find_chunk_producer_for_forwarding(epoch_id, shard_id, horizon)?;
            validators.insert(validator);
            if let Some(next_epoch_id) = &maybe_next_epoch_id {
                let next_shard_id = self
                    .runtime_adapter
                    .account_id_to_shard_id(&tx.transaction.signer_id, next_epoch_id)?;
                let validator = self.chain.find_chunk_producer_for_forwarding(
                    next_epoch_id,
                    next_shard_id,
                    horizon,
                )?;
                validators.insert(validator);
            }
        }

        if let Some(account_id) = self.validator_signer.as_ref().map(|bp| bp.validator_id()) {
            validators.remove(account_id);
        }
        for validator in validators {
            trace!(target: "client",
                   "I'm {:?}, routing a transaction {:?} to {}, shard_id = {}",
                   self.validator_signer.as_ref().map(|bp| bp.validator_id()),
                   tx,
                   validator,
                   shard_id
            );

            // Send message to network to actually forward transaction.
            self.network_adapter.do_send(PeerManagerMessageRequest::NetworkRequests(
                NetworkRequests::ForwardTx(validator, tx.clone()),
            ));
        }

        Ok(())
    }

    pub fn process_tx(
        &mut self,
        tx: SignedTransaction,
        is_forwarded: bool,
        check_only: bool,
    ) -> NetworkClientResponses {
        unwrap_or_return!(self.process_tx_internal(&tx, is_forwarded, check_only), {
            let me = self.validator_signer.as_ref().map(|vs| vs.validator_id());
            warn!(target: "client", "I'm: {:?} Dropping tx: {:?}", me, tx);
            NetworkClientResponses::NoResponse
        })
    }

    /// If we are close to epoch boundary, return next epoch id, otherwise return None.
    fn get_next_epoch_id_if_at_boundary(&self, head: &Tip) -> Result<Option<EpochId>, Error> {
        let next_epoch_started =
            self.runtime_adapter.is_next_block_epoch_start(&head.last_block_hash)?;
        if next_epoch_started {
            return Ok(None);
        }
        let next_epoch_estimated_height =
            self.runtime_adapter.get_epoch_start_height(&head.last_block_hash)?
                + self.config.epoch_length;

        let epoch_boundary_possible =
            head.height + TX_ROUTING_HEIGHT_HORIZON >= next_epoch_estimated_height;
        if epoch_boundary_possible {
            Ok(Some(self.runtime_adapter.get_next_epoch_id_from_prev_block(&head.last_block_hash)?))
        } else {
            Ok(None)
        }
    }

    /// If we're a validator in one of the next few chunks, but epoch switch could happen soon,
    /// we forward to a validator from next epoch.
    fn possibly_forward_tx_to_next_epoch(&mut self, tx: &SignedTransaction) -> Result<(), Error> {
        let head = self.chain.head()?;
        if let Some(next_epoch_id) = self.get_next_epoch_id_if_at_boundary(&head)? {
            self.forward_tx(&next_epoch_id, tx)?;
        } else {
            self.forward_tx(&head.epoch_id, tx)?;
        }
        Ok(())
    }

    /// Process transaction and either add it to the mempool or return to redirect to another validator.
    fn process_tx_internal(
        &mut self,
        tx: &SignedTransaction,
        is_forwarded: bool,
        check_only: bool,
    ) -> Result<NetworkClientResponses, Error> {
        let head = self.chain.head()?;
        let me = self.validator_signer.as_ref().map(|vs| vs.validator_id());
        let cur_block_header = self.chain.head_header()?;
        let transaction_validity_period = self.chain.transaction_validity_period;
        // here it is fine to use `cur_block_header` as it is a best effort estimate. If the transaction
        // were to be included, the block that the chunk points to will have height >= height of
        // `cur_block_header`.
        if let Err(e) = self.chain.store().check_transaction_validity_period(
            &cur_block_header,
            &tx.transaction.block_hash,
            transaction_validity_period,
        ) {
            debug!(target: "client", "Invalid tx: expired or from a different fork -- {:?}", tx);
            return Ok(NetworkClientResponses::InvalidTx(e));
        }
        let gas_price = cur_block_header.gas_price();
        let epoch_id = self.runtime_adapter.get_epoch_id_from_prev_block(&head.last_block_hash)?;

        let protocol_version = self.runtime_adapter.get_epoch_protocol_version(&epoch_id)?;

        if let Some(err) = self
            .runtime_adapter
            .validate_tx(gas_price, None, tx, true, &epoch_id, protocol_version)
            .expect("no storage errors")
        {
            debug!(target: "client", "Invalid tx during basic validation: {:?}", err);
            return Ok(NetworkClientResponses::InvalidTx(err));
        }

        let shard_id =
            self.runtime_adapter.account_id_to_shard_id(&tx.transaction.signer_id, &epoch_id)?;
        if self.runtime_adapter.cares_about_shard(me, &head.last_block_hash, shard_id, true)
            || self.runtime_adapter.will_care_about_shard(me, &head.last_block_hash, shard_id, true)
        {
            let shard_uid = self.runtime_adapter.shard_id_to_uid(shard_id, &epoch_id)?;
            let state_root = match self.chain.get_chunk_extra(&head.last_block_hash, &shard_uid) {
                Ok(chunk_extra) => *chunk_extra.state_root(),
                Err(_) => {
                    // Not being able to fetch a state root most likely implies that we haven't
                    //     caught up with the next epoch yet.
                    if is_forwarded {
                        return Err(Error::Other("Node has not caught up yet".to_string()));
                    } else {
                        self.forward_tx(&epoch_id, tx)?;
                        return Ok(NetworkClientResponses::RequestRouted);
                    }
                }
            };
            if let Some(err) = self
                .runtime_adapter
                .validate_tx(gas_price, Some(state_root), tx, false, &epoch_id, protocol_version)
                .expect("no storage errors")
            {
                debug!(target: "client", "Invalid tx: {:?}", err);
                Ok(NetworkClientResponses::InvalidTx(err))
            } else if check_only {
                Ok(NetworkClientResponses::ValidTx)
            } else {
                let active_validator = self.active_validator(shard_id)?;

                // TODO #6713: Transactions don't need to be recorded if the node is not a validator
                // for the shard.
                // If I'm not an active validator I should forward tx to next validators.
                self.shards_mgr.insert_transaction(shard_id, tx.clone());
                trace!(target: "client", shard_id, "Recorded a transaction.");

                // Active validator:
                //   possibly forward to next epoch validators
                // Not active validator:
                //   forward to current epoch validators,
                //   possibly forward to next epoch validators
                if active_validator {
                    trace!(target: "client", account = ?me, shard_id, is_forwarded, "Recording a transaction.");
                    metrics::TRANSACTION_RECEIVED_VALIDATOR.inc();

                    if !is_forwarded {
                        self.possibly_forward_tx_to_next_epoch(tx)?;
                    }
                    Ok(NetworkClientResponses::ValidTx)
                } else if !is_forwarded {
                    trace!(target: "client", shard_id, "Forwarding a transaction.");
                    metrics::TRANSACTION_RECEIVED_NON_VALIDATOR.inc();
                    self.forward_tx(&epoch_id, tx)?;
                    Ok(NetworkClientResponses::RequestRouted)
                } else {
                    trace!(target: "client", shard_id, "Non-validator received a forwarded transaction, dropping it.");
                    metrics::TRANSACTION_RECEIVED_NON_VALIDATOR_FORWARDED.inc();
                    Ok(NetworkClientResponses::NoResponse)
                }
            }
        } else if check_only {
            Ok(NetworkClientResponses::DoesNotTrackShard)
        } else {
            if is_forwarded {
                // received forwarded transaction but we are not tracking the shard
                debug!(target: "client", "Received forwarded transaction but no tracking shard {}, I'm {:?}", shard_id, me);
                return Ok(NetworkClientResponses::NoResponse);
            }
            // We are not tracking this shard, so there is no way to validate this tx. Just rerouting.

            self.forward_tx(&epoch_id, tx)?;
            Ok(NetworkClientResponses::RequestRouted)
        }
    }

    /// Determine if I am a validator in next few blocks for specified shard, assuming epoch doesn't change.
    fn active_validator(&self, shard_id: ShardId) -> Result<bool, Error> {
        let head = self.chain.head()?;
        let epoch_id = self.runtime_adapter.get_epoch_id_from_prev_block(&head.last_block_hash)?;

        let account_id = if let Some(vs) = self.validator_signer.as_ref() {
            vs.validator_id()
        } else {
            return Ok(false);
        };

        for i in 1..=TX_ROUTING_HEIGHT_HORIZON {
            let chunk_producer =
                self.runtime_adapter.get_chunk_producer(&epoch_id, head.height + i, shard_id)?;
            if &chunk_producer == account_id {
                return Ok(true);
            }
        }
        Ok(false)
    }

    /// Walks through all the ongoing state syncs for future epochs and processes them
    pub fn run_catchup(
        &mut self,
        highest_height_peers: &Vec<FullPeerInfo>,
        state_parts_task_scheduler: &dyn Fn(ApplyStatePartsRequest),
        block_catch_up_task_scheduler: &dyn Fn(BlockCatchUpRequest),
        state_split_scheduler: &dyn Fn(StateSplitRequest),
        apply_chunks_done_callback: DoneApplyChunkCallback,
    ) -> Result<(), Error> {
        let me = &self.validator_signer.as_ref().map(|x| x.validator_id().clone());
        for (sync_hash, state_sync_info) in self.chain.store().iterate_state_sync_infos() {
            assert_eq!(sync_hash, state_sync_info.epoch_tail_hash);
            let network_adapter1 = self.network_adapter.clone();

            let new_shard_sync = {
                let prev_hash = *self.chain.get_block(&sync_hash)?.header().prev_hash();
                let need_to_split_states =
                    self.runtime_adapter.will_shard_layout_change_next_epoch(&prev_hash)?;
                if need_to_split_states {
                    // If the client already has the state for this epoch, skip the downloading phase
                    let new_shard_sync = state_sync_info
                        .shards
                        .iter()
                        .filter_map(|ShardInfo(shard_id, _)| {
                            let shard_id = *shard_id;
                            if self.runtime_adapter.cares_about_shard(
                                me.as_ref(),
                                &prev_hash,
                                shard_id,
                                true,
                            ) {
                                Some((
                                    shard_id,
                                    ShardSyncDownload {
                                        downloads: vec![],
                                        status: ShardSyncStatus::StateSplitScheduling,
                                    },
                                ))
                            } else {
                                None
                            }
                        })
                        .collect();
                    debug!(target: "catchup", "need to split states for shards {:?}", new_shard_sync);
                    new_shard_sync
                } else {
                    debug!(target: "catchup", "do not need to split states for shards");
                    HashMap::new()
                }
            };
            let state_sync_timeout = self.config.state_sync_timeout;
            let epoch_id = self.chain.get_block(&sync_hash)?.header().epoch_id().clone();
            let (state_sync, new_shard_sync, blocks_catch_up_state) =
                self.catchup_state_syncs.entry(sync_hash).or_insert_with(|| {
                    (
                        StateSync::new(network_adapter1, state_sync_timeout),
                        new_shard_sync,
                        BlocksCatchUpState::new(sync_hash, epoch_id),
                    )
                });

            debug!(
                target: "client",
                "Catchup me: {:?}: sync_hash: {:?}, sync_info: {:?}", me, sync_hash, new_shard_sync
            );

            match state_sync.run(
                me,
                sync_hash,
                new_shard_sync,
                &mut self.chain,
                &self.runtime_adapter,
                highest_height_peers,
                state_sync_info.shards.iter().map(|tuple| tuple.0).collect(),
                state_parts_task_scheduler,
                state_split_scheduler,
            )? {
                StateSyncResult::Unchanged => {}
                StateSyncResult::Changed(fetch_block) => {
                    debug!(target:"catchup", "state sync finished but waiting to fetch block");
                    assert!(!fetch_block);
                }
                StateSyncResult::Completed => {
                    debug!(target:"catchup", "state sync completed now catch up blocks");
                    self.chain.catchup_blocks_step(
                        me,
                        &sync_hash,
                        blocks_catch_up_state,
                        block_catch_up_task_scheduler,
                    )?;

                    if blocks_catch_up_state.is_finished() {
                        let mut block_processing_artifacts = BlockProcessingArtifact::default();

                        self.chain.finish_catchup_blocks(
                            me,
                            &sync_hash,
                            &mut block_processing_artifacts,
                            apply_chunks_done_callback.clone(),
                            &blocks_catch_up_state.done_blocks,
                        )?;

                        self.process_block_processing_artifact(block_processing_artifacts);
                    }
                }
            }
        }

        Ok(())
    }

    /// When accepting challenge, we verify that it's valid given signature with current validators.
    pub fn process_challenge(&mut self, _challenge: Challenge) -> Result<(), Error> {
        // TODO(2445): Enable challenges when they are working correctly.
        //        if self.challenges.contains_key(&challenge.hash) {
        //            return Ok(());
        //        }
        //        debug!(target: "client", "Received challenge: {:?}", challenge);
        //        let head = self.chain.head()?;
        //        if self.runtime_adapter.verify_validator_or_fisherman_signature(
        //            &head.epoch_id,
        //            &head.prev_block_hash,
        //            &challenge.account_id,
        //            challenge.hash.as_ref(),
        //            &challenge.signature,
        //        )? {
        //            // If challenge is not double sign, we should process it right away to invalidate the chain.
        //            match challenge.body {
        //                ChallengeBody::BlockDoubleSign(_) => {}
        //                _ => {
        //                    self.chain.process_challenge(&challenge);
        //                }
        //            }
        //            self.challenges.insert(challenge.hash, challenge);
        //        }
        Ok(())
    }

    // Helper function to prepare the debug info about detailed upcoming blocks.
    fn detailed_upcoming_blocks_info(
        &self,
    ) -> Result<HashMap<BlockHeight, HashMap<CryptoHash, UpcomingBlockDebugStatus>>, Error> {
        let now = Instant::now();
        let mut height_status_map: HashMap<
            BlockHeight,
            HashMap<CryptoHash, UpcomingBlockDebugStatus>,
        > = HashMap::new();

        // First - look at all the 'in progress' blocks.
        for entry in self.chain.blocks_delay_tracker.blocks_in_progress.iter() {
            if entry.1.height < self.chain.head()?.height {
                // In case chunks delay tracker 'leaked' some old blocks - we don't want them to show up.
                continue;
            }
            let height_status = height_status_map.entry(entry.1.height).or_default();
            let mut block_status = height_status.entry(*entry.0).or_default();
            block_status.in_progress_for = now.checked_duration_since(entry.1.received_timestamp);
            block_status.chunk_hashes = entry.1.chunks.clone();
        }

        // And in-progress chunks.
        // Here we can see which ones we sent requests for and which responses already came back.
        for entry in self.chain.blocks_delay_tracker.chunks_in_progress.iter() {
            for height_entry in height_status_map.iter_mut() {
                if height_entry.1.contains_key(&entry.1.block_hash) {
                    let block_status_entry = height_entry.1.get_mut(&entry.1.block_hash).unwrap();
                    block_status_entry.chunks_requested.insert(entry.0.clone());
                    if entry.1.chunk_received.is_some() {
                        block_status_entry.chunks_received.insert(entry.0.clone());
                    }
                }
            }
        }

        // Look also on the orphans queue - some of the blocks here might already be processed,
        // but others will be just waiting for their turn.
        self.chain.orphans().map(&mut |chunk_hash, block, added| {
            let h = block.header().height();
            let height_status = height_status_map.entry(h).or_default();
            let mut block_status = height_status.entry(*chunk_hash).or_default();
            block_status.in_orphan_for = now.checked_duration_since(*added);
            block_status.chunk_hashes =
                block.chunks().iter().map(|it| it.chunk_hash()).collect_vec();
        });

        // Fetch the status of the chunks.
        for height_entry in height_status_map.iter_mut() {
            for block_entry in height_entry.1.iter_mut() {
                for chunk_hash in block_entry.1.chunk_hashes.iter() {
                    if let Ok(true) = self.chain.chain_store().chunk_exists(&chunk_hash) {
                        block_entry.1.chunks_completed.insert(chunk_hash.clone());
                    }
                }
            }
        }
        Ok(height_status_map)
    }

    // Returns detailed information about the upcoming blocks in the form of printables.
    pub fn detailed_upcoming_blocks_info_as_printable(&self) -> Result<String, Error> {
        let height_status_map = self.detailed_upcoming_blocks_info()?;
        let use_colour = matches!(self.config.log_summary_style, LogSummaryStyle::Colored);
        let paint = |colour: ansi_term::Colour, text: Option<String>| match text {
            None => ansi_term::Style::default().paint(""),
            Some(text) if use_colour => colour.bold().paint(text),
            Some(text) => ansi_term::Style::default().paint(text),
        };

        // Returns a status line for each block - also prints what is happening to its chunks.
        let next_blocks_log = height_status_map
            .keys()
            .sorted()
            .map(|height| {
                let val = height_status_map.get(height).unwrap();

                let block_debug = val
                    .iter()
                    .map(|entry| {
                        let block_info = entry.1;
                        let chunk_status = block_info
                            .chunk_hashes
                            .iter()
                            .map(|it| {
                                if block_info.chunks_completed.contains(it) {
                                    "✔"
                                } else if block_info.chunks_received.contains(it) {
                                    "⬇"
                                } else if block_info.chunks_requested.contains(it) {
                                    "⬆"
                                } else {
                                    "."
                                }
                            })
                            .collect::<Vec<&str>>();

                        let chunk_status_color =
                            if block_info.chunks_completed.len() == block_info.chunk_hashes.len() {
                                paint(ansi_term::Colour::Green, Some(chunk_status.join("")))
                            } else {
                                paint(ansi_term::Colour::White, Some(chunk_status.join("")))
                            };

                        let in_progress_str = match block_info.in_progress_for {
                            Some(duration) => format!("in progress for {:?}", duration),
                            None => "".to_string(),
                        };
                        let in_orphan_str = match block_info.in_orphan_for {
                            Some(duration) => format!("orphan for {:?}", duration),
                            None => "".to_string(),
                        };

                        format!(
                            "{} {} {} Chunks:({}))",
                            entry.0, in_progress_str, in_orphan_str, chunk_status_color,
                        )
                    })
                    .collect::<Vec<String>>();

                format!("{} {}", height, block_debug.join("\n"))
            })
            .collect::<Vec<String>>();

        Ok(format!(
            "{:?} Blocks in progress: {} Chunks in progress: {} Orphans: {}{}{}",
            self.chain.head()?.epoch_id,
            self.chain.blocks_delay_tracker.blocks_in_progress.len(),
            self.chain.blocks_delay_tracker.chunks_in_progress.len(),
            self.chain.orphans().len(),
            if next_blocks_log.len() > 0 { "\n" } else { "" },
            next_blocks_log.join("\n")
        ))
    }

    pub fn detailed_upcoming_blocks_info_as_web(&self) -> ChunkInfoView {
        let height_status_map = self.detailed_upcoming_blocks_info().unwrap_or_default();
        let next_blocks_by_chunks = height_status_map
            .keys()
            .sorted()
            .map(|height| {
                let val = height_status_map.get(height).unwrap();
                val.iter()
                    .map(|(block_hash, block_info)| {
                        let chunk_status = block_info
                            .chunk_hashes
                            .iter()
                            .map(|it| {
                                if block_info.chunks_completed.contains(it) {
                                    "(OK)"
                                } else if block_info.chunks_received.contains(it) {
                                    "(\\/)"
                                } else if block_info.chunks_requested.contains(it) {
                                    "(/\\)"
                                } else {
                                    "(..)"
                                }
                            })
                            .collect::<Vec<&str>>();
                        let in_progress_str = match block_info.in_progress_for {
                            Some(duration) => format!("in progress for {:?}", duration),
                            None => "".to_string(),
                        };
                        let in_orphan_str = match block_info.in_orphan_for {
                            Some(duration) => format!("orphan for {:?}", duration),
                            None => "".to_string(),
                        };
                        BlockByChunksView {
                            height: height.clone(),
                            hash: block_hash.clone(),
                            block_status: format!("{} {}", in_progress_str, in_orphan_str),
                            chunk_status: chunk_status.join(""),
                        }
                    })
                    .collect::<Vec<BlockByChunksView>>()
            })
            .flatten()
            .collect::<Vec<BlockByChunksView>>();
        ChunkInfoView {
            num_of_blocks_in_progress: self.chain.blocks_delay_tracker.blocks_in_progress.len(),
            num_of_chunks_in_progress: self.chain.blocks_delay_tracker.chunks_in_progress.len(),
            num_of_orphans: self.chain.orphans().len(),
            next_blocks_by_chunks,
        }
    }
}<|MERGE_RESOLUTION|>--- conflicted
+++ resolved
@@ -1007,12 +1007,8 @@
                     .mark_chunk_received(&header.chunk_hash(), Clock::instant());
                 // We're marking chunk as accepted.
                 self.chain.blocks_with_missing_chunks.accept_chunk(&header.chunk_hash());
-<<<<<<< HEAD
+                // If this was the last chunk that was missing for a block, it will be processed now.
                 self.process_blocks_with_missing_chunks(apply_chunks_done_callback)
-=======
-                // If this was the last chunk that was missing for a block, it will be processed now.
-                self.process_blocks_with_missing_chunks()
->>>>>>> 6cbe0f04
             }
             _ => {}
         }
