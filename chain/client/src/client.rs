//! Client is responsible for tracking the chain and related pieces of infrastructure.
//! Block production is done in done in this actor as well (at the moment).

use std::collections::HashMap;
use std::ops::Sub;
use std::sync::{Arc, RwLock};
use std::time::{Duration, Instant, OutOfRangeError};
use std::thread;
use log::info;


use actix::{
    Actor, ActorFuture, AsyncContext, Context, ContextFutureSpawner, Handler, Recipient, WrapFuture,
};
use ansi_term::Color::{Cyan, Green, White, Yellow};
use chrono::{DateTime, Utc};
use log::{debug, error, info, warn};

use near_chain::{
    Block, BlockApproval, BlockHeader, BlockStatus, Chain, Provenance, RuntimeAdapter,
    ValidTransaction,
};
use near_network::types::{PeerId, ReasonForBan};
use near_network::{
    NetworkClientMessages, NetworkClientResponses, NetworkRequests, NetworkResponses,
};
use near_pool::TransactionPool;
use near_primitives::crypto::signature::Signature;
use near_primitives::hash::CryptoHash;
use near_primitives::transaction::SignedTransaction;
use near_primitives::types::{AccountId, BlockIndex};
use near_store::Store;


use crate::sync::{most_weight_peer, BlockSync, HeaderSync};
use crate::types::{
    BlockProducer, ClientConfig, Error, NetworkInfo, Status, StatusSyncInfo, SyncStatus,
};
use crate::{sync, StatusResponse};

/// Macro to either return value if the result is Ok, or exit function logging error.
macro_rules! unwrap_or_return(($obj: expr, $ret: expr) => (match $obj {
    Ok(value) => value,
    Err(err) => {
        error!(target: "client", "Error: {:?}", err);
        return $ret;
    }
}));

pub struct ClientActor {
    config: ClientConfig,
    sync_status: SyncStatus,
    chain: Chain,
    runtime_adapter: Arc<dyn RuntimeAdapter>,
    tx_pool: TransactionPool,
    network_actor: Recipient<NetworkRequests>,
    block_producer: Option<BlockProducer>,
    network_info: NetworkInfo,
    /// Set of approvals for the next block.
    approvals: HashMap<usize, Signature>,
    /// Timestamp when last block was received / processed. Used to timeout block production.
    last_block_processed: Instant,
    /// Keeps track of syncing headers.
    header_sync: HeaderSync,
    block_sync: BlockSync,
    /// Timestamp when client was started.
    started: Instant,
    /// Total number of blocks processed.
    num_blocks_processed: u64,
    /// Total number of transactions processed.
    num_tx_processed: u64,
}

fn wait_until_genesis(genesis_time: &DateTime<Utc>) {
    let now : DateTime<Utc> = Utc::now();
    //get chrono::Duration::num_seconds() by deducting genesis_time from now
    let chrono_seconds: i64 = now.signed_duration_since(*genesis_time).num_seconds();
    //check if number of seconds in chrono::Duration larger than zero
    if chrono_seconds > 0  {
<<<<<<< HEAD
        info!(target: "chain", "Waiting {} seconds until genesis ", &chrono_seconds);
=======
        info!(target: "chain", "Waiting {} seconds until genesis ", chrono_seconds);
>>>>>>> 044952e6
        let seconds = Duration::from_seconds(chrono_seconds);
        thread::sleep(seconds);
    } 
}

impl ClientActor {
    pub fn new(
        config: ClientConfig,
        store: Arc<Store>,
        genesis_time: DateTime<Utc>,
        runtime_adapter: Arc<dyn RuntimeAdapter>,
        network_actor: Recipient<NetworkRequests>,
        block_producer: Option<BlockProducer>,
    ) -> Result<Self, Error> {
        wait_until_genesis(&genesis_time);
        let chain = Chain::new(store, runtime_adapter.clone(), genesis_time)?;
        let tx_pool = TransactionPool::new();
        let sync_status = SyncStatus::AwaitingPeers;
        let header_sync = HeaderSync::new(network_actor.clone());
        let block_sync = BlockSync::new(network_actor.clone());
        if let Some(bp) = &block_producer {
            info!(target: "client", "Starting validator node: {}", bp.account_id);
        }
        Ok(ClientActor {
            config,
            sync_status,
            chain,
            runtime_adapter,
            tx_pool,
            network_actor,
            block_producer,
            network_info: NetworkInfo {
                num_active_peers: 0,
                peer_max_count: 0,
                most_weight_peers: vec![],
                received_bytes_per_sec: 0,
                sent_bytes_per_sec: 0,
            },
            approvals: HashMap::default(),
            last_block_processed: Instant::now(),
            header_sync,
            block_sync,
            started: Instant::now(),
            num_blocks_processed: 0,
            num_tx_processed: 0,
        })
    }
}

impl Actor for ClientActor {
    type Context = Context<Self>;

    fn started(&mut self, ctx: &mut Self::Context) {
        // Start syncing job.
        self.start_sync(ctx);

        // Start fetching information from network.
        self.fetch_network_info(ctx);

        // Start periodic logging of current state of the client.
        self.log_summary(ctx);
    }
}

impl Handler<NetworkClientMessages> for ClientActor {
    type Result = NetworkClientResponses;

    fn handle(&mut self, msg: NetworkClientMessages, ctx: &mut Context<Self>) -> Self::Result {
        match msg {
            NetworkClientMessages::Transaction(tx) => match self.validate_tx(tx) {
                Ok(valid_transaction) => {
                    self.tx_pool.insert_transaction(valid_transaction);
                    NetworkClientResponses::ValidTx
                }
                Err(err) => NetworkClientResponses::InvalidTx(err),
            },
            NetworkClientMessages::BlockHeader(header, peer_id) => {
                self.receive_header(header, peer_id)
            }
            NetworkClientMessages::Block(block, peer_id, was_requested) => {
                self.receive_block(ctx, block, peer_id, was_requested)
            }
            NetworkClientMessages::BlockRequest(hash) => {
                if let Ok(block) = self.chain.get_block(&hash) {
                    NetworkClientResponses::Block(block.clone())
                } else {
                    NetworkClientResponses::NoResponse
                }
            }
            NetworkClientMessages::BlockHeadersRequest(hashes) => {
                if let Ok(headers) = self.retrieve_headers(hashes) {
                    NetworkClientResponses::BlockHeaders(headers)
                } else {
                    NetworkClientResponses::NoResponse
                }
            }
            NetworkClientMessages::GetChainInfo => match self.chain.head() {
                Ok(head) => NetworkClientResponses::ChainInfo {
                    height: head.height,
                    total_weight: head.total_weight,
                },
                Err(err) => {
                    error!(target: "client", "{}", err);
                    NetworkClientResponses::NoResponse
                }
            },
            NetworkClientMessages::BlockHeaders(headers, peer_id) => {
                if self.receive_headers(headers, peer_id) {
                    NetworkClientResponses::NoResponse
                } else {
                    warn!(target: "client", "Banning node for sending invalid block headers");
                    NetworkClientResponses::Ban { ban_reason: ReasonForBan::BadBlockHeader }
                }
            }
            NetworkClientMessages::BlockApproval(account_id, hash, signature) => {
                if self.collect_block_approval(&account_id, &hash, &signature) {
                    NetworkClientResponses::NoResponse
                } else {
                    warn!(target: "client", "Banning node for sending invalid block approval: {} {} {}", account_id, hash, signature);
                    NetworkClientResponses::Ban { ban_reason: ReasonForBan::BadBlockApproval }
                }
            }
        }
    }
}

impl Handler<Status> for ClientActor {
    type Result = Result<StatusResponse, String>;

    fn handle(&mut self, _: Status, _: &mut Context<Self>) -> Self::Result {
        let head = self.chain.head().map_err(|err| err.to_string())?;
        let prev_header =
            self.chain.get_block_header(&head.last_block_hash).map_err(|err| err.to_string())?;
        let latest_block_time = prev_header.timestamp.clone();
        let state_root =
            self.chain.get_post_state_root(&head.last_block_hash).map_err(|err| err.to_string())?;
        let validators = self
            .runtime_adapter
            .get_epoch_block_proposers(head.last_block_hash, head.height)
            .map_err(|err| err.to_string())?
            .drain(..)
            .map(|(account_id, _)| account_id)
            .collect();
        Ok(StatusResponse {
            chain_id: self.config.chain_id.clone(),
            rpc_addr: self.config.rpc_addr.clone(),
            validators,
            sync_info: StatusSyncInfo {
                latest_block_hash: head.last_block_hash,
                latest_block_height: head.height,
                latest_state_root: state_root.clone(),
                latest_block_time,
                syncing: self.sync_status.is_syncing(),
            },
        })
    }
}

impl ClientActor {
    /// Gets called when block got accepted.
    /// Send updates over network, update tx pool and notify ourselves if it's time to produce next block.
    fn on_block_accepted(
        &mut self,
        ctx: &mut Context<ClientActor>,
        block_hash: CryptoHash,
        status: BlockStatus,
        provenance: Provenance,
    ) {
        let block = match self.chain.get_block(&block_hash) {
            Ok(block) => block.clone(),
            Err(err) => {
                error!(target: "client", "Failed to find block {} that was just accepted: {}", block_hash, err);
                return;
            }
        };

        // Update when last block was processed.
        self.last_block_processed = Instant::now();

        if provenance != Provenance::SYNC {
            self.num_blocks_processed += 1;
            self.num_tx_processed += block.transactions.len() as u64;

            // If we produced the block, then we want to broadcast it.
            // If received the block from another node then broadcast "header first" to minimise network traffic.
            if provenance == Provenance::PRODUCED {
                let _ = self.network_actor.do_send(NetworkRequests::Block { block: block.clone() });
            } else {
                let approval = self.get_block_approval(&block);
                let _ = self.network_actor.do_send(NetworkRequests::BlockHeaderAnnounce {
                    header: block.header.clone(),
                    approval,
                });
            }

            // If this is block producing node and next block is produced by us, schedule to produce a block after a delay.
            self.handle_scheduling_block_production(
                ctx,
                block.hash(),
                block.header.height,
                block.header.height,
            );
        }

        // Reconcile the txpool against the new block *after* we have broadcast it too our peers.
        // This may be slow and we do not want to delay block propagation.
        // We only want to reconcile the txpool against the new block *if* total weight has increased.
        if status == BlockStatus::Next || status == BlockStatus::Reorg {
            self.tx_pool.reconcile_block(&block);
        }
    }

    fn get_block_proposer(&self, parent_hash: CryptoHash, height: BlockIndex) -> Result<AccountId, Error> {
        let hash = if parent_hash == self.chain.genesis().hash() { CryptoHash::default() } else { parent_hash };
        self.runtime_adapter.get_block_proposer(hash, height).map_err(|err| Error::Other(err.to_string()))
    }

    fn get_epoch_block_proposers(&self, parent_hash: CryptoHash, height: BlockIndex) -> Result<Vec<(AccountId, u64)>, Error> {
        let hash = if parent_hash == self.chain.genesis().hash() { CryptoHash::default() } else { parent_hash };
        self.runtime_adapter.get_epoch_block_proposers(hash, height).map_err(|err| Error::Other(err.to_string()))
    }

    /// Create approval for given block or return none if not a block producer.
    fn get_block_approval(&mut self, block: &Block) -> Option<BlockApproval> {
        let next_block_producer_account =
            self.get_block_proposer(block.header.hash(), block.header.height + 1);
        if let (Some(block_producer), Ok(next_block_producer_account)) =
            (&self.block_producer, &next_block_producer_account)
        {
            if &block_producer.account_id != next_block_producer_account {
                if let Ok(validators) = self
                    .runtime_adapter
                    .get_epoch_block_proposers(block.header.prev_hash, block.header.height)
                    .map(|mut x| x.drain(..).map(|v| v.0).collect::<Vec<_>>())
                {
                    if validators.contains(&block_producer.account_id) {
                        return Some(BlockApproval::new(
                            block.hash(),
                            &*block_producer.signer,
                            next_block_producer_account.clone(),
                        ));
                    }
                }
            }
        }
        None
    }

    /// Checks if we are block producer and if we are next block producer schedules calling `produce_block`.
    /// If we are not next block producer, schedule to check timeout.
    fn handle_scheduling_block_production(
        &mut self,
        ctx: &mut Context<ClientActor>,
        block_hash: CryptoHash,
        last_height: BlockIndex,
        check_height: BlockIndex,
    ) {
        // TODO: check this block producer is at all involved in this epoch. If not, check back after some time.
        let next_block_producer_account = unwrap_or_return!(
            self.get_block_proposer(block_hash, check_height + 1),
            ()
        );
        if let Some(block_producer) = &self.block_producer {
            if block_producer.account_id.clone() == next_block_producer_account {
                ctx.run_later(self.config.min_block_production_delay, move |act, ctx| {
                    act.produce_block(ctx, block_hash, last_height, check_height + 1);
                });
            } else {
                // Otherwise, schedule timeout to check if the next block was produced.
                ctx.run_later(self.config.max_block_production_delay, move |act, ctx| {
                    act.check_block_timeout(ctx, last_height, check_height);
                });
            }
        }
    }

    /// Checks if next block was produced within timeout, if not check if we should produce next block.
    /// `last_height` is the height of the `head` at the point of scheduling,
    /// `check_height` is the height at which to call `handle_scheduling_block_production` to skip non received blocks.
    /// TODO: should we send approvals for `last_height` block to next block producer?
    fn check_block_timeout(
        &mut self,
        ctx: &mut Context<ClientActor>,
        last_height: BlockIndex,
        check_height: BlockIndex,
    ) {
        let head = unwrap_or_return!(self.chain.head(), ());
        // If height changed since we scheduled this, exit.
        if head.height != last_height {
            return;
        }
        debug!(target: "client", "Timeout for {}, current head {}, suggesting to skip", last_height, head.height);
        // Update how long ago last block arrived to reset block production timer.
        self.last_block_processed = Instant::now();
        self.handle_scheduling_block_production(
            ctx,
            head.last_block_hash,
            last_height,
            check_height + 1,
        );
    }

    /// Produce block if we are block producer for given block. If error happens, retry.
    fn produce_block(
        &mut self,
        ctx: &mut Context<ClientActor>,
        block_hash: CryptoHash,
        last_height: BlockIndex,
        next_height: BlockIndex,
    ) {
        if let Err(err) = self.produce_block_err(ctx, last_height, next_height) {
            error!(target: "client", "Block production failed: {:?}", err);
            self.handle_scheduling_block_production(ctx, block_hash, last_height, next_height - 1);
        }
    }

    /// Produce block if we are block producer for given `next_height` index.
    /// Can return error, should be called with `produce_block` to handle errors and reschedule.
    fn produce_block_err(
        &mut self,
        ctx: &mut Context<ClientActor>,
        last_height: BlockIndex,
        next_height: BlockIndex,
    ) -> Result<(), Error> {
        let block_producer = self.block_producer.as_ref().ok_or_else(|| {
            Error::BlockProducer("Called without block producer info.".to_string())
        })?;
        let head = self.chain.head()?;
        // If last height changed, this process should stop as we spun up another one.
        if head.height != last_height {
            return Ok(());
        }
        // Check that we are were called at the block that we are producer for.
        let next_block_proposer = self.get_block_proposer(head.last_block_hash, next_height)?;
        if block_producer.account_id != next_block_proposer {
            info!(target: "client", "Produce block: chain at {}, not block producer for next block.", next_height);
            return Ok(());
        }
        let state_root = self.chain.get_post_state_root(&head.last_block_hash)?.clone();
        let has_receipts =
            self.chain.get_receipts(&head.last_block_hash).map(|r| r.len() > 0).unwrap_or(false);

        // Wait until we have all approvals or timeouts per max block production delay.
        let validators = self
            .runtime_adapter
            .get_epoch_block_proposers(head.last_block_hash, next_height)
            .map_err(|err| Error::Other(err.to_string()))?;
        let total_validators = validators.len();
        let prev_same_bp = self
            .runtime_adapter
            .get_block_proposer(head.prev_block_hash, last_height)
            .map_err(|err| Error::Other(err.to_string()))?
            == block_producer.account_id.clone();
        // If epoch changed, and before there was 2 validators and now there is 1 - prev_same_bp is false, but total validators right now is 1.
        let total_approvals =
            total_validators - if prev_same_bp || total_validators < 2 { 1 } else { 2 };
        if self.approvals.len() < total_approvals
            && self.last_block_processed.elapsed() < self.config.max_block_production_delay
        {
            // Schedule itself for (max BP delay - how much time passed).
            ctx.run_later(
                self.config.max_block_production_delay.sub(self.last_block_processed.elapsed()),
                move |act, ctx| {
                    act.produce_block(ctx, head.last_block_hash, last_height, next_height);
                },
            );
            return Ok(());
        }

        // If we are not producing empty blocks, skip this and call handle scheduling for the next block.
        // Also produce at least one block per epoch (produce a block even if empty if the last height was more than an epoch ago).
        if !self.config.produce_empty_blocks
            && self.tx_pool.len() == 0
            && !has_receipts
            && next_height - last_height < self.config.epoch_length
        {
            self.handle_scheduling_block_production(
                ctx,
                head.last_block_hash,
                head.height,
                next_height,
            );
            return Ok(());
        }

        let prev_header = self.chain.get_block_header(&head.last_block_hash)?;

        // Take transactions from the pool.
        let transactions = self.tx_pool.prepare_transactions(self.config.block_expected_weight)?;
        let block = Block::produce(
            &prev_header,
            next_height,
            state_root,
            transactions,
            self.approvals.drain().collect(),
            vec![],
            block_producer.signer.clone(),
        );

        self.process_block(ctx, block, Provenance::PRODUCED).map(|_| ()).map_err(|err| err.into())
    }

    /// Process block and execute callbacks.
    fn process_block(
        &mut self,
        ctx: &mut Context<ClientActor>,
        block: Block,
        provenance: Provenance,
    ) -> Result<Option<near_chain::Tip>, near_chain::Error> {
        // XXX: this is bad, there is no multithreading here, what is the better way to handle this callback?
        // TODO: replace to channels or cross beams here?
        let accepted_blocks = Arc::new(RwLock::new(vec![]));
        let result = {
            self.chain.process_block(block, provenance, |block, status, provenance| {
                accepted_blocks.write().unwrap().push((block.hash(), status, provenance));
            })
        };
        // Process all blocks that were accepted.
        for (hash, status, provenance) in accepted_blocks.write().unwrap().drain(..) {
            self.on_block_accepted(ctx, hash, status, provenance);
        }
        result
    }

    /// Processes received block, returns boolean if block was reasonable or malicious.
    fn receive_block(
        &mut self,
        ctx: &mut Context<ClientActor>,
        block: Block,
        peer_id: PeerId,
        was_requested: bool,
    ) -> NetworkClientResponses {
        let hash = block.hash();
        debug!(target: "client", "Received block {} at {} from {}", hash, block.header.height, peer_id);
        let prev_hash = block.header.prev_hash;
        let provenance =
            if was_requested { near_chain::Provenance::SYNC } else { near_chain::Provenance::NONE };
        match self.process_block(ctx, block, provenance) {
            Ok(_) => NetworkClientResponses::NoResponse,
            Err(ref err) if err.is_bad_data() => {
                NetworkClientResponses::Ban { ban_reason: ReasonForBan::BadBlock }
            }
            Err(ref err) if err.is_error() => {
                if self.sync_status.is_syncing() {
                    // While syncing, we may receive blocks that are older or from next epochs.
                    // This leads to Old Block or EpochOutOfBounds errors.
                    info!(target: "client", "Error on receival of block: {}", err);
                } else {
                    error!(target: "client", "Error on receival of block: {}", err);
                }
                NetworkClientResponses::NoResponse
            }
            Err(e) => match e.kind() {
                near_chain::ErrorKind::Orphan => {
                    if !self.chain.is_orphan(&prev_hash) && !self.sync_status.is_syncing() {
                        self.request_block_by_hash(prev_hash, peer_id)
                    }
                    NetworkClientResponses::NoResponse
                }
                _ => {
                    debug!("Process block: block {} refused by chain: {}", hash, e.kind());
                    NetworkClientResponses::NoResponse
                }
            },
        }
    }

    fn receive_header(&mut self, header: BlockHeader, peer_info: PeerId) -> NetworkClientResponses {
        let hash = header.hash();
        debug!(target: "client", "Received block header {} at {} from {}", hash, header.height, peer_info);

        // Process block by chain, if it's valid header ask for the block.
        let result = self.chain.process_block_header(&header);

        match result {
            Err(ref e) if e.is_bad_data() => {
                return NetworkClientResponses::Ban { ban_reason: ReasonForBan::BadBlockHeader }
            }
            // Some error that worth surfacing.
            Err(ref e) if e.is_error() => {
                error!(target: "client", "Error on receival of header: {}", e);
                return NetworkClientResponses::NoResponse;
            }
            // Got an error when trying to process the block header, but it's not due to
            // invalid data or underlying error. Surface as fine.
            Err(_) => return NetworkClientResponses::NoResponse,
            _ => {}
        }

        // Succesfully processed a block header and can request the full block.
        self.request_block_by_hash(header.hash(), peer_info);
        NetworkClientResponses::NoResponse
    }

    fn receive_headers(&mut self, headers: Vec<BlockHeader>, peer_id: PeerId) -> bool {
        info!(target: "client", "Received {} block headers from {}", headers.len(), peer_id);
        if headers.len() == 0 {
            return true;
        }
        match self.chain.sync_block_headers(headers) {
            Ok(_) => true,
            Err(err) => {
                if err.is_bad_data() {
                    error!(target: "client", "Error processing sync blocks: {}", err);
                    false
                } else {
                    debug!(target: "client", "Block headers refused by chain: {}", err);
                    true
                }
            }
        }
    }

    fn request_block_by_hash(&mut self, hash: CryptoHash, peer_id: PeerId) {
        match self.chain.block_exists(&hash) {
            Ok(false) => {
                // TODO: ?? should we add a wait for response here?
                let _ = self.network_actor.do_send(NetworkRequests::BlockRequest { hash, peer_id });
            }
            Ok(true) => {
                debug!(target: "client", "send_block_request_to_peer: block {} already known", hash)
            }
            Err(e) => {
                error!(target: "client", "send_block_request_to_peer: failed to check block exists: {:?}", e)
            }
        }
    }

    fn retrieve_headers(
        &mut self,
        hashes: Vec<CryptoHash>,
    ) -> Result<Vec<BlockHeader>, near_chain::Error> {
        let header = match self.chain.find_common_header(&hashes) {
            Some(header) => header,
            None => return Ok(vec![]),
        };

        let mut headers = vec![];
        let max_height = self.chain.header_head()?.height;
        // TODO: this may be inefficient if there are a lot of skipped blocks.
        for h in header.height + 1..=max_height {
            if let Ok(header) = self.chain.get_header_by_height(h) {
                headers.push(header.clone());
                if headers.len() >= sync::MAX_BLOCK_HEADERS as usize {
                    break;
                }
            }
        }
        Ok(headers)
    }

    /// Validate transaction and return transaction information relevant to ordering it in the mempool.
    fn validate_tx(&mut self, tx: SignedTransaction) -> Result<ValidTransaction, String> {
        let head = self.chain.head().map_err(|err| err.to_string())?;
        let state_root = self
            .chain
            .get_post_state_root(&head.last_block_hash)
            .map_err(|err| err.to_string())?
            .clone();
        self.runtime_adapter.validate_tx(0, state_root, tx)
    }

    /// Check whether need to (continue) sync.
    fn needs_syncing(&self) -> Result<(bool, u64), near_chain::Error> {
        let head = self.chain.head()?;
        let mut is_syncing = self.sync_status.is_syncing();

        let full_peer_info =
            if let Some(full_peer_info) = most_weight_peer(&self.network_info.most_weight_peers) {
                full_peer_info
            } else {
                if !self.config.skip_sync_wait {
                    warn!(target: "client", "Sync: no peers available, disabling sync");
                }
                return Ok((false, 0));
            };

        if is_syncing {
            if full_peer_info.chain_info.total_weight <= head.total_weight {
                info!(target: "client", "Sync: synced at {} @ {} [{}]", head.total_weight.to_num(), head.height, head.last_block_hash);
                is_syncing = false;
            }
        } else {
            if full_peer_info.chain_info.total_weight.to_num()
                > head.total_weight.to_num() + self.config.sync_weight_threshold
                && full_peer_info.chain_info.height
                    > head.height + self.config.sync_height_threshold
            {
                info!(
                    target: "client",
                    "Sync: height/weight: {}/{}, peer height/weight: {}/{}, enabling sync",
                    head.height,
                    head.total_weight,
                    full_peer_info.chain_info.height,
                    full_peer_info.chain_info.total_weight
                );
                is_syncing = true;
            }
        }
        Ok((is_syncing, full_peer_info.chain_info.height))
    }

    /// Starts syncing and then switches to either syncing or regular mode.
    fn start_sync(&mut self, ctx: &mut Context<ClientActor>) {
        // Wait for connections reach at least minimum peers unless skipping sync.
        if self.network_info.num_active_peers < self.config.min_num_peers
            && !self.config.skip_sync_wait
        {
            ctx.run_later(self.config.sync_step_period, move |act, ctx| {
                act.start_sync(ctx);
            });
            return;
        }
        // Start main sync loop.
        self.sync(ctx);
    }

    /// Main syncing job responsible for syncing client with other peers.
    fn sync(&mut self, ctx: &mut Context<ClientActor>) {
        // Macro to schedule to call this function later if error occurred.
        macro_rules! unwrap_or_run_later(($obj: expr) => (match $obj {
            Ok(v) => v,
            Err(err) => {
                error!(target: "sync", "Sync: Unexpected error: {}", err);
                ctx.run_later(self.config.sync_step_period, move |act, ctx| {
                    act.sync(ctx);
                });
                return;
            }
        }));

        let mut wait_period = self.config.sync_step_period;

        let currently_syncing = self.sync_status.is_syncing();
        let (needs_syncing, highest_height) = unwrap_or_run_later!(self.needs_syncing());

        if !needs_syncing {
            if currently_syncing {
                self.started = Instant::now();
                self.last_block_processed = Instant::now();
                self.sync_status = SyncStatus::NoSync;

                // Initial transition out of "syncing" state.
                // Start by handling scheduling block production if needed.
                let head = unwrap_or_run_later!(self.chain.head());
                self.handle_scheduling_block_production(
                    ctx,
                    head.last_block_hash,
                    head.height,
                    head.height,
                );
            }
            wait_period = self.config.sync_check_period;
        } else {
            // Run each step of syncing separately.
            unwrap_or_run_later!(self.header_sync.run(
                &mut self.sync_status,
                &mut self.chain,
                highest_height,
                &self.network_info.most_weight_peers
            ));
            unwrap_or_run_later!(self.block_sync.run(
                &mut self.sync_status,
                &mut self.chain,
                highest_height,
                &self.network_info.most_weight_peers
            ));
        }

        ctx.run_later(wait_period, move |act, ctx| {
            act.sync(ctx);
        });
    }

    /// Periodically fetch network info.
    fn fetch_network_info(&mut self, ctx: &mut Context<Self>) {
        // TODO: replace with push from network?
        self.network_actor
            .send(NetworkRequests::FetchInfo)
            .into_actor(self)
            .then(move |res, act, _ctx| match res {
                Ok(NetworkResponses::Info {
                    num_active_peers,
                    peer_max_count,
                    most_weight_peers,
                    sent_bytes_per_sec,
                    received_bytes_per_sec,
                }) => {
                    act.network_info.num_active_peers = num_active_peers;
                    act.network_info.peer_max_count = peer_max_count;
                    act.network_info.most_weight_peers = most_weight_peers;
                    act.network_info.sent_bytes_per_sec = sent_bytes_per_sec;
                    act.network_info.received_bytes_per_sec = received_bytes_per_sec;
                    actix::fut::ok(())
                }
                _ => {
                    error!(target: "client", "Sync: recieved error or incorrect result.");
                    actix::fut::err(())
                }
            })
            .wait(ctx);

        ctx.run_later(self.config.fetch_info_period, move |act, ctx| {
            act.fetch_network_info(ctx);
        });
    }

    /// Periodically log summary.
    fn log_summary(&self, ctx: &mut Context<Self>) {
        ctx.run_later(self.config.log_summary_period, move |act, ctx| {
            // TODO: collect traffic, tx, blocks.
            let head = unwrap_or_return!(act.chain.head(), ());
            let validators = unwrap_or_return!(act.get_epoch_block_proposers(head.prev_block_hash, head.height), ()).drain(..).map(|(account_id, _)| account_id).collect::<Vec<_>>();
            let num_validators = validators.len();
            let is_validator = if let Some(block_producer) = &act.block_producer {
                validators.contains(&block_producer.account_id)
            } else {
                false
            };
            // Block#, Block Hash, is validator/# validators, active/max peers.
            let avg_bls = (act.num_blocks_processed as f64) / (act.started.elapsed().as_secs() as f64);
            let avg_tps = (act.num_tx_processed as f64) / (act.started.elapsed().as_secs() as f64);
            info!(target: "info", "{} {} {} {} {}",
                match act.sync_status {
                    SyncStatus::NoSync => Yellow.bold().paint(format!("#{:>8} {}", head.height, head.last_block_hash)),
                    SyncStatus::AwaitingPeers => Yellow.bold().paint(format!("Waiting for more peers")),
                    _ => {
                        if let Some(full_peer_info) = most_weight_peer(&act.network_info.most_weight_peers) {
                            Yellow.bold().paint(format!("Syncing {}..{}", head.height, full_peer_info.chain_info.height))
                        } else {
                            Yellow.bold().paint(format!("Syncing {}..???", head.height))
                        }
                    }
                },
                  White.bold().paint(format!("{}/{}", if is_validator { "V" } else { "-" }, num_validators)),
                  Cyan.bold().paint(format!("{:2}/{:?}/{:2} peers", act.network_info.num_active_peers, act.network_info.most_weight_peers.len(), act.network_info.peer_max_count)),
                  Cyan.bold().paint(format!("⬇ {} ⬆ {}", pretty_bytes_per_sec(act.network_info.received_bytes_per_sec), pretty_bytes_per_sec(act.network_info.sent_bytes_per_sec))),
                  Green.bold().paint(format!("{:.2} bls {:.2} tps", avg_bls, avg_tps))
            );
            act.started = Instant::now();
            act.num_blocks_processed = 0;
            act.num_tx_processed = 0;

            act.log_summary(ctx);
        });
    }

    /// Collects block approvals. Returns false if block approval is invalid.
    fn collect_block_approval(
        &mut self,
        account_id: &AccountId,
        hash: &CryptoHash,
        signature: &Signature,
    ) -> bool {
        // TODO: figure out how to validate better before hitting the disk? For example validator and account cache to validate signature first.
        // TODO: This header is missing, should collect for later? should have better way to verify then.
        let header = unwrap_or_return!(self.chain.get_block_header(&hash), true).clone();

        // If given account is not current block proposer.
        let position =
            match self.get_epoch_block_proposers(header.prev_hash, header.height) {
                Ok(validators) => validators.iter().position(|x| &(x.0) == account_id),
                Err(err) => {
                    error!(target: "client", "Error: {}", err);
                    return false;
                }
            };
        if position.is_none() {
            return false;
        }
        // Check signature is correct for given validator.
        if !self.runtime_adapter.check_validator_signature(account_id, signature) {
            return false;
        }
        debug!(target: "client", "Received approval for {} from {}", hash, account_id);
        self.approvals.insert(position.unwrap(), signature.clone());
        true
    }
}

/// Format bytes per second in a nice way.
fn pretty_bytes_per_sec(num: u64) -> String {
    if num < 100 {
        // Under 0.1 kiB, display in bytes.
        format!("{} B/s", num)
    } else if num < 1024 * 1024 {
        // Under 1.0 MiB/sec display in kiB/sec.
        format!("{:.1}kiB/s", num as f64 / 1024.0)
    } else {
        format!("{:.1}MiB/s", num as f64 / (1024.0 * 1024.0))
    }
}<|MERGE_RESOLUTION|>--- conflicted
+++ resolved
@@ -77,11 +77,7 @@
     let chrono_seconds: i64 = now.signed_duration_since(*genesis_time).num_seconds();
     //check if number of seconds in chrono::Duration larger than zero
     if chrono_seconds > 0  {
-<<<<<<< HEAD
-        info!(target: "chain", "Waiting {} seconds until genesis ", &chrono_seconds);
-=======
         info!(target: "chain", "Waiting {} seconds until genesis ", chrono_seconds);
->>>>>>> 044952e6
         let seconds = Duration::from_seconds(chrono_seconds);
         thread::sleep(seconds);
     } 
