//! Client is responsible for tracking the chain, chunks, and producing them when needed.
//! This client works completely syncronously and must be operated by some async actor outside.

use std::cmp::min;
use std::collections::HashMap;
use std::sync::{Arc, RwLock};
use std::time::Duration;

use cached::{Cached, SizedCache};
use chrono::Utc;
use log::{debug, error, info, warn};

use near_chain::types::{
    AcceptedBlock, LatestKnown, ReceiptResponse, ValidatorSignatureVerificationResult,
};
use near_chain::{
    BlockApproval, BlockStatus, Chain, ChainGenesis, ChainStoreAccess, ErrorKind, Provenance,
    RuntimeAdapter, Tip,
};
use near_chunks::{NetworkAdapter, ProcessChunkOnePartResult, ShardsManager};
use near_crypto::Signature;
use near_network::types::{ChunkPartMsg, PeerId, ReasonForBan};
use near_network::{NetworkClientResponses, NetworkRequests};
use near_primitives::block::{Block, BlockHeader};
use near_primitives::challenge::{Challenge, ChallengeBody};
use near_primitives::errors::RuntimeError;
use near_primitives::hash::CryptoHash;
use near_primitives::merkle::{merklize, MerklePath};
use near_primitives::receipt::Receipt;
use near_primitives::sharding::{ChunkOnePart, EncodedShardChunk, ShardChunkHeader};
use near_primitives::transaction::SignedTransaction;
use near_primitives::types::{AccountId, BlockIndex, EpochId, ShardId, StateRoot};
use near_primitives::unwrap_or_return;
use near_primitives::utils::to_timestamp;
use near_primitives::views::{FinalExecutionOutcomeView, QueryResponse};
use near_store::Store;

use crate::metrics;
use crate::sync::{BlockSync, HeaderSync, StateSync, StateSyncResult};
use crate::types::{Error, ShardSyncDownload};
use crate::{BlockProducer, ClientConfig, SyncStatus};

/// Number of blocks we keep approvals for.
const NUM_BLOCKS_FOR_APPROVAL: usize = 20;

/// Over this number of blocks in advance if we are not chunk producer - route tx to upcoming validators.
const TX_ROUTING_HEIGHT_HORIZON: BlockIndex = 4;

/// Max number of transaction status query that we keep.
const TX_STATUS_REQUEST_LIMIT: usize = 500;

/// Block economics config taken from genesis config
struct BlockEconomicsConfig {
    gas_price_adjustment_rate: u8,
}

pub struct Client {
    pub config: ClientConfig,
    pub sync_status: SyncStatus,
    pub chain: Chain,
    pub runtime_adapter: Arc<dyn RuntimeAdapter>,
    pub shards_mgr: ShardsManager,
    /// Network adapter.
    network_adapter: Arc<dyn NetworkAdapter>,
    /// Signer for block producer (if present).
    pub block_producer: Option<BlockProducer>,
    /// Set of approvals for blocks.
    pub approvals: SizedCache<CryptoHash, HashMap<usize, Signature>>,
    /// Approvals for which we do not have the block yet
    pending_approvals: SizedCache<CryptoHash, HashMap<AccountId, (Signature, PeerId)>>,
    /// A mapping from a block for which a state sync is underway for the next epoch, and the object
    /// storing the current status of the state sync
    pub catchup_state_syncs: HashMap<CryptoHash, (StateSync, HashMap<u64, ShardSyncDownload>)>,
    /// Keeps track of syncing headers.
    pub header_sync: HeaderSync,
    /// Keeps track of syncing block.
    pub block_sync: BlockSync,
    /// Keeps track of syncing state.
    pub state_sync: StateSync,
    /// Block economics, relevant to changes when new block must be produced.
    block_economics_config: BlockEconomicsConfig,
    /// Transaction query that needs to be forwarded to other shards
    pub tx_status_requests: SizedCache<CryptoHash, ()>,
    /// Transaction status response
    pub tx_status_response: SizedCache<CryptoHash, FinalExecutionOutcomeView>,
<<<<<<< HEAD
    /// Query requests that need to be forwarded to other shards
    pub query_requests: SizedCache<String, ()>,
    /// Query responses
    pub query_responses: SizedCache<String, QueryResponse>,
=======
    /// List of currently accumulated challenges.
    pub challenges: HashMap<CryptoHash, Challenge>,
>>>>>>> 92959b0c
}

impl Client {
    pub fn new(
        config: ClientConfig,
        store: Arc<Store>,
        chain_genesis: ChainGenesis,
        runtime_adapter: Arc<dyn RuntimeAdapter>,
        network_adapter: Arc<dyn NetworkAdapter>,
        block_producer: Option<BlockProducer>,
    ) -> Result<Self, Error> {
        let chain = Chain::new(store.clone(), runtime_adapter.clone(), &chain_genesis)?;
        let shards_mgr = ShardsManager::new(
            block_producer.as_ref().map(|x| x.account_id.clone()),
            runtime_adapter.clone(),
            network_adapter.clone(),
        );
        let sync_status = SyncStatus::AwaitingPeers;
        let header_sync = HeaderSync::new(network_adapter.clone());
        let block_sync = BlockSync::new(network_adapter.clone(), config.block_fetch_horizon);
        let state_sync = StateSync::new(network_adapter.clone());
        let num_block_producers = config.num_block_producers;
        Ok(Self {
            config,
            sync_status,
            chain,
            runtime_adapter,
            shards_mgr,
            network_adapter,
            block_producer,
            approvals: SizedCache::with_size(NUM_BLOCKS_FOR_APPROVAL),
            pending_approvals: SizedCache::with_size(num_block_producers),
            catchup_state_syncs: HashMap::new(),
            header_sync,
            block_sync,
            state_sync,
            block_economics_config: BlockEconomicsConfig {
                gas_price_adjustment_rate: chain_genesis.gas_price_adjustment_rate,
            },
            tx_status_requests: SizedCache::with_size(TX_STATUS_REQUEST_LIMIT),
            tx_status_response: SizedCache::with_size(TX_STATUS_REQUEST_LIMIT),
<<<<<<< HEAD
            query_requests: SizedCache::with_size(TX_STATUS_REQUEST_LIMIT),
            query_responses: SizedCache::with_size(TX_STATUS_REQUEST_LIMIT),
=======
            challenges: Default::default(),
>>>>>>> 92959b0c
        })
    }

    pub fn remove_transactions_for_block(&mut self, me: AccountId, block: &Block) {
        for (shard_id, chunk_header) in block.chunks.iter().enumerate() {
            let shard_id = shard_id as ShardId;
            if block.header.inner.height == chunk_header.height_included {
                if self.shards_mgr.cares_about_shard_this_or_next_epoch(
                    Some(&me),
                    &block.header.inner.prev_hash,
                    shard_id,
                    true,
                ) {
                    self.shards_mgr.remove_transactions(
                        shard_id,
                        // By now the chunk must be in store, otherwise the block would have been orphaned
                        &self.chain.get_chunk(&chunk_header.chunk_hash()).unwrap().transactions,
                    );
                }
            }
        }
        for challenge in block.challenges.iter() {
            self.challenges.remove(&challenge.hash);
        }
    }

    pub fn reintroduce_transactions_for_block(&mut self, me: AccountId, block: &Block) {
        for (shard_id, chunk_header) in block.chunks.iter().enumerate() {
            let shard_id = shard_id as ShardId;
            if block.header.inner.height == chunk_header.height_included {
                if self.shards_mgr.cares_about_shard_this_or_next_epoch(
                    Some(&me),
                    &block.header.inner.prev_hash,
                    shard_id,
                    false,
                ) {
                    self.shards_mgr.reintroduce_transactions(
                        shard_id,
                        // By now the chunk must be in store, otherwise the block would have been orphaned
                        &self.chain.get_chunk(&chunk_header.chunk_hash()).unwrap().transactions,
                    );
                }
            }
        }
        for challenge in block.challenges.iter() {
            self.challenges.insert(challenge.hash, challenge.clone());
        }
    }

    /// Produce block if we are block producer for given `next_height` index.
    /// Either returns produced block (not applied) or error.
    pub fn produce_block(
        &mut self,
        next_height: BlockIndex,
        elapsed_since_last_block: Duration,
    ) -> Result<Option<Block>, Error> {
        // Check that this height is not known yet.
        if next_height <= self.chain.mut_store().get_latest_known()?.height {
            return Ok(None);
        }
        let block_producer = self
            .block_producer
            .as_ref()
            .ok_or_else(|| Error::BlockProducer("Called without block producer info.".to_string()))?
            .clone();
        let head = self.chain.head()?;
        assert_eq!(
            head.epoch_id,
            self.runtime_adapter.get_epoch_id_from_prev_block(&head.prev_block_hash).unwrap()
        );

        // Check that we are were called at the block that we are producer for.
        let next_block_proposer = self.runtime_adapter.get_block_producer(
            &self.runtime_adapter.get_epoch_id_from_prev_block(&head.last_block_hash).unwrap(),
            next_height,
        )?;
        if block_producer.account_id != next_block_proposer {
            info!(target: "client", "Produce block: chain at {}, not block producer for next block.", next_height);
            return Ok(None);
        }
        let prev = self.chain.get_block_header(&head.last_block_hash)?;
        let prev_hash = head.last_block_hash;
        let prev_prev_hash = prev.inner.prev_hash;

        debug!(target: "client", "{:?} Producing block at height {}", block_producer.account_id, next_height);

        if self.runtime_adapter.is_next_block_epoch_start(&head.last_block_hash)? {
            if !self.chain.prev_block_is_caught_up(&prev_prev_hash, &prev_hash)? {
                // Currently state for the chunks we are interested in this epoch
                // are not yet caught up (e.g. still state syncing).
                // We reschedule block production.
                // Alex's comment:
                // The previous block is not caught up for the next epoch relative to the previous
                // block, which is the current epoch for this block, so this block cannot be applied
                // at all yet, block production must to be rescheduled
                debug!(target: "client", "Produce block: prev block is not caught up");
                return Ok(None);
            }
        }

        // Wait until we have all approvals or timeouts per max block production delay.
        let validators =
            self.runtime_adapter.get_epoch_block_producers(&head.epoch_id, &prev_hash)?;
        let total_validators = validators.len();
        let prev_same_bp = self.runtime_adapter.get_block_producer(&head.epoch_id, head.height)?
            == block_producer.account_id.clone();
        // If epoch changed, and before there was 2 validators and now there is 1 - prev_same_bp is false, but total validators right now is 1.
        let total_approvals =
            total_validators - min(if prev_same_bp { 1 } else { 2 }, total_validators);
        let num_approvals = self.approvals.cache_get(&prev_hash).map(|h| h.len()).unwrap_or(0);
        if head.height > 0
            && num_approvals < total_approvals
            && elapsed_since_last_block < self.config.max_block_production_delay
        {
            // Will retry after a `block_production_tracking_delay`.
            debug!(target: "client", "Produce block: approvals {}, expected: {}", num_approvals, total_approvals);
            return Ok(None);
        }

        // If we are not producing empty blocks, skip this and call handle scheduling for the next block.
        let new_chunks = self.shards_mgr.prepare_chunks(prev_hash);

        // If we are producing empty blocks and there are no transactions.
        if !self.config.produce_empty_blocks && new_chunks.is_empty() {
            debug!(target: "client", "Empty blocks, skipping block production");
            return Ok(None);
        }

        // Get block extra from previous block.
        let prev_block_extra = self.chain.get_block_extra(&head.last_block_hash)?.clone();

        let prev_block = self.chain.get_block(&head.last_block_hash)?;
        let mut chunks = prev_block.chunks.clone();

        // Collect new chunks.
        for (shard_id, mut chunk_header) in new_chunks {
            chunk_header.height_included = next_height;
            chunks[shard_id as usize] = chunk_header;
        }

        let prev_header = &prev_block.header;

        // At this point, the previous epoch hash must be available
        let epoch_id = self
            .runtime_adapter
            .get_epoch_id_from_prev_block(&head.last_block_hash)
            .expect("Epoch hash should exist at this point");

        let inflation = if self.runtime_adapter.is_next_block_epoch_start(&head.last_block_hash)? {
            let next_epoch_id =
                self.runtime_adapter.get_next_epoch_id_from_prev_block(&head.last_block_hash)?;
            Some(self.runtime_adapter.get_epoch_inflation(&next_epoch_id)?)
        } else {
            None
        };

        let approval =
            self.approvals.cache_remove(&prev_hash).unwrap_or_else(|| HashMap::default());

        // Get all the current challenges.
        let challenges = self.challenges.drain().map(|(_, challenge)| challenge).collect();

        let block = Block::produce(
            &prev_header,
            next_height,
            chunks,
            epoch_id,
            approval.into_iter().collect(),
            self.block_economics_config.gas_price_adjustment_rate,
            inflation,
            prev_block_extra.challenges_result,
            challenges,
            &*block_producer.signer,
        );

        // Update latest known even before returning block out, to prevent race conditions.
        self.chain.mut_store().save_latest_known(LatestKnown {
            height: next_height,
            seen: to_timestamp(Utc::now()),
        })?;

        Ok(Some(block))
    }

    pub fn produce_chunk(
        &mut self,
        prev_block_hash: CryptoHash,
        epoch_id: &EpochId,
        last_header: ShardChunkHeader,
        next_height: BlockIndex,
        prev_block_timestamp: u64,
        shard_id: ShardId,
    ) -> Result<Option<(EncodedShardChunk, Vec<MerklePath>, Vec<Receipt>)>, Error> {
        let block_producer = self
            .block_producer
            .as_ref()
            .ok_or_else(|| Error::ChunkProducer("Called without block producer info.".to_string()))?
            .clone();

        let chunk_proposer =
            self.runtime_adapter.get_chunk_producer(epoch_id, next_height, shard_id).unwrap();
        if block_producer.account_id != chunk_proposer {
            debug!(target: "client", "Not producing chunk for shard {}: chain at {}, not block producer for next block. Me: {}, proposer: {}", shard_id, next_height, block_producer.account_id, chunk_proposer);
            return Ok(None);
        }

        if self.runtime_adapter.is_next_block_epoch_start(&prev_block_hash)? {
            let prev_prev_hash = self.chain.get_block_header(&prev_block_hash)?.inner.prev_hash;
            if !self.chain.prev_block_is_caught_up(&prev_prev_hash, &prev_block_hash)? {
                // See comment in similar snipped in `produce_block`
                debug!(target: "client", "Produce chunk: prev block is not caught up");
                return Err(Error::ChunkProducer(
                    "State for the epoch is not downloaded yet, skipping chunk production"
                        .to_string(),
                ));
            }
        }

        debug!(
            target: "client",
            "Producing chunk at height {} for shard {}, I'm {}",
            next_height,
            shard_id,
            block_producer.account_id
        );

        let chunk_extra = self
            .chain
            .get_latest_chunk_extra(shard_id)
            .map_err(|err| Error::ChunkProducer(format!("No chunk extra available: {}", err)))?
            .clone();

        let prev_block_header = self.chain.get_block_header(&prev_block_hash)?.clone();
        let transaction_validity_period = self.chain.transaction_validity_period;
        let transactions: Vec<_> = self
            .shards_mgr
            .prepare_transactions(shard_id, self.config.block_expected_weight)?
            .into_iter()
            .filter(|t| {
                self.chain
                    .mut_store()
                    .check_blocks_on_same_chain(
                        &prev_block_header,
                        &t.transaction.block_hash,
                        transaction_validity_period,
                    )
                    .is_ok()
            })
            .collect();
        let block_header = self.chain.get_block_header(&prev_block_hash)?;
        let transactions_len = transactions.len();
        let filtered_transactions = self.runtime_adapter.filter_transactions(
            next_height,
            prev_block_timestamp,
            block_header.inner.gas_price,
            chunk_extra.state_root.clone(),
            transactions,
        );
        let (tx_root, _) = merklize(&filtered_transactions);
        debug!(
            "Creating a chunk with {} filtered transactions from {} total transactions for shard {}",
            filtered_transactions.len(),
            transactions_len,
            shard_id
        );

        let ReceiptResponse(_, outgoing_receipts) = self.chain.get_outgoing_receipts_for_shard(
            prev_block_hash,
            shard_id,
            last_header.height_included,
        )?;

        // Receipts proofs root is calculating here
        //
        // For each subset of incoming_receipts_into_shard_i_from_the_current_one
        // we calculate hash here and save it
        // and then hash all of them into a single receipts root
        //
        // We check validity in two ways:
        // 1. someone who cares about shard will download all the receipts
        // and checks that receipts_root equals to all receipts hashed
        // 2. anyone who just asks for one's incoming receipts
        // will receive a piece of incoming receipts only
        // with merkle receipts proofs which can be checked locally
        let outgoing_receipts_hashes =
            self.runtime_adapter.build_receipts_hashes(&outgoing_receipts)?;
        let (outgoing_receipts_root, _) = merklize(&outgoing_receipts_hashes);

        let (encoded_chunk, merkle_paths) = self.shards_mgr.create_encoded_shard_chunk(
            prev_block_hash,
            chunk_extra.state_root,
            chunk_extra.outcome_root,
            next_height,
            shard_id,
            chunk_extra.gas_used,
            chunk_extra.gas_limit,
            chunk_extra.rent_paid,
            chunk_extra.validator_reward,
            chunk_extra.balance_burnt,
            chunk_extra.validator_proposals.clone(),
            &filtered_transactions,
            &outgoing_receipts,
            outgoing_receipts_root,
            tx_root,
            &*block_producer.signer,
        )?;

        debug!(
            target: "client",
            "Produced chunk at height {} for shard {} with {} txs and {} receipts, I'm {}, chunk_hash: {}",
            next_height,
            shard_id,
            filtered_transactions.len(),
            outgoing_receipts.len(),
            block_producer.account_id,
            encoded_chunk.chunk_hash().0,
        );

        near_metrics::inc_counter(&metrics::BLOCK_PRODUCED_TOTAL);
        Ok(Some((encoded_chunk, merkle_paths, outgoing_receipts)))
    }

    pub fn send_challenges(&mut self, challenges: Arc<RwLock<Vec<ChallengeBody>>>) -> () {
        if let Some(block_producer) = self.block_producer.as_ref() {
            for body in challenges.write().unwrap().drain(..) {
                let challenge = Challenge::produce(
                    body,
                    block_producer.account_id.clone(),
                    &*block_producer.signer,
                );
                self.challenges.insert(challenge.hash, challenge.clone());
                self.network_adapter.send(NetworkRequests::Challenge(challenge));
            }
        }
    }

    pub fn process_block(
        &mut self,
        block: Block,
        provenance: Provenance,
    ) -> (Vec<AcceptedBlock>, Result<Option<Tip>, near_chain::Error>) {
        // TODO: replace to channels or cross beams here? we don't have multi-threading here so it's mostly to get around borrow checker.
        let accepted_blocks = Arc::new(RwLock::new(vec![]));
        let blocks_missing_chunks = Arc::new(RwLock::new(vec![]));
        let challenges = Arc::new(RwLock::new(vec![]));
        let result = {
            let me = self
                .block_producer
                .as_ref()
                .map(|block_producer| block_producer.account_id.clone());
            self.chain.process_block(
                &me,
                block,
                provenance,
                |accepted_block| {
                    accepted_blocks.write().unwrap().push(accepted_block);
                },
                |missing_chunks| blocks_missing_chunks.write().unwrap().push(missing_chunks),
                |challenge| challenges.write().unwrap().push(challenge),
            )
        };

        // Send out challenges that accumulated via on_challenge.
        self.send_challenges(challenges);

        // Send out challenge if the block was found to be invalid.
        if let Some(block_producer) = self.block_producer.as_ref() {
            match &result {
                Err(e) => match e.kind() {
                    near_chain::ErrorKind::InvalidChunkProofs(chunk_proofs) => {
                        self.network_adapter.send(NetworkRequests::Challenge(Challenge::produce(
                            ChallengeBody::ChunkProofs(chunk_proofs),
                            block_producer.account_id.clone(),
                            &*block_producer.signer,
                        )));
                    }
                    near_chain::ErrorKind::InvalidChunkState(chunk_state) => {
                        self.network_adapter.send(NetworkRequests::Challenge(Challenge::produce(
                            ChallengeBody::ChunkState(chunk_state),
                            block_producer.account_id.clone(),
                            &*block_producer.signer,
                        )));
                    }
                    _ => {}
                },
                _ => {}
            }
        }
        for missing_chunks in blocks_missing_chunks.write().unwrap().drain(..) {
            self.shards_mgr.request_chunks(missing_chunks, false).unwrap();
        }
        let unwrapped_accepted_blocks = accepted_blocks.write().unwrap().drain(..).collect();
        (unwrapped_accepted_blocks, result)
    }

    pub fn process_chunk_part(&mut self, part: ChunkPartMsg) -> Result<Vec<AcceptedBlock>, Error> {
        if let Some(block_hash) =
            self.shards_mgr.process_chunk_part(part, self.chain.mut_store())?
        {
            Ok(self.process_blocks_with_missing_chunks(block_hash))
        } else {
            Ok(vec![])
        }
    }

    pub fn process_chunk_one_part(
        &mut self,
        one_part_msg: ChunkOnePart,
    ) -> Result<Vec<AcceptedBlock>, Error> {
        let process_result =
            self.shards_mgr.process_chunk_one_part(one_part_msg.clone(), self.chain.mut_store())?;

        let has_all_one_parts = match process_result {
            ProcessChunkOnePartResult::Known => return Ok(vec![]),
            ProcessChunkOnePartResult::HaveAllOneParts => true,
            ProcessChunkOnePartResult::NeedMoreOneParts => false,
        };

        // After processing one part we might need to request more parts or one parts.
        // If we are missing some of our own one parts, we need to request them no matter what, since
        //    nightshade data availability relies on it. Otherwise only request parts if this chunk
        //    builds on the current head.
        // TODO: if the bp receives the chunk before they receive the prev block, they will
        //     not collect the parts currently. It will result in chunk not included
        //     in the next block.

        let prev_block_hash = one_part_msg.header.inner.prev_block_hash;
        let builds_on_head = self
            .chain
            .head()
            .map(|head| head.last_block_hash == one_part_msg.header.inner.prev_block_hash)
            .unwrap_or(false);
        let care_about_shard = self.shards_mgr.cares_about_shard_this_or_next_epoch(
            self.block_producer.as_ref().map(|x| &x.account_id),
            &prev_block_hash,
            one_part_msg.shard_id,
            true,
        );
        if !has_all_one_parts || (care_about_shard && builds_on_head) {
            self.shards_mgr.request_chunks(vec![one_part_msg.header], !has_all_one_parts).unwrap();
        }
        if has_all_one_parts {
            return Ok(self.process_blocks_with_missing_chunks(prev_block_hash));
        }
        Ok(vec![])
    }

    pub fn process_block_header(&mut self, header: &BlockHeader) -> Result<(), near_chain::Error> {
        let challenges = Arc::new(RwLock::new(vec![]));
        self.chain.process_block_header(header, |challenge| {
            challenges.write().unwrap().push(challenge)
        })?;
        self.send_challenges(challenges);
        Ok(())
    }

    pub fn sync_block_headers(
        &mut self,
        headers: Vec<BlockHeader>,
    ) -> Result<(), near_chain::Error> {
        let challenges = Arc::new(RwLock::new(vec![]));
        self.chain
            .sync_block_headers(headers, |challenge| challenges.write().unwrap().push(challenge))?;
        self.send_challenges(challenges);
        Ok(())
    }

    /// Gets called when block got accepted.
    /// Send updates over network, update tx pool and notify ourselves if it's time to produce next block.
    pub fn on_block_accepted(
        &mut self,
        block_hash: CryptoHash,
        status: BlockStatus,
        provenance: Provenance,
    ) {
        let block = match self.chain.get_block(&block_hash) {
            Ok(block) => block.clone(),
            Err(err) => {
                error!(target: "client", "Failed to find block {} that was just accepted: {}", block_hash, err);
                return;
            }
        };

        // If we produced the block, then it should have already been broadcasted.
        // If received the block from another node then broadcast "header first" to minimise network traffic.
        if provenance == Provenance::NONE {
            let approval = self.pending_approvals.cache_remove(&block_hash);
            if let Some(approval) = approval {
                for (account_id, (sig, peer_id)) in approval {
                    if !self.collect_block_approval(&account_id, &block_hash, &sig, &peer_id) {
                        self.network_adapter.send(NetworkRequests::BanPeer {
                            peer_id,
                            ban_reason: ReasonForBan::BadBlockApproval,
                        });
                    }
                }
            }
            let approval = self.create_block_approval(&block);
            self.network_adapter.send(NetworkRequests::BlockHeaderAnnounce {
                header: block.header.clone(),
                approval,
            });
        }

        if let Some(bp) = self.block_producer.clone() {
            // Reconcile the txpool against the new block *after* we have broadcast it too our peers.
            // This may be slow and we do not want to delay block propagation.
            match status {
                BlockStatus::Next => {
                    // If this block immediately follows the current tip, remove transactions
                    //    from the txpool
                    self.remove_transactions_for_block(bp.account_id.clone(), &block);
                }
                BlockStatus::Fork => {
                    // If it's a fork, no need to reconcile transactions or produce chunks
                    return;
                }
                BlockStatus::Reorg(prev_head) => {
                    // If a reorg happened, reintroduce transactions from the previous chain and
                    //    remove transactions from the new chain
                    let mut reintroduce_head =
                        self.chain.get_block_header(&prev_head).unwrap().clone();
                    let mut remove_head = block.header.clone();
                    assert_ne!(remove_head.hash(), reintroduce_head.hash());

                    let mut to_remove = vec![];
                    let mut to_reintroduce = vec![];

                    while remove_head.hash() != reintroduce_head.hash() {
                        while remove_head.inner.height > reintroduce_head.inner.height {
                            to_remove.push(remove_head.hash());
                            remove_head = self
                                .chain
                                .get_block_header(&remove_head.inner.prev_hash)
                                .unwrap()
                                .clone();
                        }
                        while reintroduce_head.inner.height > remove_head.inner.height
                            || reintroduce_head.inner.height == remove_head.inner.height
                                && reintroduce_head.hash() != remove_head.hash()
                        {
                            to_reintroduce.push(reintroduce_head.hash());
                            reintroduce_head = self
                                .chain
                                .get_block_header(&reintroduce_head.inner.prev_hash)
                                .unwrap()
                                .clone();
                        }
                    }

                    for to_reintroduce_hash in to_reintroduce {
                        if let Ok(block) = self.chain.get_block(&to_reintroduce_hash) {
                            let block = block.clone();
                            self.reintroduce_transactions_for_block(bp.account_id.clone(), &block);
                        }
                    }

                    for to_remove_hash in to_remove {
                        if let Ok(block) = self.chain.get_block(&to_remove_hash) {
                            let block = block.clone();
                            self.remove_transactions_for_block(bp.account_id.clone(), &block);
                        }
                    }
                }
            };

            if provenance != Provenance::SYNC {
                // Produce new chunks
                for shard_id in 0..self.runtime_adapter.num_shards() {
                    let epoch_id = self
                        .runtime_adapter
                        .get_epoch_id_from_prev_block(&block.header.hash())
                        .unwrap();
                    let chunk_proposer = self
                        .runtime_adapter
                        .get_chunk_producer(&epoch_id, block.header.inner.height + 1, shard_id)
                        .unwrap();

                    if chunk_proposer == *bp.account_id {
                        match self.produce_chunk(
                            block.hash(),
                            &epoch_id,
                            block.chunks[shard_id as usize].clone(),
                            block.header.inner.height + 1,
                            block.header.inner.timestamp,
                            shard_id,
                        ) {
                            Ok(Some((encoded_chunk, merkle_paths, receipts))) => self
                                .shards_mgr
                                .distribute_encoded_chunk(
                                    encoded_chunk,
                                    merkle_paths,
                                    receipts,
                                    self.chain.mut_store(),
                                )
                                .expect("Failed to process produced chunk"),
                            Ok(None) => {}
                            Err(err) => {
                                error!(target: "client", "Error producing chunk {:?}", err);
                            }
                        }
                    }
                }
            }
        }
    }

    /// Check if any block with missing chunks is ready to be processed
    #[must_use]
    pub fn process_blocks_with_missing_chunks(
        &mut self,
        last_accepted_block_hash: CryptoHash,
    ) -> Vec<AcceptedBlock> {
        let accepted_blocks = Arc::new(RwLock::new(vec![]));
        let blocks_missing_chunks = Arc::new(RwLock::new(vec![]));
        let challenges = Arc::new(RwLock::new(vec![]));
        let me =
            self.block_producer.as_ref().map(|block_producer| block_producer.account_id.clone());
        self.chain.check_blocks_with_missing_chunks(&me, last_accepted_block_hash, |accepted_block| {
            debug!(target: "client", "Block {} was missing chunks but now is ready to be processed", accepted_block.hash);
            accepted_blocks.write().unwrap().push(accepted_block);
        }, |missing_chunks| blocks_missing_chunks.write().unwrap().push(missing_chunks), |challenge| challenges.write().unwrap().push(challenge));
        self.send_challenges(challenges);
        for missing_chunks in blocks_missing_chunks.write().unwrap().drain(..) {
            self.shards_mgr.request_chunks(missing_chunks, false).unwrap();
        }
        let unwrapped_accepted_blocks = accepted_blocks.write().unwrap().drain(..).collect();
        unwrapped_accepted_blocks
    }

    /// Create approval for given block or return none if not a block producer.
    fn create_block_approval(&mut self, block: &Block) -> Option<BlockApproval> {
        let epoch_id = self.runtime_adapter.get_epoch_id_from_prev_block(&block.hash()).ok()?;
        let next_block_producer_account =
            self.runtime_adapter.get_block_producer(&epoch_id, block.header.inner.height + 1);
        if let (Some(block_producer), Ok(next_block_producer_account)) =
            (&self.block_producer, &next_block_producer_account)
        {
            if &block_producer.account_id != next_block_producer_account {
                if let Ok(validators) = self
                    .runtime_adapter
                    .get_epoch_block_producers(&block.header.inner.epoch_id, &block.hash())
                {
                    if let Some((_, is_slashed)) =
                        validators.into_iter().find(|v| v.0 == block_producer.account_id)
                    {
                        if !is_slashed {
                            return Some(BlockApproval::new(
                                block.hash(),
                                &*block_producer.signer,
                                next_block_producer_account.clone(),
                            ));
                        }
                    }
                }
            }
        }
        None
    }

    /// Collects block approvals. Returns false if block approval is invalid.
    pub fn collect_block_approval(
        &mut self,
        account_id: &AccountId,
        hash: &CryptoHash,
        signature: &Signature,
        peer_id: &PeerId,
    ) -> bool {
        let header = match self.chain.get_block_header(&hash) {
            Ok(h) => h.clone(),
            Err(e) => {
                if e.is_bad_data() {
                    return false;
                }
                let mut entry =
                    self.pending_approvals.cache_remove(hash).unwrap_or_else(|| HashMap::new());
                entry.insert(account_id.clone(), (signature.clone(), peer_id.clone()));
                self.pending_approvals.cache_set(*hash, entry);
                return true;
            }
        };

        // TODO: Access runtime adapter only once to find the position and public key.

        // If given account is not current block proposer.
        let position =
            match self.runtime_adapter.get_epoch_block_producers(&header.inner.epoch_id, &hash) {
                Ok(validators) => {
                    let position = validators.iter().position(|x| &(x.0) == account_id);
                    if let Some(idx) = position {
                        if !validators[idx].1 {
                            idx
                        } else {
                            return false;
                        }
                    } else {
                        return false;
                    }
                }
                Err(err) => {
                    error!(target: "client", "Block approval error: {}", err);
                    return false;
                }
            };
        // Check signature is correct for given validator.
        if let ValidatorSignatureVerificationResult::Invalid =
            self.runtime_adapter.verify_validator_signature(
                &header.inner.epoch_id,
                &header.inner.prev_hash,
                account_id,
                hash.as_ref(),
                signature,
            )
        {
            return false;
        }
        debug!(target: "client", "Received approval for {} from {}", hash, account_id);
        let mut entry = self.approvals.cache_remove(hash).unwrap_or_else(|| HashMap::default());
        entry.insert(position, signature.clone());
        self.approvals.cache_set(*hash, entry);
        true
    }

    /// Find a validator that is responsible for a given shard to forward requests to
    fn find_validator_for_forwarding(
        &self,
        shard_id: ShardId,
    ) -> Result<AccountId, near_chain::Error> {
        let head = self.chain.head()?;
        // TODO(MarX, #1366): Forward tx even if I am a validator.
        //  How many validators ahead of current time should we forward tx?
        let target_height = head.height + TX_ROUTING_HEIGHT_HORIZON - 1;

        self.runtime_adapter.get_chunk_producer(&head.epoch_id, target_height, shard_id)
    }

    /// Forwards given transaction to upcoming validators.
    fn forward_tx(&self, tx: SignedTransaction) -> NetworkClientResponses {
        let shard_id = self.runtime_adapter.account_id_to_shard_id(&tx.transaction.signer_id);
        let me = self.block_producer.as_ref().map(|bp| &bp.account_id);
        let validator = unwrap_or_return!(self.find_validator_for_forwarding(shard_id), {
            warn!(target: "client", "Me: {:?} Dropping tx: {:?}", me, tx);
            NetworkClientResponses::NoResponse
        });

        debug!(target: "client",
               "I'm {:?}, routing a transaction to {}, shard_id = {}",
               self.block_producer.as_ref().map(|bp| bp.account_id.clone()),
               validator,
               shard_id
        );

        // Send message to network to actually forward transaction.
        self.network_adapter.send(NetworkRequests::ForwardTx(validator, tx));

        NetworkClientResponses::RequestRouted
    }

    pub fn get_tx_status(
        &mut self,
        tx_hash: CryptoHash,
        signer_account_id: AccountId,
    ) -> NetworkClientResponses {
        if let Some(res) = self.tx_status_response.cache_remove(&tx_hash) {
            self.tx_status_requests.cache_remove(&tx_hash);
            return NetworkClientResponses::TxStatus(res);
        }
        let me = self.block_producer.as_ref().map(|bp| &bp.account_id);
        let has_tx_result = match self.chain.get_execution_outcome(&tx_hash) {
            Ok(_) => true,
            Err(e) => match e.kind() {
                ErrorKind::DBNotFoundErr(_) => false,
                _ => {
                    warn!(target: "client", "Error trying to get transaction result: {}", e.to_string());
                    return NetworkClientResponses::NoResponse;
                }
            },
        };
        if has_tx_result {
            let tx_result = unwrap_or_return!(
                self.chain.get_final_transaction_result(&tx_hash),
                NetworkClientResponses::NoResponse
            );
            return NetworkClientResponses::TxStatus(tx_result);
        }
        let target_shard_id = self.runtime_adapter.account_id_to_shard_id(&signer_account_id);
        let validator = unwrap_or_return!(self.find_validator_for_forwarding(target_shard_id), {
            warn!(target: "client", "Me: {:?} Dropping tx: {:?}", me, tx_hash);
            NetworkClientResponses::NoResponse
        });

        if let Some(account_id) = me {
            if account_id == &validator {
                // this probably means that we are crossing epoch boundary and the current node
                // does not have state for the next epoch. TODO: figure out what to do in this case
                return NetworkClientResponses::NoResponse;
            }
        }
        self.tx_status_requests.cache_set(tx_hash, ());
        self.network_adapter.send(NetworkRequests::TxStatus(validator, signer_account_id, tx_hash));
        NetworkClientResponses::RequestRouted
    }

    pub fn handle_query(
        &mut self,
        path: String,
        data: Vec<u8>,
        id: String,
    ) -> NetworkClientResponses {
        if let Some(response) = self.query_responses.cache_remove(&id) {
            return NetworkClientResponses::QueryResponse { response, id };
        }
        let header =
            unwrap_or_return!(self.chain.head_header(), NetworkClientResponses::NoResponse).clone();
        let path_parts: Vec<&str> = path.split('/').collect();
        let state_root = {
            if path_parts[0] == "validators" && path_parts.len() == 1 {
                // for querying validators we don't need state root
                StateRoot { hash: CryptoHash::default(), num_parts: 0 }
            } else {
                let account_id = AccountId::from(path_parts[1]);
                let shard_id = self.runtime_adapter.account_id_to_shard_id(&account_id);
                match self.chain.get_chunk_extra(&header.hash, shard_id) {
                    Ok(chunk_extra) => chunk_extra.state_root.clone(),
                    Err(e) => match e.kind() {
                        ErrorKind::DBNotFoundErr(_) => {
                            let me = self.block_producer.as_ref().map(|bp| &bp.account_id);
                            let validator = unwrap_or_return!(
                                self.find_validator_for_forwarding(shard_id),
                                {
                                    warn!(target: "client", "Me: {:?} Dropping query: {:?}", me, path);
                                    NetworkClientResponses::NoResponse
                                }
                            );
                            // TODO: remove this duplicate code
                            if let Some(account_id) = me {
                                if account_id == &validator {
                                    // this probably means that we are crossing epoch boundary and the current node
                                    // does not have state for the next epoch. TODO: figure out what to do in this case
                                    return NetworkClientResponses::NoResponse;
                                }
                            }
                            self.query_requests.cache_set(id.clone(), ());
                            self.network_adapter.send(NetworkRequests::Query {
                                account_id: validator,
                                path,
                                data,
                                id,
                            });
                            return NetworkClientResponses::RequestRouted;
                        }
                        _ => {
                            warn!(target: "client", "Getting chunk extra failed: {}", e.to_string());
                            return NetworkClientResponses::NoResponse;
                        }
                    },
                }
            }
        };

        let response = unwrap_or_return!(
            self.runtime_adapter
                .query(
                    &state_root,
                    header.inner.height,
                    header.inner.timestamp,
                    &header.hash,
                    path_parts,
                    &data,
                )
                .map_err(|err| err.to_string()),
            {
                warn!(target: "client", "Query {} failed", path);
                NetworkClientResponses::NoResponse
            }
        );

        NetworkClientResponses::QueryResponse { response, id }
    }

    /// Process transaction and either add it to the mempool or return to redirect to another validator.
    pub fn process_tx(&mut self, tx: SignedTransaction) -> NetworkClientResponses {
        let head = unwrap_or_return!(self.chain.head(), NetworkClientResponses::NoResponse);
        let me = self.block_producer.as_ref().map(|bp| &bp.account_id);
        let shard_id = self.runtime_adapter.account_id_to_shard_id(&tx.transaction.signer_id);
        let cur_block_header = unwrap_or_return!(
            self.chain.get_block_header(&head.last_block_hash),
            NetworkClientResponses::NoResponse
        )
        .clone();
        let transaction_validity_period = self.chain.transaction_validity_period;
        if let Err(e) = self.chain.mut_store().check_blocks_on_same_chain(
            &cur_block_header,
            &tx.transaction.block_hash,
            transaction_validity_period,
        ) {
            debug!(target: "client", "Invalid tx: expired or from a different fork -- {:?}", tx);
            return NetworkClientResponses::InvalidTx(e);
        }

        if self.runtime_adapter.cares_about_shard(me, &head.last_block_hash, shard_id, true)
            || self.runtime_adapter.will_care_about_shard(me, &head.last_block_hash, shard_id, true)
        {
            let gas_price = unwrap_or_return!(
                self.chain.get_block_header(&head.last_block_hash),
                NetworkClientResponses::NoResponse
            )
            .inner
            .gas_price;
            let state_root = match self.chain.get_chunk_extra(&head.last_block_hash, shard_id) {
                Ok(chunk_extra) => chunk_extra.state_root.clone(),
                Err(_) => {
                    // Not being able to fetch a state root most likely implies that we haven't
                    //     caught up with the next epoch yet.
                    return self.forward_tx(tx);
                }
            };
            match self.runtime_adapter.validate_tx(
                head.height + 1,
                cur_block_header.inner.timestamp,
                gas_price,
                state_root,
                tx,
            ) {
                Ok(valid_transaction) => {
                    let active_validator = unwrap_or_return!(self.active_validator(shard_id), {
                        warn!(target: "client", "I'm: {:?} Dropping tx: {:?}", me, valid_transaction);
                        NetworkClientResponses::NoResponse
                    });

                    // If I'm not an active validator I should forward tx to next validators.
                    if active_validator {
                        debug!(
                            target: "client",
                            "Recording a transaction. I'm {:?}, {}",
                            me,
                            shard_id
                        );
                        self.shards_mgr.insert_transaction(shard_id, valid_transaction);
                        NetworkClientResponses::ValidTx
                    } else {
                        self.forward_tx(valid_transaction.transaction)
                    }
                }
                Err(RuntimeError::InvalidTxError(err)) => {
                    debug!(target: "client", "Invalid tx: {:?}", err);
                    NetworkClientResponses::InvalidTx(err)
                }
                Err(RuntimeError::StorageError(err)) => panic!("{}", err),
                Err(RuntimeError::BalanceMismatch(err)) => {
                    unreachable!("Unexpected BalanceMismatch error in validate_tx: {}", err)
                }
            }
        } else {
            // We are not tracking this shard, so there is no way to validate this tx. Just rerouting.
            self.forward_tx(tx)
        }
    }

    /// Determine if I am a validator in next few blocks for specified shard.
    fn active_validator(&self, shard_id: ShardId) -> Result<bool, Error> {
        let head = self.chain.head()?;

        let account_id = if let Some(bp) = self.block_producer.as_ref() {
            &bp.account_id
        } else {
            return Ok(false);
        };

        for i in 1..=TX_ROUTING_HEIGHT_HORIZON {
            let chunk_producer = self.runtime_adapter.get_chunk_producer(
                &head.epoch_id,
                head.height + i,
                shard_id,
            )?;
            if &chunk_producer == account_id {
                return Ok(true);
            }
        }
        Ok(false)
    }

    /// Walks through all the ongoing state syncs for future epochs and processes them
    pub fn run_catchup(&mut self) -> Result<Vec<AcceptedBlock>, Error> {
        let me = &self.block_producer.as_ref().map(|x| x.account_id.clone());
        for (sync_hash, state_sync_info) in self.chain.store().iterate_state_sync_infos() {
            assert_eq!(sync_hash, state_sync_info.epoch_tail_hash);
            let network_adapter1 = self.network_adapter.clone();

            let (state_sync, new_shard_sync) = self
                .catchup_state_syncs
                .entry(sync_hash)
                .or_insert_with(|| (StateSync::new(network_adapter1), HashMap::new()));

            debug!(
                target: "client",
                "Catchup me: {:?}: sync_hash: {:?}, sync_info: {:?}", me, sync_hash, new_shard_sync
            );

            match state_sync.run(
                sync_hash,
                new_shard_sync,
                &mut self.chain,
                &self.runtime_adapter,
                state_sync_info.shards.iter().map(|tuple| tuple.0).collect(),
            )? {
                StateSyncResult::Unchanged => {}
                StateSyncResult::Changed(fetch_block) => {
                    assert!(!fetch_block);
                }
                StateSyncResult::Completed => {
                    let accepted_blocks = Arc::new(RwLock::new(vec![]));
                    let blocks_missing_chunks = Arc::new(RwLock::new(vec![]));
                    let challenges = Arc::new(RwLock::new(vec![]));

                    self.chain.catchup_blocks(
                        me,
                        &sync_hash,
                        |accepted_block| {
                            accepted_blocks.write().unwrap().push(accepted_block);
                        },
                        |missing_chunks| {
                            blocks_missing_chunks.write().unwrap().push(missing_chunks)
                        },
                        |challenge| challenges.write().unwrap().push(challenge),
                    )?;

                    self.send_challenges(challenges);

                    for missing_chunks in blocks_missing_chunks.write().unwrap().drain(..) {
                        self.shards_mgr.request_chunks(missing_chunks, false).unwrap();
                    }
                    let unwrapped_accepted_blocks =
                        accepted_blocks.write().unwrap().drain(..).collect();
                    return Ok(unwrapped_accepted_blocks);
                }
            }
        }

        Ok(vec![])
    }

    /// When accepting challenge, we verify that it's valid given signature with current validators.
    pub fn process_challenge(&mut self, challenge: Challenge) -> Result<(), Error> {
        if self.challenges.contains_key(&challenge.hash) {
            return Ok(());
        }
        debug!(target: "client", "Received challenge: {:?}", challenge);
        let head = self.chain.head()?;
        if self
            .runtime_adapter
            .verify_validator_signature(
                &head.epoch_id,
                &head.prev_block_hash,
                &challenge.account_id,
                challenge.hash.as_ref(),
                &challenge.signature,
            )
            .valid()
        {
            // If challenge is not double sign, we should process it right away to invalidate the chain.
            match challenge.body {
                ChallengeBody::BlockDoubleSign(_) => {}
                _ => {
                    self.chain.process_challenge(&challenge);
                }
            }
            self.challenges.insert(challenge.hash, challenge);
        }
        Ok(())
    }
}<|MERGE_RESOLUTION|>--- conflicted
+++ resolved
@@ -83,15 +83,12 @@
     pub tx_status_requests: SizedCache<CryptoHash, ()>,
     /// Transaction status response
     pub tx_status_response: SizedCache<CryptoHash, FinalExecutionOutcomeView>,
-<<<<<<< HEAD
     /// Query requests that need to be forwarded to other shards
     pub query_requests: SizedCache<String, ()>,
     /// Query responses
     pub query_responses: SizedCache<String, QueryResponse>,
-=======
     /// List of currently accumulated challenges.
     pub challenges: HashMap<CryptoHash, Challenge>,
->>>>>>> 92959b0c
 }
 
 impl Client {
@@ -133,12 +130,9 @@
             },
             tx_status_requests: SizedCache::with_size(TX_STATUS_REQUEST_LIMIT),
             tx_status_response: SizedCache::with_size(TX_STATUS_REQUEST_LIMIT),
-<<<<<<< HEAD
             query_requests: SizedCache::with_size(TX_STATUS_REQUEST_LIMIT),
             query_responses: SizedCache::with_size(TX_STATUS_REQUEST_LIMIT),
-=======
             challenges: Default::default(),
->>>>>>> 92959b0c
         })
     }
 
