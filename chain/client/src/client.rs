//! Client is responsible for tracking the chain, chunks, and producing them when needed.
//! This client works completely syncronously and must be operated by some async actor outside.

use std::cmp::min;
use std::collections::HashMap;
use std::sync::{Arc, RwLock};
use std::time::Duration;

use cached::{Cached, SizedCache};
use chrono::Utc;
use log::{debug, error, info, warn};

use crate::metrics;
use near_chain::types::{
    AcceptedBlock, LatestKnown, ReceiptResponse, ValidatorSignatureVerificationResult,
};
use near_chain::{
    BlockApproval, BlockStatus, Chain, ChainGenesis, ChainStoreAccess, Provenance, RuntimeAdapter,
    Tip,
};
use near_chunks::{NetworkAdapter, ProcessChunkOnePartResult, ShardsManager};
use near_crypto::Signature;
use near_network::types::{ChunkPartMsg, PeerId, ReasonForBan};
use near_network::{NetworkClientResponses, NetworkRequests};
use near_primitives::block::{Block, BlockHeader};
use near_primitives::errors::{InvalidTxError, InvalidTxErrorOrStorageError};
use near_primitives::hash::CryptoHash;
<<<<<<< HEAD
use near_primitives::merkle::merklize;
use near_primitives::sharding::{ChunkOnePart, ShardChunkHeader};
use near_primitives::transaction::SignedTransaction;
=======
use near_primitives::merkle::{merklize, MerklePath};
use near_primitives::receipt::Receipt;
use near_primitives::sharding::{ChunkOnePart, EncodedShardChunk, ShardChunkHeader};
use near_primitives::transaction::{check_tx_history, SignedTransaction};
>>>>>>> 29c22de9
use near_primitives::types::{AccountId, BlockIndex, EpochId, ShardId};
use near_primitives::unwrap_or_return;
use near_primitives::utils::to_timestamp;
use near_store::Store;

use crate::sync::{BlockSync, HeaderSync, StateSync, StateSyncResult};
use crate::types::{Error, ShardSyncDownload};
use crate::{BlockProducer, ClientConfig, SyncStatus};

/// Number of blocks we keep approvals for.
const NUM_BLOCKS_FOR_APPROVAL: usize = 20;

/// Over this number of blocks in advance if we are not chunk producer - route tx to upcoming validators.
const TX_ROUTING_HEIGHT_HORIZON: BlockIndex = 4;

/// Block economics config taken from genesis config
struct BlockEconomicsConfig {
    gas_price_adjustment_rate: u8,
}

pub struct Client {
    pub config: ClientConfig,
    pub sync_status: SyncStatus,
    pub chain: Chain,
    pub runtime_adapter: Arc<dyn RuntimeAdapter>,
    pub shards_mgr: ShardsManager,
    /// Network adapter.
    network_adapter: Arc<dyn NetworkAdapter>,
    /// Signer for block producer (if present).
    pub block_producer: Option<BlockProducer>,
    /// Set of approvals for blocks.
    pub approvals: SizedCache<CryptoHash, HashMap<usize, Signature>>,
    /// Approvals for which we do not have the block yet
    pending_approvals: SizedCache<CryptoHash, HashMap<AccountId, (Signature, PeerId)>>,
    /// A mapping from a block for which a state sync is underway for the next epoch, and the object
    /// storing the current status of the state sync
    pub catchup_state_syncs: HashMap<CryptoHash, (StateSync, HashMap<u64, ShardSyncDownload>)>,
    /// Keeps track of syncing headers.
    pub header_sync: HeaderSync,
    /// Keeps track of syncing block.
    pub block_sync: BlockSync,
    /// Keeps track of syncing state.
    pub state_sync: StateSync,
    /// Block economics, relevant to changes when new block must be produced.
    block_economics_config: BlockEconomicsConfig,
}

impl Client {
    pub fn new(
        config: ClientConfig,
        store: Arc<Store>,
        chain_genesis: ChainGenesis,
        runtime_adapter: Arc<dyn RuntimeAdapter>,
        network_adapter: Arc<dyn NetworkAdapter>,
        block_producer: Option<BlockProducer>,
    ) -> Result<Self, Error> {
        let chain = Chain::new(store.clone(), runtime_adapter.clone(), &chain_genesis)?;
        let shards_mgr = ShardsManager::new(
            block_producer.as_ref().map(|x| x.account_id.clone()),
            runtime_adapter.clone(),
            network_adapter.clone(),
        );
        let sync_status = SyncStatus::AwaitingPeers;
        let header_sync = HeaderSync::new(network_adapter.clone());
        let block_sync = BlockSync::new(network_adapter.clone(), config.block_fetch_horizon);
        let state_sync = StateSync::new(network_adapter.clone());
        let num_block_producers = config.num_block_producers;
        Ok(Self {
            config,
            sync_status,
            chain,
            runtime_adapter,
            shards_mgr,
            network_adapter,
            block_producer,
            approvals: SizedCache::with_size(NUM_BLOCKS_FOR_APPROVAL),
            pending_approvals: SizedCache::with_size(num_block_producers),
            catchup_state_syncs: HashMap::new(),
            header_sync,
            block_sync,
            state_sync,
            block_economics_config: BlockEconomicsConfig {
                gas_price_adjustment_rate: chain_genesis.gas_price_adjustment_rate,
            },
        })
    }

    pub fn remove_transactions_for_block(&mut self, me: AccountId, block: &Block) {
        for (shard_id, chunk_header) in block.chunks.iter().enumerate() {
            let shard_id = shard_id as ShardId;
            if block.header.inner.height == chunk_header.height_included {
                if self.shards_mgr.cares_about_shard_this_or_next_epoch(
                    Some(&me),
                    &block.header.inner.prev_hash,
                    shard_id,
                    true,
                ) {
                    self.shards_mgr.remove_transactions(
                        shard_id,
                        // By now the chunk must be in store, otherwise the block would have been orphaned
                        &self.chain.get_chunk(&chunk_header.chunk_hash()).unwrap().transactions,
                    );
                }
            }
        }
    }

    pub fn reintroduce_transactions_for_block(&mut self, me: AccountId, block: &Block) {
        for (shard_id, chunk_header) in block.chunks.iter().enumerate() {
            let shard_id = shard_id as ShardId;
            if block.header.inner.height == chunk_header.height_included {
                if self.shards_mgr.cares_about_shard_this_or_next_epoch(
                    Some(&me),
                    &block.header.inner.prev_hash,
                    shard_id,
                    false,
                ) {
                    self.shards_mgr.reintroduce_transactions(
                        shard_id,
                        // By now the chunk must be in store, otherwise the block would have been orphaned
                        &self.chain.get_chunk(&chunk_header.chunk_hash()).unwrap().transactions,
                    );
                }
            }
        }
    }

    /// Produce block if we are block producer for given `next_height` index.
    /// Either returns produced block (not applied) or error.
    pub fn produce_block(
        &mut self,
        next_height: BlockIndex,
        elapsed_since_last_block: Duration,
    ) -> Result<Option<Block>, Error> {
        let block_producer = self
            .block_producer
            .as_ref()
            .ok_or_else(|| Error::BlockProducer("Called without block producer info.".to_string()))?
            .clone();
        let head = self.chain.head()?;
        assert_eq!(
            head.epoch_id,
            self.runtime_adapter.get_epoch_id_from_prev_block(&head.prev_block_hash).unwrap()
        );

        // Check that we are were called at the block that we are producer for.
        let next_block_proposer = self.runtime_adapter.get_block_producer(
            &self.runtime_adapter.get_epoch_id_from_prev_block(&head.last_block_hash).unwrap(),
            next_height,
        )?;
        if block_producer.account_id != next_block_proposer {
            info!(target: "client", "Produce block: chain at {}, not block producer for next block.", next_height);
            return Ok(None);
        }
        let prev = self.chain.get_block_header(&head.last_block_hash)?;
        let prev_hash = head.last_block_hash;
        let prev_prev_hash = prev.inner.prev_hash;

        debug!(target: "client", "{:?} Producing block at height {}", block_producer.account_id, next_height);

        if self.runtime_adapter.is_next_block_epoch_start(&head.last_block_hash)? {
            if !self.chain.prev_block_is_caught_up(&prev_prev_hash, &prev_hash)? {
                // Currently state for the chunks we are interested in this epoch
                // are not yet caught up (e.g. still state syncing).
                // We reschedule block production.
                // Alex's comment:
                // The previous block is not caught up for the next epoch relative to the previous
                // block, which is the current epoch for this block, so this block cannot be applied
                // at all yet, block production must to be rescheduled
                debug!(target: "client", "Produce block: prev block is not caught up");
                return Ok(None);
            }
        }

        // Wait until we have all approvals or timeouts per max block production delay.
        let validators =
            self.runtime_adapter.get_epoch_block_producers(&head.epoch_id, &prev_hash)?;
        let total_validators = validators.len();
        let prev_same_bp = self.runtime_adapter.get_block_producer(&head.epoch_id, head.height)?
            == block_producer.account_id.clone();
        // If epoch changed, and before there was 2 validators and now there is 1 - prev_same_bp is false, but total validators right now is 1.
        let total_approvals =
            total_validators - min(if prev_same_bp { 1 } else { 2 }, total_validators);
        let num_approvals = self.approvals.cache_get(&prev_hash).map(|h| h.len()).unwrap_or(0);
        if head.height > 0
            && num_approvals < total_approvals
            && elapsed_since_last_block < self.config.max_block_production_delay
        {
            // Will retry after a `block_production_tracking_delay`.
            debug!(target: "client", "Produce block: approvals {}, expected: {}", num_approvals, total_approvals);
            return Ok(None);
        }

        // If we are not producing empty blocks, skip this and call handle scheduling for the next block.
        let new_chunks = self.shards_mgr.prepare_chunks(prev_hash);

        // If we are producing empty blocks and there are no transactions.
        if !self.config.produce_empty_blocks && new_chunks.is_empty() {
            debug!(target: "client", "Empty blocks, skipping block production");
            return Ok(None);
        }

        let prev_block = self.chain.get_block(&head.last_block_hash)?;
        let mut chunks = prev_block.chunks.clone();

        // Collect new chunks.
        for (shard_id, mut chunk_header) in new_chunks {
            chunk_header.height_included = next_height;
            chunks[shard_id as usize] = chunk_header;
        }

        let prev_header = &prev_block.header;

        // At this point, the previous epoch hash must be available
        let epoch_id = self
            .runtime_adapter
            .get_epoch_id_from_prev_block(&head.last_block_hash)
            .expect("Epoch hash should exist at this point");

        let inflation = if self.runtime_adapter.is_next_block_epoch_start(&head.last_block_hash)? {
            let next_epoch_id =
                self.runtime_adapter.get_next_epoch_id_from_prev_block(&head.last_block_hash)?;
            Some(self.runtime_adapter.get_epoch_inflation(&next_epoch_id)?)
        } else {
            None
        };

        let approval =
            self.approvals.cache_remove(&prev_hash).unwrap_or_else(|| HashMap::default());

        let block = Block::produce(
            &prev_header,
            next_height,
            chunks,
            epoch_id,
            approval.into_iter().collect(),
            self.block_economics_config.gas_price_adjustment_rate,
            inflation,
            &*block_producer.signer,
        );

        // Update latest known even before returning block out, to prevent race conditions.
        self.chain.mut_store().save_latest_known(LatestKnown {
            height: next_height,
            seen: to_timestamp(Utc::now()),
        })?;

        Ok(Some(block))
    }

    pub fn produce_chunk(
        &mut self,
        prev_block_hash: CryptoHash,
        epoch_id: &EpochId,
        last_header: ShardChunkHeader,
        next_height: BlockIndex,
        prev_block_timestamp: u64,
        shard_id: ShardId,
    ) -> Result<Option<(EncodedShardChunk, Vec<MerklePath>, Vec<Receipt>)>, Error> {
        let block_producer = self
            .block_producer
            .as_ref()
            .ok_or_else(|| Error::ChunkProducer("Called without block producer info.".to_string()))?
            .clone();

        let chunk_proposer =
            self.runtime_adapter.get_chunk_producer(epoch_id, next_height, shard_id).unwrap();
        if block_producer.account_id != chunk_proposer {
            debug!(target: "client", "Not producing chunk for shard {}: chain at {}, not block producer for next block. Me: {}, proposer: {}", shard_id, next_height, block_producer.account_id, chunk_proposer);
            return Ok(None);
        }

        if self.runtime_adapter.is_next_block_epoch_start(&prev_block_hash)? {
            let prev_prev_hash = self.chain.get_block_header(&prev_block_hash)?.inner.prev_hash;
            if !self.chain.prev_block_is_caught_up(&prev_prev_hash, &prev_block_hash)? {
                // See comment in similar snipped in `produce_block`
                debug!(target: "client", "Produce chunk: prev block is not caught up");
                return Err(Error::ChunkProducer(
                    "State for the epoch is not downloaded yet, skipping chunk production"
                        .to_string(),
                ));
            }
        }

        debug!(
            target: "client",
            "Producing chunk at height {} for shard {}, I'm {}",
            next_height,
            shard_id,
            block_producer.account_id
        );

        let chunk_extra = self
            .chain
            .get_latest_chunk_extra(shard_id)
            .map_err(|err| Error::ChunkProducer(format!("No chunk extra available: {}", err)))?
            .clone();

        let prev_block_header = self.chain.get_block_header(&prev_block_hash)?.clone();
        let transaction_validity_period = self.chain.transaction_validity_period;
        let transactions: Vec<_> = self
            .shards_mgr
            .prepare_transactions(shard_id, self.config.block_expected_weight)?
            .into_iter()
            .filter(|t| {
                self.chain.mut_store().check_blocks_on_same_chain(
                    &prev_block_header,
                    &t.transaction.block_hash,
                    transaction_validity_period,
                )
            })
            .collect();
        let block_header = self.chain.get_block_header(&prev_block_hash)?;
        let transactions_len = transactions.len();
        let filtered_transactions = self.runtime_adapter.filter_transactions(
            next_height,
            prev_block_timestamp,
            block_header.inner.gas_price,
            chunk_extra.state_root.clone(),
            transactions,
        );
        let (tx_root, _) = merklize(&filtered_transactions);
        debug!(
            "Creating a chunk with {} filtered transactions from {} total transactions for shard {}",
            filtered_transactions.len(),
            transactions_len,
            shard_id
        );

        let ReceiptResponse(_, outgoing_receipts) = self.chain.get_outgoing_receipts_for_shard(
            prev_block_hash,
            shard_id,
            last_header.height_included,
        )?;

        // Receipts proofs root is calculating here
        //
        // For each subset of incoming_receipts_into_shard_i_from_the_current_one
        // we calculate hash here and save it
        // and then hash all of them into a single receipts root
        //
        // We check validity in two ways:
        // 1. someone who cares about shard will download all the receipts
        // and checks that receipts_root equals to all receipts hashed
        // 2. anyone who just asks for one's incoming receipts
        // will receive a piece of incoming receipts only
        // with merkle receipts proofs which can be checked locally
        let outgoing_receipts_hashes =
            self.runtime_adapter.build_receipts_hashes(&outgoing_receipts)?;
        let (outgoing_receipts_root, _) = merklize(&outgoing_receipts_hashes);

        let (encoded_chunk, merkle_paths) = self.shards_mgr.create_encoded_shard_chunk(
            prev_block_hash,
            chunk_extra.state_root,
            next_height,
            shard_id,
            chunk_extra.gas_used,
            chunk_extra.gas_limit,
            chunk_extra.rent_paid,
            chunk_extra.validator_proposals.clone(),
            &filtered_transactions,
            &outgoing_receipts,
            outgoing_receipts_root,
            tx_root,
            &*block_producer.signer,
        )?;

        debug!(
            target: "client",
            "Produced chunk at height {} for shard {} with {} txs and {} receipts, I'm {}, chunk_hash: {}",
            next_height,
            shard_id,
            filtered_transactions.len(),
            outgoing_receipts.len(),
            block_producer.account_id,
            encoded_chunk.chunk_hash().0,
        );

        near_metrics::inc_counter(&metrics::BLOCK_PRODUCED_TOTAL);
        Ok(Some((encoded_chunk, merkle_paths, outgoing_receipts)))
    }

    pub fn process_block(
        &mut self,
        block: Block,
        provenance: Provenance,
    ) -> (Vec<AcceptedBlock>, Result<Option<Tip>, near_chain::Error>) {
        // TODO: replace to channels or cross beams here? we don't have multi-threading here so it's mostly to get around borrow checker.
        let accepted_blocks = Arc::new(RwLock::new(vec![]));
        let blocks_missing_chunks = Arc::new(RwLock::new(vec![]));
        let result = {
            let me = self
                .block_producer
                .as_ref()
                .map(|block_producer| block_producer.account_id.clone());
            self.chain.process_block(
                &me,
                block,
                provenance,
                |accepted_block| {
                    accepted_blocks.write().unwrap().push(accepted_block);
                },
                |missing_chunks| blocks_missing_chunks.write().unwrap().push(missing_chunks),
            )
        };
        for missing_chunks in blocks_missing_chunks.write().unwrap().drain(..) {
            self.shards_mgr.request_chunks(missing_chunks, false).unwrap();
        }
        let unwrapped_accepted_blocks = accepted_blocks.write().unwrap().drain(..).collect();
        (unwrapped_accepted_blocks, result)
    }

    pub fn process_chunk_part(&mut self, part: ChunkPartMsg) -> Result<Vec<AcceptedBlock>, Error> {
        if let Some(block_hash) =
            self.shards_mgr.process_chunk_part(part, self.chain.mut_store())?
        {
            Ok(self.process_blocks_with_missing_chunks(block_hash))
        } else {
            Ok(vec![])
        }
    }

    pub fn process_chunk_one_part(
        &mut self,
        one_part_msg: ChunkOnePart,
    ) -> Result<Vec<AcceptedBlock>, Error> {
        let process_result =
            self.shards_mgr.process_chunk_one_part(one_part_msg.clone(), self.chain.mut_store())?;

        let has_all_one_parts = match process_result {
            ProcessChunkOnePartResult::Known => return Ok(vec![]),
            ProcessChunkOnePartResult::HaveAllOneParts => true,
            ProcessChunkOnePartResult::NeedMoreOneParts => false,
        };

        // After processing one part we might need to request more parts or one parts.
        // If we are missing some of our own one parts, we need to request them no matter what, since
        //    nightshade data availability relies on it. Otherwise only request parts if this chunk
        //    builds on the current head.
        // TODO: if the bp receives the chunk before they receive the prev block, they will
        //     not collect the parts currently. It will result in chunk not included
        //     in the next block.

        let prev_block_hash = one_part_msg.header.inner.prev_block_hash;
        let builds_on_head = self
            .chain
            .head()
            .map(|head| head.last_block_hash == one_part_msg.header.inner.prev_block_hash)
            .unwrap_or(false);
        let care_about_shard = self.shards_mgr.cares_about_shard_this_or_next_epoch(
            self.block_producer.as_ref().map(|x| &x.account_id),
            &prev_block_hash,
            one_part_msg.shard_id,
            true,
        );
        if !has_all_one_parts || (care_about_shard && builds_on_head) {
            self.shards_mgr.request_chunks(vec![one_part_msg.header], !has_all_one_parts).unwrap();
        }
        if has_all_one_parts {
            return Ok(self.process_blocks_with_missing_chunks(prev_block_hash));
        }
        Ok(vec![])
    }

    pub fn process_block_header(&mut self, header: &BlockHeader) -> Result<(), near_chain::Error> {
        self.chain.process_block_header(header)
    }

    pub fn sync_block_headers(
        &mut self,
        headers: Vec<BlockHeader>,
    ) -> Result<(), near_chain::Error> {
        self.chain.sync_block_headers(headers)
    }

    /// Gets called when block got accepted.
    /// Send updates over network, update tx pool and notify ourselves if it's time to produce next block.
    pub fn on_block_accepted(
        &mut self,
        block_hash: CryptoHash,
        status: BlockStatus,
        provenance: Provenance,
    ) {
        let block = match self.chain.get_block(&block_hash) {
            Ok(block) => block.clone(),
            Err(err) => {
                error!(target: "client", "Failed to find block {} that was just accepted: {}", block_hash, err);
                return;
            }
        };

        if provenance != Provenance::SYNC {
            // If we produced the block, then we want to broadcast it.
            // If received the block from another node then broadcast "header first" to minimise network traffic.
            if provenance == Provenance::PRODUCED {
                self.network_adapter.send(NetworkRequests::Block { block: block.clone() });
            } else {
                let approval = self.pending_approvals.cache_remove(&block_hash);
                if let Some(approval) = approval {
                    for (account_id, (sig, peer_id)) in approval {
                        if !self.collect_block_approval(&account_id, &block_hash, &sig, &peer_id) {
                            self.network_adapter.send(NetworkRequests::BanPeer {
                                peer_id,
                                ban_reason: ReasonForBan::BadBlockApproval,
                            });
                        }
                    }
                }
                let approval = self.create_block_approval(&block);
                self.network_adapter.send(NetworkRequests::BlockHeaderAnnounce {
                    header: block.header.clone(),
                    approval,
                });
            }
        }

        if let Some(bp) = self.block_producer.clone() {
            // Reconcile the txpool against the new block *after* we have broadcast it too our peers.
            // This may be slow and we do not want to delay block propagation.
            match status {
                BlockStatus::Next => {
                    // If this block immediately follows the current tip, remove transactions
                    //    from the txpool
                    self.remove_transactions_for_block(bp.account_id.clone(), &block);
                }
                BlockStatus::Fork => {
                    // If it's a fork, no need to reconcile transactions or produce chunks
                    return;
                }
                BlockStatus::Reorg(prev_head) => {
                    // If a reorg happened, reintroduce transactions from the previous chain and
                    //    remove transactions from the new chain
                    let mut reintroduce_head =
                        self.chain.get_block_header(&prev_head).unwrap().clone();
                    let mut remove_head = block.header.clone();
                    assert_ne!(remove_head.hash(), reintroduce_head.hash());

                    let mut to_remove = vec![];
                    let mut to_reintroduce = vec![];

                    while remove_head.hash() != reintroduce_head.hash() {
                        while remove_head.inner.height > reintroduce_head.inner.height {
                            to_remove.push(remove_head.hash());
                            remove_head = self
                                .chain
                                .get_block_header(&remove_head.inner.prev_hash)
                                .unwrap()
                                .clone();
                        }
                        while reintroduce_head.inner.height > remove_head.inner.height
                            || reintroduce_head.inner.height == remove_head.inner.height
                                && reintroduce_head.hash() != remove_head.hash()
                        {
                            to_reintroduce.push(reintroduce_head.hash());
                            reintroduce_head = self
                                .chain
                                .get_block_header(&reintroduce_head.inner.prev_hash)
                                .unwrap()
                                .clone();
                        }
                    }

                    for to_reintroduce_hash in to_reintroduce {
                        if let Ok(block) = self.chain.get_block(&to_reintroduce_hash) {
                            let block = block.clone();
                            self.reintroduce_transactions_for_block(bp.account_id.clone(), &block);
                        }
                    }

                    for to_remove_hash in to_remove {
                        if let Ok(block) = self.chain.get_block(&to_remove_hash) {
                            let block = block.clone();
                            self.remove_transactions_for_block(bp.account_id.clone(), &block);
                        }
                    }
                }
            };

            if provenance != Provenance::SYNC {
                // Produce new chunks
                for shard_id in 0..self.runtime_adapter.num_shards() {
                    let epoch_id = self
                        .runtime_adapter
                        .get_epoch_id_from_prev_block(&block.header.hash())
                        .unwrap();
                    let chunk_proposer = self
                        .runtime_adapter
                        .get_chunk_producer(&epoch_id, block.header.inner.height + 1, shard_id)
                        .unwrap();

                    if chunk_proposer == *bp.account_id {
                        match self.produce_chunk(
                            block.hash(),
                            &epoch_id,
                            block.chunks[shard_id as usize].clone(),
                            block.header.inner.height + 1,
                            block.header.inner.timestamp,
                            shard_id,
                        ) {
                            Ok(Some((encoded_chunk, merkle_paths, receipts))) => {
                                self.shards_mgr.distribute_encoded_chunk(
                                    encoded_chunk,
                                    merkle_paths,
                                    receipts,
                                    self.chain.mut_store(),
                                )
                            }
                            Ok(None) => {}
                            Err(err) => {
                                error!(target: "client", "Error producing chunk {:?}", err);
                            }
                        }
                    }
                }
            }
        }
    }

    /// Check if any block with missing chunks is ready to be processed
    #[must_use]
    pub fn process_blocks_with_missing_chunks(
        &mut self,
        last_accepted_block_hash: CryptoHash,
    ) -> Vec<AcceptedBlock> {
        let accepted_blocks = Arc::new(RwLock::new(vec![]));
        let blocks_missing_chunks = Arc::new(RwLock::new(vec![]));
        let me =
            self.block_producer.as_ref().map(|block_producer| block_producer.account_id.clone());
        self.chain.check_blocks_with_missing_chunks(&me, last_accepted_block_hash, |accepted_block| {
            debug!(target: "client", "Block {} was missing chunks but now is ready to be processed", accepted_block.hash);
            accepted_blocks.write().unwrap().push(accepted_block);
        }, |missing_chunks| blocks_missing_chunks.write().unwrap().push(missing_chunks));
        for missing_chunks in blocks_missing_chunks.write().unwrap().drain(..) {
            self.shards_mgr.request_chunks(missing_chunks, false).unwrap();
        }
        let unwrapped_accepted_blocks = accepted_blocks.write().unwrap().drain(..).collect();
        unwrapped_accepted_blocks
    }

    /// Create approval for given block or return none if not a block producer.
    fn create_block_approval(&mut self, block: &Block) -> Option<BlockApproval> {
        let epoch_id = self.runtime_adapter.get_epoch_id_from_prev_block(&block.hash()).ok()?;
        let next_block_producer_account =
            self.runtime_adapter.get_block_producer(&epoch_id, block.header.inner.height + 1);
        if let (Some(block_producer), Ok(next_block_producer_account)) =
            (&self.block_producer, &next_block_producer_account)
        {
            if &block_producer.account_id != next_block_producer_account {
                if let Ok(validators) = self
                    .runtime_adapter
                    .get_epoch_block_producers(&block.header.inner.epoch_id, &block.hash())
                {
                    if let Some((_, is_slashed)) =
                        validators.into_iter().find(|v| v.0 == block_producer.account_id)
                    {
                        if !is_slashed {
                            return Some(BlockApproval::new(
                                block.hash(),
                                &*block_producer.signer,
                                next_block_producer_account.clone(),
                            ));
                        }
                    }
                }
            }
        }
        None
    }

    /// Collects block approvals. Returns false if block approval is invalid.
    pub fn collect_block_approval(
        &mut self,
        account_id: &AccountId,
        hash: &CryptoHash,
        signature: &Signature,
        peer_id: &PeerId,
    ) -> bool {
        let header = match self.chain.get_block_header(&hash) {
            Ok(h) => h.clone(),
            Err(e) => {
                if e.is_bad_data() {
                    return false;
                }
                let mut entry =
                    self.pending_approvals.cache_remove(hash).unwrap_or_else(|| HashMap::new());
                entry.insert(account_id.clone(), (signature.clone(), peer_id.clone()));
                self.pending_approvals.cache_set(*hash, entry);
                return true;
            }
        };

        // TODO: Access runtime adapter only once to find the position and public key.

        // If given account is not current block proposer.
        let position =
            match self.runtime_adapter.get_epoch_block_producers(&header.inner.epoch_id, &hash) {
                Ok(validators) => {
                    let position = validators.iter().position(|x| &(x.0) == account_id);
                    if let Some(idx) = position {
                        if !validators[idx].1 {
                            idx
                        } else {
                            return false;
                        }
                    } else {
                        return false;
                    }
                }
                Err(err) => {
                    error!(target: "client", "Block approval error: {}", err);
                    return false;
                }
            };
        // Check signature is correct for given validator.
        if let ValidatorSignatureVerificationResult::Invalid =
            self.runtime_adapter.verify_validator_signature(
                &header.inner.epoch_id,
                account_id,
                hash.as_ref(),
                signature,
            )
        {
            return false;
        }
        debug!(target: "client", "Received approval for {} from {}", hash, account_id);
        let mut entry = self.approvals.cache_remove(hash).unwrap_or_else(|| HashMap::default());
        entry.insert(position, signature.clone());
        self.approvals.cache_set(*hash, entry);
        true
    }

    /// Forwards given transaction to upcoming validators.
    fn forward_tx(&mut self, tx: SignedTransaction) -> NetworkClientResponses {
        let head = unwrap_or_return!(self.chain.head(), NetworkClientResponses::NoResponse);
        let me = self.block_producer.as_ref().map(|bp| &bp.account_id);
        let shard_id = self.runtime_adapter.account_id_to_shard_id(&tx.transaction.signer_id);
        // TODO(MarX, #1366): Forward tx even if I am a validator.
        //  How many validators ahead of current time should we forward tx?
        let target_height = head.height + TX_ROUTING_HEIGHT_HORIZON - 1;

        let validator = unwrap_or_return!(
            self.runtime_adapter.get_chunk_producer(&head.epoch_id, target_height, shard_id),
            {
                warn!(target: "client", "Me: {:?} Dropping tx: {:?}", me, tx);
                NetworkClientResponses::NoResponse
            }
        );

        debug!(target: "client",
               "I'm {:?}, routing a transaction to {}, shard_id = {}",
               self.block_producer.as_ref().map(|bp| bp.account_id.clone()),
               validator,
               shard_id
        );

        // Send message to network to actually forward transaction.
        self.network_adapter.send(NetworkRequests::ForwardTx(validator, tx));

        NetworkClientResponses::NoResponse
    }

    /// Process transaction and either add it to the mempool or return to redirect to another validator.
    pub fn process_tx(&mut self, tx: SignedTransaction) -> NetworkClientResponses {
        let head = unwrap_or_return!(self.chain.head(), NetworkClientResponses::NoResponse);
        let me = self.block_producer.as_ref().map(|bp| &bp.account_id);
        let shard_id = self.runtime_adapter.account_id_to_shard_id(&tx.transaction.signer_id);
<<<<<<< HEAD
        let cur_block_header = unwrap_or_return!(
            self.chain.get_block_header(&head.last_block_hash),
            NetworkClientResponses::NoResponse
=======
        let tx_header = unwrap_or_return!(
            self.chain.get_block_header(&tx.transaction.block_hash),
            NetworkClientResponses::InvalidTx(InvalidTxError::InvalidChain)
>>>>>>> 29c22de9
        )
        .clone();
        let transaction_validity_period = self.chain.transaction_validity_period;
        if !self.chain.mut_store().check_blocks_on_same_chain(
            &cur_block_header,
            &tx.transaction.block_hash,
            transaction_validity_period,
        ) {
            debug!(target: "client", "Invalid tx: expired or from a different fork -- {:?}", tx);
<<<<<<< HEAD
            return NetworkClientResponses::InvalidTx(
                "Transaction has expired or from a different fork".to_string(),
            );
=======
            return NetworkClientResponses::InvalidTx(InvalidTxError::Expired);
>>>>>>> 29c22de9
        }

<<<<<<< HEAD
        match self.runtime_adapter.validate_tx(
            head.height + 1,
            cur_block_header.inner.timestamp,
            gas_price,
            state_root,
            tx,
        ) {
            Ok(valid_transaction) => {
                let active_validator = unwrap_or_return!(self.active_validator(), {
                    warn!(target: "client", "Me: {:?} Dropping tx: {:?}", me, valid_transaction);
                    NetworkClientResponses::NoResponse
                });

                // If I'm not an active validator I should forward tx to next validators.
                if active_validator {
                    debug!(
                        "Recording a transaction. I'm {:?}, {}",
                        self.block_producer.as_ref().map(|bp| bp.account_id.clone()),
                        shard_id
                    );
                    self.shards_mgr.insert_transaction(shard_id, valid_transaction);
                    NetworkClientResponses::ValidTx
                } else {
                    // TODO(MarX): Forward tx even if I am a validator.
                    // TODO(MarX): How many validators ahead of current time should we forward tx?
                    let target_height = head.height + 2;

                    debug!(target: "client",
                           "{:?} Routing a transaction. {}",
                           self.block_producer.as_ref().map(|bp| bp.account_id.clone()),
                           shard_id
                    );

                    let validator = unwrap_or_return!(
                        self.runtime_adapter.get_chunk_producer(
                            &head.epoch_id,
                            target_height,
=======
        if self.runtime_adapter.cares_about_shard(me, &head.last_block_hash, shard_id, true)
            || self.runtime_adapter.will_care_about_shard(me, &head.last_block_hash, shard_id, true)
        {
            let gas_price = unwrap_or_return!(
                self.chain.get_block_header(&head.last_block_hash),
                NetworkClientResponses::NoResponse
            )
            .inner
            .gas_price;
            let state_root = match self.chain.get_chunk_extra(&head.last_block_hash, shard_id) {
                Ok(chunk_extra) => chunk_extra.state_root.clone(),
                Err(_) => {
                    // Not being able to fetch a state root most likely implies that we haven't
                    //     caught up with the next epoch yet.
                    return self.forward_tx(tx);
                }
            };
            match self.runtime_adapter.validate_tx(
                head.height + 1,
                tx_header.inner.timestamp,
                gas_price,
                state_root,
                tx,
            ) {
                Ok(valid_transaction) => {
                    let active_validator = unwrap_or_return!(self.active_validator(shard_id), {
                        warn!(target: "client", "I'm: {:?} Dropping tx: {:?}", me, valid_transaction);
                        NetworkClientResponses::NoResponse
                    });

                    // If I'm not an active validator I should forward tx to next validators.
                    if active_validator {
                        debug!(
                            target: "client",
                            "Recording a transaction. I'm {:?}, {}",
                            me,
>>>>>>> 29c22de9
                            shard_id
                        );
                        self.shards_mgr.insert_transaction(shard_id, valid_transaction);
                        NetworkClientResponses::ValidTx
                    } else {
                        self.forward_tx(valid_transaction.transaction)
                    }
                }
                Err(InvalidTxErrorOrStorageError::InvalidTxError(err)) => {
                    debug!(target: "client", "Invalid tx: {:?}", err);
                    NetworkClientResponses::InvalidTx(err)
                }
                Err(InvalidTxErrorOrStorageError::StorageError(err)) => panic!(err),
            }
        } else {
            // We are not tracking this shard, so there is no way to validate this tx. Just rerouting.
            self.forward_tx(tx)
        }
    }

    /// Determine if I am a validator in next few blocks for specified shard.
    fn active_validator(&self, shard_id: ShardId) -> Result<bool, Error> {
        let head = self.chain.head()?;

        let account_id = if let Some(bp) = self.block_producer.as_ref() {
            &bp.account_id
        } else {
            return Ok(false);
        };

        for i in 1..=TX_ROUTING_HEIGHT_HORIZON {
            let chunk_producer = self.runtime_adapter.get_chunk_producer(
                &head.epoch_id,
                head.height + i,
                shard_id,
            )?;
            if &chunk_producer == account_id {
                return Ok(true);
            }
        }
        Ok(false)
    }

    /// Walks through all the ongoing state syncs for future epochs and processes them
    pub fn run_catchup(&mut self) -> Result<Vec<AcceptedBlock>, Error> {
        let me = &self.block_producer.as_ref().map(|x| x.account_id.clone());
        for (sync_hash, state_sync_info) in self.chain.store().iterate_state_sync_infos() {
            assert_eq!(sync_hash, state_sync_info.epoch_tail_hash);
            let network_adapter1 = self.network_adapter.clone();

            let (state_sync, new_shard_sync) = self
                .catchup_state_syncs
                .entry(sync_hash)
                .or_insert_with(|| (StateSync::new(network_adapter1), HashMap::new()));

            debug!(
                target: "client",
                "Catchup me: {:?}: sync_hash: {:?}, sync_info: {:?}", me, sync_hash, new_shard_sync
            );

            match state_sync.run(
                sync_hash,
                new_shard_sync,
                &mut self.chain,
                &self.runtime_adapter,
                state_sync_info.shards.iter().map(|tuple| tuple.0).collect(),
            )? {
                StateSyncResult::Unchanged => {}
                StateSyncResult::Changed(fetch_block) => {
                    assert!(!fetch_block);
                }
                StateSyncResult::Completed => {
                    let accepted_blocks = Arc::new(RwLock::new(vec![]));
                    let blocks_missing_chunks = Arc::new(RwLock::new(vec![]));

                    self.chain.catchup_blocks(
                        me,
                        &sync_hash,
                        |accepted_block| {
                            accepted_blocks.write().unwrap().push(accepted_block);
                        },
                        |missing_chunks| {
                            blocks_missing_chunks.write().unwrap().push(missing_chunks)
                        },
                    )?;

                    for missing_chunks in blocks_missing_chunks.write().unwrap().drain(..) {
                        self.shards_mgr.request_chunks(missing_chunks, false).unwrap();
                    }
                    let unwrapped_accepted_blocks =
                        accepted_blocks.write().unwrap().drain(..).collect();
                    return Ok(unwrapped_accepted_blocks);
                }
            }
        }

        Ok(vec![])
    }
}<|MERGE_RESOLUTION|>--- conflicted
+++ resolved
@@ -25,16 +25,10 @@
 use near_primitives::block::{Block, BlockHeader};
 use near_primitives::errors::{InvalidTxError, InvalidTxErrorOrStorageError};
 use near_primitives::hash::CryptoHash;
-<<<<<<< HEAD
-use near_primitives::merkle::merklize;
-use near_primitives::sharding::{ChunkOnePart, ShardChunkHeader};
-use near_primitives::transaction::SignedTransaction;
-=======
 use near_primitives::merkle::{merklize, MerklePath};
 use near_primitives::receipt::Receipt;
 use near_primitives::sharding::{ChunkOnePart, EncodedShardChunk, ShardChunkHeader};
-use near_primitives::transaction::{check_tx_history, SignedTransaction};
->>>>>>> 29c22de9
+use near_primitives::transaction::{SignedTransaction};
 use near_primitives::types::{AccountId, BlockIndex, EpochId, ShardId};
 use near_primitives::unwrap_or_return;
 use near_primitives::utils::to_timestamp;
@@ -801,15 +795,9 @@
         let head = unwrap_or_return!(self.chain.head(), NetworkClientResponses::NoResponse);
         let me = self.block_producer.as_ref().map(|bp| &bp.account_id);
         let shard_id = self.runtime_adapter.account_id_to_shard_id(&tx.transaction.signer_id);
-<<<<<<< HEAD
         let cur_block_header = unwrap_or_return!(
             self.chain.get_block_header(&head.last_block_hash),
             NetworkClientResponses::NoResponse
-=======
-        let tx_header = unwrap_or_return!(
-            self.chain.get_block_header(&tx.transaction.block_hash),
-            NetworkClientResponses::InvalidTx(InvalidTxError::InvalidChain)
->>>>>>> 29c22de9
         )
         .clone();
         let transaction_validity_period = self.chain.transaction_validity_period;
@@ -819,54 +807,11 @@
             transaction_validity_period,
         ) {
             debug!(target: "client", "Invalid tx: expired or from a different fork -- {:?}", tx);
-<<<<<<< HEAD
             return NetworkClientResponses::InvalidTx(
-                "Transaction has expired or from a different fork".to_string(),
+                InvalidTxError::Expired
             );
-=======
-            return NetworkClientResponses::InvalidTx(InvalidTxError::Expired);
->>>>>>> 29c22de9
-        }
-
-<<<<<<< HEAD
-        match self.runtime_adapter.validate_tx(
-            head.height + 1,
-            cur_block_header.inner.timestamp,
-            gas_price,
-            state_root,
-            tx,
-        ) {
-            Ok(valid_transaction) => {
-                let active_validator = unwrap_or_return!(self.active_validator(), {
-                    warn!(target: "client", "Me: {:?} Dropping tx: {:?}", me, valid_transaction);
-                    NetworkClientResponses::NoResponse
-                });
-
-                // If I'm not an active validator I should forward tx to next validators.
-                if active_validator {
-                    debug!(
-                        "Recording a transaction. I'm {:?}, {}",
-                        self.block_producer.as_ref().map(|bp| bp.account_id.clone()),
-                        shard_id
-                    );
-                    self.shards_mgr.insert_transaction(shard_id, valid_transaction);
-                    NetworkClientResponses::ValidTx
-                } else {
-                    // TODO(MarX): Forward tx even if I am a validator.
-                    // TODO(MarX): How many validators ahead of current time should we forward tx?
-                    let target_height = head.height + 2;
-
-                    debug!(target: "client",
-                           "{:?} Routing a transaction. {}",
-                           self.block_producer.as_ref().map(|bp| bp.account_id.clone()),
-                           shard_id
-                    );
-
-                    let validator = unwrap_or_return!(
-                        self.runtime_adapter.get_chunk_producer(
-                            &head.epoch_id,
-                            target_height,
-=======
+        }
+
         if self.runtime_adapter.cares_about_shard(me, &head.last_block_hash, shard_id, true)
             || self.runtime_adapter.will_care_about_shard(me, &head.last_block_hash, shard_id, true)
         {
@@ -886,7 +831,7 @@
             };
             match self.runtime_adapter.validate_tx(
                 head.height + 1,
-                tx_header.inner.timestamp,
+                cur_block_header.inner.timestamp,
                 gas_price,
                 state_root,
                 tx,
@@ -903,7 +848,6 @@
                             target: "client",
                             "Recording a transaction. I'm {:?}, {}",
                             me,
->>>>>>> 29c22de9
                             shard_id
                         );
                         self.shards_mgr.insert_transaction(shard_id, valid_transaction);
