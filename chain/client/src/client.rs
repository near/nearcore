//! Client is responsible for tracking the chain, chunks, and producing them when needed.
//! This client works completely synchronously and must be operated by some async actor outside.

use std::collections::{HashMap, HashSet};
use std::iter;
use std::sync::{Arc, RwLock};
use std::time::{Duration, Instant};

use cached::{Cached, SizedCache};
use chrono::Utc;
use log::{debug, error, info, warn};

use near_chain::chain::TX_ROUTING_HEIGHT_HORIZON;
use near_chain::test_utils::format_hash;
use near_chain::types::{AcceptedBlock, LatestKnown};
use near_chain::{
    BlockStatus, Chain, ChainGenesis, ChainStoreAccess, Doomslug, DoomslugThresholdMode, ErrorKind,
    Provenance, RuntimeAdapter,
};
use near_chain_configs::ClientConfig;
use near_chunks::{ProcessPartialEncodedChunkResult, ShardsManager};
use near_network::types::PartialEncodedChunkResponseMsg;
use near_network::{FullPeerInfo, NetworkAdapter, NetworkClientResponses, NetworkRequests};
use near_primitives::block::{Approval, ApprovalInner, ApprovalMessage, Block, BlockHeader, Tip};
use near_primitives::challenge::{Challenge, ChallengeBody};
use near_primitives::hash::CryptoHash;
use near_primitives::merkle::{merklize, MerklePath};
use near_primitives::receipt::Receipt;
use near_primitives::sharding::{
    EncodedShardChunk, PartialEncodedChunk, PartialEncodedChunkV2, ReedSolomonWrapper,
    ShardChunkHeader,
};
use near_primitives::syncing::ReceiptResponse;
use near_primitives::transaction::SignedTransaction;
use near_primitives::types::{AccountId, ApprovalStake, BlockHeight, ChunkExtra, EpochId, ShardId};
use near_primitives::unwrap_or_return;
use near_primitives::utils::{to_timestamp, MaybeValidated};
use near_primitives::validator_signer::ValidatorSigner;

use crate::metrics;
use crate::sync::{BlockSync, HeaderSync, StateSync, StateSyncResult};
use crate::types::{Error, ShardSyncDownload};
use crate::SyncStatus;
use near_primitives::block_header::ApprovalType;
use near_primitives::version::{ProtocolVersion, PROTOCOL_VERSION};

#[cfg(feature = "protocol_feature_forward_chunk_parts")]
use near_network::types::PartialEncodedChunkForwardMsg;

const NUM_REBROADCAST_BLOCKS: usize = 30;

pub struct Client {
    /// Adversarial controls
    #[cfg(feature = "adversarial")]
    pub adv_produce_blocks: bool,
    #[cfg(feature = "adversarial")]
    pub adv_produce_blocks_only_valid: bool,

    pub config: ClientConfig,
    pub sync_status: SyncStatus,
    pub chain: Chain,
    pub doomslug: Doomslug,
    pub runtime_adapter: Arc<dyn RuntimeAdapter>,
    pub shards_mgr: ShardsManager,
    /// Network adapter.
    network_adapter: Arc<dyn NetworkAdapter>,
    /// Signer for block producer (if present).
    pub validator_signer: Option<Arc<dyn ValidatorSigner>>,
    /// Approvals for which we do not have the block yet
    pending_approvals: SizedCache<ApprovalInner, HashMap<AccountId, (Approval, ApprovalType)>>,
    /// A mapping from a block for which a state sync is underway for the next epoch, and the object
    /// storing the current status of the state sync
    pub catchup_state_syncs: HashMap<CryptoHash, (StateSync, HashMap<u64, ShardSyncDownload>)>,
    /// Keeps track of syncing headers.
    pub header_sync: HeaderSync,
    /// Keeps track of syncing block.
    pub block_sync: BlockSync,
    /// Keeps track of syncing state.
    pub state_sync: StateSync,
    /// List of currently accumulated challenges.
    pub challenges: HashMap<CryptoHash, Challenge>,
    /// A ReedSolomon instance to reconstruct shard.
    rs: ReedSolomonWrapper,
    /// Blocks that have been re-broadcast recently. They should not be broadcast again.
    rebroadcasted_blocks: SizedCache<CryptoHash, ()>,
    /// Last time the head was updated, or our head was rebroadcasted. Used to re-broadcast the head
    /// again to prevent network from stalling if a large percentage of the network missed a block
    last_time_head_progress_made: Instant,
}

impl Client {
    pub fn new(
        config: ClientConfig,
        chain_genesis: ChainGenesis,
        runtime_adapter: Arc<dyn RuntimeAdapter>,
        network_adapter: Arc<dyn NetworkAdapter>,
        validator_signer: Option<Arc<dyn ValidatorSigner>>,
        enable_doomslug: bool,
    ) -> Result<Self, Error> {
        let doomslug_threshold_mode = if enable_doomslug {
            DoomslugThresholdMode::TwoThirds
        } else {
            DoomslugThresholdMode::NoApprovals
        };
        let chain = Chain::new(runtime_adapter.clone(), &chain_genesis, doomslug_threshold_mode)?;
        let shards_mgr = ShardsManager::new(
            validator_signer.as_ref().map(|x| x.validator_id().clone()),
            runtime_adapter.clone(),
            network_adapter.clone(),
        );
        let sync_status = SyncStatus::AwaitingPeers;
        let header_sync = HeaderSync::new(
            network_adapter.clone(),
            config.header_sync_initial_timeout,
            config.header_sync_progress_timeout,
            config.header_sync_stall_ban_timeout,
            config.header_sync_expected_height_per_second,
        );
        let block_sync =
            BlockSync::new(network_adapter.clone(), config.block_fetch_horizon, config.archive);
        let state_sync = StateSync::new(network_adapter.clone());
        let num_block_producer_seats = config.num_block_producer_seats as usize;
        let data_parts = runtime_adapter.num_data_parts();
        let parity_parts = runtime_adapter.num_total_parts() - data_parts;

        let doomslug = Doomslug::new(
            chain.store().largest_target_height()?,
            config.min_block_production_delay,
            config.max_block_production_delay,
            config.max_block_production_delay / 10,
            config.max_block_wait_delay,
            validator_signer.clone(),
            doomslug_threshold_mode,
        );

        Ok(Self {
            #[cfg(feature = "adversarial")]
            adv_produce_blocks: false,
            #[cfg(feature = "adversarial")]
            adv_produce_blocks_only_valid: false,
            config,
            sync_status,
            chain,
            doomslug,
            runtime_adapter,
            shards_mgr,
            network_adapter,
            validator_signer,
            pending_approvals: SizedCache::with_size(num_block_producer_seats),
            catchup_state_syncs: HashMap::new(),
            header_sync,
            block_sync,
            state_sync,
            challenges: Default::default(),
            rs: ReedSolomonWrapper::new(data_parts, parity_parts),
            rebroadcasted_blocks: SizedCache::with_size(NUM_REBROADCAST_BLOCKS),
            last_time_head_progress_made: Instant::now(),
        })
    }

    // Checks if it's been at least `stall_timeout` since the last time the head was updated, or
    // this method was called. If yes, rebroadcasts the current head.
    pub fn check_head_progress_stalled(&mut self, stall_timeout: Duration) -> Result<(), Error> {
        if Instant::now() > self.last_time_head_progress_made + stall_timeout
            && !self.sync_status.is_syncing()
        {
            let block = self.chain.get_block(&self.chain.head()?.last_block_hash)?;
            self.network_adapter.do_send(NetworkRequests::Block { block: block.clone() });
            self.last_time_head_progress_made = Instant::now();
        }
        Ok(())
    }

    pub fn remove_transactions_for_block(&mut self, me: AccountId, block: &Block) {
        for (shard_id, chunk_header) in block.chunks().iter().enumerate() {
            let shard_id = shard_id as ShardId;
            if block.header().height() == chunk_header.height_included() {
                if self.shards_mgr.cares_about_shard_this_or_next_epoch(
                    Some(&me),
                    &block.header().prev_hash(),
                    shard_id,
                    true,
                ) {
                    self.shards_mgr.remove_transactions(
                        shard_id,
                        // By now the chunk must be in store, otherwise the block would have been orphaned
                        self.chain.get_chunk(&chunk_header.chunk_hash()).unwrap().transactions(),
                    );
                }
            }
        }
        for challenge in block.challenges().iter() {
            self.challenges.remove(&challenge.hash);
        }
    }

    pub fn reintroduce_transactions_for_block(&mut self, me: AccountId, block: &Block) {
        for (shard_id, chunk_header) in block.chunks().iter().enumerate() {
            let shard_id = shard_id as ShardId;
            if block.header().height() == chunk_header.height_included() {
                if self.shards_mgr.cares_about_shard_this_or_next_epoch(
                    Some(&me),
                    &block.header().prev_hash(),
                    shard_id,
                    false,
                ) {
                    self.shards_mgr.reintroduce_transactions(
                        shard_id,
                        // By now the chunk must be in store, otherwise the block would have been orphaned
                        self.chain.get_chunk(&chunk_header.chunk_hash()).unwrap().transactions(),
                    );
                }
            }
        }
        for challenge in block.challenges().iter() {
            self.challenges.insert(challenge.hash, challenge.clone());
        }
    }

    /// Check that this block height is not known yet.
    fn known_block_height(&self, next_height: BlockHeight, known_height: BlockHeight) -> bool {
        #[cfg(feature = "adversarial")]
        {
            if self.adv_produce_blocks {
                return false;
            }
        }

        next_height <= known_height
    }

    /// Check that we are next block producer.
    fn is_me_block_producer(
        &self,
        account_id: &AccountId,
        next_block_proposer: &AccountId,
    ) -> bool {
        #[cfg(feature = "adversarial")]
        {
            if self.adv_produce_blocks_only_valid {
                return account_id == next_block_proposer;
            }
            if self.adv_produce_blocks {
                return true;
            }
        }

        account_id == next_block_proposer
    }

    fn should_reschedule_block(
        &self,
        head: &Tip,
        prev_hash: &CryptoHash,
        prev_prev_hash: &CryptoHash,
        next_height: BlockHeight,
        known_height: BlockHeight,
        account_id: &AccountId,
        next_block_proposer: &AccountId,
    ) -> Result<bool, Error> {
        if self.known_block_height(next_height, known_height) {
            return Ok(true);
        }

        if !self.is_me_block_producer(account_id, &next_block_proposer) {
            info!(target: "client", "Produce block: chain at {}, not block producer for next block.", next_height);
            return Ok(true);
        }

        #[cfg(feature = "adversarial")]
        {
            if self.adv_produce_blocks {
                return Ok(false);
            }
        }

        if self.runtime_adapter.is_next_block_epoch_start(&head.last_block_hash)? {
            if !self.chain.prev_block_is_caught_up(&prev_prev_hash, &prev_hash)? {
                // Currently state for the chunks we are interested in this epoch
                // are not yet caught up (e.g. still state syncing).
                // We reschedule block production.
                // Alex's comment:
                // The previous block is not caught up for the next epoch relative to the previous
                // block, which is the current epoch for this block, so this block cannot be applied
                // at all yet, block production must to be rescheduled
                debug!(target: "client", "Produce block: prev block is not caught up");
                return Ok(true);
            }
        }

        Ok(false)
    }

    /// Produce block if we are block producer for given `next_height` block height.
    /// Either returns produced block (not applied) or error.
    pub fn produce_block(&mut self, next_height: BlockHeight) -> Result<Option<Block>, Error> {
        let known_height = self.chain.mut_store().get_latest_known()?.height;

        let validator_signer = self
            .validator_signer
            .as_ref()
            .ok_or_else(|| Error::BlockProducer("Called without block producer info.".to_string()))?
            .clone();
        let head = self.chain.head()?;
        assert_eq!(
            head.epoch_id,
            self.runtime_adapter.get_epoch_id_from_prev_block(&head.prev_block_hash).unwrap()
        );

        // Check that we are were called at the block that we are producer for.
        let epoch_id =
            self.runtime_adapter.get_epoch_id_from_prev_block(&head.last_block_hash).unwrap();
        let next_block_proposer =
            self.runtime_adapter.get_block_producer(&epoch_id, next_height)?;

        let prev = self.chain.get_block_header(&head.last_block_hash)?.clone();
        let prev_hash = head.last_block_hash;
        let prev_height = head.height;
        let prev_prev_hash = *prev.prev_hash();
        let prev_epoch_id = prev.epoch_id().clone();
        let prev_next_bp_hash = *prev.next_bp_hash();

        // Check and update the doomslug tip here. This guarantees that our endorsement will be in the
        // doomslug witness. Have to do it before checking the ability to produce a block.
        let _ = self.check_and_update_doomslug_tip()?;

        if self.should_reschedule_block(
            &head,
            &prev_hash,
            &prev_prev_hash,
            next_height,
            known_height,
            &validator_signer.validator_id(),
            &next_block_proposer,
        )? {
            return Ok(None);
        }
        let (validator_stake, _) = self.runtime_adapter.get_validator_by_account_id(
            &epoch_id,
            &head.last_block_hash,
            &next_block_proposer,
        )?;
        if validator_stake.public_key != validator_signer.public_key() {
            debug!(target: "client", "Local validator key {} does not match expected validator key {}, skipping block production", validator_signer.public_key(), validator_stake.public_key);
            #[cfg(not(feature = "adversarial"))]
            return Ok(None);
            #[cfg(feature = "adversarial")]
            if !self.adv_produce_blocks || self.adv_produce_blocks_only_valid {
                return Ok(None);
            }
        }

        debug!(target: "client", "{:?} Producing block at height {}, parent {} @ {}", validator_signer.validator_id(), next_height, prev.height(), format_hash(head.last_block_hash));

        let new_chunks = self.shards_mgr.prepare_chunks(&prev_hash);
        // If we are producing empty blocks and there are no transactions.
        if !self.config.produce_empty_blocks && new_chunks.is_empty() {
            debug!(target: "client", "Empty blocks, skipping block production");
            return Ok(None);
        }

        let mut approvals_map = self.doomslug.remove_witness(&prev_hash, prev_height, next_height);

        // At this point, the previous epoch hash must be available
        let epoch_id = self
            .runtime_adapter
            .get_epoch_id_from_prev_block(&head.last_block_hash)
            .expect("Epoch hash should exist at this point");

        let approvals = self
            .runtime_adapter
            .get_epoch_block_approvers_ordered(&prev_hash)?
            .into_iter()
            .map(|ApprovalStake { account_id, .. }| {
                approvals_map.remove(&account_id).map(|x| x.signature)
            })
            .collect();

        debug_assert_eq!(approvals_map.len(), 0);

        let next_epoch_id = self
            .runtime_adapter
            .get_next_epoch_id_from_prev_block(&head.last_block_hash)
            .expect("Epoch hash should exist at this point");

        let protocol_version = self.runtime_adapter.get_epoch_protocol_version(&epoch_id)?;
        let gas_price_adjustment_rate =
            self.chain.block_economics_config.gas_price_adjustment_rate(protocol_version);
        let min_gas_price = self.chain.block_economics_config.min_gas_price(protocol_version);
        let max_gas_price = self.chain.block_economics_config.max_gas_price(protocol_version);

        let next_bp_hash = if prev_epoch_id != epoch_id {
            Chain::compute_bp_hash(&*self.runtime_adapter, next_epoch_id.clone(), &prev_hash)?
        } else {
            prev_next_bp_hash
        };

        // Get block extra from previous block.
        let mut block_merkle_tree =
            self.chain.mut_store().get_block_merkle_tree(&prev_hash)?.clone();
        block_merkle_tree.insert(prev_hash);
        let block_merkle_root = block_merkle_tree.root();
        let prev_block_extra = self.chain.get_block_extra(&prev_hash)?.clone();
        let prev_block = self.chain.get_block(&prev_hash)?;
        let mut chunks: Vec<_> = prev_block.chunks().iter().cloned().collect();

        // Collect new chunks.
        for (shard_id, mut chunk_header) in new_chunks {
            *chunk_header.height_included_mut() = next_height;
            chunks[shard_id as usize] = chunk_header;
        }

        let prev_header = &prev_block.header();

        let next_epoch_id =
            self.runtime_adapter.get_next_epoch_id_from_prev_block(&head.last_block_hash)?;

        let minted_amount =
            if self.runtime_adapter.is_next_block_epoch_start(&head.last_block_hash)? {
                Some(self.runtime_adapter.get_epoch_minted_amount(&next_epoch_id)?)
            } else {
                None
            };

        // Get all the current challenges.
        // TODO(2445): Enable challenges when they are working correctly.
        // let challenges = self.challenges.drain().map(|(_, challenge)| challenge).collect();
        let protocol_version = self.runtime_adapter.get_epoch_protocol_version(&next_epoch_id)?;

        let block = Block::produce(
            protocol_version,
            &prev_header,
            next_height,
            chunks,
            epoch_id,
            next_epoch_id,
            approvals,
            gas_price_adjustment_rate,
            min_gas_price,
            max_gas_price,
            minted_amount,
            prev_block_extra.challenges_result,
            vec![],
            &*validator_signer,
            next_bp_hash,
            block_merkle_root,
        );

        // Update latest known even before returning block out, to prevent race conditions.
        self.chain.mut_store().save_latest_known(LatestKnown {
            height: next_height,
            seen: to_timestamp(Utc::now()),
        })?;

        Ok(Some(block))
    }

    pub fn produce_chunk(
        &mut self,
        prev_block_hash: CryptoHash,
        epoch_id: &EpochId,
        last_header: ShardChunkHeader,
        next_height: BlockHeight,
        shard_id: ShardId,
    ) -> Result<Option<(EncodedShardChunk, Vec<MerklePath>, Vec<Receipt>)>, Error> {
        let validator_signer = self
            .validator_signer
            .as_ref()
            .ok_or_else(|| Error::ChunkProducer("Called without block producer info.".to_string()))?
            .clone();

        let chunk_proposer =
            self.runtime_adapter.get_chunk_producer(epoch_id, next_height, shard_id).unwrap();
        if validator_signer.validator_id() != &chunk_proposer {
            debug!(target: "client", "Not producing chunk for shard {}: chain at {}, not block producer for next block. Me: {}, proposer: {}", shard_id, next_height, validator_signer.validator_id(), chunk_proposer);
            return Ok(None);
        }

        if self.runtime_adapter.is_next_block_epoch_start(&prev_block_hash)? {
            let prev_prev_hash = *self.chain.get_block_header(&prev_block_hash)?.prev_hash();
            if !self.chain.prev_block_is_caught_up(&prev_prev_hash, &prev_block_hash)? {
                // See comment in similar snipped in `produce_block`
                debug!(target: "client", "Produce chunk: prev block is not caught up");
                return Err(Error::ChunkProducer(
                    "State for the epoch is not downloaded yet, skipping chunk production"
                        .to_string(),
                ));
            }
        }

        debug!(
            target: "client",
            "Producing chunk at height {} for shard {}, I'm {}",
            next_height,
            shard_id,
            validator_signer.validator_id()
        );

        let chunk_extra = self
            .chain
            .get_chunk_extra(&prev_block_hash, shard_id)
            .map_err(|err| Error::ChunkProducer(format!("No chunk extra available: {}", err)))?
            .clone();

        let prev_block_header = self.chain.get_block_header(&prev_block_hash)?.clone();
        let transactions = self.prepare_transactions(shard_id, &chunk_extra, &prev_block_header)?;
        let num_filtered_transactions = transactions.len();
        let (tx_root, _) = merklize(&transactions);
        let ReceiptResponse(_, outgoing_receipts) = self.chain.get_outgoing_receipts_for_shard(
            prev_block_hash,
            shard_id,
            last_header.height_included(),
        )?;

        // Receipts proofs root is calculating here
        //
        // For each subset of incoming_receipts_into_shard_i_from_the_current_one
        // we calculate hash here and save it
        // and then hash all of them into a single receipts root
        //
        // We check validity in two ways:
        // 1. someone who cares about shard will download all the receipts
        // and checks that receipts_root equals to all receipts hashed
        // 2. anyone who just asks for one's incoming receipts
        // will receive a piece of incoming receipts only
        // with merkle receipts proofs which can be checked locally
        let outgoing_receipts_hashes =
            self.runtime_adapter.build_receipts_hashes(&outgoing_receipts);
        let (outgoing_receipts_root, _) = merklize(&outgoing_receipts_hashes);

        let protocol_version = self.runtime_adapter.get_epoch_protocol_version(epoch_id)?;
        let (encoded_chunk, merkle_paths) = self.shards_mgr.create_encoded_shard_chunk(
            prev_block_hash,
            chunk_extra.state_root,
            chunk_extra.outcome_root,
            next_height,
            shard_id,
            chunk_extra.gas_used,
            chunk_extra.gas_limit,
            chunk_extra.balance_burnt,
            chunk_extra.validator_proposals,
            transactions,
            &outgoing_receipts,
            outgoing_receipts_root,
            tx_root,
            &*validator_signer,
            &mut self.rs,
            protocol_version,
        )?;

        debug!(
            target: "client",
            "Produced chunk at height {} for shard {} with {} txs and {} receipts, I'm {}, chunk_hash: {}",
            next_height,
            shard_id,
            num_filtered_transactions,
            outgoing_receipts.len(),
            validator_signer.validator_id(),
            encoded_chunk.chunk_hash().0,
        );

        near_metrics::inc_counter(&metrics::BLOCK_PRODUCED_TOTAL);
        Ok(Some((encoded_chunk, merkle_paths, outgoing_receipts)))
    }

    /// Prepares an ordered list of valid transactions from the pool up the limits.
    fn prepare_transactions(
        &mut self,
        shard_id: ShardId,
        chunk_extra: &ChunkExtra,
        prev_block_header: &BlockHeader,
    ) -> Result<Vec<SignedTransaction>, Error> {
        let Self { chain, shards_mgr, runtime_adapter, .. } = self;

        let next_epoch_id =
            runtime_adapter.get_epoch_id_from_prev_block(&prev_block_header.hash())?;
        let protocol_version = runtime_adapter.get_epoch_protocol_version(&next_epoch_id)?;

        let transactions = if let Some(mut iter) = shards_mgr.get_pool_iterator(shard_id) {
            let transaction_validity_period = chain.transaction_validity_period;
            runtime_adapter.prepare_transactions(
                prev_block_header.gas_price(),
                chunk_extra.gas_limit,
                shard_id,
                chunk_extra.state_root.clone(),
                &mut iter,
                &mut |tx: &SignedTransaction| -> bool {
                    chain
                        .mut_store()
                        .check_transaction_validity_period(
                            &prev_block_header,
                            &tx.transaction.block_hash,
                            transaction_validity_period,
                        )
                        .is_ok()
                },
                protocol_version,
            )?
        } else {
            vec![]
        };
        // Reintroduce valid transactions back to the pool. They will be removed when the chunk is
        // included into the block.
        shards_mgr.reintroduce_transactions(shard_id, &transactions);
        Ok(transactions)
    }

    pub fn send_challenges(&mut self, challenges: Arc<RwLock<Vec<ChallengeBody>>>) {
        if let Some(validator_signer) = self.validator_signer.as_ref() {
            for body in challenges.write().unwrap().drain(..) {
                let challenge = Challenge::produce(body, &**validator_signer);
                self.challenges.insert(challenge.hash, challenge.clone());
                self.network_adapter.do_send(NetworkRequests::Challenge(challenge));
            }
        }
    }

    pub fn process_block(
        &mut self,
        block: Block,
        provenance: Provenance,
    ) -> (Vec<AcceptedBlock>, Result<Option<Tip>, near_chain::Error>) {
        let is_requested = match provenance {
            Provenance::PRODUCED | Provenance::SYNC => true,
            Provenance::NONE => false,
        };
        // drop the block if a) it is not requested, b) we already processed this height, c) it is not building on top of current head
        if !is_requested
            && block.header().prev_hash()
                != &self
                    .chain
                    .head()
                    .map_or_else(|_| CryptoHash::default(), |tip| tip.last_block_hash)
        {
            match self.chain.mut_store().is_height_processed(block.header().height()) {
                Ok(true) => return (vec![], Ok(None)),
                Ok(false) => {}
                Err(e) => return (vec![], Err(e)),
            }
        }
        // TODO: replace to channels or cross beams here? we don't have multi-threading here so it's mostly to get around borrow checker.
        let accepted_blocks = Arc::new(RwLock::new(vec![]));
        let blocks_missing_chunks = Arc::new(RwLock::new(vec![]));
        let challenges = Arc::new(RwLock::new(vec![]));
        let block_prev_hash = *block.header().prev_hash();
        let block_protocol_version = block.header().latest_protocol_version();

        let result = {
            let me = self
                .validator_signer
                .as_ref()
                .map(|validator_signer| validator_signer.validator_id().clone());
            self.chain.process_block(
                &me,
                block,
                provenance,
                |accepted_block| {
                    accepted_blocks.write().unwrap().push(accepted_block);
                },
                |missing_chunks| blocks_missing_chunks.write().unwrap().push(missing_chunks),
                |challenge| challenges.write().unwrap().push(challenge),
            )
        };

        // Send out challenges that accumulated via on_challenge.
        self.send_challenges(challenges);

        // Send out challenge if the block was found to be invalid.
        if let Some(validator_signer) = self.validator_signer.as_ref() {
            match &result {
                Err(e) => match e.kind() {
                    near_chain::ErrorKind::InvalidChunkProofs(chunk_proofs) => {
                        self.network_adapter.do_send(NetworkRequests::Challenge(
                            Challenge::produce(
                                ChallengeBody::ChunkProofs(*chunk_proofs),
                                &**validator_signer,
                            ),
                        ));
                    }
                    near_chain::ErrorKind::InvalidChunkState(chunk_state) => {
                        self.network_adapter.do_send(NetworkRequests::Challenge(
                            Challenge::produce(
                                ChallengeBody::ChunkState(*chunk_state),
                                &**validator_signer,
                            ),
                        ));
                    }
                    _ => {}
                },
                _ => {}
            }
        }

        if let Ok(Some(_)) = result {
            self.last_time_head_progress_made = Instant::now();
        }

        let protocol_version = self
            .runtime_adapter
            .get_epoch_id_from_prev_block(&block_prev_hash)
            .and_then(|epoch| self.runtime_adapter.get_epoch_protocol_version(&epoch))
            .unwrap_or(block_protocol_version);
        // Request any missing chunks
        self.shards_mgr.request_chunks(
            blocks_missing_chunks.write().unwrap().drain(..).flatten(),
            &self
                .chain
                .header_head()
                .expect("header_head must be available when processing a block"),
            protocol_version,
        );

        let unwrapped_accepted_blocks = accepted_blocks.write().unwrap().drain(..).collect();
        (unwrapped_accepted_blocks, result)
    }

    pub fn rebroadcast_block(&mut self, block: Block) {
        if self.rebroadcasted_blocks.cache_get(&block.hash()).is_none() {
            self.network_adapter.do_send(NetworkRequests::Block { block: block.clone() });
            self.rebroadcasted_blocks.cache_set(*block.hash(), ());
        }
    }

    pub fn process_partial_encoded_chunk_response(
        &mut self,
        response: PartialEncodedChunkResponseMsg,
    ) -> Result<Vec<AcceptedBlock>, Error> {
        let header = self.shards_mgr.get_partial_encoded_chunk_header(&response.chunk_hash)?;
        let partial_chunk = PartialEncodedChunk::new(header, response.parts, response.receipts);
        // We already know the header signature is valid because we read it from the
        // shard manager.
        self.process_partial_encoded_chunk(MaybeValidated::Validated(partial_chunk))
    }

    #[cfg(feature = "protocol_feature_forward_chunk_parts")]
    pub fn process_partial_encoded_chunk_forward(
        &mut self,
        forward: PartialEncodedChunkForwardMsg,
    ) -> Result<Vec<AcceptedBlock>, Error> {
        let maybe_header = self
            .shards_mgr
            .validate_partial_encoded_chunk_forward(&forward)
            .and_then(|_| self.shards_mgr.get_partial_encoded_chunk_header(&forward.chunk_hash));

        let header = match maybe_header {
            Ok(header) => Ok(header),
            Err(near_chunks::Error::UnknownChunk) => {
                // We don't know this chunk yet; cache the forwarded part
                // to be used after we get the header.
                self.shards_mgr.insert_forwarded_chunk(forward);
                return Err(Error::Chunk(near_chunks::Error::UnknownChunk));
            }
            Err(near_chunks::Error::ChainError(chain_error)) => {
                match chain_error.kind() {
                    near_chain::ErrorKind::BlockMissing(_)
                    | near_chain::ErrorKind::DBNotFoundErr(_) => {
                        // We can't check if this chunk came from a valid chunk producer because
                        // we don't know `prev_block`, however the signature is checked when
                        // forwarded parts are later processed as partial encoded chunks, so we
                        // can mark it as unknown for now.
                        self.shards_mgr.insert_forwarded_chunk(forward);
                        return Err(Error::Chunk(near_chunks::Error::UnknownChunk));
                    }
                    // Some other error occurred, we don't know how to handle it
                    _ => Err(near_chunks::Error::ChainError(chain_error)),
                }
            }
            Err(err) => Err(err),
        }?;
        let partial_chunk = PartialEncodedChunk::V2(PartialEncodedChunkV2 {
            header,
            parts: forward.parts,
            receipts: Vec::new(),
        });
        // We already know the header signature is valid because we read it from the
        // shard manager.
        self.process_partial_encoded_chunk(MaybeValidated::Validated(partial_chunk))
    }

    pub fn process_partial_encoded_chunk(
        &mut self,
        partial_encoded_chunk: MaybeValidated<PartialEncodedChunk>,
    ) -> Result<Vec<AcceptedBlock>, Error> {
        fn missing_block_handler(
            client: &mut Client,
            pec: PartialEncodedChunkV2,
        ) -> Result<Vec<AcceptedBlock>, Error> {
            client.shards_mgr.store_partial_encoded_chunk(client.chain.head_header()?, pec);
            Ok(vec![])
        }
        let block_hash = partial_encoded_chunk.prev_block();
        match self.runtime_adapter.get_epoch_id_from_prev_block(block_hash) {
            Ok(epoch_id) => {
                let protocol_version =
                    self.runtime_adapter.get_epoch_protocol_version(&epoch_id)?;

                if !partial_encoded_chunk.version_range().contains(protocol_version) {
                    return Err(Error::Other("Invalid chunk version".to_string()));
                };

<<<<<<< HEAD
                let pec_v2: MaybeValidated<PartialEncodedChunkV2> =
                    partial_encoded_chunk.map(Into::into);
=======
                let chunk_hash = partial_encoded_chunk.chunk_hash();
                let pec = PartialEncodedChunk::clone(&partial_encoded_chunk);
>>>>>>> 28f007aa
                let process_result = self.shards_mgr.process_partial_encoded_chunk(
                    pec_v2.as_ref(),
                    self.chain.mut_store(),
                    &mut self.rs,
                    protocol_version,
                )?;

                match process_result {
                    ProcessPartialEncodedChunkResult::Known => Ok(vec![]),
                    ProcessPartialEncodedChunkResult::HaveAllPartsAndReceipts(_) => {
                        self.chain.blocks_with_missing_chunks.accept_chunk(&chunk_hash);
                        Ok(self.process_blocks_with_missing_chunks(protocol_version))
                    }
                    ProcessPartialEncodedChunkResult::NeedMorePartsOrReceipts => {
                        let chunk_header = pec_v2.extract().header;
                        self.shards_mgr.request_chunks(
                            iter::once(chunk_header),
                            &self.chain.header_head()?,
                            protocol_version,
                        );
                        Ok(vec![])
                    }
                    ProcessPartialEncodedChunkResult::NeedBlock => {
                        missing_block_handler(self, pec_v2.extract())
                    }
                }
            }

            // If the epoch_id cannot be looked up then we have not processed
            // `partial_encoded_chunk.prev_block()` yet.
            Err(_) => missing_block_handler(self, partial_encoded_chunk.extract().into()),
        }
    }

    pub fn sync_block_headers(
        &mut self,
        headers: Vec<BlockHeader>,
    ) -> Result<(), near_chain::Error> {
        let challenges = Arc::new(RwLock::new(vec![]));
        self.chain
            .sync_block_headers(headers, |challenge| challenges.write().unwrap().push(challenge))?;
        self.send_challenges(challenges);
        Ok(())
    }

    /// Checks if the latest hash known to Doomslug matches the current head, and updates it if not.
    pub fn check_and_update_doomslug_tip(&mut self) -> Result<(), Error> {
        let tip = self.chain.head()?;

        if tip.last_block_hash != self.doomslug.get_tip().0 {
            // We need to update the doomslug tip
            let last_final_hash =
                *self.chain.get_block_header(&tip.last_block_hash)?.last_final_block();
            let last_final_height = if last_final_hash == CryptoHash::default() {
                self.chain.genesis().height()
            } else {
                self.chain.get_block_header(&last_final_hash)?.height()
            };

            self.doomslug.set_tip(
                Instant::now(),
                tip.last_block_hash,
                tip.height,
                last_final_height,
            );
        }

        Ok(())
    }

    pub fn send_approval(
        &mut self,
        parent_hash: &CryptoHash,
        approval: Approval,
    ) -> Result<(), Error> {
        let next_epoch_id = self.runtime_adapter.get_epoch_id_from_prev_block(parent_hash)?;
        let next_block_producer =
            self.runtime_adapter.get_block_producer(&next_epoch_id, approval.target_height)?;
        if Some(&next_block_producer) == self.validator_signer.as_ref().map(|x| x.validator_id()) {
            self.collect_block_approval(&approval, ApprovalType::SelfApproval);
        } else {
            debug!(target: "client", "Sending an approval {:?} from {} to {} for {}", approval.inner, approval.account_id, next_block_producer.clone(), approval.target_height);
            let approval_message = ApprovalMessage::new(approval, next_block_producer);
            self.network_adapter.do_send(NetworkRequests::Approval { approval_message });
        }

        Ok(())
    }

    /// Gets called when block got accepted.
    /// Send updates over network, update tx pool and notify ourselves if it's time to produce next block.
    /// Blocks are passed in no particular order.
    pub fn on_block_accepted(
        &mut self,
        block_hash: CryptoHash,
        status: BlockStatus,
        provenance: Provenance,
    ) {
        let block = match self.chain.get_block(&block_hash) {
            Ok(block) => block.clone(),
            Err(err) => {
                error!(target: "client", "Failed to find block {} that was just accepted: {}", block_hash, err);
                return;
            }
        };

        let _ = self.check_and_update_doomslug_tip();

        // If we produced the block, then it should have already been broadcasted.
        // If received the block from another node then broadcast "header first" to minimize network traffic.
        if provenance == Provenance::NONE {
            let endorsements = self
                .pending_approvals
                .cache_remove(&ApprovalInner::Endorsement(block_hash))
                .unwrap_or_default();
            let skips = self
                .pending_approvals
                .cache_remove(&ApprovalInner::Skip(block.header().height()))
                .unwrap_or_default();

            for (_account_id, (approval, approval_type)) in
                endorsements.into_iter().chain(skips.into_iter())
            {
                self.collect_block_approval(&approval, approval_type);
            }
        }

        if status.is_new_head() {
            self.shards_mgr.update_largest_seen_height(block.header().height());
            let last_final_block = block.header().last_final_block();
            let last_finalized_height = if last_final_block == &CryptoHash::default() {
                self.chain.genesis().height()
            } else {
                self.chain.get_block_header(last_final_block).map_or(0, |header| header.height())
            };
            self.chain.blocks_with_missing_chunks.prune_blocks_below_height(last_finalized_height);
            if !self.config.archive {
                let timer = near_metrics::start_timer(&metrics::GC_TIME);
                if let Err(err) = self
                    .chain
                    .clear_data(self.runtime_adapter.get_tries(), self.config.gc_blocks_limit)
                {
                    error!(target: "client", "Can't clear old data, {:?}", err);
                    debug_assert!(false);
                };
                near_metrics::stop_timer(timer);
            }
        }

        if let Some(validator_signer) = self.validator_signer.clone() {
            // Reconcile the txpool against the new block *after* we have broadcast it too our peers.
            // This may be slow and we do not want to delay block propagation.
            match status {
                BlockStatus::Next => {
                    // If this block immediately follows the current tip, remove transactions
                    //    from the txpool
                    self.remove_transactions_for_block(
                        validator_signer.validator_id().clone(),
                        &block,
                    );
                }
                BlockStatus::Fork => {
                    // If it's a fork, no need to reconcile transactions or produce chunks
                    return;
                }
                BlockStatus::Reorg(prev_head) => {
                    // If a reorg happened, reintroduce transactions from the previous chain and
                    //    remove transactions from the new chain
                    let mut reintroduce_head =
                        self.chain.get_block_header(&prev_head).unwrap().clone();
                    let mut remove_head = block.header().clone();
                    assert_ne!(remove_head.hash(), reintroduce_head.hash());

                    let mut to_remove = vec![];
                    let mut to_reintroduce = vec![];

                    while remove_head.hash() != reintroduce_head.hash() {
                        while remove_head.height() > reintroduce_head.height() {
                            to_remove.push(*remove_head.hash());
                            remove_head = self
                                .chain
                                .get_block_header(remove_head.prev_hash())
                                .unwrap()
                                .clone();
                        }
                        while reintroduce_head.height() > remove_head.height()
                            || reintroduce_head.height() == remove_head.height()
                                && reintroduce_head.hash() != remove_head.hash()
                        {
                            to_reintroduce.push(*reintroduce_head.hash());
                            reintroduce_head = self
                                .chain
                                .get_block_header(reintroduce_head.prev_hash())
                                .unwrap()
                                .clone();
                        }
                    }

                    for to_reintroduce_hash in to_reintroduce {
                        if let Ok(block) = self.chain.get_block(&to_reintroduce_hash) {
                            let block = block.clone();
                            self.reintroduce_transactions_for_block(
                                validator_signer.validator_id().clone(),
                                &block,
                            );
                        }
                    }

                    for to_remove_hash in to_remove {
                        if let Ok(block) = self.chain.get_block(&to_remove_hash) {
                            let block = block.clone();
                            self.remove_transactions_for_block(
                                validator_signer.validator_id().clone(),
                                &block,
                            );
                        }
                    }
                }
            };

            if provenance != Provenance::SYNC && !self.sync_status.is_syncing() {
                // Produce new chunks
                for shard_id in 0..self.runtime_adapter.num_shards() {
                    let epoch_id = self
                        .runtime_adapter
                        .get_epoch_id_from_prev_block(&block.header().hash())
                        .unwrap();
                    let chunk_proposer = self
                        .runtime_adapter
                        .get_chunk_producer(&epoch_id, block.header().height() + 1, shard_id)
                        .unwrap();

                    if chunk_proposer == *validator_signer.validator_id() {
                        match self.produce_chunk(
                            *block.hash(),
                            &epoch_id,
                            block.chunks()[shard_id as usize].clone(),
                            block.header().height() + 1,
                            shard_id,
                        ) {
                            Ok(Some((encoded_chunk, merkle_paths, receipts))) => self
                                .shards_mgr
                                .distribute_encoded_chunk(
                                    encoded_chunk,
                                    merkle_paths,
                                    receipts,
                                    self.chain.mut_store(),
                                )
                                .expect("Failed to process produced chunk"),
                            Ok(None) => {}
                            Err(err) => {
                                error!(target: "client", "Error producing chunk {:?}", err);
                            }
                        }
                    }
                }
            }
        }

        // Process stored partial encoded chunks
        let next_height = block.header().height() + 1;
        let mut partial_encoded_chunks =
            self.shards_mgr.get_stored_partial_encoded_chunks(next_height);
        for (_shard_id, partial_encoded_chunk) in partial_encoded_chunks.drain() {
            let chunk =
                MaybeValidated::NotValidated(PartialEncodedChunk::V2(partial_encoded_chunk));
            if let Ok(accepted_blocks) = self.process_partial_encoded_chunk(chunk) {
                // Executing process_partial_encoded_chunk can unlock some blocks.
                // Any block that is in the blocks_with_missing_chunks which doesn't have any chunks
                // for which we track shards will be unblocked here.
                for accepted_block in accepted_blocks {
                    self.on_block_accepted(
                        accepted_block.hash,
                        accepted_block.status,
                        accepted_block.provenance,
                    );
                }
            }
        }
    }

    /// Check if any block with missing chunks is ready to be processed
    #[must_use]
    pub fn process_blocks_with_missing_chunks(
        &mut self,
        protocol_version: ProtocolVersion,
    ) -> Vec<AcceptedBlock> {
        let accepted_blocks = Arc::new(RwLock::new(vec![]));
        let blocks_missing_chunks = Arc::new(RwLock::new(vec![]));
        let challenges = Arc::new(RwLock::new(vec![]));
        let me =
            self.validator_signer.as_ref().map(|validator_signer| validator_signer.validator_id());
        self.chain.check_blocks_with_missing_chunks(&me.map(|x| x.clone()), |accepted_block| {
            debug!(target: "client", "Block {} was missing chunks but now is ready to be processed", accepted_block.hash);
            accepted_blocks.write().unwrap().push(accepted_block);
        }, |missing_chunks| blocks_missing_chunks.write().unwrap().push(missing_chunks), |challenge| challenges.write().unwrap().push(challenge));
        self.send_challenges(challenges);

        self.shards_mgr.request_chunks(
            blocks_missing_chunks.write().unwrap().drain(..).flatten(),
            &self
                .chain
                .header_head()
                .expect("header_head must be avaiable when processing blocks with missing chunks"),
            protocol_version,
        );

        let unwrapped_accepted_blocks = accepted_blocks.write().unwrap().drain(..).collect();
        unwrapped_accepted_blocks
    }

    pub fn is_validator(&self, epoch_id: &EpochId, block_hash: &CryptoHash) -> bool {
        match self.validator_signer.as_ref() {
            None => false,
            Some(signer) => {
                let account_id = signer.validator_id();
                match self
                    .runtime_adapter
                    .get_validator_by_account_id(epoch_id, block_hash, account_id)
                {
                    Ok((validator_stake, is_slashed)) => {
                        !is_slashed && validator_stake.public_key == signer.public_key()
                    }
                    Err(_) => false,
                }
            }
        }
    }

    fn handle_process_approval_error(
        &mut self,
        approval: &Approval,
        approval_type: ApprovalType,
        check_validator: bool,
        error: near_chain::Error,
    ) {
        let is_validator =
            |epoch_id, block_hash, account_id, runtime_adapter: &Arc<dyn RuntimeAdapter>| {
                match runtime_adapter.get_validator_by_account_id(epoch_id, block_hash, account_id)
                {
                    Ok((_, is_slashed)) => !is_slashed,
                    Err(_) => false,
                }
            };
        if let ErrorKind::DBNotFoundErr(_) = error.kind() {
            if check_validator {
                let head = unwrap_or_return!(self.chain.head());
                if !is_validator(
                    &head.epoch_id,
                    &head.last_block_hash,
                    &approval.account_id,
                    &self.runtime_adapter,
                ) && !is_validator(
                    &head.next_epoch_id,
                    &head.last_block_hash,
                    &approval.account_id,
                    &self.runtime_adapter,
                ) {
                    return;
                }
            }
            let mut entry = self
                .pending_approvals
                .cache_remove(&approval.inner)
                .unwrap_or_else(|| HashMap::new());
            entry.insert(approval.account_id.clone(), (approval.clone(), approval_type));
            self.pending_approvals.cache_set(approval.inner.clone(), entry);
        }
    }

    /// Collects block approvals. Returns false if block approval is invalid.
    ///
    /// We send the approval to doomslug given the epoch of the current tip iff:
    ///  1. We are the block producer for the target height in the tip's epoch;
    ///  2. The signature matches that of the account;
    /// If we are not the block producer, but we also don't know the previous block, we add the
    /// approval to `pending_approvals`, since it could be that the approval is from the next epoch.
    ///
    /// # Arguments
    /// * `approval` - the approval to be collected
    /// * `approval_type`  - whether the approval was just produced by us (in which case skip validation,
    ///                      only check whether we are the next block producer and store in Doomslug)
    pub fn collect_block_approval(&mut self, approval: &Approval, approval_type: ApprovalType) {
        let Approval { inner, account_id, target_height, signature } = approval;

        let parent_hash = match inner {
            ApprovalInner::Endorsement(parent_hash) => parent_hash.clone(),
            ApprovalInner::Skip(parent_height) => {
                match self.chain.get_header_by_height(*parent_height) {
                    Ok(header) => *header.hash(),
                    Err(e) => {
                        self.handle_process_approval_error(approval, approval_type, true, e);
                        return;
                    }
                }
            }
        };

        let next_block_epoch_id =
            match self.runtime_adapter.get_epoch_id_from_prev_block(&parent_hash) {
                Err(e) => {
                    self.handle_process_approval_error(approval, approval_type, true, e);
                    return;
                }
                Ok(next_epoch_id) => next_epoch_id,
            };

        if let ApprovalType::PeerApproval(_) = approval_type {
            // Check signature is correct for given validator.
            // Note that on the epoch boundary the blocks contain approvals from both the current
            // and the next epoch. Here we try to fetch the validator for the epoch of the next block,
            // if we succeed, it must use the key from that epoch, and thus we use the epoch of the
            // next block below when verifying the signature. Otherwise, if the block producer doesn't
            // exist in the epoch of the next block, we use the epoch after next to validate the
            // signature. We don't care here if the block is actually on the epochs boundary yet,
            // `Doomslug::on_approval_message` below will handle it.
            let validator_epoch_id = match self.runtime_adapter.get_validator_by_account_id(
                &next_block_epoch_id,
                &parent_hash,
                account_id,
            ) {
                Ok(_) => next_block_epoch_id.clone(),
                Err(e) if e.kind() == ErrorKind::NotAValidator => {
                    match self.runtime_adapter.get_next_epoch_id_from_prev_block(&parent_hash) {
                        Ok(next_block_next_epoch_id) => next_block_next_epoch_id,
                        Err(_) => return,
                    }
                }
                _ => return,
            };
            match self.runtime_adapter.verify_validator_signature(
                &validator_epoch_id,
                &parent_hash,
                account_id,
                Approval::get_data_for_sig(inner, *target_height).as_ref(),
                signature,
            ) {
                Ok(true) => {}
                _ => return,
            }
        }

        let is_block_producer =
            match self.runtime_adapter.get_block_producer(&next_block_epoch_id, *target_height) {
                Err(_) => false,
                Ok(target_block_producer) => {
                    Some(&target_block_producer)
                        == self.validator_signer.as_ref().map(|x| x.validator_id())
                }
            };

        if !is_block_producer {
            match self.chain.get_block_header(&parent_hash) {
                Ok(_) => {
                    // If we know the header, then either the parent_hash is the tip, and we are
                    // not the block producer for the corresponding height on top of the tip, or
                    // the parent_hash is not the tip, and then we will never build on top of it.
                    // Either way, this approval is of no use for us.
                    return;
                }
                Err(e) => {
                    self.handle_process_approval_error(approval, approval_type, false, e);
                    return;
                }
            };
        }

        let block_producer_stakes =
            match self.runtime_adapter.get_epoch_block_approvers_ordered(&parent_hash) {
                Ok(block_producer_stakes) => block_producer_stakes,
                Err(err) => {
                    error!(target: "client", "Block approval error: {}", err);
                    return;
                }
            };

        self.doomslug.on_approval_message(Instant::now(), &approval, &block_producer_stakes);
    }

    /// Forwards given transaction to upcoming validators.
    fn forward_tx(&self, epoch_id: &EpochId, tx: &SignedTransaction) -> Result<(), Error> {
        let shard_id = self.runtime_adapter.account_id_to_shard_id(&tx.transaction.signer_id);
        let head = self.chain.head()?;
        let maybe_next_epoch_id = self.get_next_epoch_id_if_at_boundary(&head)?;

        let mut validators = HashSet::new();
        for horizon in
            (2..=TX_ROUTING_HEIGHT_HORIZON).chain(vec![TX_ROUTING_HEIGHT_HORIZON * 2].into_iter())
        {
            let validator =
                self.chain.find_chunk_producer_for_forwarding(epoch_id, shard_id, horizon)?;
            validators.insert(validator);
            if let Some(next_epoch_id) = &maybe_next_epoch_id {
                let validator = self.chain.find_chunk_producer_for_forwarding(
                    next_epoch_id,
                    shard_id,
                    horizon,
                )?;
                validators.insert(validator);
            }
        }

        if let Some(account_id) = self.validator_signer.as_ref().map(|bp| bp.validator_id()) {
            validators.remove(account_id);
        }
        for validator in validators {
            debug!(target: "client",
                   "I'm {:?}, routing a transaction {:?} to {}, shard_id = {}",
                   self.validator_signer.as_ref().map(|bp| bp.validator_id()),
                   tx,
                   validator,
                   shard_id
            );

            // Send message to network to actually forward transaction.
            self.network_adapter.do_send(NetworkRequests::ForwardTx(validator, tx.clone()));
        }

        Ok(())
    }

    pub fn process_tx(
        &mut self,
        tx: SignedTransaction,
        is_forwarded: bool,
        check_only: bool,
    ) -> NetworkClientResponses {
        unwrap_or_return!(self.process_tx_internal(&tx, is_forwarded, check_only), {
            let me = self.validator_signer.as_ref().map(|vs| vs.validator_id());
            warn!(target: "client", "I'm: {:?} Dropping tx: {:?}", me, tx);
            NetworkClientResponses::NoResponse
        })
    }

    /// If we are close to epoch boundary, return next epoch id, otherwise return None.
    fn get_next_epoch_id_if_at_boundary(&self, head: &Tip) -> Result<Option<EpochId>, Error> {
        let next_epoch_started =
            self.runtime_adapter.is_next_block_epoch_start(&head.last_block_hash)?;
        if next_epoch_started {
            return Ok(None);
        }
        let next_epoch_estimated_height =
            self.runtime_adapter.get_epoch_start_height(&head.last_block_hash)?
                + self.config.epoch_length;

        let epoch_boundary_possible =
            head.height + TX_ROUTING_HEIGHT_HORIZON >= next_epoch_estimated_height;
        if epoch_boundary_possible {
            Ok(Some(self.runtime_adapter.get_next_epoch_id_from_prev_block(&head.last_block_hash)?))
        } else {
            Ok(None)
        }
    }

    /// If we're a validator in one of the next few chunks, but epoch switch could happen soon,
    /// we forward to a validator from next epoch.
    fn possibly_forward_tx_to_next_epoch(&mut self, tx: &SignedTransaction) -> Result<(), Error> {
        let head = self.chain.head()?;
        if let Some(next_epoch_id) = self.get_next_epoch_id_if_at_boundary(&head)? {
            self.forward_tx(&next_epoch_id, tx)?;
        }
        Ok(())
    }

    /// Process transaction and either add it to the mempool or return to redirect to another validator.
    fn process_tx_internal(
        &mut self,
        tx: &SignedTransaction,
        is_forwarded: bool,
        check_only: bool,
    ) -> Result<NetworkClientResponses, Error> {
        let head = self.chain.head()?;
        let me = self.validator_signer.as_ref().map(|vs| vs.validator_id());
        let shard_id = self.runtime_adapter.account_id_to_shard_id(&tx.transaction.signer_id);
        let cur_block_header = self.chain.head_header()?.clone();
        let transaction_validity_period = self.chain.transaction_validity_period;
        // here it is fine to use `cur_block_header` as it is a best effort estimate. If the transaction
        // were to be included, the block that the chunk points to will have height >= height of
        // `cur_block_header`.
        if let Err(e) = self.chain.mut_store().check_transaction_validity_period(
            &cur_block_header,
            &tx.transaction.block_hash,
            transaction_validity_period,
        ) {
            debug!(target: "client", "Invalid tx: expired or from a different fork -- {:?}", tx);
            return Ok(NetworkClientResponses::InvalidTx(e));
        }
        let gas_price = cur_block_header.gas_price();
        let epoch_id = self.runtime_adapter.get_epoch_id_from_prev_block(&head.last_block_hash)?;

        let protocol_version = self.runtime_adapter.get_epoch_protocol_version(&epoch_id)?;

        if let Some(err) = self
            .runtime_adapter
            .validate_tx(gas_price, None, &tx, true, protocol_version)
            .expect("no storage errors")
        {
            debug!(target: "client", "Invalid tx during basic validation: {:?}", err);
            return Ok(NetworkClientResponses::InvalidTx(err));
        }

        if self.runtime_adapter.cares_about_shard(me, &head.last_block_hash, shard_id, true)
            || self.runtime_adapter.will_care_about_shard(me, &head.last_block_hash, shard_id, true)
        {
            let state_root = match self.chain.get_chunk_extra(&head.last_block_hash, shard_id) {
                Ok(chunk_extra) => chunk_extra.state_root,
                Err(_) => {
                    // Not being able to fetch a state root most likely implies that we haven't
                    //     caught up with the next epoch yet.
                    if is_forwarded {
                        return Err(
                            ErrorKind::Other("Node has not caught up yet".to_string()).into()
                        );
                    } else {
                        self.forward_tx(&epoch_id, tx)?;
                        return Ok(NetworkClientResponses::RequestRouted);
                    }
                }
            };
            if let Some(err) = self
                .runtime_adapter
                .validate_tx(gas_price, Some(state_root), &tx, false, protocol_version)
                .expect("no storage errors")
            {
                debug!(target: "client", "Invalid tx: {:?}", err);
                Ok(NetworkClientResponses::InvalidTx(err))
            } else if check_only {
                Ok(NetworkClientResponses::ValidTx)
            } else {
                let active_validator = self.active_validator(shard_id)?;

                // If I'm not an active validator I should forward tx to next validators.
                debug!(
                    target: "client",
                    "Recording a transaction. I'm {:?}, {} is_forwarded: {}",
                    me,
                    shard_id,
                    is_forwarded
                );
                self.shards_mgr.insert_transaction(shard_id, tx.clone());

                // Active validator:
                //   possibly forward to next epoch validators
                // Not active validator:
                //   forward to current epoch validators,
                //   possibly forward to next epoch validators
                if active_validator {
                    if !is_forwarded {
                        self.possibly_forward_tx_to_next_epoch(tx)?;
                    }
                    Ok(NetworkClientResponses::ValidTx)
                } else if !is_forwarded {
                    self.forward_tx(&epoch_id, tx)?;
                    Ok(NetworkClientResponses::RequestRouted)
                } else {
                    Ok(NetworkClientResponses::NoResponse)
                }
            }
        } else if check_only {
            Ok(NetworkClientResponses::DoesNotTrackShard)
        } else {
            if is_forwarded {
                // received forwarded transaction but we are not tracking the shard
                debug!(target: "client", "Received forwarded transaction but no tracking shard {}, I'm {:?}", shard_id, me);
                return Ok(NetworkClientResponses::NoResponse);
            }
            // We are not tracking this shard, so there is no way to validate this tx. Just rerouting.

            self.forward_tx(&epoch_id, tx)?;
            Ok(NetworkClientResponses::RequestRouted)
        }
    }

    /// Determine if I am a validator in next few blocks for specified shard, assuming epoch doesn't change.
    fn active_validator(&self, shard_id: ShardId) -> Result<bool, Error> {
        let head = self.chain.head()?;
        let epoch_id = self.runtime_adapter.get_epoch_id_from_prev_block(&head.last_block_hash)?;

        let account_id = if let Some(vs) = self.validator_signer.as_ref() {
            vs.validator_id()
        } else {
            return Ok(false);
        };

        for i in 1..=TX_ROUTING_HEIGHT_HORIZON {
            let chunk_producer =
                self.runtime_adapter.get_chunk_producer(&epoch_id, head.height + i, shard_id)?;
            if &chunk_producer == account_id {
                return Ok(true);
            }
        }
        Ok(false)
    }

    /// Walks through all the ongoing state syncs for future epochs and processes them
    pub fn run_catchup(
        &mut self,
        highest_height_peers: &Vec<FullPeerInfo>,
    ) -> Result<Vec<AcceptedBlock>, Error> {
        let me = &self.validator_signer.as_ref().map(|x| x.validator_id().clone());
        for (sync_hash, state_sync_info) in self.chain.store().iterate_state_sync_infos() {
            assert_eq!(sync_hash, state_sync_info.epoch_tail_hash);
            let network_adapter1 = self.network_adapter.clone();

            let (state_sync, new_shard_sync) = self
                .catchup_state_syncs
                .entry(sync_hash)
                .or_insert_with(|| (StateSync::new(network_adapter1), HashMap::new()));

            debug!(
                target: "client",
                "Catchup me: {:?}: sync_hash: {:?}, sync_info: {:?}", me, sync_hash, new_shard_sync
            );

            match state_sync.run(
                me,
                sync_hash,
                new_shard_sync,
                &mut self.chain,
                &self.runtime_adapter,
                highest_height_peers,
                state_sync_info.shards.iter().map(|tuple| tuple.0).collect(),
            )? {
                StateSyncResult::Unchanged => {}
                StateSyncResult::Changed(fetch_block) => {
                    assert!(!fetch_block);
                }
                StateSyncResult::Completed => {
                    let accepted_blocks = Arc::new(RwLock::new(vec![]));
                    let blocks_missing_chunks = Arc::new(RwLock::new(vec![]));
                    let challenges = Arc::new(RwLock::new(vec![]));

                    self.chain.catchup_blocks(
                        me,
                        &sync_hash,
                        |accepted_block| {
                            accepted_blocks.write().unwrap().push(accepted_block);
                        },
                        |missing_chunks| {
                            blocks_missing_chunks.write().unwrap().push(missing_chunks)
                        },
                        |challenge| challenges.write().unwrap().push(challenge),
                    )?;

                    self.send_challenges(challenges);

                    self.shards_mgr.request_chunks(
                        blocks_missing_chunks
                            .write()
                            .unwrap()
                            .drain(..)
                            .flat_map(|missing_chunks| missing_chunks.into_iter()),
                        &self.chain.header_head()?,
                        // It is ok to pass the latest protocol version here since we are likely
                        // syncing old blocks, which means the protocol version will not change
                        // the logic. Even in the worst case where we are syncing a recent block,
                        // the only impact is the request will be sent after some delay.
                        PROTOCOL_VERSION,
                    );

                    let unwrapped_accepted_blocks =
                        accepted_blocks.write().unwrap().drain(..).collect();
                    return Ok(unwrapped_accepted_blocks);
                }
            }
        }

        Ok(vec![])
    }

    /// When accepting challenge, we verify that it's valid given signature with current validators.
    pub fn process_challenge(&mut self, _challenge: Challenge) -> Result<(), Error> {
        // TODO(2445): Enable challenges when they are working correctly.
        //        if self.challenges.contains_key(&challenge.hash) {
        //            return Ok(());
        //        }
        //        debug!(target: "client", "Received challenge: {:?}", challenge);
        //        let head = self.chain.head()?;
        //        if self.runtime_adapter.verify_validator_or_fisherman_signature(
        //            &head.epoch_id,
        //            &head.prev_block_hash,
        //            &challenge.account_id,
        //            challenge.hash.as_ref(),
        //            &challenge.signature,
        //        )? {
        //            // If challenge is not double sign, we should process it right away to invalidate the chain.
        //            match challenge.body {
        //                ChallengeBody::BlockDoubleSign(_) => {}
        //                _ => {
        //                    self.chain.process_challenge(&challenge);
        //                }
        //            }
        //            self.challenges.insert(challenge.hash, challenge);
        //        }
        Ok(())
    }
}

#[cfg(test)]
mod test {
    use std::collections::HashMap;
    use std::path::Path;
    use std::sync::Arc;

    use cached::Cached;

    use near_chain::{ChainGenesis, RuntimeAdapter};
    use near_chain_configs::Genesis;
    use near_chunks::test_utils::ChunkForwardingTestFixture;
    use near_chunks::ProcessPartialEncodedChunkResult;
    use near_crypto::KeyType;
    use near_primitives::block::{Approval, ApprovalInner};
    use near_primitives::hash::hash;
    use near_primitives::validator_signer::InMemoryValidatorSigner;
    use near_primitives::version::PROTOCOL_VERSION;
    use near_store::test_utils::create_test_store;
    use neard::config::GenesisExt;

    use crate::test_utils::TestEnv;
    use near_network::test_utils::MockNetworkAdapter;
    #[cfg(feature = "protocol_feature_forward_chunk_parts")]
    use near_network::types::PartialEncodedChunkForwardMsg;
    use near_primitives::block_header::ApprovalType;
    use near_primitives::network::PeerId;
    use near_primitives::sharding::{PartialEncodedChunk, ShardChunkHeader};
    use near_primitives::utils::MaybeValidated;

    fn create_runtimes(n: usize) -> Vec<Arc<dyn RuntimeAdapter>> {
        let genesis = Genesis::test(vec!["test0", "test1"], 1);
        (0..n)
            .map(|_| {
                Arc::new(neard::NightshadeRuntime::new(
                    Path::new("."),
                    create_test_store(),
                    &genesis,
                    vec![],
                    vec![],
                )) as Arc<dyn RuntimeAdapter>
            })
            .collect()
    }

    #[test]
    fn test_pending_approvals() {
        let runtimes = create_runtimes(1);
        let mut env = TestEnv::new_with_runtime(ChainGenesis::test(), 1, 1, runtimes);
        let signer = InMemoryValidatorSigner::from_seed("test0", KeyType::ED25519, "test0");
        let parent_hash = hash(&[1]);
        let approval = Approval::new(parent_hash, 0, 1, &signer);
        let peer_id = PeerId::random();
        env.clients[0]
            .collect_block_approval(&approval, ApprovalType::PeerApproval(peer_id.clone()));
        let approvals =
            env.clients[0].pending_approvals.cache_remove(&ApprovalInner::Endorsement(parent_hash));
        let expected = vec![("test0".to_string(), (approval, ApprovalType::PeerApproval(peer_id)))]
            .into_iter()
            .collect::<HashMap<_, _>>();
        assert_eq!(approvals, Some(expected));
    }

    #[test]
    fn test_invalid_approvals() {
        let runtimes = create_runtimes(1);
        let network_adapter = Arc::new(MockNetworkAdapter::default());
        let mut env = TestEnv::new_with_runtime_and_network_adapter(
            ChainGenesis::test(),
            1,
            1,
            runtimes,
            vec![network_adapter.clone()],
        );
        let signer = InMemoryValidatorSigner::from_seed("random", KeyType::ED25519, "random");
        let parent_hash = hash(&[1]);
        // Approval not from a validator. Should be dropped
        let approval = Approval::new(parent_hash, 1, 3, &signer);
        let peer_id = PeerId::random();
        env.clients[0]
            .collect_block_approval(&approval, ApprovalType::PeerApproval(peer_id.clone()));
        assert_eq!(env.clients[0].pending_approvals.cache_size(), 0);
        // Approval with invalid signature. Should be dropped
        let signer = InMemoryValidatorSigner::from_seed("test0", KeyType::ED25519, "random");
        let genesis_hash = *env.clients[0].chain.genesis().hash();
        let approval = Approval::new(genesis_hash, 0, 1, &signer);
        env.clients[0].collect_block_approval(&approval, ApprovalType::PeerApproval(peer_id));
        assert_eq!(env.clients[0].pending_approvals.cache_size(), 0);
    }

    #[test]
    fn test_process_partial_encoded_chunk_with_missing_block() {
        let runtimes = create_runtimes(1);
        let mut env = TestEnv::new_with_runtime(ChainGenesis::test(), 1, 1, runtimes);
        let client = &mut env.clients[0];
        let chunk_producer = ChunkForwardingTestFixture::default();
        let mut mock_chunk = chunk_producer.make_partial_encoded_chunk(&[0]);
        // change the prev_block to some unknown block
        match &mut mock_chunk.header {
            ShardChunkHeader::V1(ref mut header) => {
                header.inner.prev_block_hash = hash(b"some_prev_block");
                header.init();
            }
            ShardChunkHeader::V2(ref mut header) => {
                header.inner.prev_block_hash = hash(b"some_prev_block");
                header.init();
            }
        }

        #[cfg(feature = "protocol_feature_forward_chunk_parts")]
        let mock_forward = PartialEncodedChunkForwardMsg::from_header_and_parts(
            &mock_chunk.header,
            mock_chunk.parts.clone(),
        );

        // process_partial_encoded_chunk should return Ok(NeedBlock) if the chunk is
        // based on a missing block.
        let result = client.shards_mgr.process_partial_encoded_chunk(
            MaybeValidated::NotValidated(&mock_chunk),
            client.chain.mut_store(),
            &mut client.rs,
            PROTOCOL_VERSION,
        );
        assert!(matches!(result, Ok(ProcessPartialEncodedChunkResult::NeedBlock)));

        // Client::process_partial_encoded_chunk should not return an error
        // if the chunk is based on a missing block.
        let result = client.process_partial_encoded_chunk(MaybeValidated::NotValidated(
            PartialEncodedChunk::V2(mock_chunk),
        ));
        match result {
            Ok(accepted_blocks) => assert!(accepted_blocks.is_empty()),
            Err(e) => panic!("Client::process_partial_encoded_chunk failed with {:?}", e),
        }

        // process_partial_encoded_chunk_forward should return UnknownChunk if it is based on a
        // a missing block.
        #[cfg(feature = "protocol_feature_forward_chunk_parts")]
        {
            let result = client.process_partial_encoded_chunk_forward(mock_forward);
            assert!(matches!(
                result,
                Err(crate::types::Error::Chunk(near_chunks::Error::UnknownChunk))
            ));
        }
    }
}<|MERGE_RESOLUTION|>--- conflicted
+++ resolved
@@ -798,13 +798,9 @@
                     return Err(Error::Other("Invalid chunk version".to_string()));
                 };
 
-<<<<<<< HEAD
+                let chunk_hash = partial_encoded_chunk.chunk_hash();
                 let pec_v2: MaybeValidated<PartialEncodedChunkV2> =
                     partial_encoded_chunk.map(Into::into);
-=======
-                let chunk_hash = partial_encoded_chunk.chunk_hash();
-                let pec = PartialEncodedChunk::clone(&partial_encoded_chunk);
->>>>>>> 28f007aa
                 let process_result = self.shards_mgr.process_partial_encoded_chunk(
                     pec_v2.as_ref(),
                     self.chain.mut_store(),
