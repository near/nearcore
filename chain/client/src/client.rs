--- conflicted
+++ resolved
@@ -63,22 +63,10 @@
     block_sync: BlockSync,
     /// Keeps track of syncing state.
     state_sync: StateSync,
-<<<<<<< HEAD
-    /// Timestamp when client was started.
-    started: Instant,
-    /// Total number of blocks processed.
-    num_blocks_processed: u64,
-    /// Total number of transactions processed.
-    num_tx_processed: u64,
-    /// Identity that represents this Client at the network level.
-    /// It is used as part of the messages that identify this client.
-    node_id: PeerId,
     /// Last time we announced our accounts as validators.
     last_val_announce_height: Option<BlockIndex>,
-=======
     /// Info helper.
     info_helper: InfoHelper,
->>>>>>> 6cfa2ba3
 }
 
 fn wait_until_genesis(genesis_time: &DateTime<Utc>) {
@@ -102,11 +90,7 @@
         node_id: PeerId,
         network_actor: Recipient<NetworkRequests>,
         block_producer: Option<BlockProducer>,
-<<<<<<< HEAD
-        peer_id: PeerId,
-=======
         telemtetry_actor: Addr<TelemetryActor>,
->>>>>>> 6cfa2ba3
     ) -> Result<Self, Error> {
         wait_until_genesis(&genesis_time);
         let chain = Chain::new(store, runtime_adapter.clone(), genesis_time)?;
@@ -141,15 +125,8 @@
             header_sync,
             block_sync,
             state_sync,
-<<<<<<< HEAD
-            started: Instant::now(),
-            num_blocks_processed: 0,
-            num_tx_processed: 0,
-            node_id: peer_id,
             last_val_announce_height: None,
-=======
             info_helper,
->>>>>>> 6cfa2ba3
         })
     }
 
@@ -821,8 +798,12 @@
                 // TODO: ?? should we add a wait for response here?
                 let _ = self.network_actor.do_send(NetworkRequests::BlockRequest { hash, peer_id });
             }
-            Ok(true) => debug!(target: "client", "send_block_request_to_peer: block {} already known", hash),
-            Err(e) => error!(target: "client", "send_block_request_to_peer: failed to check block exists: {:?}", e),
+            Ok(true) => {
+                debug!(target: "client", "send_block_request_to_peer: block {} already known", hash)
+            }
+            Err(e) => {
+                error!(target: "client", "send_block_request_to_peer: failed to check block exists: {:?}", e)
+            }
         }
     }
 
