//! Client is responsible for tracking the chain, chunks, and producing them when needed.
//! This client works completely synchronously and must be operated by some async actor outside.

use crate::chunk_distribution_network::{ChunkDistributionClient, ChunkDistributionNetwork};
use crate::chunk_inclusion_tracker::ChunkInclusionTracker;
use crate::debug::BlockProductionTracker;
use crate::debug::PRODUCTION_TIMES_CACHE_SIZE;
use crate::stateless_validation::chunk_endorsement::ChunkEndorsementTracker;
use crate::stateless_validation::chunk_validator::ChunkValidator;
use crate::stateless_validation::partial_witness::partial_witness_actor::PartialWitnessSenderForClient;
use crate::sync::block::BlockSync;
use crate::sync::header::HeaderSync;
use crate::sync::state::{StateSync, StateSyncResult};
use crate::{metrics, SyncStatus};
use itertools::Itertools;
use near_async::futures::{AsyncComputationSpawner, FutureSpawner};
use near_async::messaging::IntoSender;
use near_async::messaging::{CanSend, Sender};
use near_async::time::{Clock, Duration, Instant};
use near_chain::chain::{
    ApplyChunksDoneMessage, BlockCatchUpRequest, BlockMissingChunks, BlocksCatchUpState,
    VerifyBlockHashAndSignatureResult,
};
use near_chain::orphan::OrphanMissingChunks;
use near_chain::state_snapshot_actor::SnapshotCallbacks;
use near_chain::test_utils::format_hash;
use near_chain::types::PrepareTransactionsChunkContext;
use near_chain::types::{
    ChainConfig, LatestKnown, PreparedTransactions, RuntimeAdapter, RuntimeStorageConfig,
    StorageDataSource,
};
use near_chain::{
    BlockProcessingArtifact, BlockStatus, Chain, ChainGenesis, ChainStoreAccess, Doomslug,
    DoomslugThresholdMode, Provenance,
};
use near_chain_configs::{ClientConfig, MutableValidatorSigner, UpdatableClientConfig};
use near_chunks::adapter::ShardsManagerRequestFromClient;
use near_chunks::client::ShardedTransactionPool;
use near_chunks::logic::{decode_encoded_chunk, persist_chunk};
use near_chunks::shards_manager_actor::ShardsManagerActor;
use near_client_primitives::debug::ChunkProduction;
use near_client_primitives::types::{Error, StateSyncStatus};
use near_epoch_manager::shard_tracker::ShardTracker;
use near_epoch_manager::EpochManagerAdapter;
use near_network::client::ProcessTxResponse;
use near_network::types::{AccountKeys, ChainInfo, PeerManagerMessageRequest, SetChainInfo};
use near_network::types::{
    HighestHeightPeerInfo, NetworkRequests, PeerManagerAdapter, ReasonForBan,
};

use near_pool::InsertTransactionResult;
use near_primitives::block::{Approval, ApprovalInner, ApprovalMessage, Block, BlockHeader, Tip};
use near_primitives::block_header::ApprovalType;
use near_primitives::challenge::{Challenge, ChallengeBody, PartialState};
use near_primitives::epoch_info::RngSeed;
use near_primitives::errors::EpochError;
use near_primitives::hash::CryptoHash;
use near_primitives::merkle::{merklize, MerklePath, PartialMerkleTree};
use near_primitives::network::PeerId;
use near_primitives::optimistic_block::OptimisticBlock;
use near_primitives::receipt::Receipt;
use near_primitives::sharding::{
    EncodedShardChunk, PartialEncodedChunk, ShardChunk, ShardChunkHeader, StateSyncInfo,
    StateSyncInfoV1,
};
use near_primitives::stateless_validation::ChunkProductionKey;
use near_primitives::transaction::SignedTransaction;
use near_primitives::types::chunk_extra::ChunkExtra;
use near_primitives::types::{AccountId, ApprovalStake, BlockHeight, EpochId, NumBlocks, ShardId};
use near_primitives::unwrap_or_return;
use near_primitives::upgrade_schedule::ProtocolUpgradeVotingSchedule;
use near_primitives::utils::MaybeValidated;
use near_primitives::validator_signer::ValidatorSigner;
use near_primitives::version::{ProtocolFeature, PROTOCOL_VERSION};
use near_primitives::views::{CatchupStatusView, DroppedReason};
use near_store::ShardUId;
use reed_solomon_erasure::galois_8::ReedSolomon;
use std::cmp::max;
use std::collections::{HashMap, HashSet};
use std::num::NonZeroUsize;
use std::sync::Arc;
use time::ext::InstantExt as _;
use tracing::{debug, debug_span, error, info, instrument, trace, warn};

#[cfg(feature = "test_features")]
use crate::client_actor::AdvProduceChunksMode;
use crate::sync::epoch::EpochSync;
use crate::sync::state::chain_requests::ChainSenderForStateSync;
use near_chain::resharding::types::ReshardingSender;

const NUM_REBROADCAST_BLOCKS: usize = 30;

/// Drop blocks whose height are beyond head + horizon if it is not in the current epoch.
const BLOCK_HORIZON: u64 = 500;

/// number of blocks at the epoch start for which we will log more detailed info
pub const EPOCH_START_INFO_BLOCKS: u64 = 500;

/// Defines whether in case of adversarial block production invalid blocks can
/// be produced.
#[cfg(feature = "test_features")]
#[derive(PartialEq, Eq)]
pub enum AdvProduceBlocksMode {
    All,
    OnlyValid,
}

/// The state associated with downloading state for a shard this node will track in the
/// future but does not currently.
pub struct CatchupState {
    /// Manages downloading the state.
    pub state_sync: StateSync,
    /// Keeps track of state downloads, and gets passed to `state_sync`.
    pub sync_status: StateSyncStatus,
    /// Manages going back to apply chunks after state has been downloaded.
    pub catchup: BlocksCatchUpState,
}

pub struct Client {
    /// Adversarial controls - should be enabled only to test disruptive
    /// behavior on chain.
    #[cfg(feature = "test_features")]
    pub adv_produce_blocks: Option<AdvProduceBlocksMode>,
    #[cfg(feature = "test_features")]
    pub adv_produce_chunks: Option<AdvProduceChunksMode>,
    #[cfg(feature = "test_features")]
    pub produce_invalid_chunks: bool,
    #[cfg(feature = "test_features")]
    pub produce_invalid_tx_in_chunks: bool,

    /// Fast Forward accrued delta height used to calculate fast forwarded timestamps for each block.
    #[cfg(feature = "sandbox")]
    pub(crate) accrued_fastforward_delta: near_primitives::types::BlockHeightDelta,

    pub clock: Clock,
    pub config: ClientConfig,
    pub sync_status: SyncStatus,
    pub chain: Chain,
    pub doomslug: Doomslug,
    pub epoch_manager: Arc<dyn EpochManagerAdapter>,
    pub shard_tracker: ShardTracker,
    pub runtime_adapter: Arc<dyn RuntimeAdapter>,
    pub shards_manager_adapter: Sender<ShardsManagerRequestFromClient>,
    pub sharded_tx_pool: ShardedTransactionPool,
    /// Network adapter.
    pub network_adapter: PeerManagerAdapter,
    /// Signer for block producer (if present). This field is mutable and optional. Use with caution!
    /// Lock the value of mutable validator signer for the duration of a request to ensure consistency.
    /// Please note that the locked value should not be stored anywhere or passed through the thread boundary.
    pub validator_signer: MutableValidatorSigner,
    /// Approvals for which we do not have the block yet
    pub pending_approvals:
        lru::LruCache<ApprovalInner, HashMap<AccountId, (Approval, ApprovalType)>>,
    /// A mapping from a block for which a state sync is underway for the next epoch, and the object
    /// storing the current status of the state sync and blocks catch up
    pub catchup_state_syncs: HashMap<CryptoHash, CatchupState>,
    /// Keeps track of information needed to perform the initial Epoch Sync
    pub epoch_sync: EpochSync,
    /// Keeps track of syncing headers.
    pub header_sync: HeaderSync,
    /// Keeps track of syncing block.
    pub block_sync: BlockSync,
    /// Keeps track of syncing state.
    pub state_sync: StateSync,
    state_sync_future_spawner: Arc<dyn FutureSpawner>,
    chain_sender_for_state_sync: ChainSenderForStateSync,
    /// List of currently accumulated challenges.
    pub challenges: HashMap<CryptoHash, Challenge>,
    /// A ReedSolomon instance to reconstruct shard.
    pub rs_for_chunk_production: ReedSolomon,
    /// Blocks that have been re-broadcast recently. They should not be broadcast again.
    rebroadcasted_blocks: lru::LruCache<CryptoHash, ()>,
    /// Last time the head was updated, or our head was rebroadcasted. Used to re-broadcast the head
    /// again to prevent network from stalling if a large percentage of the network missed a block
    last_time_head_progress_made: Instant,
    /// Block production timing information. Used only for debug purposes.
    /// Stores approval information and production time of the block
    pub block_production_info: BlockProductionTracker,
    /// Chunk production timing information. Used only for debug purposes.
    pub chunk_production_info: lru::LruCache<(BlockHeight, ShardId), ChunkProduction>,
    /// Cached precomputed set of TIER1 accounts.
    /// See send_network_chain_info().
    tier1_accounts_cache: Option<(EpochId, Arc<AccountKeys>)>,
    /// Resharding sender.
    pub resharding_sender: ReshardingSender,
    /// A map storing the last time a block was requested for state sync.
    pub last_time_sync_block_requested: HashMap<CryptoHash, near_async::time::Utc>,
    /// Helper module for stateless validation functionality like chunk witness production, validation
    /// chunk endorsements tracking etc.
    pub chunk_validator: ChunkValidator,
    /// Tracks current chunks that are ready to be included in block
    /// Also tracks banned chunk producers and filters out chunks produced by them
    pub chunk_inclusion_tracker: ChunkInclusionTracker,
    /// Tracks chunk endorsements received from chunk validators. Used to filter out chunks ready for inclusion
    pub chunk_endorsement_tracker: ChunkEndorsementTracker,
    /// Adapter to send request to partial_witness_actor to distribute state witness.
    pub partial_witness_adapter: PartialWitnessSenderForClient,
    // Optional value used for the Chunk Distribution Network Feature.
    chunk_distribution_network: Option<ChunkDistributionNetwork>,
    /// Upgrade schedule which determines when the client starts voting for new protocol versions.
    upgrade_schedule: ProtocolUpgradeVotingSchedule,
    /// Produced optimistic block.
    last_optimistic_block_produced: Option<OptimisticBlock>,
}

impl AsRef<Client> for Client {
    fn as_ref(&self) -> &Client {
        self
    }
}

impl Client {
    pub(crate) fn update_client_config(&self, update_client_config: UpdatableClientConfig) -> bool {
        let mut is_updated = false;
        is_updated |= self.config.expected_shutdown.update(update_client_config.expected_shutdown);
        is_updated |= self.config.resharding_config.update(update_client_config.resharding_config);
        is_updated |= self
            .config
            .produce_chunk_add_transactions_time_limit
            .update(update_client_config.produce_chunk_add_transactions_time_limit);
        is_updated
    }

    /// Updates client's mutable validator signer.
    /// It will update all validator signers that synchronize with it.
    pub(crate) fn update_validator_signer(&self, signer: Option<Arc<ValidatorSigner>>) -> bool {
        self.validator_signer.update(signer)
    }
}

pub struct ProduceChunkResult {
    pub chunk: EncodedShardChunk,
    pub encoded_chunk_parts_paths: Vec<MerklePath>,
    pub receipts: Vec<Receipt>,
    pub transactions_storage_proof: Option<PartialState>,
}

impl Client {
    pub fn new(
        clock: Clock,
        config: ClientConfig,
        chain_genesis: ChainGenesis,
        epoch_manager: Arc<dyn EpochManagerAdapter>,
        shard_tracker: ShardTracker,
        runtime_adapter: Arc<dyn RuntimeAdapter>,
        network_adapter: PeerManagerAdapter,
        shards_manager_sender: Sender<ShardsManagerRequestFromClient>,
        validator_signer: MutableValidatorSigner,
        enable_doomslug: bool,
        rng_seed: RngSeed,
        snapshot_callbacks: Option<SnapshotCallbacks>,
        async_computation_spawner: Arc<dyn AsyncComputationSpawner>,
        partial_witness_adapter: PartialWitnessSenderForClient,
        resharding_sender: ReshardingSender,
        state_sync_future_spawner: Arc<dyn FutureSpawner>,
        chain_sender_for_state_sync: ChainSenderForStateSync,
        upgrade_schedule: ProtocolUpgradeVotingSchedule,
    ) -> Result<Self, Error> {
        let doomslug_threshold_mode = if enable_doomslug {
            DoomslugThresholdMode::TwoThirds
        } else {
            DoomslugThresholdMode::NoApprovals
        };
        let chain_config = ChainConfig {
            save_trie_changes: config.save_trie_changes,
            background_migration_threads: config.client_background_migration_threads,
            resharding_config: config.resharding_config.clone(),
        };
        let chain = Chain::new(
            clock.clone(),
            epoch_manager.clone(),
            shard_tracker.clone(),
            runtime_adapter.clone(),
            &chain_genesis,
            doomslug_threshold_mode,
            chain_config,
            snapshot_callbacks,
            async_computation_spawner.clone(),
            validator_signer.clone(),
            resharding_sender.clone(),
        )?;
        chain.init_flat_storage()?;
        let sharded_tx_pool =
            ShardedTransactionPool::new(rng_seed, config.transaction_pool_size_limit);
        let sync_status = SyncStatus::AwaitingPeers;
        let epoch_sync = EpochSync::new(
            clock.clone(),
            network_adapter.clone(),
            chain.genesis().clone(),
            async_computation_spawner.clone(),
            config.epoch_sync.clone(),
            &chain.chain_store.store(),
        );
        let header_sync = HeaderSync::new(
            clock.clone(),
            network_adapter.clone(),
            config.header_sync_initial_timeout,
            config.header_sync_progress_timeout,
            config.header_sync_stall_ban_timeout,
            config.header_sync_expected_height_per_second,
            config.expected_shutdown.clone(),
        );
        let block_sync = BlockSync::new(
            clock.clone(),
            network_adapter.clone(),
            config.block_fetch_horizon,
            config.archive,
            config.state_sync_enabled,
        );

        let state_sync = StateSync::new(
            clock.clone(),
            runtime_adapter.store().clone(),
            epoch_manager.clone(),
            runtime_adapter.clone(),
            network_adapter.clone().into_sender(),
            config.state_sync_external_timeout,
            config.state_sync_p2p_timeout,
            config.state_sync_retry_backoff,
            config.state_sync_external_backoff,
            &config.chain_id,
            &config.state_sync.sync,
            chain_sender_for_state_sync.clone(),
            state_sync_future_spawner.clone(),
            false,
        );
        let num_block_producer_seats = config.num_block_producer_seats as usize;
        let data_parts = epoch_manager.num_data_parts();
        let parity_parts = epoch_manager.num_total_parts() - data_parts;

        let doomslug = Doomslug::new(
            clock.clone(),
            chain.chain_store().largest_target_height()?,
            config.min_block_production_delay,
            config.max_block_production_delay,
            config.max_block_production_delay / 10,
            config.max_block_wait_delay,
            doomslug_threshold_mode,
        );
        let chunk_endorsement_tracker =
            ChunkEndorsementTracker::new(epoch_manager.clone(), chain.chain_store().store());
<<<<<<< HEAD
        // Chunk validator should panic if there is a validator error in non-production chains (eg. mocket and localnet).
        let panic_on_validation_error = config.chain_id != near_primitives::chains::MAINNET
            && config.chain_id != near_primitives::chains::TESTNET;
=======
>>>>>>> 8097202b
        let chunk_validator = ChunkValidator::new(
            epoch_manager.clone(),
            network_adapter.clone().into_sender(),
            runtime_adapter.clone(),
            config.orphan_state_witness_pool_size,
            async_computation_spawner,
        );
        let chunk_distribution_network = ChunkDistributionNetwork::from_config(&config);
        Ok(Self {
            #[cfg(feature = "test_features")]
            adv_produce_blocks: None,
            #[cfg(feature = "test_features")]
            adv_produce_chunks: None,
            #[cfg(feature = "test_features")]
            produce_invalid_chunks: false,
            #[cfg(feature = "test_features")]
            produce_invalid_tx_in_chunks: false,
            #[cfg(feature = "sandbox")]
            accrued_fastforward_delta: 0,
            clock: clock.clone(),
            config,
            sync_status,
            chain,
            doomslug,
            epoch_manager,
            shard_tracker,
            runtime_adapter,
            shards_manager_adapter: shards_manager_sender,
            sharded_tx_pool,
            network_adapter,
            validator_signer,
            pending_approvals: lru::LruCache::new(
                NonZeroUsize::new(num_block_producer_seats).unwrap(),
            ),
            catchup_state_syncs: HashMap::new(),
            epoch_sync,
            header_sync,
            block_sync,
            state_sync,
            state_sync_future_spawner,
            chain_sender_for_state_sync,
            challenges: Default::default(),
            rs_for_chunk_production: ReedSolomon::new(data_parts, parity_parts).unwrap(),
            rebroadcasted_blocks: lru::LruCache::new(
                NonZeroUsize::new(NUM_REBROADCAST_BLOCKS).unwrap(),
            ),
            last_time_head_progress_made: clock.now(),
            block_production_info: BlockProductionTracker::new(),
            chunk_production_info: lru::LruCache::new(
                NonZeroUsize::new(PRODUCTION_TIMES_CACHE_SIZE).unwrap(),
            ),
            tier1_accounts_cache: None,
            resharding_sender,
            last_time_sync_block_requested: HashMap::new(),
            chunk_validator,
            chunk_inclusion_tracker: ChunkInclusionTracker::new(),
            chunk_endorsement_tracker,
            partial_witness_adapter,
            chunk_distribution_network,
            upgrade_schedule,
            last_optimistic_block_produced: None,
        })
    }

    // Checks if it's been at least `stall_timeout` since the last time the head was updated, or
    // this method was called. If yes, rebroadcasts the current head.
    pub fn check_head_progress_stalled(&mut self, stall_timeout: Duration) -> Result<(), Error> {
        if self.clock.now() > self.last_time_head_progress_made + stall_timeout
            && !self.sync_status.is_syncing()
        {
            let block = self.chain.get_block(&self.chain.head()?.last_block_hash)?;
            self.network_adapter.send(PeerManagerMessageRequest::NetworkRequests(
                NetworkRequests::Block { block: block },
            ));
            self.last_time_head_progress_made = self.clock.now();
        }
        Ok(())
    }

    pub fn remove_transactions_for_block(
        &mut self,
        me: AccountId,
        block: &Block,
    ) -> Result<(), Error> {
        let epoch_id = self.epoch_manager.get_epoch_id(block.hash())?;
        let shard_layout = self.epoch_manager.get_shard_layout(&epoch_id)?;
        for (shard_index, chunk_header) in block.chunks().iter_deprecated().enumerate() {
            let shard_id = shard_layout.get_shard_id(shard_index);
            let shard_id = shard_id.map_err(Into::<EpochError>::into)?;
            let shard_uid = self.epoch_manager.shard_id_to_uid(shard_id, &epoch_id)?;
            if block.header().height() == chunk_header.height_included() {
                if self.shard_tracker.cares_about_shard_this_or_next_epoch(
                    Some(&me),
                    block.header().prev_hash(),
                    shard_id,
                    true,
                ) {
                    // By now the chunk must be in store, otherwise the block would have been orphaned
                    let chunk = self.chain.get_chunk(&chunk_header.chunk_hash()).unwrap();
                    let transactions = chunk.transactions();
                    self.sharded_tx_pool.remove_transactions(shard_uid, transactions);
                }
            }
        }
        for challenge in block.challenges().iter() {
            self.challenges.remove(&challenge.hash);
        }
        Ok(())
    }

    pub fn reintroduce_transactions_for_block(
        &mut self,
        me: AccountId,
        block: &Block,
    ) -> Result<(), Error> {
        let epoch_id = self.epoch_manager.get_epoch_id(block.hash())?;
        let shard_layout = self.epoch_manager.get_shard_layout(&epoch_id)?;

        for (shard_index, chunk_header) in block.chunks().iter_deprecated().enumerate() {
            let shard_id = shard_layout.get_shard_id(shard_index);
            let shard_id = shard_id.map_err(Into::<EpochError>::into)?;
            let shard_uid = self.epoch_manager.shard_id_to_uid(shard_id, &epoch_id)?;

            if block.header().height() == chunk_header.height_included() {
                if self.shard_tracker.cares_about_shard_this_or_next_epoch(
                    Some(&me),
                    block.header().prev_hash(),
                    shard_id,
                    false,
                ) {
                    // By now the chunk must be in store, otherwise the block would have been orphaned
                    let chunk = self.chain.get_chunk(&chunk_header.chunk_hash()).unwrap();
                    let reintroduced_count = self
                        .sharded_tx_pool
                        .reintroduce_transactions(shard_uid, &chunk.transactions());
                    if reintroduced_count < chunk.transactions().len() {
                        debug!(target: "client",
                            reintroduced_count,
                            num_tx = chunk.transactions().len(),
                            "Reintroduced transactions");
                    }
                }
            }
        }
        for challenge in block.challenges().iter() {
            self.challenges.insert(challenge.hash, challenge.clone());
        }
        Ok(())
    }

    /// Checks couple conditions whether Client can produce new block on height
    /// `height` on top of block with `prev_header`.
    /// Needed to skip several checks in case of adversarial controls enabled.
    /// TODO: consider returning `Result<(), Error>` as `Ok(false)` looks like
    /// faulty logic.
    fn can_produce_block(
        &self,
        prev_header: &BlockHeader,
        height: BlockHeight,
        account_id: &AccountId,
        next_block_proposer: &AccountId,
    ) -> Result<bool, Error> {
        #[cfg(feature = "test_features")]
        {
            if self.adv_produce_blocks == Some(AdvProduceBlocksMode::All) {
                return Ok(true);
            }
        }

        // If we are not block proposer, skip block production.
        if account_id != next_block_proposer {
            info!(target: "client", height, "Skipping block production, not block producer for next block.");
            return Ok(false);
        }

        #[cfg(feature = "test_features")]
        {
            if self.adv_produce_blocks == Some(AdvProduceBlocksMode::OnlyValid) {
                return Ok(true);
            }
        }

        // If height is known already, don't produce new block for this height.
        let known_height = self.chain.chain_store().get_latest_known()?.height;
        if height <= known_height {
            return Ok(false);
        }

        // If we are to start new epoch with this block, check if the previous
        // block is caught up. If it is not the case, we wouldn't be able to
        // apply the following block, so we also skip block production.
        let prev_hash = prev_header.hash();
        if self.epoch_manager.is_next_block_epoch_start(prev_hash)? {
            let prev_prev_hash = prev_header.prev_hash();
            if !self.chain.prev_block_is_caught_up(prev_prev_hash, prev_hash)? {
                debug!(target: "client", height, "Skipping block production, prev block is not caught up");
                return Ok(false);
            }
        }

        Ok(true)
    }

    fn pre_block_production_check(
        &self,
        prev_header: &BlockHeader,
        height: BlockHeight,
        validator_signer: &Arc<ValidatorSigner>,
    ) -> Result<(), Error> {
        // Check that we are were called at the block that we are producer for.
        let epoch_id =
            self.epoch_manager.get_epoch_id_from_prev_block(&prev_header.hash()).unwrap();
        let next_block_proposer = self.epoch_manager.get_block_producer(&epoch_id, height)?;

        let protocol_version = self
            .epoch_manager
            .get_epoch_protocol_version(&epoch_id)
            .expect("Epoch info should be ready at this point");
        if protocol_version > PROTOCOL_VERSION {
            panic!("The client protocol version is older than the protocol version of the network. Please update nearcore. Client protocol version:{}, network protocol version {}", PROTOCOL_VERSION, protocol_version);
        }

        if !self.can_produce_block(
            &prev_header,
            height,
            validator_signer.validator_id(),
            &next_block_proposer,
        )? {
            debug!(target: "client", me=?validator_signer.validator_id(), ?next_block_proposer, "Should reschedule block");
            return Err(Error::BlockProducer("Should reschedule".to_string()));
        }

        let (validator_stake, _) = self.epoch_manager.get_validator_by_account_id(
            &epoch_id,
            &prev_header.hash(),
            &next_block_proposer,
        )?;

        let validator_pk = validator_stake.take_public_key();
        if validator_pk != validator_signer.public_key() {
            debug!(target: "client",
                local_validator_key = ?validator_signer.public_key(),
                ?validator_pk,
                "Local validator key does not match expected validator key, skipping optimistic block production");
            let err = Error::BlockProducer("Local validator key mismatch".to_string());
            #[cfg(not(feature = "test_features"))]
            return Err(err);
            #[cfg(feature = "test_features")]
            match self.adv_produce_blocks {
                None | Some(AdvProduceBlocksMode::OnlyValid) => return Err(err),
                Some(AdvProduceBlocksMode::All) => {}
            }
        }
        Ok(())
    }

    pub fn is_optimistic_block_done(&self, next_height: BlockHeight) -> bool {
        self.last_optimistic_block_produced
            .as_ref()
            .filter(|ob| ob.inner.block_height == next_height)
            .is_some()
    }

    pub fn save_optimistic_block(&mut self, optimistic_block: &OptimisticBlock) {
        if let Some(old_block) = self.last_optimistic_block_produced.as_ref() {
            if old_block.inner.block_height == optimistic_block.inner.block_height {
                warn!(target: "client",
                    height=old_block.inner.block_height,
                    old_previous_hash=?old_block.inner.prev_block_hash,
                    new_previous_hash=?optimistic_block.inner.prev_block_hash,
                    "Optimistic block already exists, replacing");
            }
        }
        self.last_optimistic_block_produced = Some(optimistic_block.clone());
    }

    /// Produce optimistic block for given `height` on top of chain head.
    /// Either returns optimistic block or error.
    pub fn produce_optimistic_block_on_head(
        &mut self,
        height: BlockHeight,
    ) -> Result<Option<OptimisticBlock>, Error> {
        let _span =
            tracing::debug_span!(target: "client", "produce_optimistic_block_on_head", height)
                .entered();

        let head = self.chain.head()?;
        assert_eq!(
            head.epoch_id,
            self.epoch_manager.get_epoch_id_from_prev_block(&head.prev_block_hash).unwrap()
        );

        let prev_hash = head.last_block_hash;
        let prev_header = self.chain.get_block_header(&prev_hash)?;

        let validator_signer: Arc<ValidatorSigner> =
            self.validator_signer.get().ok_or_else(|| {
                Error::BlockProducer("Called without block producer info.".to_string())
            })?;

        if let Err(err) = self.pre_block_production_check(&prev_header, height, &validator_signer) {
            debug!(target: "client", height, ?err, "Skipping optimistic block production.");
            return Ok(None);
        }

        debug!(
            target: "client",
            validator=?validator_signer.validator_id(),
            height=height,
            prev_height=prev_header.height(),
            prev_hash=format_hash(prev_hash),
            "Producing optimistic block",
        );

        #[cfg(feature = "sandbox")]
        let sandbox_delta_time = Some(self.sandbox_delta_time());
        #[cfg(not(feature = "sandbox"))]
        let sandbox_delta_time = None;

        // TODO(#10584): Add debug information about the block production in self.block_production_info

        let optimistic_block = OptimisticBlock::produce(
            &prev_header,
            height,
            &*validator_signer,
            self.clock.clone(),
            sandbox_delta_time,
        );

        metrics::OPTIMISTIC_BLOCK_PRODUCED_TOTAL.inc();

        Ok(Some(optimistic_block))
    }

    /// Produce block if we are block producer for given block `height`.
    /// Either returns produced block (not applied) or error.
    pub fn produce_block(&mut self, height: BlockHeight) -> Result<Option<Block>, Error> {
        self.produce_block_on_head(height, true)
    }

    /// Produce block for given `height` on top of chain head.
    /// Either returns produced block (not applied) or error.
    pub fn produce_block_on_head(
        &mut self,
        height: BlockHeight,
        prepare_chunk_headers: bool,
    ) -> Result<Option<Block>, Error> {
        let _span =
            tracing::debug_span!(target: "client", "produce_block_on_head", height).entered();

        let head = self.chain.head()?;
        assert_eq!(
            head.epoch_id,
            self.epoch_manager.get_epoch_id_from_prev_block(&head.prev_block_hash).unwrap()
        );

        if prepare_chunk_headers {
            self.chunk_inclusion_tracker.prepare_chunk_headers_ready_for_inclusion(
                &head.last_block_hash,
                &mut self.chunk_endorsement_tracker,
            )?;
        }

        self.produce_block_on(height, head.last_block_hash)
    }

    /// Produce block for given `height` on top of block `prev_hash`.
    /// Should be called either from `produce_block` or in tests.
    pub fn produce_block_on(
        &mut self,
        height: BlockHeight,
        prev_hash: CryptoHash,
    ) -> Result<Option<Block>, Error> {
        let validator_signer = self.validator_signer.get().ok_or_else(|| {
            Error::BlockProducer("Called without block producer info.".to_string())
        })?;
        let optimistic_block = self
            .last_optimistic_block_produced
            .as_ref()
            .filter(|ob| {
                // Make sure that the optimistic block is produced on the same previous block.
                if ob.inner.prev_block_hash == prev_hash {
                    return true;
                }
                warn!(target: "client",
                    height=height,
                    prev_hash=?prev_hash,
                    optimistic_block_prev_hash=?ob.inner.prev_block_hash,
                    "Optimistic block was constructed on different block, discarding it");
                false
            })
            .cloned();
        // Check that we are were called at the block that we are producer for.
        let epoch_id = self.epoch_manager.get_epoch_id_from_prev_block(&prev_hash).unwrap();

        let prev = self.chain.get_block_header(&prev_hash)?;
        let prev_height = prev.height();
        let prev_epoch_id = *prev.epoch_id();
        let prev_next_bp_hash = *prev.next_bp_hash();

        if let Err(err) = self.pre_block_production_check(&prev, height, &validator_signer) {
            debug!(target: "client", height, ?err, "Skipping block production");
            return Ok(None);
        }

        // Check and update the doomslug tip here. This guarantees that our endorsement will be in the
        // doomslug witness. Have to do it before checking the ability to produce a block.
        let _ = self.check_and_update_doomslug_tip()?;

        let new_chunks = self
            .chunk_inclusion_tracker
            .get_chunk_headers_ready_for_inclusion(&epoch_id, &prev_hash);
        debug!(
            target: "client",
            validator=?validator_signer.validator_id(),
            height=height,
            prev_height=prev.height(),
            prev_hash=format_hash(prev_hash),
            new_chunks_count=new_chunks.len(),
            new_chunks=?new_chunks.values().collect_vec(),
            "Producing block",
        );

        // If we are producing empty blocks and there are no transactions.
        if !self.config.produce_empty_blocks && new_chunks.is_empty() {
            debug!(target: "client", "Empty blocks, skipping block production");
            return Ok(None);
        }

        let mut approvals_map = self.doomslug.get_witness(&prev_hash, prev_height, height);

        // At this point, the previous epoch hash must be available
        let epoch_id = self
            .epoch_manager
            .get_epoch_id_from_prev_block(&prev_hash)
            .expect("Epoch hash should exist at this point");
        let protocol_version = self
            .epoch_manager
            .get_epoch_protocol_version(&epoch_id)
            .expect("Epoch info should be ready at this point");
        if protocol_version > PROTOCOL_VERSION {
            panic!("The client protocol version is older than the protocol version of the network. Please update nearcore. Client protocol version:{}, network protocol version {}", PROTOCOL_VERSION, protocol_version);
        }

        let approvals = self
            .epoch_manager
            .get_epoch_block_approvers_ordered(&prev_hash)?
            .into_iter()
            .map(|(ApprovalStake { account_id, .. }, is_slashed)| {
                if is_slashed {
                    None
                } else {
                    approvals_map.remove(&account_id).map(|x| x.0.signature.into())
                }
            })
            .collect();

        debug_assert_eq!(approvals_map.len(), 0);

        let next_epoch_id = self
            .epoch_manager
            .get_next_epoch_id_from_prev_block(&prev_hash)
            .expect("Epoch hash should exist at this point");

        let protocol_version = self.epoch_manager.get_epoch_protocol_version(&epoch_id)?;
        let gas_price_adjustment_rate =
            self.chain.block_economics_config.gas_price_adjustment_rate(protocol_version);
        let min_gas_price = self.chain.block_economics_config.min_gas_price(protocol_version);
        let max_gas_price = self.chain.block_economics_config.max_gas_price(protocol_version);

        let next_bp_hash = if prev_epoch_id != epoch_id {
            Chain::compute_bp_hash(
                self.epoch_manager.as_ref(),
                next_epoch_id,
                epoch_id,
                &prev_hash,
            )?
        } else {
            prev_next_bp_hash
        };

        #[cfg(feature = "sandbox")]
        let sandbox_delta_time = Some(self.sandbox_delta_time());
        #[cfg(not(feature = "sandbox"))]
        let sandbox_delta_time = None;

        // Get block extra from previous block.
        let block_merkle_tree = self.chain.chain_store().get_block_merkle_tree(&prev_hash)?;
        let mut block_merkle_tree = PartialMerkleTree::clone(&block_merkle_tree);
        block_merkle_tree.insert(prev_hash);
        let block_merkle_root = block_merkle_tree.root();
        // The number of leaves in Block Merkle Tree is the amount of Blocks on the Canonical Chain by construction.
        // The ordinal of the next Block will be equal to this amount plus one.
        let block_ordinal: NumBlocks = block_merkle_tree.size() + 1;
        let prev_block_extra = self.chain.get_block_extra(&prev_hash)?;
        let prev_block = self.chain.get_block(&prev_hash)?;
        let mut chunk_headers =
            Chain::get_prev_chunk_headers(self.epoch_manager.as_ref(), &prev_block)?;
        let mut chunk_endorsements = vec![vec![]; chunk_headers.len()];

        // Add debug information about the block production (and info on when did the chunks arrive).
        self.block_production_info.record_block_production(
            height,
            BlockProductionTracker::construct_chunk_collection_info(
                height,
                &epoch_id,
                chunk_headers.len(),
                &new_chunks,
                self.epoch_manager.as_ref(),
                &self.chunk_inclusion_tracker,
            )?,
        );

        // Collect new chunk headers and endorsements.
        let shard_layout = self.epoch_manager.get_shard_layout(&epoch_id)?;
        for (shard_id, chunk_hash) in new_chunks {
            let shard_index =
                shard_layout.get_shard_index(shard_id).map_err(Into::<EpochError>::into)?;
            let (mut chunk_header, chunk_endorsement) =
                self.chunk_inclusion_tracker.get_chunk_header_and_endorsements(&chunk_hash)?;
            *chunk_header.height_included_mut() = height;
            *chunk_headers
                .get_mut(shard_index)
                .ok_or(near_chain_primitives::Error::InvalidShardId(shard_id))? = chunk_header;
            *chunk_endorsements
                .get_mut(shard_index)
                .ok_or(near_chain_primitives::Error::InvalidShardId(shard_id))? = chunk_endorsement;
        }

        let prev_header = &prev_block.header();

        let next_epoch_id = self.epoch_manager.get_next_epoch_id_from_prev_block(&prev_hash)?;

        let minted_amount = if self.epoch_manager.is_next_block_epoch_start(&prev_hash)? {
            Some(self.epoch_manager.get_epoch_info(&next_epoch_id)?.minted_amount())
        } else {
            None
        };

        let epoch_sync_data_hash = if self.epoch_manager.is_next_block_epoch_start(&prev_hash)? {
            let last_block_info = self.epoch_manager.get_block_info(prev_block.hash())?;
            let prev_epoch_id = *last_block_info.epoch_id();
            let prev_epoch_first_block_info =
                self.epoch_manager.get_block_info(last_block_info.epoch_first_block())?;
            let prev_epoch_prev_last_block_info =
                self.epoch_manager.get_block_info(last_block_info.prev_hash())?;
            let prev_epoch_info = self.epoch_manager.get_epoch_info(&prev_epoch_id)?;
            let cur_epoch_info = self.epoch_manager.get_epoch_info(&epoch_id)?;
            let next_epoch_info = self.epoch_manager.get_epoch_info(&next_epoch_id)?;
            Some(CryptoHash::hash_borsh(&(
                prev_epoch_first_block_info,
                prev_epoch_prev_last_block_info,
                last_block_info,
                prev_epoch_info,
                cur_epoch_info,
                next_epoch_info,
            )))
        } else {
            None
        };

        // Get all the current challenges.
        // TODO(2445): Enable challenges when they are working correctly.
        // let challenges = self.challenges.drain().map(|(_, challenge)| challenge).collect();
        let this_epoch_protocol_version =
            self.epoch_manager.get_epoch_protocol_version(&epoch_id)?;
        let next_epoch_protocol_version =
            self.epoch_manager.get_epoch_protocol_version(&next_epoch_id)?;

        let block = Block::produce(
            this_epoch_protocol_version,
            next_epoch_protocol_version,
            self.upgrade_schedule
                .protocol_version_to_vote_for(self.clock.now_utc(), next_epoch_protocol_version),
            prev_header,
            height,
            block_ordinal,
            chunk_headers,
            chunk_endorsements,
            epoch_id,
            next_epoch_id,
            epoch_sync_data_hash,
            approvals,
            gas_price_adjustment_rate,
            min_gas_price,
            max_gas_price,
            minted_amount,
            prev_block_extra.challenges_result.clone(),
            vec![],
            &*validator_signer,
            next_bp_hash,
            block_merkle_root,
            self.clock.clone(),
            sandbox_delta_time,
            optimistic_block,
        );

        // Update latest known even before returning block out, to prevent race conditions.
        self.chain
            .mut_chain_store()
            .save_latest_known(LatestKnown { height, seen: block.header().raw_timestamp() })?;

        metrics::BLOCK_PRODUCED_TOTAL.inc();

        Ok(Some(block))
    }

    pub fn try_produce_chunk(
        &mut self,
        prev_block: &Block,
        epoch_id: &EpochId,
        last_header: ShardChunkHeader,
        next_height: BlockHeight,
        shard_id: ShardId,
        signer: Option<&Arc<ValidatorSigner>>,
    ) -> Result<Option<ProduceChunkResult>, Error> {
        let signer = signer.ok_or_else(|| {
            Error::ChunkProducer("Called without block producer info.".to_string())
        })?;

        let chunk_proposer = self
            .epoch_manager
            .get_chunk_producer_info(&ChunkProductionKey {
                epoch_id: *epoch_id,
                height_created: next_height,
                shard_id,
            })
            .unwrap()
            .take_account_id();
        if signer.validator_id() != &chunk_proposer {
            debug!(target: "client",
                me = ?signer.as_ref().validator_id(),
                ?chunk_proposer,
                next_height,
                ?shard_id,
                "Not producing chunk. Not chunk producer for next chunk.");
            return Ok(None);
        }

        self.produce_chunk(prev_block, epoch_id, last_header, next_height, shard_id, signer)
    }

    #[instrument(target = "client", level = "debug", "produce_chunk", skip_all, fields(
        height = next_height,
        shard_id,
        ?epoch_id,
        chunk_hash = tracing::field::Empty,
    ))]
    pub fn produce_chunk(
        &mut self,
        prev_block: &Block,
        epoch_id: &EpochId,
        last_header: ShardChunkHeader,
        next_height: BlockHeight,
        shard_id: ShardId,
        validator_signer: &Arc<ValidatorSigner>,
    ) -> Result<Option<ProduceChunkResult>, Error> {
        let span = tracing::Span::current();
        let timer = Instant::now();
        let _timer =
            metrics::PRODUCE_CHUNK_TIME.with_label_values(&[&shard_id.to_string()]).start_timer();
        let prev_block_hash = *prev_block.hash();
        if self.epoch_manager.is_next_block_epoch_start(&prev_block_hash)? {
            let prev_prev_hash = *self.chain.get_block_header(&prev_block_hash)?.prev_hash();
            if !self.chain.prev_block_is_caught_up(&prev_prev_hash, &prev_block_hash)? {
                // See comment in similar snipped in `produce_block`
                debug!(target: "client", ?shard_id, next_height, "Produce chunk: prev block is not caught up");
                return Err(Error::ChunkProducer(
                    "State for the epoch is not downloaded yet, skipping chunk production"
                        .to_string(),
                ));
            }
        }

        debug!(target: "client", me = ?validator_signer.validator_id(), next_height, ?shard_id, "Producing chunk");

        let shard_uid = self.epoch_manager.shard_id_to_uid(shard_id, epoch_id)?;
        let chunk_extra = self
            .chain
            .get_chunk_extra(&prev_block_hash, &shard_uid)
            .map_err(|err| Error::ChunkProducer(format!("No chunk extra available: {}", err)))?;

        let (_, prev_shard_id, prev_shard_index) =
            self.epoch_manager.get_prev_shard_id_from_prev_hash(prev_block.hash(), shard_id)?;
        let last_chunk_header =
            prev_block.chunks().get(prev_shard_index).cloned().ok_or_else(|| {
                Error::ChunkProducer(format!(
                    "No last chunk in prev_block_hash {:?}, prev_shard_id: {}",
                    prev_block_hash, prev_shard_id
                ))
            })?;
        let last_chunk = self.chain.get_chunk(&last_chunk_header.chunk_hash())?;
        let prepared_transactions =
            self.prepare_transactions(shard_uid, prev_block, &last_chunk, chunk_extra.as_ref())?;
        #[cfg(feature = "test_features")]
        let prepared_transactions = Self::maybe_insert_invalid_transaction(
            prepared_transactions,
            prev_block_hash,
            self.produce_invalid_tx_in_chunks,
        );
        let num_filtered_transactions = prepared_transactions.transactions.len();
        let (tx_root, _) = merklize(&prepared_transactions.transactions);
        let outgoing_receipts = self.chain.get_outgoing_receipts_for_shard(
            prev_block_hash,
            shard_id,
            last_header.height_included(),
        )?;

        let outgoing_receipts_root = self.calculate_receipts_root(epoch_id, &outgoing_receipts)?;
        let protocol_version = self.epoch_manager.get_epoch_protocol_version(epoch_id)?;
        let gas_used = chunk_extra.gas_used();
        #[cfg(feature = "test_features")]
        let gas_used = if self.produce_invalid_chunks { gas_used + 1 } else { gas_used };

        let congestion_info = chunk_extra.congestion_info();
        let (encoded_chunk, merkle_paths) = ShardsManagerActor::create_encoded_shard_chunk(
            prev_block_hash,
            *chunk_extra.state_root(),
            *chunk_extra.outcome_root(),
            next_height,
            shard_id,
            gas_used,
            chunk_extra.gas_limit(),
            chunk_extra.balance_burnt(),
            chunk_extra.validator_proposals().collect(),
            prepared_transactions.transactions,
            &outgoing_receipts,
            outgoing_receipts_root,
            tx_root,
            congestion_info,
            chunk_extra.bandwidth_requests().cloned(),
            &*validator_signer,
            &mut self.rs_for_chunk_production,
            protocol_version,
        )?;

        span.record("chunk_hash", tracing::field::debug(encoded_chunk.chunk_hash()));
        debug!(target: "client",
            me = %validator_signer.validator_id(),
            chunk_hash = ?encoded_chunk.chunk_hash(),
            %prev_block_hash,
            num_filtered_transactions,
            num_outgoing_receipts = outgoing_receipts.len(),
            "produced_chunk");

        metrics::CHUNK_PRODUCED_TOTAL.inc();
        self.chunk_production_info.put(
            (next_height, shard_id),
            ChunkProduction {
                chunk_production_time: Some(self.clock.now_utc()),
                chunk_production_duration_millis: Some(
                    (self.clock.now().signed_duration_since(timer)).whole_milliseconds().max(0)
                        as u64,
                ),
            },
        );
        if let Some(limit) = prepared_transactions.limited_by {
            // When some transactions from the pool didn't fit into the chunk due to a limit, it's reported in a metric.
            metrics::PRODUCED_CHUNKS_SOME_POOL_TRANSACTIONS_DID_NOT_FIT
                .with_label_values(&[&shard_id.to_string(), limit.as_ref()])
                .inc();
        }

        Ok(Some(ProduceChunkResult {
            chunk: encoded_chunk,
            encoded_chunk_parts_paths: merkle_paths,
            receipts: outgoing_receipts,
            transactions_storage_proof: prepared_transactions.storage_proof,
        }))
    }

    /// Calculates the root of receipt proofs.
    /// All receipts are grouped by receiver_id and hash is calculated
    /// for each such group. Then we merklize these hashes to calculate
    /// the receipts root.
    ///
    /// Receipts root is used in the following ways:
    /// 1. Someone who cares about shard will download all the receipts
    ///    and checks if those correspond to receipts_root.
    /// 2. Anyone who asks for one's incoming receipts will receive a piece
    ///    of incoming receipts only with merkle receipts proofs which can
    ///    be checked locally.
    fn calculate_receipts_root(
        &self,
        epoch_id: &EpochId,
        receipts: &[Receipt],
    ) -> Result<CryptoHash, Error> {
        let shard_layout = self.epoch_manager.get_shard_layout(epoch_id)?;
        let receipts_hashes = Chain::build_receipts_hashes(&receipts, &shard_layout);
        let (receipts_root, _) = merklize(&receipts_hashes);
        Ok(receipts_root)
    }

    #[cfg(feature = "test_features")]
    fn maybe_insert_invalid_transaction(
        mut txs: PreparedTransactions,
        prev_block_hash: CryptoHash,
        insert: bool,
    ) -> PreparedTransactions {
        if insert {
            txs.transactions.push(SignedTransaction::new(
                near_crypto::Signature::empty(near_crypto::KeyType::ED25519),
                near_primitives::transaction::Transaction::new_v1(
                    "test".parse().unwrap(),
                    near_crypto::PublicKey::empty(near_crypto::KeyType::SECP256K1),
                    "other".parse().unwrap(),
                    3,
                    prev_block_hash,
                    0,
                ),
            ));
            if txs.storage_proof.is_none() {
                txs.storage_proof = Some(Default::default());
            }
        }
        txs
    }

    /// Prepares an ordered list of valid transactions from the pool up the limits.
    fn prepare_transactions(
        &mut self,
        shard_uid: ShardUId,
        prev_block: &Block,
        last_chunk: &ShardChunk,
        chunk_extra: &ChunkExtra,
    ) -> Result<PreparedTransactions, Error> {
        let Self { chain, sharded_tx_pool, runtime_adapter: runtime, .. } = self;
        let shard_id = shard_uid.shard_id();
        let prepared_transactions = if let Some(mut iter) =
            sharded_tx_pool.get_pool_iterator(shard_uid)
        {
            let storage_config = RuntimeStorageConfig {
                state_root: *chunk_extra.state_root(),
                use_flat_storage: true,
                source: StorageDataSource::Db,
                state_patch: Default::default(),
            };
            let epoch_id = self.epoch_manager.get_epoch_id_from_prev_block(&prev_block.hash())?;
            let protocol_version = self.epoch_manager.get_epoch_protocol_version(&epoch_id)?;
            let last_chunk_transactions_size =
                if ProtocolFeature::StatelessValidation.enabled(protocol_version) {
                    borsh::to_vec(last_chunk.transactions())
                        .map_err(|e| {
                            Error::ChunkProducer(format!("Failed to serialize transactions: {e}"))
                        })?
                        .len()
                } else {
                    0
                };
            runtime.prepare_transactions(
                storage_config,
                PrepareTransactionsChunkContext {
                    shard_id,
                    gas_limit: chunk_extra.gas_limit(),
                    last_chunk_transactions_size,
                },
                prev_block.into(),
                &mut iter,
                &mut chain.transaction_validity_check(prev_block.header().clone()),
                self.config.produce_chunk_add_transactions_time_limit.get(),
            )?
        } else {
            PreparedTransactions { transactions: Vec::new(), limited_by: None, storage_proof: None }
        };
        // Reintroduce valid transactions back to the pool. They will be removed when the chunk is
        // included into the block.
        let reintroduced_count = sharded_tx_pool
            .reintroduce_transactions(shard_uid, &prepared_transactions.transactions);
        if reintroduced_count < prepared_transactions.transactions.len() {
            debug!(target: "client", reintroduced_count, num_tx = prepared_transactions.transactions.len(), "Reintroduced transactions");
        }
        Ok(prepared_transactions)
    }

    fn send_challenges(
        &mut self,
        challenges: Vec<ChallengeBody>,
        signer: &Option<Arc<ValidatorSigner>>,
    ) {
        if let Some(validator_signer) = &signer {
            for body in challenges {
                let challenge = Challenge::produce(body, &**validator_signer);
                self.challenges.insert(challenge.hash, challenge.clone());
                self.network_adapter.send(PeerManagerMessageRequest::NetworkRequests(
                    NetworkRequests::Challenge(challenge),
                ));
            }
        }
    }

    /// Processes received block. Ban peer if the block header is invalid or the block is ill-formed.
    // This function is just a wrapper for process_block_impl that makes error propagation easier.
    pub fn receive_block(
        &mut self,
        block: Block,
        peer_id: PeerId,
        was_requested: bool,
        apply_chunks_done_sender: Option<Sender<ApplyChunksDoneMessage>>,
        signer: &Option<Arc<ValidatorSigner>>,
    ) {
        let hash = *block.hash();
        let prev_hash = *block.header().prev_hash();
        let _span = tracing::debug_span!(
            target: "client",
            "receive_block",
            me = ?signer.as_ref().map(|vs| vs.validator_id()),
            %prev_hash,
            %hash,
            height = block.header().height(),
            %peer_id,
            was_requested)
        .entered();

        let res = self.receive_block_impl(
            block,
            peer_id,
            was_requested,
            apply_chunks_done_sender,
            signer,
        );
        // Log the errors here. Note that the real error handling logic is already
        // done within process_block_impl, this is just for logging.
        if let Err(err) = res {
            if err.is_bad_data() {
                warn!(target: "client", ?err, "Receive bad block");
            } else if err.is_error() {
                if let near_chain::Error::DBNotFoundErr(msg) = &err {
                    debug_assert!(!msg.starts_with("BLOCK HEIGHT"), "{:?}", err);
                }
                if self.sync_status.is_syncing() {
                    // While syncing, we may receive blocks that are older or from next epochs.
                    // This leads to Old Block or EpochOutOfBounds errors.
                    debug!(target: "client", ?err, sync_status = ?self.sync_status, "Error receiving a block. is syncing");
                } else {
                    error!(target: "client", ?err, "Error on receiving a block. Not syncing");
                }
            } else {
                debug!(target: "client", ?err, "Process block: refused by chain");
            }
            self.chain.blocks_delay_tracker.mark_block_errored(&hash, err.to_string());
        }
    }

    /// Processes received block.
    /// This function first does some pre-check based on block height to avoid processing
    /// blocks multiple times.
    /// Then it process the block header. If the header if valid, broadcast the block to its peers
    /// Then it starts the block processing process to process the full block.
    pub(crate) fn receive_block_impl(
        &mut self,
        block: Block,
        peer_id: PeerId,
        was_requested: bool,
        apply_chunks_done_sender: Option<Sender<ApplyChunksDoneMessage>>,
        signer: &Option<Arc<ValidatorSigner>>,
    ) -> Result<(), near_chain::Error> {
        let _span =
            debug_span!(target: "chain", "receive_block_impl", was_requested, ?peer_id).entered();
        self.chain.blocks_delay_tracker.mark_block_received(&block);
        // To protect ourselves from spamming, we do some pre-check on block height before we do any
        // real processing.
        if !self.check_block_height(&block, was_requested)? {
            self.chain
                .blocks_delay_tracker
                .mark_block_dropped(block.hash(), DroppedReason::HeightProcessed);
            return Ok(());
        }

        // Before we proceed with any further processing, we first check that the block
        // hash and signature matches to make sure the block is indeed produced by the assigned
        // block producer. If not, we drop the block immediately and ban the peer
        if self.chain.verify_block_hash_and_signature(&block)?
            == VerifyBlockHashAndSignatureResult::Incorrect
        {
            self.ban_peer(peer_id, ReasonForBan::BadBlockHeader);
            return Err(near_chain::Error::InvalidSignature);
        }

        let prev_hash = *block.header().prev_hash();
        let block = block.into();
        self.verify_and_rebroadcast_block(&block, was_requested, &peer_id)?;
        let provenance =
            if was_requested { near_chain::Provenance::SYNC } else { near_chain::Provenance::NONE };
        let res = self.start_process_block(block, provenance, apply_chunks_done_sender, signer);
        match &res {
            Err(near_chain::Error::Orphan) => {
                debug!(target: "chain", ?prev_hash, "Orphan error");
                if !self.chain.is_orphan(&prev_hash) {
                    debug!(target: "chain", "not orphan");
                    self.request_block(prev_hash, peer_id)
                }
            }
            err => {
                debug!(target: "chain", ?err, "some other error");
            }
        }
        res
    }

    /// To protect ourselves from spamming, we do some pre-check on block height before we do any
    /// processing. This function returns true if the block height is valid.
    fn check_block_height(
        &self,
        block: &Block,
        was_requested: bool,
    ) -> Result<bool, near_chain::Error> {
        let head = self.chain.head()?;
        let is_syncing = self.sync_status.is_syncing();
        if block.header().height() >= head.height + BLOCK_HORIZON && is_syncing && !was_requested {
            debug!(target: "client", head_height = head.height, "Dropping a block that is too far ahead.");
            return Ok(false);
        }
        let tail = self.chain.tail()?;
        if block.header().height() < tail {
            debug!(target: "client", tail_height = tail, "Dropping a block that is too far behind.");
            return Ok(false);
        }
        // drop the block if a) it is not requested, b) we already processed this height,
        //est-utils/actix-test-utils/src/lib.rs c) it is not building on top of current head
        if !was_requested
            && block.header().prev_hash()
                != &self
                    .chain
                    .head()
                    .map_or_else(|_| CryptoHash::default(), |tip| tip.last_block_hash)
        {
            if self.chain.is_height_processed(block.header().height())? {
                debug!(target: "client", height = block.header().height(), "Dropping a block because we've seen this height before and we didn't request it");
                return Ok(false);
            }
        }
        Ok(true)
    }

    /// Verify the block and rebroadcast it if it is valid, ban the peer if it's invalid.
    /// Ignore all other errors because the full block will be processed later.
    /// Note that this happens before the full block processing logic because we want blocks to be
    /// propagated in the network fast.
    fn verify_and_rebroadcast_block(
        &mut self,
        block: &MaybeValidated<Block>,
        was_requested: bool,
        peer_id: &PeerId,
    ) -> Result<(), near_chain::Error> {
        let res = self.chain.process_block_header(block.header(), &mut vec![]);
        let res = res.and_then(|_| self.chain.validate_block(block));
        match res {
            Ok(_) => {
                let head = self.chain.head()?;
                // do not broadcast blocks that are too far back.
                if (head.height < block.header().height()
                    || &head.epoch_id == block.header().epoch_id())
                    && !was_requested
                    && !self.sync_status.is_syncing()
                {
                    self.rebroadcast_block(block.as_ref().into_inner());
                }
                Ok(())
            }
            Err(e) if e.is_bad_data() => {
                // We don't ban a peer if the block timestamp is too much in the future since it's possible
                // that a block is considered valid in one machine and invalid in another machine when their
                // clocks are not synced.
                if !matches!(e, near_chain::Error::InvalidBlockFutureTime(_)) {
                    self.ban_peer(peer_id.clone(), ReasonForBan::BadBlockHeader);
                }
                Err(e)
            }
            Err(_) => {
                // We are ignoring all other errors and proceeding with the
                // block.  If it is an orphan (i.e. we haven’t processed its
                // previous block) than we will get MissingBlock errors.  In
                // those cases we shouldn’t reject the block instead passing
                // it along.  Eventually, it’ll get saved as an orphan.
                Ok(())
            }
        }
    }

    /// Start the processing of a block. Note that this function will return before
    /// the full processing is finished because applying chunks is done asynchronously
    /// in the rayon thread pool.
    /// `apply_chunks_done_sender`: a callback that will be called when applying chunks is finished.
    pub fn start_process_block(
        &mut self,
        block: MaybeValidated<Block>,
        provenance: Provenance,
        apply_chunks_done_sender: Option<Sender<ApplyChunksDoneMessage>>,
        signer: &Option<Arc<ValidatorSigner>>,
    ) -> Result<(), near_chain::Error> {
        let _span = debug_span!(
                target: "chain",
                "start_process_block",
                ?provenance,
                block_height = block.header().height())
        .entered();
        let mut block_processing_artifacts = BlockProcessingArtifact::default();

        let result = {
            let me = signer.as_ref().map(|vs| vs.validator_id().clone());
            self.chain.start_process_block_async(
                &me,
                block,
                provenance,
                &mut block_processing_artifacts,
                apply_chunks_done_sender,
            )
        };

        self.process_block_processing_artifact(block_processing_artifacts, &signer);

        // Send out challenge if the block was found to be invalid.
        if let Some(signer) = signer {
            if let Err(e) = &result {
                match e {
                    near_chain::Error::InvalidChunkProofs(chunk_proofs) => {
                        self.network_adapter.send(PeerManagerMessageRequest::NetworkRequests(
                            NetworkRequests::Challenge(Challenge::produce(
                                ChallengeBody::ChunkProofs(*chunk_proofs.clone()),
                                &*signer,
                            )),
                        ));
                    }
                    near_chain::Error::InvalidChunkState(chunk_state) => {
                        self.network_adapter.send(PeerManagerMessageRequest::NetworkRequests(
                            NetworkRequests::Challenge(Challenge::produce(
                                ChallengeBody::ChunkState(*chunk_state.clone()),
                                &*signer,
                            )),
                        ));
                    }
                    _ => {}
                }
            }
        }

        result
    }

    /// Check if there are any blocks that has finished applying chunks, run post processing on these
    /// blocks.
    pub fn postprocess_ready_blocks(
        &mut self,
        apply_chunks_done_sender: Option<Sender<ApplyChunksDoneMessage>>,
        should_produce_chunk: bool,
        signer: &Option<Arc<ValidatorSigner>>,
    ) -> (Vec<CryptoHash>, HashMap<CryptoHash, near_chain::Error>) {
        let _span = debug_span!(target: "client", "postprocess_ready_blocks", should_produce_chunk)
            .entered();
        let me = signer.as_ref().map(|signer| signer.validator_id().clone());
        let mut block_processing_artifacts = BlockProcessingArtifact::default();
        let (accepted_blocks, errors) = self.chain.postprocess_ready_blocks(
            &me,
            &mut block_processing_artifacts,
            apply_chunks_done_sender,
        );
        if accepted_blocks.iter().any(|accepted_block| accepted_block.status.is_new_head()) {
            self.shards_manager_adapter.send(ShardsManagerRequestFromClient::UpdateChainHeads {
                head: self.chain.head().unwrap(),
                header_head: self.chain.header_head().unwrap(),
            });
        }
        self.process_block_processing_artifact(block_processing_artifacts, signer);
        let accepted_blocks_hashes =
            accepted_blocks.iter().map(|accepted_block| accepted_block.hash).collect();
        for accepted_block in accepted_blocks {
            self.on_block_accepted_with_optional_chunk_produce(
                accepted_block.hash,
                accepted_block.status,
                accepted_block.provenance,
                !should_produce_chunk,
                signer,
            );
        }
        self.last_time_head_progress_made =
            max(self.chain.get_last_time_head_updated(), self.last_time_head_progress_made);
        (accepted_blocks_hashes, errors)
    }

    /// Process the result of block processing from chain, finish the steps that can't be done
    /// in chain, including
    ///  - sending challenges
    ///  - requesting missing chunks
    pub(crate) fn process_block_processing_artifact(
        &mut self,
        block_processing_artifacts: BlockProcessingArtifact,
        signer: &Option<Arc<ValidatorSigner>>,
    ) {
        let BlockProcessingArtifact {
            orphans_missing_chunks,
            blocks_missing_chunks,
            challenges,
            invalid_chunks,
        } = block_processing_artifacts;
        // Send out challenges that accumulated via on_challenge.
        self.send_challenges(challenges, &signer);
        // For any missing chunk, let the ShardsManager know of the chunk header so that it may
        // apply forwarded parts. This may end up completing the chunk.
        let missing_chunks = blocks_missing_chunks
            .iter()
            .flat_map(|block| block.missing_chunks.iter())
            .chain(orphans_missing_chunks.iter().flat_map(|block| block.missing_chunks.iter()));
        for chunk in missing_chunks {
            self.shards_manager_adapter
                .send(ShardsManagerRequestFromClient::ProcessChunkHeaderFromBlock(chunk.clone()));
        }
        // Request any missing chunks (which may be completed by the
        // process_chunk_header_from_block call, but that is OK as it would be noop).
        self.request_missing_chunks(blocks_missing_chunks, orphans_missing_chunks);

        for chunk_header in invalid_chunks {
            if let Err(err) = self.ban_chunk_producer_for_producing_invalid_chunk(chunk_header) {
                error!(target: "client", ?err, "Failed to ban chunk producer for producing invalid chunk");
            }
        }
    }

    fn ban_chunk_producer_for_producing_invalid_chunk(
        &mut self,
        chunk_header: ShardChunkHeader,
    ) -> Result<(), Error> {
        let epoch_id =
            self.epoch_manager.get_epoch_id_from_prev_block(chunk_header.prev_block_hash())?;
        let chunk_producer = self
            .epoch_manager
            .get_chunk_producer_info(&ChunkProductionKey {
                epoch_id,
                height_created: chunk_header.height_created(),
                shard_id: chunk_header.shard_id(),
            })?
            .take_account_id();
        error!(
            target: "client",
            ?chunk_producer,
            ?epoch_id,
            chunk_hash = ?chunk_header.chunk_hash(),
            "Banning chunk producer for producing invalid chunk");
        metrics::CHUNK_PRODUCER_BANNED_FOR_EPOCH.inc();
        self.chunk_inclusion_tracker.ban_chunk_producer(epoch_id, chunk_producer);
        Ok(())
    }

    fn rebroadcast_block(&mut self, block: &Block) {
        if self.rebroadcasted_blocks.get(block.hash()).is_none() {
            self.network_adapter.send(PeerManagerMessageRequest::NetworkRequests(
                NetworkRequests::Block { block: block.clone() },
            ));
            self.rebroadcasted_blocks.put(*block.hash(), ());
        }
    }

    /// Called asynchronously when the ShardsManager finishes processing a chunk.
    pub fn on_chunk_completed(
        &mut self,
        partial_chunk: PartialEncodedChunk,
        shard_chunk: Option<ShardChunk>,
        apply_chunks_done_sender: Option<Sender<ApplyChunksDoneMessage>>,
        signer: &Option<Arc<ValidatorSigner>>,
    ) {
        let chunk_header = partial_chunk.cloned_header();
        self.chain.blocks_delay_tracker.mark_chunk_completed(&chunk_header);

        // TODO(#10569) We would like a proper error handling here instead of `expect`.
        let parent_hash = *chunk_header.prev_block_hash();
        let shard_layout = self
            .epoch_manager
            .get_shard_layout_from_prev_block(&parent_hash)
            .expect("Could not obtain shard layout");

        let shard_id = partial_chunk.shard_id();
        let shard_index =
            shard_layout.get_shard_index(shard_id).expect("Could not obtain shard index");
        self.block_production_info
            .record_chunk_collected(partial_chunk.height_created(), shard_index);

        // TODO(#10569) We would like a proper error handling here instead of `expect`.
        persist_chunk(partial_chunk, shard_chunk, self.chain.mut_chain_store())
            .expect("Could not persist chunk");
        // We're marking chunk as accepted.
        self.chain.blocks_with_missing_chunks.accept_chunk(&chunk_header.chunk_hash());
        // If this was the last chunk that was missing for a block, it will be processed now.
        self.process_blocks_with_missing_chunks(apply_chunks_done_sender, &signer);
    }

    /// Called asynchronously when the ShardsManager finishes processing a chunk but the chunk
    /// is invalid.
    pub fn on_invalid_chunk(&mut self, encoded_chunk: EncodedShardChunk) {
        let mut update = self.chain.mut_chain_store().store_update();
        update.save_invalid_chunk(encoded_chunk);
        if let Err(err) = update.commit() {
            error!(target: "client", ?err, "Error saving invalid chunk");
        }
    }

    pub fn sync_block_headers(
        &mut self,
        headers: Vec<BlockHeader>,
        signer: &Option<Arc<ValidatorSigner>>,
    ) -> Result<(), near_chain::Error> {
        let mut challenges = vec![];
        self.chain.sync_block_headers(headers, &mut challenges)?;
        self.send_challenges(challenges, signer);
        self.shards_manager_adapter.send(ShardsManagerRequestFromClient::UpdateChainHeads {
            head: self.chain.head().unwrap(),
            header_head: self.chain.header_head().unwrap(),
        });
        Ok(())
    }

    /// Checks if the latest hash known to Doomslug matches the current head, and updates it if not.
    pub fn check_and_update_doomslug_tip(&mut self) -> Result<(), Error> {
        let tip = self.chain.head()?;

        if tip.last_block_hash != self.doomslug.get_tip().0 {
            // We need to update the doomslug tip
            let last_final_hash =
                *self.chain.get_block_header(&tip.last_block_hash)?.last_final_block();
            let last_final_height = if last_final_hash == CryptoHash::default() {
                self.chain.genesis().height()
            } else {
                self.chain.get_block_header(&last_final_hash)?.height()
            };
            self.doomslug.set_tip(tip.last_block_hash, tip.height, last_final_height);
        }

        Ok(())
    }

    #[cfg(feature = "sandbox")]
    pub fn sandbox_update_tip(&mut self, height: BlockHeight) -> Result<(), Error> {
        let tip = self.chain.head()?;

        let last_final_hash =
            *self.chain.get_block_header(&tip.last_block_hash)?.last_final_block();
        let last_final_height = if last_final_hash == CryptoHash::default() {
            self.chain.genesis().height()
        } else {
            self.chain.get_block_header(&last_final_hash)?.height()
        };
        self.doomslug.set_tip(tip.last_block_hash, height, last_final_height);

        Ok(())
    }

    /// Gets the advanced timestamp delta in nanoseconds for sandbox once it has been fast-forwarded
    #[cfg(feature = "sandbox")]
    pub fn sandbox_delta_time(&self) -> Duration {
        let avg_block_prod_time = (self.config.min_block_production_delay.whole_nanoseconds()
            + self.config.max_block_production_delay.whole_nanoseconds())
            / 2;

        let ns = (self.accrued_fastforward_delta as i128 * avg_block_prod_time)
            .try_into()
            .unwrap_or_else(|_| {
                panic!(
                    "Too high of a delta_height {} to convert into i64",
                    self.accrued_fastforward_delta
                )
            });

        Duration::nanoseconds(ns)
    }

    pub fn send_block_approval(
        &mut self,
        parent_hash: &CryptoHash,
        approval: Approval,
        signer: &Option<Arc<ValidatorSigner>>,
    ) -> Result<(), Error> {
        let next_epoch_id = self.epoch_manager.get_epoch_id_from_prev_block(parent_hash)?;
        let next_block_producer =
            self.epoch_manager.get_block_producer(&next_epoch_id, approval.target_height)?;
        let next_block_producer_id = signer.as_ref().map(|x| x.validator_id());
        if Some(&next_block_producer) == next_block_producer_id {
            self.collect_block_approval(&approval, ApprovalType::SelfApproval, signer);
        } else {
            debug!(target: "client",
                approval_inner = ?approval.inner,
                account_id = ?approval.account_id,
                next_bp = ?next_block_producer,
                target_height = approval.target_height,
                approval_type="PeerApproval",
                "send_block_approval");
            let approval_message = ApprovalMessage::new(approval, next_block_producer);
            self.network_adapter.send(PeerManagerMessageRequest::NetworkRequests(
                NetworkRequests::Approval { approval_message },
            ));
        }

        Ok(())
    }

    /// Gets called when block got accepted.
    /// Only produce chunk if `skip_produce_chunk` is false.
    /// `skip_produce_chunk` is set to true to simulate when there are missing chunks in a block
    fn on_block_accepted_with_optional_chunk_produce(
        &mut self,
        block_hash: CryptoHash,
        status: BlockStatus,
        provenance: Provenance,
        skip_produce_chunk: bool,
        signer: &Option<Arc<ValidatorSigner>>,
    ) {
        let _span = tracing::debug_span!(
            target: "client",
            "on_block_accepted_with_optional_chunk_produce",
            ?block_hash,
            ?status,
            ?provenance,
            skip_produce_chunk,
            is_syncing = self.sync_status.is_syncing(),
            sync_status = ?self.sync_status)
        .entered();
        let block = match self.chain.get_block(&block_hash) {
            Ok(block) => block,
            Err(err) => {
                error!(target: "client", ?err, ?block_hash, "Failed to find block that was just accepted");
                return;
            }
        };

        let _ = self.check_and_update_doomslug_tip();

        // If we produced the block, then it should have already been broadcasted.
        // If received the block from another node then broadcast "header first" to minimize network traffic.
        if provenance == Provenance::NONE {
            let endorsements = self
                .pending_approvals
                .pop(&ApprovalInner::Endorsement(block_hash))
                .unwrap_or_default();
            let skips = self
                .pending_approvals
                .pop(&ApprovalInner::Skip(block.header().height()))
                .unwrap_or_default();

            for (_account_id, (approval, approval_type)) in
                endorsements.into_iter().chain(skips.into_iter())
            {
                self.collect_block_approval(&approval, approval_type, signer);
            }
        }

        if status.is_new_head() {
            let last_final_block = block.header().last_final_block();
            let last_finalized_height = if last_final_block == &CryptoHash::default() {
                self.chain.genesis().height()
            } else {
                self.chain.get_block_header(last_final_block).map_or(0, |header| header.height())
            };
            self.chain.blocks_with_missing_chunks.prune_blocks_below_height(last_finalized_height);

            // send_network_chain_info should be called whenever the chain head changes.
            // See send_network_chain_info() for more details.
            if let Err(err) = self.send_network_chain_info() {
                error!(target: "client", ?err, "Failed to update network chain info");
            }

            // If the next block is the first of the next epoch and the shard
            // layout is changing we need to reshard the transaction pool.
            // TODO make sure transactions don't get added for the old shard
            // layout after the pool resharding
            // TODO(resharding) check if this logic works in resharding V3
            if self.epoch_manager.is_next_block_epoch_start(&block_hash).unwrap_or(false) {
                let new_shard_layout =
                    self.epoch_manager.get_shard_layout_from_prev_block(&block_hash);
                let old_shard_layout =
                    self.epoch_manager.get_shard_layout_from_prev_block(block.header().prev_hash());
                match (old_shard_layout, new_shard_layout) {
                    (Ok(old_shard_layout), Ok(new_shard_layout)) => {
                        if old_shard_layout != new_shard_layout {
                            self.sharded_tx_pool.reshard(&old_shard_layout, &new_shard_layout);
                        }
                    }
                    (old_shard_layout, new_shard_layout) => {
                        tracing::warn!(target: "client", ?old_shard_layout, ?new_shard_layout, "failed to check if shard layout is changing");
                    }
                }
            }
        }

        if let Some(signer) = signer.clone() {
            let validator_id = signer.validator_id().clone();

            if !self.reconcile_transaction_pool(validator_id, status, &block) {
                return;
            }

            let can_produce_with_provenance = provenance != Provenance::SYNC;
            let can_produce_with_sync_status = !self.sync_status.is_syncing();
            if can_produce_with_provenance && can_produce_with_sync_status && !skip_produce_chunk {
                self.produce_chunks(&block, &signer);
            } else {
                info!(target: "client", can_produce_with_provenance, can_produce_with_sync_status, skip_produce_chunk, "not producing a chunk");
            }
        }

        // Run shadow chunk validation on the new block, unless it's coming from sync.
        // Syncing has to be fast to catch up with the rest of the chain,
        // applying the chunks would make the sync unworkably slow.
        if provenance != Provenance::SYNC {
            if let Err(err) = self.shadow_validate_block_chunks(&block) {
                tracing::error!(
                    target: "client",
                    ?err,
                    block_hash = ?block.hash(),
                    "block chunks shadow validation failed"
                );
            }
        }

        self.shards_manager_adapter
            .send(ShardsManagerRequestFromClient::CheckIncompleteChunks(*block.hash()));

        self.process_ready_orphan_witnesses_and_clean_old(&block, signer);
    }

    /// Reconcile the transaction pool after processing a block.
    /// returns true if it's ok to proceed to produce chunks
    /// returns false when handling a fork and there is no need to produce chunks
    fn reconcile_transaction_pool(
        &mut self,
        validator_id: AccountId,
        status: BlockStatus,
        block: &Block,
    ) -> bool {
        match status {
            BlockStatus::Next => {
                // If this block immediately follows the current tip, remove
                // transactions from the tx pool.
                self.remove_transactions_for_block(validator_id, block).unwrap_or_default();
            }
            BlockStatus::Fork => {
                // If it's a fork, no need to reconcile transactions or produce chunks.
                return false;
            }
            BlockStatus::Reorg(prev_head) => {
                // If a reorg happened, reintroduce transactions from the
                // previous chain and remove transactions from the new chain.
                let mut reintroduce_head = self.chain.get_block_header(&prev_head).unwrap();
                let mut remove_head = block.header().clone();
                assert_ne!(remove_head.hash(), reintroduce_head.hash());

                let mut to_remove = vec![];
                let mut to_reintroduce = vec![];

                while remove_head.hash() != reintroduce_head.hash() {
                    while remove_head.height() > reintroduce_head.height() {
                        to_remove.push(*remove_head.hash());
                        remove_head =
                            self.chain.get_block_header(remove_head.prev_hash()).unwrap().clone();
                    }
                    while reintroduce_head.height() > remove_head.height()
                        || reintroduce_head.height() == remove_head.height()
                            && reintroduce_head.hash() != remove_head.hash()
                    {
                        to_reintroduce.push(*reintroduce_head.hash());
                        reintroduce_head = self
                            .chain
                            .get_block_header(reintroduce_head.prev_hash())
                            .unwrap()
                            .clone();
                    }
                }

                for to_reintroduce_hash in to_reintroduce {
                    if let Ok(block) = self.chain.get_block(&to_reintroduce_hash) {
                        let block = block.clone();
                        self.reintroduce_transactions_for_block(validator_id.clone(), &block)
                            .unwrap_or_default();
                    }
                }

                for to_remove_hash in to_remove {
                    if let Ok(block) = self.chain.get_block(&to_remove_hash) {
                        let block = block.clone();
                        self.remove_transactions_for_block(validator_id.clone(), &block)
                            .unwrap_or_default();
                    }
                }
            }
        };
        true
    }

    // Produce new chunks
    fn produce_chunks(&mut self, block: &Block, signer: &Arc<ValidatorSigner>) {
        let validator_id = signer.validator_id().clone();
        let _span = debug_span!(
            target: "client",
            "produce_chunks",
            ?validator_id,
            block_height = block.header().height())
        .entered();

        #[cfg(feature = "test_features")]
        match self.adv_produce_chunks {
            Some(AdvProduceChunksMode::StopProduce) => {
                tracing::info!(
                    target: "adversary",
                    block_height = block.header().height(),
                    "skipping chunk production due to adversary configuration"
                );
                return;
            }
            _ => {}
        };

        let epoch_id =
            self.epoch_manager.get_epoch_id_from_prev_block(block.header().hash()).unwrap();
        for shard_id in self.epoch_manager.shard_ids(&epoch_id).unwrap() {
            let next_height = block.header().height() + 1;
            let epoch_manager = self.epoch_manager.as_ref();
            let chunk_proposer = epoch_manager
                .get_chunk_producer_info(&ChunkProductionKey {
                    epoch_id,
                    height_created: next_height,
                    shard_id,
                })
                .unwrap()
                .take_account_id();
            if &chunk_proposer != &validator_id {
                continue;
            }

            let _span = debug_span!(
                target: "client",
                "on_block_accepted",
                prev_block_hash = ?*block.hash(),
                ?shard_id)
            .entered();
            let _timer = metrics::PRODUCE_AND_DISTRIBUTE_CHUNK_TIME
                .with_label_values(&[&shard_id.to_string()])
                .start_timer();
            let last_header = Chain::get_prev_chunk_header(epoch_manager, block, shard_id).unwrap();
            match self.try_produce_chunk(
                block,
                &epoch_id,
                last_header.clone(),
                next_height,
                shard_id,
                Some(signer),
            ) {
                Ok(Some(result)) => {
                    let shard_chunk = self
                        .persist_and_distribute_encoded_chunk(
                            result.chunk,
                            result.encoded_chunk_parts_paths,
                            result.receipts,
                            validator_id.clone(),
                        )
                        .expect("Failed to process produced chunk");
                    if let Err(err) = self.send_chunk_state_witness_to_chunk_validators(
                        &epoch_id,
                        block.header(),
                        &last_header,
                        &shard_chunk,
                        result.transactions_storage_proof,
                        &Some(signer.clone()),
                    ) {
                        tracing::error!(target: "client", ?err, "Failed to send chunk state witness to chunk validators");
                    }
                }
                Ok(None) => {}
                Err(err) => {
                    error!(target: "client", ?err, "Error producing chunk");
                }
            }
        }
    }

    pub fn persist_and_distribute_encoded_chunk(
        &mut self,
        encoded_chunk: EncodedShardChunk,
        merkle_paths: Vec<MerklePath>,
        receipts: Vec<Receipt>,
        validator_id: AccountId,
    ) -> Result<ShardChunk, Error> {
        let (shard_chunk, partial_chunk) = decode_encoded_chunk(
            &encoded_chunk,
            merkle_paths.clone(),
            Some(&validator_id),
            self.epoch_manager.as_ref(),
            &self.shard_tracker,
        )?;
        persist_chunk(
            partial_chunk.clone(),
            Some(shard_chunk.clone()),
            self.chain.mut_chain_store(),
        )?;

        let chunk_header = encoded_chunk.cloned_header();
        if let Some(chunk_distribution) = &self.chunk_distribution_network {
            if chunk_distribution.enabled() {
                let partial_chunk = partial_chunk.clone();
                let mut thread_local_client = chunk_distribution.clone();
                near_performance_metrics::actix::spawn("ChunkDistributionNetwork", async move {
                    if let Err(err) = thread_local_client.publish_chunk(&partial_chunk).await {
                        error!(target: "client", ?err, "Failed to distribute chunk via Chunk Distribution Network");
                    }
                });
            }
        }

        self.chunk_inclusion_tracker
            .mark_chunk_header_ready_for_inclusion(chunk_header, validator_id);
        self.shards_manager_adapter.send(ShardsManagerRequestFromClient::DistributeEncodedChunk {
            partial_chunk,
            encoded_chunk,
            merkle_paths,
            outgoing_receipts: receipts,
        });
        Ok(shard_chunk)
    }

    pub fn request_missing_chunks(
        &mut self,
        blocks_missing_chunks: Vec<BlockMissingChunks>,
        orphans_missing_chunks: Vec<OrphanMissingChunks>,
    ) {
        let _span = debug_span!(
            target: "client",
            "request_missing_chunks",
            ?blocks_missing_chunks,
            ?orphans_missing_chunks)
        .entered();
        if let Some(chunk_distribution) = &self.chunk_distribution_network {
            if chunk_distribution.enabled() {
                return crate::chunk_distribution_network::request_missing_chunks(
                    blocks_missing_chunks,
                    orphans_missing_chunks,
                    chunk_distribution.clone(),
                    &mut self.chain.blocks_delay_tracker,
                    &self.shards_manager_adapter,
                );
            }
        }
        self.p2p_request_missing_chunks(blocks_missing_chunks, orphans_missing_chunks);
    }

    fn p2p_request_missing_chunks(
        &mut self,
        blocks_missing_chunks: Vec<BlockMissingChunks>,
        orphans_missing_chunks: Vec<OrphanMissingChunks>,
    ) {
        for BlockMissingChunks { prev_hash, missing_chunks } in blocks_missing_chunks {
            for chunk in &missing_chunks {
                self.chain.blocks_delay_tracker.mark_chunk_requested(chunk);
            }
            self.shards_manager_adapter.send(ShardsManagerRequestFromClient::RequestChunks {
                chunks_to_request: missing_chunks,
                prev_hash,
            });
        }

        for OrphanMissingChunks { missing_chunks, epoch_id, ancestor_hash } in
            orphans_missing_chunks
        {
            for chunk in &missing_chunks {
                self.chain.blocks_delay_tracker.mark_chunk_requested(chunk);
            }
            self.shards_manager_adapter.send(
                ShardsManagerRequestFromClient::RequestChunksForOrphan {
                    chunks_to_request: missing_chunks,
                    epoch_id,
                    ancestor_hash,
                },
            );
        }
    }

    /// Check if any block with missing chunks is ready to be processed
    pub fn process_blocks_with_missing_chunks(
        &mut self,
        apply_chunks_done_sender: Option<Sender<ApplyChunksDoneMessage>>,
        signer: &Option<Arc<ValidatorSigner>>,
    ) {
        let _span = debug_span!(target: "client", "process_blocks_with_missing_chunks").entered();
        let me = signer.as_ref().map(|signer| signer.validator_id());
        let mut blocks_processing_artifacts = BlockProcessingArtifact::default();
        self.chain.check_blocks_with_missing_chunks(
            &me.map(|x| x.clone()),
            &mut blocks_processing_artifacts,
            apply_chunks_done_sender,
        );
        self.process_block_processing_artifact(blocks_processing_artifacts, signer);
    }

    pub fn is_validator(
        &self,
        epoch_id: &EpochId,
        block_hash: &CryptoHash,
        signer: &Option<Arc<ValidatorSigner>>,
    ) -> bool {
        match signer {
            None => false,
            Some(signer) => {
                let account_id = signer.validator_id();
                match self
                    .epoch_manager
                    .get_validator_by_account_id(epoch_id, block_hash, account_id)
                {
                    Ok((validator_stake, is_slashed)) => {
                        !is_slashed && validator_stake.take_public_key() == signer.public_key()
                    }
                    Err(_) => false,
                }
            }
        }
    }

    fn handle_process_approval_error(
        &mut self,
        approval: &Approval,
        approval_type: ApprovalType,
        check_validator: bool,
        error: near_chain::Error,
    ) {
        let is_validator =
            |epoch_id, block_hash, account_id, epoch_manager: &dyn EpochManagerAdapter| {
                match epoch_manager.get_validator_by_account_id(epoch_id, block_hash, account_id) {
                    Ok((_, is_slashed)) => !is_slashed,
                    Err(_) => false,
                }
            };
        if let near_chain::Error::DBNotFoundErr(_) = error {
            if check_validator {
                let head = unwrap_or_return!(self.chain.head());
                if !is_validator(
                    &head.epoch_id,
                    &head.last_block_hash,
                    &approval.account_id,
                    self.epoch_manager.as_ref(),
                ) && !is_validator(
                    &head.next_epoch_id,
                    &head.last_block_hash,
                    &approval.account_id,
                    self.epoch_manager.as_ref(),
                ) {
                    return;
                }
            }
            let mut entry =
                self.pending_approvals.pop(&approval.inner).unwrap_or_else(|| HashMap::new());
            entry.insert(approval.account_id.clone(), (approval.clone(), approval_type));
            self.pending_approvals.put(approval.inner.clone(), entry);
        }
    }

    /// Collects block approvals.
    ///
    /// We send the approval to doomslug given the epoch of the current tip iff:
    ///  1. We are the block producer for the target height in the tip's epoch;
    ///  2. The signature matches that of the account;
    /// If we are not the block producer, but we also don't know the previous block, we add the
    /// approval to `pending_approvals`, since it could be that the approval is from the next epoch.
    ///
    /// # Arguments
    /// * `approval` - the approval to be collected
    /// * `approval_type`  - whether the approval was just produced by us (in which case skip validation,
    ///                      only check whether we are the next block producer and store in Doomslug)
    pub fn collect_block_approval(
        &mut self,
        approval: &Approval,
        approval_type: ApprovalType,
        signer: &Option<Arc<ValidatorSigner>>,
    ) {
        let Approval { inner, account_id, target_height, signature } = approval;
        debug!(target: "client",
            approval_inner=?inner,
            account_id=?account_id,
            target_height=target_height,
            approval_type=?approval_type,
            "collect_block_approval");
        let parent_hash = match inner {
            ApprovalInner::Endorsement(parent_hash) => *parent_hash,
            ApprovalInner::Skip(parent_height) => {
                match self.chain.chain_store().get_all_block_hashes_by_height(*parent_height) {
                    Ok(hashes) => {
                        // If there is more than one block at the height, all of them will be
                        // eligible to build the next block on, so we just pick one.
                        let hash = hashes.values().flatten().next();
                        match hash {
                            Some(hash) => *hash,
                            None => {
                                self.handle_process_approval_error(
                                    approval,
                                    approval_type,
                                    true,
                                    near_chain::Error::DBNotFoundErr(format!(
                                        "Cannot find any block on height {}",
                                        parent_height
                                    )),
                                );
                                return;
                            }
                        }
                    }
                    Err(e) => {
                        self.handle_process_approval_error(approval, approval_type, true, e);
                        return;
                    }
                }
            }
        };

        let next_block_epoch_id =
            match self.epoch_manager.get_epoch_id_from_prev_block(&parent_hash) {
                Err(e) => {
                    self.handle_process_approval_error(approval, approval_type, true, e.into());
                    return;
                }
                Ok(next_epoch_id) => next_epoch_id,
            };

        if let ApprovalType::PeerApproval(_) = approval_type {
            // Check signature is correct for given validator.
            // Note that on the epoch boundary the blocks contain approvals from both the current
            // and the next epoch. Here we try to fetch the validator for the epoch of the next block,
            // if we succeed, it must use the key from that epoch, and thus we use the epoch of the
            // next block below when verifying the signature. Otherwise, if the block producer doesn't
            // exist in the epoch of the next block, we use the epoch after next to validate the
            // signature. We don't care here if the block is actually on the epochs boundary yet,
            // `Doomslug::on_approval_message` below will handle it.
            let validator_epoch_id = match self.epoch_manager.get_validator_by_account_id(
                &next_block_epoch_id,
                &parent_hash,
                account_id,
            ) {
                Ok(_) => next_block_epoch_id,
                Err(EpochError::NotAValidator(_, _)) => {
                    match self.epoch_manager.get_next_epoch_id_from_prev_block(&parent_hash) {
                        Ok(next_block_next_epoch_id) => next_block_next_epoch_id,
                        Err(_) => return,
                    }
                }
                _ => return,
            };
            match self.epoch_manager.verify_validator_signature(
                &validator_epoch_id,
                &parent_hash,
                account_id,
                Approval::get_data_for_sig(inner, *target_height).as_ref(),
                signature,
            ) {
                Ok(true) => {}
                _ => return,
            }
        }

        let is_block_producer =
            match self.epoch_manager.get_block_producer(&next_block_epoch_id, *target_height) {
                Err(_) => false,
                Ok(target_block_producer) => {
                    Some(&target_block_producer) == signer.as_ref().map(|x| x.validator_id())
                }
            };

        if !is_block_producer {
            match self.chain.get_block_header(&parent_hash) {
                Ok(_) => {
                    // If we know the header, then either the parent_hash is the tip, and we are
                    // not the block producer for the corresponding height on top of the tip, or
                    // the parent_hash is not the tip, and then we will never build on top of it.
                    // Either way, this approval is of no use for us.
                    return;
                }
                Err(e) => {
                    self.handle_process_approval_error(approval, approval_type, false, e);
                    return;
                }
            };
        }

        let block_producer_stakes =
            match self.epoch_manager.get_epoch_block_approvers_ordered(&parent_hash) {
                Ok(block_producer_stakes) => block_producer_stakes,
                Err(err) => {
                    error!(target: "client", ?err, "Block approval error");
                    return;
                }
            };
        self.doomslug.on_approval_message(approval, &block_producer_stakes);
    }

    /// Forwards given transaction to upcoming validators.
    fn forward_tx(
        &self,
        epoch_id: &EpochId,
        tx: &SignedTransaction,
        signer: &Option<Arc<ValidatorSigner>>,
    ) -> Result<(), Error> {
        let shard_id =
            self.epoch_manager.account_id_to_shard_id(tx.transaction.signer_id(), epoch_id)?;
        // Use the header head to make sure the list of validators is as
        // up-to-date as possible.
        let head = self.chain.header_head()?;
        let maybe_next_epoch_id = self.get_next_epoch_id_if_at_boundary(&head)?;

        let mut validators = HashSet::new();
        for horizon in (2..=self.config.tx_routing_height_horizon)
            .chain(vec![self.config.tx_routing_height_horizon * 2].into_iter())
        {
            let target_height = head.height + horizon - 1;
            let validator = self
                .epoch_manager
                .get_chunk_producer_info(&ChunkProductionKey {
                    epoch_id: *epoch_id,
                    height_created: target_height,
                    shard_id,
                })?
                .take_account_id();
            validators.insert(validator);
            if let Some(next_epoch_id) = &maybe_next_epoch_id {
                let next_shard_id = self
                    .epoch_manager
                    .account_id_to_shard_id(tx.transaction.signer_id(), next_epoch_id)?;
                let validator = self
                    .epoch_manager
                    .get_chunk_producer_info(&ChunkProductionKey {
                        epoch_id: *next_epoch_id,
                        height_created: target_height,
                        shard_id: next_shard_id,
                    })?
                    .take_account_id();
                validators.insert(validator);
            }
        }

        if let Some(account_id) = signer.as_ref().map(|bp| bp.validator_id()) {
            validators.remove(account_id);
        }
        for validator in validators {
            let tx_hash = tx.get_hash();
            trace!(target: "client", me = ?signer.as_ref().map(|bp| bp.validator_id()), ?tx_hash, ?validator, ?shard_id, "Routing a transaction");

            // Send message to network to actually forward transaction.
            self.network_adapter.send(PeerManagerMessageRequest::NetworkRequests(
                NetworkRequests::ForwardTx(validator, tx.clone()),
            ));
        }

        Ok(())
    }

    /// Submits the transaction for future inclusion into the chain.
    ///
    /// If accepted, it will be added to the transaction pool and possibly forwarded to another
    /// validator.
    #[must_use]
    pub fn process_tx(
        &mut self,
        tx: SignedTransaction,
        is_forwarded: bool,
        check_only: bool,
    ) -> ProcessTxResponse {
        let signer = self.validator_signer.get();
        unwrap_or_return!(self.process_tx_internal(&tx, is_forwarded, check_only, &signer), {
            let me = signer.as_ref().map(|signer| signer.validator_id());
            warn!(target: "client", ?me, ?tx, "Dropping tx");
            ProcessTxResponse::NoResponse
        })
    }

    /// If we are close to epoch boundary, return next epoch id, otherwise return None.
    fn get_next_epoch_id_if_at_boundary(&self, head: &Tip) -> Result<Option<EpochId>, Error> {
        let next_epoch_started =
            self.epoch_manager.is_next_block_epoch_start(&head.last_block_hash)?;
        if next_epoch_started {
            return Ok(None);
        }
        let next_epoch_estimated_height =
            self.epoch_manager.get_epoch_start_height(&head.last_block_hash)?
                + self.config.epoch_length;

        let epoch_boundary_possible =
            head.height + self.config.tx_routing_height_horizon >= next_epoch_estimated_height;
        if epoch_boundary_possible {
            Ok(Some(self.epoch_manager.get_next_epoch_id_from_prev_block(&head.last_block_hash)?))
        } else {
            Ok(None)
        }
    }

    /// If we're a validator in one of the next few chunks, but epoch switch could happen soon,
    /// we forward to a validator from next epoch.
    fn possibly_forward_tx_to_next_epoch(
        &mut self,
        tx: &SignedTransaction,
        signer: &Option<Arc<ValidatorSigner>>,
    ) -> Result<(), Error> {
        let head = self.chain.head()?;
        if let Some(next_epoch_id) = self.get_next_epoch_id_if_at_boundary(&head)? {
            self.forward_tx(&next_epoch_id, tx, signer)?;
        } else {
            self.forward_tx(&head.epoch_id, tx, signer)?;
        }
        Ok(())
    }

    /// Process transaction and either add it to the mempool or return to redirect to another validator.
    fn process_tx_internal(
        &mut self,
        tx: &SignedTransaction,
        is_forwarded: bool,
        check_only: bool,
        signer: &Option<Arc<ValidatorSigner>>,
    ) -> Result<ProcessTxResponse, Error> {
        let head = self.chain.head()?;
        let me = signer.as_ref().map(|vs| vs.validator_id());
        let cur_block = self.chain.get_head_block()?;
        let cur_block_header = cur_block.header();
        // here it is fine to use `cur_block_header` as it is a best effort estimate. If the transaction
        // were to be included, the block that the chunk points to will have height >= height of
        // `cur_block_header`.
        if let Err(e) = self
            .chain
            .chain_store()
            .check_transaction_validity_period(&cur_block_header, tx.transaction.block_hash())
        {
            debug!(target: "client", ?tx, "Invalid tx: expired or from a different fork");
            return Ok(ProcessTxResponse::InvalidTx(e));
        }
        let gas_price = cur_block_header.next_gas_price();
        let epoch_id = self.epoch_manager.get_epoch_id_from_prev_block(&head.last_block_hash)?;
        let receiver_shard =
            self.epoch_manager.account_id_to_shard_id(tx.transaction.receiver_id(), &epoch_id)?;
        let receiver_congestion_info =
            cur_block.block_congestion_info().get(&receiver_shard).copied();
        let protocol_version = self.epoch_manager.get_epoch_protocol_version(&epoch_id)?;

        if let Some(err) = self
            .runtime_adapter
            .validate_tx(
                gas_price,
                None,
                tx,
                true,
                &epoch_id,
                protocol_version,
                receiver_congestion_info,
            )
            .expect("no storage errors")
        {
            debug!(target: "client", tx_hash = ?tx.get_hash(), ?err, "Invalid tx during basic validation");
            return Ok(ProcessTxResponse::InvalidTx(err));
        }

        let shard_id =
            self.epoch_manager.account_id_to_shard_id(tx.transaction.signer_id(), &epoch_id)?;
        let care_about_shard =
            self.shard_tracker.care_about_shard(me, &head.last_block_hash, shard_id, true);
        let will_care_about_shard =
            self.shard_tracker.will_care_about_shard(me, &head.last_block_hash, shard_id, true);
        if care_about_shard || will_care_about_shard {
            let shard_uid = self.epoch_manager.shard_id_to_uid(shard_id, &epoch_id)?;
            let state_root = match self.chain.get_chunk_extra(&head.last_block_hash, &shard_uid) {
                Ok(chunk_extra) => *chunk_extra.state_root(),
                Err(_) => {
                    // Not being able to fetch a state root most likely implies that we haven't
                    //     caught up with the next epoch yet.
                    if is_forwarded {
                        return Err(Error::Other("Node has not caught up yet".to_string()));
                    } else {
                        self.forward_tx(&epoch_id, tx, signer)?;
                        return Ok(ProcessTxResponse::RequestRouted);
                    }
                }
            };
            if let Some(err) = self
                .runtime_adapter
                .validate_tx(
                    gas_price,
                    Some(state_root),
                    tx,
                    false,
                    &epoch_id,
                    protocol_version,
                    receiver_congestion_info,
                )
                .expect("no storage errors")
            {
                debug!(target: "client", ?err, "Invalid tx");
                Ok(ProcessTxResponse::InvalidTx(err))
            } else if check_only {
                Ok(ProcessTxResponse::ValidTx)
            } else {
                // Transactions only need to be recorded if the node is a validator.
                if me.is_some() {
                    match self.sharded_tx_pool.insert_transaction(shard_uid, tx.clone()) {
                        InsertTransactionResult::Success => {
                            trace!(target: "client", ?shard_uid, tx_hash = ?tx.get_hash(), "Recorded a transaction.");
                        }
                        InsertTransactionResult::Duplicate => {
                            trace!(target: "client", ?shard_uid, tx_hash = ?tx.get_hash(), "Duplicate transaction, not forwarding it.");
                            return Ok(ProcessTxResponse::ValidTx);
                        }
                        InsertTransactionResult::NoSpaceLeft => {
                            if is_forwarded {
                                trace!(target: "client", ?shard_uid, tx_hash = ?tx.get_hash(), "Transaction pool is full, dropping the transaction.");
                            } else {
                                trace!(target: "client", ?shard_uid, tx_hash = ?tx.get_hash(), "Transaction pool is full, trying to forward the transaction.");
                            }
                        }
                    }
                }

                // Active validator:
                //   possibly forward to next epoch validators
                // Not active validator:
                //   forward to current epoch validators,
                //   possibly forward to next epoch validators
                if self.active_validator(shard_id, signer)? {
                    trace!(target: "client", account = ?me, ?shard_id, tx_hash = ?tx.get_hash(), is_forwarded, "Recording a transaction.");
                    metrics::TRANSACTION_RECEIVED_VALIDATOR.inc();

                    if !is_forwarded {
                        self.possibly_forward_tx_to_next_epoch(tx, signer)?;
                    }
                    Ok(ProcessTxResponse::ValidTx)
                } else if !is_forwarded {
                    trace!(target: "client", ?shard_id, tx_hash = ?tx.get_hash(), "Forwarding a transaction.");
                    metrics::TRANSACTION_RECEIVED_NON_VALIDATOR.inc();
                    self.forward_tx(&epoch_id, tx, signer)?;
                    Ok(ProcessTxResponse::RequestRouted)
                } else {
                    trace!(target: "client", ?shard_id, tx_hash = ?tx.get_hash(), "Non-validator received a forwarded transaction, dropping it.");
                    metrics::TRANSACTION_RECEIVED_NON_VALIDATOR_FORWARDED.inc();
                    Ok(ProcessTxResponse::NoResponse)
                }
            }
        } else if check_only {
            Ok(ProcessTxResponse::DoesNotTrackShard)
        } else if is_forwarded {
            // Received forwarded transaction but we are not tracking the shard
            debug!(target: "client", ?me, ?shard_id, tx_hash = ?tx.get_hash(), "Received forwarded transaction but no tracking shard");
            Ok(ProcessTxResponse::NoResponse)
        } else {
            // We are not tracking this shard, so there is no way to validate this tx. Just rerouting.
            self.forward_tx(&epoch_id, tx, signer)?;
            Ok(ProcessTxResponse::RequestRouted)
        }
    }

    /// Determine if I am a validator in next few blocks for specified shard, assuming epoch doesn't change.
    fn active_validator(
        &self,
        shard_id: ShardId,
        signer: &Option<Arc<ValidatorSigner>>,
    ) -> Result<bool, Error> {
        let head = self.chain.head()?;
        let epoch_id = self.epoch_manager.get_epoch_id_from_prev_block(&head.last_block_hash)?;

        let account_id = if let Some(vs) = signer.as_ref() {
            vs.validator_id()
        } else {
            return Ok(false);
        };

        for i in 1..=self.config.tx_routing_height_horizon {
            let chunk_producer = self
                .epoch_manager
                .get_chunk_producer_info(&ChunkProductionKey {
                    epoch_id,
                    height_created: head.height + i,
                    shard_id,
                })?
                .take_account_id();
            if &chunk_producer == account_id {
                return Ok(true);
            }
        }
        Ok(false)
    }

    /// Find the sync hash. Most of the time it will already be set in `state_sync_info`. If not, try to find it,
    /// and set the corresponding field in `state_sync_info`.
    fn get_catchup_sync_hash_v1(
        &mut self,
        state_sync_info: &mut StateSyncInfoV1,
        epoch_first_block: &CryptoHash,
    ) -> Result<Option<CryptoHash>, Error> {
        if state_sync_info.sync_hash.is_some() {
            return Ok(state_sync_info.sync_hash);
        }

        if let Some(sync_hash) = self.chain.get_sync_hash(epoch_first_block)? {
            state_sync_info.sync_hash = Some(sync_hash);
            let mut update = self.chain.mut_chain_store().store_update();
            // note that iterate_state_sync_infos() collects everything into a Vec, so we're not
            // actually writing to the DB while actively iterating this column
            update.add_state_sync_info(StateSyncInfo::V1(state_sync_info.clone()));
            // TODO: would be nice to be able to propagate context up the call stack so we can just log
            // once at the top with all the info. Otherwise this error will look very cryptic
            update.commit()?;
        }
        Ok(state_sync_info.sync_hash)
    }

    /// Find the sync hash. If syncing to the old epoch's state, it's always set. If syncing to
    /// the current epoch's state, it might not yet be known, in which case we try to find it.
    fn get_catchup_sync_hash(
        &mut self,
        state_sync_info: &mut StateSyncInfo,
        epoch_first_block: &CryptoHash,
    ) -> Result<Option<CryptoHash>, Error> {
        match state_sync_info {
            StateSyncInfo::V0(info) => Ok(Some(info.sync_hash)),
            StateSyncInfo::V1(info) => self.get_catchup_sync_hash_v1(info, epoch_first_block),
        }
    }

    /// Walks through all the ongoing state syncs for future epochs and processes them
    pub fn run_catchup(
        &mut self,
        highest_height_peers: &[HighestHeightPeerInfo],
        block_catch_up_task_scheduler: &Sender<BlockCatchUpRequest>,
        apply_chunks_done_sender: Option<Sender<ApplyChunksDoneMessage>>,
        signer: &Option<Arc<ValidatorSigner>>,
    ) -> Result<(), Error> {
        let _span = debug_span!(target: "sync", "run_catchup").entered();
        let me = signer.as_ref().map(|x| x.validator_id().clone());

        for (epoch_first_block, mut state_sync_info) in
            self.chain.chain_store().iterate_state_sync_infos()?
        {
            assert_eq!(&epoch_first_block, state_sync_info.epoch_first_block());

            let block_header = self.chain.get_block(&epoch_first_block)?.header().clone();
            let epoch_id = block_header.epoch_id();

            let sync_hash = self.get_catchup_sync_hash(&mut state_sync_info, &epoch_first_block)?;
            let Some(sync_hash) = sync_hash else { continue };

            let CatchupState { state_sync, sync_status: status, catchup } = self
                .catchup_state_syncs
                .entry(sync_hash)
                .or_insert_with(|| {
                    tracing::debug!(target: "client", ?epoch_first_block, ?sync_hash, "inserting new state sync");
                    CatchupState {
                        state_sync: StateSync::new(
                            self.clock.clone(),
                            self.runtime_adapter.store().clone(),
                            self.epoch_manager.clone(),
                            self.runtime_adapter.clone(),
                            self.network_adapter.clone().into_sender(),
                            self.config.state_sync_external_timeout,
                            self.config.state_sync_p2p_timeout,
                            self.config.state_sync_retry_backoff,
                            self.config.state_sync_external_backoff,
                            &self.config.chain_id,
                            &self.config.state_sync.sync,
                            self.chain_sender_for_state_sync.clone(),
                            self.state_sync_future_spawner.clone(),
                            true,
                        ),
                        sync_status: StateSyncStatus {
                            sync_hash,
                            sync_status: HashMap::new(),
                            download_tasks: Vec::new(),
                            computation_tasks: Vec::new(),
                        },
                        catchup: BlocksCatchUpState::new(sync_hash, *epoch_id),
                    }
                });

            debug!(target: "catchup", ?me, ?sync_hash, progress_per_shard = ?status.sync_status, "Catchup");

            // Initialize the new shard sync to contain the shards to split at
            // first. It will get updated with the shard sync download status
            // for other shards later.
            match state_sync.run(
                sync_hash,
                status,
                highest_height_peers,
                state_sync_info.shards(),
            )? {
                StateSyncResult::InProgress => {}
                StateSyncResult::Completed => {
                    debug!(target: "catchup", "state sync completed now catch up blocks");
                    self.chain.catchup_blocks_step(
                        &me,
                        &sync_hash,
                        catchup,
                        block_catch_up_task_scheduler,
                    )?;

                    if catchup.is_finished() {
                        let mut block_processing_artifacts = BlockProcessingArtifact::default();

                        self.chain.finish_catchup_blocks(
                            &me,
                            &epoch_first_block,
                            &sync_hash,
                            &mut block_processing_artifacts,
                            apply_chunks_done_sender.clone(),
                            &catchup.done_blocks,
                        )?;

                        self.process_block_processing_artifact(block_processing_artifacts, &signer);
                    }
                }
            }
        }

        Ok(())
    }

    /// When accepting challenge, we verify that it's valid given signature with current validators.
    pub fn process_challenge(&mut self, _challenge: Challenge) -> Result<(), Error> {
        // TODO(2445): Enable challenges when they are working correctly.
        //        if self.challenges.contains_key(&challenge.hash) {
        //            return Ok(());
        //        }
        //        debug!(target: "client", "Received challenge: {:?}", challenge);
        //        let head = self.chain.head()?;
        //        if self.runtime_adapter.verify_validator_or_fisherman_signature(
        //            &head.epoch_id,
        //            &head.prev_block_hash,
        //            &challenge.account_id,
        //            challenge.hash.as_ref(),
        //            &challenge.signature,
        //        )? {
        //            // If challenge is not double sign, we should process it right away to invalidate the chain.
        //            match challenge.body {
        //                ChallengeBody::BlockDoubleSign(_) => {}
        //                _ => {
        //                    self.chain.process_challenge(&challenge);
        //                }
        //            }
        //            self.challenges.insert(challenge.hash, challenge);
        //        }
        Ok(())
    }
}

/* implements functions used to communicate with network */
impl Client {
    pub fn request_block(&self, hash: CryptoHash, peer_id: PeerId) {
        let _span = debug_span!(target: "client", "request_block", ?hash, ?peer_id).entered();
        match self.chain.block_exists(&hash) {
            Ok(false) => {
                self.network_adapter.send(PeerManagerMessageRequest::NetworkRequests(
                    NetworkRequests::BlockRequest { hash, peer_id },
                ));
            }
            Ok(true) => {
                debug!(target: "client", ?hash, "send_block_request_to_peer: block already known")
            }
            Err(err) => {
                error!(target: "client", ?hash, ?err, "send_block_request_to_peer: failed to check block exists")
            }
        }
    }

    pub fn ban_peer(&self, peer_id: PeerId, ban_reason: ReasonForBan) {
        self.network_adapter.send(PeerManagerMessageRequest::NetworkRequests(
            NetworkRequests::BanPeer { peer_id, ban_reason },
        ));
    }
}

impl Client {
    /// Each epoch defines a set of important accounts: block producers, chunk producers,
    /// approvers. Low-latency reliable communication between those accounts is critical,
    /// so that the blocks can be produced on time. This function computes the set of
    /// important accounts (aka TIER1 accounts) so that it can be fed to PeerManager, which
    /// will take care of the traffic prioritization.
    ///
    /// It returns both TIER1 accounts for both current epoch (according to the `tip`)
    /// and the next epoch, so that the PeerManager can establish the priority connections
    /// in advance (before the epoch starts and they are actually needed).
    ///
    /// The result of the last call to get_tier1_accounts() is cached, so that it is not recomputed
    /// if the current epoch didn't change since the last call. In particular SetChainInfo is being
    /// send after processing each block (order of seconds), while the epoch changes way less
    /// frequently (order of hours).
    fn get_tier1_accounts(&mut self, tip: &Tip) -> Result<Arc<AccountKeys>, Error> {
        match &self.tier1_accounts_cache {
            Some(it) if it.0 == tip.epoch_id => return Ok(it.1.clone()),
            _ => {}
        }

        let _guard =
            tracing::debug_span!(target: "client", "get_tier1_accounts(): recomputing").entered();

        // What we really need are: chunk producers, block producers and block approvers for
        // this epoch and the beginning of the next epoch (so that all required connections are
        // established in advance). Note that block producers and block approvers are not
        // exactly the same - last blocks of this epoch will also need to be signed by the
        // block producers of the next epoch. On the other hand, block approvers
        // of the next epoch will also include block producers of the N+2 epoch (which we
        // definitely don't need to connect to right now). Still, as long as there is no big churn
        // in the set of block producers, it doesn't make much difference.
        //
        // With the current implementation we just fetch chunk producers and block producers
        // of this and the next epoch (which covers what we need, as described above), but may
        // require some tuning in the future. In particular, if we decide that connecting to
        // block & chunk producers of the next epoch is too expensive, we can postpone it
        // till almost the end of this epoch.
        let mut account_keys = AccountKeys::new();
        for epoch_id in [&tip.epoch_id, &tip.next_epoch_id] {
            // We assume here that calls to get_epoch_chunk_producers and get_epoch_block_producers_ordered
            // are cheaper than block processing (and that they will work with both this and
            // the next epoch). The caching on top of that (in tier1_accounts_cache field) is just
            // a defense in depth, based on the previous experience with expensive
            // EpochManagerAdapter::get_validators_info call.
            for cp in self.epoch_manager.get_epoch_chunk_producers(epoch_id)? {
                account_keys
                    .entry(cp.account_id().clone())
                    .or_default()
                    .insert(cp.public_key().clone());
            }
            for (bp, _) in self
                .epoch_manager
                .get_epoch_block_producers_ordered(epoch_id, &tip.last_block_hash)?
            {
                account_keys
                    .entry(bp.account_id().clone())
                    .or_default()
                    .insert(bp.public_key().clone());
            }
        }
        let account_keys = Arc::new(account_keys);
        self.tier1_accounts_cache = Some((tip.epoch_id, account_keys.clone()));
        Ok(account_keys)
    }

    /// send_network_chain_info sends ChainInfo to PeerManagerActor.
    /// ChainInfo contains chain information relevant to p2p networking.
    /// It is expected to be called every time the head of the chain changes (or more often).
    /// Subsequent calls will probably re-send to PeerManagerActor a lot of redundant
    /// information (for example epoch-related data changes way less often than chain head
    /// changes), but that's fine - we avoid recomputing rarely changing data in ChainInfo by caching it.
    /// The condition to call this function is simple - every time chain head changes -
    /// which hopefully will make it hard to forget to call it. And even if there is some
    /// corner case not covered - since blocks are sent frequently (every few seconds),
    /// the POV of Client and PeerManagerActor will be desynchronized only for a short time.
    ///
    /// TODO(gprusak): consider making send_network_chain_info accept chain Tip as an argument
    /// to underline that it is expected to be called whenever Tip changes. Currently
    /// self.chain.head() is fallible for some reason, so calling it at the
    /// send_network_chain_info() call site would be ugly (we just log the error).
    /// In theory we should already have the tip at the call-site, eg from
    /// check_And_update_doomslug_tip, but that would require a bigger refactor.
    pub(crate) fn send_network_chain_info(&mut self) -> Result<(), Error> {
        let tip = self.chain.head()?;
        // convert config tracked shards
        // runtime will track all shards if config tracked shards is not empty
        // https://github.com/near/nearcore/issues/4930
        let tracked_shards = if self.config.tracked_shards.is_empty() {
            vec![]
        } else {
            self.epoch_manager.shard_ids(&tip.epoch_id)?
        };
        let tier1_accounts = self.get_tier1_accounts(&tip)?;
        let block = self.chain.get_block(&tip.last_block_hash)?;
        self.network_adapter.send(SetChainInfo(ChainInfo {
            block,
            tracked_shards,
            tier1_accounts,
        }));
        Ok(())
    }
}

impl Client {
    pub fn get_catchup_status(&self) -> Result<Vec<CatchupStatusView>, near_chain::Error> {
        let mut ret = vec![];
        for (sync_hash, CatchupState { sync_status, catchup, .. }) in
            self.catchup_state_syncs.iter()
        {
            let sync_block_height = self.chain.get_block_header(sync_hash)?.height();
            let shard_sync_status: HashMap<_, _> = sync_status
                .sync_status
                .iter()
                .map(|(shard_id, state)| (*shard_id, state.to_string()))
                .collect();
            ret.push(CatchupStatusView {
                sync_block_hash: *sync_hash,
                sync_block_height,
                shard_sync_status,
                blocks_to_catchup: self.chain.get_block_catchup_status(catchup),
            });
        }
        Ok(ret)
    }
}<|MERGE_RESOLUTION|>--- conflicted
+++ resolved
@@ -339,12 +339,6 @@
         );
         let chunk_endorsement_tracker =
             ChunkEndorsementTracker::new(epoch_manager.clone(), chain.chain_store().store());
-<<<<<<< HEAD
-        // Chunk validator should panic if there is a validator error in non-production chains (eg. mocket and localnet).
-        let panic_on_validation_error = config.chain_id != near_primitives::chains::MAINNET
-            && config.chain_id != near_primitives::chains::TESTNET;
-=======
->>>>>>> 8097202b
         let chunk_validator = ChunkValidator::new(
             epoch_manager.clone(),
             network_adapter.clone().into_sender(),
