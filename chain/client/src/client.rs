--- conflicted
+++ resolved
@@ -101,17 +101,7 @@
         network_actor: Recipient<NetworkRequests>,
         block_producer: Option<BlockProducer>,
     ) -> Result<Self, Error> {
-<<<<<<< HEAD
-
-        // TODO: Wait until genesis.
-
-         //think about it
-        let _ = wait_until_genesis(&genesis_time)?;
-
-
-=======
         wait_until_genesis(&genesis_time)?;
->>>>>>> d405c395
         let chain = Chain::new(store, runtime_adapter.clone(), genesis_time)?;
         let tx_pool = TransactionPool::new();
         let sync_status = SyncStatus::AwaitingPeers;
