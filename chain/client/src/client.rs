//! Client is responsible for tracking the chain and related pieces of infrastructure.
//! Block production is done in done in this actor as well (at the moment).

use std::collections::HashMap;
use std::ops::Sub;
use std::sync::{Arc, RwLock};
use std::thread;
use std::time::{Duration, Instant};

use actix::{
    Actor, ActorFuture, Addr, AsyncContext, Context, ContextFutureSpawner, Handler, Recipient,
    WrapFuture,
};
use chrono::{DateTime, Utc};
use futures::Future;
use log::{debug, error, info, warn};

use near_chain::{
    Block, BlockApproval, BlockHeader, BlockStatus, Chain, ChainGenesis, Provenance, RuntimeAdapter,
};
use near_chunks::ShardsManager;
use near_network::types::{
    AnnounceAccount, AnnounceAccountRoute, NetworkInfo, PeerId, ReasonForBan, StateResponseInfo,
};
use near_network::{
    NetworkClientMessages, NetworkClientResponses, NetworkRequests, NetworkResponses,
};
use near_primitives::crypto::signature::{verify, Signature};
use near_primitives::hash::{hash, CryptoHash};
use near_primitives::sharding::ShardChunkHeader;
use near_primitives::types::{AccountId, BlockIndex, EpochId, ShardId};
use near_primitives::unwrap_or_return;
use near_store::Store;
use near_telemetry::TelemetryActor;

use crate::info::InfoHelper;
use crate::sync::{most_weight_peer, BlockSync, HeaderSync, StateSync, StateSyncResult};
use crate::types::{
    BlockProducer, ClientConfig, Error, ShardSyncStatus, Status, StatusSyncInfo, SyncStatus,
};
use crate::{sync, StatusResponse};
use near_primitives::rpc::ValidatorInfo;

/// Economics config taken from genesis config
struct EconConfig {
    gas_price_adjustment_rate: u8,
    max_inflation_rate: u8,
}
use cached::{Cached, SizedCache};
use near_chain::types::ValidatorSignatureVerificationResult;
use std::cmp::max;

enum AccountAnnounceVerificationResult {
    Valid,
    UnknownEpoch,
    Invalid(ReasonForBan),
}

pub struct ClientActor {
    config: ClientConfig,
    sync_status: SyncStatus,
    chain: Chain,
    runtime_adapter: Arc<dyn RuntimeAdapter>,
    shards_mgr: ShardsManager,
    /// A mapping from a block for which a state sync is underway for the next epoch, and the object
    /// storing the current status of the state sync
    catchup_state_syncs: HashMap<CryptoHash, (StateSync, HashMap<u64, ShardSyncStatus>)>,
    block_producer: Option<BlockProducer>,
    network_actor: Recipient<NetworkRequests>,
    network_info: NetworkInfo,
    /// Identity that represents this Client at the network level.
    /// It is used as part of the messages that identify this client.
    node_id: PeerId,
    /// Approvals for which we do not have the block yet
    pending_approvals: SizedCache<CryptoHash, HashMap<AccountId, (Signature, PeerId)>>,
    /// Set of approvals for the next block.
    approvals: HashMap<usize, Signature>,
    /// Timestamp when last block was received / processed. Used to timeout block production.
    last_block_processed: Instant,
    /// Keeps track of syncing headers.
    header_sync: HeaderSync,
    /// Keeps track of syncing block.
    block_sync: BlockSync,
    /// Keeps track of syncing state.
    state_sync: StateSync,
    /// Last height we announced our accounts as validators.
    last_validator_announce_height: Option<BlockIndex>,
    /// Last time we announced our accounts as validators.
    last_validator_announce_time: Option<Instant>,
    /// Info helper.
    info_helper: InfoHelper,
    /// economics constants
    econ_config: EconConfig,
}

fn wait_until_genesis(genesis_time: &DateTime<Utc>) {
    let now = Utc::now();
    //get chrono::Duration::num_seconds() by deducting genesis_time from now
    let chrono_seconds = genesis_time.signed_duration_since(now).num_seconds();
    //check if number of seconds in chrono::Duration larger than zero
    if chrono_seconds > 0 {
        info!(target: "chain", "Waiting until genesis: {}", chrono_seconds);
        let seconds = Duration::from_secs(chrono_seconds as u64);
        thread::sleep(seconds);
    }
}

impl ClientActor {
    pub fn new(
        config: ClientConfig,
        store: Arc<Store>,
        chain_genesis: ChainGenesis,
        runtime_adapter: Arc<dyn RuntimeAdapter>,
        node_id: PeerId,
        network_actor: Recipient<NetworkRequests>,
        block_producer: Option<BlockProducer>,
        telemetry_actor: Addr<TelemetryActor>,
    ) -> Result<Self, Error> {
        wait_until_genesis(&chain_genesis.time);
        let chain = Chain::new(store.clone(), runtime_adapter.clone(), &chain_genesis)?;
        let shards_mgr = ShardsManager::new(
            block_producer.as_ref().map(|x| x.account_id.clone()),
            runtime_adapter.clone(),
            network_actor.clone(),
            store.clone(),
        );
        let sync_status = SyncStatus::AwaitingPeers;
        let header_sync = HeaderSync::new(network_actor.clone());
        let block_sync = BlockSync::new(network_actor.clone(), config.block_fetch_horizon);
        let state_sync = StateSync::new(network_actor.clone());
        if let Some(bp) = &block_producer {
            info!(target: "client", "Starting validator node: {}", bp.account_id);
        }
        let info_helper = InfoHelper::new(telemetry_actor, block_producer.clone());
<<<<<<< HEAD
=======
        let num_block_producers = config.num_block_producers;

>>>>>>> 2cfddf25
        Ok(ClientActor {
            config,
            sync_status,
            chain,
            runtime_adapter,
            shards_mgr,
            catchup_state_syncs: HashMap::new(),
            network_actor,
            node_id,
            block_producer,
            network_info: NetworkInfo {
                num_active_peers: 0,
                peer_max_count: 0,
                most_weight_peers: vec![],
                received_bytes_per_sec: 0,
                sent_bytes_per_sec: 0,
                known_producers: vec![],
            },
            pending_approvals: SizedCache::with_size(num_block_producers),
            approvals: HashMap::default(),
            last_block_processed: Instant::now(),
            header_sync,
            block_sync,
            state_sync,
            last_validator_announce_height: None,
            last_validator_announce_time: None,
            info_helper,
            econ_config: EconConfig {
                gas_price_adjustment_rate: chain_genesis.gas_price_adjustment_rate,
                max_inflation_rate: chain_genesis.max_inflation_rate,
            },
        })
    }

    fn check_signature_account_announce(
        &self,
        announce_account: &AnnounceAccount,
    ) -> AccountAnnounceVerificationResult {
        // Check header is correct.
        let header_hash = announce_account.header_hash();
        let header = announce_account.header();

        // hash must match announcement hash ...
        if header_hash != header.hash {
            return AccountAnnounceVerificationResult::Invalid(ReasonForBan::InvalidHash);
        }

        // ... and signature should be valid.
        match self.runtime_adapter.verify_validator_signature(
            &announce_account.epoch_id,
            &announce_account.account_id,
            header_hash.as_ref(),
            &header.signature,
        ) {
            ValidatorSignatureVerificationResult::Valid => {}
            ValidatorSignatureVerificationResult::Invalid => {
                return AccountAnnounceVerificationResult::Invalid(ReasonForBan::InvalidSignature);
            }
            ValidatorSignatureVerificationResult::UnknownEpoch => {
                return AccountAnnounceVerificationResult::UnknownEpoch;
            }
        }

        // Check intermediates hops are correct.
        // Skip first element (header)
        match announce_account.route.iter().skip(1).fold(Ok(header_hash), |previous_hash, hop| {
            // Folding function will return None if at least one hop checking fail,
            // otherwise it will return hash from last hop.
            if let Ok(previous_hash) = previous_hash {
                let AnnounceAccountRoute { peer_id, hash: current_hash, signature } = hop;

                let real_current_hash =
                    &hash([previous_hash.as_ref(), peer_id.as_ref()].concat().as_slice());

                if real_current_hash != current_hash {
                    return Err(ReasonForBan::InvalidHash);
                }

                if verify(current_hash.as_ref(), signature, &peer_id.public_key()) {
                    Ok(current_hash.clone())
                } else {
                    return Err(ReasonForBan::InvalidSignature);
                }
            } else {
                previous_hash
            }
        }) {
            Ok(_) => AccountAnnounceVerificationResult::Valid,
            Err(reason_for_ban) => AccountAnnounceVerificationResult::Invalid(reason_for_ban),
        }
    }

    /// Determine if I am a validator in current epoch for specified shard.
    fn active_validator(&self) -> Result<bool, Error> {
        let head = self.chain.head()?;

        let account_id = if let Some(bp) = self.block_producer.as_ref() {
            &bp.account_id
        } else {
            return Ok(false);
        };

        let block_proposers = self
            .runtime_adapter
            .get_epoch_block_producers(&head.epoch_id, &head.last_block_hash)
            .map_err(|e| Error::Other(e.to_string()))?;

        // I am a validator if I am in the assignment for current epoch and I'm not slashed.
        Ok(block_proposers
            .into_iter()
            .find_map(
                |(validator, slashed)| if &validator == account_id { Some(!slashed) } else { None },
            )
            .unwrap_or(false))
    }
}

impl Actor for ClientActor {
    type Context = Context<Self>;

    fn started(&mut self, ctx: &mut Self::Context) {
        // Start syncing job.
        self.start_sync(ctx);

        // Start catchup job.
        self.catchup(ctx);

        // Start fetching information from network.
        self.fetch_network_info(ctx);

        // Start periodic logging of current state of the client.
        self.log_summary(ctx);
    }
}

impl Handler<NetworkClientMessages> for ClientActor {
    type Result = NetworkClientResponses;

    fn handle(&mut self, msg: NetworkClientMessages, ctx: &mut Context<Self>) -> Self::Result {
        match msg {
            NetworkClientMessages::Transaction(tx) => {
                let runtime_adapter = self.runtime_adapter.clone();
                let shard_id = runtime_adapter.account_id_to_shard_id(&tx.body.get_originator());
                let me = self.block_producer.as_ref().map(|bp| &bp.account_id);

                if let Ok(chunk_extra) = self.chain.get_latest_chunk_extra(shard_id) {
                    match self.runtime_adapter.validate_tx(shard_id, chunk_extra.state_root, tx) {
                        Ok(valid_transaction) => {
                            let active_validator = unwrap_or_return!(self.active_validator(), {
                                warn!(target: "client", "Me: {:?} Dropping tx: {:?}", me, valid_transaction);
                                NetworkClientResponses::NoResponse
                            });

                            // If I'm not an active validator I should forward tx to next validators.
                            if active_validator {
                                debug!(
                                    "MOO recording a transaction. I'm {:?}, {}",
                                    self.block_producer.as_ref().unwrap().account_id,
                                    shard_id
                                );
                                self.shards_mgr.insert_transaction(shard_id, valid_transaction);
                                NetworkClientResponses::ValidTx
                            } else {
                                let head = unwrap_or_return!(self.chain.head(), {
                                    warn!(target: "client", "Me: {:?} Dropping tx: {:?}", me, valid_transaction);
                                    NetworkClientResponses::NoResponse
                                });

                                // TODO(MarX): How many validators ahead of current time should we forward tx?
                                let target_height = head.height + 2;

                                let validator = unwrap_or_return!(
                                    self.runtime_adapter.get_chunk_producer(
                                        &head.epoch_id,
                                        target_height,
                                        shard_id
                                    ),
                                    {
                                        warn!(target: "client", "Me: {:?} Dropping tx: {:?}", me, valid_transaction);
                                        NetworkClientResponses::NoResponse
                                    }
                                );

                                NetworkClientResponses::ForwardTx(
                                    validator,
                                    valid_transaction.transaction,
                                )
                            }
                        }
                        Err(err) => NetworkClientResponses::InvalidTx(err),
                    }
                } else {
                    warn!(target: "client", "Me: {:?} Dropping tx: {:?}", me, tx);
                    NetworkClientResponses::NoResponse
                }
            }
            NetworkClientMessages::BlockHeader(header, peer_id) => {
                self.receive_header(header, peer_id)
            }
            NetworkClientMessages::Block(block, peer_id, was_requested) => {
                if let SyncStatus::StateSync(sync_hash, _) = &mut self.sync_status {
                    if let Ok(header) = self.chain.get_block_header(sync_hash) {
                        if block.hash() == header.prev_hash {
                            if let Err(_) = self.chain.save_block(&block) {
                                error!(target: "client", "Failed to save a block during state sync");
                            }
                            return NetworkClientResponses::NoResponse;
                        }
                    }
                }
                self.receive_block(ctx, block, peer_id, was_requested)
            }
            NetworkClientMessages::BlockRequest(hash) => {
                if let Ok(block) = self.chain.get_block(&hash) {
                    NetworkClientResponses::Block(block.clone())
                } else {
                    NetworkClientResponses::NoResponse
                }
            }
            NetworkClientMessages::BlockHeadersRequest(hashes) => {
                if let Ok(headers) = self.retrieve_headers(hashes) {
                    NetworkClientResponses::BlockHeaders(headers)
                } else {
                    NetworkClientResponses::NoResponse
                }
            }
            NetworkClientMessages::GetChainInfo => match self.chain.head() {
                Ok(head) => NetworkClientResponses::ChainInfo {
                    genesis: self.chain.genesis().hash(),
                    height: head.height,
                    total_weight: head.total_weight,
                },
                Err(err) => {
                    error!(target: "client", "{}", err);
                    NetworkClientResponses::NoResponse
                }
            },
            NetworkClientMessages::BlockHeaders(headers, peer_id) => {
                if self.receive_headers(headers, peer_id) {
                    NetworkClientResponses::NoResponse
                } else {
                    warn!(target: "client", "Banning node for sending invalid block headers");
                    NetworkClientResponses::Ban { ban_reason: ReasonForBan::BadBlockHeader }
                }
            }
            NetworkClientMessages::BlockApproval(account_id, hash, signature, peer_id) => {
                if self.collect_block_approval(&account_id, &hash, &signature, &peer_id) {
                    NetworkClientResponses::NoResponse
                } else {
                    warn!(target: "client", "Banning node for sending invalid block approval: {} {} {}", account_id, hash, signature);
                    NetworkClientResponses::NoResponse

                    // TODO: The originator of this message is not the immediate sender so we should not ban him.
                    // NetworkClientResponses::Ban { ban_reason: ReasonForBan::BadBlockApproval }
                }
            }
            NetworkClientMessages::StateRequest(shard_id, hash) => {
                debug!(
                    "MOO received state request for hash {:?}, I'm {:?}",
                    hash,
                    self.block_producer.clone().map(|x| x.account_id)
                );
                if let Ok((prev_chunk_extra, payload, outgoing_receipts, incoming_receipts)) =
                    self.chain.state_request(shard_id, hash)
                {
                    return NetworkClientResponses::StateResponse(StateResponseInfo {
                        shard_id,
                        hash,
                        prev_chunk_extra,
                        payload,
                        outgoing_receipts,
                        incoming_receipts,
                    });
                } else {
                    // TODO XXX MOO REMOVE
                    debug!(target: "client", "State request for shard {} failed, I'm {:?}", shard_id, self.block_producer.clone().unwrap().account_id);
                }
                NetworkClientResponses::NoResponse
            }
            NetworkClientMessages::StateResponse(StateResponseInfo {
                shard_id,
                hash,
                prev_chunk_extra,
                payload,
                outgoing_receipts,
                incoming_receipts,
            }) => {
                debug!(
                    "MOO received state response for hash {:?}, I'm {:?}",
                    hash,
                    self.block_producer.clone().map(|x| x.account_id)
                );
                // Populate the hashmaps with shard statuses that might be interested in this state
                //     (naturally, the plural of statuses is statuseses)
                let mut shard_statuseses = vec![];

                // ... It could be that the state was requested by the state sync
                if let SyncStatus::StateSync(sync_hash, shard_statuses) = &mut self.sync_status {
                    if hash == *sync_hash {
                        shard_statuseses.push(shard_statuses);
                    }
                }

                // ... Or one of the catchups
                for (sync_hash, state_sync_info) in self.chain.store().iterate_state_sync_infos() {
                    if hash == sync_hash {
                        assert_eq!(sync_hash, state_sync_info.epoch_tail_hash);
                        if let Some((_, shard_statuses)) =
                            self.catchup_state_syncs.get_mut(&sync_hash)
                        {
                            debug!("MOO there's a status to update for {:?}", hash);
                            shard_statuseses.push(shard_statuses);
                        }
                        // We should not be requesting the same state twice.
                        break;
                    }
                }

                if !shard_statuseses.is_empty() {
                    match self.chain.set_shard_state(
                        &self.block_producer.as_ref().map(|bp| bp.account_id.clone()),
                        shard_id,
                        hash,
                        prev_chunk_extra,
                        payload,
                        outgoing_receipts,
                        incoming_receipts,
                    ) {
                        Ok(()) => {
                            for shard_statuses in shard_statuseses {
                                shard_statuses.insert(shard_id, ShardSyncStatus::StateDone);
                            }
                        }
                        Err(err) => {
                            for shard_statuses in shard_statuseses {
                                shard_statuses.insert(
                                    shard_id,
                                    ShardSyncStatus::Error(format!(
                                        "Failed to set state for {} @ {}: {}",
                                        shard_id, hash, err
                                    )),
                                );
                            }
                        }
                    }
                }

                NetworkClientResponses::NoResponse
            }
            NetworkClientMessages::ChunkPartRequest(part_request_msg, peer_id) => {
                let _ = self.shards_mgr.process_chunk_part_request(part_request_msg, peer_id);
                NetworkClientResponses::NoResponse
            }
            NetworkClientMessages::ChunkOnePartRequest(part_request_msg, peer_id) => {
                let _ = self.shards_mgr.process_chunk_one_part_request(part_request_msg, peer_id);
                NetworkClientResponses::NoResponse
            }
            NetworkClientMessages::ChunkPart(part_msg) => {
                if let Ok(Some(height)) = self.shards_mgr.process_chunk_part(part_msg) {
                    self.process_blocks_with_missing_chunks(ctx, height);
                }
                NetworkClientResponses::NoResponse
            }
            NetworkClientMessages::ChunkOnePart(one_part_msg) => {
                let prev_block_hash = one_part_msg.header.prev_block_hash;
                if let Ok(ret) = self.shards_mgr.process_chunk_one_part(one_part_msg.clone()) {
                    if ret {
                        // If the chunk builds on top of the current head, get all the remaining parts
                        // TODO: if the bp receives the chunk before they receive the block, they will
                        //     not collect the parts currently. It will result in chunk not included
                        //     in the next block.
                        if self.block_producer.as_ref().map_or_else(
                            || false,
                            |bp| {
                                self.shards_mgr.cares_about_shard_this_or_next_epoch(
                                    &bp.account_id,
                                    prev_block_hash,
                                    one_part_msg.shard_id,
                                )
                            },
                        ) && self
                            .chain
                            .head()
                            .map(|head| head.last_block_hash == one_part_msg.header.prev_block_hash)
                            .unwrap_or(false)
                        {
                            self.shards_mgr.request_chunks(vec![one_part_msg.header]);
                        } else {
                            // We are getting here either because we don't care about the shard, or
                            //    because we see the one part before we see the block.
                            // In the latter case we will request parts once the block is received
                        }
                        self.process_blocks_with_missing_chunks(ctx, prev_block_hash);
                    }
                }
                NetworkClientResponses::NoResponse
            }
            NetworkClientMessages::AnnounceAccount(announce_account) => {
                match self.check_signature_account_announce(&announce_account) {
                    AccountAnnounceVerificationResult::Valid => {
                        actix::spawn(
                            self.network_actor
                                .send(NetworkRequests::AnnounceAccount(announce_account))
                                .map_err(|e| error!(target: "client", "{}", e))
                                .map(|_| ()),
                        );
                        NetworkClientResponses::NoResponse
                    }
                    AccountAnnounceVerificationResult::Invalid(ban_reason) => {
                        NetworkClientResponses::Ban { ban_reason }
                    }
                    AccountAnnounceVerificationResult::UnknownEpoch => {
                        NetworkClientResponses::NoResponse
                    }
                }
            }
        }
    }
}

impl Handler<Status> for ClientActor {
    type Result = Result<StatusResponse, String>;

    fn handle(&mut self, _: Status, _: &mut Context<Self>) -> Self::Result {
        let head = self.chain.head().map_err(|err| err.to_string())?;
        let prev_header =
            self.chain.get_block_header(&head.last_block_hash).map_err(|err| err.to_string())?;
        let latest_block_time = prev_header.timestamp.clone();
        let validators = self
            .runtime_adapter
            .get_epoch_block_producers(&head.epoch_id, &head.last_block_hash)
            .map_err(|err| err.to_string())?
            .into_iter()
            .map(|(account_id, is_slashed)| ValidatorInfo { account_id, is_slashed })
            .collect();
        Ok(StatusResponse {
            version: self.config.version.clone(),
            chain_id: self.config.chain_id.clone(),
            rpc_addr: self.config.rpc_addr.clone(),
            validators,
            sync_info: StatusSyncInfo {
                latest_block_hash: head.last_block_hash,
                latest_block_height: head.height,
                latest_state_root: prev_header.prev_state_root.clone(),
                latest_block_time,
                syncing: self.sync_status.is_syncing(),
            },
        })
    }
}

impl ClientActor {
    /// Gets called when block got accepted.
    /// Send updates over network, update tx pool and notify ourselves if it's time to produce next block.
    fn on_block_accepted(
        &mut self,
        ctx: &mut Context<ClientActor>,
        block_hash: CryptoHash,
        status: BlockStatus,
        provenance: Provenance,
    ) {
        let block = match self.chain.get_block(&block_hash) {
            Ok(block) => block.clone(),
            Err(err) => {
                error!(target: "client", "Failed to find block {} that was just accepted: {}", block_hash, err);
                return;
            }
        };

        // Update when last block was processed.
        self.last_block_processed = Instant::now();

        // Count blocks and transactions processed both in SYNC and regular modes.
        self.info_helper.block_processed(block.transactions.len() as u64);

        // Process orphaned chunk_one_parts
        if self.shards_mgr.process_orphaned_one_parts(block_hash) {
            // process_orphaned_one_parts returns true if some of the one parts were not known before
            //    generally in this case we would check blocks with missing chunks, but since the
            //    block that unbloked the one parts was just processed, any block that would actually
            //    depend on those one parts would have been an orphan, not a block with missing chunks,
            //    so no need to process anything here
            error!("MOO unlocked some orphaned one parts");
            // TODO XXX MOO: the comment above suggests this line is not needed, and yet here it is? O.o
            self.process_blocks_with_missing_chunks(ctx, block_hash);
        }

        if provenance != Provenance::SYNC {
            // If we produced the block, then we want to broadcast it.
            // If received the block from another node then broadcast "header first" to minimise network traffic.
            if provenance == Provenance::PRODUCED {
                let _ = self.network_actor.do_send(NetworkRequests::Block { block: block.clone() });
            } else {
                let approval = self.pending_approvals.cache_get(&block_hash).cloned();
                if let Some(approval) = approval {
                    for (account_id, (sig, peer_id)) in approval {
                        if !self.collect_block_approval(&account_id, &block_hash, &sig, &peer_id) {
                            let _ = self.network_actor.do_send(NetworkRequests::BanPeer {
                                peer_id,
                                ban_reason: ReasonForBan::BadBlockApproval,
                            });
                        }
                    }
                }
                let approval = self.get_block_approval(&block);
                let _ = self.network_actor.do_send(NetworkRequests::BlockHeaderAnnounce {
                    header: block.header.clone(),
                    approval,
                });
            }

            // If this is block producing node and next block is produced by us, schedule to produce a block after a delay.
            self.handle_scheduling_block_production(
                ctx,
                block.hash(),
                block.header.height,
                block.header.height,
            );
        }

        if let Some(bp) = self.block_producer.clone() {
            // Reconcile the txpool against the new block *after* we have broadcast it too our peers.
            // This may be slow and we do not want to delay block propagation.
            match status {
                BlockStatus::Next => {
                    // If this block immediately follows the current tip, remove transactions
                    //    from the txpool
                    self.remove_transactions_for_block(bp.account_id.clone(), &block);
                }
                BlockStatus::Fork => {
                    // If it's a fork, no need to reconcile transactions or produce chunks
                    return;
                }
                BlockStatus::Reorg(prev_head) => {
                    // If a reorg happened, reintroduce transactions from the previous chain and
                    //    remove transactions from the new chain
                    let mut reintroduce_head =
                        self.chain.get_block_header(&prev_head).unwrap().clone();
                    let mut remove_head = block.header.clone();
                    assert_ne!(remove_head.hash(), reintroduce_head.hash());

                    let mut to_remove = vec![];
                    let mut to_reintroduce = vec![];

                    while remove_head.hash() != reintroduce_head.hash() {
                        while remove_head.height > reintroduce_head.height {
                            to_remove.push(remove_head.hash());
                            remove_head = self
                                .chain
                                .get_block_header(&remove_head.prev_hash)
                                .unwrap()
                                .clone();
                        }
                        while reintroduce_head.height > remove_head.height
                            || reintroduce_head.height == remove_head.height
                                && reintroduce_head.hash() != remove_head.hash()
                        {
                            to_reintroduce.push(reintroduce_head.hash());
                            reintroduce_head = self
                                .chain
                                .get_block_header(&reintroduce_head.prev_hash)
                                .unwrap()
                                .clone();
                        }
                    }

                    for to_reintroduce_hash in to_reintroduce {
                        let block = self.chain.get_block(&to_reintroduce_hash).unwrap().clone();
                        self.reintroduce_transactions_for_block(bp.account_id.clone(), &block);
                    }

                    for to_remove_hash in to_remove {
                        let block = self.chain.get_block(&to_remove_hash).unwrap().clone();
                        self.remove_transactions_for_block(bp.account_id.clone(), &block);
                    }
                }
            };

            if provenance != Provenance::SYNC {
                // Produce new chunks
                for shard_id in 0..self.runtime_adapter.num_shards() {
                    let epoch_id = self
                        .runtime_adapter
                        .get_epoch_id_from_prev_block(&block.header.hash())
                        .unwrap();
                    let chunk_proposer = self
                        .runtime_adapter
                        .get_chunk_producer(&epoch_id, block.header.height + 1, shard_id)
                        .unwrap();

                    if chunk_proposer == *bp.account_id {
                        if let Err(err) = self.produce_chunk(
                            ctx,
                            block.hash(),
                            &epoch_id,
                            block.chunks[shard_id as usize].clone(),
                            block.header.height + 1,
                            shard_id,
                        ) {
                            error!(target: "client", "Error producing chunk {:?}", err);
                        }
                    }
                }
            }
        }

        self.check_send_announce_account(block.hash());
    }

    fn remove_transactions_for_block(&mut self, me: AccountId, block: &Block) {
        for (shard_id, chunk_header) in block.chunks.iter().enumerate() {
            let shard_id = shard_id as ShardId;
            if block.header.height == chunk_header.height_included {
                if self.shards_mgr.cares_about_shard_this_or_next_epoch(
                    &me,
                    block.header.prev_hash,
                    shard_id,
                ) {
                    self.shards_mgr.remove_transactions(
                        shard_id,
                        // By now the chunk must be in store, otherwise the block would have been orphaned
                        &self.chain.get_chunk(&chunk_header).unwrap().transactions,
                    );
                }
            }
        }
    }

    fn reintroduce_transactions_for_block(&mut self, me: AccountId, block: &Block) {
        for (shard_id, chunk_header) in block.chunks.iter().enumerate() {
            let shard_id = shard_id as ShardId;
            if block.header.height == chunk_header.height_included {
                if self.shards_mgr.cares_about_shard_this_or_next_epoch(
                    &me,
                    block.header.prev_hash,
                    shard_id,
                ) {
                    self.shards_mgr.reintroduce_transactions(
                        shard_id,
                        // By now the chunk must be in store, otherwise the block would have been orphaned
                        &self.chain.get_chunk(&chunk_header).unwrap().transactions,
                    );
                }
            }
        }
    }

    /// Check if client Account Id should be sent and send it.
    /// Account Id is sent when is not current a validator but are becoming a validator soon.
    fn check_send_announce_account(&mut self, prev_block_hash: CryptoHash) {
        if self.network_info.num_active_peers == 0 {
            warn!(target: "client", "No peers: skip account announce");
            return;
        }

        // Announce AccountId if client is becoming a validator soon.
        let next_epoch_id = unwrap_or_return!(
            self.runtime_adapter.get_next_epoch_id_from_prev_block(&prev_block_hash),
            ()
        );

        let now = Instant::now();
        // Check that we haven't announced it too recently
        if let Some(last_validator_announce_time) = self.last_validator_announce_time {
            // Don't make announcement if have passed less than half of the time in which other peers
            // should remove our Account Id from their Routing Tables.
            if 2 * (now - last_validator_announce_time) < self.config.ttl_account_id_router {
                return;
            }
        }

        // Check that we currently have an AccountId
        if self.block_producer.is_none() {
            // There is no account id associated with this client
            return;
        }
        let block_producer = self.block_producer.as_ref().unwrap();

        let epoch_start_height =
            unwrap_or_return!(self.runtime_adapter.get_epoch_start_height(&prev_block_hash), ());

        debug!(target: "client", "Check announce account for {}, epoch start height: {}, {:?}", block_producer.account_id, epoch_start_height, self.last_validator_announce_height);

        // TODO MOO XXX: only announce if will be a validator in the next epoch.
        // TODO MOO WTF: currently, it will still resend this every epoch.
        if let Some(last_validator_announce_height) = self.last_validator_announce_height {
            if last_validator_announce_height >= epoch_start_height {
                // This announcement was already done!
                return;
            }
        }

        // Check client is part of the futures validators
        if let Ok(validators) =
            self.runtime_adapter.get_epoch_block_producers(&next_epoch_id, &prev_block_hash)
        {
            if validators.iter().any(|(account_id, _)| (account_id == &block_producer.account_id)) {
                debug!(target: "client", "Sending announce account for {}", block_producer.account_id);
                self.last_validator_announce_height = Some(epoch_start_height);
                let (hash, signature) = self.sign_announce_account(&next_epoch_id).unwrap();

                actix::spawn(
                    self.network_actor
                        .send(NetworkRequests::AnnounceAccount(AnnounceAccount::new(
                            block_producer.account_id.clone(),
                            next_epoch_id,
                            self.node_id,
                            hash,
                            signature,
                        )))
                        .map_err(|e| error!(target: "client", "{:?}", e))
                        .map(|_| ()),
                );
            }
        }
    }

    fn sign_announce_account(&self, epoch_id: &EpochId) -> Result<(CryptoHash, Signature), ()> {
        if let Some(block_producer) = self.block_producer.as_ref() {
            let hash = AnnounceAccount::build_header_hash(
                &block_producer.account_id,
                &self.node_id,
                epoch_id,
            );
            let signature = block_producer.signer.sign(hash.as_ref());
            Ok((hash, signature))
        } else {
            Err(())
        }
    }

    fn get_block_proposer(
        &self,
        epoch_id: &EpochId,
        height: BlockIndex,
    ) -> Result<AccountId, Error> {
        self.runtime_adapter.get_block_producer(epoch_id, height).map_err(|err| err.into())
    }

    fn get_epoch_block_proposers(
        &self,
        epoch_id: &EpochId,
        last_block_hash: &CryptoHash,
    ) -> Result<Vec<(AccountId, bool)>, Error> {
        self.runtime_adapter
            .get_epoch_block_producers(epoch_id, last_block_hash)
            .map_err(|err| err.into())
    }

    /// Create approval for given block or return none if not a block producer.
    fn get_block_approval(&mut self, block: &Block) -> Option<BlockApproval> {
        let mut epoch_hash =
            self.runtime_adapter.get_epoch_id_from_prev_block(&block.hash()).ok()?;
        let next_block_producer_account =
            self.get_block_proposer(&epoch_hash, block.header.height + 1);
        if let (Some(block_producer), Ok(next_block_producer_account)) =
            (&self.block_producer, &next_block_producer_account)
        {
            if &block_producer.account_id != next_block_producer_account {
                epoch_hash = block.header.epoch_id.clone();
                if let Ok(validators) =
                    self.runtime_adapter.get_epoch_block_producers(&epoch_hash, &block.hash())
                {
                    if let Some((_, is_slashed)) =
                        validators.into_iter().find(|v| v.0 == block_producer.account_id)
                    {
                        if !is_slashed {
                            return Some(BlockApproval::new(
                                block.hash(),
                                &*block_producer.signer,
                                next_block_producer_account.clone(),
                            ));
                        }
                    }
                }
            }
        }
        None
    }

    /// Checks if we are block producer and if we are next block producer schedules calling `produce_block`.
    /// If we are not next block producer, schedule to check timeout.
    fn handle_scheduling_block_production(
        &mut self,
        ctx: &mut Context<ClientActor>,
        block_hash: CryptoHash,
        last_height: BlockIndex,
        check_height: BlockIndex,
    ) {
        let epoch_id =
            unwrap_or_return!(self.runtime_adapter.get_epoch_id_from_prev_block(&block_hash), ());
        let next_block_producer_account =
            unwrap_or_return!(self.get_block_proposer(&epoch_id, check_height + 1), ());
        if let Some(block_producer) = &self.block_producer {
            if block_producer.account_id.clone() == next_block_producer_account {
                ctx.run_later(self.config.min_block_production_delay, move |act, ctx| {
                    act.produce_block(ctx, block_hash, last_height, check_height + 1);
                });
            } else {
                // Otherwise, schedule timeout to check if the next block was produced.
                ctx.run_later(self.config.max_block_production_delay, move |act, ctx| {
                    act.check_block_timeout(ctx, last_height, check_height);
                });
            }
        }
    }

    /// Checks if next block was produced within timeout, if not check if we should produce next block.
    /// `last_height` is the height of the `head` at the point of scheduling,
    /// `check_height` is the height at which to call `handle_scheduling_block_production` to skip non received blocks.
    /// TODO: should we send approvals for `last_height` block to next block producer?
    fn check_block_timeout(
        &mut self,
        ctx: &mut Context<ClientActor>,
        last_height: BlockIndex,
        check_height: BlockIndex,
    ) {
        let head = unwrap_or_return!(self.chain.head(), ());
        // If height changed since we scheduled this, exit.
        if head.height != last_height {
            return;
        }
        debug!(target: "client", "{:?} Timeout for {}, current head {}, next head {}, suggesting to skip", self.block_producer.as_ref().map(|bp| bp.account_id.clone()), last_height, head.height, check_height);
        // Update how long ago last block arrived to reset block production timer.
        self.last_block_processed = Instant::now();
        self.handle_scheduling_block_production(
            ctx,
            head.last_block_hash,
            last_height,
            check_height + 1,
        );
    }

    /// Produce block if we are block producer for given block. If error happens, retry.
    fn produce_block(
        &mut self,
        ctx: &mut Context<ClientActor>,
        block_hash: CryptoHash,
        last_height: BlockIndex,
        next_height: BlockIndex,
    ) {
        if let Err(err) = self.produce_block_err(ctx, last_height, next_height) {
            error!(target: "client", "Block production failed: {:?}", err);
            self.handle_scheduling_block_production(ctx, block_hash, last_height, next_height - 1);
        }
    }

    fn produce_chunk(
        &mut self,
        _ctx: &mut Context<ClientActor>, // TODO: remove?
        prev_block_hash: CryptoHash,
        epoch_id: &EpochId,
        last_header: ShardChunkHeader,
        next_height: BlockIndex,
        shard_id: ShardId,
    ) -> Result<(), Error> {
        let block_producer = self.block_producer.as_ref().ok_or_else(|| {
            Error::ChunkProducer("Called without block producer info.".to_string())
        })?;

        let chunk_proposer =
            self.runtime_adapter.get_chunk_producer(epoch_id, next_height, shard_id).unwrap();
        if block_producer.account_id != chunk_proposer {
            debug!(target: "client", "Not producing chunk for shard {}: chain at {}, not block producer for next block. Me: {}, proposer: {}", shard_id, next_height, block_producer.account_id, chunk_proposer);
            return Ok(());
        }

        debug!(
            target: "client",
            "Producing chunk at height {} for shard {}, I'm {}",
            next_height,
            shard_id,
            block_producer.account_id
        );

        let chunk_extra = self
            .chain
            .get_latest_chunk_extra(shard_id)
            .map_err(|err| Error::ChunkProducer(format!("No chunk extra available: {}", err)))?
            .clone();

        let transactions =
            self.shards_mgr.prepare_transactions(shard_id, self.config.block_expected_weight)?;
        info!("Creating a chunk with {} transactions for shard {}", transactions.len(), shard_id);

        let (_, receipts) = self.chain.get_outgoing_receipts_for_shard(
            prev_block_hash,
            shard_id,
            last_header.height_included,
        )?;

        let encoded_chunk = self
            .shards_mgr
            .create_encoded_shard_chunk(
                prev_block_hash,
                chunk_extra.state_root,
                next_height,
                shard_id,
                chunk_extra.gas_used,
                chunk_extra.gas_limit,
                chunk_extra.validator_proposals.clone(),
                &transactions,
                &receipts,
                block_producer.signer.clone(),
            )
            .map_err(|_e| {
                Error::ChunkProducer("Can't create encoded chunk, serialization error.".to_string())
            })?;

        debug!(
            target: "client",
            "Produced chunk at height {} for shard {} with {} txs and {} receipts, I'm {}, chunk_hash: {}",
            next_height,
            shard_id,
            transactions.len(),
            receipts.len(),
            block_producer.account_id,
            encoded_chunk.chunk_hash().0,
        );

        self.shards_mgr.distribute_encoded_chunk(encoded_chunk, receipts);

        Ok(())
    }

    /// Produce block if we are block producer for given `next_height` index.
    /// Can return error, should be called with `produce_block` to handle errors and reschedule.
    fn produce_block_err(
        &mut self,
        ctx: &mut Context<ClientActor>,
        last_height: BlockIndex,
        next_height: BlockIndex,
    ) -> Result<(), Error> {
        let block_producer = self.block_producer.as_ref().ok_or_else(|| {
            Error::BlockProducer("Called without block producer info.".to_string())
        })?;
        let head = self.chain.head()?;
        assert_eq!(
            head.epoch_id,
            self.runtime_adapter.get_epoch_id_from_prev_block(&head.prev_block_hash).unwrap()
        );
        // If last height changed, this process should stop as we spun up another one.
        if head.height != last_height {
            return Ok(());
        }

        // Check that we are were called at the block that we are producer for.
        let next_block_proposer = self.get_block_proposer(
            &self.runtime_adapter.get_epoch_id_from_prev_block(&head.last_block_hash).unwrap(),
            next_height,
        )?;
        println!("MOO Produce block {}? {:?} {:?}", next_block_proposer, last_height, next_height);
        if block_producer.account_id != next_block_proposer {
            info!(target: "client", "Produce block: chain at {}, not block producer for next block.", next_height);
            return Ok(());
        }
        let prev = self.chain.get_block_header(&head.last_block_hash)?;
        let prev_hash = prev.hash();
        let prev_prev_hash = prev.prev_hash;

        if self.runtime_adapter.is_next_block_epoch_start(&head.last_block_hash)? {
            if !self.chain.prev_block_is_caught_up(&prev_prev_hash, &prev_hash)? {
                // Currently state for the chunks we are interested in this epoch
                // are not yet caught up (e.g. still state syncing).
                // We reschedule block production.
                // Alex's comment:
                // The previous block is not caught up for the next epoch relative to the previous
                // block, which is the current epoch for this block, so this block cannot be applied
                // at all yet, block production must to be rescheduled
                ctx.run_later(self.config.block_production_retry_delay, move |act, ctx| {
                    act.produce_block(ctx, head.last_block_hash, last_height, next_height);
                });
                return Ok(());
            }
        }

        // Wait until we have all approvals or timeouts per max block production delay.
        let validators =
            self.runtime_adapter.get_epoch_block_producers(&head.epoch_id, &prev_hash)?;
        let total_validators = validators.len();
        let prev_same_bp = self.runtime_adapter.get_block_producer(&head.epoch_id, last_height)?
            == block_producer.account_id.clone();
        // If epoch changed, and before there was 2 validators and now there is 1 - prev_same_bp is false, but total validators right now is 1.
        let total_approvals =
            total_validators - max(if prev_same_bp { 1 } else { 2 }, total_validators);
        let elapsed = self.last_block_processed.elapsed();
        if self.approvals.len() < total_approvals
            && elapsed < self.config.max_block_production_delay
        {
            // Schedule itself for (max BP delay - how much time passed).
            ctx.run_later(self.config.max_block_production_delay.sub(elapsed), move |act, ctx| {
                act.produce_block(ctx, head.last_block_hash, last_height, next_height);
            });
            return Ok(());
        }

        // If we are not producing empty blocks, skip this and call handle scheduling for the next block.
        let new_chunks = self.shards_mgr.prepare_chunks(prev_hash);

        if !self.config.produce_empty_blocks && new_chunks.is_empty() {
            self.handle_scheduling_block_production(
                ctx,
                head.last_block_hash,
                head.height,
                next_height,
            );
            return Ok(());
        }

        let prev_block = self.chain.get_block(&head.last_block_hash)?;
        let mut chunks = prev_block.chunks.clone();

        // Collect new chunks.
        for (shard_id, mut chunk_header) in new_chunks {
            chunk_header.height_included = next_height;
            chunks[shard_id as usize] = chunk_header;
        }

        let prev_header = self.chain.get_block_header(&head.last_block_hash)?;

        // TODO XXX MOO: this is kept here in case we want to revive txs on the block level.
        let transactions = vec![];

        // At this point, the previous epoch hash must be available
        let epoch_id = self
            .runtime_adapter
            .get_epoch_id_from_prev_block(&head.last_block_hash)
            .expect("Epoch hash should exist at this point");

        // TODO: current gas used and gas limit.
        let block = Block::produce(
            &prev_header,
            next_height,
            chunks,
            epoch_id,
            transactions,
            self.approvals.drain().collect(),
            self.econ_config.gas_price_adjustment_rate,
            self.econ_config.max_inflation_rate,
            block_producer.signer.clone(),
        );

        let ret = self.process_block(ctx, block, Provenance::PRODUCED);

        println!("{:?} MADE block", self.block_producer.as_ref().unwrap().account_id);
        near_chain::test_utils::display_chain(&mut self.chain);

        assert!(
            ret.is_ok(),
            format!("{:?}, me: {:?}", ret, self.block_producer.clone().map(|x| x.account_id))
        );
        ret.map_err(|err| err.into())
    }

    /// Check if any block with missing chunks is ready to be processed
    fn process_blocks_with_missing_chunks(
        &mut self,
        ctx: &mut Context<ClientActor>,
        last_accepted_block_hash: CryptoHash,
    ) {
        let accepted_blocks = Arc::new(RwLock::new(vec![]));
        let blocks_missing_chunks = Arc::new(RwLock::new(vec![]));
        let me =
            self.block_producer.as_ref().map(|block_producer| block_producer.account_id.clone());
        self.chain.check_blocks_with_missing_chunks(&me, last_accepted_block_hash, |block, status, provenance| {
                    debug!(target: "client", "Block {} was missing chunks but now is ready to be processed", block.hash());
                    accepted_blocks.write().unwrap().push((block.hash(), status, provenance));
                }, |missing_chunks| blocks_missing_chunks.write().unwrap().push(missing_chunks));
        for (hash, status, provenance) in accepted_blocks.write().unwrap().drain(..) {
            self.on_block_accepted(ctx, hash, status, provenance);
        }
        for missing_chunks in blocks_missing_chunks.write().unwrap().drain(..) {
            self.shards_mgr.request_chunks(missing_chunks);
        }
    }

    /// Process block and execute callbacks.
    fn process_block(
        &mut self,
        ctx: &mut Context<ClientActor>,
        block: Block,
        provenance: Provenance,
    ) -> Result<(), near_chain::Error> {
        // XXX: this is bad, there is no multithreading here, what is the better way to handle this callback?
        // TODO: replace to channels or cross beams here?
        let accepted_blocks = Arc::new(RwLock::new(vec![]));
        let blocks_missing_chunks = Arc::new(RwLock::new(vec![]));
        let result = {
            let me = self
                .block_producer
                .as_ref()
                .map(|block_producer| block_producer.account_id.clone());
            self.chain.process_block(
                &me,
                block,
                provenance,
                |block, status, provenance| {
                    accepted_blocks.write().unwrap().push((block.hash(), status, provenance));
                },
                |missing_chunks| blocks_missing_chunks.write().unwrap().push(missing_chunks),
            )
        };
        // Process all blocks that were accepted.
        for (hash, status, provenance) in accepted_blocks.write().unwrap().drain(..) {
            self.on_block_accepted(ctx, hash, status, provenance);
        }
        for missing_chunks in blocks_missing_chunks.write().unwrap().drain(..) {
            self.shards_mgr.request_chunks(missing_chunks);
        }
        result.map(|_| ())
    }

    /// Processes received block, returns boolean if block was reasonable or malicious.
    fn receive_block(
        &mut self,
        ctx: &mut Context<ClientActor>,
        block: Block,
        peer_id: PeerId,
        was_requested: bool,
    ) -> NetworkClientResponses {
        let hash = block.hash();
        info!(target: "client", "{:?} Received block {} <- {} at {} from {}", self.block_producer.as_ref().unwrap().account_id, hash, block.header.prev_hash, block.header.height, peer_id);
        let prev_hash = block.header.prev_hash;
        let provenance =
            if was_requested { near_chain::Provenance::SYNC } else { near_chain::Provenance::NONE };
        match self.process_block(ctx, block, provenance) {
            Ok(_) => NetworkClientResponses::NoResponse,
            Err(ref err) if err.is_bad_data() => {
                NetworkClientResponses::Ban { ban_reason: ReasonForBan::BadBlock }
            }
            Err(ref err) if err.is_error() => {
                if self.sync_status.is_syncing() {
                    // While syncing, we may receive blocks that are older or from next epochs.
                    // This leads to Old Block or EpochOutOfBounds errors.
                    info!(target: "client", "Error on receival of block: {}", err);
                } else {
                    error!(target: "client", "Error on receival of block: {}", err);
                }
                NetworkClientResponses::NoResponse
            }
            Err(e) => match e.kind() {
                near_chain::ErrorKind::Orphan => {
                    if !self.chain.is_orphan(&prev_hash) && !self.sync_status.is_syncing() {
                        self.request_block_by_hash(prev_hash, peer_id)
                    }
                    NetworkClientResponses::NoResponse
                }
                near_chain::ErrorKind::ChunksMissing(missing_chunks) => {
                    debug!(
                        "Chunks were missing for block {}, I'm {}, requesting. Missing: {:?}, ({:?})",
                        hash.clone(),
                        self.block_producer.as_ref().unwrap().account_id.clone(),
                        missing_chunks.clone(),
                        missing_chunks.iter().map(|header| header.chunk_hash()).collect::<Vec<_>>()
                    );
                    self.shards_mgr.request_chunks(missing_chunks);
                    NetworkClientResponses::NoResponse
                }
                _ => {
                    debug!("Process block: block {} refused by chain: {}", hash, e.kind());
                    NetworkClientResponses::NoResponse
                }
            },
        }
    }

    fn receive_header(&mut self, header: BlockHeader, peer_info: PeerId) -> NetworkClientResponses {
        let hash = header.hash();
        debug!(target: "client", "Received block header {} at {} from {}", hash, header.height, peer_info);

        // Process block by chain, if it's valid header ask for the block.
        let result = self.chain.process_block_header(&header);

        match result {
            Err(ref e) if e.kind() == near_chain::ErrorKind::EpochOutOfBounds => {
                // Block header is either invalid or arrived too early. We ignore it.
                return NetworkClientResponses::NoResponse;
            }
            Err(ref e) if e.is_bad_data() => {
                return NetworkClientResponses::Ban { ban_reason: ReasonForBan::BadBlockHeader }
            }
            // Some error that worth surfacing.
            Err(ref e) if e.is_error() => {
                error!(target: "client", "Error on receival of header: {}", e);
                return NetworkClientResponses::NoResponse;
            }
            // Got an error when trying to process the block header, but it's not due to
            // invalid data or underlying error. Surface as fine.
            Err(_) => return NetworkClientResponses::NoResponse,
            _ => {}
        }

        // Succesfully processed a block header and can request the full block.
        self.request_block_by_hash(header.hash(), peer_info);
        NetworkClientResponses::NoResponse
    }

    fn receive_headers(&mut self, headers: Vec<BlockHeader>, peer_id: PeerId) -> bool {
        info!(target: "client", "Received {} block headers from {}", headers.len(), peer_id);
        if headers.len() == 0 {
            return true;
        }
        match self.chain.sync_block_headers(headers) {
            Ok(_) => true,
            Err(err) => {
                if err.is_bad_data() {
                    error!(target: "client", "Error processing sync blocks: {}", err);
                    false
                } else {
                    debug!(target: "client", "Block headers refused by chain: {}", err);
                    true
                }
            }
        }
    }

    fn request_block_by_hash(&mut self, hash: CryptoHash, peer_id: PeerId) {
        match self.chain.block_exists(&hash) {
            Ok(false) => {
                // TODO: ?? should we add a wait for response here?
                let _ = self.network_actor.do_send(NetworkRequests::BlockRequest { hash, peer_id });
            }
            Ok(true) => debug!(target: "client", "send_block_request_to_peer: block {} already known", hash),
            Err(e) => error!(target: "client", "send_block_request_to_peer: failed to check block exists: {:?}", e),
        }
    }

    fn retrieve_headers(
        &mut self,
        hashes: Vec<CryptoHash>,
    ) -> Result<Vec<BlockHeader>, near_chain::Error> {
        let header = match self.chain.find_common_header(&hashes) {
            Some(header) => header,
            None => return Ok(vec![]),
        };

        let mut headers = vec![];
        let max_height = self.chain.header_head()?.height;
        // TODO: this may be inefficient if there are a lot of skipped blocks.
        for h in header.height + 1..=max_height {
            if let Ok(header) = self.chain.get_header_by_height(h) {
                headers.push(header.clone());
                if headers.len() >= sync::MAX_BLOCK_HEADERS as usize {
                    break;
                }
            }
        }
        Ok(headers)
    }

    /// Check whether need to (continue) sync.
    fn needs_syncing(&self) -> Result<(bool, u64), near_chain::Error> {
        let head = self.chain.head()?;
        let mut is_syncing = self.sync_status.is_syncing();

        let full_peer_info =
            if let Some(full_peer_info) = most_weight_peer(&self.network_info.most_weight_peers) {
                full_peer_info
            } else {
                if !self.config.skip_sync_wait {
                    warn!(target: "client", "Sync: no peers available, disabling sync");
                }
                return Ok((false, 0));
            };

        if is_syncing {
            if full_peer_info.chain_info.total_weight <= head.total_weight {
                info!(target: "client", "Sync: synced at {} @ {} [{}]", head.total_weight.to_num(), head.height, head.last_block_hash);
                is_syncing = false;
            }
        } else {
            if full_peer_info.chain_info.total_weight.to_num()
                > head.total_weight.to_num() + self.config.sync_weight_threshold
                && full_peer_info.chain_info.height
                    > head.height + self.config.sync_height_threshold
            {
                info!(
                    target: "client",
                    "Sync: height/weight: {}/{}, peer height/weight: {}/{}, enabling sync",
                    head.height,
                    head.total_weight,
                    full_peer_info.chain_info.height,
                    full_peer_info.chain_info.total_weight
                );
                is_syncing = true;
            }
        }
        Ok((is_syncing, full_peer_info.chain_info.height))
    }

    /// Starts syncing and then switches to either syncing or regular mode.
    fn start_sync(&mut self, ctx: &mut Context<ClientActor>) {
        // Wait for connections reach at least minimum peers unless skipping sync.
        if self.network_info.num_active_peers < self.config.min_num_peers
            && !self.config.skip_sync_wait
        {
            ctx.run_later(self.config.sync_step_period, move |act, ctx| {
                act.start_sync(ctx);
            });
            return;
        }
        // Start main sync loop.
        self.sync(ctx);
    }

    fn find_sync_hash(&mut self) -> Result<CryptoHash, near_chain::Error> {
        let header_head = self.chain.header_head()?;
        let mut sync_hash = header_head.prev_block_hash;
        for _ in 0..self.config.state_fetch_horizon {
            sync_hash = self.chain.get_block_header(&sync_hash)?.prev_hash;
        }
        Ok(sync_hash)
    }

    /// Walks through all the ongoing state syncs for future epochs and processes them
    fn run_catchup(&mut self, ctx: &mut Context<ClientActor>) -> Result<(), Error> {
        let me = &self.block_producer.as_ref().map(|x| x.account_id.clone());
        for (sync_hash, state_sync_info) in self.chain.store().iterate_state_sync_infos() {
            assert_eq!(sync_hash, state_sync_info.epoch_tail_hash);
            let network_actor1 = self.network_actor.clone();

            let (state_sync, new_shard_sync) = self
                .catchup_state_syncs
                .entry(sync_hash)
                .or_insert_with(|| (StateSync::new(network_actor1), HashMap::new()));

            debug!(
                target: "client",
                "Catchup me: {:?}: sync_hash: {:?}, sync_info: {:?}", me, sync_hash, new_shard_sync
            );

            match state_sync.run(
                sync_hash,
                new_shard_sync,
                &mut self.chain,
                &self.runtime_adapter,
                state_sync_info.shards.iter().map(|tuple| tuple.0).collect(),
            )? {
                StateSyncResult::Unchanged => {}
                StateSyncResult::Changed(fetch_block) => {
                    assert!(!fetch_block);
                }
                StateSyncResult::Completed => {
                    let accepted_blocks = Arc::new(RwLock::new(vec![]));
                    let blocks_missing_chunks = Arc::new(RwLock::new(vec![]));

                    self.chain.catchup_blocks(
                        me,
                        &sync_hash,
                        |block, status, provenance| {
                            accepted_blocks.write().unwrap().push((
                                block.hash(),
                                status,
                                provenance,
                            ));
                        },
                        |missing_chunks| {
                            blocks_missing_chunks.write().unwrap().push(missing_chunks)
                        },
                    )?;

                    for (hash, status, provenance) in accepted_blocks.write().unwrap().drain(..) {
                        self.on_block_accepted(ctx, hash, status, provenance);
                    }
                    for missing_chunks in blocks_missing_chunks.write().unwrap().drain(..) {
                        self.shards_mgr.request_chunks(missing_chunks);
                    }
                }
            }
        }

        Ok(())
    }

    /// Runs catchup on repeat, if this client is a validator.
    fn catchup(&mut self, ctx: &mut Context<ClientActor>) {
        if let Some(_) = self.block_producer {
            match self.run_catchup(ctx) {
                Ok(_) => {}
                Err(err) => error!(target: "client", "{:?} Error occurred during catchup for the next epoch: {:?}", self.block_producer.as_ref().unwrap().account_id, err),
            }

            ctx.run_later(self.config.catchup_step_period, move |act, ctx| {
                act.catchup(ctx);
            });
        }
    }

    /// Main syncing job responsible for syncing client with other peers.
    fn sync(&mut self, ctx: &mut Context<ClientActor>) {
        // Macro to schedule to call this function later if error occurred.
        macro_rules! unwrap_or_run_later(($obj: expr) => (match $obj {
            Ok(v) => v,
            Err(err) => {
                error!(target: "sync", "Sync: Unexpected error: {}", err);
                ctx.run_later(self.config.sync_step_period, move |act, ctx| {
                    act.sync(ctx);
                });
                return;
            }
        }));

        let mut wait_period = self.config.sync_step_period;

        let currently_syncing = self.sync_status.is_syncing();
        let (needs_syncing, highest_height) = unwrap_or_run_later!(self.needs_syncing());

        if !needs_syncing {
            if currently_syncing {
                self.last_block_processed = Instant::now();
                self.sync_status = SyncStatus::NoSync;

                // Initial transition out of "syncing" state.
                // Start by handling scheduling block production if needed.
                let head = unwrap_or_run_later!(self.chain.head());
                self.check_send_announce_account(head.prev_block_hash);
                self.handle_scheduling_block_production(
                    ctx,
                    head.last_block_hash,
                    head.height,
                    head.height,
                );
            }
            wait_period = self.config.sync_check_period;
        } else {
            // Run each step of syncing separately.
            unwrap_or_run_later!(self.header_sync.run(
                &mut self.sync_status,
                &mut self.chain,
                highest_height,
                &self.network_info.most_weight_peers
            ));
            // Only body / state sync if header height is close to the latest.
            let header_head = unwrap_or_run_later!(self.chain.header_head());

            // Sync state if already running sync state or if block sync is too far.
            let sync_state = match self.sync_status {
                SyncStatus::StateSync(_, _) => true,
                _ if highest_height <= self.config.block_header_fetch_horizon
                    || header_head.height
                        >= highest_height - self.config.block_header_fetch_horizon =>
                {
                    unwrap_or_run_later!(self.block_sync.run(
                        &mut self.sync_status,
                        &mut self.chain,
                        highest_height,
                        &self.network_info.most_weight_peers
                    ))
                }
                _ => false,
            };
            if sync_state {
                let me = &self.block_producer.as_ref().map(|x| x.account_id.clone());

                let (sync_hash, mut new_shard_sync) = match &self.sync_status {
                    SyncStatus::StateSync(sync_hash, shard_sync) => {
                        let mut need_to_restart = false;

                        if let Ok(sync_block_header) = self.chain.get_block_header(&sync_hash) {
                            let prev_hash = sync_block_header.prev_hash;

                            if let Ok(current_epoch) =
                                self.runtime_adapter.get_epoch_id_from_prev_block(&prev_hash)
                            {
                                if let Ok(next_epoch) = self
                                    .runtime_adapter
                                    .get_next_epoch_id_from_prev_block(&prev_hash)
                                {
                                    if let Ok(header_head) = self.chain.header_head() {
                                        let header_head_epoch = header_head.epoch_id;

                                        if current_epoch != header_head_epoch
                                            && next_epoch != header_head_epoch
                                        {
                                            error!(target: "client", "Header head is not within two epochs of state sync hash, restarting state sync");
                                            debug!(target: "client", "Current epoch: {:?}, Next epoch: {:?}, Header head epoch: {:?}", current_epoch, next_epoch, header_head_epoch);
                                            need_to_restart = true;
                                        }
                                    }
                                }
                            }
                        }

                        if need_to_restart {
                            (unwrap_or_run_later!(self.find_sync_hash()), HashMap::default())
                        } else {
                            (sync_hash.clone(), shard_sync.clone())
                        }
                    }
                    _ => (unwrap_or_run_later!(self.find_sync_hash()), HashMap::default()),
                };

                let shards_to_sync = (0..self.runtime_adapter.num_shards())
                    .filter(|x| match me {
                        Some(me) => {
                            self.shards_mgr.cares_about_shard_this_or_next_epoch(&me, sync_hash, *x)
                        }
                        None => false,
                    })
                    .collect();
                match unwrap_or_run_later!(self.state_sync.run(
                    sync_hash,
                    &mut new_shard_sync,
                    &mut self.chain,
                    &self.runtime_adapter,
                    shards_to_sync
                )) {
                    StateSyncResult::Unchanged => (),
                    StateSyncResult::Changed(fetch_block) => {
                        self.sync_status = SyncStatus::StateSync(sync_hash, new_shard_sync);
                        if let Some(peer_info) =
                            most_weight_peer(&self.network_info.most_weight_peers)
                        {
                            if fetch_block {
                                if let Ok(header) = self.chain.get_block_header(&sync_hash) {
                                    let prev_hash = header.prev_hash;
                                    self.request_block_by_hash(prev_hash, peer_info.peer_info.id);
                                }
                            }
                        }
                    }
                    StateSyncResult::Completed => {
                        info!(target: "sync", "State sync: all shards are done");

                        let accepted_blocks = Arc::new(RwLock::new(vec![]));
                        let blocks_missing_chunks = Arc::new(RwLock::new(vec![]));

                        unwrap_or_run_later!(self.chain.reset_heads_post_state_sync(
                            me,
                            sync_hash,
                            |block, status, provenance| {
                                accepted_blocks.write().unwrap().push((
                                    block.hash(),
                                    status,
                                    provenance,
                                ));
                            },
                            |missing_chunks| {
                                blocks_missing_chunks.write().unwrap().push(missing_chunks)
                            },
                        ));

                        for (hash, status, provenance) in accepted_blocks.write().unwrap().drain(..)
                        {
                            self.on_block_accepted(ctx, hash, status, provenance);
                        }
                        for missing_chunks in blocks_missing_chunks.write().unwrap().drain(..) {
                            self.shards_mgr.request_chunks(missing_chunks);
                        }

                        self.sync_status =
                            SyncStatus::BodySync { current_height: 0, highest_height: 0 };
                    }
                }
            }
        }

        ctx.run_later(wait_period, move |act, ctx| {
            act.sync(ctx);
        });
    }

    /// Periodically fetch network info.
    fn fetch_network_info(&mut self, ctx: &mut Context<Self>) {
        // TODO: replace with push from network?
        self.network_actor
            .send(NetworkRequests::FetchInfo)
            .into_actor(self)
            .then(move |res, act, _ctx| match res {
                Ok(NetworkResponses::Info(network_info)) => {
                    act.network_info = network_info;
                    actix::fut::ok(())
                }
                Ok(NetworkResponses::NoResponse) => actix::fut::ok(()),
                Err(e) => {
                    error!(target: "client", "Sync: recieved error or incorrect result: {}", e);
                    actix::fut::err(())
                }
            })
            .wait(ctx);

        ctx.run_later(self.config.fetch_info_period, move |act, ctx| {
            act.fetch_network_info(ctx);
        });
    }

    /// Periodically log summary.
    fn log_summary(&self, ctx: &mut Context<Self>) {
        ctx.run_later(self.config.log_summary_period, move |act, ctx| {
            let head = unwrap_or_return!(act.chain.head(), ());
            let validators = unwrap_or_return!(
                act.get_epoch_block_proposers(&head.epoch_id, &head.last_block_hash),
                ()
            );
            let num_validators = validators.len();
            let is_validator = if let Some(block_producer) = &act.block_producer {
                if let Some((_, is_slashed)) =
                    validators.into_iter().find(|x| x.0 == block_producer.account_id)
                {
                    !is_slashed
                } else {
                    false
                }
            } else {
                false
            };

            act.info_helper.info(
                &head,
                &act.sync_status,
                &act.node_id,
                &act.network_info,
                is_validator,
                num_validators,
            );

            act.log_summary(ctx);
        });
    }

    /// Collects block approvals. Returns false if block approval is invalid.
    fn collect_block_approval(
        &mut self,
        account_id: &AccountId,
        hash: &CryptoHash,
        signature: &Signature,
        peer_id: &PeerId,
    ) -> bool {
        // TODO: figure out how to validate better before hitting the disk? For example validator and account cache to validate signature first.
        // TODO: This header is missing, should collect for later? should have better way to verify then.

        let header = match self.chain.get_block_header(&hash) {
            Ok(h) => h.clone(),
            Err(e) => {
                if e.is_bad_data() {
                    return false;
                }
                let mut entry =
                    self.pending_approvals.cache_remove(hash).unwrap_or_else(|| HashMap::new());
                entry.insert(account_id.clone(), (signature.clone(), *peer_id));
                self.pending_approvals.cache_set(*hash, entry);
                return true;
            }
        };

        // TODO: Access runtime adapter only once to find the position and public key.

        // If given account is not current block proposer.
        let position = match self.get_epoch_block_proposers(&header.epoch_id, &hash) {
            Ok(validators) => {
                let position = validators.iter().position(|x| &(x.0) == account_id);
                if let Some(idx) = position {
                    if !validators[idx].1 {
                        idx
                    } else {
                        return false;
                    }
                } else {
                    return false;
                }
            }
            Err(err) => {
                error!(target: "client", "Error: {}", err);
                return false;
            }
        };
        // Check signature is correct for given validator.
        if let ValidatorSignatureVerificationResult::Invalid = self
            .runtime_adapter
            .verify_validator_signature(&header.epoch_id, account_id, hash.as_ref(), signature)
        {
            return false;
        }
        debug!(target: "client", "Received approval for {} from {}", hash, account_id);
        self.approvals.insert(position, signature.clone());
        true
    }
}<|MERGE_RESOLUTION|>--- conflicted
+++ resolved
@@ -132,11 +132,7 @@
             info!(target: "client", "Starting validator node: {}", bp.account_id);
         }
         let info_helper = InfoHelper::new(telemetry_actor, block_producer.clone());
-<<<<<<< HEAD
-=======
         let num_block_producers = config.num_block_producers;
-
->>>>>>> 2cfddf25
         Ok(ClientActor {
             config,
             sync_status,
