//! Client is responsible for tracking the chain, chunks, and producing them when needed.
//! This client works completely syncronously and must be operated by some async actor outside.

use std::collections::HashMap;
use std::sync::{Arc, RwLock};
use std::time::Instant;

use cached::{Cached, SizedCache};
use chrono::Utc;
use log::{debug, error, info, warn};
use reed_solomon_erasure::galois_8::ReedSolomon;

use near_chain::chain::TX_ROUTING_HEIGHT_HORIZON;
use near_chain::test_utils::format_hash;
use near_chain::types::{AcceptedBlock, LatestKnown, ReceiptResponse};
use near_chain::{
    BlockStatus, Chain, ChainGenesis, ChainStoreAccess, Doomslug, DoomslugThresholdMode,
    Provenance, RuntimeAdapter, Tip,
};
use near_chunks::{ProcessPartialEncodedChunkResult, ShardsManager};
<<<<<<< HEAD
use near_network::types::ReasonForBan;
=======
>>>>>>> 9e2cc908
use near_network::{FullPeerInfo, NetworkAdapter, NetworkClientResponses, NetworkRequests};
use near_primitives::block::{Approval, ApprovalMessage, Block, BlockHeader};
use near_primitives::challenge::{Challenge, ChallengeBody};
use near_primitives::hash::CryptoHash;
use near_primitives::merkle::{merklize, MerklePath};
use near_primitives::network::PeerId;
use near_primitives::receipt::Receipt;
use near_primitives::sharding::{EncodedShardChunk, PartialEncodedChunk, ShardChunkHeader};
use near_primitives::transaction::SignedTransaction;
use near_primitives::types::{AccountId, BlockHeight, ChunkExtra, EpochId, ShardId};
use near_primitives::unwrap_or_return;
use near_primitives::utils::to_timestamp;
use near_primitives::validator_signer::ValidatorSigner;
use near_store::Store;

use crate::metrics;
use crate::sync::{BlockSync, HeaderSync, StateSync, StateSyncResult};
use crate::types::{Error, ShardSyncDownload};
use crate::{ClientConfig, SyncStatus};

pub struct Client {
    pub config: ClientConfig,
    pub sync_status: SyncStatus,
    pub chain: Chain,
    pub doomslug: Doomslug,
    pub runtime_adapter: Arc<dyn RuntimeAdapter>,
    pub shards_mgr: ShardsManager,
    /// Network adapter.
    network_adapter: Arc<dyn NetworkAdapter>,
<<<<<<< HEAD
    /// Signer for validator (if present).
    pub validator_signer: Option<Arc<dyn ValidatorSigner>>,
    /// Set of approvals for blocks.
    pub approvals: SizedCache<CryptoHash, HashMap<usize, Approval>>,
=======
    /// Signer for block producer (if present).
    pub block_producer: Option<BlockProducer>,
>>>>>>> 9e2cc908
    /// Approvals for which we do not have the block yet
    pending_approvals: SizedCache<CryptoHash, HashMap<AccountId, Approval>>,
    /// A mapping from a block for which a state sync is underway for the next epoch, and the object
    /// storing the current status of the state sync
    pub catchup_state_syncs: HashMap<CryptoHash, (StateSync, HashMap<u64, ShardSyncDownload>)>,
    /// Keeps track of syncing headers.
    pub header_sync: HeaderSync,
    /// Keeps track of syncing block.
    pub block_sync: BlockSync,
    /// Keeps track of syncing state.
    pub state_sync: StateSync,
    /// List of currently accumulated challenges.
    pub challenges: HashMap<CryptoHash, Challenge>,
    /// A ReedSolomon instance to reconstruct shard.
    pub rs: ReedSolomon,
}

impl Client {
    pub fn new(
        config: ClientConfig,
        store: Arc<Store>,
        chain_genesis: ChainGenesis,
        runtime_adapter: Arc<dyn RuntimeAdapter>,
        network_adapter: Arc<dyn NetworkAdapter>,
<<<<<<< HEAD
        validator_signer: Option<Arc<dyn ValidatorSigner>>,
=======
        block_producer: Option<BlockProducer>,
        enable_doomslug: bool,
>>>>>>> 9e2cc908
    ) -> Result<Self, Error> {
        let doomslug_threshold_mode = if enable_doomslug {
            DoomslugThresholdMode::HalfStake
        } else {
            DoomslugThresholdMode::NoApprovals
        };
        let chain = Chain::new(
            store.clone(),
            runtime_adapter.clone(),
            &chain_genesis,
            doomslug_threshold_mode,
        )?;
        let shards_mgr = ShardsManager::new(
            validator_signer.as_ref().map(|x| x.validator_id().clone()),
            runtime_adapter.clone(),
            network_adapter.clone(),
        );
        let sync_status = SyncStatus::AwaitingPeers;
        let header_sync = HeaderSync::new(
            network_adapter.clone(),
            config.header_sync_initial_timeout,
            config.header_sync_progress_timeout,
            config.header_sync_stall_ban_timeout,
            config.header_sync_expected_height_per_second,
        );
        let block_sync = BlockSync::new(network_adapter.clone(), config.block_fetch_horizon);
        let state_sync = StateSync::new(network_adapter.clone());
        let num_block_producer_seats = config.num_block_producer_seats as usize;
        let data_parts = runtime_adapter.num_data_parts();
        let parity_parts = runtime_adapter.num_total_parts() - data_parts;

        let doomslug = Doomslug::new(
            block_producer.as_ref().map(|x| x.account_id.clone()),
            chain.store().largest_skipped_height()?,
            chain.store().largest_endorsed_height()?,
            config.min_block_production_delay,
            config.min_block_production_delay / 10,
            config.max_block_production_delay,
            block_producer.as_ref().map(|x| x.signer.clone()),
            doomslug_threshold_mode,
        );

        Ok(Self {
            config,
            sync_status,
            chain,
            doomslug,
            runtime_adapter,
            shards_mgr,
            network_adapter,
<<<<<<< HEAD
            validator_signer,
            approvals: SizedCache::with_size(NUM_BLOCKS_FOR_APPROVAL),
=======
            block_producer,
>>>>>>> 9e2cc908
            pending_approvals: SizedCache::with_size(num_block_producer_seats),
            catchup_state_syncs: HashMap::new(),
            header_sync,
            block_sync,
            state_sync,
            challenges: Default::default(),
            rs: ReedSolomon::new(data_parts, parity_parts).unwrap(),
        })
    }

    pub fn remove_transactions_for_block(&mut self, me: AccountId, block: &Block) {
        for (shard_id, chunk_header) in block.chunks.iter().enumerate() {
            let shard_id = shard_id as ShardId;
            if block.header.inner_lite.height == chunk_header.height_included {
                if self.shards_mgr.cares_about_shard_this_or_next_epoch(
                    Some(&me),
                    &block.header.prev_hash,
                    shard_id,
                    true,
                ) {
                    self.shards_mgr.remove_transactions(
                        shard_id,
                        // By now the chunk must be in store, otherwise the block would have been orphaned
                        &self.chain.get_chunk(&chunk_header.chunk_hash()).unwrap().transactions,
                    );
                }
            }
        }
        for challenge in block.challenges.iter() {
            self.challenges.remove(&challenge.hash);
        }
    }

    pub fn reintroduce_transactions_for_block(&mut self, me: AccountId, block: &Block) {
        for (shard_id, chunk_header) in block.chunks.iter().enumerate() {
            let shard_id = shard_id as ShardId;
            if block.header.inner_lite.height == chunk_header.height_included {
                if self.shards_mgr.cares_about_shard_this_or_next_epoch(
                    Some(&me),
                    &block.header.prev_hash,
                    shard_id,
                    false,
                ) {
                    self.shards_mgr.reintroduce_transactions(
                        shard_id,
                        // By now the chunk must be in store, otherwise the block would have been orphaned
                        &self.chain.get_chunk(&chunk_header.chunk_hash()).unwrap().transactions,
                    );
                }
            }
        }
        for challenge in block.challenges.iter() {
            self.challenges.insert(challenge.hash, challenge.clone());
        }
    }

    /// Produce block if we are block producer for given `next_height` block height.
    /// Either returns produced block (not applied) or error.
    pub fn produce_block(&mut self, next_height: BlockHeight) -> Result<Option<Block>, Error> {
        // Check that this block height is not known yet.
        if next_height <= self.chain.mut_store().get_latest_known()?.height {
            return Ok(None);
        }
        let validator_signer = self
            .validator_signer
            .as_ref()
            .ok_or_else(|| Error::BlockProducer("Called without block producer info.".to_string()))?
            .clone();
        let head = self.chain.head()?;
        assert_eq!(
            head.epoch_id,
            self.runtime_adapter.get_epoch_id_from_prev_block(&head.prev_block_hash).unwrap()
        );

        // Check that we are were called at the block that we are producer for.
        let next_block_proposer = self.runtime_adapter.get_block_producer(
            &self.runtime_adapter.get_epoch_id_from_prev_block(&head.last_block_hash).unwrap(),
            next_height,
        )?;
        if *validator_signer.validator_id() != next_block_proposer {
            info!(target: "client", "Produce block: chain at {}, not block producer for next block.", next_height);
            return Ok(None);
        }
        let prev = self.chain.get_block_header(&head.last_block_hash)?.clone();
        let prev_hash = head.last_block_hash;
        let prev_prev_hash = prev.prev_hash;
        let prev_epoch_id = prev.inner_lite.epoch_id.clone();
        let prev_next_bp_hash = prev.inner_lite.next_bp_hash;
        let prev_last_ds_final_block = prev.inner_rest.last_ds_final_block;

        // Check and update the doomslug tip here. This guarantees that our endorsement will be in the
        // doomslug witness. Have to do it before checking the ability to produce a block.
        let _ = self.check_and_update_doomslug_tip()?;

        debug!(target: "client", "{:?} Producing block at height {}, parent {} @ {}", validator_signer.validator_id(), next_height, prev.inner_lite.height, format_hash(head.last_block_hash));

        if self.runtime_adapter.is_next_block_epoch_start(&head.last_block_hash)? {
            if !self.chain.prev_block_is_caught_up(&prev_prev_hash, &prev_hash)? {
                // Currently state for the chunks we are interested in this epoch
                // are not yet caught up (e.g. still state syncing).
                // We reschedule block production.
                // Alex's comment:
                // The previous block is not caught up for the next epoch relative to the previous
                // block, which is the current epoch for this block, so this block cannot be applied
                // at all yet, block production must to be rescheduled
                debug!(target: "client", "Produce block: prev block is not caught up");
                return Ok(None);
            }
        }

<<<<<<< HEAD
        // Wait until we have all approvals or timeouts per max block production delay.
        let block_producers =
            self.runtime_adapter.get_epoch_block_producers_ordered(&head.epoch_id, &prev_hash)?;
        let total_block_producers = block_producers.len();
        let prev_same_bp = self.runtime_adapter.get_block_producer(&head.epoch_id, head.height)?
            == *validator_signer.validator_id();
        // If epoch changed, and before there was 2 block producers and now there is 1 - prev_same_bp is false, but total validators right now is 1.
        let total_approvals =
            total_block_producers - min(if prev_same_bp { 1 } else { 2 }, total_block_producers);
        let num_approvals = self.approvals.cache_get(&prev_hash).map(|h| h.len()).unwrap_or(0);
        let num_chunks = self.shards_mgr.num_chunks_for_block(&prev_hash);
        if head.height > 0
            && num_approvals < min(total_approvals, 2 * total_block_producers / 3)
            && num_chunks < self.runtime_adapter.num_shards()
            && elapsed_since_last_block < self.config.max_block_production_delay
        {
            // Will retry after a `block_production_tracking_delay`.
            debug!(target: "client", "Produce block: approvals {}, expected: {}", num_approvals, total_approvals);
            return Ok(None);
        }

=======
>>>>>>> 9e2cc908
        let new_chunks = self.shards_mgr.prepare_chunks(&prev_hash);
        // If we are producing empty blocks and there are no transactions.
        if !self.config.produce_empty_blocks && new_chunks.is_empty() {
            debug!(target: "client", "Empty blocks, skipping block production");
            return Ok(None);
        }

<<<<<<< HEAD
        let approvals_map =
            self.approvals.cache_remove(&prev_hash).unwrap_or_else(|| HashMap::default());
        let mut approvals: Vec<Approval> = approvals_map.values().cloned().collect();

        if !approvals.iter().any(|x| &x.account_id == validator_signer.validator_id()) {
            let my_approval = match self.chain.mut_store().get_my_last_approval(&prev_hash) {
                Ok(approval) => Some(approval.clone()),
                Err(_) => {
                    // It's OK here to not filter by DBNotFoundError, if the approval wasn't fetched
                    //    for any other reason, but actually existed, `create_block_approval` will
                    //    fail because the score/weight of the largest approval will not match that
                    //    of the approval as of *two* blocks ago
                    self.create_block_approval(&prev).map(|x| x.approval)
                }
            };
            if let Some(my_approval) = my_approval {
                approvals.push(my_approval);
            }
        }
=======
        let approvals = self.doomslug.remove_witness(&prev_hash, next_height);
>>>>>>> 9e2cc908

        // At this point, the previous epoch hash must be available
        let epoch_id = self
            .runtime_adapter
            .get_epoch_id_from_prev_block(&head.last_block_hash)
            .expect("Epoch hash should exist at this point");

        let next_epoch_id = self
            .runtime_adapter
            .get_next_epoch_id_from_prev_block(&head.last_block_hash)
            .expect("Epoch hash should exist at this point");

        let quorums = Chain::compute_quorums(
            prev_hash,
            epoch_id.clone(),
            next_height,
            approvals.clone(),
            &*self.runtime_adapter,
            self.chain.mut_store(),
            true,
        )?
        .clone();

        let account_id_to_stake = self
            .runtime_adapter
            .get_epoch_block_producers_ordered(&prev_epoch_id, &prev_hash)?
            .iter()
            .map(|x| (x.0.account_id.clone(), x.0.stake))
            .collect();
        let is_prev_block_ds_final =
            Doomslug::is_approved_block_ds_final(&approvals, &account_id_to_stake);

        let last_ds_final_block =
            if is_prev_block_ds_final { prev_hash } else { prev_last_ds_final_block };

        let score = if quorums.last_quorum_pre_vote == CryptoHash::default() {
            0.into()
        } else {
            self.chain.get_block_header(&quorums.last_quorum_pre_vote)?.inner_lite.height.into()
        };

        let gas_price_adjustment_rate = self.chain.block_economics_config.gas_price_adjustment_rate;
        let min_gas_price = self.chain.block_economics_config.min_gas_price;

        let next_bp_hash = if prev_epoch_id != epoch_id {
            Chain::compute_bp_hash(&*self.runtime_adapter, next_epoch_id.clone(), &prev_hash)?
        } else {
            prev_next_bp_hash
        };

        // Get block extra from previous block.
        let prev_block_extra = self.chain.get_block_extra(&head.last_block_hash)?.clone();
        let prev_block = self.chain.get_block(&head.last_block_hash)?;
        let mut chunks = prev_block.chunks.clone();

        assert!(score >= prev_block.header.inner_rest.score);

        // Collect new chunks.
        for (shard_id, mut chunk_header) in new_chunks {
            chunk_header.height_included = next_height;
            chunks[shard_id as usize] = chunk_header;
        }

        let prev_header = &prev_block.header;

        let inflation = if self.runtime_adapter.is_next_block_epoch_start(&head.last_block_hash)? {
            let next_epoch_id =
                self.runtime_adapter.get_next_epoch_id_from_prev_block(&head.last_block_hash)?;
            Some(self.runtime_adapter.get_epoch_inflation(&next_epoch_id)?)
        } else {
            None
        };

        // Get all the current challenges.
        let challenges = self.challenges.drain().map(|(_, challenge)| challenge).collect();

        let block = Block::produce(
            &prev_header,
            next_height,
            chunks,
            epoch_id,
            next_epoch_id,
            approvals,
            gas_price_adjustment_rate,
            min_gas_price,
            inflation,
            prev_block_extra.challenges_result,
            challenges,
<<<<<<< HEAD
            &*validator_signer,
            time_delta,
            weight_delta,
=======
            &*block_producer.signer,
>>>>>>> 9e2cc908
            score,
            quorums.last_quorum_pre_vote,
            quorums.last_quorum_pre_commit,
            last_ds_final_block,
            next_bp_hash,
        );

        // Update latest known even before returning block out, to prevent race conditions.
        self.chain.mut_store().save_latest_known(LatestKnown {
            height: next_height,
            seen: to_timestamp(Utc::now()),
        })?;

        Ok(Some(block))
    }

    pub fn produce_chunk(
        &mut self,
        prev_block_hash: CryptoHash,
        epoch_id: &EpochId,
        last_header: ShardChunkHeader,
        next_height: BlockHeight,
        prev_block_timestamp: u64,
        shard_id: ShardId,
    ) -> Result<Option<(EncodedShardChunk, Vec<MerklePath>, Vec<Receipt>)>, Error> {
        let validator_signer = self
            .validator_signer
            .as_ref()
            .ok_or_else(|| Error::ChunkProducer("Called without block producer info.".to_string()))?
            .clone();

        let chunk_proposer =
            self.runtime_adapter.get_chunk_producer(epoch_id, next_height, shard_id).unwrap();
        if validator_signer.validator_id() != &chunk_proposer {
            debug!(target: "client", "Not producing chunk for shard {}: chain at {}, not block producer for next block. Me: {}, proposer: {}", shard_id, next_height, validator_signer.validator_id(), chunk_proposer);
            return Ok(None);
        }

        if self.runtime_adapter.is_next_block_epoch_start(&prev_block_hash)? {
            let prev_prev_hash = self.chain.get_block_header(&prev_block_hash)?.prev_hash;
            if !self.chain.prev_block_is_caught_up(&prev_prev_hash, &prev_block_hash)? {
                // See comment in similar snipped in `produce_block`
                debug!(target: "client", "Produce chunk: prev block is not caught up");
                return Err(Error::ChunkProducer(
                    "State for the epoch is not downloaded yet, skipping chunk production"
                        .to_string(),
                ));
            }
        }

        debug!(
            target: "client",
            "Producing chunk at height {} for shard {}, I'm {}",
            next_height,
            shard_id,
            validator_signer.validator_id()
        );

        let chunk_extra = self
            .chain
            .get_latest_chunk_extra(shard_id)
            .map_err(|err| Error::ChunkProducer(format!("No chunk extra available: {}", err)))?
            .clone();

        let prev_block_header = self.chain.get_block_header(&prev_block_hash)?.clone();

        let transactions = self.prepare_transactions(
            next_height,
            prev_block_timestamp,
            shard_id,
            &chunk_extra,
            &prev_block_header,
        );

        let num_filtered_transactions = transactions.len();

        let (tx_root, _) = merklize(&transactions);
        debug!(
            "Creating a chunk with {} filtered transactions for shard {}",
            num_filtered_transactions, shard_id
        );

        let ReceiptResponse(_, outgoing_receipts) = self.chain.get_outgoing_receipts_for_shard(
            prev_block_hash,
            shard_id,
            last_header.height_included,
        )?;

        // Receipts proofs root is calculating here
        //
        // For each subset of incoming_receipts_into_shard_i_from_the_current_one
        // we calculate hash here and save it
        // and then hash all of them into a single receipts root
        //
        // We check validity in two ways:
        // 1. someone who cares about shard will download all the receipts
        // and checks that receipts_root equals to all receipts hashed
        // 2. anyone who just asks for one's incoming receipts
        // will receive a piece of incoming receipts only
        // with merkle receipts proofs which can be checked locally
        let outgoing_receipts_hashes =
            self.runtime_adapter.build_receipts_hashes(&outgoing_receipts);
        let (outgoing_receipts_root, _) = merklize(&outgoing_receipts_hashes);

        let (encoded_chunk, merkle_paths) = self.shards_mgr.create_encoded_shard_chunk(
            prev_block_hash,
            chunk_extra.state_root,
            chunk_extra.outcome_root,
            next_height,
            shard_id,
            chunk_extra.gas_used,
            chunk_extra.gas_limit,
            chunk_extra.rent_paid,
            chunk_extra.validator_reward,
            chunk_extra.balance_burnt,
            chunk_extra.validator_proposals.clone(),
            transactions,
            &outgoing_receipts,
            outgoing_receipts_root,
            tx_root,
            &*validator_signer,
            &self.rs,
        )?;

        debug!(
            target: "client",
            "Produced chunk at height {} for shard {} with {} txs and {} receipts, I'm {}, chunk_hash: {}",
            next_height,
            shard_id,
            num_filtered_transactions,
            outgoing_receipts.len(),
            validator_signer.validator_id(),
            encoded_chunk.chunk_hash().0,
        );

        near_metrics::inc_counter(&metrics::BLOCK_PRODUCED_TOTAL);
        Ok(Some((encoded_chunk, merkle_paths, outgoing_receipts)))
    }

    /// Prepares an ordered list of valid transactions from the pool up the limits.
    fn prepare_transactions(
        &mut self,
        next_height: BlockHeight,
        prev_block_timestamp: u64,
        shard_id: ShardId,
        chunk_extra: &ChunkExtra,
        prev_block_header: &BlockHeader,
    ) -> Vec<SignedTransaction> {
        let Self { chain, shards_mgr, config, runtime_adapter, .. } = self;
        let transactions = if let Some(mut iter) = shards_mgr.get_pool_iterator(shard_id) {
            let transaction_validity_period = chain.transaction_validity_period;
            runtime_adapter
                .prepare_transactions(
                    next_height,
                    prev_block_timestamp,
                    prev_block_header.inner_rest.gas_price,
                    chunk_extra.gas_limit,
                    chunk_extra.state_root.clone(),
                    config.block_expected_weight as usize,
                    &mut iter,
                    &mut |tx: &SignedTransaction| -> bool {
                        chain
                            .mut_store()
                            .check_blocks_on_same_chain(
                                &prev_block_header,
                                &tx.transaction.block_hash,
                                transaction_validity_period,
                            )
                            .is_ok()
                    },
                )
                .expect("no StorageError please")
        } else {
            vec![]
        };
        // Reintroduce valid transactions back to the pool. They will be removed when the chunk is
        // included into the block.
        shards_mgr.reintroduce_transactions(shard_id, &transactions);
        transactions
    }

    pub fn send_challenges(&mut self, challenges: Arc<RwLock<Vec<ChallengeBody>>>) {
        if let Some(validator_signer) = self.validator_signer.as_ref() {
            for body in challenges.write().unwrap().drain(..) {
                let challenge = Challenge::produce(body, &**validator_signer);
                self.challenges.insert(challenge.hash, challenge.clone());
                self.network_adapter.do_send(NetworkRequests::Challenge(challenge));
            }
        }
    }

    pub fn process_block(
        &mut self,
        block: Block,
        provenance: Provenance,
    ) -> (Vec<AcceptedBlock>, Result<Option<Tip>, near_chain::Error>) {
        // TODO: replace to channels or cross beams here? we don't have multi-threading here so it's mostly to get around borrow checker.
        let accepted_blocks = Arc::new(RwLock::new(vec![]));
        let blocks_missing_chunks = Arc::new(RwLock::new(vec![]));
        let challenges = Arc::new(RwLock::new(vec![]));

        let result = {
            let me = self
                .validator_signer
                .as_ref()
                .map(|validator_signer| validator_signer.validator_id().clone());
            self.chain.process_block(
                &me,
                block,
                provenance,
                |accepted_block| {
                    accepted_blocks.write().unwrap().push(accepted_block);
                },
                |missing_chunks| blocks_missing_chunks.write().unwrap().push(missing_chunks),
                |challenge| challenges.write().unwrap().push(challenge),
            )
        };

        // Send out challenges that accumulated via on_challenge.
        self.send_challenges(challenges);

        // Send out challenge if the block was found to be invalid.
        if let Some(validator_signer) = self.validator_signer.as_ref() {
            match &result {
                Err(e) => match e.kind() {
                    near_chain::ErrorKind::InvalidChunkProofs(chunk_proofs) => {
                        self.network_adapter.do_send(NetworkRequests::Challenge(
                            Challenge::produce(
                                ChallengeBody::ChunkProofs(chunk_proofs),
                                &**validator_signer,
                            ),
                        ));
                    }
                    near_chain::ErrorKind::InvalidChunkState(chunk_state) => {
                        self.network_adapter.do_send(NetworkRequests::Challenge(
                            Challenge::produce(
                                ChallengeBody::ChunkState(chunk_state),
                                &**validator_signer,
                            ),
                        ));
                    }
                    _ => {}
                },
                _ => {}
            }
        }

        for missing_chunks in blocks_missing_chunks.write().unwrap().drain(..) {
            self.shards_mgr.request_chunks(missing_chunks).unwrap();
        }
        let unwrapped_accepted_blocks = accepted_blocks.write().unwrap().drain(..).collect();
        (unwrapped_accepted_blocks, result)
    }

    pub fn process_partial_encoded_chunk(
        &mut self,
        partial_encoded_chunk: PartialEncodedChunk,
    ) -> Result<Vec<AcceptedBlock>, Error> {
        let process_result = self.shards_mgr.process_partial_encoded_chunk(
            partial_encoded_chunk.clone(),
            self.chain.mut_store(),
            &self.rs,
        )?;

        match process_result {
            ProcessPartialEncodedChunkResult::Known => Ok(vec![]),
            ProcessPartialEncodedChunkResult::HaveAllPartsAndReceipts(prev_block_hash) => {
                Ok(self.process_blocks_with_missing_chunks(prev_block_hash))
            }
            ProcessPartialEncodedChunkResult::NeedMorePartsOrReceipts(chunk_header) => {
                self.shards_mgr.request_chunks(vec![chunk_header]).unwrap();
                Ok(vec![])
            }
            ProcessPartialEncodedChunkResult::NeedBlock => {
                self.shards_mgr
                    .store_partial_encoded_chunk(self.chain.head_header()?, partial_encoded_chunk);
                Ok(vec![])
            }
        }
    }

    pub fn process_block_header(&mut self, header: &BlockHeader) -> Result<(), near_chain::Error> {
        let challenges = Arc::new(RwLock::new(vec![]));
        self.chain.process_block_header(header, |challenge| {
            challenges.write().unwrap().push(challenge)
        })?;
        self.send_challenges(challenges);
        Ok(())
    }

    pub fn sync_block_headers(
        &mut self,
        headers: Vec<BlockHeader>,
    ) -> Result<(), near_chain::Error> {
        let challenges = Arc::new(RwLock::new(vec![]));
        self.chain
            .sync_block_headers(headers, |challenge| challenges.write().unwrap().push(challenge))?;
        self.send_challenges(challenges);
        Ok(())
    }

    /// Checks if the latest hash known to Doomslug matches the current head, and updates it if not.
    /// Returns true if a block header announcement was sent
    pub fn check_and_update_doomslug_tip(&mut self) -> Result<bool, Error> {
        let tip = self.chain.head()?;

        if tip.last_block_hash != self.doomslug.get_tip().0 {
            // We need to update the doomslug tip
            let last_ds_final_hash =
                self.chain.get_block_header(&tip.last_block_hash)?.inner_rest.last_ds_final_block;
            let last_ds_final_height = if last_ds_final_hash == CryptoHash::default() {
                0
            } else {
                self.chain.get_block_header(&last_ds_final_hash)?.inner_lite.height
            };

            let may_be_approval = self.doomslug.set_tip(
                Instant::now(),
                tip.last_block_hash,
                self.chain.get_my_approval_reference_hash(tip.last_block_hash),
                tip.height,
                last_ds_final_height,
            );

            if let Some(approval) = may_be_approval {
                self.chain.process_approval(
                    &self.block_producer.as_ref().map(|x| x.account_id.clone()),
                    &approval,
                )?;

                self.collect_block_approval(&approval, true);

                // Important to update the last endorsed height before sending the approval
                let mut chain_store_update = self.chain.mut_store().store_update();
                chain_store_update
                    .save_largest_endorsed_height(&self.doomslug.get_largest_endorsed_height());
                chain_store_update.commit()?;

                self.send_approval(approval)?;

                return Ok(true);
            }
        }

        Ok(false)
    }

    pub fn send_approval(&mut self, approval: Approval) -> Result<(), Error> {
        let parent_hash = approval.parent_hash;
        let next_epoch_id = self.runtime_adapter.get_epoch_id_from_prev_block(&parent_hash)?;
        let next_block_producer =
            self.runtime_adapter.get_block_producer(&next_epoch_id, approval.target_height)?;
        if Some(&next_block_producer) == self.block_producer.as_ref().map(|x| &x.account_id) {
            self.collect_block_approval(&approval, false);
        } else {
            let approval_message = ApprovalMessage::new(approval, next_block_producer);
            self.network_adapter.do_send(NetworkRequests::BlockHeaderAnnounce {
                header: self.chain.get_block_header(&parent_hash)?.clone(),
                approval_message: Some(approval_message),
            });
        }

        Ok(())
    }

    /// Gets called when block got accepted.
    /// Send updates over network, update tx pool and notify ourselves if it's time to produce next block.
    pub fn on_block_accepted(
        &mut self,
        block_hash: CryptoHash,
        status: BlockStatus,
        provenance: Provenance,
    ) {
        let block = match self.chain.get_block(&block_hash) {
            Ok(block) => block.clone(),
            Err(err) => {
                error!(target: "client", "Failed to find block {} that was just accepted: {}", block_hash, err);
                return;
            }
        };

        // If we produced the block, then it should have already been broadcasted.
        // If received the block from another node then broadcast "header first" to minimise network traffic.
        if provenance == Provenance::NONE {
            let approvals = self.pending_approvals.cache_remove(&block_hash);
            if let Some(approvals) = approvals {
                for (_account_id, approval) in approvals {
                    self.collect_block_approval(&approval, false);
                }
            }

            if !self.check_and_update_doomslug_tip().unwrap_or(false) {
                self.network_adapter.do_send(NetworkRequests::BlockHeaderAnnounce {
                    header: block.header.clone(),
                    approval_message: None,
                });
            }
        }

        if status.is_new_head() {
            self.shards_mgr.update_largest_seen_height(block.header.inner_lite.height);
        }

        if let Some(validator_signer) = self.validator_signer.clone() {
            // Reconcile the txpool against the new block *after* we have broadcast it too our peers.
            // This may be slow and we do not want to delay block propagation.
            match status {
                BlockStatus::Next => {
                    // If this block immediately follows the current tip, remove transactions
                    //    from the txpool
                    self.remove_transactions_for_block(
                        validator_signer.validator_id().clone(),
                        &block,
                    );
                }
                BlockStatus::Fork => {
                    // If it's a fork, no need to reconcile transactions or produce chunks
                    return;
                }
                BlockStatus::Reorg(prev_head) => {
                    // If a reorg happened, reintroduce transactions from the previous chain and
                    //    remove transactions from the new chain
                    let mut reintroduce_head =
                        self.chain.get_block_header(&prev_head).unwrap().clone();
                    let mut remove_head = block.header.clone();
                    assert_ne!(remove_head.hash(), reintroduce_head.hash());

                    let mut to_remove = vec![];
                    let mut to_reintroduce = vec![];

                    while remove_head.hash() != reintroduce_head.hash() {
                        while remove_head.inner_lite.height > reintroduce_head.inner_lite.height {
                            to_remove.push(remove_head.hash());
                            remove_head = self
                                .chain
                                .get_block_header(&remove_head.prev_hash)
                                .unwrap()
                                .clone();
                        }
                        while reintroduce_head.inner_lite.height > remove_head.inner_lite.height
                            || reintroduce_head.inner_lite.height == remove_head.inner_lite.height
                                && reintroduce_head.hash() != remove_head.hash()
                        {
                            to_reintroduce.push(reintroduce_head.hash());
                            reintroduce_head = self
                                .chain
                                .get_block_header(&reintroduce_head.prev_hash)
                                .unwrap()
                                .clone();
                        }
                    }

                    for to_reintroduce_hash in to_reintroduce {
                        if let Ok(block) = self.chain.get_block(&to_reintroduce_hash) {
                            let block = block.clone();
                            self.reintroduce_transactions_for_block(
                                validator_signer.validator_id().clone(),
                                &block,
                            );
                        }
                    }

                    for to_remove_hash in to_remove {
                        if let Ok(block) = self.chain.get_block(&to_remove_hash) {
                            let block = block.clone();
                            self.remove_transactions_for_block(
                                validator_signer.validator_id().clone(),
                                &block,
                            );
                        }
                    }
                }
            };

            if provenance != Provenance::SYNC && !self.sync_status.is_syncing() {
                // Produce new chunks
                for shard_id in 0..self.runtime_adapter.num_shards() {
                    let epoch_id = self
                        .runtime_adapter
                        .get_epoch_id_from_prev_block(&block.header.hash())
                        .unwrap();
                    let chunk_proposer = self
                        .runtime_adapter
                        .get_chunk_producer(&epoch_id, block.header.inner_lite.height + 1, shard_id)
                        .unwrap();

                    if chunk_proposer == *validator_signer.validator_id() {
                        match self.produce_chunk(
                            block.hash(),
                            &epoch_id,
                            block.chunks[shard_id as usize].clone(),
                            block.header.inner_lite.height + 1,
                            block.header.inner_lite.timestamp,
                            shard_id,
                        ) {
                            Ok(Some((encoded_chunk, merkle_paths, receipts))) => self
                                .shards_mgr
                                .distribute_encoded_chunk(
                                    encoded_chunk,
                                    merkle_paths,
                                    receipts,
                                    self.chain.mut_store(),
                                )
                                .expect("Failed to process produced chunk"),
                            Ok(None) => {}
                            Err(err) => {
                                error!(target: "client", "Error producing chunk {:?}", err);
                            }
                        }
                    }
                }
            }
        }

        // Process stored partial encoded chunks
        let next_height = block.header.inner_lite.height + 1;
        let mut partial_encoded_chunks =
            self.shards_mgr.get_stored_partial_encoded_chunks(next_height);
        for (_shard_id, partial_encoded_chunk) in partial_encoded_chunks.drain() {
            if let Ok(accepted_blocks) = self.process_partial_encoded_chunk(partial_encoded_chunk) {
                // Executing process_partial_encoded_chunk can unlock some blocks.
                // Any block that is in the blocks_with_missing_chunks which doesn't have any chunks
                // for which we track shards will be unblocked here.
                for accepted_block in accepted_blocks {
                    self.on_block_accepted(
                        accepted_block.hash,
                        accepted_block.status,
                        accepted_block.provenance,
                    );
                }
            }
        }
    }

    /// Check if any block with missing chunks is ready to be processed
    #[must_use]
    pub fn process_blocks_with_missing_chunks(
        &mut self,
        last_accepted_block_hash: CryptoHash,
    ) -> Vec<AcceptedBlock> {
        let accepted_blocks = Arc::new(RwLock::new(vec![]));
        let blocks_missing_chunks = Arc::new(RwLock::new(vec![]));
        let challenges = Arc::new(RwLock::new(vec![]));
        let me =
            self.validator_signer.as_ref().map(|validator_signer| validator_signer.validator_id());
        self.chain.check_blocks_with_missing_chunks(&me.map(|x| x.clone()), last_accepted_block_hash, |accepted_block| {
            debug!(target: "client", "Block {} was missing chunks but now is ready to be processed", accepted_block.hash);
            accepted_blocks.write().unwrap().push(accepted_block);
        }, |missing_chunks| blocks_missing_chunks.write().unwrap().push(missing_chunks), |challenge| challenges.write().unwrap().push(challenge));
        self.send_challenges(challenges);
        for missing_chunks in blocks_missing_chunks.write().unwrap().drain(..) {
            self.shards_mgr.request_chunks(missing_chunks).unwrap();
        }
        let unwrapped_accepted_blocks = accepted_blocks.write().unwrap().drain(..).collect();
        unwrapped_accepted_blocks
    }

<<<<<<< HEAD
    /// Create approval for given block or return none if not a block producer.
    fn create_block_approval(&mut self, block_header: &BlockHeader) -> Option<ApprovalMessage> {
        let epoch_id =
            self.runtime_adapter.get_epoch_id_from_prev_block(&block_header.hash()).ok()?;
        let next_block_producer_account =
            self.runtime_adapter.get_block_producer(&epoch_id, block_header.inner_lite.height + 1);
        if let (Some(validator_signer), Ok(next_block_producer_account)) =
            (&self.validator_signer, &next_block_producer_account)
        {
            if let Ok(validators) = self.runtime_adapter.get_epoch_block_producers_ordered(
                &block_header.inner_lite.epoch_id,
                &block_header.hash(),
            ) {
                if let Some((_, is_slashed)) = validators
                    .into_iter()
                    .find(|v| v.0.account_id == *validator_signer.validator_id())
                {
                    if !is_slashed {
                        let reference_hash =
                            match self.chain.get_my_approval_reference_hash(block_header.hash()) {
                                Some(hash) => hash,
                                None => return None,
                            };
                        let msg = ApprovalMessage::new(
                            block_header.hash(),
                            reference_hash,
                            &**validator_signer,
                            next_block_producer_account.clone(),
                        );
                        if self
                            .chain
                            .process_approval(
                                &Some(validator_signer.validator_id().clone()),
                                &msg.approval,
                            )
                            .is_err()
                        {
                            return None;
                        }
=======
    /// Collects block approvals. Returns false if block approval is invalid.
    ///
    /// We send the approval to doomslug given the epoch of the current tip iff:
    ///  1. We are the block producer for the target height in the tip's epoch;
    ///  2. The signature matches that of the account;
    /// If we are not the block producer, but we also don't know the previous block, we add the
    /// approval to `pending_approvals`, since it could be that the approval is from the next epoch.
    ///
    /// # Arguments
    /// * `approval` - the approval to be collected
    /// * `is_ours`  - whether the approval was just produced by us (in which case skip validation,
    ///                only check whether we are the next block producer and store in Doomslug)
    pub fn collect_block_approval(&mut self, approval: &Approval, is_ours: bool) {
        let Approval {
            parent_hash,
            reference_hash,
            account_id,
            target_height,
            is_endorsement,
            signature,
        } = approval;

        let head = match self.chain.head() {
            Ok(head) => head,
            Err(_) => return,
        };

        if !is_ours {
            // Check signature is correct for given validator.
            match self.runtime_adapter.verify_validator_signature(
                &head.epoch_id,
                &head.last_block_hash,
                account_id,
                Approval::get_data_for_sig(
                    parent_hash,
                    reference_hash,
                    *target_height,
                    *is_endorsement,
                )
                .as_ref(),
                signature,
            ) {
                Ok(true) => {}
                _ => return,
            }
>>>>>>> 9e2cc908

            if let Err(e) = self.chain.verify_approval_conditions(&approval) {
                debug!(target: "client", "Rejecting approval {:?}: {:?}", approval, e);
                return;
            }
        }

        let is_block_producer =
            match self.runtime_adapter.get_epoch_id_from_prev_block(&approval.parent_hash) {
                Err(_) => false,
                Ok(next_epoch_id) => {
                    match self.runtime_adapter.get_block_producer(&next_epoch_id, *target_height) {
                        Err(_) => false,
                        Ok(target_block_producer) => {
                            Some(&target_block_producer)
                                == self.block_producer.as_ref().map(|x| &x.account_id)
                        }
                    }
                }
            };

        if !is_block_producer {
            match self.chain.get_block_header(&parent_hash) {
                Ok(_) => {
                    // If we know the header, then either the parent_hash is the tip, and we are
                    // not the block producer for the corresponding height on top of the tip, or
                    // the parent_hash is not the tip, and then we will never build on top of it.
                    // Either way, this approval is of no use for us.
                    return;
                }
                Err(e) => {
                    if e.is_bad_data() {
                        return;
                    }
                    let mut entry = self
                        .pending_approvals
                        .cache_remove(parent_hash)
                        .unwrap_or_else(|| HashMap::new());
                    entry.insert(account_id.clone(), approval.clone());
                    self.pending_approvals.cache_set(*parent_hash, entry);
                    return;
                }
            };
        }

        let block_producer_stakes = match self
            .runtime_adapter
            .get_epoch_block_producers_ordered(&head.epoch_id, &parent_hash)
        {
            Ok(block_producer_stakes) => block_producer_stakes,
            Err(err) => {
                error!(target: "client", "Block approval error: {}", err);
                return;
            }
        };

        let block_producer_stakes =
            block_producer_stakes.into_iter().map(|x| x.0).collect::<Vec<_>>();

        self.doomslug.on_approval_message(Instant::now(), &approval, &block_producer_stakes);
    }

    /// Forwards given transaction to upcoming validators.
    fn forward_tx(&self, tx: SignedTransaction) -> NetworkClientResponses {
        let shard_id = self.runtime_adapter.account_id_to_shard_id(&tx.transaction.signer_id);
        let me = self.validator_signer.as_ref().map(|bp| bp.validator_id());
        let validator = unwrap_or_return!(self.chain.find_validator_for_forwarding(shard_id), {
            warn!(target: "client", "Me: {:?} Dropping tx: {:?}", me, tx);
            NetworkClientResponses::NoResponse
        });

        debug!(target: "client",
               "I'm {:?}, routing a transaction to {}, shard_id = {}",
               self.validator_signer.as_ref().map(|bp| bp.validator_id()),
               validator,
               shard_id
        );

        // Send message to network to actually forward transaction.
        self.network_adapter.do_send(NetworkRequests::ForwardTx(validator, tx));

        NetworkClientResponses::RequestRouted
    }

    /// Process transaction and either add it to the mempool or return to redirect to another validator.
    pub fn process_tx(&mut self, tx: SignedTransaction) -> NetworkClientResponses {
        let head = unwrap_or_return!(self.chain.head(), NetworkClientResponses::NoResponse);
        let me = self.validator_signer.as_ref().map(|vs| vs.validator_id());
        let shard_id = self.runtime_adapter.account_id_to_shard_id(&tx.transaction.signer_id);
        let cur_block_header = unwrap_or_return!(
            self.chain.get_block_header(&head.last_block_hash),
            NetworkClientResponses::NoResponse
        )
        .clone();
        let transaction_validity_period = self.chain.transaction_validity_period;
        if let Err(e) = self.chain.mut_store().check_blocks_on_same_chain(
            &cur_block_header,
            &tx.transaction.block_hash,
            transaction_validity_period,
        ) {
            debug!(target: "client", "Invalid tx: expired or from a different fork -- {:?}", tx);
            return NetworkClientResponses::InvalidTx(e);
        }

        if self.runtime_adapter.cares_about_shard(me, &head.last_block_hash, shard_id, true)
            || self.runtime_adapter.will_care_about_shard(me, &head.last_block_hash, shard_id, true)
        {
            let gas_price = unwrap_or_return!(
                self.chain.get_block_header(&head.last_block_hash),
                NetworkClientResponses::NoResponse
            )
            .inner_rest
            .gas_price;
            let state_root = match self.chain.get_chunk_extra(&head.last_block_hash, shard_id) {
                Ok(chunk_extra) => chunk_extra.state_root.clone(),
                Err(_) => {
                    // Not being able to fetch a state root most likely implies that we haven't
                    //     caught up with the next epoch yet.
                    return self.forward_tx(tx);
                }
            };
            if let Some(err) = self
                .runtime_adapter
                .validate_tx(
                    head.height + 1,
                    cur_block_header.inner_lite.timestamp,
                    gas_price,
                    state_root,
                    &tx,
                )
                .expect("no storage errors")
            {
                debug!(target: "client", "Invalid tx: {:?}", err);
                NetworkClientResponses::InvalidTx(err)
            } else {
                let active_validator = unwrap_or_return!(self.active_validator(shard_id), {
                    warn!(target: "client", "I'm: {:?} Dropping tx: {:?}", me, tx);
                    NetworkClientResponses::NoResponse
                });

                // If I'm not an active validator I should forward tx to next validators.
                debug!(
                    target: "client",
                    "Recording a transaction. I'm {:?}, {}",
                    me,
                    shard_id
                );
                self.shards_mgr.insert_transaction(shard_id, tx.clone());

                if active_validator {
                    NetworkClientResponses::ValidTx
                } else {
                    self.forward_tx(tx)
                }
            }
        } else {
            // We are not tracking this shard, so there is no way to validate this tx. Just rerouting.
            self.forward_tx(tx)
        }
    }

    /// Determine if I am a validator in next few blocks for specified shard.
    fn active_validator(&self, shard_id: ShardId) -> Result<bool, Error> {
        let head = self.chain.head()?;

        let account_id = if let Some(vs) = self.validator_signer.as_ref() {
            vs.validator_id()
        } else {
            return Ok(false);
        };

        for i in 1..=TX_ROUTING_HEIGHT_HORIZON {
            let chunk_producer = self.runtime_adapter.get_chunk_producer(
                &head.epoch_id,
                head.height + i,
                shard_id,
            )?;
            if &chunk_producer == account_id {
                return Ok(true);
            }
        }
        Ok(false)
    }

    /// Walks through all the ongoing state syncs for future epochs and processes them
    pub fn run_catchup(
        &mut self,
        highest_height_peers: &Vec<FullPeerInfo>,
    ) -> Result<Vec<AcceptedBlock>, Error> {
        let me = &self.validator_signer.as_ref().map(|x| x.validator_id().clone());
        for (sync_hash, state_sync_info) in self.chain.store().iterate_state_sync_infos() {
            assert_eq!(sync_hash, state_sync_info.epoch_tail_hash);
            let network_adapter1 = self.network_adapter.clone();

            let (state_sync, new_shard_sync) = self
                .catchup_state_syncs
                .entry(sync_hash)
                .or_insert_with(|| (StateSync::new(network_adapter1), HashMap::new()));

            debug!(
                target: "client",
                "Catchup me: {:?}: sync_hash: {:?}, sync_info: {:?}", me, sync_hash, new_shard_sync
            );

            match state_sync.run(
                me,
                sync_hash,
                new_shard_sync,
                &mut self.chain,
                &self.runtime_adapter,
                highest_height_peers,
                state_sync_info.shards.iter().map(|tuple| tuple.0).collect(),
            )? {
                StateSyncResult::Unchanged => {}
                StateSyncResult::Changed(fetch_block) => {
                    assert!(!fetch_block);
                }
                StateSyncResult::Completed => {
                    let accepted_blocks = Arc::new(RwLock::new(vec![]));
                    let blocks_missing_chunks = Arc::new(RwLock::new(vec![]));
                    let challenges = Arc::new(RwLock::new(vec![]));

                    self.chain.catchup_blocks(
                        me,
                        &sync_hash,
                        |accepted_block| {
                            accepted_blocks.write().unwrap().push(accepted_block);
                        },
                        |missing_chunks| {
                            blocks_missing_chunks.write().unwrap().push(missing_chunks)
                        },
                        |challenge| challenges.write().unwrap().push(challenge),
                    )?;

                    self.send_challenges(challenges);

                    for missing_chunks in blocks_missing_chunks.write().unwrap().drain(..) {
                        self.shards_mgr.request_chunks(missing_chunks).unwrap();
                    }
                    let unwrapped_accepted_blocks =
                        accepted_blocks.write().unwrap().drain(..).collect();
                    return Ok(unwrapped_accepted_blocks);
                }
            }
        }

        Ok(vec![])
    }

    /// When accepting challenge, we verify that it's valid given signature with current validators.
    pub fn process_challenge(&mut self, challenge: Challenge) -> Result<(), Error> {
        if self.challenges.contains_key(&challenge.hash) {
            return Ok(());
        }
        debug!(target: "client", "Received challenge: {:?}", challenge);
        let head = self.chain.head()?;
        if self.runtime_adapter.verify_validator_or_fisherman_signature(
            &head.epoch_id,
            &head.prev_block_hash,
            &challenge.account_id,
            challenge.hash.as_ref(),
            &challenge.signature,
        )? {
            // If challenge is not double sign, we should process it right away to invalidate the chain.
            match challenge.body {
                ChallengeBody::BlockDoubleSign(_) => {}
                _ => {
                    self.chain.process_challenge(&challenge);
                }
            }
            self.challenges.insert(challenge.hash, challenge);
        }
        Ok(())
    }
}<|MERGE_RESOLUTION|>--- conflicted
+++ resolved
@@ -18,16 +18,11 @@
     Provenance, RuntimeAdapter, Tip,
 };
 use near_chunks::{ProcessPartialEncodedChunkResult, ShardsManager};
-<<<<<<< HEAD
-use near_network::types::ReasonForBan;
-=======
->>>>>>> 9e2cc908
 use near_network::{FullPeerInfo, NetworkAdapter, NetworkClientResponses, NetworkRequests};
 use near_primitives::block::{Approval, ApprovalMessage, Block, BlockHeader};
 use near_primitives::challenge::{Challenge, ChallengeBody};
 use near_primitives::hash::CryptoHash;
 use near_primitives::merkle::{merklize, MerklePath};
-use near_primitives::network::PeerId;
 use near_primitives::receipt::Receipt;
 use near_primitives::sharding::{EncodedShardChunk, PartialEncodedChunk, ShardChunkHeader};
 use near_primitives::transaction::SignedTransaction;
@@ -51,15 +46,8 @@
     pub shards_mgr: ShardsManager,
     /// Network adapter.
     network_adapter: Arc<dyn NetworkAdapter>,
-<<<<<<< HEAD
-    /// Signer for validator (if present).
+    /// Signer for block producer (if present).
     pub validator_signer: Option<Arc<dyn ValidatorSigner>>,
-    /// Set of approvals for blocks.
-    pub approvals: SizedCache<CryptoHash, HashMap<usize, Approval>>,
-=======
-    /// Signer for block producer (if present).
-    pub block_producer: Option<BlockProducer>,
->>>>>>> 9e2cc908
     /// Approvals for which we do not have the block yet
     pending_approvals: SizedCache<CryptoHash, HashMap<AccountId, Approval>>,
     /// A mapping from a block for which a state sync is underway for the next epoch, and the object
@@ -84,12 +72,8 @@
         chain_genesis: ChainGenesis,
         runtime_adapter: Arc<dyn RuntimeAdapter>,
         network_adapter: Arc<dyn NetworkAdapter>,
-<<<<<<< HEAD
         validator_signer: Option<Arc<dyn ValidatorSigner>>,
-=======
-        block_producer: Option<BlockProducer>,
         enable_doomslug: bool,
->>>>>>> 9e2cc908
     ) -> Result<Self, Error> {
         let doomslug_threshold_mode = if enable_doomslug {
             DoomslugThresholdMode::HalfStake
@@ -122,13 +106,12 @@
         let parity_parts = runtime_adapter.num_total_parts() - data_parts;
 
         let doomslug = Doomslug::new(
-            block_producer.as_ref().map(|x| x.account_id.clone()),
             chain.store().largest_skipped_height()?,
             chain.store().largest_endorsed_height()?,
             config.min_block_production_delay,
             config.min_block_production_delay / 10,
             config.max_block_production_delay,
-            block_producer.as_ref().map(|x| x.signer.clone()),
+            validator_signer.clone(),
             doomslug_threshold_mode,
         );
 
@@ -140,12 +123,7 @@
             runtime_adapter,
             shards_mgr,
             network_adapter,
-<<<<<<< HEAD
             validator_signer,
-            approvals: SizedCache::with_size(NUM_BLOCKS_FOR_APPROVAL),
-=======
-            block_producer,
->>>>>>> 9e2cc908
             pending_approvals: SizedCache::with_size(num_block_producer_seats),
             catchup_state_syncs: HashMap::new(),
             header_sync,
@@ -256,30 +234,6 @@
             }
         }
 
-<<<<<<< HEAD
-        // Wait until we have all approvals or timeouts per max block production delay.
-        let block_producers =
-            self.runtime_adapter.get_epoch_block_producers_ordered(&head.epoch_id, &prev_hash)?;
-        let total_block_producers = block_producers.len();
-        let prev_same_bp = self.runtime_adapter.get_block_producer(&head.epoch_id, head.height)?
-            == *validator_signer.validator_id();
-        // If epoch changed, and before there was 2 block producers and now there is 1 - prev_same_bp is false, but total validators right now is 1.
-        let total_approvals =
-            total_block_producers - min(if prev_same_bp { 1 } else { 2 }, total_block_producers);
-        let num_approvals = self.approvals.cache_get(&prev_hash).map(|h| h.len()).unwrap_or(0);
-        let num_chunks = self.shards_mgr.num_chunks_for_block(&prev_hash);
-        if head.height > 0
-            && num_approvals < min(total_approvals, 2 * total_block_producers / 3)
-            && num_chunks < self.runtime_adapter.num_shards()
-            && elapsed_since_last_block < self.config.max_block_production_delay
-        {
-            // Will retry after a `block_production_tracking_delay`.
-            debug!(target: "client", "Produce block: approvals {}, expected: {}", num_approvals, total_approvals);
-            return Ok(None);
-        }
-
-=======
->>>>>>> 9e2cc908
         let new_chunks = self.shards_mgr.prepare_chunks(&prev_hash);
         // If we are producing empty blocks and there are no transactions.
         if !self.config.produce_empty_blocks && new_chunks.is_empty() {
@@ -287,29 +241,7 @@
             return Ok(None);
         }
 
-<<<<<<< HEAD
-        let approvals_map =
-            self.approvals.cache_remove(&prev_hash).unwrap_or_else(|| HashMap::default());
-        let mut approvals: Vec<Approval> = approvals_map.values().cloned().collect();
-
-        if !approvals.iter().any(|x| &x.account_id == validator_signer.validator_id()) {
-            let my_approval = match self.chain.mut_store().get_my_last_approval(&prev_hash) {
-                Ok(approval) => Some(approval.clone()),
-                Err(_) => {
-                    // It's OK here to not filter by DBNotFoundError, if the approval wasn't fetched
-                    //    for any other reason, but actually existed, `create_block_approval` will
-                    //    fail because the score/weight of the largest approval will not match that
-                    //    of the approval as of *two* blocks ago
-                    self.create_block_approval(&prev).map(|x| x.approval)
-                }
-            };
-            if let Some(my_approval) = my_approval {
-                approvals.push(my_approval);
-            }
-        }
-=======
         let approvals = self.doomslug.remove_witness(&prev_hash, next_height);
->>>>>>> 9e2cc908
 
         // At this point, the previous epoch hash must be available
         let epoch_id = self
@@ -398,13 +330,7 @@
             inflation,
             prev_block_extra.challenges_result,
             challenges,
-<<<<<<< HEAD
             &*validator_signer,
-            time_delta,
-            weight_delta,
-=======
-            &*block_producer.signer,
->>>>>>> 9e2cc908
             score,
             quorums.last_quorum_pre_vote,
             quorums.last_quorum_pre_commit,
@@ -731,7 +657,7 @@
 
             if let Some(approval) = may_be_approval {
                 self.chain.process_approval(
-                    &self.block_producer.as_ref().map(|x| x.account_id.clone()),
+                    &self.validator_signer.as_ref().map(|x| x.validator_id().clone()),
                     &approval,
                 )?;
 
@@ -757,7 +683,7 @@
         let next_epoch_id = self.runtime_adapter.get_epoch_id_from_prev_block(&parent_hash)?;
         let next_block_producer =
             self.runtime_adapter.get_block_producer(&next_epoch_id, approval.target_height)?;
-        if Some(&next_block_producer) == self.block_producer.as_ref().map(|x| &x.account_id) {
+        if Some(&next_block_producer) == self.validator_signer.as_ref().map(|x| x.validator_id()) {
             self.collect_block_approval(&approval, false);
         } else {
             let approval_message = ApprovalMessage::new(approval, next_block_producer);
@@ -962,47 +888,6 @@
         unwrapped_accepted_blocks
     }
 
-<<<<<<< HEAD
-    /// Create approval for given block or return none if not a block producer.
-    fn create_block_approval(&mut self, block_header: &BlockHeader) -> Option<ApprovalMessage> {
-        let epoch_id =
-            self.runtime_adapter.get_epoch_id_from_prev_block(&block_header.hash()).ok()?;
-        let next_block_producer_account =
-            self.runtime_adapter.get_block_producer(&epoch_id, block_header.inner_lite.height + 1);
-        if let (Some(validator_signer), Ok(next_block_producer_account)) =
-            (&self.validator_signer, &next_block_producer_account)
-        {
-            if let Ok(validators) = self.runtime_adapter.get_epoch_block_producers_ordered(
-                &block_header.inner_lite.epoch_id,
-                &block_header.hash(),
-            ) {
-                if let Some((_, is_slashed)) = validators
-                    .into_iter()
-                    .find(|v| v.0.account_id == *validator_signer.validator_id())
-                {
-                    if !is_slashed {
-                        let reference_hash =
-                            match self.chain.get_my_approval_reference_hash(block_header.hash()) {
-                                Some(hash) => hash,
-                                None => return None,
-                            };
-                        let msg = ApprovalMessage::new(
-                            block_header.hash(),
-                            reference_hash,
-                            &**validator_signer,
-                            next_block_producer_account.clone(),
-                        );
-                        if self
-                            .chain
-                            .process_approval(
-                                &Some(validator_signer.validator_id().clone()),
-                                &msg.approval,
-                            )
-                            .is_err()
-                        {
-                            return None;
-                        }
-=======
     /// Collects block approvals. Returns false if block approval is invalid.
     ///
     /// We send the approval to doomslug given the epoch of the current tip iff:
@@ -1048,7 +933,6 @@
                 Ok(true) => {}
                 _ => return,
             }
->>>>>>> 9e2cc908
 
             if let Err(e) = self.chain.verify_approval_conditions(&approval) {
                 debug!(target: "client", "Rejecting approval {:?}: {:?}", approval, e);
@@ -1064,7 +948,7 @@
                         Err(_) => false,
                         Ok(target_block_producer) => {
                             Some(&target_block_producer)
-                                == self.block_producer.as_ref().map(|x| &x.account_id)
+                                == self.validator_signer.as_ref().map(|x| x.validator_id())
                         }
                     }
                 }
