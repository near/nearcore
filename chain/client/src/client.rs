--- conflicted
+++ resolved
@@ -255,11 +255,7 @@
         runtime_adapter: Arc<dyn RuntimeAdapter>,
         network_adapter: PeerManagerAdapter,
         shards_manager_adapter: Sender<ShardsManagerRequestFromClient>,
-<<<<<<< HEAD
         validator_signer: MutableConfigValue<Option<Arc<ValidatorSigner>>>,
-=======
-        validator_signer: Option<Arc<ValidatorSigner>>,
->>>>>>> b8f08d9d
         enable_doomslug: bool,
         rng_seed: RngSeed,
         snapshot_callbacks: Option<SnapshotCallbacks>,
