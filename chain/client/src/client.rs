--- conflicted
+++ resolved
@@ -10,13 +10,9 @@
 use chrono::Utc;
 use log::{debug, error, info, warn};
 
-<<<<<<< HEAD
-use near_chain::chain::{ApplyStatePartsRequest, TX_ROUTING_HEIGHT_HORIZON};
-=======
 use near_chain::chain::{
     ApplyStatePartsRequest, BlockCatchUpRequest, BlocksCatchUpState, TX_ROUTING_HEIGHT_HORIZON,
 };
->>>>>>> e9c1cf1e
 use near_chain::test_utils::format_hash;
 use near_chain::types::{AcceptedBlock, LatestKnown};
 use near_chain::{
@@ -1581,10 +1577,7 @@
         &mut self,
         highest_height_peers: &Vec<FullPeerInfo>,
         state_parts_task_scheduler: &dyn Fn(ApplyStatePartsRequest),
-<<<<<<< HEAD
-=======
         block_catch_up_task_scheduler: &dyn Fn(BlockCatchUpRequest),
->>>>>>> e9c1cf1e
     ) -> Result<Vec<AcceptedBlock>, Error> {
         let me = &self.validator_signer.as_ref().map(|x| x.validator_id().clone());
         for (sync_hash, state_sync_info) in self.chain.store().iterate_state_sync_infos() {
