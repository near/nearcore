--- conflicted
+++ resolved
@@ -22,8 +22,10 @@
 use near_network::types::{ChunkPartMsg, PeerId, ReasonForBan};
 use near_network::{NetworkClientResponses, NetworkRequests};
 use near_primitives::block::{Block, BlockHeader};
+use near_primitives::errors::{InvalidTxError, InvalidTxErrorOrStorageError};
 use near_primitives::hash::CryptoHash;
 use near_primitives::merkle::{merklize, MerklePath};
+use near_primitives::receipt::Receipt;
 use near_primitives::sharding::{ChunkOnePart, EncodedShardChunk, ShardChunkHeader};
 use near_primitives::transaction::{check_tx_history, SignedTransaction};
 use near_primitives::types::{AccountId, BlockIndex, EpochId, ShardId};
@@ -34,8 +36,6 @@
 use crate::sync::{BlockSync, HeaderSync, StateSync, StateSyncResult};
 use crate::types::{Error, ShardSyncDownload};
 use crate::{BlockProducer, ClientConfig, SyncStatus};
-use near_primitives::errors::{InvalidTxError, InvalidTxErrorOrStorageError};
-use near_primitives::receipt::Receipt;
 
 /// Number of blocks we keep approvals for.
 const NUM_BLOCKS_FOR_APPROVAL: usize = 20;
@@ -388,17 +388,7 @@
             encoded_chunk.chunk_hash().0,
         );
 
-<<<<<<< HEAD
         Ok(Some((encoded_chunk, merkle_paths, outgoing_receipts)))
-=======
-        self.shards_mgr.distribute_encoded_chunk(
-            encoded_chunk,
-            outgoing_receipts,
-            self.chain.mut_store(),
-        );
-
-        Ok(())
->>>>>>> e0e02551
     }
 
     pub fn process_block(
