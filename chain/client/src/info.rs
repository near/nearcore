use near_primitives::time::Instant;
use std::cmp::min;
use std::sync::Arc;

use actix::Addr;
use ansi_term::Color::{Blue, Cyan, Green, White, Yellow};
use log::{error, info};
use sysinfo::{get_current_pid, set_open_files_limit, Pid, ProcessExt, System, SystemExt};

use near_chain_configs::{ClientConfig, LogSummaryStyle};
use near_network::types::NetworkInfo;
use near_primitives::block::Tip;
use near_primitives::network::PeerId;
use near_primitives::serialize::to_base;
use near_primitives::telemetry::{
    TelemetryAgentInfo, TelemetryChainInfo, TelemetryInfo, TelemetrySystemInfo,
};
use near_primitives::types::{BlockHeight, Gas};
use near_primitives::validator_signer::ValidatorSigner;
use near_primitives::version::Version;
use near_telemetry::{telemetry, TelemetryActor};

use crate::{metrics, SyncStatus};
use near_client_primitives::types::{GetValidatorInfoError, ShardSyncStatus};
use near_primitives::time::Clock;
use near_primitives::views::EpochValidatorInfo;

pub struct ValidatorInfoHelper {
    pub is_validator: bool,
    pub num_validators: usize,
}

/// A helper that prints information about current chain and reports to telemetry.
pub struct InfoHelper {
    /// Nearcore agent (executable) version
    nearcore_version: Version,
    /// System reference.
    sys: System,
    /// Process id to query resources.
    pid: Option<Pid>,
    /// Timestamp when client was started.
    started: Instant,
    /// Total number of blocks processed.
    num_blocks_processed: u64,
    /// Total number of blocks processed.
    num_chunks_in_blocks_processed: u64,
    /// Total gas used during period.
    gas_used: u64,
    /// Sign telemetry with block producer key if available.
    validator_signer: Option<Arc<dyn ValidatorSigner>>,
    /// Telemetry actor.
    telemetry_actor: Addr<TelemetryActor>,
    /// Log coloring enabled
    log_summary_style: LogSummaryStyle,
}

impl InfoHelper {
    pub fn new(
        telemetry_actor: Addr<TelemetryActor>,
        client_config: &ClientConfig,
        validator_signer: Option<Arc<dyn ValidatorSigner>>,
    ) -> Self {
        set_open_files_limit(0);
        InfoHelper {
            nearcore_version: client_config.version.clone(),
            sys: System::new(),
            pid: get_current_pid().ok(),
            started: Clock::instant(),
            num_blocks_processed: 0,
            num_chunks_in_blocks_processed: 0,
            gas_used: 0,
            telemetry_actor,
            validator_signer,
            log_summary_style: client_config.log_summary_style,
        }
    }

    pub fn block_processed(&mut self, gas_used: Gas, num_chunks: u64) {
        self.num_blocks_processed += 1;
        self.num_chunks_in_blocks_processed += num_chunks;
        self.gas_used += gas_used;
    }

    pub fn info(
        &mut self,
        genesis_height: BlockHeight,
        head: &Tip,
        sync_status: &SyncStatus,
        node_id: &PeerId,
        network_info: &NetworkInfo,
        validator_info: Option<ValidatorInfoHelper>,
        validator_epoch_info: Result<EpochValidatorInfo, GetValidatorInfoError>,
    ) {
        let (cpu_usage, memory_usage) = if let Some(pid) = self.pid {
            if self.sys.refresh_process(pid) {
                let proc = self
                    .sys
                    .get_process(pid)
                    .expect("refresh_process succeeds, this should be not None");
                (proc.cpu_usage(), proc.memory())
            } else {
                (0.0, 0)
            }
        } else {
            (0.0, 0)
        };

        // Block#, Block Hash, is validator/# validators, active/max peers, traffic, blocks/sec & tx/sec
        let avg_bls = (self.num_blocks_processed as f64)
            / (self.started.elapsed().as_millis() as f64)
            * 1000.0;
<<<<<<< HEAD
        let avg_chunks = (self.num_chunks_in_blocks_processed as f64)
            / (self.started.elapsed().as_millis() as f64)
            * 1000.0;
=======
>>>>>>> 4166c155
        let chunks_per_block = if self.num_blocks_processed > 0 {
            (self.num_chunks_in_blocks_processed as f64) / (self.num_blocks_processed as f64)
        } else {
            0.
        };
        let avg_gas_used =
            ((self.gas_used as f64) / (self.started.elapsed().as_millis() as f64) * 1000.0) as u64;

        let validator_info_log = if let Some(ref validator_info) = validator_info {
            format!(
                "{}/{}",
                if validator_info.is_validator { "V" } else { "-" },
                validator_info.num_validators
            )
        } else {
            String::new()
        };

        let sync_status_log = display_sync_status(sync_status, head, genesis_height);
        let network_info_log = format!(
            "{:2}/{:?}/{:2} peers ⬇ {} ⬆ {}",
            network_info.num_connected_peers,
            network_info.highest_height_peers.len(),
            network_info.peer_max_count,
            pretty_bytes_per_sec(network_info.received_bytes_per_sec),
            pretty_bytes_per_sec(network_info.sent_bytes_per_sec)
        );

        let blocks_info_log = format!("{:.2} bps {}", avg_bls, gas_used_per_sec(avg_gas_used));
        let machine_info_log =
            format!("CPU: {:.0}%, Mem: {}", cpu_usage, pretty_bytes(memory_usage * 1024));

        match self.log_summary_style {
            LogSummaryStyle::Colored => info!(
                target: "stats", "{} {} {} {} {}",
                Yellow.bold().paint(sync_status_log),
                White.bold().paint(validator_info_log),
                Cyan.bold().paint(network_info_log),
                Green.bold().paint(blocks_info_log),
                Blue.bold().paint(machine_info_log),
            ),
            LogSummaryStyle::Plain => info!(
                target: "stats", "{} {} {} {} {}",
                sync_status_log,
                validator_info_log,
                network_info_log,
                blocks_info_log,
                machine_info_log,
            ),
        };

        let is_validator = validator_info.map(|v| v.is_validator).unwrap_or_default();
        (metrics::IS_VALIDATOR.set(is_validator as i64));
        (metrics::RECEIVED_BYTES_PER_SECOND.set(network_info.received_bytes_per_sec as i64));
        (metrics::SENT_BYTES_PER_SECOND.set(network_info.sent_bytes_per_sec as i64));
        (metrics::BLOCKS_PER_MINUTE.set((avg_bls * (60 as f64)) as i64));
<<<<<<< HEAD
        (metrics::CHUNKS_PER_MINUTE.set((avg_chunks * (60 as f64)) as i64));
=======
>>>>>>> 4166c155
        (metrics::CHUNKS_PER_BLOCK_MILLIS.set((1000. * chunks_per_block) as i64));
        (metrics::CPU_USAGE.set(cpu_usage as i64));
        (metrics::MEMORY_USAGE.set((memory_usage * 1024) as i64));
        let teragas = 1_000_000_000_000u64;
        (metrics::AVG_TGAS_USAGE.set((avg_gas_used as f64 / teragas as f64).round() as i64));

        if let Ok(validator_epoch_info) = validator_epoch_info {
            for validator in validator_epoch_info.current_validators {
                (metrics::VALIDATORS_BLOCKS_PRODUCED
                    .with_label_values(&[&validator.account_id.as_ref()])
                    .set(validator.num_produced_blocks as i64));
                (metrics::VALIDATORS_BLOCKS_EXPECTED
                    .with_label_values(&[&validator.account_id.as_ref()])
                    .set(validator.num_expected_blocks as i64));
                (metrics::VALIDATORS_CHUNKS_PRODUCED
                    .with_label_values(&[&validator.account_id.as_ref()])
                    .set(validator.num_produced_chunks as i64));
                (metrics::VALIDATORS_CHUNKS_EXPECTED
                    .with_label_values(&[&validator.account_id.as_ref()])
                    .set(validator.num_expected_chunks as i64));
            }
        } else {
            error!("No validator epoch info: {:#?}", validator_epoch_info);
        }

        self.started = Clock::instant();
        self.num_blocks_processed = 0;
        self.num_chunks_in_blocks_processed = 0;
        self.gas_used = 0;

        let info = TelemetryInfo {
            agent: TelemetryAgentInfo {
                name: "near-rs".to_string(),
                version: self.nearcore_version.version.clone(),
                build: self.nearcore_version.build.clone(),
            },
            system: TelemetrySystemInfo {
                bandwidth_download: network_info.received_bytes_per_sec,
                bandwidth_upload: network_info.sent_bytes_per_sec,
                cpu_usage,
                memory_usage,
            },
            chain: TelemetryChainInfo {
                node_id: node_id.to_string(),
                account_id: self.validator_signer.as_ref().map(|bp| bp.validator_id().clone()),
                is_validator,
                status: sync_status.as_variant_name().to_string(),
                latest_block_hash: to_base(&head.last_block_hash),
                latest_block_height: head.height,
                num_peers: network_info.num_connected_peers,
            },
        };
        // Sign telemetry if there is a signer present.
        let content = if let Some(vs) = self.validator_signer.as_ref() {
            vs.sign_telemetry(&info)
        } else {
            serde_json::to_value(&info).expect("Telemetry must serialize to json")
        };
        telemetry(&self.telemetry_actor, content);
    }
}

fn display_sync_status(
    sync_status: &SyncStatus,
    head: &Tip,
    genesis_height: BlockHeight,
) -> String {
    match sync_status {
        SyncStatus::AwaitingPeers => format!("#{:>8} Waiting for peers", head.height),
        SyncStatus::NoSync => format!("#{:>8} {:>44}", head.height, head.last_block_hash),
        SyncStatus::EpochSync { epoch_ord } => {
            format!("[EPOCH: {:>5}] Getting to a recent epoch", epoch_ord)
        }
        SyncStatus::HeaderSync { current_height, highest_height } => {
            let percent = if *highest_height <= genesis_height {
                0.0
            } else {
                (((min(current_height, highest_height) - genesis_height) * 100) as f64)
                    / ((highest_height - genesis_height) as f64)
            };
            format!(
                "#{:>8} Downloading headers {:.2}% ({})",
                head.height,
                percent,
                highest_height - current_height
            )
        }
        SyncStatus::BodySync { current_height, highest_height } => {
            let percent = if *highest_height <= genesis_height {
                0.0
            } else {
                ((current_height - genesis_height) * 100) as f64
                    / ((highest_height - genesis_height) as f64)
            };
            format!(
                "#{:>8} Downloading blocks {:.2}% ({})",
                head.height,
                percent,
                highest_height - current_height
            )
        }
        SyncStatus::StateSync(sync_hash, shard_statuses) => {
            let mut res = format!("State {:?}", sync_hash);
            let mut shard_statuses: Vec<_> = shard_statuses.iter().collect();
            shard_statuses.sort_by_key(|(shard_id, _)| *shard_id);
            for (shard_id, shard_status) in shard_statuses {
                res = res
                    + format!(
                        "[{}: {}]",
                        shard_id,
                        match shard_status.status {
                            ShardSyncStatus::StateDownloadHeader => format!("header"),
                            ShardSyncStatus::StateDownloadParts => format!("parts"),
                            ShardSyncStatus::StateDownloadScheduling => format!("scheduling"),
                            ShardSyncStatus::StateDownloadApplying => format!("applying"),
                            ShardSyncStatus::StateDownloadComplete => format!("download complete"),
                            ShardSyncStatus::StateSplitScheduling => format!("split scheduling"),
                            ShardSyncStatus::StateSplitApplying => format!("split applying"),
                            ShardSyncStatus::StateSyncDone => format!("done"),
                        }
                    )
                    .as_str();
            }
            res
        }
        SyncStatus::StateSyncDone => format!("State sync done"),
    }
}

const KILOBYTE: u64 = 1024;
const MEGABYTE: u64 = KILOBYTE * 1024;
const GIGABYTE: u64 = MEGABYTE * 1024;

/// Format bytes per second in a nice way.
fn pretty_bytes_per_sec(num: u64) -> String {
    if num < 100 {
        // Under 0.1 kiB, display in bytes.
        format!("{} B/s", num)
    } else if num < MEGABYTE {
        // Under 1.0 MiB/sec display in kiB/sec.
        format!("{:.1}kiB/s", num as f64 / KILOBYTE as f64)
    } else {
        format!("{:.1}MiB/s", num as f64 / MEGABYTE as f64)
    }
}

fn pretty_bytes(num: u64) -> String {
    if num < 1024 {
        format!("{} B", num)
    } else if num < MEGABYTE {
        format!("{:.1} kiB", num as f64 / KILOBYTE as f64)
    } else if num < GIGABYTE {
        format!("{:.1} MiB", num as f64 / MEGABYTE as f64)
    } else {
        format!("{:.1} GiB", num as f64 / GIGABYTE as f64)
    }
}

fn gas_used_per_sec(num: u64) -> String {
    if num < 1000 {
        format!("{} gas/s", num)
    } else if num < 1_000_000 {
        format!("{:.2} Kgas/s", num as f64 / 1_000.0)
    } else if num < 1_000_000_000 {
        format!("{:.2} Mgas/s", num as f64 / 1_000_000.0)
    } else if num < 1_000_000_000_000 {
        format!("{:.2} Ggas/s", num as f64 / 1_000_000_000.0)
    } else {
        format!("{:.2} Tgas/s", num as f64 / 1_000_000_000_000.0)
    }
}<|MERGE_RESOLUTION|>--- conflicted
+++ resolved
@@ -109,12 +109,6 @@
         let avg_bls = (self.num_blocks_processed as f64)
             / (self.started.elapsed().as_millis() as f64)
             * 1000.0;
-<<<<<<< HEAD
-        let avg_chunks = (self.num_chunks_in_blocks_processed as f64)
-            / (self.started.elapsed().as_millis() as f64)
-            * 1000.0;
-=======
->>>>>>> 4166c155
         let chunks_per_block = if self.num_blocks_processed > 0 {
             (self.num_chunks_in_blocks_processed as f64) / (self.num_blocks_processed as f64)
         } else {
@@ -171,10 +165,6 @@
         (metrics::RECEIVED_BYTES_PER_SECOND.set(network_info.received_bytes_per_sec as i64));
         (metrics::SENT_BYTES_PER_SECOND.set(network_info.sent_bytes_per_sec as i64));
         (metrics::BLOCKS_PER_MINUTE.set((avg_bls * (60 as f64)) as i64));
-<<<<<<< HEAD
-        (metrics::CHUNKS_PER_MINUTE.set((avg_chunks * (60 as f64)) as i64));
-=======
->>>>>>> 4166c155
         (metrics::CHUNKS_PER_BLOCK_MILLIS.set((1000. * chunks_per_block) as i64));
         (metrics::CPU_USAGE.set(cpu_usage as i64));
         (metrics::MEMORY_USAGE.set((memory_usage * 1024) as i64));
