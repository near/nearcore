--- conflicted
+++ resolved
@@ -1,8 +1,5 @@
 use std::cmp::min;
-<<<<<<< HEAD
 use std::sync::Arc;
-=======
->>>>>>> 9e2cc908
 use std::time::Instant;
 
 use actix::Addr;
@@ -16,17 +13,11 @@
 use near_primitives::network::PeerId;
 use near_primitives::serialize::to_base;
 use near_primitives::types::Gas;
-<<<<<<< HEAD
+use near_primitives::types::Version;
 use near_primitives::validator_signer::ValidatorSigner;
 use near_telemetry::{telemetry, TelemetryActor};
 
-use crate::types::{ShardSyncStatus, SyncStatus};
-=======
-use near_primitives::types::Version;
-use near_telemetry::{telemetry, TelemetryActor};
-
-use crate::types::{BlockProducer, ClientConfig, ShardSyncStatus, SyncStatus};
->>>>>>> 9e2cc908
+use crate::types::{ClientConfig, ShardSyncStatus, SyncStatus};
 
 /// A helper that prints information about current chain and reports to telemetry.
 pub struct InfoHelper {
@@ -38,23 +29,14 @@
     pid: Option<Pid>,
     /// Timestamp when client was started.
     started: Instant,
-    /// Sign telemetry with block producer key if available.
-    block_producer: Option<BlockProducer>,
     /// Total number of blocks processed.
     num_blocks_processed: u64,
     /// Total gas used during period.
     gas_used: u64,
     /// Total gas limit during period.
     gas_limit: u64,
-<<<<<<< HEAD
-    /// Process id to query resources.
-    pid: Option<Pid>,
-    /// System reference.
-    sys: System,
     /// Sign telemetry with block producer key if available.
     validator_signer: Option<Arc<dyn ValidatorSigner>>,
-=======
->>>>>>> 9e2cc908
     /// Telemetry actor.
     telemetry_actor: Addr<TelemetryActor>,
 }
@@ -62,12 +44,8 @@
 impl InfoHelper {
     pub fn new(
         telemetry_actor: Addr<TelemetryActor>,
-<<<<<<< HEAD
+        client_config: &ClientConfig,
         validator_signer: Option<Arc<dyn ValidatorSigner>>,
-=======
-        client_config: &ClientConfig,
-        block_producer: Option<BlockProducer>,
->>>>>>> 9e2cc908
     ) -> Self {
         set_open_files_limit(0);
         InfoHelper {
@@ -137,19 +115,6 @@
             &self.telemetry_actor,
             try_sign_json(
                 json!({
-<<<<<<< HEAD
-                    "account_id": self.validator_signer.clone().map(|vs| vs.validator_id().clone()).unwrap_or("".to_string()),
-                    "is_validator": is_validator,
-                    "node_id": format!("{}", node_id),
-                    "status": display_sync_status(&sync_status, &head),
-                    "latest_block_hash": to_base(&head.last_block_hash),
-                    "latest_block_height": head.height,
-                    "num_peers":  network_info.num_active_peers,
-                    "bandwidth_download": network_info.received_bytes_per_sec,
-                    "bandwidth_upload": network_info.sent_bytes_per_sec,
-                    "cpu": cpu_usage,
-                    "memory": memory,
-=======
                     "agent": {
                         "name": "near-rs",
                         "version": self.nearcore_version.version,
@@ -163,14 +128,13 @@
                     },
                     "chain": {
                         "node_id": node_id.to_string(),
-                        "account_id": self.block_producer.clone().map(|bp| bp.account_id).unwrap_or("".to_string()),
+                        "account_id": self.validator_signer.clone().map(|bp| bp.validator_id().clone()).unwrap_or("".to_string()),
                         "is_validator": is_validator,
                         "status": sync_status.as_variant_name(),
                         "latest_block_hash": to_base(&head.last_block_hash),
                         "latest_block_height": head.height,
                         "num_peers":  network_info.num_active_peers,
                     }
->>>>>>> 9e2cc908
                 }),
                 &self.validator_signer,
             ),
