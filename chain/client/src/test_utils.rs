use log::info;
use std::cmp::max;
use std::collections::{HashMap, HashSet};
use std::convert::TryFrom;
use std::mem::swap;
use std::ops::DerefMut;
use std::sync::{Arc, RwLock};
use std::time::Duration;
use std::time::Instant;

use actix::actors::mocker::Mocker;
use actix::{Actor, Addr, AsyncContext, Context};
use chrono::{DateTime, Utc};
use futures::{future, FutureExt};
use num_rational::Rational;
use rand::{thread_rng, Rng};

use near_chain::test_utils::KeyValueRuntime;
use near_chain::{
    Chain, ChainGenesis, ChainStoreAccess, DoomslugThresholdMode, Provenance, RuntimeAdapter,
};
use near_chain_configs::ClientConfig;
use near_crypto::{InMemorySigner, KeyType, PublicKey};
use near_network::routing::EdgeInfo;
use near_network::test_utils::MockNetworkAdapter;
use near_network::types::{
    AccountOrPeerIdOrHash, NetworkInfo, NetworkViewClientMessages, NetworkViewClientResponses,
    PeerChainInfoV2,
};
use near_network::{
    FullPeerInfo, NetworkAdapter, NetworkClientMessages, NetworkClientResponses, NetworkRecipient,
    NetworkRequests, NetworkResponses, PeerInfo, PeerManagerActor,
};
use near_primitives::block::{ApprovalInner, Block, GenesisId};
use near_primitives::hash::{hash, CryptoHash};
use near_primitives::merkle::{merklize, MerklePath};
use near_primitives::receipt::Receipt;
use near_primitives::shard_layout::ShardUId;
use near_primitives::sharding::{EncodedShardChunk, ReedSolomonWrapper};
use near_primitives::transaction::SignedTransaction;
use near_primitives::types::{
    AccountId, Balance, BlockHeight, BlockHeightDelta, NumBlocks, NumSeats, NumShards,
};
use near_primitives::validator_signer::{InMemoryValidatorSigner, ValidatorSigner};
use near_primitives::version::PROTOCOL_VERSION;
use near_primitives::views::{AccountView, QueryRequest, QueryResponseKind, StateItem};
use near_store::test_utils::create_test_store;
use near_store::Store;
use near_telemetry::TelemetryActor;

#[cfg(feature = "adversarial")]
use crate::AdversarialControls;
use crate::{start_view_client, Client, ClientActor, SyncStatus, ViewClientActor};
<<<<<<< HEAD
=======
use near_chain::chain::{do_apply_chunks, BlockCatchUpRequest};
use near_chain::types::AcceptedBlock;
use near_client_primitives::types::Error;

>>>>>>> e9c1cf1e
pub type NetworkMock = Mocker<PeerManagerActor>;

/// Sets up ClientActor and ViewClientActor viewing the same store/runtime.
pub fn setup(
    validators: Vec<Vec<AccountId>>,
    validator_groups: u64,
    num_shards: NumShards,
    epoch_length: BlockHeightDelta,
    account_id: AccountId,
    skip_sync_wait: bool,
    min_block_prod_time: u64,
    max_block_prod_time: u64,
    enable_doomslug: bool,
    archive: bool,
    epoch_sync_enabled: bool,
    network_adapter: Arc<dyn NetworkAdapter>,
    transaction_validity_period: NumBlocks,
    genesis_time: DateTime<Utc>,
    ctx: &Context<ClientActor>,
) -> (Block, ClientActor, Addr<ViewClientActor>) {
    let store = create_test_store();
    let num_validator_seats = validators.iter().map(|x| x.len()).sum::<usize>() as NumSeats;
    let runtime = Arc::new(KeyValueRuntime::new_with_validators_and_no_gc(
        store,
        validators,
        validator_groups,
        num_shards,
        epoch_length,
        archive,
    ));
    let chain_genesis = ChainGenesis {
        time: genesis_time,
        height: 0,
        gas_limit: 1_000_000,
        min_gas_price: 100,
        max_gas_price: 1_000_000_000,
        total_supply: 3_000_000_000_000_000_000_000_000_000_000_000,
        gas_price_adjustment_rate: Rational::from_integer(0),
        transaction_validity_period,
        epoch_length,
        protocol_version: PROTOCOL_VERSION,
    };
    let doomslug_threshold_mode = if enable_doomslug {
        DoomslugThresholdMode::TwoThirds
    } else {
        DoomslugThresholdMode::NoApprovals
    };
    let mut chain = Chain::new(runtime.clone(), &chain_genesis, doomslug_threshold_mode).unwrap();
    let genesis_block = chain.get_block(&chain.genesis().hash().clone()).unwrap().clone();

    let signer = Arc::new(InMemoryValidatorSigner::from_seed(
        account_id.clone(),
        KeyType::ED25519,
        account_id.as_ref(),
    ));
    let telemetry = TelemetryActor::default().start();
    let config = ClientConfig::test(
        skip_sync_wait,
        min_block_prod_time,
        max_block_prod_time,
        num_validator_seats,
        archive,
        epoch_sync_enabled,
    );

    #[cfg(feature = "adversarial")]
    let adv = Arc::new(RwLock::new(AdversarialControls::default()));

    let view_client_addr = start_view_client(
        Some(signer.validator_id().clone()),
        chain_genesis.clone(),
        runtime.clone(),
        network_adapter.clone(),
        config.clone(),
        #[cfg(feature = "adversarial")]
        adv.clone(),
    );

    let client = ClientActor::new(
        config,
        chain_genesis,
        runtime,
        PublicKey::empty(KeyType::ED25519).into(),
        network_adapter,
        Some(signer),
        telemetry,
        enable_doomslug,
        ctx,
        #[cfg(feature = "adversarial")]
        adv,
    )
    .unwrap();
    (genesis_block, client, view_client_addr)
}

pub fn setup_only_view(
    validators: Vec<Vec<AccountId>>,
    validator_groups: u64,
    num_shards: NumShards,
    epoch_length: BlockHeightDelta,
    account_id: AccountId,
    skip_sync_wait: bool,
    min_block_prod_time: u64,
    max_block_prod_time: u64,
    enable_doomslug: bool,
    archive: bool,
    epoch_sync_enabled: bool,
    network_adapter: Arc<dyn NetworkAdapter>,
    transaction_validity_period: NumBlocks,
    genesis_time: DateTime<Utc>,
) -> Addr<ViewClientActor> {
    let store = create_test_store();
    let num_validator_seats = validators.iter().map(|x| x.len()).sum::<usize>() as NumSeats;
    let runtime = Arc::new(KeyValueRuntime::new_with_validators_and_no_gc(
        store,
        validators,
        validator_groups,
        num_shards,
        epoch_length,
        archive,
    ));
    let chain_genesis = ChainGenesis {
        time: genesis_time,
        height: 0,
        gas_limit: 1_000_000,
        min_gas_price: 100,
        max_gas_price: 1_000_000_000,
        total_supply: 3_000_000_000_000_000_000_000_000_000_000_000,
        gas_price_adjustment_rate: Rational::from_integer(0),
        transaction_validity_period,
        epoch_length,
        protocol_version: PROTOCOL_VERSION,
    };

    let doomslug_threshold_mode = if enable_doomslug {
        DoomslugThresholdMode::TwoThirds
    } else {
        DoomslugThresholdMode::NoApprovals
    };
    Chain::new(runtime.clone(), &chain_genesis, doomslug_threshold_mode).unwrap();

    let signer = Arc::new(InMemoryValidatorSigner::from_seed(
        account_id.clone(),
        KeyType::ED25519,
        account_id.as_ref(),
    ));
    TelemetryActor::default().start();
    let config = ClientConfig::test(
        skip_sync_wait,
        min_block_prod_time,
        max_block_prod_time,
        num_validator_seats,
        archive,
        epoch_sync_enabled,
    );

    #[cfg(feature = "adversarial")]
    let adv = Arc::new(RwLock::new(AdversarialControls::default()));

    start_view_client(
        Some(signer.validator_id().clone()),
        chain_genesis.clone(),
        runtime.clone(),
        network_adapter.clone(),
        config.clone(),
        #[cfg(feature = "adversarial")]
        adv.clone(),
    )
}

/// Sets up ClientActor and ViewClientActor with mock PeerManager.
pub fn setup_mock(
    validators: Vec<AccountId>,
    account_id: AccountId,
    skip_sync_wait: bool,
    enable_doomslug: bool,
    network_mock: Box<
        dyn FnMut(
            &NetworkRequests,
            &mut Context<NetworkMock>,
            Addr<ClientActor>,
        ) -> NetworkResponses,
    >,
) -> (Addr<ClientActor>, Addr<ViewClientActor>) {
    setup_mock_with_validity_period_and_no_epoch_sync(
        validators,
        account_id,
        skip_sync_wait,
        enable_doomslug,
        network_mock,
        100,
    )
}

pub fn setup_mock_with_validity_period_and_no_epoch_sync(
    validators: Vec<AccountId>,
    account_id: AccountId,
    skip_sync_wait: bool,
    enable_doomslug: bool,
    mut network_mock: Box<
        dyn FnMut(
            &NetworkRequests,
            &mut Context<NetworkMock>,
            Addr<ClientActor>,
        ) -> NetworkResponses,
    >,
    transaction_validity_period: NumBlocks,
) -> (Addr<ClientActor>, Addr<ViewClientActor>) {
    let network_adapter = Arc::new(NetworkRecipient::new());
    let mut vca: Option<Addr<ViewClientActor>> = None;
    let client_addr = ClientActor::create(|ctx: &mut Context<ClientActor>| {
        let (_, client, view_client_addr) = setup(
            vec![validators],
            1,
            1,
            5,
            account_id,
            skip_sync_wait,
            100,
            200,
            enable_doomslug,
            false,
            false,
            network_adapter.clone(),
            transaction_validity_period,
            Utc::now(),
            ctx,
        );
        vca = Some(view_client_addr);
        client
    });
    let client_addr1 = client_addr.clone();

    let network_actor = NetworkMock::mock(Box::new(move |msg, ctx| {
        let msg = msg.downcast_ref::<NetworkRequests>().unwrap();
        let resp = network_mock(msg, ctx, client_addr1.clone());
        Box::new(Some(resp))
    }))
    .start();

    network_adapter.set_recipient(network_actor.recipient());

    (client_addr, vca.unwrap())
}

fn sample_binary(n: u64, k: u64) -> bool {
    thread_rng().gen_range(0, k) <= n
}

pub struct BlockStats {
    hash2depth: HashMap<CryptoHash, u64>,
    num_blocks: u64,
    max_chain_length: u64,
    last_check: Instant,
    max_divergence: u64,
    last_hash: Option<CryptoHash>,
    parent: HashMap<CryptoHash, CryptoHash>,
}

impl BlockStats {
    fn new() -> BlockStats {
        BlockStats {
            hash2depth: HashMap::new(),
            num_blocks: 0,
            max_chain_length: 0,
            last_check: Instant::now(),
            max_divergence: 0,
            last_hash: None,
            parent: HashMap::new(),
        }
    }

    fn calculate_distance(&mut self, mut lhs: CryptoHash, mut rhs: CryptoHash) -> u64 {
        let mut dlhs = *self.hash2depth.get(&lhs).unwrap();
        let mut drhs = *self.hash2depth.get(&rhs).unwrap();

        let mut result: u64 = 0;
        while dlhs > drhs {
            lhs = *self.parent.get(&lhs).unwrap();
            dlhs -= 1;
            result += 1;
        }
        while dlhs < drhs {
            rhs = *self.parent.get(&rhs).unwrap();
            drhs -= 1;
            result += 1;
        }
        while lhs != rhs {
            lhs = *self.parent.get(&lhs).unwrap();
            rhs = *self.parent.get(&rhs).unwrap();
            result += 2;
        }
        result
    }

    fn add_block(&mut self, block: &Block) {
        if self.hash2depth.contains_key(block.hash()) {
            return;
        }
        let prev_height = self.hash2depth.get(block.header().prev_hash()).map(|v| *v).unwrap_or(0);
        self.hash2depth.insert(*block.hash(), prev_height + 1);
        self.num_blocks += 1;
        self.max_chain_length = max(self.max_chain_length, prev_height + 1);
        self.parent.insert(*block.hash(), *block.header().prev_hash());

        if let Some(last_hash2) = self.last_hash {
            self.max_divergence =
                max(self.max_divergence, self.calculate_distance(last_hash2, block.hash().clone()));
        }

        self.last_hash = Some(block.hash().clone());
    }

    pub fn check_stats(&mut self, force: bool) {
        let now = Instant::now();
        let diff = now.duration_since(self.last_check);
        if !force && diff.lt(&Duration::from_secs(60)) {
            return;
        }
        self.last_check = now;
        let cur_ratio = (self.num_blocks as f64) / (max(1, self.max_chain_length) as f64);
        info!(
            "Block stats: ratio: {:.2}, num_blocks: {} max_chain_length: {} max_divergence: {}",
            cur_ratio, self.num_blocks, self.max_chain_length, self.max_divergence
        );
    }

    pub fn check_block_ratio(&mut self, min_ratio: Option<f64>, max_ratio: Option<f64>) {
        let cur_ratio = (self.num_blocks as f64) / (max(1, self.max_chain_length) as f64);
        if let Some(min_ratio2) = min_ratio {
            if cur_ratio < min_ratio2 {
                panic!(
                    "ratio of blocks to longest chain is too low got: {:.2} expected: {:.2}",
                    cur_ratio, min_ratio2
                );
            }
        }
        if let Some(max_ratio2) = max_ratio {
            if cur_ratio > max_ratio2 {
                panic!(
                    "ratio of blocks to longest chain is too high got: {:.2} expected: {:.2}",
                    cur_ratio, max_ratio2
                );
            }
        }
    }
}

fn send_chunks<T, I, F>(
    connectors: Arc<RwLock<Vec<(Addr<ClientActor>, Addr<ViewClientActor>)>>>,
    recipients: I,
    target: T,
    drop_chunks: bool,
    create_msg: F,
) where
    T: Eq,
    I: Iterator<Item = (usize, T)>,
    F: Fn() -> NetworkClientMessages,
{
    for (i, name) in recipients {
        if name == target {
            if !drop_chunks || !sample_binary(1, 10) {
                connectors.read().unwrap()[i].0.do_send(create_msg());
            }
        }
    }
}

/// Sets up ClientActor and ViewClientActor with mock PeerManager.
///
/// # Arguments
/// * `validators` - a vector or vector of validator names. Each vector is a set of validators for a
///                 particular epoch. E.g. if `validators` has three elements, then the each epoch
///                 with id % 3 == 0 will have the first set of validators, with id % 3 == 1 will
///                 have the second set of validators, and with id % 3 == 2 will have the third
/// * `key_pairs` - a flattened list of key pairs for the `validators`
/// * `validator_groups` - how many groups to split validators into. E.g. say there are four shards,
///                 and four validators in a particular epoch. If `validator_groups == 1`, all vals
///                 will validate all shards. If `validator_groups == 2`, shards 0 and 1 will have
///                 two validators validating them, and shards 2 and 3 will have the remaining two.
///                 If `validator_groups == 4`, each validator will validate a single shard
/// `skip_sync_wait`
/// `block_prod_time` - Minimum block production time, assuming there is enough approvals. The
///                 maximum block production time depends on the value of `tamper_with_fg`, and is
///                 equal to `block_prod_time` if `tamper_with_fg` is `true`, otherwise it is
///                 `block_prod_time * 2`
/// `drop_chunks` - if set to true, 10% of all the chunk messages / requests will be dropped
/// `tamper_with_fg` - if set to true, will split the heights into groups of 100. For some groups
///                 all the approvals will be dropped (thus completely disabling the finality gadget
///                 and introducing severe forkfulness if `block_prod_time` is sufficiently small),
///                 for some groups will keep all the approvals (and test the fg invariants), and
///                 for some will drop 50% of the approvals.
/// `epoch_length` - approximate length of the epoch as measured
///                 by the block heights difference of it's last and first block.
/// `network_mock` - the callback that is called for each message sent. The `mock` is called before
///                 the default processing. `mock` returns `(response, perform_default)`. If
///                 `perform_default` is false, then the message is not processed or broadcasted
///                 further and `response` is returned to the requester immediately. Otherwise
///                 the default action is performed, that might (and likely will) overwrite the
///                 `response` before it is sent back to the requester.
pub fn setup_mock_all_validators(
    validators: Vec<Vec<AccountId>>,
    key_pairs: Vec<PeerInfo>,
    validator_groups: u64,
    skip_sync_wait: bool,
    block_prod_time: u64,
    drop_chunks: bool,
    tamper_with_fg: bool,
    epoch_length: BlockHeightDelta,
    enable_doomslug: bool,
    archive: Vec<bool>,
    epoch_sync_enabled: Vec<bool>,
    check_block_stats: bool,
    network_mock: Arc<
        RwLock<Box<dyn FnMut(AccountId, &NetworkRequests) -> (NetworkResponses, bool)>>,
    >,
) -> (Block, Vec<(Addr<ClientActor>, Addr<ViewClientActor>)>, Arc<RwLock<BlockStats>>) {
    let validators_clone = validators.clone();
    let key_pairs = key_pairs;

    let addresses: Vec<_> = (0..key_pairs.len()).map(|i| hash(vec![i as u8].as_ref())).collect();
    let genesis_time = Utc::now();
    let mut ret = vec![];

    let connectors: Arc<RwLock<Vec<(Addr<ClientActor>, Addr<ViewClientActor>)>>> =
        Arc::new(RwLock::new(vec![]));

    // Lock the connectors so that none of the threads spawned below access them until we overwrite
    //    them at the end of this function
    let mut locked_connectors = connectors.write().unwrap();

    let announced_accounts = Arc::new(RwLock::new(HashSet::new()));
    let genesis_block = Arc::new(RwLock::new(None));
    let num_shards = validators.iter().map(|x| x.len()).min().unwrap() as NumShards;

    let last_height = Arc::new(RwLock::new(vec![0; key_pairs.len()]));
    let largest_endorsed_height = Arc::new(RwLock::new(vec![0u64; key_pairs.len()]));
    let largest_skipped_height = Arc::new(RwLock::new(vec![0u64; key_pairs.len()]));
    let hash_to_height = Arc::new(RwLock::new(HashMap::new()));
    let block_stats = Arc::new(RwLock::new(BlockStats::new()));

    for (index, account_id) in validators.into_iter().flatten().enumerate() {
        let block_stats1 = block_stats.clone();
        let view_client_addr = Arc::new(RwLock::new(None));
        let view_client_addr1 = view_client_addr.clone();
        let validators_clone1 = validators_clone.clone();
        let validators_clone2 = validators_clone.clone();
        let genesis_block1 = genesis_block.clone();
        let key_pairs = key_pairs.clone();
        let key_pairs1 = key_pairs.clone();
        let addresses = addresses.clone();
        let connectors1 = connectors.clone();
        let connectors2 = connectors.clone();
        let network_mock1 = network_mock.clone();
        let announced_accounts1 = announced_accounts.clone();
        let last_height1 = last_height.clone();
        let last_height2 = last_height.clone();
        let largest_endorsed_height1 = largest_endorsed_height.clone();
        let largest_skipped_height1 = largest_skipped_height.clone();
        let hash_to_height1 = hash_to_height.clone();
        let archive1 = archive.clone();
        let epoch_sync_enabled1 = epoch_sync_enabled.clone();
        let client_addr = ClientActor::create(move |ctx| {
            let client_addr = ctx.address();
            let _account_id = account_id.clone();
            let pm = NetworkMock::mock(Box::new(move |msg, _ctx| {
                let msg = msg.downcast_ref::<NetworkRequests>().unwrap();

                let mut guard = network_mock1.write().unwrap();
                let (resp, perform_default) = guard.deref_mut()(account_id.clone(), msg);
                drop(guard);

                if perform_default {
                    let mut my_key_pair = None;
                    let mut my_address = None;
                    let mut my_ord = None;
                    for (i, name) in validators_clone2.iter().flatten().enumerate() {
                        if name == &account_id {
                            my_key_pair = Some(key_pairs[i].clone());
                            my_address = Some(addresses[i].clone());
                            my_ord = Some(i);
                        }
                    }
                    let my_key_pair = my_key_pair.unwrap();
                    let my_address = my_address.unwrap();
                    let my_ord = my_ord.unwrap();

                    {
                        let last_height2 = last_height2.read().unwrap();
                        let peers: Vec<_> = key_pairs1
                            .iter()
                            .take(connectors2.read().unwrap().len())
                            .enumerate()
                            .map(|(i, peer_info)| FullPeerInfo {
                                peer_info: peer_info.clone(),
                                chain_info: PeerChainInfoV2 {
                                    genesis_id: GenesisId {
                                        chain_id: "unittest".to_string(),
                                        hash: Default::default(),
                                    },
                                    height: last_height2[i],
                                    tracked_shards: vec![],
                                    archival: true,
                                },
                                edge_info: EdgeInfo::default(),
                            })
                            .collect();
                        let peers2 = peers.clone();
                        let info = NetworkInfo {
                            active_peers: peers,
                            num_active_peers: key_pairs1.len(),
                            peer_max_count: key_pairs1.len() as u32,
                            highest_height_peers: peers2,
                            sent_bytes_per_sec: 0,
                            received_bytes_per_sec: 0,
                            known_producers: vec![],
                            peer_counter: 0,
                        };
                        client_addr.do_send(NetworkClientMessages::NetworkInfo(info));
                    }

                    match msg {
                        NetworkRequests::Block { block } => {
                            if check_block_stats {
                                let block_stats2 = &mut *block_stats1.write().unwrap();
                                block_stats2.add_block(block);
                                block_stats2.check_stats(false);
                            }

                            for (client, _) in connectors1.read().unwrap().iter() {
                                client.do_send(NetworkClientMessages::Block(
                                    block.clone(),
                                    PeerInfo::random().id,
                                    false,
                                ))
                            }

                            let mut last_height1 = last_height1.write().unwrap();

                            let my_height = &mut last_height1[my_ord];

                            *my_height = max(*my_height, block.header().height());

                            hash_to_height1
                                .write()
                                .unwrap()
                                .insert(*block.header().hash(), block.header().height());
                        }
                        NetworkRequests::PartialEncodedChunkRequest { target, request } => {
                            let create_msg = || {
                                NetworkClientMessages::PartialEncodedChunkRequest(
                                    request.clone(),
                                    my_address,
                                )
                            };
                            send_chunks(
                                Arc::clone(&connectors1),
                                validators_clone2.iter().flatten().map(|s| Some(s.clone())).enumerate(),
                                target.account_id.as_ref().map(|s| s.clone()),
                                drop_chunks,
                                create_msg,
                            );
                        }
                        NetworkRequests::PartialEncodedChunkResponse { route_back, response } => {
                            let create_msg = || {
                                NetworkClientMessages::PartialEncodedChunkResponse(response.clone())
                            };
                            send_chunks(
                                Arc::clone(&connectors1),
                                addresses.iter().enumerate(),
                                route_back,
                                drop_chunks,
                                create_msg,
                            );
                        }
                        NetworkRequests::PartialEncodedChunkMessage {
                            account_id,
                            partial_encoded_chunk,
                        } => {
                            let create_msg = || {
                                NetworkClientMessages::PartialEncodedChunk(
                                    partial_encoded_chunk.clone().into(),
                                )
                            };
                            send_chunks(
                                Arc::clone(&connectors1),
                                validators_clone2.iter().flatten().cloned().enumerate(),
                                account_id.clone(),
                                drop_chunks,
                                create_msg,
                            );
                        }
                        NetworkRequests::PartialEncodedChunkForward { account_id, forward } => {
                            let create_msg = || {
                                NetworkClientMessages::PartialEncodedChunkForward(forward.clone())
                            };
                            send_chunks(
                                Arc::clone(&connectors1),
                                validators_clone2.iter().flatten().cloned().enumerate(),
                                account_id.clone(),
                                drop_chunks,
                                create_msg,
                            );
                        }
                        NetworkRequests::BlockRequest { hash, peer_id } => {
                            for (i, peer_info) in key_pairs.iter().enumerate() {
                                let peer_id = peer_id.clone();
                                if peer_info.id == peer_id {
                                    let connectors2 = connectors1.clone();
                                    actix::spawn(
                                        connectors1.read().unwrap()[i]
                                            .1
                                            .send(NetworkViewClientMessages::BlockRequest(*hash))
                                            .then(move |response| {
                                                let response = response.unwrap();
                                                match response {
                                                    NetworkViewClientResponses::Block(block) => {
                                                        connectors2.read().unwrap()[my_ord]
                                                            .0
                                                            .do_send(NetworkClientMessages::Block(
                                                                *block, peer_id, true,
                                                            ));
                                                    }
                                                    NetworkViewClientResponses::NoResponse => {}
                                                    _ => assert!(false),
                                                }
                                                future::ready(())
                                            }),
                                    );
                                }
                            }
                        }
                        NetworkRequests::EpochSyncRequest { epoch_id, peer_id } => {
                            for (i, peer_info) in key_pairs.iter().enumerate() {
                                let peer_id = peer_id.clone();
                                if peer_info.id == peer_id {
                                    let connectors2 = connectors1.clone();
                                    actix::spawn(
                                        connectors1.read().unwrap()[i]
                                            .1
                                            .send(NetworkViewClientMessages::EpochSyncRequest{
                                                epoch_id: epoch_id.clone(),
                                            })
                                            .then(move |response| {
                                                let response = response.unwrap();
                                                match response {
                                                    NetworkViewClientResponses::EpochSyncResponse(response) => {
                                                        connectors2.read().unwrap()[my_ord]
                                                            .0
                                                            .do_send(NetworkClientMessages::EpochSyncResponse(
                                                                peer_id, response
                                                            ));
                                                    }
                                                    NetworkViewClientResponses::NoResponse => {}
                                                    _ => assert!(false),
                                                }
                                                future::ready(())
                                            }),
                                    );
                                }
                            }
                        }
                        NetworkRequests::EpochSyncFinalizationRequest { epoch_id, peer_id } => {
                            for (i, peer_info) in key_pairs.iter().enumerate() {
                                let peer_id = peer_id.clone();
                                if peer_info.id == peer_id {
                                    let connectors2 = connectors1.clone();
                                    actix::spawn(
                                        connectors1.read().unwrap()[i]
                                            .1
                                            .send(NetworkViewClientMessages::EpochSyncFinalizationRequest{
                                                epoch_id: epoch_id.clone(),
                                            })
                                            .then(move |response| {
                                                let response = response.unwrap();
                                                match response {
                                                    NetworkViewClientResponses::EpochSyncFinalizationResponse(response) => {
                                                        connectors2.read().unwrap()[my_ord]
                                                            .0
                                                            .do_send(NetworkClientMessages::EpochSyncFinalizationResponse(
                                                                peer_id, response
                                                            ));
                                                    }
                                                    NetworkViewClientResponses::NoResponse => {}
                                                    _ => assert!(false),
                                                }
                                                future::ready(())
                                            }),
                                    );
                                }
                            }
                        }
                        NetworkRequests::BlockHeadersRequest { hashes, peer_id } => {
                            for (i, peer_info) in key_pairs.iter().enumerate() {
                                let peer_id = peer_id.clone();
                                if peer_info.id == peer_id {
                                    let connectors2 = connectors1.clone();
                                    actix::spawn(
                                        connectors1.read().unwrap()[i]
                                            .1
                                            .send(NetworkViewClientMessages::BlockHeadersRequest(
                                                hashes.clone(),
                                            ))
                                            .then(move |response| {
                                                let response = response.unwrap();
                                                match response {
                                                    NetworkViewClientResponses::BlockHeaders(
                                                        headers,
                                                    ) => {
                                                        connectors2.read().unwrap()[my_ord]
                                                            .0
                                                            .do_send(
                                                                NetworkClientMessages::BlockHeaders(
                                                                    headers, peer_id,
                                                                ),
                                                            );
                                                    }
                                                    NetworkViewClientResponses::NoResponse => {}
                                                    _ => assert!(false),
                                                }
                                                future::ready(())
                                            }),
                                    );
                                }
                            }
                        }
                        NetworkRequests::StateRequestHeader {
                            shard_id,
                            sync_hash,
                            target: target_account_id,
                        } => {
                            let target_account_id = match target_account_id {
                                AccountOrPeerIdOrHash::AccountId(x) => x,
                                _ => panic!(),
                            };
                            for (i, name) in validators_clone2.iter().flatten().enumerate() {
                                if name == target_account_id {
                                    let connectors2 = connectors1.clone();
                                    actix::spawn(
                                        connectors1.read().unwrap()[i]
                                            .1
                                            .send(NetworkViewClientMessages::StateRequestHeader {
                                                shard_id: *shard_id,
                                                sync_hash: *sync_hash,
                                            })
                                            .then(move |response| {
                                                let response = response.unwrap();
                                                match response {
                                                    NetworkViewClientResponses::StateResponse(
                                                        response,
                                                    ) => {
                                                        connectors2.read().unwrap()[my_ord]
                                                            .0
                                                            .do_send(
                                                            NetworkClientMessages::StateResponse(
                                                                *response,
                                                            ),
                                                        );
                                                    }
                                                    NetworkViewClientResponses::NoResponse => {}
                                                    _ => assert!(false),
                                                }
                                                future::ready(())
                                            }),
                                    );
                                }
                            }
                        }
                        NetworkRequests::StateRequestPart {
                            shard_id,
                            sync_hash,
                            part_id,
                            target: target_account_id,
                        } => {
                            let target_account_id = match target_account_id {
                                AccountOrPeerIdOrHash::AccountId(x) => x,
                                _ => panic!(),
                            };
                            for (i, name) in validators_clone2.iter().flatten().enumerate() {
                                if name == target_account_id {
                                    let connectors2 = connectors1.clone();
                                    actix::spawn(
                                        connectors1.read().unwrap()[i]
                                            .1
                                            .send(NetworkViewClientMessages::StateRequestPart {
                                                shard_id: *shard_id,
                                                sync_hash: *sync_hash,
                                                part_id: *part_id,
                                            })
                                            .then(move |response| {
                                                let response = response.unwrap();
                                                match response {
                                                    NetworkViewClientResponses::StateResponse(
                                                        response,
                                                    ) => {
                                                        connectors2.read().unwrap()[my_ord]
                                                            .0
                                                            .do_send(
                                                            NetworkClientMessages::StateResponse(
                                                                *response,
                                                            ),
                                                        );
                                                    }
                                                    NetworkViewClientResponses::NoResponse => {}
                                                    _ => assert!(false),
                                                }
                                                future::ready(())
                                            }),
                                    );
                                }
                            }
                        }
                        NetworkRequests::StateResponse { route_back, response } => {
                            for (i, address) in addresses.iter().enumerate() {
                                if route_back == address {
                                    connectors1.read().unwrap()[i].0.do_send(
                                        NetworkClientMessages::StateResponse(response.clone()),
                                    );
                                }
                            }
                        }
                        NetworkRequests::AnnounceAccount(announce_account) => {
                            let mut aa = announced_accounts1.write().unwrap();
                            let key = (
                                announce_account.account_id.clone(),
                                announce_account.epoch_id.clone(),
                            );
                            if aa.get(&key).is_none() {
                                aa.insert(key);
                                for (_, view_client) in connectors1.read().unwrap().iter() {
                                    view_client.do_send(NetworkViewClientMessages::AnnounceAccount(
                                        vec![(announce_account.clone(), None)],
                                    ))
                                }
                            }
                        }
                        NetworkRequests::Approval { approval_message } => {
                            let height_mod = approval_message.approval.target_height % 300;

                            let do_propagate = if tamper_with_fg {
                                if height_mod < 100 {
                                    false
                                } else if height_mod < 200 {
                                    let mut rng = rand::thread_rng();
                                    rng.gen()
                                } else {
                                    true
                                }
                            } else {
                                true
                            };

                            let approval = approval_message.approval.clone();

                            if do_propagate {
                                for (i, name) in validators_clone2.iter().flatten().enumerate() {
                                    if name == &approval_message.target {
                                        connectors1.read().unwrap()[i].0.do_send(
                                            NetworkClientMessages::BlockApproval(
                                                approval.clone(),
                                                my_key_pair.id.clone(),
                                            ),
                                        );
                                    }
                                }
                            }

                            // Verify doomslug invariant
                            match approval.inner {
                                ApprovalInner::Endorsement(parent_hash) => {
                                    assert!(
                                        approval.target_height
                                            > largest_skipped_height1.read().unwrap()[my_ord]
                                    );
                                    largest_endorsed_height1.write().unwrap()[my_ord] =
                                        approval.target_height;

                                    if let Some(prev_height) =
                                        hash_to_height1.read().unwrap().get(&parent_hash).clone()
                                    {
                                        assert_eq!(prev_height + 1, approval.target_height);
                                    }
                                }
                                ApprovalInner::Skip(prev_height) => {
                                    largest_skipped_height1.write().unwrap()[my_ord] =
                                        approval.target_height;
                                    let e = largest_endorsed_height1.read().unwrap()[my_ord];
                                    // `e` is the *target* height of the last endorsement. `prev_height`
                                    // is allowed to be anything >= to the source height, which is e-1.
                                    assert!(
                                        prev_height + 1 >= e,
                                        "New: {}->{}, Old: {}->{}",
                                        prev_height,
                                        approval.target_height,
                                        e - 1,
                                        e
                                    );
                                }
                            };
                        }
                        NetworkRequests::ForwardTx(_, _)
                        | NetworkRequests::Sync { .. }
                        | NetworkRequests::FetchRoutingTable
                        | NetworkRequests::PingTo(_, _)
                        | NetworkRequests::FetchPingPongInfo
                        | NetworkRequests::BanPeer { .. }
                        | NetworkRequests::TxStatus(_, _, _)
                        | NetworkRequests::Query { .. }
                        | NetworkRequests::Challenge(_)
                        | NetworkRequests::RequestUpdateNonce(_, _)
                        | NetworkRequests::ResponseUpdateNonce(_)
                        | NetworkRequests::ReceiptOutComeRequest(_, _) => {}
                        #[cfg(feature = "protocol_feature_routing_exchange_algorithm")]
                        | NetworkRequests::IbfMessage { .. } => {}
                    };
                }
                Box::new(Some(resp))
            }))
            .start();
            let network_adapter = NetworkRecipient::new();
            network_adapter.set_recipient(pm.recipient());
            let (block, client, view_client_addr) = setup(
                validators_clone1.clone(),
                validator_groups,
                num_shards,
                epoch_length,
                _account_id,
                skip_sync_wait,
                block_prod_time,
                block_prod_time * 3,
                enable_doomslug,
                archive1[index],
                epoch_sync_enabled1[index],
                Arc::new(network_adapter),
                10000,
                genesis_time,
                &ctx,
            );
            *view_client_addr1.write().unwrap() = Some(view_client_addr);
            *genesis_block1.write().unwrap() = Some(block);
            client
        });

        ret.push((client_addr, view_client_addr.clone().read().unwrap().clone().unwrap()));
    }
    hash_to_height.write().unwrap().insert(CryptoHash::default(), 0);
    hash_to_height
        .write()
        .unwrap()
        .insert(*genesis_block.read().unwrap().as_ref().unwrap().header().clone().hash(), 0);
    *locked_connectors = ret.clone();
    let value = genesis_block.read().unwrap();
    (value.clone().unwrap(), ret, block_stats)
}

/// Sets up ClientActor and ViewClientActor without network.
pub fn setup_no_network(
    validators: Vec<AccountId>,
    account_id: AccountId,
    skip_sync_wait: bool,
    enable_doomslug: bool,
) -> (Addr<ClientActor>, Addr<ViewClientActor>) {
    setup_no_network_with_validity_period_and_no_epoch_sync(
        validators,
        account_id,
        skip_sync_wait,
        100,
        enable_doomslug,
    )
}

pub fn setup_no_network_with_validity_period_and_no_epoch_sync(
    validators: Vec<AccountId>,
    account_id: AccountId,
    skip_sync_wait: bool,
    transaction_validity_period: NumBlocks,
    enable_doomslug: bool,
) -> (Addr<ClientActor>, Addr<ViewClientActor>) {
    setup_mock_with_validity_period_and_no_epoch_sync(
        validators,
        account_id,
        skip_sync_wait,
        enable_doomslug,
        Box::new(|_, _, _| NetworkResponses::NoResponse),
        transaction_validity_period,
    )
}

pub fn setup_client_with_runtime(
    num_validator_seats: NumSeats,
    account_id: Option<AccountId>,
    enable_doomslug: bool,
    network_adapter: Arc<dyn NetworkAdapter>,
    chain_genesis: ChainGenesis,
    runtime_adapter: Arc<dyn RuntimeAdapter>,
) -> Client {
    let validator_signer = account_id.map(|x| {
        Arc::new(InMemoryValidatorSigner::from_seed(x.clone(), KeyType::ED25519, x.as_ref()))
            as Arc<dyn ValidatorSigner>
    });
    let mut config = ClientConfig::test(true, 10, 20, num_validator_seats, false, true);
    config.epoch_length = chain_genesis.epoch_length;
    let mut client = Client::new(
        config,
        chain_genesis,
        runtime_adapter,
        network_adapter,
        validator_signer,
        enable_doomslug,
    )
    .unwrap();
    client.sync_status = SyncStatus::NoSync;
    client
}

pub fn setup_client(
    store: Arc<Store>,
    validators: Vec<Vec<AccountId>>,
    validator_groups: u64,
    num_shards: NumShards,
    account_id: Option<AccountId>,
    enable_doomslug: bool,
    network_adapter: Arc<dyn NetworkAdapter>,
    chain_genesis: ChainGenesis,
) -> Client {
    let num_validator_seats = validators.iter().map(|x| x.len()).sum::<usize>() as NumSeats;
    let runtime_adapter = Arc::new(KeyValueRuntime::new_with_validators(
        store,
        validators,
        validator_groups,
        num_shards,
        chain_genesis.epoch_length,
    ));
    setup_client_with_runtime(
        num_validator_seats,
        account_id,
        enable_doomslug,
        network_adapter,
        chain_genesis,
        runtime_adapter,
    )
}

/// An environment for writing integration tests with multiple clients.
/// This environment can simulate near nodes without network and it can be configured to use different runtimes.
pub struct TestEnv {
    pub chain_genesis: ChainGenesis,
    pub validators: Vec<AccountId>,
    pub network_adapters: Vec<Arc<MockNetworkAdapter>>,
    pub clients: Vec<Client>,
}

/// A builder for the TestEnv structure.
pub struct TestEnvBuilder {
    chain_genesis: ChainGenesis,
    clients: Vec<AccountId>,
    validators: Vec<AccountId>,
    runtime_adapters: Option<Vec<Arc<dyn RuntimeAdapter>>>,
    network_adapters: Option<Vec<Arc<MockNetworkAdapter>>>,
}

/// Builder for the [`TestEnv`] structure.
impl TestEnvBuilder {
    /// Constructs a new builder.
    fn new(chain_genesis: ChainGenesis) -> Self {
        let clients = Self::make_accounts(1);
        let validators = clients.clone();
        Self { chain_genesis, clients, validators, runtime_adapters: None, network_adapters: None }
    }

    /// Sets list of client [`AccountId`]s to the one provided.  Panics if the
    /// vector is empty.
    pub fn clients(mut self, clients: Vec<AccountId>) -> Self {
        assert!(!clients.is_empty());
        self.clients = clients;
        self
    }

    /// Sets number of clients to given one.  To get [`AccountId`] used by the
    /// validator associated with the client the [`TestEnv::get_client_id`]
    /// method can be used.  Tests should not rely on any particular format of
    /// account identifiers used by the builder.  Panics if `num` is zero.
    pub fn clients_count(self, num: usize) -> Self {
        self.clients(Self::make_accounts(num))
<<<<<<< HEAD
    }

    /// Sets list of validator [`AccountId`]s to the one provided.  Panics if
    /// the vector is empty.
    pub fn validators(mut self, validators: Vec<AccountId>) -> Self {
        assert!(!validators.is_empty());
        self.validators = validators;
        self
    }

=======
    }

    /// Sets list of validator [`AccountId`]s to the one provided.  Panics if
    /// the vector is empty.
    pub fn validators(mut self, validators: Vec<AccountId>) -> Self {
        assert!(!validators.is_empty());
        self.validators = validators;
        self
    }

>>>>>>> e9c1cf1e
    /// Sets number of validator seats to given one.  To get [`AccountId`] used
    /// in the test environment the `validators` field of the built [`TestEnv`]
    /// object can be used.  Tests should not rely on any particular format of
    /// account identifiers used by the builder.  Panics if `num` is zero.
    pub fn validator_seats(self, num: usize) -> Self {
        self.validators(Self::make_accounts(num))
    }

    /// Specifies custom runtime adaptors for each client.  This allows us to
    /// construct [`TestEnv`] with [`NightshadeRuntime`].
    ///
    /// The vector must have the same number of elements as they are clients
    /// (one by default).  If that does not hold, [`build`] method will panic.
    pub fn runtime_adapters(mut self, adapters: Vec<Arc<dyn RuntimeAdapter>>) -> Self {
        self.runtime_adapters = Some(adapters);
        self
    }

    /// Specifies custom network adaptors for each client.
    ///
    /// The vector must have the same number of elements as they are clients
    /// (one by default).  If that does not hold, [`build`] method will panic.
    pub fn network_adapters(mut self, adapters: Vec<Arc<MockNetworkAdapter>>) -> Self {
        self.network_adapters = Some(adapters);
        self
    }

    /// Constructs new `TestEnv` structure.
    ///
    /// If no clients were configured (either through count or vector) one
    /// client is created.  Similarly, if no validator seats were configured,
    /// one seat is configured.
    ///
    /// Panics if `runtime_adapters` or `network_adapters` methods were used and
    /// the length of the vectors passed to them did not equal number of
    /// configured clients.
    pub fn build(self) -> TestEnv {
        let chain_genesis = self.chain_genesis;
        let clients = self.clients;
        let num_clients = clients.len();
        let validators = self.validators;
        let num_validators = validators.len();
        let network_adapters = self
            .network_adapters
            .unwrap_or_else(|| (0..num_clients).map(|_| Arc::new(Default::default())).collect());
        assert!(clients.len() == network_adapters.len());
        let clients = match self.runtime_adapters {
            None => clients
                .into_iter()
                .zip(network_adapters.iter())
                .map(|(account_id, network_adapter)| {
                    setup_client(
                        create_test_store(),
                        vec![validators.clone()],
                        1,
                        1,
                        Some(account_id),
                        false,
                        network_adapter.clone(),
                        chain_genesis.clone(),
                    )
                })
                .collect(),
            Some(runtime_adapters) => {
                assert!(clients.len() == runtime_adapters.len());
                clients
                    .into_iter()
                    .zip((&network_adapters).iter())
                    .zip(runtime_adapters.into_iter())
                    .map(|((account_id, network_adapter), runtime_adapter)| {
                        setup_client_with_runtime(
                            u64::try_from(num_validators).unwrap(),
                            Some(account_id),
                            false,
                            network_adapter.clone(),
                            chain_genesis.clone(),
                            runtime_adapter,
                        )
                    })
                    .collect()
            }
        };

        TestEnv { chain_genesis, validators, network_adapters, clients }
    }

    fn make_accounts(count: usize) -> Vec<AccountId> {
        (0..count).map(|i| format!("test{}", i).parse().unwrap()).collect()
    }
}

impl TestEnv {
    pub fn builder(chain_genesis: ChainGenesis) -> TestEnvBuilder {
        TestEnvBuilder::new(chain_genesis)
    }

    /// Process a given block in the client with index `id`.
    /// Simulate the block processing logic in `Client`, i.e, it would run catchup and then process accepted blocks and possibly produce chunks.
    pub fn process_block(&mut self, id: usize, block: Block, provenance: Provenance) {
        let (mut accepted_blocks, result) = self.clients[id].process_block(block, provenance);
        assert!(result.is_ok(), "{:?}", result);
<<<<<<< HEAD
        let f = |_| {};
        let more_accepted_blocks = self.clients[id].run_catchup(&vec![], &f).unwrap();
=======
        let more_accepted_blocks = run_catchup(&mut self.clients[id], &vec![]).unwrap();
>>>>>>> e9c1cf1e
        accepted_blocks.extend(more_accepted_blocks);
        for accepted_block in accepted_blocks {
            self.clients[id].on_block_accepted(
                accepted_block.hash,
                accepted_block.status,
                accepted_block.provenance,
            );
        }
    }

    /// Produces block by given client, which may kick off chunk production.
    /// This means that transactions added before this call will be included in the next block produced by this validator.
    pub fn produce_block(&mut self, id: usize, height: BlockHeight) {
        let block = self.clients[id].produce_block(height).unwrap();
        self.process_block(id, block.unwrap(), Provenance::PRODUCED);
    }

    pub fn send_money(&mut self, id: usize) -> NetworkClientResponses {
        let account_id = self.get_client_id(0);
        let signer =
            InMemorySigner::from_seed(account_id.clone(), KeyType::ED25519, account_id.as_ref());
        let tx = SignedTransaction::send_money(
            1,
            account_id.clone(),
            account_id.clone(),
            &signer,
            100,
            self.clients[id].chain.head().unwrap().last_block_hash,
        );
        self.clients[id].process_tx(tx, false, false)
    }

    pub fn query_account(&mut self, account_id: AccountId) -> AccountView {
        let head = self.clients[0].chain.head().unwrap();
        let last_block = self.clients[0].chain.get_block(&head.last_block_hash).unwrap().clone();
        let last_chunk_header = &last_block.chunks()[0];
        let response = self.clients[0]
            .runtime_adapter
            .query(
                ShardUId::default(),
                &last_chunk_header.prev_state_root(),
                last_block.header().height(),
                last_block.header().raw_timestamp(),
                last_block.header().prev_hash(),
                last_block.header().hash(),
                last_block.header().epoch_id(),
                &QueryRequest::ViewAccount { account_id },
            )
            .unwrap();
        match response.kind {
            QueryResponseKind::ViewAccount(account_view) => account_view,
            _ => panic!("Wrong return value"),
        }
    }

    pub fn query_state(&mut self, account_id: AccountId) -> Vec<StateItem> {
        let head = self.clients[0].chain.head().unwrap();
        let last_block = self.clients[0].chain.get_block(&head.last_block_hash).unwrap().clone();
        let last_chunk_header = &last_block.chunks()[0];
        let response = self.clients[0]
            .runtime_adapter
            .query(
                ShardUId::default(),
                &last_chunk_header.prev_state_root(),
                last_block.header().height(),
                last_block.header().raw_timestamp(),
                last_block.header().prev_hash(),
                last_block.header().hash(),
                last_block.header().epoch_id(),
                &QueryRequest::ViewState { account_id, prefix: vec![].into() },
            )
            .unwrap();
        match response.kind {
            QueryResponseKind::ViewState(view_state_result) => view_state_result.values,
            _ => panic!("Wrong return value"),
        }
    }

    pub fn query_balance(&mut self, account_id: AccountId) -> Balance {
        self.query_account(account_id).amount
    }

    /// Restarts client at given index.  Note that the client is restarted with
    /// the default runtime adapter (i.e. [`KeyValueRuntime`]).  That is, if
    /// this `TestEnv` was created with custom runtime adapters that
    /// customisation will be lost.
    pub fn restart(&mut self, idx: usize) {
        let store = self.clients[idx].chain.store().owned_store();
        self.clients[idx] = setup_client(
            store,
            vec![self.validators.clone()],
            1,
            1,
            Some(self.get_client_id(idx).clone()),
            false,
            self.network_adapters[idx].clone(),
            self.chain_genesis.clone(),
        )
    }

    /// Returns an [`AccountId`] used by a client at given index.  More
    /// specifically, returns validator id of the client’s validator signer.
    pub fn get_client_id(&self, idx: usize) -> &AccountId {
        self.clients[idx].validator_signer.as_ref().unwrap().validator_id()
    }
}

pub fn create_chunk_on_height(
    client: &mut Client,
    next_height: BlockHeight,
) -> (EncodedShardChunk, Vec<MerklePath>, Vec<Receipt>) {
    let last_block_hash = client.chain.head().unwrap().last_block_hash;
    let last_block = client.chain.get_block(&last_block_hash).unwrap().clone();
    client
        .produce_chunk(
            last_block_hash,
            last_block.header().epoch_id(),
            last_block.chunks()[0].clone(),
            next_height,
            0,
        )
        .unwrap()
        .unwrap()
}

pub fn create_chunk_with_transactions(
    client: &mut Client,
    transactions: Vec<SignedTransaction>,
) -> (EncodedShardChunk, Vec<MerklePath>, Vec<Receipt>, Block) {
    create_chunk(client, Some(transactions), None)
}

/// Create a chunk with specified transactions and possibly a new state root.
/// Useful for writing tests with challenges.
pub fn create_chunk(
    client: &mut Client,
    replace_transactions: Option<Vec<SignedTransaction>>,
    replace_tx_root: Option<CryptoHash>,
) -> (EncodedShardChunk, Vec<MerklePath>, Vec<Receipt>, Block) {
    let last_block =
        client.chain.get_block_by_height(client.chain.head().unwrap().height).unwrap().clone();
    let next_height = last_block.header().height() + 1;
    let (mut chunk, mut merkle_paths, receipts) = client
        .produce_chunk(
            *last_block.hash(),
            last_block.header().epoch_id(),
            last_block.chunks()[0].clone(),
            next_height,
            0,
        )
        .unwrap()
        .unwrap();
    let should_replace = replace_transactions.is_some() || replace_tx_root.is_some();
    let transactions = replace_transactions.unwrap_or_else(Vec::new);
    let tx_root = match replace_tx_root {
        Some(root) => root,
        None => merklize(&transactions).0,
    };
    // reconstruct the chunk with changes (if any)
    if should_replace {
        // The best way it to decode chunk, replace transactions and then recreate encoded chunk.
        let total_parts = client.chain.runtime_adapter.num_total_parts();
        let data_parts = client.chain.runtime_adapter.num_data_parts();
        let decoded_chunk = chunk.decode_chunk(data_parts).unwrap();
        let parity_parts = total_parts - data_parts;
        let mut rs = ReedSolomonWrapper::new(data_parts, parity_parts);

        let signer = client.validator_signer.as_ref().unwrap().clone();
        let header = chunk.cloned_header();
        let (mut encoded_chunk, mut new_merkle_paths) = EncodedShardChunk::new(
            header.prev_block_hash(),
            header.prev_state_root(),
            header.outcome_root(),
            header.height_created(),
            header.shard_id(),
            &mut rs,
            header.gas_used(),
            header.gas_limit(),
            header.balance_burnt(),
            tx_root,
            header.validator_proposals().collect(),
            transactions,
            decoded_chunk.receipts(),
            header.outgoing_receipts_root(),
            &*signer,
            PROTOCOL_VERSION,
        )
        .unwrap();
        swap(&mut chunk, &mut encoded_chunk);
        swap(&mut merkle_paths, &mut new_merkle_paths);
    }
    match &mut chunk {
        EncodedShardChunk::V1(chunk) => {
            chunk.header.height_included = next_height;
        }
        EncodedShardChunk::V2(chunk) => {
            *chunk.header.height_included_mut() = next_height;
        }
    }
    let mut block_merkle_tree =
        client.chain.mut_store().get_block_merkle_tree(&last_block.hash()).unwrap().clone();
    block_merkle_tree.insert(*last_block.hash());
    let block = Block::produce(
        PROTOCOL_VERSION,
        &last_block.header(),
        next_height,
        #[cfg(feature = "protocol_feature_block_header_v3")]
        {
            last_block.header().block_ordinal() + 1
        },
        vec![chunk.cloned_header()],
        last_block.header().epoch_id().clone(),
        last_block.header().next_epoch_id().clone(),
        #[cfg(feature = "protocol_feature_block_header_v3")]
        None,
        vec![],
        Rational::from_integer(0),
        0,
        100,
        None,
        vec![],
        vec![],
        &*client.validator_signer.as_ref().unwrap().clone(),
        *last_block.header().next_bp_hash(),
        block_merkle_tree.root(),
    );
    (chunk, merkle_paths, receipts, block)
}

pub fn run_catchup(
    client: &mut Client,
    highest_height_peers: &Vec<FullPeerInfo>,
) -> Result<Vec<AcceptedBlock>, Error> {
    let mut result = vec![];
    let f = |_| {};
    let messages = Arc::new(RwLock::new(vec![]));
    let inside_messages = messages.clone();
    let block_catch_up = move |msg: BlockCatchUpRequest| {
        inside_messages.write().unwrap().push(msg);
    };
    while !client.chain.store().iterate_state_sync_infos().is_empty() {
        let call = client.run_catchup(highest_height_peers, &f, &block_catch_up)?;
        for msg in messages.write().unwrap().drain(..) {
            let results = do_apply_chunks(msg.work);
            if let Some((_, _, blocks_catch_up_state)) =
                client.catchup_state_syncs.get_mut(&msg.sync_hash)
            {
                let saved_store_update =
                    blocks_catch_up_state.scheduled_blocks.remove(&msg.block_hash).unwrap();
                blocks_catch_up_state
                    .processed_blocks
                    .insert(msg.block_hash, (saved_store_update, results));
            } else {
                panic!("block catch up processing result from unknown sync hash");
            }
        }
        result.extend(call);
    }
    Ok(result)
}<|MERGE_RESOLUTION|>--- conflicted
+++ resolved
@@ -51,13 +51,10 @@
 #[cfg(feature = "adversarial")]
 use crate::AdversarialControls;
 use crate::{start_view_client, Client, ClientActor, SyncStatus, ViewClientActor};
-<<<<<<< HEAD
-=======
 use near_chain::chain::{do_apply_chunks, BlockCatchUpRequest};
 use near_chain::types::AcceptedBlock;
 use near_client_primitives::types::Error;
 
->>>>>>> e9c1cf1e
 pub type NetworkMock = Mocker<PeerManagerActor>;
 
 /// Sets up ClientActor and ViewClientActor viewing the same store/runtime.
@@ -1142,7 +1139,6 @@
     /// account identifiers used by the builder.  Panics if `num` is zero.
     pub fn clients_count(self, num: usize) -> Self {
         self.clients(Self::make_accounts(num))
-<<<<<<< HEAD
     }
 
     /// Sets list of validator [`AccountId`]s to the one provided.  Panics if
@@ -1153,18 +1149,6 @@
         self
     }
 
-=======
-    }
-
-    /// Sets list of validator [`AccountId`]s to the one provided.  Panics if
-    /// the vector is empty.
-    pub fn validators(mut self, validators: Vec<AccountId>) -> Self {
-        assert!(!validators.is_empty());
-        self.validators = validators;
-        self
-    }
-
->>>>>>> e9c1cf1e
     /// Sets number of validator seats to given one.  To get [`AccountId`] used
     /// in the test environment the `validators` field of the built [`TestEnv`]
     /// object can be used.  Tests should not rely on any particular format of
@@ -1266,12 +1250,7 @@
     pub fn process_block(&mut self, id: usize, block: Block, provenance: Provenance) {
         let (mut accepted_blocks, result) = self.clients[id].process_block(block, provenance);
         assert!(result.is_ok(), "{:?}", result);
-<<<<<<< HEAD
-        let f = |_| {};
-        let more_accepted_blocks = self.clients[id].run_catchup(&vec![], &f).unwrap();
-=======
         let more_accepted_blocks = run_catchup(&mut self.clients[id], &vec![]).unwrap();
->>>>>>> e9c1cf1e
         accepted_blocks.extend(more_accepted_blocks);
         for accepted_block in accepted_blocks {
             self.clients[id].on_block_accepted(
