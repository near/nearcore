use std::cmp::max;
use std::collections::{HashSet, VecDeque};
use std::ops::DerefMut;
use std::sync::{Arc, RwLock};
use std::time::Duration;

use actix::actors::mocker::Mocker;
use actix::{Actor, Addr, AsyncContext, Context, Recipient};
use chrono::{DateTime, Utc};
use futures::future;
use futures::future::Future;
use rand::{thread_rng, Rng};

use near_chain::test_utils::KeyValueRuntime;
use near_chain::{Chain, ChainGenesis, Provenance, RuntimeAdapter};
use near_chunks::NetworkAdapter;
use near_crypto::{InMemorySigner, KeyType, PublicKey};
use near_network::routing::EdgeInfo;
use near_network::types::{NetworkInfo, PeerChainInfo};
use near_network::{
    FullPeerInfo, NetworkClientMessages, NetworkClientResponses, NetworkRequests, NetworkResponses,
    PeerInfo, PeerManagerActor,
};
use near_primitives::block::{Block, Weight};
use near_primitives::transaction::SignedTransaction;
use near_primitives::types::{AccountId, BlockIndex, ShardId, ValidatorId};
use near_store::test_utils::create_test_store;
use near_store::Store;
use near_telemetry::TelemetryActor;

use crate::{BlockProducer, Client, ClientActor, ClientConfig, ViewClientActor};
use near_primitives::hash::hash;

pub type NetworkMock = Mocker<PeerManagerActor>;

#[derive(Default)]
pub struct MockNetworkAdapter {
    pub requests: Arc<RwLock<VecDeque<NetworkRequests>>>,
}

impl NetworkAdapter for MockNetworkAdapter {
    fn send(&self, msg: NetworkRequests) {
        self.requests.write().unwrap().push_back(msg);
    }
}

impl MockNetworkAdapter {
    pub fn pop(&self) -> Option<NetworkRequests> {
        self.requests.write().unwrap().pop_front()
    }
}

/// Sets up ClientActor and ViewClientActor viewing the same store/runtime.
pub fn setup(
    validators: Vec<Vec<&str>>,
    validator_groups: u64,
    num_shards: ShardId,
    epoch_length: u64,
    account_id: &str,
    skip_sync_wait: bool,
    block_prod_time: u64,
    recipient: Recipient<NetworkRequests>,
    tx_validity_period: BlockIndex,
    genesis_time: DateTime<Utc>,
) -> (Block, ClientActor, ViewClientActor) {
    let store = create_test_store();
    let num_validators = validators.iter().map(|x| x.len()).sum();
    let runtime = Arc::new(KeyValueRuntime::new_with_validators(
        store.clone(),
        validators.into_iter().map(|inner| inner.into_iter().map(Into::into).collect()).collect(),
        validator_groups,
        num_shards,
        epoch_length,
    ));
    let chain_genesis =
        ChainGenesis::new(genesis_time, 1_000_000, 100, 1_000_000_000, 0, 0, tx_validity_period);

    let mut chain = Chain::new(store.clone(), runtime.clone(), &chain_genesis).unwrap();
    let genesis_block = chain.get_block(&chain.genesis().hash()).unwrap().clone();

    let signer = Arc::new(InMemorySigner::from_seed(account_id, KeyType::ED25519, account_id));
    let telemetry = TelemetryActor::default().start();
    let view_client = ViewClientActor::new(store.clone(), &chain_genesis, runtime.clone()).unwrap();
    let config = ClientConfig::test(skip_sync_wait, block_prod_time, num_validators);
    let client = ClientActor::new(
        config,
        store,
        chain_genesis,
        runtime,
        PublicKey::empty(KeyType::ED25519).into(),
        recipient,
        Some(signer.into()),
        telemetry,
    )
    .unwrap();
    (genesis_block, client, view_client)
}

/// Sets up ClientActor and ViewClientActor with mock PeerManager.
pub fn setup_mock(
    validators: Vec<&'static str>,
    account_id: &'static str,
    skip_sync_wait: bool,
    network_mock: Box<
        dyn FnMut(
            &NetworkRequests,
            &mut Context<NetworkMock>,
            Addr<ClientActor>,
        ) -> NetworkResponses,
    >,
) -> (Addr<ClientActor>, Addr<ViewClientActor>) {
    setup_mock_with_validity_period(validators, account_id, skip_sync_wait, network_mock, 100)
}

pub fn setup_mock_with_validity_period(
    validators: Vec<&'static str>,
    account_id: &'static str,
    skip_sync_wait: bool,
    mut network_mock: Box<
        dyn FnMut(
            &NetworkRequests,
            &mut Context<NetworkMock>,
            Addr<ClientActor>,
        ) -> NetworkResponses,
    >,
    validity_period: BlockIndex,
) -> (Addr<ClientActor>, Addr<ViewClientActor>) {
    let view_client_addr = Arc::new(RwLock::new(None));
    let view_client_addr1 = view_client_addr.clone();
    let client_addr = ClientActor::create(move |ctx| {
        let client_addr = ctx.address();
        let pm = NetworkMock::mock(Box::new(move |msg, ctx| {
            let msg = msg.downcast_ref::<NetworkRequests>().unwrap();
            let resp = network_mock(msg, ctx, client_addr.clone());
            Box::new(Some(resp))
        }))
        .start();
        let (_, client, view_client) = setup(
            vec![validators],
            1,
            1,
            5,
            account_id,
            skip_sync_wait,
            100,
            pm.recipient(),
            validity_period,
            Utc::now(),
        );
        *view_client_addr1.write().unwrap() = Some(view_client.start());
        client
    });
    (client_addr, view_client_addr.clone().read().unwrap().clone().unwrap())
}

fn sample_binary(n: u64, k: u64) -> bool {
    thread_rng().gen_range(0, k) <= n
}

/// Sets up ClientActor and ViewClientActor with mock PeerManager.
pub fn setup_mock_all_validators(
    validators: Vec<Vec<&'static str>>,
    key_pairs: Vec<PeerInfo>,
    validator_groups: u64,
    skip_sync_wait: bool,
    block_prod_time: u64,
    drop_chunks: bool,
    epoch_length: u64,
    network_mock: Arc<RwLock<dyn FnMut(String, &NetworkRequests) -> (NetworkResponses, bool)>>,
) -> (Block, Vec<(Addr<ClientActor>, Addr<ViewClientActor>)>) {
    let validators_clone = validators.clone();
    let key_pairs = key_pairs.clone();

    let addresses: Vec<_> = (0..key_pairs.len()).map(|i| hash(vec![i as u8].as_ref())).collect();
    let genesis_time = Utc::now();
    let mut ret = vec![];

    let connectors: Arc<RwLock<Vec<(Addr<ClientActor>, Addr<ViewClientActor>)>>> =
        Arc::new(RwLock::new(vec![]));

    // Lock the connectors so that none of the threads spawned below access them until we overwrite
    //    them at the end of this function
    let mut locked_connectors = connectors.write().unwrap();

    let announced_accounts = Arc::new(RwLock::new(HashSet::new()));
    let genesis_block = Arc::new(RwLock::new(None));
    let num_shards = validators.iter().map(|x| x.len()).min().unwrap() as ShardId;

    let last_height_weight = Arc::new(RwLock::new(vec![(0, Weight::from(0)); key_pairs.len()]));

    for account_id in validators.iter().flatten().cloned() {
        let view_client_addr = Arc::new(RwLock::new(None));
        let view_client_addr1 = view_client_addr.clone();
        let validators_clone1 = validators_clone.clone();
        let validators_clone2 = validators_clone.clone();
        let genesis_block1 = genesis_block.clone();
        let key_pairs = key_pairs.clone();
        let addresses = addresses.clone();
        let connectors1 = connectors.clone();
        let network_mock1 = network_mock.clone();
        let announced_accounts1 = announced_accounts.clone();
        let last_height_weight1 = last_height_weight.clone();
        let client_addr = ClientActor::create(move |ctx| {
            let _client_addr = ctx.address();
            let pm = NetworkMock::mock(Box::new(move |msg, _ctx| {
                let msg = msg.downcast_ref::<NetworkRequests>().unwrap();

                let mut guard = network_mock1.write().unwrap();
                let (mut resp, perform_default) = guard.deref_mut()(account_id.to_string(), msg);
                drop(guard);

                if perform_default {
                    let mut my_key_pair = None;
                    let mut my_address = None;
                    let mut my_ord = None;
                    for (i, name) in validators_clone2.iter().flatten().enumerate() {
                        if *name == account_id {
                            my_key_pair = Some(key_pairs[i].clone());
                            my_address = Some(addresses[i].clone());
                            my_ord = Some(i);
                        }
                    }
                    let my_key_pair = my_key_pair.unwrap();
                    let my_address = my_address.unwrap();
                    let my_ord = my_ord.unwrap();
                    let my_account_id = account_id;

                    match msg {
                        NetworkRequests::FetchInfo { .. } => {
                            let last_height_weight1 = last_height_weight1.read().unwrap();
                            let peers: Vec<_> = key_pairs
                                .iter()
                                .take(connectors1.read().unwrap().len())
                                .enumerate()
                                .map(|(i, peer_info)| FullPeerInfo {
                                    peer_info: peer_info.clone(),
                                    chain_info: PeerChainInfo {
                                        genesis: Default::default(),
                                        height: last_height_weight1[i].0,
                                        total_weight: last_height_weight1[i].1,
                                    },
                                    edge_info: EdgeInfo::default(),
                                })
                                .collect();
                            let peers2 = peers.clone();
                            resp = NetworkResponses::Info(NetworkInfo {
                                active_peers: peers,
                                num_active_peers: key_pairs.len(),
                                peer_max_count: key_pairs.len() as u32,
                                most_weight_peers: peers2,
                                sent_bytes_per_sec: 0,
                                received_bytes_per_sec: 0,
                                known_producers: vec![],
                            })
                        }
                        NetworkRequests::Block { block } => {
                            for (client, _) in connectors1.read().unwrap().iter() {
                                client.do_send(NetworkClientMessages::Block(
                                    block.clone(),
                                    PeerInfo::random().id,
                                    false,
                                ))
                            }

                            let mut last_height_weight1 = last_height_weight1.write().unwrap();

                            let my_height_weight = &mut last_height_weight1[my_ord];

                            my_height_weight.0 = max(my_height_weight.0, block.header.inner.height);
                            my_height_weight.1 =
                                max(my_height_weight.1, block.header.inner.total_weight);
                        }
                        NetworkRequests::ChunkPartRequest { account_id, part_request } => {
                            for (i, name) in validators_clone2.iter().flatten().enumerate() {
                                if name == account_id {
                                    if !drop_chunks || !sample_binary(1, 10) {
                                        connectors1.read().unwrap()[i].0.do_send(
                                            NetworkClientMessages::ChunkPartRequest(
                                                part_request.clone(),
                                                my_address,
                                            ),
                                        );
                                    }
                                }
                            }
                        }
                        NetworkRequests::ChunkOnePartRequest {
                            account_id: their_account_id,
                            one_part_request,
                        } => {
                            for (i, name) in validators_clone2.iter().flatten().enumerate() {
                                if name == their_account_id {
                                    if !drop_chunks || !sample_binary(1, 10) {
                                        connectors1.read().unwrap()[i].0.do_send(
                                            NetworkClientMessages::ChunkOnePartRequest(
                                                one_part_request.clone(),
                                                my_address,
                                            ),
                                        );
                                    }
                                }
                            }
                        }
                        NetworkRequests::ChunkOnePartMessage { account_id, header_and_part } => {
                            for (i, name) in validators_clone2.iter().flatten().enumerate() {
                                if name == account_id {
                                    if !drop_chunks || !sample_binary(1, 10) {
                                        connectors1.read().unwrap()[i].0.do_send(
                                            NetworkClientMessages::ChunkOnePart(
                                                header_and_part.clone(),
                                            ),
                                        );
                                    }
                                }
                            }
                        }
                        NetworkRequests::ChunkOnePartResponse { route_back, header_and_part } => {
                            for (i, address) in addresses.iter().enumerate() {
                                if route_back == address {
                                    if !drop_chunks || !sample_binary(1, 10) {
                                        connectors1.read().unwrap()[i].0.do_send(
                                            NetworkClientMessages::ChunkOnePart(
                                                header_and_part.clone(),
                                            ),
                                        );
                                    }
                                }
                            }
                        }
                        NetworkRequests::ChunkPart { route_back, part } => {
                            for (i, address) in addresses.iter().enumerate() {
                                if route_back == address {
                                    if !drop_chunks || !sample_binary(1, 10) {
                                        connectors1.read().unwrap()[i].0.do_send(
                                            NetworkClientMessages::ChunkPart(part.clone()),
                                        );
                                    }
                                }
                            }
                        }
                        NetworkRequests::BlockRequest { hash, peer_id } => {
                            for (i, peer_info) in key_pairs.iter().enumerate() {
                                let peer_id = peer_id.clone();
                                if peer_info.id == peer_id {
                                    let connectors2 = connectors1.clone();
                                    actix::spawn(
                                        connectors1.read().unwrap()[i]
                                            .0
                                            .send(NetworkClientMessages::BlockRequest(*hash))
                                            .then(move |response| {
                                                let response = response.unwrap();
                                                match response {
                                                    NetworkClientResponses::Block(block) => {
                                                        connectors2.read().unwrap()[my_ord]
                                                            .0
                                                            .do_send(NetworkClientMessages::Block(
                                                                block, peer_id, true,
                                                            ));
                                                    }
                                                    NetworkClientResponses::NoResponse => {}
                                                    _ => assert!(false),
                                                }
                                                future::result(Ok(()))
                                            }),
                                    );
                                }
                            }
                        }
                        NetworkRequests::BlockHeadersRequest { hashes, peer_id } => {
                            for (i, peer_info) in key_pairs.iter().enumerate() {
                                let peer_id = peer_id.clone();
                                if peer_info.id == peer_id {
                                    let connectors2 = connectors1.clone();
                                    actix::spawn(
                                        connectors1.read().unwrap()[i]
                                            .0
                                            .send(NetworkClientMessages::BlockHeadersRequest(
                                                hashes.clone(),
                                            ))
                                            .then(move |response| {
                                                let response = response.unwrap();
                                                match response {
                                                    NetworkClientResponses::BlockHeaders(
                                                        headers,
                                                    ) => {
                                                        connectors2.read().unwrap()[my_ord]
                                                            .0
                                                            .do_send(
                                                                NetworkClientMessages::BlockHeaders(
                                                                    headers, peer_id,
                                                                ),
                                                            );
                                                    }
                                                    NetworkClientResponses::NoResponse => {}
                                                    _ => assert!(false),
                                                }
                                                future::result(Ok(()))
                                            }),
                                    );
                                }
                            }
                        }
                        NetworkRequests::StateRequest {
                            shard_id,
                            hash,
                            need_header,
                            parts_ranges,
                            account_id: target_account_id,
                        } => {
                            for (i, name) in validators_clone2.iter().flatten().enumerate() {
                                if name == target_account_id {
                                    let connectors2 = connectors1.clone();
                                    actix::spawn(
                                        connectors1.read().unwrap()[i]
                                            .0
                                            .send(NetworkClientMessages::StateRequest(
                                                *shard_id,
                                                *hash,
                                                *need_header,
                                                parts_ranges.to_vec(),
                                                my_address,
                                            ))
                                            .then(move |response| {
                                                let response = response.unwrap();
                                                match response {
                                                    NetworkClientResponses::StateResponse(
                                                        info,
                                                        _,
                                                    ) => {
                                                        connectors2.read().unwrap()[my_ord]
                                                            .0
                                                            .do_send(
                                                            NetworkClientMessages::StateResponse(
                                                                info,
                                                            ),
                                                        );
                                                    }
                                                    NetworkClientResponses::NoResponse => {}
                                                    _ => assert!(false),
                                                }
                                                future::result(Ok(()))
                                            }),
                                    );
                                }
                            }
                        }
                        NetworkRequests::AnnounceAccount(announce_account) => {
                            let mut aa = announced_accounts1.write().unwrap();
                            let key = (
                                announce_account.account_id.clone(),
                                announce_account.epoch_id.clone(),
                            );
                            if aa.get(&key).is_none() {
                                aa.insert(key);
                                for (client, _) in connectors1.read().unwrap().iter() {
                                    client.do_send(NetworkClientMessages::AnnounceAccount(vec![
                                        announce_account.clone(),
                                    ]))
                                }
                            }
                        }
                        NetworkRequests::BlockHeaderAnnounce {
                            header: _,
                            approval: Some(approval),
                        } => {
                            for (i, name) in validators_clone2.iter().flatten().enumerate() {
                                if name == &approval.target {
                                    connectors1.read().unwrap()[i].0.do_send(
                                        NetworkClientMessages::BlockApproval(
                                            my_account_id.to_string(),
                                            approval.hash,
                                            approval.signature.clone(),
                                            my_key_pair.id.clone(),
                                        ),
                                    );
                                }
                            }
                        }
                        NetworkRequests::ForwardTx(_, _)
                        | NetworkRequests::Sync { .. }
                        | NetworkRequests::FetchRoutingTable
                        | NetworkRequests::PingTo(_, _)
                        | NetworkRequests::FetchPingPongInfo
                        | NetworkRequests::BanPeer { .. }
                        | NetworkRequests::BlockHeaderAnnounce { .. }
                        | NetworkRequests::TxStatus(_, _, _)
<<<<<<< HEAD
                        | NetworkRequests::Query { .. } => {}
=======
                        | NetworkRequests::Challenge(_) => {}
                        NetworkRequests::RequestUpdateNonce(_, _)
                        | NetworkRequests::ResponseUpdateNonce(_) => {}
>>>>>>> 92959b0c
                    };
                }
                Box::new(Some(resp))
            }))
            .start();
            let (block, client, view_client) = setup(
                validators_clone1.clone(),
                validator_groups,
                num_shards,
                epoch_length,
                account_id,
                skip_sync_wait,
                block_prod_time,
                pm.recipient(),
                10000,
                genesis_time,
            );
            *view_client_addr1.write().unwrap() = Some(view_client.start());
            *genesis_block1.write().unwrap() = Some(block);
            client
        });
        ret.push((client_addr, view_client_addr.clone().read().unwrap().clone().unwrap()));
    }
    *locked_connectors = ret.clone();
    let value = genesis_block.read().unwrap();
    (value.clone().unwrap(), ret)
}

/// Sets up ClientActor and ViewClientActor without network.
pub fn setup_no_network(
    validators: Vec<&'static str>,
    account_id: &'static str,
    skip_sync_wait: bool,
) -> (Addr<ClientActor>, Addr<ViewClientActor>) {
    setup_no_network_with_validity_period(validators, account_id, skip_sync_wait, 100)
}

pub fn setup_no_network_with_validity_period(
    validators: Vec<&'static str>,
    account_id: &'static str,
    skip_sync_wait: bool,
    validity_period: BlockIndex,
) -> (Addr<ClientActor>, Addr<ViewClientActor>) {
    setup_mock_with_validity_period(
        validators,
        account_id,
        skip_sync_wait,
        Box::new(|req, _, _| match req {
            NetworkRequests::FetchInfo { .. } => NetworkResponses::Info(NetworkInfo {
                active_peers: vec![],
                num_active_peers: 0,
                peer_max_count: 0,
                most_weight_peers: vec![],
                received_bytes_per_sec: 0,
                sent_bytes_per_sec: 0,
                known_producers: vec![],
            }),
            _ => NetworkResponses::NoResponse,
        }),
        validity_period,
    )
}

impl BlockProducer {
    pub fn test(seed: &str) -> Self {
        Arc::new(InMemorySigner::from_seed(seed, KeyType::ED25519, seed)).into()
    }
}

pub fn setup_client_with_runtime(
    store: Arc<Store>,
    num_validators: ValidatorId,
    account_id: Option<&str>,
    network_adapter: Arc<dyn NetworkAdapter>,
    chain_genesis: ChainGenesis,
    runtime_adapter: Arc<dyn RuntimeAdapter>,
    epoch_length: u64,
) -> Client {
    let block_producer =
        account_id.map(|x| Arc::new(InMemorySigner::from_seed(x, KeyType::ED25519, x)).into());
    let mut config = ClientConfig::test(true, 10, num_validators);
    config.epoch_length = epoch_length;
    Client::new(config, store, chain_genesis, runtime_adapter, network_adapter, block_producer)
        .unwrap()
}

pub fn setup_client(
    store: Arc<Store>,
    validators: Vec<Vec<&str>>,
    validator_groups: u64,
    num_shards: ShardId,
    account_id: Option<&str>,
    network_adapter: Arc<dyn NetworkAdapter>,
    chain_genesis: ChainGenesis,
    epoch_length: u64,
) -> Client {
    let num_validators = validators.iter().map(|x| x.len()).sum();
    let runtime_adapter = Arc::new(KeyValueRuntime::new_with_validators(
        store.clone(),
        validators.into_iter().map(|inner| inner.into_iter().map(Into::into).collect()).collect(),
        validator_groups,
        num_shards,
        epoch_length,
    ));
    setup_client_with_runtime(
        store,
        num_validators,
        account_id,
        network_adapter,
        chain_genesis,
        runtime_adapter,
        epoch_length,
    )
}

pub struct TestEnv {
    chain_genesis: ChainGenesis,
    validators: Vec<AccountId>,
    pub network_adapters: Vec<Arc<MockNetworkAdapter>>,
    pub clients: Vec<Client>,
    epoch_length: u64,
}

impl TestEnv {
    pub fn new(
        chain_genesis: ChainGenesis,
        num_clients: usize,
        num_validators: usize,
        epoch_length: u64,
    ) -> Self {
        let validators: Vec<AccountId> =
            (0..num_validators).map(|i| format!("test{}", i)).collect();
        let network_adapters =
            (0..num_clients).map(|_| Arc::new(MockNetworkAdapter::default())).collect::<Vec<_>>();
        let clients = (0..num_clients)
            .map(|i| {
                let store = create_test_store();
                setup_client(
                    store.clone(),
                    vec![validators.iter().map(|x| x.as_str()).collect::<Vec<&str>>()],
                    1,
                    1,
                    Some(&format!("test{}", i)),
                    network_adapters[i].clone(),
                    chain_genesis.clone(),
                    epoch_length,
                )
            })
            .collect();
        TestEnv { chain_genesis, validators, network_adapters, clients, epoch_length }
    }

    pub fn new_with_runtime(
        chain_genesis: ChainGenesis,
        num_clients: usize,
        num_validators: usize,
        runtime_adapters: Vec<Arc<dyn RuntimeAdapter>>,
        epoch_length: u64,
    ) -> Self {
        let network_adapters: Vec<Arc<MockNetworkAdapter>> =
            (0..num_clients).map(|_| Arc::new(MockNetworkAdapter::default())).collect();
        Self::new_with_runtime_and_network_adapter(
            chain_genesis,
            num_clients,
            num_validators,
            runtime_adapters,
            network_adapters,
            epoch_length,
        )
    }

    pub fn new_with_runtime_and_network_adapter(
        chain_genesis: ChainGenesis,
        num_clients: usize,
        num_validators: usize,
        runtime_adapters: Vec<Arc<dyn RuntimeAdapter>>,
        network_adapters: Vec<Arc<MockNetworkAdapter>>,
        epoch_length: u64,
    ) -> Self {
        let validators: Vec<AccountId> =
            (0..num_validators).map(|i| format!("test{}", i)).collect();
        let clients = (0..num_clients)
            .map(|i| {
                let store = create_test_store();
                setup_client_with_runtime(
                    store.clone(),
                    num_validators,
                    Some(&format!("test{}", i)),
                    network_adapters[i].clone(),
                    chain_genesis.clone(),
                    runtime_adapters[i].clone(),
                    epoch_length,
                )
            })
            .collect();
        TestEnv { chain_genesis, validators, network_adapters, clients, epoch_length }
    }

    pub fn process_block(&mut self, id: usize, block: Block, provenance: Provenance) {
        let (mut accepted_blocks, result) = self.clients[id].process_block(block, provenance);
        assert!(result.is_ok(), format!("{:?}", result));
        let more_accepted_blocks = self.clients[id].run_catchup().unwrap();
        accepted_blocks.extend(more_accepted_blocks);
        for accepted_block in accepted_blocks {
            self.clients[id].on_block_accepted(
                accepted_block.hash,
                accepted_block.status,
                accepted_block.provenance,
            );
        }
    }

    pub fn produce_block(&mut self, id: usize, height: BlockIndex) {
        let block = self.clients[id].produce_block(height, Duration::from_millis(10)).unwrap();
        self.process_block(id, block.unwrap(), Provenance::PRODUCED);
    }

    pub fn send_money(&mut self, id: usize) -> NetworkClientResponses {
        let signer = InMemorySigner::from_seed("test1", KeyType::ED25519, "test1");
        let tx = SignedTransaction::send_money(
            1,
            "test1".to_string(),
            "test1".to_string(),
            &signer,
            100,
            self.clients[id].chain.head().unwrap().last_block_hash,
        );
        self.clients[id].process_tx(tx)
    }

    pub fn restart(&mut self, id: usize) {
        let store = self.clients[id].chain.store().owned_store().clone();
        self.clients[id] = setup_client(
            store,
            vec![self.validators.iter().map(|x| x.as_str()).collect::<Vec<&str>>()],
            1,
            1,
            Some(&format!("test{}", id)),
            self.network_adapters[id].clone(),
            self.chain_genesis.clone(),
            self.epoch_length,
        )
    }
}<|MERGE_RESOLUTION|>--- conflicted
+++ resolved
@@ -484,13 +484,10 @@
                         | NetworkRequests::BanPeer { .. }
                         | NetworkRequests::BlockHeaderAnnounce { .. }
                         | NetworkRequests::TxStatus(_, _, _)
-<<<<<<< HEAD
-                        | NetworkRequests::Query { .. } => {}
-=======
-                        | NetworkRequests::Challenge(_) => {}
-                        NetworkRequests::RequestUpdateNonce(_, _)
+                        | NetworkRequests::Query { .. }
+                        | NetworkRequests::Challenge(_)
+                        | NetworkRequests::RequestUpdateNonce(_, _)
                         | NetworkRequests::ResponseUpdateNonce(_) => {}
->>>>>>> 92959b0c
                     };
                 }
                 Box::new(Some(resp))
