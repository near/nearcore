--- conflicted
+++ resolved
@@ -55,11 +55,7 @@
 use near_network_primitives::types::{
     AccountOrPeerIdOrHash, NetworkViewClientMessages, NetworkViewClientResponses,
     PartialEncodedChunkRequestMsg, PartialEncodedChunkResponseMsg, PeerChainInfoV2, PeerInfo,
-<<<<<<< HEAD
-    SetChainInfo,
-=======
-    PeerType,
->>>>>>> c1b047b8
+    PeerType, SetChainInfo,
 };
 use near_primitives::epoch_manager::RngSeed;
 use near_primitives::network::PeerId;
