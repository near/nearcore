--- conflicted
+++ resolved
@@ -33,11 +33,7 @@
 use near_store::Store;
 use near_telemetry::TelemetryActor;
 
-<<<<<<< HEAD
 use crate::{Client, ClientActor, ClientConfig, SyncStatus, ViewClientActor};
-=======
-use crate::{BlockProducer, Client, ClientActor, ClientConfig, SyncStatus, ViewClientActor};
->>>>>>> 8ab90a4b
 
 pub type NetworkMock = Mocker<PeerManagerActor>;
 
@@ -813,11 +809,7 @@
         chain_genesis,
         runtime_adapter,
         network_adapter,
-<<<<<<< HEAD
         validator_signer,
-=======
-        block_producer,
->>>>>>> 8ab90a4b
         enable_doomslug,
     )
     .unwrap();
