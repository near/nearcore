--- conflicted
+++ resolved
@@ -13,10 +13,6 @@
 use rand::{thread_rng, Rng};
 use tracing::info;
 
-use crate::adapter::{
-    NetworkClientMessages, NetworkClientResponses, NetworkViewClientMessages,
-    NetworkViewClientResponses,
-};
 use crate::{start_view_client, Client, ClientActor, SyncStatus, ViewClientActor};
 use near_chain::chain::{do_apply_chunks, BlockCatchUpRequest, StateSplitRequest};
 use near_chain::test_utils::{
@@ -71,17 +67,13 @@
 use near_store::Store;
 use near_telemetry::TelemetryActor;
 
-<<<<<<< HEAD
 use crate::adapter::{
     AnnounceAccountRequest, BlockApproval, BlockHeadersRequest, BlockHeadersResponse, BlockRequest,
     BlockResponse, ProcessTxResponse, RecvPartialEncodedChunk, RecvPartialEncodedChunkForward,
     RecvPartialEncodedChunkRequest, RecvPartialEncodedChunkResponse, SetNetworkInfo,
     StateRequestHeader, StateRequestPart, StateResponse,
 };
-use crate::{start_view_client, Client, ClientActor, SyncStatus, ViewClientActor};
-
-=======
->>>>>>> c3c382b4
+
 pub struct PeerManagerMock {
     handle: Box<
         dyn FnMut(
@@ -688,12 +680,7 @@
                             known_producers: vec![],
                             tier1_accounts: vec![],
                         };
-<<<<<<< HEAD
                         client_addr.do_send(SetNetworkInfo(info).with_span_context());
-=======
-                        client_addr
-                            .do_send(NetworkClientMessages::NetworkInfo(info).with_span_context());
->>>>>>> c3c382b4
                     }
 
                     match msg.as_network_requests_ref() {
@@ -706,19 +693,11 @@
 
                             for (client, _) in connectors1 {
                                 client.do_send(
-<<<<<<< HEAD
                                     BlockResponse {
                                         block: block.clone(),
                                         peer_id: PeerInfo::random().id,
                                         was_requested: false,
                                     }
-=======
-                                    NetworkClientMessages::Block(
-                                        block.clone(),
-                                        PeerInfo::random().id,
-                                        false,
-                                    )
->>>>>>> c3c382b4
                                     .with_span_context(),
                                 );
                             }
@@ -736,16 +715,8 @@
                         }
                         NetworkRequests::PartialEncodedChunkRequest { target, request, .. } => {
                             let create_msg = || {
-<<<<<<< HEAD
                                 RecvPartialEncodedChunkRequest(request.clone(), my_address)
                                     .with_span_context()
-=======
-                                NetworkClientMessages::PartialEncodedChunkRequest(
-                                    request.clone(),
-                                    my_address,
-                                )
-                                .with_span_context()
->>>>>>> c3c382b4
                             };
                             send_chunks(
                                 connectors1,
@@ -757,16 +728,8 @@
                         }
                         NetworkRequests::PartialEncodedChunkResponse { route_back, response } => {
                             let create_msg = || {
-<<<<<<< HEAD
                                 RecvPartialEncodedChunkResponse(response.clone(), Clock::instant())
                                     .with_span_context()
-=======
-                                NetworkClientMessages::PartialEncodedChunkResponse(
-                                    response.clone(),
-                                    Clock::instant(),
-                                )
-                                .with_span_context()
->>>>>>> c3c382b4
                             };
                             send_chunks(
                                 connectors1,
@@ -781,15 +744,8 @@
                             partial_encoded_chunk,
                         } => {
                             let create_msg = || {
-<<<<<<< HEAD
                                 RecvPartialEncodedChunk(partial_encoded_chunk.clone().into())
                                     .with_span_context()
-=======
-                                NetworkClientMessages::PartialEncodedChunk(
-                                    partial_encoded_chunk.clone().into(),
-                                )
-                                .with_span_context()
->>>>>>> c3c382b4
                             };
                             send_chunks(
                                 connectors1,
@@ -801,12 +757,7 @@
                         }
                         NetworkRequests::PartialEncodedChunkForward { account_id, forward } => {
                             let create_msg = || {
-<<<<<<< HEAD
                                 RecvPartialEncodedChunkForward(forward.clone()).with_span_context()
-=======
-                                NetworkClientMessages::PartialEncodedChunkForward(forward.clone())
-                                    .with_span_context()
->>>>>>> c3c382b4
                             };
                             send_chunks(
                                 connectors1,
@@ -824,7 +775,6 @@
                                     actix::spawn(
                                         connectors1[i]
                                             .1
-<<<<<<< HEAD
                                             .send(BlockRequest(*hash).with_span_context())
                                             .then(move |response| {
                                                 let response = response.unwrap();
@@ -836,20 +786,6 @@
                                                                 peer_id,
                                                                 was_requested: true,
                                                             }
-=======
-                                            .send(
-                                                NetworkViewClientMessages::BlockRequest(*hash)
-                                                    .with_span_context(),
-                                            )
-                                            .then(move |response| {
-                                                let response = response.unwrap();
-                                                match response {
-                                                    NetworkViewClientResponses::Block(block) => {
-                                                        me.do_send(
-                                                            NetworkClientMessages::Block(
-                                                                *block, peer_id, true,
-                                                            )
->>>>>>> c3c382b4
                                                             .with_span_context(),
                                                         );
                                                     }
@@ -870,34 +806,16 @@
                                         connectors1[i]
                                             .1
                                             .send(
-<<<<<<< HEAD
                                                 BlockHeadersRequest(hashes.clone())
                                                     .with_span_context(),
-=======
-                                                NetworkViewClientMessages::BlockHeadersRequest(
-                                                    hashes.clone(),
-                                                )
-                                                .with_span_context(),
->>>>>>> c3c382b4
                                             )
                                             .then(move |response| {
                                                 let response = response.unwrap();
                                                 match response {
-<<<<<<< HEAD
                                                     Some(headers) => {
                                                         me.do_send(
                                                             BlockHeadersResponse(headers, peer_id)
                                                                 .with_span_context(),
-=======
-                                                    NetworkViewClientResponses::BlockHeaders(
-                                                        headers,
-                                                    ) => {
-                                                        me.do_send(
-                                                            NetworkClientMessages::BlockHeaders(
-                                                                headers, peer_id,
-                                                            )
-                                                            .with_span_context(),
->>>>>>> c3c382b4
                                                         );
                                                     }
                                                     None => {}
@@ -924,11 +842,7 @@
                                         connectors1[i]
                                             .1
                                             .send(
-<<<<<<< HEAD
                                                 StateRequestHeader {
-=======
-                                                NetworkViewClientMessages::StateRequestHeader {
->>>>>>> c3c382b4
                                                     shard_id: *shard_id,
                                                     sync_hash: *sync_hash,
                                                 }
@@ -937,20 +851,8 @@
                                             .then(move |response| {
                                                 let response = response.unwrap();
                                                 match response {
-<<<<<<< HEAD
                                                     Some(response) => {
                                                         me.do_send(response.with_span_context());
-=======
-                                                    NetworkViewClientResponses::StateResponse(
-                                                        response,
-                                                    ) => {
-                                                        me.do_send(
-                                                            NetworkClientMessages::StateResponse(
-                                                                *response,
-                                                            )
-                                                            .with_span_context(),
-                                                        );
->>>>>>> c3c382b4
                                                     }
                                                     None => {}
                                                 }
@@ -977,11 +879,7 @@
                                         connectors1[i]
                                             .1
                                             .send(
-<<<<<<< HEAD
                                                 StateRequestPart {
-=======
-                                                NetworkViewClientMessages::StateRequestPart {
->>>>>>> c3c382b4
                                                     shard_id: *shard_id,
                                                     sync_hash: *sync_hash,
                                                     part_id: *part_id,
@@ -991,20 +889,8 @@
                                             .then(move |response| {
                                                 let response = response.unwrap();
                                                 match response {
-<<<<<<< HEAD
                                                     Some(response) => {
                                                         me.do_send(response.with_span_context());
-=======
-                                                    NetworkViewClientResponses::StateResponse(
-                                                        response,
-                                                    ) => {
-                                                        me.do_send(
-                                                            NetworkClientMessages::StateResponse(
-                                                                *response,
-                                                            )
-                                                            .with_span_context(),
-                                                        );
->>>>>>> c3c382b4
                                                     }
                                                     None => {}
                                                 }
@@ -1018,11 +904,7 @@
                             for (i, address) in addresses.iter().enumerate() {
                                 if route_back == address {
                                     connectors1[i].0.do_send(
-<<<<<<< HEAD
                                         StateResponse(Box::new(response.clone()))
-=======
-                                        NetworkClientMessages::StateResponse(response.clone())
->>>>>>> c3c382b4
                                             .with_span_context(),
                                     );
                                 }
@@ -1038,11 +920,7 @@
                                 aa.insert(key);
                                 for (_, view_client) in connectors1 {
                                     view_client.do_send(
-<<<<<<< HEAD
                                         AnnounceAccountRequest(vec![(
-=======
-                                        NetworkViewClientMessages::AnnounceAccount(vec![(
->>>>>>> c3c382b4
                                             announce_account.clone(),
                                             None,
                                         )])
@@ -1073,16 +951,8 @@
                                 for (i, name) in validators_clone2.iter().enumerate() {
                                     if name == &approval_message.target {
                                         connectors1[i].0.do_send(
-<<<<<<< HEAD
                                             BlockApproval(approval.clone(), my_key_pair.id.clone())
                                                 .with_span_context(),
-=======
-                                            NetworkClientMessages::BlockApproval(
-                                                approval.clone(),
-                                                my_key_pair.id.clone(),
-                                            )
-                                            .with_span_context(),
->>>>>>> c3c382b4
                                         );
                                     }
                                 }
