use std::cmp::max;
use std::collections::{HashMap, HashSet};
use std::mem::swap;
use std::ops::DerefMut;
use std::sync::{Arc, Mutex, RwLock};
use std::time::Duration;

use actix::{Actor, Addr, AsyncContext, Context};
use chrono::DateTime;
use futures::{future, FutureExt};
<<<<<<< HEAD
use near_async::actix::AddrWithAutoSpanContextExt;
use near_async::messaging::{IntoSender, Sender};
=======

use near_async::messaging::{IntoSender, LateBoundSender};
>>>>>>> 2b6f9f10
use near_chunks::shards_manager_actor::start_shards_manager;
use near_chunks::ShardsManager;
use near_network::shards_manager::{
    ShardsManagerAdapterForNetwork, ShardsManagerRequestFromNetwork,
};
use near_primitives::errors::InvalidTxError;
use near_primitives::test_utils::create_test_signer;
use num_rational::Ratio;
use once_cell::sync::OnceCell;
use rand::{thread_rng, Rng};
use tracing::info;

use crate::{start_view_client, Client, ClientActor, SyncStatus, ViewClientActor};
use near_chain::chain::{do_apply_chunks, BlockCatchUpRequest, StateSplitRequest};
use near_chain::test_utils::{
    wait_for_all_blocks_in_processing, wait_for_block_in_processing, KeyValueRuntime,
    ValidatorSchedule,
};
use near_chain::types::ChainConfig;
use near_chain::{
    Chain, ChainGenesis, ChainStoreAccess, DoomslugThresholdMode, Provenance,
    RuntimeWithEpochManagerAdapter,
};
use near_chain_configs::ClientConfig;
use near_chunks::adapter::{ShardsManagerAdapterForClient, ShardsManagerRequestFromClient};
use near_chunks::client::ShardsManagerResponse;
use near_chunks::test_utils::{MockClientAdapterForShardsManager, SynchronousShardsManagerAdapter};
use near_client_primitives::types::Error;
#[cfg(feature = "protocol_feature_nep366_delegate_action")]
use near_crypto::Signer;
use near_crypto::{InMemorySigner, KeyType, PublicKey};
use near_network::test_utils::MockPeerManagerAdapter;
use near_network::types::{
    AccountOrPeerIdOrHash, HighestHeightPeerInfo, MsgRecipient, PartialEncodedChunkRequestMsg,
    PartialEncodedChunkResponseMsg, PeerInfo, PeerType,
};
use near_network::types::{BlockInfo, PeerChainInfo};
use near_network::types::{
    ConnectedPeerInfo, FullPeerInfo, NetworkRequests, NetworkResponses, PeerManagerAdapter,
};
use near_network::types::{
    NetworkInfo, PeerManagerMessageRequest, PeerManagerMessageResponse, SetChainInfo,
};
use near_o11y::testonly::TracingCapture;
use near_o11y::WithSpanContextExt;
use near_primitives::block::{ApprovalInner, Block, GenesisId};
#[cfg(feature = "protocol_feature_nep366_delegate_action")]
use near_primitives::delegate_action::{DelegateAction, NonDelegateAction, SignedDelegateAction};
use near_primitives::epoch_manager::RngSeed;
use near_primitives::hash::{hash, CryptoHash};
use near_primitives::merkle::{merklize, MerklePath, PartialMerkleTree};
use near_primitives::network::PeerId;
use near_primitives::receipt::Receipt;
use near_primitives::runtime::config::RuntimeConfig;
use near_primitives::shard_layout::ShardUId;
use near_primitives::sharding::{EncodedShardChunk, PartialEncodedChunk, ReedSolomonWrapper};
use near_primitives::time::Utc;
use near_primitives::time::{Clock, Instant};
use near_primitives::transaction::{Action, FunctionCallAction, SignedTransaction};

use near_primitives::types::{
    AccountId, Balance, BlockHeight, BlockHeightDelta, EpochId, NumBlocks, NumSeats, ShardId,
};
use near_primitives::utils::MaybeValidated;
use near_primitives::validator_signer::ValidatorSigner;
use near_primitives::version::{ProtocolVersion, PROTOCOL_VERSION};
use near_primitives::views::{
    AccountView, FinalExecutionOutcomeView, QueryRequest, QueryResponseKind, StateItem,
};
use near_store::test_utils::create_test_store;
use near_store::Store;
use near_telemetry::TelemetryActor;

use crate::adapter::{
    AnnounceAccountRequest, BlockApproval, BlockHeadersRequest, BlockHeadersResponse, BlockRequest,
    BlockResponse, ProcessTxResponse, SetNetworkInfo, StateRequestHeader, StateRequestPart,
    StateResponse,
};

pub struct PeerManagerMock {
    handle: Box<
        dyn FnMut(
            PeerManagerMessageRequest,
            &mut actix::Context<Self>,
        ) -> PeerManagerMessageResponse,
    >,
}

impl PeerManagerMock {
    fn new(
        f: impl 'static
            + FnMut(
                PeerManagerMessageRequest,
                &mut actix::Context<Self>,
            ) -> PeerManagerMessageResponse,
    ) -> Self {
        Self { handle: Box::new(f) }
    }
}

impl actix::Actor for PeerManagerMock {
    type Context = actix::Context<Self>;
}

impl actix::Handler<PeerManagerMessageRequest> for PeerManagerMock {
    type Result = PeerManagerMessageResponse;
    fn handle(&mut self, msg: PeerManagerMessageRequest, ctx: &mut Self::Context) -> Self::Result {
        (self.handle)(msg, ctx)
    }
}

impl actix::Handler<SetChainInfo> for PeerManagerMock {
    type Result = ();
    fn handle(&mut self, _msg: SetChainInfo, _ctx: &mut Self::Context) {}
}

/// min block production time in milliseconds
pub const MIN_BLOCK_PROD_TIME: Duration = Duration::from_millis(100);
/// max block production time in milliseconds
pub const MAX_BLOCK_PROD_TIME: Duration = Duration::from_millis(200);

const TEST_SEED: RngSeed = [3; 32];

impl Client {
    /// Unlike Client::start_process_block, which returns before the block finishes processing
    /// This function waits until the block is processed.
    /// `should_produce_chunk`: Normally, if a block is accepted, client will try to produce
    ///                         chunks for the next block if it is the chunk producer.
    ///                         If `should_produce_chunk` is set to false, client will skip the
    ///                         chunk production. This is useful in tests that need to tweak
    ///                         the produced chunk content.
    fn process_block_sync_with_produce_chunk_options(
        &mut self,
        block: MaybeValidated<Block>,
        provenance: Provenance,
        should_produce_chunk: bool,
    ) -> Result<Vec<CryptoHash>, near_chain::Error> {
        self.start_process_block(block, provenance, Arc::new(|_| {}))?;
        wait_for_all_blocks_in_processing(&mut self.chain);
        let (accepted_blocks, errors) =
            self.postprocess_ready_blocks(Arc::new(|_| {}), should_produce_chunk);
        assert!(errors.is_empty(), "unexpected errors when processing blocks: {errors:#?}");
        Ok(accepted_blocks)
    }

    pub fn process_block_test(
        &mut self,
        block: MaybeValidated<Block>,
        provenance: Provenance,
    ) -> Result<Vec<CryptoHash>, near_chain::Error> {
        self.process_block_sync_with_produce_chunk_options(block, provenance, true)
    }

    pub fn process_block_test_no_produce_chunk(
        &mut self,
        block: MaybeValidated<Block>,
        provenance: Provenance,
    ) -> Result<Vec<CryptoHash>, near_chain::Error> {
        self.process_block_sync_with_produce_chunk_options(block, provenance, false)
    }

    /// This function finishes processing all blocks that started being processed.
    pub fn finish_blocks_in_processing(&mut self) -> Vec<CryptoHash> {
        let mut accepted_blocks = vec![];
        while wait_for_all_blocks_in_processing(&mut self.chain) {
            accepted_blocks.extend(self.postprocess_ready_blocks(Arc::new(|_| {}), true).0);
        }
        accepted_blocks
    }

    /// This function finishes processing block with hash `hash`, if the procesing of that block
    /// has started.
    pub fn finish_block_in_processing(&mut self, hash: &CryptoHash) -> Vec<CryptoHash> {
        if let Ok(()) = wait_for_block_in_processing(&mut self.chain, hash) {
            let (accepted_blocks, _) = self.postprocess_ready_blocks(Arc::new(|_| {}), true);
            return accepted_blocks;
        }
        vec![]
    }
}

/// Sets up ClientActor and ViewClientActor viewing the same store/runtime.
pub fn setup(
    vs: ValidatorSchedule,
    epoch_length: BlockHeightDelta,
    account_id: AccountId,
    skip_sync_wait: bool,
    min_block_prod_time: u64,
    max_block_prod_time: u64,
    enable_doomslug: bool,
    archive: bool,
    epoch_sync_enabled: bool,
    network_adapter: PeerManagerAdapter,
    transaction_validity_period: NumBlocks,
    genesis_time: DateTime<Utc>,
    ctx: &Context<ClientActor>,
) -> (Block, ClientActor, Addr<ViewClientActor>, Arc<dyn ShardsManagerAdapterForTest>) {
    let store = create_test_store();
    let num_validator_seats = vs.all_block_producers().count() as NumSeats;
    let runtime = Arc::new(KeyValueRuntime::new_with_validators_and_no_gc(
        store.clone(),
        vs,
        epoch_length,
        archive,
    ));
    let chain_genesis = ChainGenesis {
        time: genesis_time,
        height: 0,
        gas_limit: 1_000_000,
        min_gas_price: 100,
        max_gas_price: 1_000_000_000,
        total_supply: 3_000_000_000_000_000_000_000_000_000_000_000,
        gas_price_adjustment_rate: Ratio::from_integer(0),
        transaction_validity_period,
        epoch_length,
        protocol_version: PROTOCOL_VERSION,
    };
    let doomslug_threshold_mode = if enable_doomslug {
        DoomslugThresholdMode::TwoThirds
    } else {
        DoomslugThresholdMode::NoApprovals
    };
    let chain = Chain::new(
        runtime.clone(),
        &chain_genesis,
        doomslug_threshold_mode,
        ChainConfig { save_trie_changes: true, background_migration_threads: 1 },
    )
    .unwrap();
    let genesis_block = chain.get_block(&chain.genesis().hash().clone()).unwrap();

    let signer = Arc::new(create_test_signer(account_id.as_str()));
    let telemetry = TelemetryActor::default().start();
    let config = ClientConfig::test(
        skip_sync_wait,
        min_block_prod_time,
        max_block_prod_time,
        num_validator_seats,
        archive,
        true,
        epoch_sync_enabled,
    );

    let adv = crate::adversarial::Controls::default();

    let view_client_addr = start_view_client(
        Some(signer.validator_id().clone()),
        chain_genesis.clone(),
        runtime.clone(),
        network_adapter.clone(),
        config.clone(),
        adv.clone(),
    );

    let (shards_manager_addr, _) = start_shards_manager(
        runtime.clone(),
<<<<<<< HEAD
        network_adapter.clone(),
        ctx.address().with_auto_span_context().into_sender(),
        Some(account_id.clone()),
        store.clone(),
=======
        network_adapter.clone().into_sender(),
        Arc::new(ctx.address()),
        Some(account_id),
        store,
>>>>>>> 2b6f9f10
        config.chunk_request_retry_period,
    );
    let shards_manager_adapter = Arc::new(shards_manager_addr);

    let client = Client::new(
        config.clone(),
        chain_genesis,
        runtime,
        network_adapter.clone(),
        shards_manager_adapter.clone(),
        Some(signer.clone()),
        enable_doomslug,
        TEST_SEED,
    )
    .unwrap();
    let client_actor = ClientActor::new(
        client,
        ctx.address(),
        config,
        PeerId::new(PublicKey::empty(KeyType::ED25519)),
        network_adapter,
        Some(signer),
        telemetry,
        ctx,
        None,
        adv,
        None,
    )
    .unwrap();
    (genesis_block, client_actor, view_client_addr, shards_manager_adapter)
}

pub fn setup_only_view(
    vs: ValidatorSchedule,
    epoch_length: BlockHeightDelta,
    account_id: AccountId,
    skip_sync_wait: bool,
    min_block_prod_time: u64,
    max_block_prod_time: u64,
    enable_doomslug: bool,
    archive: bool,
    epoch_sync_enabled: bool,
    network_adapter: PeerManagerAdapter,
    transaction_validity_period: NumBlocks,
    genesis_time: DateTime<Utc>,
) -> Addr<ViewClientActor> {
    let store = create_test_store();
    let num_validator_seats = vs.all_block_producers().count() as NumSeats;
    let runtime =
        Arc::new(KeyValueRuntime::new_with_validators_and_no_gc(store, vs, epoch_length, archive));
    let chain_genesis = ChainGenesis {
        time: genesis_time,
        height: 0,
        gas_limit: 1_000_000,
        min_gas_price: 100,
        max_gas_price: 1_000_000_000,
        total_supply: 3_000_000_000_000_000_000_000_000_000_000_000,
        gas_price_adjustment_rate: Ratio::from_integer(0),
        transaction_validity_period,
        epoch_length,
        protocol_version: PROTOCOL_VERSION,
    };

    let doomslug_threshold_mode = if enable_doomslug {
        DoomslugThresholdMode::TwoThirds
    } else {
        DoomslugThresholdMode::NoApprovals
    };
    Chain::new(
        runtime.clone(),
        &chain_genesis,
        doomslug_threshold_mode,
        ChainConfig { save_trie_changes: true, background_migration_threads: 1 },
    )
    .unwrap();

    let signer = Arc::new(create_test_signer(account_id.as_str()));
    TelemetryActor::default().start();
    let config = ClientConfig::test(
        skip_sync_wait,
        min_block_prod_time,
        max_block_prod_time,
        num_validator_seats,
        archive,
        true,
        epoch_sync_enabled,
    );

    let adv = crate::adversarial::Controls::default();

    start_view_client(
        Some(signer.validator_id().clone()),
        chain_genesis,
        runtime,
        network_adapter,
        config,
        adv,
    )
}

/// Sets up ClientActor and ViewClientActor with mock PeerManager.
pub fn setup_mock(
    validators: Vec<AccountId>,
    account_id: AccountId,
    skip_sync_wait: bool,
    enable_doomslug: bool,
    peer_manager_mock: Box<
        dyn FnMut(
            &PeerManagerMessageRequest,
            &mut Context<PeerManagerMock>,
            Addr<ClientActor>,
        ) -> PeerManagerMessageResponse,
    >,
) -> ActorHandlesForTesting {
    setup_mock_with_validity_period_and_no_epoch_sync(
        validators,
        account_id,
        skip_sync_wait,
        enable_doomslug,
        peer_manager_mock,
        100,
    )
}

pub fn setup_mock_with_validity_period_and_no_epoch_sync(
    validators: Vec<AccountId>,
    account_id: AccountId,
    skip_sync_wait: bool,
    enable_doomslug: bool,
    mut peermanager_mock: Box<
        dyn FnMut(
            &PeerManagerMessageRequest,
            &mut Context<PeerManagerMock>,
            Addr<ClientActor>,
        ) -> PeerManagerMessageResponse,
    >,
    transaction_validity_period: NumBlocks,
) -> ActorHandlesForTesting {
    let network_adapter = Arc::new(LateBoundSender::default());
    let mut vca: Option<Addr<ViewClientActor>> = None;
    let mut sma: Option<Arc<dyn ShardsManagerAdapterForTest>> = None;
    let client_addr = ClientActor::create(|ctx: &mut Context<ClientActor>| {
        let vs = ValidatorSchedule::new().block_producers_per_epoch(vec![validators]);
        let (_, client, view_client_addr, shards_manager_adapter) = setup(
            vs,
            5,
            account_id,
            skip_sync_wait,
            MIN_BLOCK_PROD_TIME.as_millis() as u64,
            MAX_BLOCK_PROD_TIME.as_millis() as u64,
            enable_doomslug,
            false,
            false,
            network_adapter.clone().into(),
            transaction_validity_period,
            Clock::utc(),
            ctx,
        );
        vca = Some(view_client_addr);
        sma = Some(shards_manager_adapter);
        client
    });
    let client_addr1 = client_addr.clone();

    let network_actor =
        PeerManagerMock::new(move |msg, ctx| peermanager_mock(&msg, ctx, client_addr1.clone()))
            .start();

    network_adapter.bind(network_actor);

    ActorHandlesForTesting {
        client_actor: client_addr,
        view_client_actor: vca.unwrap(),
        shards_manager_adapter: sma.unwrap(),
    }
}

pub struct BlockStats {
    hash2depth: HashMap<CryptoHash, u64>,
    num_blocks: u64,
    max_chain_length: u64,
    last_check: Instant,
    max_divergence: u64,
    last_hash: Option<CryptoHash>,
    parent: HashMap<CryptoHash, CryptoHash>,
}

impl BlockStats {
    fn new() -> BlockStats {
        BlockStats {
            hash2depth: HashMap::new(),
            num_blocks: 0,
            max_chain_length: 0,
            last_check: Clock::instant(),
            max_divergence: 0,
            last_hash: None,
            parent: HashMap::new(),
        }
    }

    fn calculate_distance(&mut self, mut lhs: CryptoHash, mut rhs: CryptoHash) -> u64 {
        let mut dlhs = *self.hash2depth.get(&lhs).unwrap();
        let mut drhs = *self.hash2depth.get(&rhs).unwrap();

        let mut result: u64 = 0;
        while dlhs > drhs {
            lhs = *self.parent.get(&lhs).unwrap();
            dlhs -= 1;
            result += 1;
        }
        while dlhs < drhs {
            rhs = *self.parent.get(&rhs).unwrap();
            drhs -= 1;
            result += 1;
        }
        while lhs != rhs {
            lhs = *self.parent.get(&lhs).unwrap();
            rhs = *self.parent.get(&rhs).unwrap();
            result += 2;
        }
        result
    }

    fn add_block(&mut self, block: &Block) {
        if self.hash2depth.contains_key(block.hash()) {
            return;
        }
        let prev_height = self.hash2depth.get(block.header().prev_hash()).map(|v| *v).unwrap_or(0);
        self.hash2depth.insert(*block.hash(), prev_height + 1);
        self.num_blocks += 1;
        self.max_chain_length = max(self.max_chain_length, prev_height + 1);
        self.parent.insert(*block.hash(), *block.header().prev_hash());

        if let Some(last_hash2) = self.last_hash {
            self.max_divergence =
                max(self.max_divergence, self.calculate_distance(last_hash2, *block.hash()));
        }

        self.last_hash = Some(*block.hash());
    }

    pub fn check_stats(&mut self, force: bool) {
        let now = Clock::instant();
        let diff = now.duration_since(self.last_check);
        if !force && diff.lt(&Duration::from_secs(60)) {
            return;
        }
        self.last_check = now;
        let cur_ratio = (self.num_blocks as f64) / (max(1, self.max_chain_length) as f64);
        info!(
            "Block stats: ratio: {:.2}, num_blocks: {} max_chain_length: {} max_divergence: {}",
            cur_ratio, self.num_blocks, self.max_chain_length, self.max_divergence
        );
    }

    pub fn check_block_ratio(&mut self, min_ratio: Option<f64>, max_ratio: Option<f64>) {
        let cur_ratio = (self.num_blocks as f64) / (max(1, self.max_chain_length) as f64);
        if let Some(min_ratio2) = min_ratio {
            if cur_ratio < min_ratio2 {
                panic!(
                    "ratio of blocks to longest chain is too low got: {:.2} expected: {:.2}",
                    cur_ratio, min_ratio2
                );
            }
        }
        if let Some(max_ratio2) = max_ratio {
            if cur_ratio > max_ratio2 {
                panic!(
                    "ratio of blocks to longest chain is too high got: {:.2} expected: {:.2}",
                    cur_ratio, max_ratio2
                );
            }
        }
    }
}

#[derive(Clone)]
pub struct ActorHandlesForTesting {
    pub client_actor: Addr<ClientActor>,
    pub view_client_actor: Addr<ViewClientActor>,
    pub shards_manager_adapter: Arc<dyn ShardsManagerAdapterForTest>,
}

fn send_chunks<T, I, F>(
    connectors: &[ActorHandlesForTesting],
    recipients: I,
    target: T,
    drop_chunks: bool,
    send_to: F,
) where
    T: Eq,
    I: Iterator<Item = (usize, T)>,
    F: Fn(&Arc<dyn ShardsManagerAdapterForTest>),
{
    for (i, name) in recipients {
        if name == target {
            if !drop_chunks || !thread_rng().gen_ratio(1, 5) {
                send_to(&connectors[i].shards_manager_adapter);
            }
        }
    }
}

/// Setup multiple clients talking to each other via a mock network.
///
/// # Arguments
///
/// `vs` - the set of validators and how they are assigned to shards in different epochs.
///
/// `key_pairs` - keys for `validators`
///
/// `skip_sync_wait`
///
/// `block_prod_time` - Minimum block production time, assuming there is enough approvals. The
///                 maximum block production time depends on the value of `tamper_with_fg`, and is
///                 equal to `block_prod_time` if `tamper_with_fg` is `true`, otherwise it is
///                 `block_prod_time * 2`
///
/// `drop_chunks` - if set to true, 10% of all the chunk messages / requests will be dropped
///
/// `tamper_with_fg` - if set to true, will split the heights into groups of 100. For some groups
///                 all the approvals will be dropped (thus completely disabling the finality gadget
///                 and introducing severe forkfulness if `block_prod_time` is sufficiently small),
///                 for some groups will keep all the approvals (and test the fg invariants), and
///                 for some will drop 50% of the approvals.
///                 This was designed to tamper with the finality gadget when we
///                 had it, unclear if has much effect today. Must be disabled if doomslug is
///                 enabled (see below), because doomslug will stall if approvals are not delivered.
///
/// `epoch_length` - approximate length of the epoch as measured
///                 by the block heights difference of it's last and first block.
///
/// `enable_doomslug` - If false, blocks will be created when at least one approval is present, without
///                   waiting for 2/3. This allows for more forkfulness. `cross_shard_tx` has modes
///                   both with enabled doomslug (to test "production" setting) and with disabled
///                   doomslug (to test higher forkfullness)
///
/// `network_mock` - the callback that is called for each message sent. The `mock` is called before
///                 the default processing. `mock` returns `(response, perform_default)`. If
///                 `perform_default` is false, then the message is not processed or broadcasted
///                 further and `response` is returned to the requester immediately. Otherwise
///                 the default action is performed, that might (and likely will) overwrite the
///                 `response` before it is sent back to the requester.
pub fn setup_mock_all_validators(
    vs: ValidatorSchedule,
    key_pairs: Vec<PeerInfo>,
    skip_sync_wait: bool,
    block_prod_time: u64,
    drop_chunks: bool,
    tamper_with_fg: bool,
    epoch_length: BlockHeightDelta,
    enable_doomslug: bool,
    archive: Vec<bool>,
    epoch_sync_enabled: Vec<bool>,
    check_block_stats: bool,
    peer_manager_mock: Box<
        dyn FnMut(
            // Peer validators
            &[ActorHandlesForTesting],
            // Validator that sends the message
            AccountId,
            // The message itself
            &PeerManagerMessageRequest,
        ) -> (PeerManagerMessageResponse, /* perform default */ bool),
    >,
) -> (Block, Vec<ActorHandlesForTesting>, Arc<RwLock<BlockStats>>) {
    let peer_manager_mock = Arc::new(RwLock::new(peer_manager_mock));
    let validators = vs.all_validators().cloned().collect::<Vec<_>>();
    let key_pairs = key_pairs;

    let addresses: Vec<_> = (0..key_pairs.len()).map(|i| hash(vec![i as u8].as_ref())).collect();
    let genesis_time = Clock::utc();
    let mut ret = vec![];

    let connectors: Arc<OnceCell<Vec<ActorHandlesForTesting>>> = Default::default();

    let announced_accounts = Arc::new(RwLock::new(HashSet::new()));
    let genesis_block = Arc::new(RwLock::new(None));

    let last_height = Arc::new(RwLock::new(vec![0; key_pairs.len()]));
    let largest_endorsed_height = Arc::new(RwLock::new(vec![0u64; key_pairs.len()]));
    let largest_skipped_height = Arc::new(RwLock::new(vec![0u64; key_pairs.len()]));
    let hash_to_height = Arc::new(RwLock::new(HashMap::new()));
    let block_stats = Arc::new(RwLock::new(BlockStats::new()));

    for (index, account_id) in validators.clone().into_iter().enumerate() {
        let vs = vs.clone();
        let block_stats1 = block_stats.clone();
        let mut view_client_addr_slot = None;
        let mut shards_manager_adapter_slot = None;
        let validators_clone2 = validators.clone();
        let genesis_block1 = genesis_block.clone();
        let key_pairs = key_pairs.clone();
        let key_pairs1 = key_pairs.clone();
        let addresses = addresses.clone();
        let connectors1 = connectors.clone();
        let network_mock1 = peer_manager_mock.clone();
        let announced_accounts1 = announced_accounts.clone();
        let last_height1 = last_height.clone();
        let last_height2 = last_height.clone();
        let largest_endorsed_height1 = largest_endorsed_height.clone();
        let largest_skipped_height1 = largest_skipped_height.clone();
        let hash_to_height1 = hash_to_height.clone();
        let archive1 = archive.clone();
        let epoch_sync_enabled1 = epoch_sync_enabled.clone();
        let client_addr = ClientActor::create(|ctx| {
            let client_addr = ctx.address();
            let _account_id = account_id.clone();
            let pm = PeerManagerMock::new(move |msg, _ctx| {
                // Note: this `.wait` will block until all `ClientActors` are created.
                let connectors1 = connectors1.wait();
                let mut guard = network_mock1.write().unwrap();
                let (resp, perform_default) =
                    guard.deref_mut()(connectors1.as_slice(), account_id.clone(), &msg);
                drop(guard);

                if perform_default {
                    let my_ord = validators_clone2.iter().position(|it| it == &account_id).unwrap();
                    let my_key_pair = key_pairs[my_ord].clone();
                    let my_address = addresses[my_ord];

                    {
                        let last_height2 = last_height2.read().unwrap();
                        let peers: Vec<_> = key_pairs1
                            .iter()
                            .take(connectors1.len())
                            .enumerate()
                            .map(|(i, peer_info)| ConnectedPeerInfo {
                                full_peer_info: FullPeerInfo {
                                    peer_info: peer_info.clone(),
                                    chain_info: PeerChainInfo {
                                        genesis_id: GenesisId {
                                            chain_id: "unittest".to_string(),
                                            hash: Default::default(),
                                        },
                                        // TODO: add the correct hash here
                                        last_block: Some(BlockInfo {
                                            height: last_height2[i],
                                            hash: CryptoHash::default(),
                                        }),
                                        tracked_shards: vec![],
                                        archival: true,
                                    },
                                },
                                received_bytes_per_sec: 0,
                                sent_bytes_per_sec: 0,
                                last_time_peer_requested: near_network::time::Instant::now(),
                                last_time_received_message: near_network::time::Instant::now(),
                                connection_established_time: near_network::time::Instant::now(),
                                peer_type: PeerType::Outbound,
                                nonce: 3,
                            })
                            .collect();
                        let peers2 = peers
                            .iter()
                            .filter_map(|it| it.full_peer_info.clone().into())
                            .collect();
                        let info = NetworkInfo {
                            connected_peers: peers,
                            tier1_connections: vec![],
                            num_connected_peers: key_pairs1.len(),
                            peer_max_count: key_pairs1.len() as u32,
                            highest_height_peers: peers2,
                            sent_bytes_per_sec: 0,
                            received_bytes_per_sec: 0,
                            known_producers: vec![],
                            tier1_accounts_keys: vec![],
                            tier1_accounts_data: vec![],
                        };
                        client_addr.do_send(SetNetworkInfo(info).with_span_context());
                    }

                    match msg.as_network_requests_ref() {
                        NetworkRequests::Block { block } => {
                            if check_block_stats {
                                let block_stats2 = &mut *block_stats1.write().unwrap();
                                block_stats2.add_block(block);
                                block_stats2.check_stats(false);
                            }

                            for actor_handles in connectors1 {
                                actor_handles.client_actor.do_send(
                                    BlockResponse {
                                        block: block.clone(),
                                        peer_id: PeerInfo::random().id,
                                        was_requested: false,
                                    }
                                    .with_span_context(),
                                );
                            }

                            let mut last_height1 = last_height1.write().unwrap();

                            let my_height = &mut last_height1[my_ord];

                            *my_height = max(*my_height, block.header().height());

                            hash_to_height1
                                .write()
                                .unwrap()
                                .insert(*block.header().hash(), block.header().height());
                        }
                        NetworkRequests::PartialEncodedChunkRequest { target, request, .. } => {
                            send_chunks(
                                connectors1,
                                validators_clone2.iter().map(|s| Some(s.clone())).enumerate(),
                                target.account_id.as_ref().map(|s| s.clone()),
                                drop_chunks,
                                |c| {
                                    c.process_partial_encoded_chunk_request(
                                        request.clone(),
                                        my_address,
                                    )
                                },
                            );
                        }
                        NetworkRequests::PartialEncodedChunkResponse { route_back, response } => {
                            send_chunks(
                                connectors1,
                                addresses.iter().enumerate(),
                                route_back,
                                drop_chunks,
                                |c| {
                                    c.process_partial_encoded_chunk_response(
                                        response.clone(),
                                        Instant::now(),
                                    )
                                },
                            );
                        }
                        NetworkRequests::PartialEncodedChunkMessage {
                            account_id,
                            partial_encoded_chunk,
                        } => {
                            send_chunks(
                                connectors1,
                                validators_clone2.iter().cloned().enumerate(),
                                account_id.clone(),
                                drop_chunks,
                                |c| {
                                    c.process_partial_encoded_chunk(
                                        partial_encoded_chunk.clone().into(),
                                    )
                                },
                            );
                        }
                        NetworkRequests::PartialEncodedChunkForward { account_id, forward } => {
                            send_chunks(
                                connectors1,
                                validators_clone2.iter().cloned().enumerate(),
                                account_id.clone(),
                                drop_chunks,
                                |c| c.process_partial_encoded_chunk_forward(forward.clone()),
                            );
                        }
                        NetworkRequests::BlockRequest { hash, peer_id } => {
                            for (i, peer_info) in key_pairs.iter().enumerate() {
                                let peer_id = peer_id.clone();
                                if peer_info.id == peer_id {
                                    let me = connectors1[my_ord].client_actor.clone();
                                    actix::spawn(
                                        connectors1[i]
                                            .view_client_actor
                                            .send(BlockRequest(*hash).with_span_context())
                                            .then(move |response| {
                                                let response = response.unwrap();
                                                match response {
                                                    Some(block) => {
                                                        me.do_send(
                                                            BlockResponse {
                                                                block: *block,
                                                                peer_id,
                                                                was_requested: true,
                                                            }
                                                            .with_span_context(),
                                                        );
                                                    }
                                                    None => {}
                                                }
                                                future::ready(())
                                            }),
                                    );
                                }
                            }
                        }
                        NetworkRequests::BlockHeadersRequest { hashes, peer_id } => {
                            for (i, peer_info) in key_pairs.iter().enumerate() {
                                let peer_id = peer_id.clone();
                                if peer_info.id == peer_id {
                                    let me = connectors1[my_ord].client_actor.clone();
                                    actix::spawn(
                                        connectors1[i]
                                            .view_client_actor
                                            .send(
                                                BlockHeadersRequest(hashes.clone())
                                                    .with_span_context(),
                                            )
                                            .then(move |response| {
                                                let response = response.unwrap();
                                                match response {
                                                    Some(headers) => {
                                                        me.do_send(
                                                            BlockHeadersResponse(headers, peer_id)
                                                                .with_span_context(),
                                                        );
                                                    }
                                                    None => {}
                                                }
                                                future::ready(())
                                            }),
                                    );
                                }
                            }
                        }
                        NetworkRequests::StateRequestHeader {
                            shard_id,
                            sync_hash,
                            target: target_account_id,
                        } => {
                            let target_account_id = match target_account_id {
                                AccountOrPeerIdOrHash::AccountId(x) => x,
                                _ => panic!(),
                            };
                            for (i, name) in validators_clone2.iter().enumerate() {
                                if name == target_account_id {
                                    let me = connectors1[my_ord].client_actor.clone();
                                    actix::spawn(
                                        connectors1[i]
                                            .view_client_actor
                                            .send(
                                                StateRequestHeader {
                                                    shard_id: *shard_id,
                                                    sync_hash: *sync_hash,
                                                }
                                                .with_span_context(),
                                            )
                                            .then(move |response| {
                                                let response = response.unwrap();
                                                match response {
                                                    Some(response) => {
                                                        me.do_send(response.with_span_context());
                                                    }
                                                    None => {}
                                                }
                                                future::ready(())
                                            }),
                                    );
                                }
                            }
                        }
                        NetworkRequests::StateRequestPart {
                            shard_id,
                            sync_hash,
                            part_id,
                            target: target_account_id,
                        } => {
                            let target_account_id = match target_account_id {
                                AccountOrPeerIdOrHash::AccountId(x) => x,
                                _ => panic!(),
                            };
                            for (i, name) in validators_clone2.iter().enumerate() {
                                if name == target_account_id {
                                    let me = connectors1[my_ord].client_actor.clone();
                                    actix::spawn(
                                        connectors1[i]
                                            .view_client_actor
                                            .send(
                                                StateRequestPart {
                                                    shard_id: *shard_id,
                                                    sync_hash: *sync_hash,
                                                    part_id: *part_id,
                                                }
                                                .with_span_context(),
                                            )
                                            .then(move |response| {
                                                let response = response.unwrap();
                                                match response {
                                                    Some(response) => {
                                                        me.do_send(response.with_span_context());
                                                    }
                                                    None => {}
                                                }
                                                future::ready(())
                                            }),
                                    );
                                }
                            }
                        }
                        NetworkRequests::StateResponse { route_back, response } => {
                            for (i, address) in addresses.iter().enumerate() {
                                if route_back == address {
                                    connectors1[i].client_actor.do_send(
                                        StateResponse(Box::new(response.clone()))
                                            .with_span_context(),
                                    );
                                }
                            }
                        }
                        NetworkRequests::AnnounceAccount(announce_account) => {
                            let mut aa = announced_accounts1.write().unwrap();
                            let key = (
                                announce_account.account_id.clone(),
                                announce_account.epoch_id.clone(),
                            );
                            if aa.get(&key).is_none() {
                                aa.insert(key);
                                for actor_handles in connectors1 {
                                    actor_handles.view_client_actor.do_send(
                                        AnnounceAccountRequest(vec![(
                                            announce_account.clone(),
                                            None,
                                        )])
                                        .with_span_context(),
                                    )
                                }
                            }
                        }
                        NetworkRequests::Approval { approval_message } => {
                            let height_mod = approval_message.approval.target_height % 300;

                            let do_propagate = if tamper_with_fg {
                                if height_mod < 100 {
                                    false
                                } else if height_mod < 200 {
                                    let mut rng = rand::thread_rng();
                                    rng.gen()
                                } else {
                                    true
                                }
                            } else {
                                true
                            };

                            let approval = approval_message.approval.clone();

                            if do_propagate {
                                for (i, name) in validators_clone2.iter().enumerate() {
                                    if name == &approval_message.target {
                                        connectors1[i].client_actor.do_send(
                                            BlockApproval(approval.clone(), my_key_pair.id.clone())
                                                .with_span_context(),
                                        );
                                    }
                                }
                            }

                            // Verify doomslug invariant
                            match approval.inner {
                                ApprovalInner::Endorsement(parent_hash) => {
                                    assert!(
                                        approval.target_height
                                            > largest_skipped_height1.read().unwrap()[my_ord]
                                    );
                                    largest_endorsed_height1.write().unwrap()[my_ord] =
                                        approval.target_height;

                                    if let Some(prev_height) =
                                        hash_to_height1.read().unwrap().get(&parent_hash)
                                    {
                                        assert_eq!(prev_height + 1, approval.target_height);
                                    }
                                }
                                ApprovalInner::Skip(prev_height) => {
                                    largest_skipped_height1.write().unwrap()[my_ord] =
                                        approval.target_height;
                                    let e = largest_endorsed_height1.read().unwrap()[my_ord];
                                    // `e` is the *target* height of the last endorsement. `prev_height`
                                    // is allowed to be anything >= to the source height, which is e-1.
                                    assert!(
                                        prev_height + 1 >= e,
                                        "New: {}->{}, Old: {}->{}",
                                        prev_height,
                                        approval.target_height,
                                        e - 1,
                                        e
                                    );
                                }
                            };
                        }
                        NetworkRequests::ForwardTx(_, _)
                        | NetworkRequests::BanPeer { .. }
                        | NetworkRequests::TxStatus(_, _, _)
                        | NetworkRequests::Challenge(_) => {}
                    };
                }
                resp
            })
            .start();
            let (block, client, view_client_addr, shards_manager_adapter) = setup(
                vs,
                epoch_length,
                _account_id,
                skip_sync_wait,
                block_prod_time,
                block_prod_time * 3,
                enable_doomslug,
                archive1[index],
                epoch_sync_enabled1[index],
                Arc::new(pm).into(),
                10000,
                genesis_time,
                ctx,
            );
            view_client_addr_slot = Some(view_client_addr);
            shards_manager_adapter_slot = Some(shards_manager_adapter);
            *genesis_block1.write().unwrap() = Some(block);
            client
        });
        ret.push(ActorHandlesForTesting {
            client_actor: client_addr,
            view_client_actor: view_client_addr_slot.unwrap(),
            shards_manager_adapter: shards_manager_adapter_slot.unwrap(),
        });
    }
    hash_to_height.write().unwrap().insert(CryptoHash::default(), 0);
    hash_to_height
        .write()
        .unwrap()
        .insert(*genesis_block.read().unwrap().as_ref().unwrap().header().clone().hash(), 0);
    connectors.set(ret.clone()).ok().unwrap();
    let value = genesis_block.read().unwrap();
    (value.clone().unwrap(), ret, block_stats)
}

/// Sets up ClientActor and ViewClientActor without network.
pub fn setup_no_network(
    validators: Vec<AccountId>,
    account_id: AccountId,
    skip_sync_wait: bool,
    enable_doomslug: bool,
) -> ActorHandlesForTesting {
    setup_no_network_with_validity_period_and_no_epoch_sync(
        validators,
        account_id,
        skip_sync_wait,
        100,
        enable_doomslug,
    )
}

pub fn setup_no_network_with_validity_period_and_no_epoch_sync(
    validators: Vec<AccountId>,
    account_id: AccountId,
    skip_sync_wait: bool,
    transaction_validity_period: NumBlocks,
    enable_doomslug: bool,
) -> ActorHandlesForTesting {
    setup_mock_with_validity_period_and_no_epoch_sync(
        validators,
        account_id,
        skip_sync_wait,
        enable_doomslug,
        Box::new(|_, _, _| {
            PeerManagerMessageResponse::NetworkResponses(NetworkResponses::NoResponse)
        }),
        transaction_validity_period,
    )
}

pub fn setup_client_with_runtime(
    num_validator_seats: NumSeats,
    account_id: Option<AccountId>,
    enable_doomslug: bool,
    network_adapter: PeerManagerAdapter,
    shards_manager_adapter: Arc<dyn ShardsManagerAdapterForTest>,
    chain_genesis: ChainGenesis,
    runtime_adapter: Arc<dyn RuntimeWithEpochManagerAdapter>,
    rng_seed: RngSeed,
    archive: bool,
    save_trie_changes: bool,
) -> Client {
    let validator_signer =
        account_id.map(|x| Arc::new(create_test_signer(x.as_str())) as Arc<dyn ValidatorSigner>);
    let mut config =
        ClientConfig::test(true, 10, 20, num_validator_seats, archive, save_trie_changes, true);
    config.epoch_length = chain_genesis.epoch_length;
    let mut client = Client::new(
        config,
        chain_genesis,
        runtime_adapter,
        network_adapter,
        shards_manager_adapter.for_client(),
        validator_signer,
        enable_doomslug,
        rng_seed,
    )
    .unwrap();
    client.sync_status = SyncStatus::NoSync;
    client
}

pub fn setup_client(
    store: Store,
    vs: ValidatorSchedule,
    account_id: Option<AccountId>,
    enable_doomslug: bool,
    network_adapter: PeerManagerAdapter,
    shards_manager_adapter: Arc<dyn ShardsManagerAdapterForTest>,
    chain_genesis: ChainGenesis,
    rng_seed: RngSeed,
    archive: bool,
    save_trie_changes: bool,
) -> Client {
    let num_validator_seats = vs.all_block_producers().count() as NumSeats;
    let runtime_adapter =
        Arc::new(KeyValueRuntime::new_with_validators(store, vs, chain_genesis.epoch_length));
    setup_client_with_runtime(
        num_validator_seats,
        account_id,
        enable_doomslug,
        network_adapter,
        shards_manager_adapter,
        chain_genesis,
        runtime_adapter,
        rng_seed,
        archive,
        save_trie_changes,
    )
}

pub fn setup_synchronous_shards_manager(
    account_id: Option<AccountId>,
<<<<<<< HEAD
    client_adapter: Sender<ShardsManagerResponse>,
    network_adapter: Arc<dyn PeerManagerAdapter>,
=======
    client_adapter: Arc<dyn ClientAdapterForShardsManager>,
    network_adapter: PeerManagerAdapter,
>>>>>>> 2b6f9f10
    runtime_adapter: Arc<dyn RuntimeWithEpochManagerAdapter>,
    chain_genesis: &ChainGenesis,
) -> Arc<dyn ShardsManagerAdapterForTest> {
    // Initialize the chain, to make sure that if the store is empty, we write the genesis
    // into the store, and as a short cut to get the parameters needed to instantiate
    // ShardsManager. This way we don't have to wait to construct the Client first.
    // TODO(#8324): This should just be refactored so that we can construct Chain first
    // before anything else.
    let chain = Chain::new(
        runtime_adapter.clone(),
        chain_genesis,
        DoomslugThresholdMode::TwoThirds, // irrelevant
        ChainConfig { save_trie_changes: true, background_migration_threads: 1 }, // irrelevant
    )
    .unwrap();
    let chain_head = chain.head().unwrap();
    let chain_header_head = chain.header_head().unwrap();
    let shards_manager = ShardsManager::new(
        account_id,
        runtime_adapter,
        network_adapter.request_sender,
        client_adapter,
        chain.store().new_read_only_chunks_store(),
        chain_head,
        chain_header_head,
    );
    Arc::new(SynchronousShardsManagerAdapter::new(shards_manager))
}

pub fn setup_client_with_synchronous_shards_manager(
    store: Store,
    vs: ValidatorSchedule,
    account_id: Option<AccountId>,
    enable_doomslug: bool,
<<<<<<< HEAD
    network_adapter: Arc<dyn PeerManagerAdapter>,
    client_adapter: Sender<ShardsManagerResponse>,
=======
    network_adapter: PeerManagerAdapter,
    client_adapter: Arc<dyn ClientAdapterForShardsManager>,
>>>>>>> 2b6f9f10
    chain_genesis: ChainGenesis,
    rng_seed: RngSeed,
    archive: bool,
    save_trie_changes: bool,
) -> Client {
    let num_validator_seats = vs.all_block_producers().count() as NumSeats;
    let runtime_adapter =
        Arc::new(KeyValueRuntime::new_with_validators(store, vs, chain_genesis.epoch_length));
    let shards_manager_adapter = setup_synchronous_shards_manager(
        account_id.clone(),
        client_adapter,
        network_adapter.clone(),
        runtime_adapter.clone(),
        &chain_genesis,
    );
    setup_client_with_runtime(
        num_validator_seats,
        account_id,
        enable_doomslug,
        network_adapter,
        shards_manager_adapter,
        chain_genesis,
        runtime_adapter,
        rng_seed,
        archive,
        save_trie_changes,
    )
}

/// A combined trait bound for both the client side and network side of the ShardsManager API.
pub trait ShardsManagerAdapterForTest:
    ShardsManagerAdapterForClient + ShardsManagerAdapterForNetwork
{
    fn for_client(&self) -> Arc<dyn ShardsManagerAdapterForClient>;
    fn for_network(&self) -> Arc<dyn ShardsManagerAdapterForNetwork>;
}

impl<
        A: MsgRecipient<ShardsManagerRequestFromClient>
            + MsgRecipient<ShardsManagerRequestFromNetwork>
            + Clone,
    > ShardsManagerAdapterForTest for A
{
    fn for_client(&self) -> Arc<dyn ShardsManagerAdapterForClient> {
        Arc::new(self.clone())
    }
    fn for_network(&self) -> Arc<dyn ShardsManagerAdapterForNetwork> {
        Arc::new(self.clone())
    }
}

/// An environment for writing integration tests with multiple clients.
/// This environment can simulate near nodes without network and it can be configured to use different runtimes.
pub struct TestEnv {
    pub chain_genesis: ChainGenesis,
    pub validators: Vec<AccountId>,
    pub network_adapters: Vec<Arc<MockPeerManagerAdapter>>,
    pub client_adapters: Vec<Arc<MockClientAdapterForShardsManager>>,
    pub shards_manager_adapters: Vec<Arc<dyn ShardsManagerAdapterForTest>>,
    pub clients: Vec<Client>,
    account_to_client_index: HashMap<AccountId, usize>,
    paused_blocks: Arc<Mutex<HashMap<CryptoHash, Arc<OnceCell<()>>>>>,
    // random seed to be inject in each client according to AccountId
    // if not set, a default constant TEST_SEED will be injected
    seeds: HashMap<AccountId, RngSeed>,
    archive: bool,
    save_trie_changes: bool,
}

/// A builder for the TestEnv structure.
pub struct TestEnvBuilder {
    chain_genesis: ChainGenesis,
    clients: Vec<AccountId>,
    validators: Vec<AccountId>,
    runtime_adapters: Option<Vec<Arc<dyn RuntimeWithEpochManagerAdapter>>>,
    network_adapters: Option<Vec<Arc<MockPeerManagerAdapter>>>,
    // random seed to be inject in each client according to AccountId
    // if not set, a default constant TEST_SEED will be injected
    seeds: HashMap<AccountId, RngSeed>,
    archive: bool,
    save_trie_changes: bool,
}

/// Builder for the [`TestEnv`] structure.
impl TestEnvBuilder {
    /// Constructs a new builder.
    fn new(chain_genesis: ChainGenesis) -> Self {
        let clients = Self::make_accounts(1);
        let validators = clients.clone();
        let seeds: HashMap<AccountId, RngSeed> = HashMap::with_capacity(1);
        Self {
            chain_genesis,
            clients,
            validators,
            runtime_adapters: None,
            network_adapters: None,
            seeds,
            archive: false,
            save_trie_changes: true,
        }
    }

    /// Sets list of client [`AccountId`]s to the one provided.  Panics if the
    /// vector is empty.
    pub fn clients(mut self, clients: Vec<AccountId>) -> Self {
        assert!(!clients.is_empty());
        self.clients = clients;
        self
    }

    /// Sets random seed for each client according to the provided HashMap.
    pub fn clients_random_seeds(mut self, seeds: HashMap<AccountId, RngSeed>) -> Self {
        self.seeds = seeds;
        self
    }

    /// Sets number of clients to given one.  To get [`AccountId`] used by the
    /// validator associated with the client the [`TestEnv::get_client_id`]
    /// method can be used.  Tests should not rely on any particular format of
    /// account identifiers used by the builder.  Panics if `num` is zero.
    pub fn clients_count(self, num: usize) -> Self {
        self.clients(Self::make_accounts(num))
    }

    /// Sets list of validator [`AccountId`]s to the one provided.  Panics if
    /// the vector is empty.
    pub fn validators(mut self, validators: Vec<AccountId>) -> Self {
        assert!(!validators.is_empty());
        self.validators = validators;
        self
    }

    /// Sets number of validator seats to given one.  To get [`AccountId`] used
    /// in the test environment the `validators` field of the built [`TestEnv`]
    /// object can be used.  Tests should not rely on any particular format of
    /// account identifiers used by the builder.  Panics if `num` is zero.
    pub fn validator_seats(self, num: usize) -> Self {
        self.validators(Self::make_accounts(num))
    }

    /// Specifies custom runtime adaptors for each client.  This allows us to
    /// construct [`TestEnv`] with `NightshadeRuntime`.
    ///
    /// The vector must have the same number of elements as they are clients
    /// (one by default).  If that does not hold, [`Self::build`] method will
    /// panic.
    pub fn runtime_adapters(
        mut self,
        adapters: Vec<Arc<dyn RuntimeWithEpochManagerAdapter>>,
    ) -> Self {
        self.runtime_adapters = Some(adapters);
        self
    }

    /// Specifies custom network adaptors for each client.
    ///
    /// The vector must have the same number of elements as they are clients
    /// (one by default).  If that does not hold, [`Self::build`] method will
    /// panic.
    pub fn network_adapters(mut self, adapters: Vec<Arc<MockPeerManagerAdapter>>) -> Self {
        self.network_adapters = Some(adapters);
        self
    }

    pub fn archive(mut self, archive: bool) -> Self {
        self.archive = archive;
        self
    }

    pub fn save_trie_changes(mut self, save_trie_changes: bool) -> Self {
        self.save_trie_changes = save_trie_changes;
        self
    }

    /// Constructs new `TestEnv` structure.
    ///
    /// If no clients were configured (either through count or vector) one
    /// client is created.  Similarly, if no validator seats were configured,
    /// one seat is configured.
    ///
    /// Panics if `runtime_adapters` or `network_adapters` methods were used and
    /// the length of the vectors passed to them did not equal number of
    /// configured clients.
    pub fn build(self) -> TestEnv {
        let chain_genesis = self.chain_genesis;
        let clients = self.clients.clone();
        let num_clients = clients.len();
        let validators = self.validators;
        let num_validators = validators.len();
        let seeds = self.seeds;
        let runtime_adapters = match self.runtime_adapters {
            Some(runtime_adapters) => {
                assert_eq!(runtime_adapters.len(), num_clients);
                runtime_adapters
            }
            None => (0..num_clients)
                .map(|_| {
                    let vs = ValidatorSchedule::new()
                        .block_producers_per_epoch(vec![validators.clone()]);
                    Arc::new(KeyValueRuntime::new_with_validators(
                        create_test_store(),
                        vs,
                        chain_genesis.epoch_length,
                    )) as Arc<dyn RuntimeWithEpochManagerAdapter>
                })
                .collect(),
        };
        let network_adapters = match self.network_adapters {
            Some(network_adapters) => {
                assert_eq!(network_adapters.len(), num_clients);
                network_adapters
            }
            None => (0..num_clients).map(|_| Arc::new(Default::default())).collect(),
        };
        let client_adapters = (0..num_clients)
            .map(|_| Arc::new(MockClientAdapterForShardsManager::default()))
            .collect::<Vec<_>>();
        let shards_manager_adapters = (0..num_clients)
            .map(|i| {
                let runtime_adapter = runtime_adapters[i].clone();
                let network_adapter = network_adapters[i].clone();
                let client_adapter = client_adapters[i].clone();
                setup_synchronous_shards_manager(
                    Some(clients[i].clone()),
<<<<<<< HEAD
                    client_adapter.as_sender(),
                    network_adapter,
=======
                    client_adapter,
                    network_adapter.into(),
>>>>>>> 2b6f9f10
                    runtime_adapter,
                    &chain_genesis,
                )
            })
            .collect::<Vec<_>>();
        let clients = (0..num_clients)
            .map(|i| {
                let account_id = clients[i].clone();
                let network_adapter = network_adapters[i].clone();
                let shards_manager_adapter = shards_manager_adapters[i].clone();
                let runtime_adapter = runtime_adapters[i].clone();
                let rng_seed = match seeds.get(&account_id) {
                    Some(seed) => *seed,
                    None => TEST_SEED,
                };
                setup_client_with_runtime(
                    u64::try_from(num_validators).unwrap(),
                    Some(account_id),
                    false,
                    network_adapter.into(),
                    shards_manager_adapter,
                    chain_genesis.clone(),
                    runtime_adapter,
                    rng_seed,
                    self.archive,
                    self.save_trie_changes,
                )
            })
            .collect();

        TestEnv {
            chain_genesis,
            validators,
            network_adapters,
            client_adapters,
            shards_manager_adapters,
            clients,
            account_to_client_index: self
                .clients
                .into_iter()
                .enumerate()
                .map(|(index, client)| (client, index))
                .collect(),
            paused_blocks: Default::default(),
            seeds,
            archive: self.archive,
            save_trie_changes: self.save_trie_changes,
        }
    }

    fn make_accounts(count: usize) -> Vec<AccountId> {
        (0..count).map(|i| format!("test{}", i).parse().unwrap()).collect()
    }
}

impl TestEnv {
    pub fn builder(chain_genesis: ChainGenesis) -> TestEnvBuilder {
        TestEnvBuilder::new(chain_genesis)
    }

    /// Process a given block in the client with index `id`.
    /// Simulate the block processing logic in `Client`, i.e, it would run catchup and then process accepted blocks and possibly produce chunks.
    pub fn process_block(&mut self, id: usize, block: Block, provenance: Provenance) {
        self.clients[id].process_block_test(MaybeValidated::from(block), provenance).unwrap();
    }

    /// Produces block by given client, which may kick off chunk production.
    /// This means that transactions added before this call will be included in the next block produced by this validator.
    pub fn produce_block(&mut self, id: usize, height: BlockHeight) {
        let block = self.clients[id].produce_block(height).unwrap();
        self.process_block(id, block.unwrap(), Provenance::PRODUCED);
    }

    /// Pause processing of the given block, which means that the background
    /// thread which applies the chunks on the block will get blocked until
    /// `resume_block_processing` is called.
    ///
    /// Note that you must call `resume_block_processing` at some later point to
    /// unstuck the block.
    ///
    /// Implementation is rather crude and just hijacks our logging
    /// infrastructure. Hopefully this is good enough, but, if it isn't, we can
    /// add something more robust.
    pub fn pause_block_processing(&mut self, capture: &mut TracingCapture, block: &CryptoHash) {
        let paused_blocks = Arc::clone(&self.paused_blocks);
        paused_blocks.lock().unwrap().insert(*block, Arc::new(OnceCell::new()));
        capture.set_callback(move |msg| {
            if msg.starts_with("do_apply_chunks") {
                let cell = paused_blocks.lock().unwrap().iter().find_map(|(block_hash, cell)| {
                    if msg.contains(&format!("block_hash={block_hash}")) {
                        Some(Arc::clone(cell))
                    } else {
                        None
                    }
                });
                if let Some(cell) = cell {
                    cell.wait();
                }
            }
        });
    }

    /// See `pause_block_processing`.
    pub fn resume_block_processing(&mut self, block: &CryptoHash) {
        let mut paused_blocks = self.paused_blocks.lock().unwrap();
        let cell = paused_blocks.remove(block).unwrap();
        let _ = cell.set(());
    }

    pub fn client(&mut self, account_id: &AccountId) -> &mut Client {
        &mut self.clients[self.account_to_client_index[account_id]]
    }

    pub fn shards_manager(&self, account: &AccountId) -> &Arc<dyn ShardsManagerAdapterForTest> {
        &self.shards_manager_adapters[self.account_to_client_index[account]]
    }

    pub fn process_partial_encoded_chunks(&mut self) {
        let network_adapters = self.network_adapters.clone();
        for network_adapter in network_adapters {
            // process partial encoded chunks
            while let Some(request) = network_adapter.pop() {
                if let PeerManagerMessageRequest::NetworkRequests(
                    NetworkRequests::PartialEncodedChunkMessage {
                        account_id,
                        partial_encoded_chunk,
                    },
                ) = request
                {
                    self.shards_manager(&account_id).process_partial_encoded_chunk(
                        PartialEncodedChunk::from(partial_encoded_chunk),
                    );
                }
            }
        }
    }

    /// Process all PartialEncodedChunkRequests in the network queue for a client
    /// `id`: id for the client
    pub fn process_partial_encoded_chunks_requests(&mut self, id: usize) {
        while let Some(request) = self.network_adapters[id].pop() {
            self.process_partial_encoded_chunk_request(id, request);
        }
    }

    /// Send the PartialEncodedChunkRequest to the target client, get response and process the response
    pub fn process_partial_encoded_chunk_request(
        &mut self,
        id: usize,
        request: PeerManagerMessageRequest,
    ) {
        if let PeerManagerMessageRequest::NetworkRequests(
            NetworkRequests::PartialEncodedChunkRequest { target, request, .. },
        ) = request
        {
            let target_id = self.account_to_client_index[&target.account_id.unwrap()];
            let response = self.get_partial_encoded_chunk_response(target_id, request);
            if let Some(response) = response {
                self.shards_manager_adapters[id]
                    .process_partial_encoded_chunk_response(response, Instant::now());
            }
        } else {
            panic!("The request is not a PartialEncodedChunk request {:?}", request);
        }
    }

    pub fn get_partial_encoded_chunk_response(
        &mut self,
        id: usize,
        request: PartialEncodedChunkRequestMsg,
    ) -> Option<PartialEncodedChunkResponseMsg> {
        self.shards_manager_adapters[id]
            .process_partial_encoded_chunk_request(request.clone(), CryptoHash::default());
        let response = self.network_adapters[id].pop_most_recent();
        match response {
            Some(PeerManagerMessageRequest::NetworkRequests(
                NetworkRequests::PartialEncodedChunkResponse { route_back: _, response },
            )) => return Some(response),
            Some(response) => {
                self.network_adapters[id].put_back_most_recent(response);
            }
            None => {}
        }

        panic!(
            "Failed to process PartialEncodedChunkRequest from shards manager {}: {:?}",
            id, request
        );
    }

    pub fn process_shards_manager_responses(&mut self, id: usize) -> bool {
        let mut any_processed = false;
        while let Some(msg) = self.client_adapters[id].pop() {
            match msg {
                ShardsManagerResponse::ChunkCompleted { partial_chunk, shard_chunk } => {
                    self.clients[id].on_chunk_completed(
                        partial_chunk,
                        shard_chunk,
                        Arc::new(|_| {}),
                    );
                }
                ShardsManagerResponse::InvalidChunk(encoded_chunk) => {
                    self.clients[id].on_invalid_chunk(encoded_chunk);
                }
                ShardsManagerResponse::ChunkHeaderReadyForInclusion {
                    chunk_header,
                    chunk_producer,
                } => {
                    self.clients[id]
                        .on_chunk_header_ready_for_inclusion(chunk_header, chunk_producer);
                }
            }
            any_processed = true;
        }
        any_processed
    }

    pub fn process_shards_manager_responses_and_finish_processing_blocks(&mut self, idx: usize) {
        loop {
            self.process_shards_manager_responses(idx);
            if self.clients[idx].finish_blocks_in_processing().is_empty() {
                return;
            }
        }
    }

    pub fn send_money(&mut self, id: usize) -> ProcessTxResponse {
        let account_id = self.get_client_id(0);
        let signer =
            InMemorySigner::from_seed(account_id.clone(), KeyType::ED25519, account_id.as_ref());
        let tx = SignedTransaction::send_money(
            1,
            account_id.clone(),
            account_id.clone(),
            &signer,
            100,
            self.clients[id].chain.head().unwrap().last_block_hash,
        );
        self.clients[id].process_tx(tx, false, false)
    }

    pub fn upgrade_protocol(&mut self, protocol_version: ProtocolVersion) {
        assert_eq!(self.clients.len(), 1, "at the moment, this support only a single client");

        let tip = self.clients[0].chain.head().unwrap();
        let epoch_id = self.clients[0]
            .runtime_adapter
            .get_epoch_id_from_prev_block(&tip.last_block_hash)
            .unwrap();
        let block_producer =
            self.clients[0].runtime_adapter.get_block_producer(&epoch_id, tip.height).unwrap();

        let mut block = self.clients[0].produce_block(tip.height + 1).unwrap().unwrap();
        block.mut_header().set_latest_protocol_version(protocol_version);
        block.mut_header().resign(&create_test_signer(block_producer.as_str()));

        let _ = self.clients[0]
            .process_block_test_no_produce_chunk(block.into(), Provenance::NONE)
            .unwrap();

        for i in 0..self.clients[0].chain.epoch_length * 2 {
            self.produce_block(0, tip.height + i + 2);
        }
    }

    pub fn query_account(&mut self, account_id: AccountId) -> AccountView {
        let head = self.clients[0].chain.head().unwrap();
        let last_block = self.clients[0].chain.get_block(&head.last_block_hash).unwrap();
        let last_chunk_header = &last_block.chunks()[0];
        let response = self.clients[0]
            .runtime_adapter
            .query(
                ShardUId::single_shard(),
                &last_chunk_header.prev_state_root(),
                last_block.header().height(),
                last_block.header().raw_timestamp(),
                last_block.header().prev_hash(),
                last_block.header().hash(),
                last_block.header().epoch_id(),
                &QueryRequest::ViewAccount { account_id },
            )
            .unwrap();
        match response.kind {
            QueryResponseKind::ViewAccount(account_view) => account_view,
            _ => panic!("Wrong return value"),
        }
    }

    pub fn query_state(&mut self, account_id: AccountId) -> Vec<StateItem> {
        let head = self.clients[0].chain.head().unwrap();
        let last_block = self.clients[0].chain.get_block(&head.last_block_hash).unwrap();
        let last_chunk_header = &last_block.chunks()[0];
        let response = self.clients[0]
            .runtime_adapter
            .query(
                ShardUId::single_shard(),
                &last_chunk_header.prev_state_root(),
                last_block.header().height(),
                last_block.header().raw_timestamp(),
                last_block.header().prev_hash(),
                last_block.header().hash(),
                last_block.header().epoch_id(),
                &QueryRequest::ViewState {
                    account_id,
                    prefix: vec![].into(),
                    include_proof: false,
                },
            )
            .unwrap();
        match response.kind {
            QueryResponseKind::ViewState(view_state_result) => view_state_result.values,
            _ => panic!("Wrong return value"),
        }
    }

    pub fn query_balance(&mut self, account_id: AccountId) -> Balance {
        self.query_account(account_id).amount
    }

    /// Restarts client at given index. Note that the new client reuses runtime
    /// adapter of old client.
    /// TODO (#8269): create new `KeyValueRuntime` for new client. Currently it
    /// doesn't work because `KeyValueRuntime` misses info about new epochs in
    /// memory caches.
    /// Though, it seems that it is not necessary for current use cases.
    pub fn restart(&mut self, idx: usize) {
        let account_id = self.get_client_id(idx).clone();
        let rng_seed = match self.seeds.get(&account_id) {
            Some(seed) => *seed,
            None => TEST_SEED,
        };
        let vs = ValidatorSchedule::new().block_producers_per_epoch(vec![self.validators.clone()]);
        let num_validator_seats = vs.all_block_producers().count() as NumSeats;
        let runtime_adapter = self.clients[idx].runtime_adapter.clone();
        self.clients[idx] = setup_client_with_runtime(
            num_validator_seats,
            Some(self.get_client_id(idx).clone()),
            false,
            self.network_adapters[idx].clone().into(),
            self.shards_manager_adapters[idx].clone(),
            self.chain_genesis.clone(),
            runtime_adapter,
            rng_seed,
            self.archive,
            self.save_trie_changes,
        )
    }

    /// Returns an [`AccountId`] used by a client at given index.  More
    /// specifically, returns validator id of the client’s validator signer.
    pub fn get_client_id(&self, idx: usize) -> &AccountId {
        self.clients[idx].validator_signer.as_ref().unwrap().validator_id()
    }

    pub fn get_runtime_config(&self, idx: usize, epoch_id: EpochId) -> RuntimeConfig {
        self.clients[idx].runtime_adapter.get_protocol_config(&epoch_id).unwrap().runtime_config
    }

    /// Create and sign transaction ready for execution.
    pub fn tx_from_actions(
        &mut self,
        actions: Vec<Action>,
        signer: &InMemorySigner,
        receiver: AccountId,
    ) -> SignedTransaction {
        let tip = self.clients[0].chain.head().unwrap();
        SignedTransaction::from_actions(
            tip.height + 1,
            signer.account_id.clone(),
            receiver,
            signer,
            actions,
            tip.last_block_hash,
        )
    }

    /// Wrap actions in a delegate action, put it in a transaction, sign.
    #[cfg(feature = "protocol_feature_nep366_delegate_action")]
    pub fn meta_tx_from_actions(
        &mut self,
        actions: Vec<Action>,
        sender: AccountId,
        relayer: AccountId,
        receiver_id: AccountId,
    ) -> SignedTransaction {
        let inner_signer = InMemorySigner::from_seed(sender.clone(), KeyType::ED25519, &sender);
        let relayer_signer = InMemorySigner::from_seed(relayer.clone(), KeyType::ED25519, &relayer);
        let tip = self.clients[0].chain.head().unwrap();
        let user_nonce = tip.height + 1;
        let relayer_nonce = tip.height + 1;
        let delegate_action = DelegateAction {
            sender_id: inner_signer.account_id.clone(),
            receiver_id,
            actions: actions
                .into_iter()
                .map(|action| NonDelegateAction::try_from(action).unwrap())
                .collect(),
            nonce: user_nonce,
            max_block_height: tip.height + 100,
            public_key: inner_signer.public_key(),
        };
        let signature = inner_signer.sign(delegate_action.get_hash().as_bytes());
        let signed_delegate_action = SignedDelegateAction { delegate_action, signature };
        SignedTransaction::from_actions(
            relayer_nonce,
            relayer,
            sender,
            &relayer_signer,
            vec![Action::Delegate(signed_delegate_action)],
            tip.last_block_hash,
        )
    }

    /// Process a tx and its receipts, then return the execution outcome.
    pub fn execute_tx(
        &mut self,
        tx: SignedTransaction,
    ) -> Result<FinalExecutionOutcomeView, InvalidTxError> {
        let tx_hash = tx.get_hash();
        let response = self.clients[0].process_tx(tx, false, false);
        // Check if the transaction got rejected
        match response {
            ProcessTxResponse::NoResponse
            | ProcessTxResponse::RequestRouted
            | ProcessTxResponse::ValidTx => (),
            ProcessTxResponse::InvalidTx(e) => return Err(e),
            ProcessTxResponse::DoesNotTrackShard => panic!("test setup is buggy"),
        }
        let max_iters = 100;
        let tip = self.clients[0].chain.head().unwrap();
        for i in 0..max_iters {
            let block = self.clients[0].produce_block(tip.height + i + 1).unwrap().unwrap();
            self.process_block(0, block.clone(), Provenance::PRODUCED);
            if let Ok(outcome) = self.clients[0].chain.get_final_transaction_result(&tx_hash) {
                return Ok(outcome);
            }
        }
        panic!("No transaction outcome found after {max_iters} blocks.")
    }

    /// Execute a function call transaction that calls main on the `TestEnv`.
    ///
    /// This function assumes that account has been deployed and that
    /// `InMemorySigner::from_seed` produces a valid signer that has it's key
    /// deployed already.
    pub fn call_main(&mut self, account: &AccountId) -> FinalExecutionOutcomeView {
        let signer = InMemorySigner::from_seed(account.clone(), KeyType::ED25519, account.as_str());
        let actions = vec![Action::FunctionCall(FunctionCallAction {
            method_name: "main".to_string(),
            args: vec![],
            gas: 3 * 10u64.pow(14),
            deposit: 0,
        })];
        let tx = self.tx_from_actions(actions, &signer, signer.account_id.clone());
        self.execute_tx(tx).unwrap()
    }
}

impl Drop for TestEnv {
    fn drop(&mut self) {
        let paused_blocks = self.paused_blocks.lock().unwrap();
        for cell in paused_blocks.values() {
            let _ = cell.set(());
        }
        if !paused_blocks.is_empty() && !std::thread::panicking() {
            panic!("some blocks are still paused, did you call `resume_block_processing`?")
        }
    }
}

pub fn create_chunk_on_height_for_shard(
    client: &mut Client,
    next_height: BlockHeight,
    shard_id: ShardId,
) -> (EncodedShardChunk, Vec<MerklePath>, Vec<Receipt>) {
    let last_block_hash = client.chain.head().unwrap().last_block_hash;
    let last_block = client.chain.get_block(&last_block_hash).unwrap();
    client
        .produce_chunk(
            last_block_hash,
            &client.runtime_adapter.get_epoch_id_from_prev_block(&last_block_hash).unwrap(),
            Chain::get_prev_chunk_header(&*client.runtime_adapter, &last_block, shard_id).unwrap(),
            next_height,
            shard_id,
        )
        .unwrap()
        .unwrap()
}

pub fn create_chunk_on_height(
    client: &mut Client,
    next_height: BlockHeight,
) -> (EncodedShardChunk, Vec<MerklePath>, Vec<Receipt>) {
    create_chunk_on_height_for_shard(client, next_height, 0)
}

pub fn create_chunk_with_transactions(
    client: &mut Client,
    transactions: Vec<SignedTransaction>,
) -> (EncodedShardChunk, Vec<MerklePath>, Vec<Receipt>, Block) {
    create_chunk(client, Some(transactions), None)
}

/// Create a chunk with specified transactions and possibly a new state root.
/// Useful for writing tests with challenges.
pub fn create_chunk(
    client: &mut Client,
    replace_transactions: Option<Vec<SignedTransaction>>,
    replace_tx_root: Option<CryptoHash>,
) -> (EncodedShardChunk, Vec<MerklePath>, Vec<Receipt>, Block) {
    let last_block = client.chain.get_block_by_height(client.chain.head().unwrap().height).unwrap();
    let next_height = last_block.header().height() + 1;
    let (mut chunk, mut merkle_paths, receipts) = client
        .produce_chunk(
            *last_block.hash(),
            last_block.header().epoch_id(),
            last_block.chunks()[0].clone(),
            next_height,
            0,
        )
        .unwrap()
        .unwrap();
    let should_replace = replace_transactions.is_some() || replace_tx_root.is_some();
    let transactions = replace_transactions.unwrap_or_else(Vec::new);
    let tx_root = match replace_tx_root {
        Some(root) => root,
        None => merklize(&transactions).0,
    };
    // reconstruct the chunk with changes (if any)
    if should_replace {
        // The best way it to decode chunk, replace transactions and then recreate encoded chunk.
        let total_parts = client.chain.runtime_adapter.num_total_parts();
        let data_parts = client.chain.runtime_adapter.num_data_parts();
        let decoded_chunk = chunk.decode_chunk(data_parts).unwrap();
        let parity_parts = total_parts - data_parts;
        let mut rs = ReedSolomonWrapper::new(data_parts, parity_parts);

        let signer = client.validator_signer.as_ref().unwrap().clone();
        let header = chunk.cloned_header();
        let (mut encoded_chunk, mut new_merkle_paths) = EncodedShardChunk::new(
            *header.prev_block_hash(),
            header.prev_state_root(),
            header.outcome_root(),
            header.height_created(),
            header.shard_id(),
            &mut rs,
            header.gas_used(),
            header.gas_limit(),
            header.balance_burnt(),
            tx_root,
            header.validator_proposals().collect(),
            transactions,
            decoded_chunk.receipts(),
            header.outgoing_receipts_root(),
            &*signer,
            PROTOCOL_VERSION,
        )
        .unwrap();
        swap(&mut chunk, &mut encoded_chunk);
        swap(&mut merkle_paths, &mut new_merkle_paths);
    }
    match &mut chunk {
        EncodedShardChunk::V1(chunk) => {
            chunk.header.height_included = next_height;
        }
        EncodedShardChunk::V2(chunk) => {
            *chunk.header.height_included_mut() = next_height;
        }
    }
    let block_merkle_tree = client.chain.store().get_block_merkle_tree(last_block.hash()).unwrap();
    let mut block_merkle_tree = PartialMerkleTree::clone(&block_merkle_tree);
    block_merkle_tree.insert(*last_block.hash());
    let block = Block::produce(
        PROTOCOL_VERSION,
        PROTOCOL_VERSION,
        last_block.header(),
        next_height,
        last_block.header().block_ordinal() + 1,
        vec![chunk.cloned_header()],
        last_block.header().epoch_id().clone(),
        last_block.header().next_epoch_id().clone(),
        None,
        vec![],
        Ratio::new(0, 1),
        0,
        100,
        None,
        vec![],
        vec![],
        &*client.validator_signer.as_ref().unwrap().clone(),
        *last_block.header().next_bp_hash(),
        block_merkle_tree.root(),
        None,
    );
    (chunk, merkle_paths, receipts, block)
}

/// Keep running catchup until there is no more catchup work that can be done
/// Note that this function does not necessarily mean that all blocks are caught up.
/// It's possible that some blocks that need to be caught up are still being processed
/// and the catchup process can't catch up on these blocks yet.
pub fn run_catchup(
    client: &mut Client,
    highest_height_peers: &[HighestHeightPeerInfo],
) -> Result<(), Error> {
    let f = |_| {};
    let block_messages = Arc::new(RwLock::new(vec![]));
    let block_inside_messages = block_messages.clone();
    let block_catch_up = move |msg: BlockCatchUpRequest| {
        block_inside_messages.write().unwrap().push(msg);
    };
    let state_split_messages = Arc::new(RwLock::new(vec![]));
    let state_split_inside_messages = state_split_messages.clone();
    let state_split = move |msg: StateSplitRequest| {
        state_split_inside_messages.write().unwrap().push(msg);
    };
    let rt = client.runtime_adapter.clone();
    loop {
        client.run_catchup(
            highest_height_peers,
            &f,
            &block_catch_up,
            &state_split,
            Arc::new(|_| {}),
        )?;
        let mut catchup_done = true;
        for msg in block_messages.write().unwrap().drain(..) {
            let results = do_apply_chunks(msg.block_hash, msg.block_height, msg.work);
            if let Some((_, _, blocks_catch_up_state)) =
                client.catchup_state_syncs.get_mut(&msg.sync_hash)
            {
                assert!(blocks_catch_up_state.scheduled_blocks.remove(&msg.block_hash));
                blocks_catch_up_state.processed_blocks.insert(msg.block_hash, results);
            } else {
                panic!("block catch up processing result from unknown sync hash");
            }
            catchup_done = false;
        }
        for msg in state_split_messages.write().unwrap().drain(..) {
            let results = rt.build_state_for_split_shards(
                msg.shard_uid,
                &msg.state_root,
                &msg.next_epoch_shard_layout,
                msg.state_split_status,
            );
            if let Some((sync, _, _)) = client.catchup_state_syncs.get_mut(&msg.sync_hash) {
                // We are doing catchup
                sync.set_split_result(msg.shard_id, results);
            } else {
                client.state_sync.set_split_result(msg.shard_id, results);
            }
            catchup_done = false;
        }
        if catchup_done {
            break;
        }
    }
    Ok(())
}<|MERGE_RESOLUTION|>--- conflicted
+++ resolved
@@ -8,13 +8,8 @@
 use actix::{Actor, Addr, AsyncContext, Context};
 use chrono::DateTime;
 use futures::{future, FutureExt};
-<<<<<<< HEAD
 use near_async::actix::AddrWithAutoSpanContextExt;
-use near_async::messaging::{IntoSender, Sender};
-=======
-
-use near_async::messaging::{IntoSender, LateBoundSender};
->>>>>>> 2b6f9f10
+use near_async::messaging::{IntoSender, LateBoundSender, Sender};
 use near_chunks::shards_manager_actor::start_shards_manager;
 use near_chunks::ShardsManager;
 use near_network::shards_manager::{
@@ -271,17 +266,10 @@
 
     let (shards_manager_addr, _) = start_shards_manager(
         runtime.clone(),
-<<<<<<< HEAD
-        network_adapter.clone(),
+        network_adapter.clone().into_sender(),
         ctx.address().with_auto_span_context().into_sender(),
-        Some(account_id.clone()),
-        store.clone(),
-=======
-        network_adapter.clone().into_sender(),
-        Arc::new(ctx.address()),
         Some(account_id),
         store,
->>>>>>> 2b6f9f10
         config.chunk_request_retry_period,
     );
     let shards_manager_adapter = Arc::new(shards_manager_addr);
@@ -1204,13 +1192,8 @@
 
 pub fn setup_synchronous_shards_manager(
     account_id: Option<AccountId>,
-<<<<<<< HEAD
     client_adapter: Sender<ShardsManagerResponse>,
-    network_adapter: Arc<dyn PeerManagerAdapter>,
-=======
-    client_adapter: Arc<dyn ClientAdapterForShardsManager>,
     network_adapter: PeerManagerAdapter,
->>>>>>> 2b6f9f10
     runtime_adapter: Arc<dyn RuntimeWithEpochManagerAdapter>,
     chain_genesis: &ChainGenesis,
 ) -> Arc<dyn ShardsManagerAdapterForTest> {
@@ -1245,13 +1228,8 @@
     vs: ValidatorSchedule,
     account_id: Option<AccountId>,
     enable_doomslug: bool,
-<<<<<<< HEAD
-    network_adapter: Arc<dyn PeerManagerAdapter>,
+    network_adapter: PeerManagerAdapter,
     client_adapter: Sender<ShardsManagerResponse>,
-=======
-    network_adapter: PeerManagerAdapter,
-    client_adapter: Arc<dyn ClientAdapterForShardsManager>,
->>>>>>> 2b6f9f10
     chain_genesis: ChainGenesis,
     rng_seed: RngSeed,
     archive: bool,
@@ -1476,13 +1454,8 @@
                 let client_adapter = client_adapters[i].clone();
                 setup_synchronous_shards_manager(
                     Some(clients[i].clone()),
-<<<<<<< HEAD
                     client_adapter.as_sender(),
-                    network_adapter,
-=======
-                    client_adapter,
                     network_adapter.into(),
->>>>>>> 2b6f9f10
                     runtime_adapter,
                     &chain_genesis,
                 )
