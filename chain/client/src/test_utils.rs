use std::cmp::max;
use std::collections::{BTreeSet, HashMap, HashSet, VecDeque};
use std::ops::Bound::{Excluded, Included, Unbounded};
use std::ops::DerefMut;
use std::sync::{Arc, RwLock};

use actix::actors::mocker::Mocker;
use actix::{Actor, Addr, AsyncContext, Context, MailboxError};
use chrono::{DateTime, Utc};
use futures::{future, future::BoxFuture, FutureExt};
use rand::{thread_rng, Rng};

use near_chain::test_utils::KeyValueRuntime;
use near_chain::{Chain, ChainGenesis, DoomslugThresholdMode, Provenance, RuntimeAdapter};
use near_crypto::{InMemorySigner, KeyType, PublicKey};
use near_network::routing::EdgeInfo;
use near_network::types::{
    AccountOrPeerIdOrHash, NetworkInfo, NetworkViewClientMessages, NetworkViewClientResponses,
    PeerChainInfo,
};
use near_network::{
    FullPeerInfo, NetworkAdapter, NetworkClientMessages, NetworkClientResponses, NetworkRecipient,
    NetworkRequests, NetworkResponses, PeerInfo, PeerManagerActor,
};
use near_primitives::block::{Block, GenesisId, ScoreAndHeight};
use near_primitives::hash::{hash, CryptoHash};
use near_primitives::transaction::SignedTransaction;
use near_primitives::types::{
    AccountId, BlockHeight, BlockHeightDelta, NumBlocks, NumSeats, NumShards,
};
use near_store::test_utils::create_test_store;
use near_store::Store;
use near_telemetry::TelemetryActor;

<<<<<<< HEAD
use crate::{Client, ClientActor, ClientConfig, SyncStatus, ViewClientActor};
use near_network::routing::EdgeInfo;
use near_primitives::hash::{hash, CryptoHash};
use near_primitives::validator_signer::{InMemoryValidatorSigner, ValidatorSigner};
use std::ops::Bound::{Excluded, Included, Unbounded};
=======
use crate::{BlockProducer, Client, ClientActor, ClientConfig, SyncStatus, ViewClientActor};
>>>>>>> 9e2cc908

pub type NetworkMock = Mocker<PeerManagerActor>;

#[derive(Default)]
pub struct MockNetworkAdapter {
    pub requests: Arc<RwLock<VecDeque<NetworkRequests>>>,
}

impl NetworkAdapter for MockNetworkAdapter {
    fn send(
        &self,
        msg: NetworkRequests,
    ) -> BoxFuture<'static, Result<NetworkResponses, MailboxError>> {
        self.do_send(msg);
        future::ok(NetworkResponses::NoResponse).boxed()
    }

    fn do_send(&self, msg: NetworkRequests) {
        self.requests.write().unwrap().push_back(msg);
    }
}

impl MockNetworkAdapter {
    pub fn pop(&self) -> Option<NetworkRequests> {
        self.requests.write().unwrap().pop_front()
    }
}

/// Sets up ClientActor and ViewClientActor viewing the same store/runtime.
pub fn setup(
    validators: Vec<Vec<&str>>,
    validator_groups: u64,
    num_shards: NumShards,
    epoch_length: BlockHeightDelta,
    account_id: &str,
    skip_sync_wait: bool,
    min_block_prod_time: u64,
    max_block_prod_time: u64,
    enable_doomslug: bool,
    network_adapter: Arc<dyn NetworkAdapter>,
    transaction_validity_period: NumBlocks,
    genesis_time: DateTime<Utc>,
) -> (Block, ClientActor, ViewClientActor) {
    let store = create_test_store();
    let num_validator_seats = validators.iter().map(|x| x.len()).sum::<usize>() as NumSeats;
    let runtime = Arc::new(KeyValueRuntime::new_with_validators(
        store.clone(),
        validators.into_iter().map(|inner| inner.into_iter().map(Into::into).collect()).collect(),
        validator_groups,
        num_shards,
        epoch_length,
    ));
    let chain_genesis = ChainGenesis::new(
        genesis_time,
        1_000_000,
        100,
        1_000_000_000,
        0,
        0,
        transaction_validity_period,
        epoch_length,
    );
    let doomslug_threshold_mode = if enable_doomslug {
        DoomslugThresholdMode::HalfStake
    } else {
        DoomslugThresholdMode::NoApprovals
    };
    let mut chain =
        Chain::new(store.clone(), runtime.clone(), &chain_genesis, doomslug_threshold_mode)
            .unwrap();
    let genesis_block = chain.get_block(&chain.genesis().hash()).unwrap().clone();

    let signer =
        Arc::new(InMemoryValidatorSigner::from_seed(account_id, KeyType::ED25519, account_id));
    let telemetry = TelemetryActor::default().start();
    let config = ClientConfig::test(
        skip_sync_wait,
        min_block_prod_time,
        max_block_prod_time,
        num_validator_seats,
    );
    let view_client = ViewClientActor::new(
        store.clone(),
        &chain_genesis,
        runtime.clone(),
        network_adapter.clone(),
        config.clone(),
    )
    .unwrap();

    let client = ClientActor::new(
        config,
        store,
        chain_genesis,
        runtime,
        PublicKey::empty(KeyType::ED25519).into(),
        network_adapter,
        Some(signer),
        telemetry,
        enable_doomslug,
    )
    .unwrap();
    (genesis_block, client, view_client)
}

/// Sets up ClientActor and ViewClientActor with mock PeerManager.
pub fn setup_mock(
    validators: Vec<&'static str>,
    account_id: &'static str,
    skip_sync_wait: bool,
    enable_doomslug: bool,
    network_mock: Box<
        dyn FnMut(
            &NetworkRequests,
            &mut Context<NetworkMock>,
            Addr<ClientActor>,
        ) -> NetworkResponses,
    >,
) -> (Addr<ClientActor>, Addr<ViewClientActor>) {
    setup_mock_with_validity_period(
        validators,
        account_id,
        skip_sync_wait,
        enable_doomslug,
        network_mock,
        100,
    )
}

pub fn setup_mock_with_validity_period(
    validators: Vec<&'static str>,
    account_id: &'static str,
    skip_sync_wait: bool,
    enable_doomslug: bool,
    mut network_mock: Box<
        dyn FnMut(
            &NetworkRequests,
            &mut Context<NetworkMock>,
            Addr<ClientActor>,
        ) -> NetworkResponses,
    >,
    transaction_validity_period: NumBlocks,
) -> (Addr<ClientActor>, Addr<ViewClientActor>) {
    let network_adapter = Arc::new(NetworkRecipient::new());
    let (_, client, view_client) = setup(
        vec![validators],
        1,
        1,
        5,
        account_id,
        skip_sync_wait,
        100,
        200,
        enable_doomslug,
        network_adapter.clone(),
        transaction_validity_period,
        Utc::now(),
    );
    let client_addr = client.start();
    let view_client_addr = view_client.start();
    let client_addr1 = client_addr.clone();

    let network_actor = NetworkMock::mock(Box::new(move |msg, ctx| {
        let msg = msg.downcast_ref::<NetworkRequests>().unwrap();
        let resp = network_mock(msg, ctx, client_addr1.clone());
        Box::new(Some(resp))
    }))
    .start();

    network_adapter.set_recipient(network_actor.recipient());

    (client_addr, view_client_addr)
}

fn sample_binary(n: u64, k: u64) -> bool {
    thread_rng().gen_range(0, k) <= n
}

/// Sets up ClientActor and ViewClientActor with mock PeerManager.
///
/// # Arguments
/// * `validators` - a vector or vector of validator names. Each vector is a set of validators for a
///                 particular epoch. E.g. if `validators` has three elements, then the each epoch
///                 with id % 3 == 0 will have the first set of validators, with id % 3 == 1 will
///                 have the second set of validators, and with id % 3 == 2 will have the third
/// * `key_pairs` - a flattened list of key pairs for the `validators`
/// * `validator_groups` - how many groups to split validators into. E.g. say there are four shards,
///                 and four validators in a particular epoch. If `validator_groups == 1`, all vals
///                 will validate all shards. If `validator_groups == 2`, shards 0 and 1 will have
///                 two validators validating them, and shards 2 and 3 will have the remaining two.
///                 If `validator_groups == 4`, each validator will validate a single shard
/// `skip_sync_wait`
/// `block_prod_time` - Minimum block production time, assuming there is enough approvals. The
///                 maximum block production time depends on the value of `tamper_with_fg`, and is
///                 equal to `block_prod_time` if `tamper_with_fg` is `true`, otherwise it is
///                 `block_prod_time * 2`
/// `drop_chunks` - if set to true, 10% of all the chunk messages / requests will be dropped
/// `tamper_with_fg` - if set to true, will split the heights into groups of 100. For some groups
///                 all the approvals will be dropped (thus completely disabling the finality gadget
///                 and introducing severe forkfulness if `block_prod_time` is sufficiently small),
///                 for some groups will keep all the approvals (and test the fg invariants), and
///                 for some will drop 50% of the approvals.
/// `epoch_length` - approximate length of the epoch as measured
///                 by the block heights difference of it's last and first block.
/// `network_mock` - the callback that is called for each message sent. The `mock` is called before
///                 the default processing. `mock` returns `(response, perform_default)`. If
///                 `perform_default` is false, then the message is not processed or broadcasted
///                 further and `response` is returned to the requester immediately. Otherwise
///                 the default action is performed, that might (and likely will) overwrite the
///                 `response` before it is sent back to the requester.
pub fn setup_mock_all_validators(
    validators: Vec<Vec<&'static str>>,
    key_pairs: Vec<PeerInfo>,
    validator_groups: u64,
    skip_sync_wait: bool,
    block_prod_time: u64,
    drop_chunks: bool,
    tamper_with_fg: bool,
    epoch_length: BlockHeightDelta,
    enable_doomslug: bool,
    network_mock: Arc<RwLock<dyn FnMut(String, &NetworkRequests) -> (NetworkResponses, bool)>>,
) -> (Block, Vec<(Addr<ClientActor>, Addr<ViewClientActor>)>) {
    let validators_clone = validators.clone();
    let key_pairs = key_pairs.clone();

    let addresses: Vec<_> = (0..key_pairs.len()).map(|i| hash(vec![i as u8].as_ref())).collect();
    let genesis_time = Utc::now();
    let mut ret = vec![];

    let connectors: Arc<RwLock<Vec<(Addr<ClientActor>, Addr<ViewClientActor>)>>> =
        Arc::new(RwLock::new(vec![]));

    // Lock the connectors so that none of the threads spawned below access them until we overwrite
    //    them at the end of this function
    let mut locked_connectors = connectors.write().unwrap();

    let announced_accounts = Arc::new(RwLock::new(HashSet::new()));
    let genesis_block = Arc::new(RwLock::new(None));
    let num_shards = validators.iter().map(|x| x.len()).min().unwrap() as NumShards;

    let last_height_score =
        Arc::new(RwLock::new(vec![(0, ScoreAndHeight::from_ints(0, 0)); key_pairs.len()]));
    let largest_endorsed_height = Arc::new(RwLock::new(vec![0u64; key_pairs.len()]));
    let largest_skipped_height = Arc::new(RwLock::new(vec![0u64; key_pairs.len()]));
    let hash_to_score = Arc::new(RwLock::new(HashMap::new()));
    let approval_intervals: Arc<RwLock<Vec<BTreeSet<(ScoreAndHeight, ScoreAndHeight)>>>> =
        Arc::new(RwLock::new(key_pairs.iter().map(|_| BTreeSet::new()).collect()));

    for account_id in validators.iter().flatten().cloned() {
        let view_client_addr = Arc::new(RwLock::new(None));
        let view_client_addr1 = view_client_addr.clone();
        let validators_clone1 = validators_clone.clone();
        let validators_clone2 = validators_clone.clone();
        let genesis_block1 = genesis_block.clone();
        let key_pairs = key_pairs.clone();
        let key_pairs1 = key_pairs.clone();
        let addresses = addresses.clone();
        let connectors1 = connectors.clone();
        let connectors2 = connectors.clone();
        let network_mock1 = network_mock.clone();
        let announced_accounts1 = announced_accounts.clone();
        let last_height_score1 = last_height_score.clone();
        let last_height_score2 = last_height_score.clone();
        let largest_endorsed_height1 = largest_endorsed_height.clone();
        let largest_skipped_height1 = largest_skipped_height.clone();
        let hash_to_score1 = hash_to_score.clone();
        let approval_intervals1 = approval_intervals.clone();
        let client_addr = ClientActor::create(move |ctx| {
            let client_addr = ctx.address();
            let pm = NetworkMock::mock(Box::new(move |msg, _ctx| {
                let msg = msg.downcast_ref::<NetworkRequests>().unwrap();

                let mut guard = network_mock1.write().unwrap();
                let (resp, perform_default) = guard.deref_mut()(account_id.to_string(), msg);
                drop(guard);

                if perform_default {
                    let mut my_key_pair = None;
                    let mut my_address = None;
                    let mut my_ord = None;
                    for (i, name) in validators_clone2.iter().flatten().enumerate() {
                        if *name == account_id {
                            my_key_pair = Some(key_pairs[i].clone());
                            my_address = Some(addresses[i].clone());
                            my_ord = Some(i);
                        }
                    }
                    let my_key_pair = my_key_pair.unwrap();
                    let my_address = my_address.unwrap();
                    let my_ord = my_ord.unwrap();

                    {
                        let last_height_score2 = last_height_score2.read().unwrap();
                        let peers: Vec<_> = key_pairs1
                            .iter()
                            .take(connectors2.read().unwrap().len())
                            .enumerate()
                            .map(|(i, peer_info)| FullPeerInfo {
                                peer_info: peer_info.clone(),
                                chain_info: PeerChainInfo {
                                    genesis_id: GenesisId {
                                        chain_id: "unittest".to_string(),
                                        hash: Default::default(),
                                    },
                                    height: last_height_score2[i].0,
                                    score: last_height_score2[i].1.score,
                                    tracked_shards: vec![],
                                },
                                edge_info: EdgeInfo::default(),
                            })
                            .collect();
                        let peers2 = peers.clone();
                        let info = NetworkInfo {
                            active_peers: peers,
                            num_active_peers: key_pairs1.len(),
                            peer_max_count: key_pairs1.len() as u32,
                            highest_height_peers: peers2,
                            sent_bytes_per_sec: 0,
                            received_bytes_per_sec: 0,
                            known_producers: vec![],
                        };
                        client_addr.do_send(NetworkClientMessages::NetworkInfo(info));
                    }

                    match msg {
                        NetworkRequests::Block { block } => {
                            for (client, _) in connectors1.read().unwrap().iter() {
                                client.do_send(NetworkClientMessages::Block(
                                    block.clone(),
                                    PeerInfo::random().id,
                                    false,
                                ))
                            }

                            let mut last_height_score1 = last_height_score1.write().unwrap();

                            let my_height_score = &mut last_height_score1[my_ord];

                            my_height_score.0 =
                                max(my_height_score.0, block.header.inner_lite.height);
                            my_height_score.1 =
                                max(my_height_score.1, block.header.score_and_height());

                            hash_to_score1
                                .write()
                                .unwrap()
                                .insert(block.header.hash(), block.header.score_and_height());
                        }
                        NetworkRequests::PartialEncodedChunkRequest {
                            account_id: their_account_id,
                            request,
                        } => {
                            for (i, name) in validators_clone2.iter().flatten().enumerate() {
                                if name == their_account_id {
                                    if !drop_chunks || !sample_binary(1, 10) {
                                        connectors1.read().unwrap()[i].0.do_send(
                                            NetworkClientMessages::PartialEncodedChunkRequest(
                                                request.clone(),
                                                my_address,
                                            ),
                                        );
                                    }
                                }
                            }
                        }
                        NetworkRequests::PartialEncodedChunkResponse {
                            route_back,
                            partial_encoded_chunk,
                        } => {
                            for (i, address) in addresses.iter().enumerate() {
                                if route_back == address {
                                    if !drop_chunks || !sample_binary(1, 10) {
                                        connectors1.read().unwrap()[i].0.do_send(
                                            NetworkClientMessages::PartialEncodedChunk(
                                                partial_encoded_chunk.clone(),
                                            ),
                                        );
                                    }
                                }
                            }
                        }
                        NetworkRequests::PartialEncodedChunkMessage {
                            account_id,
                            partial_encoded_chunk,
                        } => {
                            for (i, name) in validators_clone2.iter().flatten().enumerate() {
                                if name == account_id {
                                    if !drop_chunks || !sample_binary(1, 10) {
                                        connectors1.read().unwrap()[i].0.do_send(
                                            NetworkClientMessages::PartialEncodedChunk(
                                                partial_encoded_chunk.clone(),
                                            ),
                                        );
                                    }
                                }
                            }
                        }
                        NetworkRequests::BlockRequest { hash, peer_id } => {
                            for (i, peer_info) in key_pairs.iter().enumerate() {
                                let peer_id = peer_id.clone();
                                if peer_info.id == peer_id {
                                    let connectors2 = connectors1.clone();
                                    actix::spawn(
                                        connectors1.read().unwrap()[i]
                                            .1
                                            .send(NetworkViewClientMessages::BlockRequest(*hash))
                                            .then(move |response| {
                                                let response = response.unwrap();
                                                match response {
                                                    NetworkViewClientResponses::Block(block) => {
                                                        connectors2.read().unwrap()[my_ord]
                                                            .0
                                                            .do_send(NetworkClientMessages::Block(
                                                                block, peer_id, true,
                                                            ));
                                                    }
                                                    NetworkViewClientResponses::NoResponse => {}
                                                    _ => assert!(false),
                                                }
                                                future::ready(())
                                            }),
                                    );
                                }
                            }
                        }
                        NetworkRequests::BlockHeadersRequest { hashes, peer_id } => {
                            for (i, peer_info) in key_pairs.iter().enumerate() {
                                let peer_id = peer_id.clone();
                                if peer_info.id == peer_id {
                                    let connectors2 = connectors1.clone();
                                    actix::spawn(
                                        connectors1.read().unwrap()[i]
                                            .1
                                            .send(NetworkViewClientMessages::BlockHeadersRequest(
                                                hashes.clone(),
                                            ))
                                            .then(move |response| {
                                                let response = response.unwrap();
                                                match response {
                                                    NetworkViewClientResponses::BlockHeaders(
                                                        headers,
                                                    ) => {
                                                        connectors2.read().unwrap()[my_ord]
                                                            .0
                                                            .do_send(
                                                                NetworkClientMessages::BlockHeaders(
                                                                    headers, peer_id,
                                                                ),
                                                            );
                                                    }
                                                    NetworkViewClientResponses::NoResponse => {}
                                                    _ => assert!(false),
                                                }
                                                future::ready(())
                                            }),
                                    );
                                }
                            }
                        }
                        NetworkRequests::StateRequest {
                            shard_id,
                            sync_hash,
                            need_header,
                            parts,
                            target: target_account_id,
                        } => {
                            let target_account_id = match target_account_id {
                                AccountOrPeerIdOrHash::AccountId(x) => x,
                                _ => panic!(),
                            };
                            for (i, name) in validators_clone2.iter().flatten().enumerate() {
                                if name == target_account_id {
                                    let connectors2 = connectors1.clone();
                                    actix::spawn(
                                        connectors1.read().unwrap()[i]
                                            .1
                                            .send(NetworkViewClientMessages::StateRequest {
                                                shard_id: *shard_id,
                                                sync_hash: *sync_hash,
                                                need_header: *need_header,
                                                parts: parts.clone(),
                                            })
                                            .then(move |response| {
                                                let response = response.unwrap();
                                                match response {
                                                    NetworkViewClientResponses::StateResponse(
                                                        response,
                                                    ) => {
                                                        connectors2.read().unwrap()[my_ord]
                                                            .0
                                                            .do_send(
                                                            NetworkClientMessages::StateResponse(
                                                                response,
                                                            ),
                                                        );
                                                    }
                                                    NetworkViewClientResponses::NoResponse => {}
                                                    _ => assert!(false),
                                                }
                                                future::ready(())
                                            }),
                                    );
                                }
                            }
                        }
                        NetworkRequests::StateResponse { route_back, response } => {
                            for (i, address) in addresses.iter().enumerate() {
                                if route_back == address {
                                    connectors1.read().unwrap()[i].0.do_send(
                                        NetworkClientMessages::StateResponse(response.clone()),
                                    );
                                }
                            }
                        }
                        NetworkRequests::AnnounceAccount(announce_account) => {
                            let mut aa = announced_accounts1.write().unwrap();
                            let key = (
                                announce_account.account_id.clone(),
                                announce_account.epoch_id.clone(),
                            );
                            if aa.get(&key).is_none() {
                                aa.insert(key);
                                for (_, view_client) in connectors1.read().unwrap().iter() {
                                    view_client.do_send(NetworkViewClientMessages::AnnounceAccount(
                                        vec![(announce_account.clone(), None)],
                                    ))
                                }
                            }
                        }
                        NetworkRequests::BlockHeaderAnnounce {
                            header,
                            approval_message: Some(approval_message),
                        } => {
                            let height_mod = header.inner_lite.height % 300;

                            let do_propagate = if tamper_with_fg {
                                if height_mod < 100 {
                                    false
                                } else if height_mod < 200 {
                                    let mut rng = rand::thread_rng();
                                    rng.gen()
                                } else {
                                    true
                                }
                            } else {
                                true
                            };

                            let approval = approval_message.approval.clone();

                            if do_propagate {
                                for (i, name) in validators_clone2.iter().flatten().enumerate() {
                                    if name == &approval_message.target {
                                        connectors1.read().unwrap()[i].0.do_send(
                                            NetworkClientMessages::BlockApproval(
                                                approval.clone(),
                                                my_key_pair.id.clone(),
                                            ),
                                        );
                                    }
                                }
                            }

                            // Ensure the finality gadget invariant that no two approvals intersect
                            //     is maintained
                            if approval.is_endorsement {
                                assert!(
                                    approval.target_height
                                        > largest_skipped_height1.read().unwrap()[my_ord]
                                );
                                largest_endorsed_height1.write().unwrap()[my_ord] =
                                    approval.target_height;
                            } else if let Some(prev_height) =
                                hash_to_score1.read().unwrap().get(&approval.parent_hash).clone()
                            {
                                if approval.target_height - prev_height.height >= 2 {
                                    // it's a skip message
                                    largest_skipped_height1.write().unwrap()[my_ord] =
                                        approval.target_height;
                                    assert!(
                                        approval.target_height
                                            > largest_endorsed_height1.read().unwrap()[my_ord]
                                    );
                                }
                            }

                            if approval.reference_hash.is_some() {
                                let hh = hash_to_score1.read().unwrap();
                                let arange = (
                                    hh.get(&approval.reference_hash.unwrap()),
                                    hh.get(&approval.parent_hash),
                                );
                                if let (Some(left), Some(right)) = arange {
                                    let arange = (*left, *right);
                                    assert!(arange.0 <= arange.1);

                                    let approval_intervals =
                                        &mut approval_intervals1.write().unwrap()[my_ord];
                                    let prev = approval_intervals
                                        .range((Unbounded, Excluded((arange.0, arange.0))))
                                        .next_back();
                                    let mut next_score_and_height = arange.0;
                                    next_score_and_height.height += 1;
                                    let next = approval_intervals
                                        .range((
                                            Included((
                                                next_score_and_height,
                                                next_score_and_height,
                                            )),
                                            Unbounded,
                                        ))
                                        .next();

                                    if let Some(prev) = prev {
                                        assert!(prev.1 < arange.0);
                                    }
                                    if let Some(next) = next {
                                        assert!(next.0 > arange.1);
                                    }

                                    approval_intervals.insert(arange);
                                }
                            }
                        }
                        NetworkRequests::ForwardTx(_, _)
                        | NetworkRequests::Sync { .. }
                        | NetworkRequests::FetchRoutingTable
                        | NetworkRequests::PingTo(_, _)
                        | NetworkRequests::FetchPingPongInfo
                        | NetworkRequests::BanPeer { .. }
                        | NetworkRequests::BlockHeaderAnnounce { .. }
                        | NetworkRequests::TxStatus(_, _, _)
                        | NetworkRequests::Query { .. }
                        | NetworkRequests::Challenge(_)
                        | NetworkRequests::RequestUpdateNonce(_, _)
                        | NetworkRequests::ResponseUpdateNonce(_)
                        | NetworkRequests::ReceiptOutComeRequest(_, _) => {}
                    };
                }
                Box::new(Some(resp))
            }))
            .start();
            let network_adapter = NetworkRecipient::new();
            network_adapter.set_recipient(pm.recipient());
            let (block, client, view_client) = setup(
                validators_clone1.clone(),
                validator_groups,
                num_shards,
                epoch_length,
                account_id,
                skip_sync_wait,
                block_prod_time,
                // When we tamper with fg, some blocks will have enough approvals, some will not,
                //     and the `block_prod_timeout` is carefully chosen to get enough forkfulness,
                //     but not to break the synchrony assumption, so we can't allow the timeout to
                //     be too different for blocks with and without enough approvals.
                // When not tampering with fg, make the relationship between constants closer to the
                //     actual relationship.
                if tamper_with_fg { block_prod_time } else { block_prod_time * 2 },
                enable_doomslug,
                Arc::new(network_adapter),
                10000,
                genesis_time,
            );
            *view_client_addr1.write().unwrap() = Some(view_client.start());
            *genesis_block1.write().unwrap() = Some(block);
            client
        });

        ret.push((client_addr, view_client_addr.clone().read().unwrap().clone().unwrap()));
    }
    hash_to_score.write().unwrap().insert(CryptoHash::default(), ScoreAndHeight::from_ints(0, 0));
    hash_to_score.write().unwrap().insert(
        genesis_block.read().unwrap().as_ref().unwrap().header.clone().hash(),
        ScoreAndHeight::from_ints(0, 0),
    );
    *locked_connectors = ret.clone();
    let value = genesis_block.read().unwrap();
    (value.clone().unwrap(), ret)
}

/// Sets up ClientActor and ViewClientActor without network.
pub fn setup_no_network(
    validators: Vec<&'static str>,
    account_id: &'static str,
    skip_sync_wait: bool,
    enable_doomslug: bool,
) -> (Addr<ClientActor>, Addr<ViewClientActor>) {
    setup_no_network_with_validity_period(
        validators,
        account_id,
        skip_sync_wait,
        100,
        enable_doomslug,
    )
}

pub fn setup_no_network_with_validity_period(
    validators: Vec<&'static str>,
    account_id: &'static str,
    skip_sync_wait: bool,
    transaction_validity_period: NumBlocks,
    enable_doomslug: bool,
) -> (Addr<ClientActor>, Addr<ViewClientActor>) {
    setup_mock_with_validity_period(
        validators,
        account_id,
        skip_sync_wait,
        enable_doomslug,
        Box::new(|_, _, _| NetworkResponses::NoResponse),
        transaction_validity_period,
    )
}

pub fn setup_client_with_runtime(
    store: Arc<Store>,
    num_validator_seats: NumSeats,
    account_id: Option<&str>,
    enable_doomslug: bool,
    network_adapter: Arc<dyn NetworkAdapter>,
    chain_genesis: ChainGenesis,
    runtime_adapter: Arc<dyn RuntimeAdapter>,
) -> Client {
    let validator_signer = account_id.map(|x| {
        Arc::new(InMemoryValidatorSigner::from_seed(x, KeyType::ED25519, x))
            as Arc<dyn ValidatorSigner>
    });
    let mut config = ClientConfig::test(true, 10, 20, num_validator_seats);
    config.epoch_length = chain_genesis.epoch_length;
    let mut client = Client::new(
        config,
        store,
        chain_genesis,
        runtime_adapter,
        network_adapter,
<<<<<<< HEAD
        validator_signer,
=======
        block_producer,
        enable_doomslug,
>>>>>>> 9e2cc908
    )
    .unwrap();
    client.sync_status = SyncStatus::NoSync;
    client
}

pub fn setup_client(
    store: Arc<Store>,
    validators: Vec<Vec<&str>>,
    validator_groups: u64,
    num_shards: NumShards,
    account_id: Option<&str>,
    enable_doomslug: bool,
    network_adapter: Arc<dyn NetworkAdapter>,
    chain_genesis: ChainGenesis,
) -> Client {
    let num_validator_seats = validators.iter().map(|x| x.len()).sum::<usize>() as NumSeats;
    let runtime_adapter = Arc::new(KeyValueRuntime::new_with_validators(
        store.clone(),
        validators.into_iter().map(|inner| inner.into_iter().map(Into::into).collect()).collect(),
        validator_groups,
        num_shards,
        chain_genesis.epoch_length,
    ));
    setup_client_with_runtime(
        store,
        num_validator_seats,
        account_id,
        enable_doomslug,
        network_adapter,
        chain_genesis,
        runtime_adapter,
    )
}

pub struct TestEnv {
    chain_genesis: ChainGenesis,
    validators: Vec<AccountId>,
    pub network_adapters: Vec<Arc<MockNetworkAdapter>>,
    pub clients: Vec<Client>,
}

impl TestEnv {
    pub fn new(chain_genesis: ChainGenesis, num_clients: usize, num_validators: usize) -> Self {
        let validators: Vec<AccountId> =
            (0..num_validators).map(|i| format!("test{}", i)).collect();
        let network_adapters =
            (0..num_clients).map(|_| Arc::new(MockNetworkAdapter::default())).collect::<Vec<_>>();
        let clients = (0..num_clients)
            .map(|i| {
                let store = create_test_store();
                setup_client(
                    store.clone(),
                    vec![validators.iter().map(|x| x.as_str()).collect::<Vec<&str>>()],
                    1,
                    1,
                    Some(&format!("test{}", i)),
                    false,
                    network_adapters[i].clone(),
                    chain_genesis.clone(),
                )
            })
            .collect();
        TestEnv { chain_genesis, validators, network_adapters, clients }
    }

    pub fn new_with_runtime(
        chain_genesis: ChainGenesis,
        num_clients: usize,
        num_validator_seats: NumSeats,
        runtime_adapters: Vec<Arc<dyn RuntimeAdapter>>,
    ) -> Self {
        let network_adapters: Vec<Arc<MockNetworkAdapter>> =
            (0..num_clients).map(|_| Arc::new(MockNetworkAdapter::default())).collect();
        Self::new_with_runtime_and_network_adapter(
            chain_genesis,
            num_clients,
            num_validator_seats,
            runtime_adapters,
            network_adapters,
        )
    }

    pub fn new_with_runtime_and_network_adapter(
        chain_genesis: ChainGenesis,
        num_clients: usize,
        num_validator_seats: NumSeats,
        runtime_adapters: Vec<Arc<dyn RuntimeAdapter>>,
        network_adapters: Vec<Arc<MockNetworkAdapter>>,
    ) -> Self {
        let validators: Vec<AccountId> =
            (0..num_validator_seats).map(|i| format!("test{}", i)).collect();
        let clients = (0..num_clients)
            .map(|i| {
                let store = create_test_store();
                setup_client_with_runtime(
                    store.clone(),
                    num_validator_seats,
                    Some(&format!("test{}", i)),
                    false,
                    network_adapters[i].clone(),
                    chain_genesis.clone(),
                    runtime_adapters[i].clone(),
                )
            })
            .collect();
        TestEnv { chain_genesis, validators, network_adapters, clients }
    }

    pub fn process_block(&mut self, id: usize, block: Block, provenance: Provenance) {
        let (mut accepted_blocks, result) = self.clients[id].process_block(block, provenance);
        assert!(result.is_ok(), format!("{:?}", result));
        let more_accepted_blocks = self.clients[id].run_catchup(&vec![]).unwrap();
        accepted_blocks.extend(more_accepted_blocks);
        for accepted_block in accepted_blocks {
            self.clients[id].on_block_accepted(
                accepted_block.hash,
                accepted_block.status,
                accepted_block.provenance,
            );
        }
    }

    pub fn produce_block(&mut self, id: usize, height: BlockHeight) {
        let block = self.clients[id].produce_block(height).unwrap();
        self.process_block(id, block.unwrap(), Provenance::PRODUCED);
    }

    pub fn send_money(&mut self, id: usize) -> NetworkClientResponses {
        let signer = InMemorySigner::from_seed("test1", KeyType::ED25519, "test1");
        let tx = SignedTransaction::send_money(
            1,
            "test1".to_string(),
            "test1".to_string(),
            &signer,
            100,
            self.clients[id].chain.head().unwrap().last_block_hash,
        );
        self.clients[id].process_tx(tx)
    }

    pub fn restart(&mut self, id: usize) {
        let store = self.clients[id].chain.store().owned_store().clone();
        self.clients[id] = setup_client(
            store,
            vec![self.validators.iter().map(|x| x.as_str()).collect::<Vec<&str>>()],
            1,
            1,
            Some(&format!("test{}", id)),
            false,
            self.network_adapters[id].clone(),
            self.chain_genesis.clone(),
        )
    }
}<|MERGE_RESOLUTION|>--- conflicted
+++ resolved
@@ -28,19 +28,12 @@
 use near_primitives::types::{
     AccountId, BlockHeight, BlockHeightDelta, NumBlocks, NumSeats, NumShards,
 };
+use near_primitives::validator_signer::{InMemoryValidatorSigner, ValidatorSigner};
 use near_store::test_utils::create_test_store;
 use near_store::Store;
 use near_telemetry::TelemetryActor;
 
-<<<<<<< HEAD
 use crate::{Client, ClientActor, ClientConfig, SyncStatus, ViewClientActor};
-use near_network::routing::EdgeInfo;
-use near_primitives::hash::{hash, CryptoHash};
-use near_primitives::validator_signer::{InMemoryValidatorSigner, ValidatorSigner};
-use std::ops::Bound::{Excluded, Included, Unbounded};
-=======
-use crate::{BlockProducer, Client, ClientActor, ClientConfig, SyncStatus, ViewClientActor};
->>>>>>> 9e2cc908
 
 pub type NetworkMock = Mocker<PeerManagerActor>;
 
@@ -776,12 +769,8 @@
         chain_genesis,
         runtime_adapter,
         network_adapter,
-<<<<<<< HEAD
         validator_signer,
-=======
-        block_producer,
         enable_doomslug,
->>>>>>> 9e2cc908
     )
     .unwrap();
     client.sync_status = SyncStatus::NoSync;
