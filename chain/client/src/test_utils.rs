--- conflicted
+++ resolved
@@ -1747,7 +1747,6 @@
         state_split_inside_messages.write().unwrap().push(msg);
     };
     let rt = client.runtime_adapter.clone();
-<<<<<<< HEAD
     loop {
         client.run_catchup(
             highest_height_peers,
@@ -1757,10 +1756,6 @@
             Arc::new(|_| {}),
         )?;
         let mut catchup_done = true;
-=======
-    while !client.chain.store().iterate_state_sync_infos().unwrap().is_empty() {
-        let call = client.run_catchup(highest_height_peers, &f, &block_catch_up, &state_split)?;
->>>>>>> 02b83382
         for msg in block_messages.write().unwrap().drain(..) {
             let results = do_apply_chunks(msg.block_hash, msg.block_height, msg.work);
             if let Some((_, _, blocks_catch_up_state)) =
