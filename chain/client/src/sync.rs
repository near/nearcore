use std::cmp;
use std::collections::{HashMap, HashSet};

use actix::Recipient;
use chrono::{DateTime, Duration, Utc};
use log::{debug, error, info};
use rand::{thread_rng, Rng};

use near_chain::{Chain, RuntimeAdapter, Tip};
use near_network::types::ReasonForBan;
use near_network::{FullPeerInfo, NetworkRequests};
use near_primitives::hash::CryptoHash;
use near_primitives::types::{BlockIndex, ShardId};
use near_primitives::unwrap_or_return;

use crate::types::{ShardSyncStatus, SyncStatus};
use std::sync::Arc;

/// Maximum number of block headers send over the network.
pub const MAX_BLOCK_HEADERS: u64 = 512;

const BLOCK_HEADER_PROGRESS_TIMEOUT: i64 = 2;

/// Maximum number of block header hashes to send as part of a locator.
pub const MAX_BLOCK_HEADER_HASHES: usize = 20;

/// Maximum number of blocks to request in one step.
const MAX_BLOCK_REQUEST: usize = 100;

/// Maximum number of blocks to ask from single peer.
const MAX_PEER_BLOCK_REQUEST: usize = 10;

const BLOCK_REQUEST_TIMEOUT: i64 = 6;
const BLOCK_SOME_RECEIVED_TIMEOUT: i64 = 1;
const BLOCK_REQUEST_BROADCAST_OFFSET: u64 = 2;

/// Sync state download timeout in minutes.
const STATE_SYNC_TIMEOUT: i64 = 10;

/// Get random peer from the most weighted peers.
pub fn most_weight_peer(most_weight_peers: &Vec<FullPeerInfo>) -> Option<FullPeerInfo> {
    if most_weight_peers.len() == 0 {
        return None;
    }
    let index = thread_rng().gen_range(0, most_weight_peers.len());
    Some(most_weight_peers[index].clone())
}

/// Helper to keep track of sync headers.
/// Handles major re-orgs by finding closest header that matches and re-downloading headers from that point.
pub struct HeaderSync {
    network_recipient: Recipient<NetworkRequests>,
    history_locator: Vec<(BlockIndex, CryptoHash)>,
    prev_header_sync: (DateTime<Utc>, BlockIndex, BlockIndex),
    syncing_peer: Option<FullPeerInfo>,
    stalling_ts: Option<DateTime<Utc>>,
}

impl HeaderSync {
    pub fn new(network_recipient: Recipient<NetworkRequests>) -> Self {
        HeaderSync {
            network_recipient,
            history_locator: vec![],
            prev_header_sync: (Utc::now(), 0, 0),
            syncing_peer: None,
            stalling_ts: None,
        }
    }

    pub fn run(
        &mut self,
        sync_status: &mut SyncStatus,
        chain: &mut Chain,
        highest_height: BlockIndex,
        most_weight_peers: &Vec<FullPeerInfo>,
    ) -> Result<(), near_chain::Error> {
        let header_head = chain.header_head()?;
        if !self.header_sync_due(sync_status, &header_head) {
            return Ok(());
        }

        let enable_header_sync = match sync_status {
            SyncStatus::HeaderSync { .. }
            | SyncStatus::BodySync { .. }
            | SyncStatus::StateSyncDone => true,
            SyncStatus::NoSync | SyncStatus::AwaitingPeers => {
                let sync_head = chain.sync_head()?;
                debug!(target: "sync", "Sync: initial transition to Header sync. Sync head: {} at {}, resetting to {} at {}",
                    sync_head.last_block_hash, sync_head.height,
                    header_head.last_block_hash, header_head.height,
                );
                // Reset sync_head to header_head on initial transition to HeaderSync.
                chain.reset_sync_head()?;
                self.history_locator.retain(|&x| x.0 == 0);
                true
            }
            SyncStatus::StateSync { .. } => false,
        };

        if enable_header_sync {
            *sync_status =
                SyncStatus::HeaderSync { current_height: header_head.height, highest_height };
            let header_head = chain.header_head()?;
            self.syncing_peer = None;
            if let Some(peer) = most_weight_peer(&most_weight_peers) {
                if peer.chain_info.total_weight > header_head.total_weight {
                    self.syncing_peer = self.request_headers(chain, peer);
                }
            }
        }
        Ok(())
    }

    fn header_sync_due(&mut self, sync_status: &SyncStatus, header_head: &Tip) -> bool {
        let now = Utc::now();
        let (timeout, latest_height, prev_height) = self.prev_header_sync;

        // Received all necessary header, can request more.
        let all_headers_received = header_head.height >= prev_height + MAX_BLOCK_HEADERS - 4;
        // No headers processed and it's past timeout, request more.

        let stalling = header_head.height <= latest_height && now > timeout;

        // Always enable header sync on initial state transition from NoSync / AwaitingPeers.
        let force_sync = match sync_status {
            SyncStatus::NoSync | SyncStatus::AwaitingPeers => true,
            _ => false,
        };

        if force_sync || all_headers_received || stalling {
            self.prev_header_sync =
                (now + Duration::seconds(10), header_head.height, header_head.height);

            if stalling {
                if self.stalling_ts.is_none() {
                    self.stalling_ts = Some(now);
                } else {
                    self.stalling_ts = None;
                }
            }

            if all_headers_received {
                self.stalling_ts = None;
            } else {
                if let Some(ref stalling_ts) = self.stalling_ts {
                    if let Some(ref peer) = self.syncing_peer {
                        match sync_status {
                            SyncStatus::HeaderSync { highest_height, .. } => {
                                if now > *stalling_ts + Duration::seconds(120)
                                    && *highest_height == peer.chain_info.height
                                {
                                    info!(target: "sync", "Sync: ban a fraudulent peer: {}, claimed height: {}, total weight: {}",
                                        peer.peer_info, peer.chain_info.height, peer.chain_info.total_weight);
                                    unwrap_or_return!(
                                        self.network_recipient.do_send(NetworkRequests::BanPeer {
                                            peer_id: peer.peer_info.id.clone(),
                                            ban_reason: ReasonForBan::HeightFraud,
                                        }),
                                        true
                                    );
                                }
                            }
                            _ => (),
                        }
                    }
                }
            }
            self.syncing_peer = None;
            true
        } else {
            // Resetting the timeout as long as we make progress.
            if header_head.height > latest_height {
                self.prev_header_sync = (
                    now + Duration::seconds(BLOCK_HEADER_PROGRESS_TIMEOUT),
                    header_head.height,
                    prev_height,
                );
            }
            false
        }
    }

    /// Request headers from a given peer to advance the chain.
    fn request_headers(&mut self, chain: &Chain, peer: FullPeerInfo) -> Option<FullPeerInfo> {
        if let Ok(locator) = self.get_locator(chain) {
            debug!(target: "sync", "Sync: request headers: asking {} for headers, {:?}", peer.peer_info.id, locator);
            let _ = self.network_recipient.do_send(NetworkRequests::BlockHeadersRequest {
                hashes: locator,
                peer_id: peer.peer_info.id.clone(),
            });
            return Some(peer);
        }
        None
    }

    fn get_locator(&mut self, chain: &Chain) -> Result<Vec<CryptoHash>, near_chain::Error> {
        let tip = chain.sync_head()?;
        let heights = get_locator_heights(tip.height);

        // Clear history_locator in any case of header chain rollback.
        if self.history_locator.len() > 0
            && tip.last_block_hash != chain.header_head()?.last_block_hash
        {
            self.history_locator.retain(|&x| x.0 == 0);
        }

        // For each height we need, we either check if something is close enough from last locator, or go to the db.
        let mut locator: Vec<(u64, CryptoHash)> = vec![(tip.height, tip.last_block_hash)];
        for h in heights {
            if let Some(x) = close_enough(&self.history_locator, h) {
                locator.push(x);
            }
        }
        locator.dedup_by(|a, b| a.0 == b.0);
        debug!(target: "sync", "Sync: locator: {:?}", locator);
        self.history_locator = locator.clone();
        Ok(locator.iter().map(|x| x.1).collect())
    }
}

/// Check if there is a close enough value to provided height in the locator.
fn close_enough(locator: &Vec<(u64, CryptoHash)>, height: u64) -> Option<(u64, CryptoHash)> {
    if locator.len() == 0 {
        return None;
    }
    // Check boundaries, if lower than the last.
    if locator.last().unwrap().0 >= height {
        return locator.last().map(|x| x.clone());
    }
    // Higher than first and first is within acceptable gap.
    if locator[0].0 < height && height.saturating_sub(127) < locator[0].0 {
        return Some(locator[0]);
    }
    for h in locator.windows(2) {
        if height <= h[0].0 && height > h[1].0 {
            if h[0].0 - height < height - h[1].0 {
                return Some(h[0].clone());
            } else {
                return Some(h[1].clone());
            }
        }
    }
    None
}

/// Given height stepping back to 0 in powers of 2 steps.
fn get_locator_heights(height: u64) -> Vec<u64> {
    let mut current = height;
    let mut heights = vec![];
    while current > 0 {
        heights.push(current);
        if heights.len() >= MAX_BLOCK_HEADER_HASHES as usize - 1 {
            break;
        }
        let next = 2u64.pow(heights.len() as u32);
        current = if current > next { current - next } else { 0 };
    }
    heights.push(0);
    heights
}

/// Helper to track block syncing.
pub struct BlockSync {
    network_recipient: Recipient<NetworkRequests>,
    blocks_requested: BlockIndex,
    receive_timeout: DateTime<Utc>,
    prev_blocks_recevied: BlockIndex,
    /// How far to fetch blocks vs fetch state.
    block_fetch_horizon: BlockIndex,
}

impl BlockSync {
    pub fn new(
        network_recipient: Recipient<NetworkRequests>,
        block_fetch_horizon: BlockIndex,
    ) -> Self {
        BlockSync {
            network_recipient,
            blocks_requested: 0,
            receive_timeout: Utc::now(),
            prev_blocks_recevied: 0,
            block_fetch_horizon,
        }
    }

    /// Runs check if block sync is needed, if it's needed and it's too far - sync state is started instead (returning true).
    /// Otherwise requests recent blocks from peers.
    pub fn run(
        &mut self,
        sync_status: &mut SyncStatus,
        chain: &mut Chain,
        highest_height: BlockIndex,
        most_weight_peers: &[FullPeerInfo],
    ) -> Result<bool, near_chain::Error> {
        if self.block_sync_due(chain)? {
            if self.block_sync(chain, most_weight_peers, self.block_fetch_horizon)? {
                return Ok(true);
            }

            let head = chain.head()?;
            *sync_status = SyncStatus::BodySync { current_height: head.height, highest_height };
        }
        Ok(false)
    }

    /// Returns true if state download is required (last known block is too far).
    /// Otherwise request recent blocks from peers round robin.
    pub fn block_sync(
        &mut self,
        chain: &mut Chain,
        most_weight_peers: &[FullPeerInfo],
        block_fetch_horizon: BlockIndex,
    ) -> Result<bool, near_chain::Error> {
        let (state_needed, mut hashes) = chain.check_state_needed(block_fetch_horizon)?;
        if state_needed {
            return Ok(true);
        }
        hashes.reverse();
        // Ask for `num_peers * MAX_PEER_BLOCK_REQUEST` blocks up to 100, throttle if there is too many orphans in the chain.
        let block_count = cmp::min(
            cmp::min(MAX_BLOCK_REQUEST, MAX_PEER_BLOCK_REQUEST * most_weight_peers.len()),
            near_chain::MAX_ORPHAN_SIZE.saturating_sub(chain.orphans_len()) + 1,
        );

        let hashes_to_request = hashes
            .iter()
            .filter(|x| !chain.get_block(x).is_ok() && !chain.is_orphan(x))
            .take(block_count)
            .collect::<Vec<_>>();
        if hashes_to_request.len() > 0 {
            let head = chain.head()?;
            let header_head = chain.header_head()?;

            debug!(target: "sync", "Block sync: {}/{} requesting blocks {:?} from {} peers", head.height, header_head.height, hashes_to_request, most_weight_peers.len());

            self.blocks_requested = 0;
            self.receive_timeout = Utc::now() + Duration::seconds(BLOCK_REQUEST_TIMEOUT);

            let mut peers_iter = most_weight_peers.iter().cycle();
            for hash in hashes_to_request.into_iter() {
                if let Some(peer) = peers_iter.next() {
                    if self
                        .network_recipient
                        .do_send(NetworkRequests::BlockRequest {
                            hash: *hash,
                            peer_id: peer.peer_info.id.clone(),
                        })
                        .is_ok()
                    {
                        self.blocks_requested += 1;
                    } else {
                        error!(target: "sync", "Failed to send message to network agent");
                    }
                }
            }
        }
        Ok(false)
    }

    /// Check if we should run block body sync and ask for more full blocks.
    fn block_sync_due(&mut self, chain: &Chain) -> Result<bool, near_chain::Error> {
        let blocks_received = self.blocks_received(chain)?;

        // Some blocks have been requested.
        if self.blocks_requested > 0 {
            let timeout = Utc::now() > self.receive_timeout;
            if timeout && blocks_received <= self.prev_blocks_recevied {
                debug!(target: "sync", "Block sync: expecting {} more blocks and none received for a while", self.blocks_requested);
                return Ok(true);
            }
        }

        if blocks_received > self.prev_blocks_recevied {
            // Some blocks received, update for next check.
            self.receive_timeout = Utc::now() + Duration::seconds(BLOCK_SOME_RECEIVED_TIMEOUT);
            self.blocks_requested =
                self.blocks_requested.saturating_sub(blocks_received - self.prev_blocks_recevied);
            self.prev_blocks_recevied = blocks_received;
        }

        // Account for broadcast adding few blocks to orphans during.
        if self.blocks_requested < BLOCK_REQUEST_BROADCAST_OFFSET {
            // debug!(target: "sync", "Block sync: No pending block requests, requesting more.");
            return Ok(true);
        }

        Ok(false)
    }

    /// Total number of received blocks by the chain.
    fn blocks_received(&self, chain: &Chain) -> Result<u64, near_chain::Error> {
        Ok((chain.head()?).height
            + chain.orphans_len() as u64
            + chain.blocks_with_missing_chunks_len() as u64
            + chain.orphans_evicted_len() as u64)
    }
}

pub enum StateSyncResult {
    /// No shard has changed its status
    Unchanged,
    /// At least one shard has changed its status
    /// Boolean parameter specifies whether the client needs to start fetching the block
    Changed(bool),
    /// The state for all shards was downloaded
    Completed,
}

/// Helper to track state sync.
pub struct StateSync {
    network_recipient: Recipient<NetworkRequests>,

    prev_state_sync: HashMap<ShardId, DateTime<Utc>>,
    last_time_block_requested: Option<DateTime<Utc>>,
}

impl StateSync {
    pub fn new(network_recipient: Recipient<NetworkRequests>) -> Self {
        StateSync {
            network_recipient,
            prev_state_sync: Default::default(),
            last_time_block_requested: None,
        }
    }

    pub fn run(
        &mut self,
        sync_hash: CryptoHash,
        new_shard_sync: &mut HashMap<u64, ShardSyncStatus>,
        chain: &mut Chain,
        runtime_adapter: &Arc<dyn RuntimeAdapter>,
        tracking_shards: Vec<ShardId>,
    ) -> Result<StateSyncResult, near_chain::Error> {
        let mut sync_need_restart = HashSet::new();

<<<<<<< HEAD
        debug!("MOO run state sync tracking shards: {:?}", tracking_shards);
        let prev_hash = chain.get_block_header(&sync_hash)?.inner.prev_hash.clone();
=======
        let prev_hash = chain.get_block_header(&sync_hash)?.prev_hash.clone();
>>>>>>> 50ff635e

        let now = Utc::now();
        let (request_block, have_block) = if !chain.block_exists(&prev_hash)? {
            match self.last_time_block_requested {
                None => (true, false),
                Some(last_time) => {
                    error!(target: "sync", "State sync: block request for {} timed out in {} seconds", prev_hash, STATE_SYNC_TIMEOUT);
                    (now - last_time >= Duration::seconds(STATE_SYNC_TIMEOUT), false)
                }
            }
        } else {
            (false, true)
        };

        if request_block {
            self.last_time_block_requested = Some(now);
        }

        if tracking_shards.is_empty() {
            // This case is possible if a validator cares about the same shards in the new epoch as
            //    in the previous (or about a subset of them), return success right away

            return if !have_block {
                Ok(StateSyncResult::Changed(request_block))
            } else {
                Ok(StateSyncResult::Completed)
            };
        }

        // Check for errors
        let mut all_done = false;
        if !new_shard_sync.is_empty() {
            all_done = true;
            for (shard_id, shard_status) in new_shard_sync.iter() {
                all_done = all_done && ShardSyncStatus::StateDone == *shard_status;
                if let ShardSyncStatus::Error(error) = shard_status {
                    error!(target: "sync", "State sync: shard {} sync failed: {}", shard_id, error);
                    sync_need_restart.insert(*shard_id);
                }
            }
        }

        if !have_block {
            all_done = false
        };

        if all_done {
            self.prev_state_sync.clear();
            return Ok(StateSyncResult::Completed);
        }

        let mut update_sync_status = false;
        for shard_id in tracking_shards {
            let (go, download_timeout) = match self.prev_state_sync.get(&shard_id) {
                None => {
                    self.prev_state_sync.insert(shard_id, now);
                    (true, false)
                }
                Some(prev) => (
                    sync_need_restart.contains(&shard_id),
                    now - *prev > Duration::seconds(STATE_SYNC_TIMEOUT), // This needs to be in config, and properly configured for the production (i.e. not 10 minutes). #1237 tracks it
                ),
            };

            if download_timeout {
                error!(target: "sync", "State sync: state download for shard {} timed out in {} seconds", shard_id, STATE_SYNC_TIMEOUT);
            }

            if go || download_timeout {
                match self.request_state(shard_id, chain, runtime_adapter, sync_hash) {
                    Some(_) => {
                        new_shard_sync.insert(
                            shard_id,
                            ShardSyncStatus::StateDownload {
                                start_time: now,
                                prev_update_time: now,
                                prev_downloaded_size: 0,
                                downloaded_size: 0,
                                total_size: 0,
                            },
                        );
                    }
                    None => {
                        new_shard_sync.insert(
                            shard_id,
                            ShardSyncStatus::Error(format!(
                                "Failed to find peer with state for shard {}",
                                shard_id
                            )),
                        );
                    }
                }
                update_sync_status = true;
            }
        }
        Ok(if update_sync_status || request_block {
            StateSyncResult::Changed(request_block)
        } else {
            StateSyncResult::Unchanged
        })
    }

    fn request_state(
        &mut self,
        shard_id: ShardId,
        chain: &mut Chain,
        runtime_adapter: &Arc<dyn RuntimeAdapter>,
        hash: CryptoHash,
    ) -> Option<()> {
        let prev_block_hash =
            unwrap_or_return!(chain.get_block_header(&hash), None).inner.prev_hash;
        let epoch_hash =
            unwrap_or_return!(runtime_adapter.get_epoch_id_from_prev_block(&prev_block_hash), None);
        let shard_bps =
            unwrap_or_return!(runtime_adapter.get_epoch_block_producers(&epoch_hash, &hash), None)
                .iter()
                .filter_map(|(account_id, _slashed)| {
                    if runtime_adapter.cares_about_shard(account_id, &prev_block_hash, shard_id) {
                        Some(account_id.clone())
                    } else {
                        None
                    }
                })
                .collect::<Vec<_>>();
        if shard_bps.len() == 0 {
            return None;
        }
        unwrap_or_return!(
            self.network_recipient.do_send(NetworkRequests::StateRequest {
                shard_id,
                hash,
                account_id: shard_bps[thread_rng().gen_range(0, shard_bps.len())].clone(),
            }),
            None
        );
        Some(())
    }
}

#[cfg(test)]
mod test {
    use super::*;

    #[test]
    fn test_get_locator_heights() {
        assert_eq!(get_locator_heights(0), vec![0]);
        assert_eq!(get_locator_heights(1), vec![1, 0]);
        assert_eq!(get_locator_heights(2), vec![2, 0]);
        assert_eq!(get_locator_heights(3), vec![3, 1, 0]);
        assert_eq!(get_locator_heights(10), vec![10, 8, 4, 0]);
        assert_eq!(get_locator_heights(100), vec![100, 98, 94, 86, 70, 38, 0]);
        assert_eq!(
            get_locator_heights(1000),
            vec![1000, 998, 994, 986, 970, 938, 874, 746, 490, 0]
        );
        // Locator is still reasonable size even given large height.
        assert_eq!(
            get_locator_heights(10000),
            vec![10000, 9998, 9994, 9986, 9970, 9938, 9874, 9746, 9490, 8978, 7954, 5906, 1810, 0,]
        );
    }
}<|MERGE_RESOLUTION|>--- conflicted
+++ resolved
@@ -433,12 +433,7 @@
     ) -> Result<StateSyncResult, near_chain::Error> {
         let mut sync_need_restart = HashSet::new();
 
-<<<<<<< HEAD
-        debug!("MOO run state sync tracking shards: {:?}", tracking_shards);
         let prev_hash = chain.get_block_header(&sync_hash)?.inner.prev_hash.clone();
-=======
-        let prev_hash = chain.get_block_header(&sync_hash)?.prev_hash.clone();
->>>>>>> 50ff635e
 
         let now = Utc::now();
         let (request_block, have_block) = if !chain.block_exists(&prev_hash)? {
