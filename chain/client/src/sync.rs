--- conflicted
+++ resolved
@@ -852,27 +852,16 @@
 
     use near_chain::test_utils::{new_block_no_epoch_switches, setup, setup_with_validators};
     use near_chain::Provenance;
-<<<<<<< HEAD
-    use near_network::types::PeerChainInfo;
-=======
     use near_crypto::{KeyType, PublicKey};
     use near_network::routing::EdgeInfo;
-    use near_network::types::{PeerChainInfo, PeerId};
->>>>>>> 9e2cc908
+    use near_network::types::PeerChainInfo;
     use near_network::PeerInfo;
     use near_primitives::block::{Block, GenesisId};
+    use near_primitives::network::PeerId;
 
     use crate::test_utils::MockNetworkAdapter;
-<<<<<<< HEAD
-    use near_chain::chain::WEIGHT_MULTIPLIER;
-    use near_crypto::{KeyType, PublicKey};
-    use near_network::routing::EdgeInfo;
-    use near_primitives::network::PeerId;
-    use std::thread;
-=======
 
     use super::*;
->>>>>>> 9e2cc908
 
     #[test]
     fn test_get_locator_heights() {
