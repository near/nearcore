--- conflicted
+++ resolved
@@ -2,11 +2,8 @@
     DebugBlockStatusData, EpochInfoView, TrackedShardsView, ValidatorStatus,
 };
 use near_primitives::views::{
-<<<<<<< HEAD
-    CatchupStatusView, ChainProcessingInfo, NetworkGraphView, PeerStoreView, SyncStatusView,
-=======
-    CatchupStatusView, ChainProcessingInfo, PeerStoreView, RequestedStatePartsView, SyncStatusView,
->>>>>>> 08c4a1bd
+    CatchupStatusView, ChainProcessingInfo, NetworkGraphView, PeerStoreView,
+    RequestedStatePartsView, SyncStatusView,
 };
 use serde::{Deserialize, Serialize};
 
@@ -29,12 +26,9 @@
     ValidatorStatus(ValidatorStatus),
     PeerStore(PeerStoreView),
     ChainProcessingStatus(ChainProcessingInfo),
-<<<<<<< HEAD
-    NetworkGraph(NetworkGraphView),
-=======
     // The state parts already requested.
     RequestedStateParts(Vec<RequestedStatePartsView>),
->>>>>>> 08c4a1bd
+    NetworkGraph(NetworkGraphView),
 }
 
 #[cfg(feature = "debug_types")]
