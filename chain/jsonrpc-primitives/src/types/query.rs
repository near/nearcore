#[derive(serde::Serialize, serde::Deserialize, Debug)]
#[cfg_attr(feature = "schemars", derive(schemars::JsonSchema))]
pub struct RpcQueryRequest {
    #[serde(flatten)]
    pub block_reference: near_primitives::types::BlockReference,
    #[serde(flatten)]
    pub request: near_primitives::views::QueryRequest,
}

#[derive(thiserror::Error, Debug, Clone, serde::Serialize, serde::Deserialize)]
#[cfg_attr(feature = "schemars", derive(schemars::JsonSchema))]
#[serde(tag = "name", content = "info", rename_all = "SCREAMING_SNAKE_CASE")]
pub enum RpcQueryError {
    #[error("There are no fully synchronized blocks on the node yet")]
    NoSyncedBlocks,
    #[error("The node does not track the shard ID {requested_shard_id}")]
    UnavailableShard { requested_shard_id: near_primitives::types::ShardId },
    #[error(
        "The data for block #{block_height} is garbage collected on this node, use an archival node to fetch historical data"
    )]
    GarbageCollectedBlock {
        block_height: near_primitives::types::BlockHeight,
        block_hash: near_primitives::hash::CryptoHash,
    },
    #[error(
        "Block either has never been observed on the node or has been garbage collected: {block_reference:?}"
    )]
    UnknownBlock { block_reference: near_primitives::types::BlockReference },
    #[error("Account ID {requested_account_id} is invalid")]
    InvalidAccount {
        requested_account_id: near_primitives::types::AccountId,
        block_height: near_primitives::types::BlockHeight,
        block_hash: near_primitives::hash::CryptoHash,
    },
    #[error("account {requested_account_id} does not exist while viewing")]
    UnknownAccount {
        requested_account_id: near_primitives::types::AccountId,
        block_height: near_primitives::types::BlockHeight,
        block_hash: near_primitives::hash::CryptoHash,
    },
    #[error(
        "Contract code for contract ID #{contract_account_id} has never been observed on the node"
    )]
    NoContractCode {
        contract_account_id: near_primitives::types::AccountId,
        block_height: near_primitives::types::BlockHeight,
        block_hash: near_primitives::hash::CryptoHash,
    },
    #[error("State of contract {contract_account_id} is too large to be viewed")]
    TooLargeContractState {
        contract_account_id: near_primitives::types::AccountId,
        block_height: near_primitives::types::BlockHeight,
        block_hash: near_primitives::hash::CryptoHash,
    },
    #[error("Access key for public key {public_key} has never been observed on the node")]
    UnknownAccessKey {
        public_key: near_crypto::PublicKey,
        block_height: near_primitives::types::BlockHeight,
        block_hash: near_primitives::hash::CryptoHash,
    },
<<<<<<< HEAD
    #[error("Function call returned an error: {error:?}")]
=======
    #[error("Gas key for public key {public_key} has never been observed on the node")]
    UnknownGasKey {
        public_key: near_crypto::PublicKey,
        block_height: near_primitives::types::BlockHeight,
        block_hash: near_primitives::hash::CryptoHash,
    },
    #[error("Function call returned an error: {vm_error}")]
>>>>>>> aac6fd93
    ContractExecutionError {
        error: near_primitives::errors::FunctionCallError,
        block_height: near_primitives::types::BlockHeight,
        block_hash: near_primitives::hash::CryptoHash,
    },
    #[error(
        "Global contract code with identifier {identifier:?} has never been observed on the node"
    )]
    NoGlobalContractCode {
        identifier: near_primitives::action::GlobalContractIdentifier,
        block_height: near_primitives::types::BlockHeight,
        block_hash: near_primitives::hash::CryptoHash,
    },
    #[error("The node reached its limits. Try again later. More details: {error_message}")]
    InternalError { error_message: String },
}

#[derive(serde::Serialize, serde::Deserialize, Debug)]
#[cfg_attr(feature = "schemars", derive(schemars::JsonSchema))]
pub struct RpcQueryResponse {
    #[serde(flatten)]
    pub kind: QueryResponseKind,
    pub block_height: near_primitives::types::BlockHeight,
    pub block_hash: near_primitives::hash::CryptoHash,
}

#[derive(serde::Serialize, serde::Deserialize, Debug)]
#[cfg_attr(feature = "schemars", derive(schemars::JsonSchema))]
#[serde(untagged)]
pub enum QueryResponseKind {
    ViewAccount(near_primitives::views::AccountView),
    ViewCode(near_primitives::views::ContractCodeView),
    ViewState(near_primitives::views::ViewStateResult),
    CallResult(near_primitives::views::CallResult),
    AccessKey(near_primitives::views::AccessKeyView),
    AccessKeyList(near_primitives::views::AccessKeyList),
    GasKey(near_primitives::views::GasKeyView),
    GasKeyList(near_primitives::views::GasKeyList),
}

impl From<RpcQueryError> for crate::errors::RpcError {
    fn from(error: RpcQueryError) -> Self {
        let error_data = Some(serde_json::Value::String(error.to_string()));
        let error_data_value = match serde_json::to_value(error) {
            Ok(value) => value,
            Err(err) => {
                return Self::new_internal_error(
                    None,
                    format!("Failed to serialize RpcQueryError: {:?}", err),
                );
            }
        };
        Self::new_internal_or_handler_error(error_data, error_data_value)
    }
}<|MERGE_RESOLUTION|>--- conflicted
+++ resolved
@@ -58,17 +58,13 @@
         block_height: near_primitives::types::BlockHeight,
         block_hash: near_primitives::hash::CryptoHash,
     },
-<<<<<<< HEAD
-    #[error("Function call returned an error: {error:?}")]
-=======
     #[error("Gas key for public key {public_key} has never been observed on the node")]
     UnknownGasKey {
         public_key: near_crypto::PublicKey,
         block_height: near_primitives::types::BlockHeight,
         block_hash: near_primitives::hash::CryptoHash,
     },
-    #[error("Function call returned an error: {vm_error}")]
->>>>>>> aac6fd93
+    #[error("Function call returned an error: {error:?}")]
     ContractExecutionError {
         error: near_primitives::errors::FunctionCallError,
         block_height: near_primitives::types::BlockHeight,
