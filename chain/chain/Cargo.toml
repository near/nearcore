--- conflicted
+++ resolved
@@ -8,7 +8,6 @@
 edition.workspace = true
 
 [dependencies]
-<<<<<<< HEAD
 actix.workspace = true
 ansi_term.workspace = true
 borsh.workspace = true
@@ -19,28 +18,11 @@
 lru.workspace = true
 num-rational.workspace = true
 once_cell.workspace = true
-rand = "0.7"
+rand.workspace = true
 rayon.workspace = true
 strum.workspace = true
 thiserror.workspace = true
 tracing.workspace = true
-=======
-ansi_term = "0.12"
-actix = "0.13.0"
-borsh = "0.9"
-chrono = { version = "0.4.4", features = ["serde"] }
-enum-map = "2.1.0"
-itertools = "0.10.0"
-lru = "0.7.2"
-num-rational = "0.3"
-once_cell = "1.5.2"
-rand = "0.8.5"
-rayon = "1.5"
-strum = "0.24"
-thiserror = "1.0"
-tracing = "0.1.13"
-crossbeam-channel = "0.5"
->>>>>>> d6dfc2b0
 
 delay-detector = { path = "../../tools/delay-detector"}
 near-chain-configs = { path = "../../core/chain-configs" }
