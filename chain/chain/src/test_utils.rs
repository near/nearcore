--- conflicted
+++ resolved
@@ -447,18 +447,10 @@
         _block_index: BlockIndex,
         _block_timestamp: u64,
         _gas_price: Balance,
-<<<<<<< HEAD
         _state_update: StateRoot,
         _transaction: &SignedTransaction,
     ) -> Result<Option<InvalidTxError>, Error> {
         Ok(None)
-=======
-        _gas_limit: Gas,
-        _state_root: StateRoot,
-        transactions: Vec<SignedTransaction>,
-    ) -> Vec<SignedTransaction> {
-        transactions
->>>>>>> 4a684667
     }
 
     fn prepare_transactions(
