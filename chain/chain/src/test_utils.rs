mod kv_runtime;
mod validator_schedule;

<<<<<<< HEAD
pub use self::kv_runtime::account_id_to_shard_id;
pub use self::kv_runtime::KeyValueRuntime;
pub use self::kv_runtime::MockEpochManager;
pub use self::validator_schedule::ValidatorSchedule;
=======
use std::cmp::Ordering;
use std::sync::Arc;

>>>>>>> 6a68a2b1
use crate::block_processing_utils::BlockNotInPoolError;
use crate::chain::Chain;
use crate::runtime::NightshadeRuntime;
use crate::store::ChainStoreAccess;
use crate::types::{AcceptedBlock, ChainConfig, ChainGenesis};
use crate::DoomslugThresholdMode;
use crate::{BlockProcessingArtifact, Provenance};
<<<<<<< HEAD
use near_async::time::Clock;
use near_chain_configs::GenesisConfig;
=======
use chrono::{DateTime, Utc};
use near_chain_configs::Genesis;
>>>>>>> 6a68a2b1
use near_chain_primitives::Error;
use near_epoch_manager::shard_tracker::ShardTracker;
use near_epoch_manager::EpochManager;
use near_primitives::block::Block;
use near_primitives::hash::CryptoHash;
use near_primitives::test_utils::create_test_signer;
use near_primitives::types::{AccountId, NumBlocks, NumShards};
use near_primitives::utils::MaybeValidated;
use near_primitives::validator_signer::InMemoryValidatorSigner;
use near_primitives::version::PROTOCOL_VERSION;
use near_store::genesis::initialize_genesis_state;
use near_store::test_utils::create_test_store;
use near_store::DBCol;
use num_rational::Ratio;
<<<<<<< HEAD
use std::cmp::Ordering;
use std::sync::Arc;
use tracing::debug;

pub fn get_chain(clock: Clock) -> Chain {
    get_chain_with_epoch_length_and_num_shards(clock, 10, 1)
=======
use tracing::debug;

pub use self::kv_runtime::{account_id_to_shard_id, KeyValueRuntime, MockEpochManager};
pub use self::validator_schedule::ValidatorSchedule;

pub fn get_chain() -> Chain {
    get_chain_with_epoch_length_and_num_shards(10, 1)
>>>>>>> 6a68a2b1
}

pub fn get_chain_with_num_shards(clock: Clock, num_shards: NumShards) -> Chain {
    get_chain_with_epoch_length_and_num_shards(clock, 10, num_shards)
}

pub fn get_chain_with_epoch_length(clock: Clock, epoch_length: NumBlocks) -> Chain {
    get_chain_with_epoch_length_and_num_shards(clock, epoch_length, 1)
}

pub fn get_chain_with_epoch_length_and_num_shards(
    clock: Clock,
    epoch_length: NumBlocks,
    num_shards: NumShards,
) -> Chain {
    let store = create_test_store();
<<<<<<< HEAD
    let chain_genesis = ChainGenesis::new(&GenesisConfig::test(clock.clone()));
    let vs = ValidatorSchedule::new()
        .block_producers_per_epoch(vec![vec!["test1".parse().unwrap()]])
        .num_shards(num_shards);
    let epoch_manager = MockEpochManager::new_with_validators(store.clone(), vs, epoch_length);
=======
    let mut genesis = Genesis::test_sharded(
        vec!["test1".parse::<AccountId>().unwrap()],
        1,
        vec![1; num_shards as usize],
    );
    genesis.config.epoch_length = epoch_length;
    let tempdir = tempfile::tempdir().unwrap();
    initialize_genesis_state(store.clone(), &genesis, Some(tempdir.path()));
    let chain_genesis = ChainGenesis::new(&genesis.config);
    let epoch_manager = EpochManager::new_arc_handle(store.clone(), &genesis.config);
>>>>>>> 6a68a2b1
    let shard_tracker = ShardTracker::new_empty(epoch_manager.clone());
    let runtime =
        NightshadeRuntime::test(tempdir.path(), store, &genesis.config, epoch_manager.clone());
    Chain::new(
        clock,
        epoch_manager,
        shard_tracker,
        runtime,
        &chain_genesis,
        DoomslugThresholdMode::NoApprovals,
        ChainConfig::test(),
        None,
    )
    .unwrap()
}

/// Wait for all blocks that started processing to be ready for postprocessing
/// Returns true if there are new blocks that are ready
pub fn wait_for_all_blocks_in_processing(chain: &Chain) -> bool {
    chain.blocks_in_processing.wait_for_all_blocks()
}

pub fn is_block_in_processing(chain: &Chain, block_hash: &CryptoHash) -> bool {
    chain.blocks_in_processing.contains(block_hash)
}

pub fn wait_for_block_in_processing(
    chain: &Chain,
    hash: &CryptoHash,
) -> Result<(), BlockNotInPoolError> {
    chain.blocks_in_processing.wait_for_block(hash)
}

/// Unlike Chain::start_process_block_async, this function blocks until the processing of this block
/// finishes
pub fn process_block_sync(
    chain: &mut Chain,
    me: &Option<AccountId>,
    block: MaybeValidated<Block>,
    provenance: Provenance,
    block_processing_artifacts: &mut BlockProcessingArtifact,
) -> Result<Vec<AcceptedBlock>, Error> {
    let block_hash = *block.hash();
    chain.start_process_block_async(
        me,
        block,
        provenance,
        block_processing_artifacts,
        Arc::new(|_| {}),
    )?;
    wait_for_block_in_processing(chain, &block_hash).unwrap();
    let (accepted_blocks, errors) =
        chain.postprocess_ready_blocks(me, block_processing_artifacts, Arc::new(|_| {}));
    // This is in test, we should never get errors when postprocessing blocks
    debug_assert!(errors.is_empty());
    Ok(accepted_blocks)
}

// TODO(#8190) Improve this testing API.
pub fn setup(
    clock: Clock,
) -> (Chain, Arc<MockEpochManager>, Arc<KeyValueRuntime>, Arc<InMemoryValidatorSigner>) {
    setup_with_tx_validity_period(clock, 100)
}

fn setup_with_tx_validity_period(
    clock: Clock,
    tx_validity_period: NumBlocks,
) -> (Chain, Arc<MockEpochManager>, Arc<KeyValueRuntime>, Arc<InMemoryValidatorSigner>) {
    let store = create_test_store();
    let epoch_length = 1000;
    let epoch_manager = MockEpochManager::new(store.clone(), epoch_length);
    let shard_tracker = ShardTracker::new_empty(epoch_manager.clone());
    let runtime = KeyValueRuntime::new(store, epoch_manager.as_ref());
    let chain = Chain::new(
        clock.clone(),
        epoch_manager.clone(),
        shard_tracker,
        runtime.clone(),
        &ChainGenesis {
            time: clock.now_utc(),
            height: 0,
            gas_limit: 1_000_000,
            min_gas_price: 100,
            max_gas_price: 1_000_000_000,
            total_supply: 1_000_000_000,
            gas_price_adjustment_rate: Ratio::from_integer(0),
            transaction_validity_period: tx_validity_period,
            epoch_length,
            protocol_version: PROTOCOL_VERSION,
        },
        DoomslugThresholdMode::NoApprovals,
        ChainConfig::test(),
        None,
    )
    .unwrap();

    let signer = Arc::new(create_test_signer("test"));
    (chain, epoch_manager, runtime, signer)
}

pub fn setup_with_validators(
    clock: Clock,
    vs: ValidatorSchedule,
    epoch_length: u64,
    tx_validity_period: NumBlocks,
) -> (Chain, Arc<MockEpochManager>, Arc<KeyValueRuntime>, Vec<Arc<InMemoryValidatorSigner>>) {
    let store = create_test_store();
    let signers =
        vs.all_block_producers().map(|x| Arc::new(create_test_signer(x.as_str()))).collect();
    let epoch_manager = MockEpochManager::new_with_validators(store.clone(), vs, epoch_length);
    let shard_tracker = ShardTracker::new_empty(epoch_manager.clone());
    let runtime = KeyValueRuntime::new(store, epoch_manager.as_ref());
    let chain = Chain::new(
        clock.clone(),
        epoch_manager.clone(),
        shard_tracker,
        runtime.clone(),
        &ChainGenesis {
            time: clock.now_utc(),
            height: 0,
            gas_limit: 1_000_000,
            min_gas_price: 100,
            max_gas_price: 1_000_000_000,
            total_supply: 1_000_000_000,
            gas_price_adjustment_rate: Ratio::from_integer(0),
            transaction_validity_period: tx_validity_period,
            epoch_length,
            protocol_version: PROTOCOL_VERSION,
        },
        DoomslugThresholdMode::NoApprovals,
        ChainConfig::test(),
        None,
    )
    .unwrap();
    (chain, epoch_manager, runtime, signers)
}

pub fn setup_with_validators_and_start_time(
    clock: Clock,
    vs: ValidatorSchedule,
    epoch_length: u64,
    tx_validity_period: NumBlocks,
) -> (Chain, Arc<MockEpochManager>, Arc<KeyValueRuntime>, Vec<Arc<InMemoryValidatorSigner>>) {
    let store = create_test_store();
    let signers =
        vs.all_block_producers().map(|x| Arc::new(create_test_signer(x.as_str()))).collect();
    let epoch_manager = MockEpochManager::new_with_validators(store.clone(), vs, epoch_length);
    let shard_tracker = ShardTracker::new_empty(epoch_manager.clone());
    let runtime = KeyValueRuntime::new(store, epoch_manager.as_ref());
    let chain = Chain::new(
        clock.clone(),
        epoch_manager.clone(),
        shard_tracker,
        runtime.clone(),
        &ChainGenesis {
            time: clock.now_utc(),
            height: 0,
            gas_limit: 1_000_000,
            min_gas_price: 100,
            max_gas_price: 1_000_000_000,
            total_supply: 1_000_000_000,
            gas_price_adjustment_rate: Ratio::from_integer(0),
            transaction_validity_period: tx_validity_period,
            epoch_length,
            protocol_version: PROTOCOL_VERSION,
        },
        DoomslugThresholdMode::NoApprovals,
        ChainConfig::test(),
        None,
    )
    .unwrap();
    (chain, epoch_manager, runtime, signers)
}

pub fn format_hash(hash: CryptoHash) -> String {
    let mut hash = hash.to_string();
    hash.truncate(6);
    hash
}

/// Displays chain from given store.
pub fn display_chain(me: &Option<AccountId>, chain: &mut Chain, tail: bool) {
    let epoch_manager = chain.epoch_manager.clone();
    let chain_store = chain.mut_chain_store();
    let head = chain_store.head().unwrap();
    debug!(
        "{:?} Chain head ({}): {} / {}",
        me,
        if tail { "tail" } else { "full" },
        head.height,
        head.last_block_hash
    );
    let mut headers = vec![];
    for (key, _) in chain_store.store().clone().iter(DBCol::BlockHeader).map(Result::unwrap) {
        let header = chain_store
            .get_block_header(&CryptoHash::try_from(key.as_ref()).unwrap())
            .unwrap()
            .clone();
        if !tail || header.height() + 10 > head.height {
            headers.push(header);
        }
    }
    headers.sort_by(|h_left, h_right| {
        if h_left.height() > h_right.height() {
            Ordering::Greater
        } else {
            Ordering::Less
        }
    });
    for header in headers {
        if header.is_genesis() {
            // Genesis block.
            debug!("{: >3} {}", header.height(), format_hash(*header.hash()));
        } else {
            let parent_header = chain_store.get_block_header(header.prev_hash()).unwrap().clone();
            let maybe_block = chain_store.get_block(header.hash()).ok();
            let epoch_id = epoch_manager.get_epoch_id_from_prev_block(header.prev_hash()).unwrap();
            let block_producer =
                epoch_manager.get_block_producer(&epoch_id, header.height()).unwrap();
            debug!(
                "{: >3} {} | {: >10} | parent: {: >3} {} | {}",
                header.height(),
                format_hash(*header.hash()),
                block_producer,
                parent_header.height(),
                format_hash(*parent_header.hash()),
                if let Some(block) = &maybe_block {
                    format!("chunks: {}", block.chunks().len())
                } else {
                    "-".to_string()
                }
            );
            if let Some(block) = maybe_block {
                for chunk_header in block.chunks().iter() {
                    let chunk_producer = epoch_manager
                        .get_chunk_producer(
                            &epoch_id,
                            chunk_header.height_created(),
                            chunk_header.shard_id(),
                        )
                        .unwrap();
                    if let Ok(chunk) = chain_store.get_chunk(&chunk_header.chunk_hash()) {
                        debug!(
                            "    {: >3} {} | {} | {: >10} | tx = {: >2}, receipts = {: >2}",
                            chunk_header.height_created(),
                            format_hash(chunk_header.chunk_hash().0),
                            chunk_header.shard_id(),
                            chunk_producer,
                            chunk.transactions().len(),
                            chunk.prev_outgoing_receipts().len()
                        );
                    } else if let Ok(partial_chunk) =
                        chain_store.get_partial_chunk(&chunk_header.chunk_hash())
                    {
                        debug!(
                            "    {: >3} {} | {} | {: >10} | parts = {:?} receipts = {:?}",
                            chunk_header.height_created(),
                            format_hash(chunk_header.chunk_hash().0),
                            chunk_header.shard_id(),
                            chunk_producer,
                            partial_chunk.parts().iter().map(|x| x.part_ord).collect::<Vec<_>>(),
                            partial_chunk
                                .prev_outgoing_receipts()
                                .iter()
                                .map(|x| format!("{} => {}", x.0.len(), x.1.to_shard_id))
                                .collect::<Vec<_>>(),
                        );
                    }
                }
            }
        }
    }
}

#[cfg(test)]
mod test {
    use std::convert::TryFrom;

    use near_async::time::Clock;
    use rand::Rng;

    use near_primitives::hash::CryptoHash;
    use near_primitives::receipt::Receipt;
    use near_primitives::sharding::ReceiptList;
    use near_primitives::types::{AccountId, NumShards};

    use crate::Chain;

    use near_primitives::shard_layout::{account_id_to_shard_id, ShardLayout};

    fn naive_build_receipt_hashes(
        receipts: &[Receipt],
        shard_layout: &ShardLayout,
    ) -> Vec<CryptoHash> {
        let mut receipts_hashes = vec![];
        for shard_id in shard_layout.shard_ids() {
            let shard_receipts: Vec<Receipt> = receipts
                .iter()
                .filter(|&receipt| {
                    account_id_to_shard_id(&receipt.receiver_id, shard_layout) == shard_id
                })
                .cloned()
                .collect();
            receipts_hashes.push(CryptoHash::hash_borsh(ReceiptList(shard_id, &shard_receipts)));
        }
        receipts_hashes
    }

    fn test_build_receipt_hashes_with_num_shard(num_shards: NumShards) {
        let shard_layout = ShardLayout::v0(num_shards, 0);
        let create_receipt_from_receiver_id =
            |receiver_id| Receipt::new_balance_refund(&receiver_id, 0);
        let mut rng = rand::thread_rng();
        let receipts = (0..3000)
            .map(|_| {
                let random_number = rng.gen_range(0..1000);
                create_receipt_from_receiver_id(
                    AccountId::try_from(format!("test{}", random_number)).unwrap(),
                )
            })
            .collect::<Vec<_>>();
        let start = Clock::real().now();
        let naive_result = naive_build_receipt_hashes(&receipts, &shard_layout);
        let naive_duration = start.elapsed();
        let start = Clock::real().now();
        let prod_result = Chain::build_receipts_hashes(&receipts, &shard_layout);
        let prod_duration = start.elapsed();
        assert_eq!(naive_result, prod_result);
        // production implementation is at least 50% faster
        assert!(
            2 * naive_duration > 3 * prod_duration,
            "naive duration vs production {:?} {:?}",
            naive_duration,
            prod_duration
        );
    }

    #[test]
    #[ignore]
    /// Disabled, see more details in #5836
    fn test_build_receipt_hashes() {
        for num_shards in 1..10 {
            test_build_receipt_hashes_with_num_shard(num_shards);
        }
    }
}<|MERGE_RESOLUTION|>--- conflicted
+++ resolved
@@ -1,16 +1,9 @@
 mod kv_runtime;
 mod validator_schedule;
 
-<<<<<<< HEAD
-pub use self::kv_runtime::account_id_to_shard_id;
-pub use self::kv_runtime::KeyValueRuntime;
-pub use self::kv_runtime::MockEpochManager;
-pub use self::validator_schedule::ValidatorSchedule;
-=======
 use std::cmp::Ordering;
 use std::sync::Arc;
 
->>>>>>> 6a68a2b1
 use crate::block_processing_utils::BlockNotInPoolError;
 use crate::chain::Chain;
 use crate::runtime::NightshadeRuntime;
@@ -18,13 +11,8 @@
 use crate::types::{AcceptedBlock, ChainConfig, ChainGenesis};
 use crate::DoomslugThresholdMode;
 use crate::{BlockProcessingArtifact, Provenance};
-<<<<<<< HEAD
 use near_async::time::Clock;
-use near_chain_configs::GenesisConfig;
-=======
-use chrono::{DateTime, Utc};
 use near_chain_configs::Genesis;
->>>>>>> 6a68a2b1
 use near_chain_primitives::Error;
 use near_epoch_manager::shard_tracker::ShardTracker;
 use near_epoch_manager::EpochManager;
@@ -39,22 +27,13 @@
 use near_store::test_utils::create_test_store;
 use near_store::DBCol;
 use num_rational::Ratio;
-<<<<<<< HEAD
-use std::cmp::Ordering;
-use std::sync::Arc;
 use tracing::debug;
+
+pub use self::kv_runtime::{account_id_to_shard_id, KeyValueRuntime, MockEpochManager};
+pub use self::validator_schedule::ValidatorSchedule;
 
 pub fn get_chain(clock: Clock) -> Chain {
     get_chain_with_epoch_length_and_num_shards(clock, 10, 1)
-=======
-use tracing::debug;
-
-pub use self::kv_runtime::{account_id_to_shard_id, KeyValueRuntime, MockEpochManager};
-pub use self::validator_schedule::ValidatorSchedule;
-
-pub fn get_chain() -> Chain {
-    get_chain_with_epoch_length_and_num_shards(10, 1)
->>>>>>> 6a68a2b1
 }
 
 pub fn get_chain_with_num_shards(clock: Clock, num_shards: NumShards) -> Chain {
@@ -71,14 +50,8 @@
     num_shards: NumShards,
 ) -> Chain {
     let store = create_test_store();
-<<<<<<< HEAD
-    let chain_genesis = ChainGenesis::new(&GenesisConfig::test(clock.clone()));
-    let vs = ValidatorSchedule::new()
-        .block_producers_per_epoch(vec![vec!["test1".parse().unwrap()]])
-        .num_shards(num_shards);
-    let epoch_manager = MockEpochManager::new_with_validators(store.clone(), vs, epoch_length);
-=======
     let mut genesis = Genesis::test_sharded(
+        clock.clone(),
         vec!["test1".parse::<AccountId>().unwrap()],
         1,
         vec![1; num_shards as usize],
@@ -88,7 +61,6 @@
     initialize_genesis_state(store.clone(), &genesis, Some(tempdir.path()));
     let chain_genesis = ChainGenesis::new(&genesis.config);
     let epoch_manager = EpochManager::new_arc_handle(store.clone(), &genesis.config);
->>>>>>> 6a68a2b1
     let shard_tracker = ShardTracker::new_empty(epoch_manager.clone());
     let runtime =
         NightshadeRuntime::test(tempdir.path(), store, &genesis.config, epoch_manager.clone());
