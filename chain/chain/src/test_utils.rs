--- conflicted
+++ resolved
@@ -809,21 +809,20 @@
         Ok(0)
     }
 
-<<<<<<< HEAD
     fn get_validator_info(&self, _block_hash: &CryptoHash) -> Result<EpochValidatorInfo, Error> {
         Ok(EpochValidatorInfo {
             current_validators: vec![],
             next_validators: vec![],
             current_proposals: vec![],
         })
-=======
+    }
+
     fn push_final_block_back_if_needed(
         &self,
         _prev_block: CryptoHash,
         last_final: CryptoHash,
     ) -> Result<CryptoHash, Error> {
         Ok(last_final)
->>>>>>> 5d4fda89
     }
 }
 
