--- conflicted
+++ resolved
@@ -77,1307 +77,6 @@
     Ok(accepted_blocks)
 }
 
-<<<<<<< HEAD
-#[derive(BorshSerialize, BorshDeserialize, Hash, PartialEq, Eq, Ord, PartialOrd, Clone, Debug)]
-struct AccountNonce(AccountId, Nonce);
-
-#[derive(BorshSerialize, BorshDeserialize, Clone, Debug)]
-struct KVState {
-    amounts: HashMap<AccountId, u128>,
-    receipt_nonces: HashSet<CryptoHash>,
-    tx_nonces: HashSet<AccountNonce>,
-}
-
-/// Stores the validator information in an epoch.
-/// Block producers are specified by `block_producers`
-/// Chunk producers have two types, validators who are also block producers and chunk only producers.
-/// Block producers are assigned to shards via `validator_groups`.
-/// Each shard will have `block_producers.len() / validator_groups` of validators who are also block
-/// producers
-struct EpochValidatorSet {
-    block_producers: Vec<ValidatorStake>,
-    /// index of this list is shard_id
-    chunk_producers: Vec<Vec<ValidatorStake>>,
-}
-
-/// Simple key value runtime for tests.
-///
-/// Major differences with production `NightshadeRuntime`:
-///   * Uses in-memory storage
-///   * Doesn't have WASM runtime, so can only process simple transfer
-///     transaction
-///   * Uses hard-coded validator schedule instead of using `EpochManager` and
-///     staking to assign block and chunk producers.
-pub struct KeyValueRuntime {
-    store: Store,
-    tries: ShardTries,
-    /// A pre determined list of validator sets. We rotate validator set in this list.
-    /// Epoch i uses validators from `validators_by_valset[i % validators_by_valset.len()]`.
-    validators_by_valset: Vec<EpochValidatorSet>,
-    /// Maps from account id to validator stake for all validators, both block producers and
-    /// chunk producers
-    validators: HashMap<AccountId, ValidatorStake>,
-    num_shards: NumShards,
-    tracks_all_shards: bool,
-    epoch_length: u64,
-    no_gc: bool,
-
-    // A mapping state_root => {account id => amounts}, for transactions and receipts
-    state: RwLock<HashMap<StateRoot, KVState>>,
-    state_size: RwLock<HashMap<StateRoot, u64>>,
-
-    headers_cache: RwLock<HashMap<CryptoHash, BlockHeader>>,
-    hash_to_epoch: RwLock<HashMap<CryptoHash, EpochId>>,
-    hash_to_next_epoch_approvals_req: RwLock<HashMap<CryptoHash, bool>>,
-    hash_to_next_epoch: RwLock<HashMap<CryptoHash, EpochId>>,
-    /// Maps EpochId to index of `validators_by_valset` to determine validators for an epoch
-    hash_to_valset: RwLock<HashMap<EpochId, u64>>,
-    epoch_start: RwLock<HashMap<CryptoHash, u64>>,
-}
-
-pub fn account_id_to_shard_id(account_id: &AccountId, num_shards: NumShards) -> ShardId {
-    let shard_layout = ShardLayout::v0(num_shards, 0);
-    shard_layout::account_id_to_shard_id(account_id, &shard_layout)
-}
-
-#[derive(BorshSerialize, BorshDeserialize)]
-struct ReceiptNonce {
-    from: AccountId,
-    to: AccountId,
-    amount: Balance,
-    nonce: Nonce,
-}
-
-fn create_receipt_nonce(
-    from: AccountId,
-    to: AccountId,
-    amount: Balance,
-    nonce: Nonce,
-) -> CryptoHash {
-    CryptoHash::hash_borsh(ReceiptNonce { from, to, amount, nonce })
-}
-
-impl KeyValueRuntime {
-    pub fn new(store: Store, epoch_length: u64) -> Self {
-        let vs =
-            ValidatorSchedule::new().block_producers_per_epoch(vec![vec!["test".parse().unwrap()]]);
-        Self::new_with_validators(store, vs, epoch_length)
-    }
-
-    pub fn new_with_validators(store: Store, vs: ValidatorSchedule, epoch_length: u64) -> Self {
-        Self::new_with_validators_and_no_gc(store, vs, epoch_length, false)
-    }
-
-    pub fn new_with_validators_and_no_gc(
-        store: Store,
-        vs: ValidatorSchedule,
-        epoch_length: u64,
-        no_gc: bool,
-    ) -> Self {
-        let tries = ShardTries::test(store.clone(), vs.num_shards);
-        let mut initial_amounts = HashMap::new();
-        for (i, validator) in vs.block_producers.iter().flatten().enumerate() {
-            initial_amounts.insert(validator.clone(), (1000 + 100 * i) as u128);
-        }
-
-        let map_with_default_hash1 = HashMap::from([(CryptoHash::default(), EpochId::default())]);
-        let map_with_default_hash2 = HashMap::from([(CryptoHash::default(), 0)]);
-        let map_with_default_hash3 = HashMap::from([(EpochId::default(), 0)]);
-
-        let kv_state = KVState {
-            amounts: initial_amounts,
-            receipt_nonces: HashSet::default(),
-            tx_nonces: HashSet::default(),
-        };
-        let data = kv_state.try_to_vec().unwrap();
-        let data_len = data.len() as u64;
-        // StateRoot is actually faked here.
-        // We cannot do any reasonable validations of it in test_utils.
-        let state = HashMap::from([(Trie::EMPTY_ROOT, kv_state)]);
-        let state_size = HashMap::from([(Trie::EMPTY_ROOT, data_len)]);
-
-        let mut validators = HashMap::new();
-        #[allow(unused_mut)]
-        let mut validators_by_valset: Vec<EpochValidatorSet> = vs
-            .block_producers
-            .iter()
-            .map(|account_ids| {
-                let block_producers: Vec<ValidatorStake> = account_ids
-                    .iter()
-                    .map(|account_id| {
-                        let stake = ValidatorStake::new(
-                            account_id.clone(),
-                            SecretKey::from_seed(KeyType::ED25519, account_id.as_ref())
-                                .public_key(),
-                            1_000_000,
-                        );
-                        validators.insert(account_id.clone(), stake.clone());
-                        stake
-                    })
-                    .collect();
-
-                let validators_per_shard = block_producers.len() as ShardId / vs.validator_groups;
-                let coef = block_producers.len() as ShardId / vs.num_shards;
-
-                let chunk_producers: Vec<Vec<ValidatorStake>> = (0..vs.num_shards)
-                    .map(|shard_id| {
-                        let offset = (shard_id * coef / validators_per_shard * validators_per_shard)
-                            as usize;
-                        block_producers[offset..offset + validators_per_shard as usize].to_vec()
-                    })
-                    .collect();
-
-                EpochValidatorSet { block_producers, chunk_producers }
-            })
-            .collect();
-
-        if !vs.chunk_only_producers.is_empty() {
-            assert_eq!(validators_by_valset.len(), vs.chunk_only_producers.len());
-            for (epoch_idx, epoch_cops) in vs.chunk_only_producers.into_iter().enumerate() {
-                for (shard_idx, shard_cops) in epoch_cops.into_iter().enumerate() {
-                    for account_id in shard_cops {
-                        let stake = ValidatorStake::new(
-                            account_id.clone(),
-                            SecretKey::from_seed(KeyType::ED25519, account_id.as_ref())
-                                .public_key(),
-                            1_000_000,
-                        );
-                        let prev = validators.insert(account_id, stake.clone());
-                        assert!(prev.is_none(), "chunk only produced is also a block producer");
-                        validators_by_valset[epoch_idx].chunk_producers[shard_idx].push(stake)
-                    }
-                }
-            }
-        }
-
-        KeyValueRuntime {
-            store,
-            tries,
-            validators,
-            validators_by_valset,
-            num_shards: vs.num_shards,
-            tracks_all_shards: false,
-            epoch_length,
-            state: RwLock::new(state),
-            state_size: RwLock::new(state_size),
-            headers_cache: RwLock::new(HashMap::new()),
-            hash_to_epoch: RwLock::new(HashMap::new()),
-            hash_to_next_epoch_approvals_req: RwLock::new(HashMap::new()),
-            hash_to_next_epoch: RwLock::new(map_with_default_hash1),
-            hash_to_valset: RwLock::new(map_with_default_hash3),
-            epoch_start: RwLock::new(map_with_default_hash2),
-            no_gc,
-        }
-    }
-
-    pub fn set_tracks_all_shards(&mut self, tracks_all_shards: bool) {
-        self.tracks_all_shards = tracks_all_shards;
-    }
-
-    fn get_block_header(&self, hash: &CryptoHash) -> Result<Option<BlockHeader>, Error> {
-        let mut headers_cache = self.headers_cache.write().unwrap();
-        if headers_cache.get(hash).is_some() {
-            return Ok(Some(headers_cache.get(hash).unwrap().clone()));
-        }
-        if let Some(result) = self.store.get_ser(DBCol::BlockHeader, hash.as_ref())? {
-            headers_cache.insert(*hash, result);
-            return Ok(Some(headers_cache.get(hash).unwrap().clone()));
-        }
-        Ok(None)
-    }
-
-    fn get_epoch_and_valset(
-        &self,
-        prev_hash: CryptoHash,
-    ) -> Result<(EpochId, usize, EpochId), Error> {
-        if prev_hash == CryptoHash::default() {
-            return Ok((EpochId(prev_hash), 0, EpochId(prev_hash)));
-        }
-        let prev_block_header = self
-            .get_block_header(&prev_hash)?
-            .ok_or_else(|| Error::DBNotFoundErr(prev_hash.to_string()))?;
-
-        let mut hash_to_epoch = self.hash_to_epoch.write().unwrap();
-        let mut hash_to_next_epoch_approvals_req =
-            self.hash_to_next_epoch_approvals_req.write().unwrap();
-        let mut hash_to_next_epoch = self.hash_to_next_epoch.write().unwrap();
-        let mut hash_to_valset = self.hash_to_valset.write().unwrap();
-        let mut epoch_start_map = self.epoch_start.write().unwrap();
-
-        let prev_prev_hash = *prev_block_header.prev_hash();
-        let prev_epoch = hash_to_epoch.get(&prev_prev_hash);
-        let prev_next_epoch = hash_to_next_epoch.get(&prev_prev_hash).unwrap();
-        let prev_valset = match prev_epoch {
-            Some(prev_epoch) => Some(*hash_to_valset.get(prev_epoch).unwrap()),
-            None => None,
-        };
-
-        let prev_epoch_start = *epoch_start_map.get(&prev_prev_hash).unwrap();
-
-        let last_final_height = if prev_block_header.last_final_block() == &CryptoHash::default() {
-            0
-        } else {
-            self.get_block_header(prev_block_header.last_final_block()).unwrap().unwrap().height()
-        };
-
-        let increment_epoch = prev_prev_hash == CryptoHash::default() // genesis is in its own epoch
-            || last_final_height + 3 >= prev_epoch_start + self.epoch_length;
-
-        let needs_next_epoch_approvals = !increment_epoch
-            && last_final_height + 3 < prev_epoch_start + self.epoch_length
-            && prev_block_header.height() + 3 >= prev_epoch_start + self.epoch_length;
-
-        let (epoch, next_epoch, valset, epoch_start) = if increment_epoch {
-            let new_valset = match prev_valset {
-                None => 0,
-                Some(prev_valset) => prev_valset + 1,
-            };
-            (
-                prev_next_epoch.clone(),
-                EpochId(prev_hash),
-                new_valset,
-                prev_block_header.height() + 1,
-            )
-        } else {
-            (
-                prev_epoch.unwrap().clone(),
-                prev_next_epoch.clone(),
-                prev_valset.unwrap(),
-                prev_epoch_start,
-            )
-        };
-
-        hash_to_next_epoch.insert(prev_hash, next_epoch.clone());
-        hash_to_epoch.insert(prev_hash, epoch.clone());
-        hash_to_next_epoch_approvals_req.insert(prev_hash, needs_next_epoch_approvals);
-        hash_to_valset.insert(epoch.clone(), valset);
-        hash_to_valset.insert(next_epoch.clone(), valset + 1);
-        epoch_start_map.insert(prev_hash, epoch_start);
-
-        Ok((epoch, valset as usize % self.validators_by_valset.len(), next_epoch))
-    }
-
-    fn get_block_producers(&self, valset: usize) -> &[ValidatorStake] {
-        &self.validators_by_valset[valset].block_producers
-    }
-
-    fn get_chunk_producers(&self, valset: usize, shard_id: ShardId) -> Vec<ValidatorStake> {
-        self.validators_by_valset[valset].chunk_producers[shard_id as usize].clone()
-    }
-
-    fn get_valset_for_epoch(&self, epoch_id: &EpochId) -> Result<usize, Error> {
-        // conveniently here if the prev_hash is passed mistakenly instead of the epoch_hash,
-        // the `unwrap` will trigger
-        Ok(*self
-            .hash_to_valset
-            .read()
-            .unwrap()
-            .get(epoch_id)
-            .ok_or_else(|| Error::EpochOutOfBounds(epoch_id.clone()))? as usize
-            % self.validators_by_valset.len())
-    }
-
-    pub fn get_chunk_only_producers_for_shard(
-        &self,
-        epoch_id: &EpochId,
-        shard_id: ShardId,
-    ) -> Result<Vec<&ValidatorStake>, Error> {
-        let valset = self.get_valset_for_epoch(epoch_id)?;
-        let block_producers = &self.validators_by_valset[valset].block_producers;
-        let chunk_producers = &self.validators_by_valset[valset].chunk_producers[shard_id as usize];
-        Ok(chunk_producers.iter().filter(|it| !block_producers.contains(it)).collect())
-    }
-}
-
-impl EpochManagerAdapter for KeyValueRuntime {
-    fn epoch_exists(&self, epoch_id: &EpochId) -> bool {
-        self.hash_to_valset.write().unwrap().contains_key(epoch_id)
-    }
-
-    fn num_shards(&self, _epoch_id: &EpochId) -> Result<ShardId, Error> {
-        Ok(self.num_shards)
-    }
-
-    fn num_total_parts(&self) -> usize {
-        12 + (self.num_shards as usize + 1) % 50
-    }
-
-    fn num_data_parts(&self) -> usize {
-        // Same as in Nightshade Runtime
-        let total_parts = self.num_total_parts();
-        if total_parts <= 3 {
-            1
-        } else {
-            (total_parts - 1) / 3
-        }
-    }
-
-    fn get_part_owner(&self, epoch_id: &EpochId, part_id: u64) -> Result<AccountId, Error> {
-        let validators =
-            &self.get_epoch_block_producers_ordered(epoch_id, &CryptoHash::default())?;
-        // if we don't use data_parts and total_parts as part of the formula here, the part owner
-        //     would not depend on height, and tests wouldn't catch passing wrong height here
-        let idx = part_id as usize + self.num_data_parts() + self.num_total_parts();
-        Ok(validators[idx as usize % validators.len()].0.account_id().clone())
-    }
-
-    fn account_id_to_shard_id(
-        &self,
-        account_id: &AccountId,
-        _epoch_id: &EpochId,
-    ) -> Result<ShardId, Error> {
-        Ok(account_id_to_shard_id(account_id, self.num_shards))
-    }
-
-    fn shard_id_to_uid(&self, shard_id: ShardId, _epoch_id: &EpochId) -> Result<ShardUId, Error> {
-        Ok(ShardUId { version: 0, shard_id: shard_id as u32 })
-    }
-
-    fn get_block_info(&self, _hash: &CryptoHash) -> Result<Arc<BlockInfo>, Error> {
-        Ok(Default::default())
-    }
-
-    fn get_epoch_config(&self, _epoch_id: &EpochId) -> Result<EpochConfig, Error> {
-        Ok(EpochConfig {
-            epoch_length: 10,
-            num_block_producer_seats: 2,
-            num_block_producer_seats_per_shard: vec![1, 1],
-            avg_hidden_validator_seats_per_shard: vec![1, 1],
-            block_producer_kickout_threshold: 0,
-            chunk_producer_kickout_threshold: 0,
-            validator_max_kickout_stake_perc: 0,
-            online_min_threshold: Ratio::new(1i32, 4i32),
-            online_max_threshold: Ratio::new(3i32, 4i32),
-            fishermen_threshold: 1,
-            minimum_stake_divisor: 1,
-            protocol_upgrade_stake_threshold: Ratio::new(3i32, 4i32),
-            protocol_upgrade_num_epochs: 100,
-            shard_layout: ShardLayout::v1_test(),
-            validator_selection_config: ValidatorSelectionConfig::default(),
-        })
-    }
-
-    fn get_epoch_info(&self, _epoch_id: &EpochId) -> Result<Arc<EpochInfo>, Error> {
-        Ok(Arc::new(EpochInfo::v1_test()))
-    }
-
-    fn get_shard_layout(&self, _epoch_id: &EpochId) -> Result<ShardLayout, Error> {
-        Ok(ShardLayout::v0(self.num_shards, 0))
-    }
-
-    fn get_shard_config(&self, _epoch_id: &EpochId) -> Result<ShardConfig, Error> {
-        panic!("get_shard_config not implemented for KeyValueRuntime");
-    }
-
-    fn is_next_block_epoch_start(&self, parent_hash: &CryptoHash) -> Result<bool, Error> {
-        if parent_hash == &CryptoHash::default() {
-            return Ok(true);
-        }
-        let prev_block_header = self.get_block_header(parent_hash)?.ok_or_else(|| {
-            Error::Other(format!("Missing block {} when computing the epoch", parent_hash))
-        })?;
-        let prev_prev_hash = *prev_block_header.prev_hash();
-        Ok(self.get_epoch_and_valset(*parent_hash)?.0
-            != self.get_epoch_and_valset(prev_prev_hash)?.0)
-    }
-
-    fn get_epoch_id_from_prev_block(&self, parent_hash: &CryptoHash) -> Result<EpochId, Error> {
-        Ok(self.get_epoch_and_valset(*parent_hash)?.0)
-    }
-
-    fn get_epoch_height_from_prev_block(
-        &self,
-        _prev_block_hash: &CryptoHash,
-    ) -> Result<EpochHeight, Error> {
-        Ok(0)
-    }
-
-    fn get_next_epoch_id_from_prev_block(
-        &self,
-        parent_hash: &CryptoHash,
-    ) -> Result<EpochId, Error> {
-        Ok(self.get_epoch_and_valset(*parent_hash)?.2)
-    }
-
-    fn get_prev_shard_ids(
-        &self,
-        _prev_hash: &CryptoHash,
-        shard_ids: Vec<ShardId>,
-    ) -> Result<Vec<ShardId>, Error> {
-        Ok(shard_ids)
-    }
-
-    fn get_shard_layout_from_prev_block(
-        &self,
-        _parent_hash: &CryptoHash,
-    ) -> Result<ShardLayout, Error> {
-        Ok(ShardLayout::v0(self.num_shards, 0))
-    }
-
-    fn get_epoch_id(&self, block_hash: &CryptoHash) -> Result<EpochId, Error> {
-        let (epoch_id, _, _) = self.get_epoch_and_valset(*block_hash)?;
-        Ok(epoch_id)
-    }
-
-    fn compare_epoch_id(
-        &self,
-        epoch_id: &EpochId,
-        other_epoch_id: &EpochId,
-    ) -> Result<Ordering, Error> {
-        if epoch_id.0 == other_epoch_id.0 {
-            return Ok(Ordering::Equal);
-        }
-        match (self.get_valset_for_epoch(epoch_id), self.get_valset_for_epoch(other_epoch_id)) {
-            (Ok(index1), Ok(index2)) => Ok(index1.cmp(&index2)),
-            _ => Err(Error::EpochOutOfBounds(epoch_id.clone())),
-        }
-    }
-
-    fn get_epoch_start_height(&self, block_hash: &CryptoHash) -> Result<BlockHeight, Error> {
-        let epoch_id = self.get_epoch_id(block_hash)?;
-        match self.get_block_header(&epoch_id.0)? {
-            Some(block_header) => Ok(block_header.height()),
-            None => Ok(0),
-        }
-    }
-
-    fn get_prev_epoch_id_from_prev_block(
-        &self,
-        prev_block_hash: &CryptoHash,
-    ) -> Result<EpochId, Error> {
-        let mut candidate_hash = *prev_block_hash;
-        loop {
-            let header = self
-                .get_block_header(&candidate_hash)?
-                .ok_or_else(|| Error::DBNotFoundErr(candidate_hash.to_string()))?;
-            candidate_hash = *header.prev_hash();
-            if self.is_next_block_epoch_start(&candidate_hash)? {
-                break Ok(self.get_epoch_and_valset(candidate_hash)?.0);
-            }
-        }
-    }
-
-    fn get_estimated_protocol_upgrade_block_height(
-        &self,
-        _block_hash: CryptoHash,
-    ) -> Result<Option<BlockHeight>, EpochError> {
-        Ok(None)
-    }
-
-    fn get_epoch_block_producers_ordered(
-        &self,
-        epoch_id: &EpochId,
-        _last_known_block_hash: &CryptoHash,
-    ) -> Result<Vec<(ValidatorStake, bool)>, Error> {
-        let validators = self.get_block_producers(self.get_valset_for_epoch(epoch_id)?);
-        Ok(validators.iter().map(|x| (x.clone(), false)).collect())
-    }
-
-    fn get_epoch_block_approvers_ordered(
-        &self,
-        parent_hash: &CryptoHash,
-    ) -> Result<Vec<(ApprovalStake, bool)>, Error> {
-        let (_cur_epoch, cur_valset, next_epoch) = self.get_epoch_and_valset(*parent_hash)?;
-        let mut validators = self
-            .get_block_producers(cur_valset)
-            .iter()
-            .map(|x| x.get_approval_stake(false))
-            .collect::<Vec<_>>();
-        if *self.hash_to_next_epoch_approvals_req.write().unwrap().get(parent_hash).unwrap() {
-            let validators_copy = validators.clone();
-            validators.extend(
-                self.get_block_producers(self.get_valset_for_epoch(&next_epoch)?)
-                    .iter()
-                    .filter(|x| {
-                        !validators_copy.iter().any(|entry| &entry.account_id == x.account_id())
-                    })
-                    .map(|x| x.get_approval_stake(true)),
-            );
-        }
-        let validators = validators.into_iter().map(|stake| (stake, false)).collect::<Vec<_>>();
-        Ok(validators)
-    }
-
-    fn get_epoch_chunk_producers(&self, _epoch_id: &EpochId) -> Result<Vec<ValidatorStake>, Error> {
-        tracing::warn!("not implemented, returning a dummy value");
-        Ok(vec![])
-    }
-
-    fn get_block_producer(
-        &self,
-        epoch_id: &EpochId,
-        height: BlockHeight,
-    ) -> Result<AccountId, Error> {
-        let validators = self.get_block_producers(self.get_valset_for_epoch(epoch_id)?);
-        Ok(validators[(height as usize) % validators.len()].account_id().clone())
-    }
-
-    fn get_chunk_producer(
-        &self,
-        epoch_id: &EpochId,
-        height: BlockHeight,
-        shard_id: ShardId,
-    ) -> Result<AccountId, Error> {
-        let valset = self.get_valset_for_epoch(epoch_id)?;
-        let chunk_producers = self.get_chunk_producers(valset, shard_id);
-        let index = (shard_id + height + 1) as usize % chunk_producers.len();
-        Ok(chunk_producers[index].account_id().clone())
-    }
-
-    fn get_validator_by_account_id(
-        &self,
-        epoch_id: &EpochId,
-        _last_known_block_hash: &CryptoHash,
-        account_id: &AccountId,
-    ) -> Result<(ValidatorStake, bool), Error> {
-        let validators = &self.validators_by_valset[self.get_valset_for_epoch(epoch_id)?];
-        for validator_stake in validators.block_producers.iter() {
-            if validator_stake.account_id() == account_id {
-                return Ok((validator_stake.clone(), false));
-            }
-        }
-        for validator_stake in validators.chunk_producers.iter().flatten() {
-            if validator_stake.account_id() == account_id {
-                return Ok((validator_stake.clone(), false));
-            }
-        }
-        Err(Error::NotAValidator)
-    }
-
-    fn get_fisherman_by_account_id(
-        &self,
-        _epoch_id: &EpochId,
-        _last_known_block_hash: &CryptoHash,
-        _account_id: &AccountId,
-    ) -> Result<(ValidatorStake, bool), Error> {
-        Err(Error::NotAValidator)
-    }
-
-    fn get_validator_info(
-        &self,
-        _epoch_id: ValidatorInfoIdentifier,
-    ) -> Result<EpochValidatorInfo, Error> {
-        Ok(EpochValidatorInfo {
-            current_validators: vec![],
-            next_validators: vec![],
-            current_fishermen: vec![],
-            next_fishermen: vec![],
-            current_proposals: vec![],
-            prev_epoch_kickout: vec![],
-            epoch_start_height: 0,
-            epoch_height: 1,
-        })
-    }
-
-    fn get_epoch_minted_amount(&self, _epoch_id: &EpochId) -> Result<Balance, Error> {
-        Ok(0)
-    }
-
-    fn get_epoch_protocol_version(&self, _epoch_id: &EpochId) -> Result<ProtocolVersion, Error> {
-        Ok(PROTOCOL_VERSION)
-    }
-
-    fn get_epoch_sync_data(
-        &self,
-        _prev_epoch_last_block_hash: &CryptoHash,
-        _epoch_id: &EpochId,
-        _next_epoch_id: &EpochId,
-    ) -> Result<
-        (
-            Arc<BlockInfo>,
-            Arc<BlockInfo>,
-            Arc<BlockInfo>,
-            Arc<EpochInfo>,
-            Arc<EpochInfo>,
-            Arc<EpochInfo>,
-        ),
-        Error,
-    > {
-        Ok(Default::default())
-    }
-
-    fn epoch_sync_init_epoch_manager(
-        &self,
-        _prev_epoch_first_block_info: BlockInfo,
-        _prev_epoch_last_block_info: BlockInfo,
-        _prev_epoch_prev_last_block_info: BlockInfo,
-        _prev_epoch_id: &EpochId,
-        _prev_epoch_info: EpochInfo,
-        _epoch_id: &EpochId,
-        _epoch_info: EpochInfo,
-        _next_epoch_id: &EpochId,
-        _next_epoch_info: EpochInfo,
-    ) -> Result<(), Error> {
-        Ok(())
-    }
-
-    fn verify_block_vrf(
-        &self,
-        _epoch_id: &EpochId,
-        _block_height: BlockHeight,
-        _prev_random_value: &CryptoHash,
-        _vrf_value: &near_crypto::vrf::Value,
-        _vrf_proof: &near_crypto::vrf::Proof,
-    ) -> Result<(), Error> {
-        Ok(())
-    }
-
-    fn verify_validator_signature(
-        &self,
-        _epoch_id: &EpochId,
-        _last_known_block_hash: &CryptoHash,
-        _account_id: &AccountId,
-        _data: &[u8],
-        _signature: &Signature,
-    ) -> Result<bool, Error> {
-        Ok(true)
-    }
-
-    fn verify_validator_or_fisherman_signature(
-        &self,
-        _epoch_id: &EpochId,
-        _last_known_block_hash: &CryptoHash,
-        _account_id: &AccountId,
-        _data: &[u8],
-        _signature: &Signature,
-    ) -> Result<bool, Error> {
-        Ok(true)
-    }
-
-    fn verify_header_signature(&self, header: &BlockHeader) -> Result<bool, Error> {
-        let validator = self.get_block_producer(&header.epoch_id(), header.height())?;
-        let validator_stake = &self.validators[&validator];
-        Ok(header.verify_block_producer(validator_stake.public_key()))
-    }
-
-    fn verify_chunk_signature_with_header_parts(
-        &self,
-        _chunk_hash: &ChunkHash,
-        _signature: &Signature,
-        _epoch_id: &EpochId,
-        _last_kown_hash: &CryptoHash,
-        _height_created: BlockHeight,
-        _shard_id: ShardId,
-    ) -> Result<bool, Error> {
-        Ok(true)
-    }
-
-    fn verify_approval(
-        &self,
-        _prev_block_hash: &CryptoHash,
-        _prev_block_height: BlockHeight,
-        _block_height: BlockHeight,
-        _approvals: &[Option<Signature>],
-    ) -> Result<bool, Error> {
-        Ok(true)
-    }
-
-    fn verify_approvals_and_threshold_orphan(
-        &self,
-        epoch_id: &EpochId,
-        can_approved_block_be_produced: &dyn Fn(
-            &[Option<Signature>],
-            &[(Balance, Balance, bool)],
-        ) -> bool,
-        prev_block_hash: &CryptoHash,
-        prev_block_height: BlockHeight,
-        block_height: BlockHeight,
-        approvals: &[Option<Signature>],
-    ) -> Result<(), Error> {
-        let validators = self.get_block_producers(self.get_valset_for_epoch(epoch_id)?);
-        let message_to_sign = Approval::get_data_for_sig(
-            &if prev_block_height + 1 == block_height {
-                ApprovalInner::Endorsement(*prev_block_hash)
-            } else {
-                ApprovalInner::Skip(prev_block_height)
-            },
-            block_height,
-        );
-
-        for (validator, may_be_signature) in validators.iter().zip(approvals.iter()) {
-            if let Some(signature) = may_be_signature {
-                if !signature.verify(message_to_sign.as_ref(), validator.public_key()) {
-                    return Err(Error::InvalidApprovals);
-                }
-            }
-        }
-        let stakes = validators.iter().map(|stake| (stake.stake(), 0, false)).collect::<Vec<_>>();
-        if !can_approved_block_be_produced(approvals, &stakes) {
-            Err(Error::NotEnoughApprovals)
-        } else {
-            Ok(())
-        }
-    }
-}
-
-impl RuntimeAdapter for KeyValueRuntime {
-    fn genesis_state(&self) -> (Store, Vec<StateRoot>) {
-        (self.store.clone(), ((0..self.num_shards).map(|_| Trie::EMPTY_ROOT).collect()))
-    }
-
-    fn store(&self) -> &Store {
-        &self.store
-    }
-
-    fn get_tries(&self) -> ShardTries {
-        self.tries.clone()
-    }
-
-    fn get_trie_for_shard(
-        &self,
-        shard_id: ShardId,
-        _block_hash: &CryptoHash,
-        state_root: StateRoot,
-        _use_flat_storage: bool,
-    ) -> Result<Trie, Error> {
-        Ok(self
-            .tries
-            .get_trie_for_shard(ShardUId { version: 0, shard_id: shard_id as u32 }, state_root))
-    }
-
-    fn get_view_trie_for_shard(
-        &self,
-        shard_id: ShardId,
-        _block_hash: &CryptoHash,
-        state_root: StateRoot,
-    ) -> Result<Trie, Error> {
-        Ok(self.tries.get_view_trie_for_shard(
-            ShardUId { version: 0, shard_id: shard_id as u32 },
-            state_root,
-        ))
-    }
-
-    fn get_flat_storage_state_for_shard(&self, _shard_id: ShardId) -> Option<FlatStorageState> {
-        None
-    }
-
-    fn try_create_flat_storage_state_for_shard(
-        &self,
-        _shard_id: ShardId,
-        _latest_block_height: BlockHeight,
-        _chain_access: &dyn ChainAccessForFlatStorage,
-    ) -> FlatStorageStateStatus {
-        FlatStorageStateStatus::DontCreate
-    }
-
-    fn remove_flat_storage_state_for_shard(
-        &self,
-        _shard_id: ShardId,
-        _epoch_id: &EpochId,
-    ) -> Result<(), Error> {
-        Ok(())
-    }
-
-    fn set_flat_storage_state_for_genesis(
-        &self,
-        _genesis_block: &CryptoHash,
-        _genesis_epoch_id: &EpochId,
-    ) -> Result<StoreUpdate, Error> {
-        Ok(self.store.store_update())
-    }
-
-    fn cares_about_shard(
-        &self,
-        account_id: Option<&AccountId>,
-        parent_hash: &CryptoHash,
-        shard_id: ShardId,
-        _is_me: bool,
-    ) -> bool {
-        if self.tracks_all_shards {
-            return true;
-        }
-        // This `unwrap` here tests that in all code paths we check that the epoch exists before
-        //    we check if we care about a shard. Please do not remove the unwrap, fix the logic of
-        //    the calling function.
-        let epoch_valset = self.get_epoch_and_valset(*parent_hash).unwrap();
-        let chunk_producers = self.get_chunk_producers(epoch_valset.1, shard_id);
-        if let Some(account_id) = account_id {
-            for validator in chunk_producers {
-                if validator.account_id() == account_id {
-                    return true;
-                }
-            }
-        }
-        false
-    }
-
-    fn will_care_about_shard(
-        &self,
-        account_id: Option<&AccountId>,
-        parent_hash: &CryptoHash,
-        shard_id: ShardId,
-        _is_me: bool,
-    ) -> bool {
-        if self.tracks_all_shards {
-            return true;
-        }
-        // This `unwrap` here tests that in all code paths we check that the epoch exists before
-        //    we check if we care about a shard. Please do not remove the unwrap, fix the logic of
-        //    the calling function.
-        let epoch_valset = self.get_epoch_and_valset(*parent_hash).unwrap();
-        let chunk_producers = self
-            .get_chunk_producers((epoch_valset.1 + 1) % self.validators_by_valset.len(), shard_id);
-        if let Some(account_id) = account_id {
-            for validator in chunk_producers {
-                if validator.account_id() == account_id {
-                    return true;
-                }
-            }
-        }
-        false
-    }
-
-    fn validate_tx(
-        &self,
-        _gas_price: Balance,
-        _state_update: Option<StateRoot>,
-        _transaction: &SignedTransaction,
-        _verify_signature: bool,
-        _epoch_id: &EpochId,
-        _current_protocol_version: ProtocolVersion,
-    ) -> Result<Option<InvalidTxError>, Error> {
-        Ok(None)
-    }
-
-    fn prepare_transactions(
-        &self,
-        _gas_price: Balance,
-        _gas_limit: Gas,
-        _epoch_id: &EpochId,
-        _shard_id: ShardId,
-        _state_root: StateRoot,
-        _next_block_height: BlockHeight,
-        transactions: &mut dyn PoolIterator,
-        _chain_validate: &mut dyn FnMut(&SignedTransaction) -> bool,
-        _current_protocol_version: ProtocolVersion,
-    ) -> Result<Vec<SignedTransaction>, Error> {
-        let mut res = vec![];
-        while let Some(iter) = transactions.next() {
-            res.push(iter.next().unwrap());
-        }
-        Ok(res)
-    }
-
-    fn add_validator_proposals(
-        &self,
-        _block_header_info: BlockHeaderInfo,
-    ) -> Result<StoreUpdate, Error> {
-        Ok(self.store.store_update())
-    }
-
-    fn apply_transactions_with_optional_storage_proof(
-        &self,
-        shard_id: ShardId,
-        state_root: &StateRoot,
-        _height: BlockHeight,
-        _block_timestamp: u64,
-        _prev_block_hash: &CryptoHash,
-        block_hash: &CryptoHash,
-        receipts: &[Receipt],
-        transactions: &[SignedTransaction],
-        _last_validator_proposals: ValidatorStakeIter,
-        gas_price: Balance,
-        _gas_limit: Gas,
-        _challenges: &ChallengesResult,
-        _random_seed: CryptoHash,
-        generate_storage_proof: bool,
-        _is_new_chunk: bool,
-        _is_first_block_with_chunk_of_version: bool,
-        _state_patch: SandboxStatePatch,
-        _use_flat_storage: bool,
-    ) -> Result<ApplyTransactionResult, Error> {
-        assert!(!generate_storage_proof);
-        let mut tx_results = vec![];
-
-        let mut state = self.state.read().unwrap().get(state_root).cloned().unwrap();
-
-        let mut balance_transfers = vec![];
-
-        for receipt in receipts.iter() {
-            if let ReceiptEnum::Action(action) = &receipt.receipt {
-                assert_eq!(
-                    self.account_id_to_shard_id(&receipt.receiver_id, &EpochId::default())?,
-                    shard_id
-                );
-                if !state.receipt_nonces.contains(&receipt.receipt_id) {
-                    state.receipt_nonces.insert(receipt.receipt_id);
-                    if let Action::Transfer(TransferAction { deposit }) = action.actions[0] {
-                        balance_transfers.push((
-                            receipt.get_hash(),
-                            receipt.predecessor_id.clone(),
-                            receipt.receiver_id.clone(),
-                            deposit,
-                            0,
-                        ));
-                    }
-                } else {
-                    panic!("receipts should never be applied twice");
-                }
-            } else {
-                unreachable!();
-            }
-        }
-
-        for transaction in transactions {
-            assert_eq!(
-                self.account_id_to_shard_id(
-                    &transaction.transaction.signer_id,
-                    &EpochId::default()
-                )?,
-                shard_id
-            );
-            if transaction.transaction.actions.is_empty() {
-                continue;
-            }
-            if let Action::Transfer(TransferAction { deposit }) = transaction.transaction.actions[0]
-            {
-                if !state.tx_nonces.contains(&AccountNonce(
-                    transaction.transaction.receiver_id.clone(),
-                    transaction.transaction.nonce,
-                )) {
-                    state.tx_nonces.insert(AccountNonce(
-                        transaction.transaction.receiver_id.clone(),
-                        transaction.transaction.nonce,
-                    ));
-                    balance_transfers.push((
-                        transaction.get_hash(),
-                        transaction.transaction.signer_id.clone(),
-                        transaction.transaction.receiver_id.clone(),
-                        deposit,
-                        transaction.transaction.nonce,
-                    ));
-                } else {
-                    balance_transfers.push((
-                        transaction.get_hash(),
-                        transaction.transaction.signer_id.clone(),
-                        transaction.transaction.receiver_id.clone(),
-                        0,
-                        transaction.transaction.nonce,
-                    ));
-                }
-            } else {
-                unreachable!();
-            }
-        }
-
-        let mut outgoing_receipts = vec![];
-
-        for (hash, from, to, amount, nonce) in balance_transfers {
-            let mut good_to_go = false;
-
-            if self.account_id_to_shard_id(&from, &EpochId::default())? != shard_id {
-                // This is a receipt, was already debited
-                good_to_go = true;
-            } else if let Some(balance) = state.amounts.get(&from) {
-                if *balance >= amount {
-                    let new_balance = balance - amount;
-                    state.amounts.insert(from.clone(), new_balance);
-                    good_to_go = true;
-                }
-            }
-
-            if good_to_go {
-                let new_receipt_hashes = if self.account_id_to_shard_id(&to, &EpochId::default())?
-                    == shard_id
-                {
-                    state.amounts.insert(to.clone(), state.amounts.get(&to).unwrap_or(&0) + amount);
-                    vec![]
-                } else {
-                    assert_ne!(nonce, 0);
-                    let receipt = Receipt {
-                        predecessor_id: from.clone(),
-                        receiver_id: to.clone(),
-                        receipt_id: create_receipt_nonce(from.clone(), to.clone(), amount, nonce),
-                        receipt: ReceiptEnum::Action(ActionReceipt {
-                            signer_id: from.clone(),
-                            signer_public_key: PublicKey::empty(KeyType::ED25519),
-                            gas_price,
-                            output_data_receivers: vec![],
-                            input_data_ids: vec![],
-                            actions: vec![Action::Transfer(TransferAction { deposit: amount })],
-                        }),
-                    };
-                    let receipt_hash = receipt.get_hash();
-                    outgoing_receipts.push(receipt);
-                    vec![receipt_hash]
-                };
-
-                tx_results.push(ExecutionOutcomeWithId {
-                    id: hash,
-                    outcome: ExecutionOutcome {
-                        status: ExecutionStatus::SuccessValue(vec![]),
-                        logs: vec![],
-                        receipt_ids: new_receipt_hashes,
-                        gas_burnt: 0,
-                        tokens_burnt: 0,
-                        executor_id: to.clone(),
-                        metadata: ExecutionMetadata::V1,
-                    },
-                });
-            }
-        }
-
-        let data = state.try_to_vec()?;
-        let state_size = data.len() as u64;
-        let state_root = hash(&data);
-        self.state.write().unwrap().insert(state_root, state);
-        self.state_size.write().unwrap().insert(state_root, state_size);
-
-        Ok(ApplyTransactionResult {
-            trie_changes: WrappedTrieChanges::new(
-                self.get_tries(),
-                ShardUId { version: 0, shard_id: shard_id as u32 },
-                TrieChanges::empty(state_root),
-                Default::default(),
-                *block_hash,
-            ),
-            new_root: state_root,
-            outcomes: tx_results,
-            outgoing_receipts,
-            validator_proposals: vec![],
-            total_gas_burnt: 0,
-            total_balance_burnt: 0,
-            proof: None,
-            processed_delayed_receipts: vec![],
-        })
-    }
-
-    fn check_state_transition(
-        &self,
-        _partial_storage: PartialStorage,
-        _shard_id: ShardId,
-        _state_root: &StateRoot,
-        _height: BlockHeight,
-        _block_timestamp: u64,
-        _prev_block_hash: &CryptoHash,
-        _block_hash: &CryptoHash,
-        _receipts: &[Receipt],
-        _transactions: &[SignedTransaction],
-        _last_validator_proposals: ValidatorStakeIter,
-        _gas_price: Balance,
-        _gas_limit: Gas,
-        _challenges: &ChallengesResult,
-        _random_value: CryptoHash,
-        _is_new_chunk: bool,
-        _is_first_block_with_chunk_of_version: bool,
-    ) -> Result<ApplyTransactionResult, Error> {
-        unimplemented!();
-    }
-
-    fn query(
-        &self,
-        _shard_id: ShardUId,
-        state_root: &StateRoot,
-        block_height: BlockHeight,
-        _block_timestamp: u64,
-        _prev_block_hash: &CryptoHash,
-        block_hash: &CryptoHash,
-        _epoch_id: &EpochId,
-        request: &QueryRequest,
-    ) -> Result<QueryResponse, near_chain_primitives::error::QueryError> {
-        match request {
-            QueryRequest::ViewAccount { account_id, .. } => Ok(QueryResponse {
-                kind: QueryResponseKind::ViewAccount(
-                    Account::new(
-                        self.state.read().unwrap().get(state_root).map_or_else(
-                            || 0,
-                            |state| *state.amounts.get(account_id).unwrap_or(&0),
-                        ),
-                        0,
-                        CryptoHash::default(),
-                        0,
-                    )
-                    .into(),
-                ),
-                block_height,
-                block_hash: *block_hash,
-            }),
-            QueryRequest::ViewCode { .. } => Ok(QueryResponse {
-                kind: QueryResponseKind::ViewCode(ContractCodeView {
-                    code: vec![],
-                    hash: CryptoHash::default(),
-                }),
-                block_height,
-                block_hash: *block_hash,
-            }),
-            QueryRequest::ViewAccessKeyList { .. } => Ok(QueryResponse {
-                kind: QueryResponseKind::AccessKeyList(AccessKeyList {
-                    keys: vec![AccessKeyInfoView {
-                        public_key: PublicKey::empty(KeyType::ED25519),
-                        access_key: AccessKey::full_access().into(),
-                    }],
-                }),
-                block_height,
-                block_hash: *block_hash,
-            }),
-            QueryRequest::ViewAccessKey { .. } => Ok(QueryResponse {
-                kind: QueryResponseKind::AccessKey(AccessKey::full_access().into()),
-                block_height,
-                block_hash: *block_hash,
-            }),
-            QueryRequest::ViewState { .. } => Ok(QueryResponse {
-                kind: QueryResponseKind::ViewState(ViewStateResult {
-                    values: Default::default(),
-                    proof: vec![],
-                }),
-                block_height,
-                block_hash: *block_hash,
-            }),
-            QueryRequest::CallFunction { .. } => Ok(QueryResponse {
-                kind: QueryResponseKind::CallResult(CallResult {
-                    result: Default::default(),
-                    logs: Default::default(),
-                }),
-                block_height,
-                block_hash: *block_hash,
-            }),
-        }
-    }
-
-    fn obtain_state_part(
-        &self,
-        _shard_id: ShardId,
-        _block_hash: &CryptoHash,
-        state_root: &StateRoot,
-        part_id: PartId,
-    ) -> Result<Vec<u8>, Error> {
-        if part_id.idx != 0 {
-            return Ok(vec![]);
-        }
-        let state = self.state.read().unwrap().get(state_root).unwrap().clone();
-        let data = state.try_to_vec().expect("should never fall");
-        Ok(data)
-    }
-
-    fn validate_state_part(&self, _state_root: &StateRoot, _part_id: PartId, _data: &[u8]) -> bool {
-        // We do not care about deeper validation in test_utils
-        true
-    }
-
-    fn apply_state_part(
-        &self,
-        _shard_id: ShardId,
-        state_root: &StateRoot,
-        part_id: PartId,
-        data: &[u8],
-        _epoch_id: &EpochId,
-    ) -> Result<(), Error> {
-        if part_id.idx != 0 {
-            return Ok(());
-        }
-        let state = KVState::try_from_slice(data).unwrap();
-        self.state.write().unwrap().insert(*state_root, state.clone());
-        let data = state.try_to_vec()?;
-        let state_size = data.len() as u64;
-        self.state_size.write().unwrap().insert(*state_root, state_size);
-        Ok(())
-    }
-
-    fn get_state_root_node(
-        &self,
-        _shard_id: ShardId,
-        _block_hash: &CryptoHash,
-        state_root: &StateRoot,
-    ) -> Result<StateRootNode, Error> {
-        let data = self
-            .state
-            .read()
-            .unwrap()
-            .get(state_root)
-            .unwrap()
-            .clone()
-            .try_to_vec()
-            .expect("should never fall")
-            .into();
-        let memory_usage = *self.state_size.read().unwrap().get(state_root).unwrap();
-        Ok(StateRootNode { data, memory_usage })
-    }
-
-    fn validate_state_root_node(
-        &self,
-        _state_root_node: &StateRootNode,
-        _state_root: &StateRoot,
-    ) -> bool {
-        // We do not care about deeper validation in test_utils
-        true
-    }
-
-    fn get_gc_stop_height(&self, block_hash: &CryptoHash) -> BlockHeight {
-        if !self.no_gc {
-            // This code is 'incorrect' - as production one is always setting the GC to the
-            // first block of the epoch.
-            // Unfortunately many tests are depending on this and not setting epochs when
-            // they produce blocks.
-            let block_height = self
-                .get_block_header(block_hash)
-                .unwrap_or_default()
-                .map(|h| h.height())
-                .unwrap_or_default();
-            block_height.saturating_sub(DEFAULT_GC_NUM_EPOCHS_TO_KEEP * self.epoch_length)
-        /*  // TODO: use this version of the code instead - after we fix the block creation
-            // issue in multiple tests.
-        // We have to return the first block of the epoch T-DEFAULT_GC_NUM_EPOCHS_TO_KEEP.
-        let mut current_header = self.get_block_header(block_hash).unwrap().unwrap();
-        for _ in 0..DEFAULT_GC_NUM_EPOCHS_TO_KEEP {
-            let last_block_of_prev_epoch = current_header.next_epoch_id();
-            current_header =
-                self.get_block_header(&last_block_of_prev_epoch.0).unwrap().unwrap();
-        }
-        loop {
-            if current_header.next_epoch_id().0 == *current_header.prev_hash() {
-                break;
-            }
-            current_header =
-                self.get_block_header(current_header.prev_hash()).unwrap().unwrap();
-        }
-        current_header.height()*/
-        } else {
-            0
-        }
-    }
-
-    fn chunk_needs_to_be_fetched_from_archival(
-        &self,
-        _chunk_prev_block_hash: &CryptoHash,
-        _header_head: &CryptoHash,
-    ) -> Result<bool, Error> {
-        Ok(false)
-    }
-
-    fn get_protocol_config(&self, _epoch_id: &EpochId) -> Result<ProtocolConfig, Error> {
-        unreachable!("get_protocol_config should not be called in KeyValueRuntime");
-    }
-
-    fn will_shard_layout_change_next_epoch(
-        &self,
-        _parent_hash: &CryptoHash,
-    ) -> Result<bool, Error> {
-        Ok(false)
-    }
-
-    fn apply_update_to_split_states(
-        &self,
-        _block_hash: &CryptoHash,
-        _state_roots: HashMap<ShardUId, StateRoot>,
-        _next_shard_layout: &ShardLayout,
-        _state_changes: StateChangesForSplitStates,
-    ) -> Result<Vec<ApplySplitStateResult>, Error> {
-        Ok(vec![])
-    }
-
-    fn build_state_for_split_shards(
-        &self,
-        _shard_uid: ShardUId,
-        _state_root: &StateRoot,
-        _next_epoch_shard_layout: &ShardLayout,
-        _state_split_status: Arc<StateSplitApplyingStatus>,
-    ) -> Result<HashMap<ShardUId, StateRoot>, Error> {
-        Ok(HashMap::new())
-    }
-}
-
-=======
->>>>>>> c5610cd1
 pub fn setup() -> (Chain, Arc<KeyValueRuntime>, Arc<InMemoryValidatorSigner>) {
     setup_with_tx_validity_period(100)
 }
