--- conflicted
+++ resolved
@@ -3,10 +3,7 @@
 
 use chrono::Utc;
 
-<<<<<<< HEAD
 use near_primitives::crypto::signature::{verify, Signature};
-=======
->>>>>>> 42b8c1b8
 use near_primitives::crypto::signer::InMemorySigner;
 use near_primitives::hash::CryptoHash;
 use near_primitives::rpc::{AccountViewCallResult, QueryResponse};
@@ -21,7 +18,6 @@
 use crate::error::{Error, ErrorKind};
 use crate::types::{BlockHeader, ReceiptResult, RuntimeAdapter, Weight};
 use crate::{Chain, ValidTransaction};
-use near_primitives::crypto::signature::Signature;
 
 /// Simple key value runtime for tests.
 pub struct KeyValueRuntime {
@@ -90,14 +86,6 @@
         Ok(self.validators[(height as usize) % self.validators.len()].account_id.clone())
     }
 
-    fn get_epoch_offset(
-        &self,
-        parent_hash: CryptoHash,
-        _index: u64,
-    ) -> Result<(CryptoHash, u64), Box<dyn std::error::Error>> {
-        Ok((parent_hash, 0))
-    }
-
     fn get_chunk_proposer(
         &self,
         _shard_id: ShardId,
@@ -109,11 +97,10 @@
 
     fn check_validator_signature(
         &self,
-<<<<<<< HEAD
+        _epoch_hash: &CryptoHash,
         account_id: &AccountId,
-        _epoch: &CryptoHash,
+        data: &[u8],
         signature: &Signature,
-        data: &[u8],
     ) -> bool {
         if let Some(validator) = self
             .validators
@@ -124,14 +111,6 @@
         } else {
             false
         }
-=======
-        _epoch_hash: &CryptoHash,
-        _account_id: &AccountId,
-        _data: &[u8],
-        _signature: &Signature,
-    ) -> bool {
-        true
->>>>>>> 42b8c1b8
     }
 
     fn num_shards(&self) -> ShardId {
@@ -164,10 +143,10 @@
 
     fn get_epoch_offset(
         &self,
-        _parent_hash: CryptoHash,
+        parent_hash: CryptoHash,
         _block_index: BlockIndex,
     ) -> Result<(CryptoHash, BlockIndex), Box<dyn std::error::Error>> {
-        Ok((CryptoHash::default(), 0))
+        Ok((parent_hash, 0))
     }
 
     fn apply_transactions(
