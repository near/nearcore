--- conflicted
+++ resolved
@@ -104,12 +104,7 @@
 /// finishes
 pub fn process_block_sync(
     chain: &mut Chain,
-<<<<<<< HEAD
-    block: MaybeValidated<Block>,
-=======
-    me: &Option<AccountId>,
     block: MaybeValidated<Arc<Block>>,
->>>>>>> 9a11e2aa
     provenance: Provenance,
     block_processing_artifacts: &mut BlockProcessingArtifact,
 ) -> Result<Vec<AcceptedBlock>, Error> {
