--- conflicted
+++ resolved
@@ -194,17 +194,7 @@
         _path: &str,
         _data: &[u8],
     ) -> Result<QueryResponse, Box<dyn std::error::Error>> {
-<<<<<<< HEAD
-        Ok(QueryResponse::ViewAccount(Account::new(vec![], 0, CryptoHash::default(), 0).into()))
-=======
-        let path = path.split("/").collect::<Vec<_>>();
-        Ok(QueryResponse::ViewAccount(AccountViewCallResult {
-            account_id: path[1].to_string(),
-            amount: 1000,
-            stake: 0,
-            code_hash: CryptoHash::default(),
-        }))
->>>>>>> 9f114fff
+        Ok(QueryResponse::ViewAccount(Account::new(1000, CryptoHash::default(), 0).into()))
     }
 
     fn dump_state(
