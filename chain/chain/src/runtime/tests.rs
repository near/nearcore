--- conflicted
+++ resolved
@@ -1,10 +1,5 @@
 use super::*;
-<<<<<<< HEAD
-use crate::spice_core::CoreStatementsProcessor;
 use crate::types::{ChainConfig, RuntimeStorageConfig};
-=======
-use crate::types::{BlockType, ChainConfig, RuntimeStorageConfig};
->>>>>>> 1234ba32
 use crate::{Chain, ChainGenesis, ChainStoreAccess, DoomslugThresholdMode};
 use borsh::BorshDeserialize;
 use near_async::messaging::{IntoMultiSender, noop};
@@ -1554,14 +1549,6 @@
         Default::default(),
         MutableConfigValue::new(None, "validator_signer"),
         noop().into_multi_sender(),
-<<<<<<< HEAD
-        noop().into_multi_sender(),
-        CoreStatementsProcessor::new_with_noop_senders(
-            env.runtime.store().chain_store(),
-            env.epoch_manager.clone(),
-        ),
-=======
->>>>>>> 1234ba32
         None,
     )
     .unwrap();
