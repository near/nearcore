--- conflicted
+++ resolved
@@ -42,12 +42,7 @@
 use near_store::trie::{FindSplitError, find_trie_split, total_mem_usage};
 use near_store::{
     ApplyStatePartResult, COLD_HEAD_KEY, DBCol, ShardTries, StateSnapshotConfig, Store, Trie,
-<<<<<<< HEAD
-    TrieConfig, TrieUpdate, WrappedTrieChanges,
-=======
-    TrieConfig, TrieUpdate, WrappedTrieChanges, get_access_key, get_account, set_access_key,
-    set_account,
->>>>>>> be8d8cc7
+    TrieConfig, TrieUpdate, WrappedTrieChanges, set_tx_nonce_changes,
 };
 use near_vm_runner::ContractCode;
 use near_vm_runner::{ContractRuntimeCache, precompile_contract};
@@ -819,8 +814,7 @@
                 }
             }
 
-            let mut account_id = None;
-            let mut payer_and_access_key = None;
+            let mut account_payer_access_key = None;
 
             // Take a single transaction from this transaction group
             while let Some(tx_peek) = transaction_group_iter.peek_next() {
@@ -863,44 +857,21 @@
                     continue;
                 }
 
-<<<<<<< HEAD
                 let tx_key = validated_tx.key().to_owned();
-                let (payer, access_key) = if let Some((id, payer, key)) = &mut payer_and_access_key
-                {
-                    debug_assert_eq!(tx_key, *id);
-                    debug_assert!(
-                        matches!(account_id, Some(ref id) if id == validated_tx.signer_id())
-                    );
-                    (payer, key)
-                } else {
-                    account_id = Some(validated_tx.signer_id().clone());
-                    let (payer, access_key) =
-                        get_payer_and_access_key(&state_update, &validated_tx)
-                            .map_err(|_| Error::InvalidTransactions)?;
-                    let inserted = payer_and_access_key.insert((tx_key, payer, access_key));
-                    (&mut inserted.1, &mut inserted.2)
-                };
-=======
-                let signer_id = validated_tx.signer_id();
-                let (signer, access_key) =
-                    if let Some((id, signer, key, _)) = &mut signer_access_key {
-                        debug_assert_eq!(signer_id, id);
-                        (signer, key)
+                let (payer, access_key) =
+                    if let Some((account_id, id, payer, key)) = &mut account_payer_access_key {
+                        debug_assert_eq!(tx_key, *id);
+                        debug_assert!(account_id == validated_tx.signer_id());
+                        (payer, key)
                     } else {
-                        let signer = get_account(&state_update, signer_id);
-                        let signer = signer.transpose().and_then(|v| v.ok());
-                        let access_key =
-                            get_access_key(&state_update, signer_id, validated_tx.public_key());
-                        let access_key = access_key.transpose().and_then(|v| v.ok());
-                        let inserted = signer_access_key.insert((
-                            signer_id.clone(),
-                            signer.ok_or(Error::InvalidTransactions)?,
-                            access_key.ok_or(Error::InvalidTransactions)?,
-                            validated_tx.public_key().clone(),
-                        ));
-                        (&mut inserted.1, &mut inserted.2)
+                        let account_id = validated_tx.signer_id().clone();
+                        let (payer, access_key) =
+                            get_payer_and_access_key(&state_update, &validated_tx)
+                                .map_err(|_| Error::InvalidTransactions)?;
+                        let inserted = account_payer_access_key
+                            .insert((account_id, tx_key, payer, access_key));
+                        (&mut inserted.2, &mut inserted.3)
                     };
->>>>>>> be8d8cc7
 
                 let verify_result =
                     tx_cost(runtime_config, &validated_tx.to_tx(), prev_block.next_gas_price)
@@ -932,25 +903,19 @@
                 }
             }
 
-<<<<<<< HEAD
-            // NOTE: we don't need to remember the intermediate state of the nonce between
-            // groups, only because pool guarantees that iteration is grouped by account_id
-            // and the access key or gas key. It does however also mean that we must remember
-            // the payer's balance, as this code might operate over multiple access keys for the
-            // same account, or multiple nonce indexes for the same gas key.
-            if let Some((tx_key, payer, _)) = payer_and_access_key {
-                let account_id = account_id.unwrap();
+            if let Some((account_id, tx_key, payer, access_key)) = account_payer_access_key {
                 set_tx_balance_changes(
+                    &mut state_update.trie_update,
+                    account_id.clone(),
+                    TransactionKeyRef::from(&tx_key),
+                    &payer,
+                );
+                set_tx_nonce_changes(
                     &mut state_update.trie_update,
                     account_id,
                     TransactionKeyRef::from(&tx_key),
-                    &payer,
+                    &access_key,
                 );
-=======
-            if let Some((signer_id, account, access_key, public_key)) = signer_access_key {
-                set_account(&mut state_update.trie_update, signer_id.clone(), &account);
-                set_access_key(&mut state_update.trie_update, signer_id, public_key, &access_key);
->>>>>>> be8d8cc7
             }
         }
 
