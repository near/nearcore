use crate::Error;
use crate::types::{
    ApplyChunkBlockContext, ApplyChunkResult, ApplyChunkShardContext,
    PrepareTransactionsBlockContext, PrepareTransactionsChunkContext, PrepareTransactionsLimit,
    PreparedTransactions, RuntimeAdapter, RuntimeStorageConfig, StorageDataSource, Tip,
};
use borsh::BorshDeserialize;
use errors::FromStateViewerErrors;
use near_async::time::{Duration, Instant};
use near_chain_configs::{GenesisConfig, MIN_GC_NUM_EPOCHS_TO_KEEP, ProtocolConfig};
use near_crypto::PublicKey;
use near_epoch_manager::shard_assignment::account_id_to_shard_id;
use near_epoch_manager::{EpochManagerAdapter, EpochManagerHandle};
use near_parameters::{ActionCosts, ExtCosts, RuntimeConfig, RuntimeConfigStore};
use near_pool::types::TransactionGroupIterator;
use near_primitives::account::{AccessKey, Account};
use near_primitives::apply::ApplyChunkReason;
use near_primitives::congestion_info::{
    CongestionControl, ExtendedCongestionInfo, RejectTransactionReason, ShardAcceptsTransactions,
};
use near_primitives::errors::{InvalidTxError, RuntimeError, StorageError};
use near_primitives::hash::{CryptoHash, hash};
use near_primitives::receipt::{DelayedReceiptIndices, Receipt};
use near_primitives::runtime::migration_data::{MigrationData, MigrationFlags};
use near_primitives::sandbox::state_patch::SandboxStatePatch;
use near_primitives::shard_layout::{ShardLayout, ShardUId};
use near_primitives::state_part::PartId;
use near_primitives::transaction::{SignedTransaction, ValidatedTransaction};
use near_primitives::trie_key::TrieKey;
use near_primitives::types::{
    AccountId, Balance, BlockHeight, EpochHeight, EpochId, EpochInfoProvider, Gas, MerkleHash,
    ShardId, StateChangeCause, StateRoot, StateRootNode,
};
use near_primitives::version::{ProtocolFeature, ProtocolVersion};
use near_primitives::views::{
    AccessKeyInfoView, CallResult, ContractCodeView, QueryRequest, QueryResponse,
    QueryResponseKind, ViewStateResult,
};
use near_store::adapter::{StoreAdapter, StoreUpdateAdapter};
use near_store::flat::FlatStorageManager;
use near_store::metadata::DbKind;
use near_store::{
    ApplyStatePartResult, COLD_HEAD_KEY, DBCol, ShardTries, StateSnapshotConfig, Store, Trie,
    TrieConfig, TrieUpdate, WrappedTrieChanges,
};
use near_vm_runner::ContractCode;
use near_vm_runner::{ContractRuntimeCache, precompile_contract};
use node_runtime::adapter::ViewRuntimeAdapter;
use node_runtime::config::tx_cost;
use node_runtime::state_viewer::{TrieViewer, ViewApplyState};
use node_runtime::{
    ApplyState, Runtime, ValidatorAccountsUpdate, commit_charging_for_tx, validate_transaction,
    verify_and_charge_tx_ephemeral,
};
use std::collections::HashMap;
use std::sync::Arc;
use tracing::{debug, error, info, instrument};

pub mod errors;
mod metrics;
pub mod migrations;
pub mod test_utils;
#[cfg(test)]
mod tests;

/// Defines Nightshade state transition and validator rotation.
/// TODO: this possibly should be merged with the runtime cargo or at least reconciled on the interfaces.
pub struct NightshadeRuntime {
    genesis_config: GenesisConfig,
    runtime_config_store: RuntimeConfigStore,

    store: Store,
    compiled_contract_cache: Box<dyn ContractRuntimeCache>,
    tries: ShardTries,
    trie_viewer: TrieViewer,
    pub runtime: Runtime,
    epoch_manager: Arc<EpochManagerHandle>,
    migration_data: Arc<MigrationData>,
    gc_num_epochs_to_keep: u64,
}

impl NightshadeRuntime {
    pub fn new(
        store: Store,
        compiled_contract_cache: Box<dyn ContractRuntimeCache>,
        genesis_config: &GenesisConfig,
        epoch_manager: Arc<EpochManagerHandle>,
        trie_viewer_state_size_limit: Option<u64>,
        max_gas_burnt_view: Option<Gas>,
        runtime_config_store: Option<RuntimeConfigStore>,
        gc_num_epochs_to_keep: u64,
        trie_config: TrieConfig,
        state_snapshot_config: StateSnapshotConfig,
    ) -> Arc<Self> {
        let runtime_config_store = match runtime_config_store {
            Some(store) => store,
            None => RuntimeConfigStore::for_chain_id(&genesis_config.chain_id),
        };

        let runtime = Runtime::new();
        let trie_viewer = TrieViewer::new(trie_viewer_state_size_limit, max_gas_burnt_view);
        let flat_storage_manager = FlatStorageManager::new(store.flat_store());
        let epoch_config = epoch_manager.read().get_epoch_config(genesis_config.protocol_version);
        let shard_uids: Vec<_> = epoch_config.shard_layout.shard_uids().collect();
        let tries = ShardTries::new(
            store.trie_store(),
            trie_config,
            &shard_uids,
            flat_storage_manager,
            state_snapshot_config,
        );
        if let Err(err) = tries.maybe_open_state_snapshot(|prev_block_hash: CryptoHash| {
            let epoch_manager = epoch_manager.read();
            let epoch_id = epoch_manager.get_epoch_id(&prev_block_hash)?;
            let shard_layout = epoch_manager.get_shard_layout(&epoch_id)?;
            Ok(shard_layout.shard_uids().enumerate().collect())
        }) {
            tracing::debug!(target: "runtime", ?err, "The state snapshot is not available.");
        }

        let migration_data = Arc::new(migrations::load_migration_data(&genesis_config.chain_id));
        Arc::new(NightshadeRuntime {
            genesis_config: genesis_config.clone(),
            compiled_contract_cache,
            runtime_config_store,
            store,
            tries,
            runtime,
            trie_viewer,
            epoch_manager,
            migration_data,
            gc_num_epochs_to_keep: gc_num_epochs_to_keep.max(MIN_GC_NUM_EPOCHS_TO_KEEP),
        })
    }

    fn get_shard_uid_from_prev_hash(
        &self,
        shard_id: ShardId,
        prev_hash: &CryptoHash,
    ) -> Result<ShardUId, Error> {
        let epoch_id = self.epoch_manager.get_epoch_id_from_prev_block(prev_hash)?;
        let shard_version = self.epoch_manager.get_shard_layout(&epoch_id)?.version();
        Ok(ShardUId::new(shard_version, shard_id))
    }

    fn get_shard_uid_from_epoch_id(
        &self,
        shard_id: ShardId,
        epoch_id: &EpochId,
    ) -> Result<ShardUId, Error> {
        let epoch_manager = self.epoch_manager.read();
        let shard_version = epoch_manager.get_shard_layout(epoch_id)?.version();
        Ok(ShardUId::new(shard_version, shard_id))
    }

    /// Processes state update.
    #[instrument(target = "runtime", level = "debug", "process_state_update", skip_all)]
    fn process_state_update(
        &self,
        trie: Trie,
        apply_reason: ApplyChunkReason,
        chunk: ApplyChunkShardContext,
        block: ApplyChunkBlockContext,
        receipts: &[Receipt],
        transactions: node_runtime::SignedValidPeriodTransactions<'_>,
        state_patch: SandboxStatePatch,
    ) -> Result<ApplyChunkResult, Error> {
        let ApplyChunkBlockContext {
            height: block_height,
            block_hash,
            ref prev_block_hash,
            block_timestamp,
            gas_price,
            challenges_result,
            random_seed,
            congestion_info,
            bandwidth_requests,
        } = block;
        let ApplyChunkShardContext {
            shard_id,
            last_validator_proposals,
            gas_limit,
            is_new_chunk,
            is_first_block_with_chunk_of_version,
        } = chunk;
        let epoch_id = self.epoch_manager.get_epoch_id_from_prev_block(prev_block_hash)?;
        let validator_accounts_update = {
            let epoch_manager = self.epoch_manager.read();
            let shard_layout = epoch_manager.get_shard_layout(&epoch_id)?;
            debug!(target: "runtime",
                   next_block_epoch_start = epoch_manager.is_next_block_epoch_start(prev_block_hash).unwrap()
            );

            let mut slashing_info: HashMap<_, _> = challenges_result
                .iter()
                .filter_map(|s| {
                    if shard_layout.account_id_to_shard_id(&s.account_id) == shard_id
                        && !s.is_double_sign
                    {
                        Some((s.account_id.clone(), None))
                    } else {
                        None
                    }
                })
                .collect();

            if epoch_manager.is_next_block_epoch_start(prev_block_hash)? {
                let (stake_info, validator_reward, double_sign_slashing_info) =
                    epoch_manager.compute_stake_return_info(prev_block_hash)?;
                let stake_info = stake_info
                    .into_iter()
                    .filter(|(account_id, _)| {
                        shard_layout.account_id_to_shard_id(account_id) == shard_id
                    })
                    .collect();
                let validator_rewards = validator_reward
                    .into_iter()
                    .filter(|(account_id, _)| {
                        shard_layout.account_id_to_shard_id(account_id) == shard_id
                    })
                    .collect();
                let last_proposals = last_validator_proposals
                    .filter(|v| shard_layout.account_id_to_shard_id(v.account_id()) == shard_id)
                    .fold(HashMap::new(), |mut acc, v| {
                        let (account_id, stake) = v.account_and_stake();
                        acc.insert(account_id, stake);
                        acc
                    });
                let double_sign_slashing_info: HashMap<_, _> = double_sign_slashing_info
                    .into_iter()
                    .filter(|(account_id, _)| {
                        shard_layout.account_id_to_shard_id(account_id) == shard_id
                    })
                    .map(|(account_id, stake)| (account_id, Some(stake)))
                    .collect();
                slashing_info.extend(double_sign_slashing_info);
                Some(ValidatorAccountsUpdate {
                    stake_info,
                    validator_rewards,
                    last_proposals,
                    protocol_treasury_account_id: Some(
                        self.genesis_config.protocol_treasury_account.clone(),
                    )
                    .filter(|account_id| {
                        shard_layout.account_id_to_shard_id(account_id) == shard_id
                    }),
                    slashing_info,
                })
            } else if !challenges_result.is_empty() {
                Some(ValidatorAccountsUpdate {
                    stake_info: Default::default(),
                    validator_rewards: Default::default(),
                    last_proposals: Default::default(),
                    protocol_treasury_account_id: None,
                    slashing_info,
                })
            } else {
                None
            }
        };

        let epoch_height = self.epoch_manager.get_epoch_height_from_prev_block(prev_block_hash)?;
        let prev_block_epoch_id = self.epoch_manager.get_epoch_id(prev_block_hash)?;
        let current_protocol_version = self.epoch_manager.get_epoch_protocol_version(&epoch_id)?;
        let prev_block_protocol_version =
            self.epoch_manager.get_epoch_protocol_version(&prev_block_epoch_id)?;
        let is_first_block_of_version = current_protocol_version != prev_block_protocol_version;

        debug!(
            target: "runtime",
            epoch_height,
            ?epoch_id,
            current_protocol_version,
            is_first_block_of_version
        );

        let apply_state = ApplyState {
            apply_reason,
            block_height,
            prev_block_hash: *prev_block_hash,
            block_hash,
            shard_id,
            epoch_id,
            epoch_height,
            gas_price,
            block_timestamp,
            gas_limit: Some(gas_limit),
            random_seed,
            current_protocol_version,
            config: self.runtime_config_store.get_config(current_protocol_version).clone(),
            cache: Some(self.compiled_contract_cache.handle()),
            is_new_chunk,
            migration_data: Arc::clone(&self.migration_data),
            migration_flags: MigrationFlags {
                is_first_block_of_version,
                is_first_block_with_chunk_of_version,
            },
            congestion_info,
            bandwidth_requests,
        };

        let instant = Instant::now();
        let apply_result = self
            .runtime
            .apply(
                trie,
                &validator_accounts_update,
                &apply_state,
                receipts,
                transactions,
                self.epoch_manager.as_ref(),
                state_patch,
            )
            .map_err(|e| match e {
                RuntimeError::InvalidTxError(err) => {
                    tracing::warn!("Invalid tx {:?}", err);
                    Error::InvalidTransactions
                }
                // TODO(#2152): process gracefully
                RuntimeError::BalanceMismatchError(e) => panic!("{}", e),
                // TODO(#2152): process gracefully
                RuntimeError::UnexpectedIntegerOverflow(reason) => {
                    panic!("RuntimeError::UnexpectedIntegerOverflow {reason}")
                }
                RuntimeError::StorageError(e) => Error::StorageError(e),
                // TODO(#2152): process gracefully
                RuntimeError::ReceiptValidationError(e) => panic!("{}", e),
                RuntimeError::ValidatorError(e) => e.into(),
            })?;
        let elapsed = instant.elapsed();

        let total_gas_burnt =
            apply_result.outcomes.iter().map(|tx_result| tx_result.outcome.gas_burnt).sum();
        metrics::APPLY_CHUNK_DELAY
            .with_label_values(&[&format_total_gas_burnt(total_gas_burnt)])
            .observe(elapsed.as_secs_f64());
        let shard_label = shard_id.to_string();
        metrics::DELAYED_RECEIPTS_COUNT
            .with_label_values(&[&shard_label])
            .set(apply_result.delayed_receipts_count as i64);
        if let Some(mut metrics) = apply_result.metrics {
            metrics.report(&shard_label);
        }

        let total_balance_burnt = apply_result
            .stats
            .balance
            .tx_burnt_amount
            .checked_add(apply_result.stats.balance.other_burnt_amount)
            .and_then(|result| result.checked_add(apply_result.stats.balance.slashed_burnt_amount))
            .ok_or_else(|| {
                Error::Other("Integer overflow during burnt balance summation".to_string())
            })?;

        let shard_uid = self.get_shard_uid_from_prev_hash(shard_id, prev_block_hash)?;

        let result = ApplyChunkResult {
            trie_changes: WrappedTrieChanges::new(
                self.get_tries(),
                shard_uid,
                apply_result.trie_changes,
                apply_result.state_changes,
                apply_state.block_height,
            ),
            new_root: apply_result.state_root,
            outcomes: apply_result.outcomes,
            outgoing_receipts: apply_result.outgoing_receipts,
            validator_proposals: apply_result.validator_proposals,
            total_gas_burnt,
            total_balance_burnt,
            proof: apply_result.proof,
            processed_delayed_receipts: apply_result.processed_delayed_receipts,
            processed_yield_timeouts: apply_result.processed_yield_timeouts,
            applied_receipts_hash: hash(&borsh::to_vec(receipts).unwrap()),
            congestion_info: apply_result.congestion_info,
            bandwidth_requests: apply_result.bandwidth_requests,
            bandwidth_scheduler_state_hash: apply_result.bandwidth_scheduler_state_hash,
            contract_updates: apply_result.contract_updates,
            stats: apply_result.stats,
        };

        Ok(result)
    }

    fn get_gc_stop_height_impl(&self, block_hash: &CryptoHash) -> Result<BlockHeight, Error> {
        let epoch_manager = self.epoch_manager.read();
        // an epoch must have a first block.
        let epoch_first_block = *epoch_manager.get_block_info(block_hash)?.epoch_first_block();
        let epoch_first_block_info = epoch_manager.get_block_info(&epoch_first_block)?;
        // maintain pointers to avoid cloning.
        let mut last_block_in_prev_epoch = *epoch_first_block_info.prev_hash();
        let mut epoch_start_height = epoch_first_block_info.height();
        for _ in 0..self.gc_num_epochs_to_keep - 1 {
            let epoch_first_block =
                *epoch_manager.get_block_info(&last_block_in_prev_epoch)?.epoch_first_block();
            let epoch_first_block_info = epoch_manager.get_block_info(&epoch_first_block)?;
            epoch_start_height = epoch_first_block_info.height();
            last_block_in_prev_epoch = *epoch_first_block_info.prev_hash();
        }

        // An archival node with split storage should perform garbage collection
        // on the hot storage but not beyond the COLD_HEAD. In order to determine
        // if split storage is enabled *and* that the migration to split storage
        // is finished we can check the store kind. It's only set to hot after the
        // migration is finished.
        let kind = self.store.get_db_kind()?;
        let cold_head = self.store.get_ser::<Tip>(DBCol::BlockMisc, COLD_HEAD_KEY)?;

        if let Some(DbKind::Hot) = kind {
            if let Some(cold_head) = cold_head {
                let cold_head_hash = cold_head.last_block_hash;
                let cold_epoch_first_block =
                    *epoch_manager.get_block_info(&cold_head_hash)?.epoch_first_block();
                let cold_epoch_first_block_info =
                    epoch_manager.get_block_info(&cold_epoch_first_block)?;
                return Ok(std::cmp::min(epoch_start_height, cold_epoch_first_block_info.height()));
            } else {
                // If kind is DbKind::Hot but cold_head is not set, it means the initial cold storage
                // migration has not finished yet, in which case we should not garbage collect anything.
                return Ok(self.genesis_config.genesis_height);
            }
        }
        Ok(epoch_start_height)
    }

    fn obtain_state_part_impl(
        &self,
        shard_id: ShardId,
        prev_hash: &CryptoHash,
        state_root: &StateRoot,
        part_id: PartId,
    ) -> Result<Vec<u8>, Error> {
        let _span = tracing::debug_span!(
            target: "runtime",
            "obtain_state_part",
            part_id = part_id.idx,
            ?shard_id,
            %prev_hash,
            num_parts = part_id.total)
        .entered();
        tracing::debug!(target: "state-parts", ?shard_id, ?prev_hash, ?state_root, ?part_id, "obtain_state_part");

        let epoch_id = self.epoch_manager.get_epoch_id_from_prev_block(prev_hash)?;
        let shard_uid = self.get_shard_uid_from_epoch_id(shard_id, &epoch_id)?;

        let trie_with_state =
            self.tries.get_trie_with_block_hash_for_shard(shard_uid, *state_root, &prev_hash, true);
        let (partial_state, nibbles_begin, nibbles_end) = match trie_with_state
            .get_state_part_boundaries(part_id)
        {
            Ok(res) => res,
            Err(err) => {
                error!(target: "runtime", ?err, part_id.idx, part_id.total, %prev_hash, %state_root, %shard_id, "Can't get trie nodes for state part boundaries");
                return Err(err.into());
            }
        };

        // TODO: Make it impossible for the snapshot data to be deleted while the snapshot is in use.
        let snapshot_trie = self
            .tries
            .get_trie_with_block_hash_for_shard_from_snapshot(shard_uid, *state_root, &prev_hash)
            .map_err(|err| Error::Other(err.to_string()))?;
        let state_part = borsh::to_vec(&match snapshot_trie.get_trie_nodes_for_part_with_flat_storage(part_id, partial_state, nibbles_begin, nibbles_end, &trie_with_state) {
            Ok(partial_state) => partial_state,
            Err(err) => {
                error!(target: "runtime", ?err, part_id.idx, part_id.total, %prev_hash, %state_root, %shard_id, "Can't get trie nodes for state part");
                return Err(err.into());
            }
        })
            .expect("serializer should not fail");

        Ok(state_part)
    }
}

fn format_total_gas_burnt(gas: Gas) -> String {
    // Rounds up the amount of teragas to hundreds of Tgas.
    // For example 123 Tgas gets rounded up to "200".
    format!("{:.0}", ((gas as f64) / 1e14).ceil() * 100.0)
}

impl RuntimeAdapter for NightshadeRuntime {
    fn store(&self) -> &Store {
        &self.store
    }

    fn get_tries(&self) -> ShardTries {
        self.tries.clone()
    }

    fn get_trie_for_shard(
        &self,
        shard_id: ShardId,
        prev_hash: &CryptoHash,
        state_root: StateRoot,
        use_flat_storage: bool,
    ) -> Result<Trie, Error> {
        let shard_uid = self.get_shard_uid_from_prev_hash(shard_id, prev_hash)?;
        if use_flat_storage {
            Ok(self
                .tries
                .get_trie_with_block_hash_for_shard(shard_uid, state_root, prev_hash, false))
        } else {
            Ok(self.tries.get_trie_for_shard(shard_uid, state_root))
        }
    }

    fn get_view_trie_for_shard(
        &self,
        shard_id: ShardId,
        prev_hash: &CryptoHash,
        state_root: StateRoot,
    ) -> Result<Trie, Error> {
        let shard_uid = self.get_shard_uid_from_prev_hash(shard_id, prev_hash)?;
        Ok(self.tries.get_view_trie_for_shard(shard_uid, state_root))
    }

    fn get_flat_storage_manager(&self) -> FlatStorageManager {
        self.tries.get_flat_storage_manager()
    }

    fn get_shard_layout(&self, protocol_version: ProtocolVersion) -> ShardLayout {
        let epoch_manager = self.epoch_manager.read();
        epoch_manager.get_shard_layout_from_protocol_version(protocol_version)
    }

    fn validate_tx(
        &self,
        shard_layout: &ShardLayout,
        signed_tx: SignedTransaction,
        current_protocol_version: ProtocolVersion,
        receiver_congestion_info: Option<ExtendedCongestionInfo>,
    ) -> Result<ValidatedTransaction, (InvalidTxError, SignedTransaction)> {
        let runtime_config = self.runtime_config_store.get_config(current_protocol_version);

        if let Some(congestion_info) = receiver_congestion_info {
            let congestion_control = CongestionControl::new(
                runtime_config.congestion_control_config,
                congestion_info.congestion_info,
                congestion_info.missed_chunks_count,
            );
            if let ShardAcceptsTransactions::No(reason) =
                congestion_control.shard_accepts_transactions()
            {
                let shard_id =
                    shard_layout.account_id_to_shard_id(signed_tx.transaction.receiver_id()).into();
                let err = match reason {
                    RejectTransactionReason::IncomingCongestion { congestion_level }
                    | RejectTransactionReason::OutgoingCongestion { congestion_level }
                    | RejectTransactionReason::MemoryCongestion { congestion_level } => {
                        InvalidTxError::ShardCongested { shard_id, congestion_level }
                    }
                    RejectTransactionReason::MissedChunks { missed_chunks } => {
                        InvalidTxError::ShardStuck { shard_id, missed_chunks }
                    }
                };
                return Err((err, signed_tx));
            }
        }

        validate_transaction(runtime_config, signed_tx, current_protocol_version)
    }

    fn can_verify_and_charge_tx(
        &self,
        shard_layout: &ShardLayout,
        gas_price: Balance,
        state_root: StateRoot,
        validated_tx: &ValidatedTransaction,
        current_protocol_version: ProtocolVersion,
    ) -> Result<(), InvalidTxError> {
        let runtime_config = self.runtime_config_store.get_config(current_protocol_version);

        let cost = tx_cost(runtime_config, &validated_tx, gas_price, current_protocol_version)?;
        let shard_uid = shard_layout
            .account_id_to_shard_uid(validated_tx.to_signed_tx().transaction.signer_id());
        let state_update = self.tries.new_trie_update(shard_uid, state_root);

        verify_and_charge_tx_ephemeral(
            runtime_config,
            &state_update,
            validated_tx,
            &cost,
            // here we do not know which block the transaction will be included
            // and therefore skip the check on the nonce upper bound.
            None,
            current_protocol_version,
            None,
        )
        .map(|_vr| ())
    }

    fn prepare_transactions(
        &self,
        storage_config: RuntimeStorageConfig,
        chunk: PrepareTransactionsChunkContext,
        prev_block: PrepareTransactionsBlockContext,
        transaction_groups: &mut dyn TransactionGroupIterator,
        chain_validate: &dyn Fn(&SignedTransaction) -> bool,
        time_limit: Option<Duration>,
    ) -> Result<PreparedTransactions, Error> {
        let start_time = std::time::Instant::now();
        let PrepareTransactionsChunkContext { shard_id, gas_limit, .. } = chunk;

        let epoch_id = self.epoch_manager.get_epoch_id_from_prev_block(&prev_block.block_hash)?;
        let protocol_version = self.epoch_manager.get_epoch_protocol_version(&epoch_id)?;
        let runtime_config = self.runtime_config_store.get_config(protocol_version);

        let next_epoch_id =
            self.epoch_manager.get_next_epoch_id_from_prev_block(&(&prev_block.block_hash))?;
        let next_protocol_version =
            self.epoch_manager.get_epoch_protocol_version(&next_epoch_id)?;

        let shard_uid = self.get_shard_uid_from_epoch_id(shard_id, &epoch_id)?;
        // While the height of the next block that includes the chunk might not be prev_height + 1,
        // using it will result in a more conservative check and will not accidentally allow
        // invalid transactions to be included.
        let next_block_height = prev_block.height + 1;

        let mut trie = match storage_config.source {
            StorageDataSource::Db => {
                self.tries.get_trie_for_shard(shard_uid, storage_config.state_root)
            }
            StorageDataSource::DbTrieOnly => {
                // If there is no flat storage on disk, use trie but simulate costs with enabled
                // flat storage by not charging gas for trie nodes.
                // WARNING: should never be used in production! Consider this option only for debugging or replaying blocks.
                let mut trie = self.tries.get_trie_for_shard(shard_uid, storage_config.state_root);
                trie.set_charge_gas_for_trie_node_access(false);
                trie
            }
            StorageDataSource::Recorded(storage) => Trie::from_recorded_storage(
                storage,
                storage_config.state_root,
                storage_config.use_flat_storage,
            ),
        };
        // StateWitnessSizeLimit: We need to start recording reads if the stateless validation is
        // enabled in the next epoch. We need to save the state transition data in the current epoch
        // to be able to produce the state witness in the next epoch.
        if ProtocolFeature::StatelessValidation.enabled(next_protocol_version)
            || cfg!(feature = "shadow_chunk_validation")
        {
            let proof_size_limit =
                runtime_config.witness_config.new_transactions_validation_state_size_soft_limit;
            trie = trie.recording_reads_with_proof_size_limit(proof_size_limit);
        }
        let mut state_update = TrieUpdate::new(trie);

        // Total amount of gas burnt for converting transactions towards receipts.
        let mut total_gas_burnt = 0;
        let mut total_size = 0u64;

        let transactions_gas_limit =
            chunk_tx_gas_limit(protocol_version, runtime_config, &prev_block, shard_id, gas_limit);

        let mut result = PreparedTransactions {
            transactions: Vec::new(),
            limited_by: None,
            storage_proof: None,
        };
        let mut num_checked_transactions = 0;

        // To avoid limiting the throughput of the network, we want to include enough receipts to
        // saturate the capacity of the chunk even in case when all of these receipts end up using
        // the smallest possible amount of gas, which is at least the cost of execution of action
        // receipt.
        // Currently, the min execution cost is ~100 GGas and the chunk capacity is 1 PGas, giving
        // a bound of at most 10000 receipts processed in a chunk.
        let delayed_receipts_indices: DelayedReceiptIndices =
            near_store::get(&state_update, &TrieKey::DelayedReceiptIndices)?.unwrap_or_default();
        let min_fee = runtime_config.fees.fee(ActionCosts::new_action_receipt).exec_fee();
        let new_receipt_count_limit =
            get_new_receipt_count_limit(min_fee, gas_limit, delayed_receipts_indices);

        let size_limit: u64 = calculate_transactions_size_limit(
            protocol_version,
            &runtime_config,
            chunk.last_chunk_transactions_size,
            transactions_gas_limit,
        );
        // for metrics only
        let mut rejected_due_to_congestion = 0;
        let mut rejected_invalid_tx = 0;
        let mut rejected_invalid_for_chain = 0;

        // Add new transactions to the result until some limit is hit or the transactions run out.
        'add_txs_loop: while let Some(transaction_group_iter) = transaction_groups.next() {
            if total_gas_burnt >= transactions_gas_limit {
                result.limited_by = Some(PrepareTransactionsLimit::Gas);
                break;
            }
            if total_size >= size_limit {
                result.limited_by = Some(PrepareTransactionsLimit::Size);
                break;
            }
            if !ProtocolFeature::CongestionControl.enabled(protocol_version) {
                // Local Congestion Control.
                // Keep this for the upgrade phase, afterwards it can be
                // removed. It does not need to be kept because it does not
                // affect replayability.
                // TODO(congestion_control): remove at release CongestionControl + 1 or later
                if result.transactions.len() >= new_receipt_count_limit {
                    result.limited_by = Some(PrepareTransactionsLimit::ReceiptCount);
                    break;
                }
            }

            if let Some(time_limit) = &time_limit {
                if start_time.elapsed() >= *time_limit {
                    result.limited_by = Some(PrepareTransactionsLimit::Time);
                    break;
                }
            }

            // Checking feature WitnessTransactionLimits
            if ProtocolFeature::StatelessValidation.enabled(protocol_version)
                && state_update.trie.recorded_storage_size()
                    > runtime_config
                        .witness_config
                        .new_transactions_validation_state_size_soft_limit
            {
                result.limited_by = Some(PrepareTransactionsLimit::StorageProofSize);
                break;
            }

            // Take a single transaction from this transaction group
            while let Some(tx_peek) = transaction_group_iter.peek_next() {
                // WitnessTransactionLimits: Stop adding transactions if the size limit would be exceeded
                if ProtocolFeature::StatelessValidation.enabled(protocol_version)
                    && total_size.saturating_add(tx_peek.get_size()) > size_limit as u64
                {
                    result.limited_by = Some(PrepareTransactionsLimit::Size);
                    break 'add_txs_loop;
                }

                // Take the transaction out of the pool. Please take note that
                // the transaction may still be rejected in which case it will
                // not be returned to the pool. Most notably this may happen
                // under congestion.
                let validated_tx = transaction_group_iter
                    .next()
                    .expect("peek_next() returned Some, so next() should return Some as well");
                num_checked_transactions += 1;

                if !congestion_control_accepts_transaction(
                    self.epoch_manager.as_ref(),
                    protocol_version,
                    &runtime_config,
                    &epoch_id,
                    &prev_block,
                    &validated_tx,
                )? {
                    tracing::trace!(target: "runtime", tx=?validated_tx.get_hash(), "discarding transaction due to congestion");
                    rejected_due_to_congestion += 1;
                    continue;
                }

                // Verifying the transaction is on the same chain and hasn't expired yet.
                if !chain_validate(&validated_tx.to_signed_tx()) {
                    tracing::trace!(target: "runtime", tx=?validated_tx.get_hash(), "discarding transaction that failed chain validation");
                    rejected_invalid_for_chain += 1;
                    continue;
                }

<<<<<<< HEAD
                let (verify_result, signed_tx) =
                    match validate_transaction(runtime_config, signed_tx, protocol_version) {
                        Err((err, signed_tx)) => (Err(err), signed_tx),
                        Ok(validated_tx) => {
                            let res = tx_cost(
                                runtime_config,
                                &validated_tx,
                                prev_block.next_gas_price,
                                protocol_version,
                            )
                            .map_err(InvalidTxError::from)
                            .and_then(|cost| {
                                verify_and_charge_tx_ephemeral(
                                    runtime_config,
                                    &state_update,
                                    &validated_tx,
                                    &cost,
                                    Some(next_block_height),
                                    protocol_version,
                                    None,
                                )
                            })
                            .and_then(|vr| {
                                commit_charging_for_tx(
                                    &mut state_update,
                                    &validated_tx,
                                    &vr.signer,
                                    &vr.access_key,
                                );
                                Ok(vr)
                            });
                            (res, validated_tx.into_signed_tx())
                        }
                    };
=======
                let verify_result = tx_cost(
                    runtime_config,
                    &validated_tx,
                    prev_block.next_gas_price,
                    protocol_version,
                )
                .map_err(InvalidTxError::from)
                .and_then(|cost| {
                    verify_and_charge_tx_ephemeral(
                        runtime_config,
                        &state_update,
                        &validated_tx,
                        &cost,
                        Some(next_block_height),
                        protocol_version,
                    )
                })
                .and_then(|verification_res| {
                    commit_charging_for_tx(
                        &mut state_update,
                        &validated_tx,
                        &verification_res.signer,
                        &verification_res.access_key,
                    );
                    Ok(verification_res)
                });
>>>>>>> 6710db1a

                match verify_result {
                    Ok(cost) => {
                        tracing::trace!(target: "runtime", tx=?validated_tx.get_hash(), "including transaction that passed validation and verification");
                        state_update.commit(StateChangeCause::NotWritableToDisk);
                        total_gas_burnt += cost.gas_burnt;
                        total_size += validated_tx.get_size();
                        result.transactions.push(validated_tx);
                        // Take one transaction from this group, no more.
                        break;
                    }
                    Err(err) => {
                        tracing::trace!(target: "runtime", tx=?validated_tx.get_hash(), ?err, "discarding transaction that failed verification or verification");
                        rejected_invalid_tx += 1;
                        state_update.rollback();
                    }
                }
            }
        }
        debug!(target: "runtime", limited_by=?result.limited_by, "Transaction filtering results {} valid out of {} pulled from the pool", result.transactions.len(), num_checked_transactions);
        let shard_label = shard_id.to_string();
        metrics::PREPARE_TX_SIZE.with_label_values(&[&shard_label]).observe(total_size as f64);
        metrics::PREPARE_TX_REJECTED
            .with_label_values(&[&shard_label, "congestion"])
            .observe(rejected_due_to_congestion as f64);
        metrics::PREPARE_TX_REJECTED
            .with_label_values(&[&shard_label, "invalid_tx"])
            .observe(rejected_invalid_tx as f64);
        metrics::PREPARE_TX_REJECTED
            .with_label_values(&[&shard_label, "invalid_block_hash"])
            .observe(rejected_invalid_for_chain as f64);
        metrics::PREPARE_TX_GAS.with_label_values(&[&shard_label]).observe(total_gas_burnt as f64);
        metrics::CONGESTION_PREPARE_TX_GAS_LIMIT
            .with_label_values(&[&shard_label])
            .set(i64::try_from(transactions_gas_limit).unwrap_or(i64::MAX));
        result.storage_proof = state_update.trie.recorded_storage().map(|s| s.nodes);
        Ok(result)
    }

    fn get_gc_stop_height(&self, block_hash: &CryptoHash) -> BlockHeight {
        let result = self.get_gc_stop_height_impl(block_hash);
        match result {
            Ok(gc_stop_height) => gc_stop_height,
            Err(error) => {
                info!(target: "runtime", "Error when getting the gc stop height. This error may naturally occur after the gc_num_epochs_to_keep config is increased. It should disappear as soon as the node builds up all epochs it wants. Error: {}", error);
                self.genesis_config.genesis_height
            }
        }
    }

    #[instrument(target = "runtime", level = "info", skip_all, fields(shard_id = ?chunk.shard_id))]
    fn apply_chunk(
        &self,
        storage_config: RuntimeStorageConfig,
        apply_reason: ApplyChunkReason,
        chunk: ApplyChunkShardContext,
        block: ApplyChunkBlockContext,
        receipts: &[Receipt],
        transactions: node_runtime::SignedValidPeriodTransactions<'_>,
    ) -> Result<ApplyChunkResult, Error> {
        let shard_id = chunk.shard_id;
        let _timer = metrics::APPLYING_CHUNKS_TIME
            .with_label_values(&[&apply_reason.to_string(), &shard_id.to_string()])
            .start_timer();

        let mut trie = match storage_config.source {
            StorageDataSource::Db => self.get_trie_for_shard(
                shard_id,
                &block.prev_block_hash,
                storage_config.state_root,
                storage_config.use_flat_storage,
            )?,
            StorageDataSource::DbTrieOnly => {
                // If there is no flat storage on disk, use trie but simulate costs with enabled
                // flat storage by not charging gas for trie nodes.
                // WARNING: should never be used in production! Consider this option only for debugging or replaying blocks.
                let mut trie = self.get_trie_for_shard(
                    shard_id,
                    &block.prev_block_hash,
                    storage_config.state_root,
                    false,
                )?;
                trie.set_charge_gas_for_trie_node_access(false);
                trie
            }
            StorageDataSource::Recorded(storage) => Trie::from_recorded_storage(
                storage,
                storage_config.state_root,
                storage_config.use_flat_storage,
            ),
        };
        let next_epoch_id =
            self.epoch_manager.get_next_epoch_id_from_prev_block(&block.prev_block_hash)?;
        let next_protocol_version =
            self.epoch_manager.get_epoch_protocol_version(&next_epoch_id)?;

        // StateWitnessSizeLimit: We need to start recording reads if the stateless validation is
        // enabled in the next epoch. We need to save the state transition data in the current epoch
        // to be able to produce the state witness in the next epoch.
        if ProtocolFeature::StatelessValidation.enabled(next_protocol_version)
            || cfg!(feature = "shadow_chunk_validation")
        {
            let epoch_id =
                self.epoch_manager.get_epoch_id_from_prev_block(&block.prev_block_hash)?;
            let protocol_version = self.epoch_manager.get_epoch_protocol_version(&epoch_id)?;
            let config = self.runtime_config_store.get_config(protocol_version);
            let proof_limit = config.witness_config.main_storage_proof_size_soft_limit;
            trie = trie.recording_reads_with_proof_size_limit(proof_limit);
        }

        match self.process_state_update(
            trie,
            apply_reason,
            chunk,
            block,
            receipts,
            transactions,
            storage_config.state_patch,
        ) {
            Ok(result) => Ok(result),
            Err(e) => match e {
                Error::StorageError(err) => match &err {
                    StorageError::FlatStorageBlockNotSupported(_)
                    | StorageError::MissingTrieValue(..) => Err(err.into()),
                    _ => panic!("{err}"),
                },
                _ => Err(e),
            },
        }
    }

    fn query(
        &self,
        shard_uid: ShardUId,
        state_root: &StateRoot,
        block_height: BlockHeight,
        block_timestamp: u64,
        prev_block_hash: &CryptoHash,
        block_hash: &CryptoHash,
        epoch_id: &EpochId,
        request: &QueryRequest,
    ) -> Result<QueryResponse, crate::near_chain_primitives::error::QueryError> {
        match request {
            QueryRequest::ViewAccount { account_id } => {
                let account =
                    self.view_account(&shard_uid, *state_root, account_id).map_err(|err| {
                        crate::near_chain_primitives::error::QueryError::from_view_account_error(
                            err,
                            block_height,
                            *block_hash,
                        )
                    })?;
                Ok(QueryResponse {
                    kind: QueryResponseKind::ViewAccount(account.into()),
                    block_height,
                    block_hash: *block_hash,
                })
            }
            QueryRequest::ViewCode { account_id } => {
                let contract_code = self
                    .view_contract_code(&shard_uid,  *state_root, account_id)
                    .map_err(|err| crate::near_chain_primitives::error::QueryError::from_view_contract_code_error(err, block_height, *block_hash))?;
                let hash = *contract_code.hash();
                let contract_code_view = ContractCodeView { hash, code: contract_code.into_code() };
                Ok(QueryResponse {
                    kind: QueryResponseKind::ViewCode(contract_code_view),
                    block_height,
                    block_hash: *block_hash,
                })
            }
            QueryRequest::CallFunction { account_id, method_name, args } => {
                let mut logs = vec![];
                let (epoch_height, current_protocol_version) = {
                    let epoch_manager = self.epoch_manager.read();
                    let epoch_info = epoch_manager.get_epoch_info(epoch_id).map_err(|err| {
                        crate::near_chain_primitives::error::QueryError::from_epoch_error(
                            err,
                            block_height,
                            *block_hash,
                        )
                    })?;
                    (epoch_info.epoch_height(), epoch_info.protocol_version())
                };

                let call_function_result = self
                    .call_function(
                        &shard_uid,
                        *state_root,
                        block_height,
                        block_timestamp,
                        prev_block_hash,
                        block_hash,
                        epoch_height,
                        epoch_id,
                        account_id,
                        method_name,
                        args.as_ref(),
                        &mut logs,
                        self.epoch_manager.as_ref(),
                        current_protocol_version,
                    )
                    .map_err(|err| {
                        crate::near_chain_primitives::error::QueryError::from_call_function_error(
                            err,
                            block_height,
                            *block_hash,
                        )
                    })?;
                Ok(QueryResponse {
                    kind: QueryResponseKind::CallResult(CallResult {
                        result: call_function_result,
                        logs,
                    }),
                    block_height,
                    block_hash: *block_hash,
                })
            }
            QueryRequest::ViewState { account_id, prefix, include_proof } => {
                let view_state_result = self
                    .view_state(
                        &shard_uid,
                        *state_root,
                        account_id,
                        prefix.as_ref(),
                        *include_proof,
                    )
                    .map_err(|err| {
                        crate::near_chain_primitives::error::QueryError::from_view_state_error(
                            err,
                            block_height,
                            *block_hash,
                        )
                    })?;
                Ok(QueryResponse {
                    kind: QueryResponseKind::ViewState(view_state_result),
                    block_height,
                    block_hash: *block_hash,
                })
            }
            QueryRequest::ViewAccessKeyList { account_id } => {
                let access_key_list =
                    self.view_access_keys(&shard_uid, *state_root, account_id).map_err(|err| {
                        crate::near_chain_primitives::error::QueryError::from_view_access_key_error(
                            err,
                            block_height,
                            *block_hash,
                        )
                    })?;
                Ok(QueryResponse {
                    kind: QueryResponseKind::AccessKeyList(
                        access_key_list
                            .into_iter()
                            .map(|(public_key, access_key)| AccessKeyInfoView {
                                public_key,
                                access_key: access_key.into(),
                            })
                            .collect(),
                    ),
                    block_height,
                    block_hash: *block_hash,
                })
            }
            QueryRequest::ViewAccessKey { account_id, public_key } => {
                let access_key = self
                    .view_access_key(&shard_uid, *state_root, account_id, public_key)
                    .map_err(|err| {
                        crate::near_chain_primitives::error::QueryError::from_view_access_key_error(
                            err,
                            block_height,
                            *block_hash,
                        )
                    })?;
                Ok(QueryResponse {
                    kind: QueryResponseKind::AccessKey(access_key.into()),
                    block_height,
                    block_hash: *block_hash,
                })
            }
        }
    }

    // Wrapper to get the metrics.
    fn obtain_state_part(
        &self,
        shard_id: ShardId,
        prev_hash: &CryptoHash,
        state_root: &StateRoot,
        part_id: PartId,
    ) -> Result<Vec<u8>, Error> {
        let _span = tracing::debug_span!(
            target: "runtime",
            "obtain_state_part",
            part_id = part_id.idx,
            ?shard_id,
            %prev_hash,
            ?state_root,
            num_parts = part_id.total)
        .entered();
        let instant = Instant::now();
        let res = self.obtain_state_part_impl(shard_id, prev_hash, state_root, part_id);
        let elapsed = instant.elapsed();
        let is_ok = if res.is_ok() { "ok" } else { "error" };
        metrics::STATE_SYNC_OBTAIN_PART_DELAY
            .with_label_values(&[&shard_id.to_string(), is_ok])
            .observe(elapsed.as_secs_f64());
        res
    }

    fn validate_state_part(&self, state_root: &StateRoot, part_id: PartId, data: &[u8]) -> bool {
        match BorshDeserialize::try_from_slice(data) {
            Ok(trie_nodes) => {
                match Trie::validate_state_part(state_root, part_id, trie_nodes) {
                    Ok(_) => true,
                    // Storage error should not happen
                    Err(err) => {
                        tracing::error!(target: "state-parts", ?err, "State part storage error");
                        false
                    }
                }
            }
            // Deserialization error means we've got the data from malicious peer
            Err(err) => {
                tracing::error!(target: "state-parts", ?err, "State part deserialization error");
                false
            }
        }
    }

    fn apply_state_part(
        &self,
        shard_id: ShardId,
        state_root: &StateRoot,
        part_id: PartId,
        data: &[u8],
        epoch_id: &EpochId,
    ) -> Result<(), Error> {
        let _timer = metrics::STATE_SYNC_APPLY_PART_DELAY
            .with_label_values(&[&shard_id.to_string()])
            .start_timer();

        let part = BorshDeserialize::try_from_slice(data)
            .expect("Part was already validated earlier, so could never fail here");
        let ApplyStatePartResult { trie_changes, flat_state_delta, contract_codes } =
            Trie::apply_state_part(state_root, part_id, part);
        let tries = self.get_tries();
        let shard_uid = self.get_shard_uid_from_epoch_id(shard_id, epoch_id)?;
        let mut store_update = tries.store_update();
        tries.apply_all(&trie_changes, shard_uid, &mut store_update);
        debug!(target: "chain", %shard_id, "Inserting {} values to flat storage", flat_state_delta.len());
        // TODO: `apply_to_flat_state` inserts values with random writes, which can be time consuming.
        //       Optimize taking into account that flat state values always correspond to a consecutive range of keys.
        flat_state_delta.apply_to_flat_state(&mut store_update.flat_store_update(), shard_uid);
        self.precompile_contracts(epoch_id, contract_codes)?;
        Ok(store_update.commit()?)
    }

    /// `block_hash` is a block whose `prev_state_root` is `state_root`
    fn get_state_root_node(
        &self,
        shard_id: ShardId,
        block_hash: &CryptoHash,
        state_root: &StateRoot,
    ) -> Result<StateRootNode, Error> {
        let epoch_id = self.epoch_manager.get_epoch_id(block_hash)?;
        let shard_uid = self.get_shard_uid_from_epoch_id(shard_id, &epoch_id)?;
        self.tries
            .get_view_trie_for_shard(shard_uid, *state_root)
            .retrieve_root_node()
            .map_err(Into::into)
    }

    fn validate_state_root_node(
        &self,
        state_root_node: &StateRootNode,
        state_root: &StateRoot,
    ) -> bool {
        if state_root == &Trie::EMPTY_ROOT {
            return state_root_node == &StateRootNode::empty();
        }
        if hash(&state_root_node.data) != *state_root {
            return false;
        }
        match Trie::get_memory_usage_from_serialized(&state_root_node.data) {
            Ok(memory_usage) => memory_usage == state_root_node.memory_usage,
            Err(_) => false, // Invalid state_root_node
        }
    }

    fn get_runtime_config(&self, protocol_version: ProtocolVersion) -> &RuntimeConfig {
        self.runtime_config_store.get_config(protocol_version)
    }

    fn get_protocol_config(&self, epoch_id: &EpochId) -> Result<ProtocolConfig, Error> {
        let protocol_version = self.epoch_manager.get_epoch_protocol_version(epoch_id)?;
        let mut genesis_config = self.genesis_config.clone();
        genesis_config.protocol_version = protocol_version;

        let epoch_config = self.epoch_manager.get_epoch_config(epoch_id)?;
        genesis_config.epoch_length = epoch_config.epoch_length;
        genesis_config.num_block_producer_seats = epoch_config.num_block_producer_seats;
        genesis_config.num_block_producer_seats_per_shard =
            epoch_config.num_block_producer_seats_per_shard;
        genesis_config.avg_hidden_validator_seats_per_shard =
            epoch_config.avg_hidden_validator_seats_per_shard;
        genesis_config.block_producer_kickout_threshold =
            epoch_config.block_producer_kickout_threshold;
        genesis_config.chunk_producer_kickout_threshold =
            epoch_config.chunk_producer_kickout_threshold;
        genesis_config.chunk_validator_only_kickout_threshold =
            epoch_config.chunk_validator_only_kickout_threshold;
        genesis_config.target_validator_mandates_per_shard =
            epoch_config.target_validator_mandates_per_shard;
        genesis_config.max_kickout_stake_perc = epoch_config.validator_max_kickout_stake_perc;
        genesis_config.online_min_threshold = epoch_config.online_min_threshold;
        genesis_config.online_max_threshold = epoch_config.online_max_threshold;
        genesis_config.fishermen_threshold = epoch_config.fishermen_threshold;
        genesis_config.minimum_stake_divisor = epoch_config.minimum_stake_divisor;
        genesis_config.protocol_upgrade_stake_threshold =
            epoch_config.protocol_upgrade_stake_threshold;
        genesis_config.shard_layout = epoch_config.shard_layout;
        genesis_config.num_chunk_only_producer_seats = epoch_config.num_chunk_only_producer_seats;
        genesis_config.minimum_validators_per_shard = epoch_config.minimum_validators_per_shard;
        genesis_config.minimum_stake_ratio = epoch_config.minimum_stake_ratio;
        genesis_config.shuffle_shard_assignment_for_chunk_producers =
            epoch_config.shuffle_shard_assignment_for_chunk_producers;

        let runtime_config =
            self.runtime_config_store.get_config(protocol_version).as_ref().clone();
        Ok(ProtocolConfig { genesis_config, runtime_config })
    }

    fn will_shard_layout_change_next_epoch(&self, parent_hash: &CryptoHash) -> Result<bool, Error> {
        Ok(self.epoch_manager.will_shard_layout_change(parent_hash)?)
    }

    fn compiled_contract_cache(&self) -> &dyn ContractRuntimeCache {
        self.compiled_contract_cache.as_ref()
    }

    fn precompile_contracts(
        &self,
        epoch_id: &EpochId,
        contract_codes: Vec<ContractCode>,
    ) -> Result<(), Error> {
        let _span = tracing::debug_span!(
            target: "runtime",
            "precompile_contracts",
            num_contracts = contract_codes.len())
        .entered();
        let protocol_version = self.epoch_manager.get_epoch_protocol_version(epoch_id)?;
        let runtime_config = self.runtime_config_store.get_config(protocol_version);
        let compiled_contract_cache: Option<Box<dyn ContractRuntimeCache>> =
            Some(Box::new(self.compiled_contract_cache.handle()));
        // Execute precompile_contract in parallel but prevent it from using more than half of all
        // threads so that node will still function normally.
        rayon::scope(|scope| {
            let (slot_sender, slot_receiver) = std::sync::mpsc::channel();
            // Use up-to half of the threads for the compilation.
            let max_threads = std::cmp::max(rayon::current_num_threads() / 2, 1);
            for _ in 0..max_threads {
                slot_sender.send(()).expect("both sender and receiver are owned here");
            }
            for code in contract_codes {
                slot_receiver.recv().expect("could not receive a slot to compile contract");
                let contract_cache = compiled_contract_cache.as_deref();
                let slot_sender = slot_sender.clone();
                scope.spawn(move |_| {
                    precompile_contract(
                        &code,
                        Arc::clone(&runtime_config.wasm_config),
                        contract_cache,
                    )
                    .ok();
                    // If this fails, it just means there won't be any more attempts to recv the
                    // slots
                    let _ = slot_sender.send(());
                });
            }
        });
        Ok(())
    }
}

/// Get the limit on the number of new receipts imposed by the local congestion control.
fn get_new_receipt_count_limit(
    min_fee: u64,
    gas_limit: u64,
    delayed_receipts_indices: DelayedReceiptIndices,
) -> usize {
    if min_fee == 0 {
        return usize::MAX;
    }
    // Round up to include at least one receipt.
    let max_processed_receipts_in_chunk = (gas_limit + min_fee - 1) / min_fee;
    // Allow at most 2 chunks worth of delayed receipts. This way under congestion,
    // after processing a single chunk, we will still have at least 1 chunk worth of
    // delayed receipts, ensuring the high throughput even if the next chunk producer
    // does not include any receipts.
    // This buffer size is a trade-off between the max queue size and system efficiency
    // under congestion.
    let delayed_receipt_count_limit = max_processed_receipts_in_chunk * 2;
    delayed_receipt_count_limit.saturating_sub(delayed_receipts_indices.len()) as usize
}

/// How much gas of the next chunk we want to spend on converting new
/// transactions to receipts.
fn chunk_tx_gas_limit(
    protocol_version: u32,
    runtime_config: &RuntimeConfig,
    prev_block: &PrepareTransactionsBlockContext,
    shard_id: ShardId,
    gas_limit: u64,
) -> u64 {
    if !ProtocolFeature::CongestionControl.enabled(protocol_version) {
        return gas_limit / 2;
    }

    // The own congestion may be None when a new shard is created, or when the
    // feature is just being enabled. Using the default (no congestion) is a
    // reasonable choice in this case.
    let own_congestion = prev_block.congestion_info.get(&shard_id).cloned();
    let own_congestion = own_congestion.unwrap_or_default();

    let congestion_control = CongestionControl::new(
        runtime_config.congestion_control_config,
        own_congestion.congestion_info,
        own_congestion.missed_chunks_count,
    );
    congestion_control.process_tx_limit()
}

fn calculate_transactions_size_limit(
    protocol_version: ProtocolVersion,
    runtime_config: &RuntimeConfig,
    mut last_chunk_transactions_size: usize,
    transactions_gas_limit: Gas,
) -> u64 {
    // Checking feature WitnessTransactionLimits
    if ProtocolFeature::StatelessValidation.enabled(protocol_version) {
        if near_primitives::checked_feature!("stable", RelaxedChunkValidation, protocol_version) {
            last_chunk_transactions_size = 0;
        }
        // Sum of transactions in the previous and current chunks should not exceed the limit.
        // Witness keeps transactions from both previous and current chunk, so we have to limit the sum of both.
        runtime_config
            .witness_config
            .combined_transactions_size_limit
            .saturating_sub(last_chunk_transactions_size)
            .try_into()
            .expect("Can't convert usize to u64!")
    } else {
        // cspell:words roundtripping
        // In general, we limit the number of transactions via send_fees.
        // However, as a second line of defense, we want to limit the byte size
        // of transaction as well. Rather than introducing a separate config for
        // the limit, we compute it heuristically from the gas limit and the
        // cost of roundtripping a byte of data through disk. For today's value
        // of parameters, this corresponds to about 13megs worth of
        // transactions.
        let ext_costs_config = &runtime_config.wasm_config.ext_costs;
        let write_cost = ext_costs_config.gas_cost(ExtCosts::storage_write_value_byte);
        let read_cost = ext_costs_config.gas_cost(ExtCosts::storage_read_value_byte);
        let roundtripping_cost = write_cost + read_cost;
        transactions_gas_limit / roundtripping_cost
    }
}

/// Returns true if the transaction passes the congestion control checks. The
/// transaction will be accepted if the receiving shard is not congested or its
/// congestion level is below the threshold.
fn congestion_control_accepts_transaction(
    epoch_manager: &dyn EpochManagerAdapter,
    protocol_version: ProtocolVersion,
    runtime_config: &RuntimeConfig,
    epoch_id: &EpochId,
    prev_block: &PrepareTransactionsBlockContext,
    validated_tx: &ValidatedTransaction,
) -> Result<bool, Error> {
    if !ProtocolFeature::CongestionControl.enabled(protocol_version) {
        return Ok(true);
    }
    let receiver_id = validated_tx.receiver_id();
    let receiving_shard = account_id_to_shard_id(epoch_manager, receiver_id, &epoch_id)?;
    let congestion_info = prev_block.congestion_info.get(&receiving_shard);
    let Some(congestion_info) = congestion_info else {
        return Ok(true);
    };

    let congestion_control = CongestionControl::new(
        runtime_config.congestion_control_config,
        congestion_info.congestion_info,
        congestion_info.missed_chunks_count,
    );
    let shard_accepts_transactions = congestion_control.shard_accepts_transactions();
    Ok(shard_accepts_transactions.is_yes())
}

impl node_runtime::adapter::ViewRuntimeAdapter for NightshadeRuntime {
    fn view_account(
        &self,
        shard_uid: &ShardUId,
        state_root: MerkleHash,
        account_id: &AccountId,
    ) -> Result<Account, node_runtime::state_viewer::errors::ViewAccountError> {
        let state_update = self.tries.new_trie_update_view(*shard_uid, state_root);
        self.trie_viewer.view_account(&state_update, account_id)
    }

    fn view_contract_code(
        &self,
        shard_uid: &ShardUId,
        state_root: MerkleHash,
        account_id: &AccountId,
    ) -> Result<ContractCode, node_runtime::state_viewer::errors::ViewContractCodeError> {
        let state_update = self.tries.new_trie_update_view(*shard_uid, state_root);
        self.trie_viewer.view_contract_code(&state_update, account_id)
    }

    fn call_function(
        &self,
        shard_uid: &ShardUId,
        state_root: MerkleHash,
        height: BlockHeight,
        block_timestamp: u64,
        prev_block_hash: &CryptoHash,
        block_hash: &CryptoHash,
        epoch_height: EpochHeight,
        epoch_id: &EpochId,
        contract_id: &AccountId,
        method_name: &str,
        args: &[u8],
        logs: &mut Vec<String>,
        epoch_info_provider: &dyn EpochInfoProvider,
        current_protocol_version: ProtocolVersion,
    ) -> Result<Vec<u8>, node_runtime::state_viewer::errors::CallFunctionError> {
        let state_update = self.tries.new_trie_update_view(*shard_uid, state_root);
        let view_state = ViewApplyState {
            shard_id: shard_uid.shard_id(),
            block_height: height,
            prev_block_hash: *prev_block_hash,
            block_hash: *block_hash,
            epoch_id: *epoch_id,
            epoch_height,
            block_timestamp,
            current_protocol_version,
            cache: Some(self.compiled_contract_cache.handle()),
        };
        self.trie_viewer.call_function(
            state_update,
            view_state,
            contract_id,
            method_name,
            args,
            logs,
            epoch_info_provider,
        )
    }

    fn view_access_key(
        &self,
        shard_uid: &ShardUId,
        state_root: MerkleHash,
        account_id: &AccountId,
        public_key: &PublicKey,
    ) -> Result<AccessKey, node_runtime::state_viewer::errors::ViewAccessKeyError> {
        let state_update = self.tries.new_trie_update_view(*shard_uid, state_root);
        self.trie_viewer.view_access_key(&state_update, account_id, public_key)
    }

    fn view_access_keys(
        &self,
        shard_uid: &ShardUId,
        state_root: MerkleHash,
        account_id: &AccountId,
    ) -> Result<Vec<(PublicKey, AccessKey)>, node_runtime::state_viewer::errors::ViewAccessKeyError>
    {
        let state_update = self.tries.new_trie_update_view(*shard_uid, state_root);
        self.trie_viewer.view_access_keys(&state_update, account_id)
    }

    fn view_state(
        &self,
        shard_uid: &ShardUId,
        state_root: MerkleHash,
        account_id: &AccountId,
        prefix: &[u8],
        include_proof: bool,
    ) -> Result<ViewStateResult, node_runtime::state_viewer::errors::ViewStateError> {
        let state_update = self.tries.new_trie_update_view(*shard_uid, state_root);
        self.trie_viewer.view_state(&state_update, account_id, prefix, include_proof)
    }
}<|MERGE_RESOLUTION|>--- conflicted
+++ resolved
@@ -763,42 +763,6 @@
                     continue;
                 }
 
-<<<<<<< HEAD
-                let (verify_result, signed_tx) =
-                    match validate_transaction(runtime_config, signed_tx, protocol_version) {
-                        Err((err, signed_tx)) => (Err(err), signed_tx),
-                        Ok(validated_tx) => {
-                            let res = tx_cost(
-                                runtime_config,
-                                &validated_tx,
-                                prev_block.next_gas_price,
-                                protocol_version,
-                            )
-                            .map_err(InvalidTxError::from)
-                            .and_then(|cost| {
-                                verify_and_charge_tx_ephemeral(
-                                    runtime_config,
-                                    &state_update,
-                                    &validated_tx,
-                                    &cost,
-                                    Some(next_block_height),
-                                    protocol_version,
-                                    None,
-                                )
-                            })
-                            .and_then(|vr| {
-                                commit_charging_for_tx(
-                                    &mut state_update,
-                                    &validated_tx,
-                                    &vr.signer,
-                                    &vr.access_key,
-                                );
-                                Ok(vr)
-                            });
-                            (res, validated_tx.into_signed_tx())
-                        }
-                    };
-=======
                 let verify_result = tx_cost(
                     runtime_config,
                     &validated_tx,
@@ -814,6 +778,7 @@
                         &cost,
                         Some(next_block_height),
                         protocol_version,
+                        None
                     )
                 })
                 .and_then(|verification_res| {
@@ -825,7 +790,6 @@
                     );
                     Ok(verification_res)
                 });
->>>>>>> 6710db1a
 
                 match verify_result {
                     Ok(cost) => {
