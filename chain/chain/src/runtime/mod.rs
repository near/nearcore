--- conflicted
+++ resolved
@@ -860,31 +860,6 @@
                     continue;
                 }
 
-<<<<<<< HEAD
-                    // Verifying the validity of the transaction based on the current state.
-                    match verify_and_charge_transaction(
-                        runtime_config,
-                        &mut state_update,
-                        prev_block.next_gas_price,
-                        &tx,
-                        false,
-                        Some(next_block_height),
-                        protocol_version,
-                    ) {
-                        Ok(verification_result) => {
-                            tracing::trace!(target: "runtime", tx=?tx.get_hash(), "including transaction that passed validation");
-                            state_update.commit(StateChangeCause::NotWritableToDisk);
-                            total_gas_burnt += verification_result.gas_burnt;
-                            total_size += tx.get_size();
-                            result.transactions.push(tx);
-                            break;
-                        }
-                        Err(err) => {
-                            tracing::trace!(target: "runtime", tx=?tx.get_hash(), ?err, "discarding transaction that is invalid");
-                            rejected_invalid_tx += 1;
-                            state_update.rollback();
-                        }
-=======
                 // Verifying the validity of the transaction based on the current state.
                 match verify_and_charge_transaction(
                     runtime_config,
@@ -904,17 +879,11 @@
                         // Take one transaction from this group, no more.
                         break;
                     }
-                    Err(RuntimeError::InvalidTxError(err)) => {
+                    Err(err) => {
                         tracing::trace!(target: "runtime", tx=?tx.get_hash(), ?err, "discarding transaction that is invalid");
                         rejected_invalid_tx += 1;
                         state_update.rollback();
->>>>>>> 821aba84
                     }
-                    Err(RuntimeError::StorageError(err)) => {
-                        tracing::trace!(target: "runtime", tx=?tx.get_hash(), ?err, "discarding transaction due to storage error");
-                        return Err(Error::StorageError(err));
-                    }
-                    Err(err) => unreachable!("Unexpected RuntimeError error {:?}", err),
                 }
             }
         }
