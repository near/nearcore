use crate::Error;
use crate::types::{
    ApplyChunkBlockContext, ApplyChunkResult, ApplyChunkShardContext,
    PrepareTransactionsBlockContext, PrepareTransactionsLimit, PreparedTransactions,
    RuntimeAdapter, RuntimeStorageConfig, SkippedTransactions, StorageDataSource, Tip,
};
use errors::FromStateViewerErrors;
use near_async::time::{Duration, Instant};
use near_chain_configs::{GenesisConfig, MIN_GC_NUM_EPOCHS_TO_KEEP, ProtocolConfig};
use near_crypto::PublicKey;
use near_epoch_manager::shard_assignment::account_id_to_shard_id;
use near_epoch_manager::{EpochManager, EpochManagerAdapter, EpochManagerHandle};
use near_parameters::{RuntimeConfig, RuntimeConfigStore};
use near_pool::types::TransactionGroupIterator;
use near_primitives::account::{AccessKey, Account, AccountOrGasKey};
use near_primitives::action::GlobalContractIdentifier;
use near_primitives::apply::ApplyChunkReason;
use near_primitives::congestion_info::{
    CongestionControl, ExtendedCongestionInfo, RejectTransactionReason, ShardAcceptsTransactions,
};
use near_primitives::errors::{InvalidTxError, RuntimeError, StorageError};
use near_primitives::hash::{CryptoHash, hash};
use near_primitives::receipt::Receipt;
use near_primitives::sandbox::state_patch::SandboxStatePatch;
use near_primitives::shard_layout::{ShardLayout, ShardUId};
use near_primitives::state_part::{PartId, StatePart};
use near_primitives::transaction::{SignedTransaction, TransactionKeyRef, ValidatedTransaction};
use near_primitives::types::{
    AccountId, Balance, BlockHeight, EpochHeight, EpochId, EpochInfoProvider, Gas, MerkleHash,
    ShardId, StateRoot, StateRootNode,
};
use near_primitives::version::ProtocolVersion;
use near_primitives::views::{
<<<<<<< HEAD
    AccessKeyInfoView, CallResult, ContractCodeView, GasKeyInfoView, GasKeyView, QueryRequest,
    QueryResponse, QueryResponseKind, ViewStateResult,
=======
    AccessKeyInfoView, CallResult, ContractCodeView, GasKeyInfoView, GasKeyList, GasKeyView,
    QueryRequest, QueryResponse, QueryResponseKind, ViewStateResult,
>>>>>>> 7198cf2b
};
use near_store::adapter::{StoreAdapter, StoreUpdateAdapter};
use near_store::db::CLOUD_HEAD_KEY;
use near_store::db::metadata::DbKind;
use near_store::flat::FlatStorageManager;
use near_store::trie::{FindSplitError, find_trie_split, total_mem_usage};
use near_store::{
    ApplyStatePartResult, COLD_HEAD_KEY, DBCol, ShardTries, StateSnapshotConfig, Store, Trie,
    TrieConfig, TrieUpdate, WrappedTrieChanges, get_access_key_by_tx_key, get_account, get_gas_key,
    set_account, set_gas_key,
};
use near_vm_runner::ContractCode;
use near_vm_runner::{ContractRuntimeCache, precompile_contract};
use node_runtime::adapter::ViewRuntimeAdapter;
use node_runtime::config::tx_cost;
use node_runtime::state_viewer::{TrieViewer, ViewApplyState};
use node_runtime::{
    ApplyState, Runtime, SignedValidPeriodTransactions, ValidatorAccountsUpdate,
    get_payer_and_access_key, validate_transaction, verify_and_charge_tx_ephemeral,
};
use std::collections::{HashMap, HashSet};
use std::sync::Arc;
use std::sync::atomic::{AtomicBool, AtomicU64, Ordering};
use std::time::{SystemTime, UNIX_EPOCH};
use tracing::{debug, error, info, instrument};
use trie_update_wrapper::TrieUpdateWitnessSizeWrapper;

pub mod errors;
mod metrics;
pub mod test_utils;
#[cfg(test)]
mod tests;
mod trie_update_wrapper;

/// Defines Nightshade state transition and validator rotation.
/// TODO: this possibly should be merged with the runtime cargo or at least reconciled on the interfaces.
pub struct NightshadeRuntime {
    genesis_config: GenesisConfig,
    runtime_config_store: RuntimeConfigStore,
    store: Store,
    compiled_contract_cache: Box<dyn ContractRuntimeCache>,
    tries: ShardTries,
    trie_viewer: TrieViewer,
    pub runtime: Runtime,
    epoch_manager: Arc<EpochManagerHandle>,
    gc_num_epochs_to_keep: u64,
    state_parts_compression_lvl: i32,
    is_cloud_archival_writer: bool,
    dynamic_resharding_dry_run: bool,
}

impl NightshadeRuntime {
    pub fn new(
        store: Store,
        compiled_contract_cache: Box<dyn ContractRuntimeCache>,
        genesis_config: &GenesisConfig,
        epoch_manager: Arc<EpochManagerHandle>,
        trie_viewer_state_size_limit: Option<u64>,
        max_gas_burnt_view: Option<Gas>,
        runtime_config_store: Option<RuntimeConfigStore>,
        gc_num_epochs_to_keep: u64,
        trie_config: TrieConfig,
        state_snapshot_config: StateSnapshotConfig,
        state_parts_compression_lvl: i32,
        is_cloud_archival_writer: bool,
        dynamic_resharding_dry_run: bool,
    ) -> Arc<Self> {
        let runtime_config_store = match runtime_config_store {
            Some(store) => store,
            None => RuntimeConfigStore::for_chain_id(&genesis_config.chain_id),
        };

        let runtime = Runtime::new();
        let trie_viewer = TrieViewer::new(trie_viewer_state_size_limit, max_gas_burnt_view);
        let flat_storage_manager = FlatStorageManager::new(store.flat_store());
        let tries = ShardTries::new(
            store.trie_store(),
            trie_config,
            flat_storage_manager,
            state_snapshot_config,
        );
        if let Err(err) = tries.maybe_open_state_snapshot(|prev_block_hash: CryptoHash| {
            let epoch_manager = epoch_manager.read();
            let epoch_id = epoch_manager.get_epoch_id(&prev_block_hash)?;
            let shard_layout = epoch_manager.get_shard_layout(&epoch_id)?;
            Ok(shard_layout.shard_uids().enumerate().collect())
        }) {
            tracing::debug!(target: "runtime", ?err, "The state snapshot is not available.");
        }

        Arc::new(NightshadeRuntime {
            genesis_config: genesis_config.clone(),
            compiled_contract_cache,
            runtime_config_store,
            store,
            tries,
            runtime,
            trie_viewer,
            epoch_manager,
            gc_num_epochs_to_keep: gc_num_epochs_to_keep.max(MIN_GC_NUM_EPOCHS_TO_KEEP),
            state_parts_compression_lvl,
            is_cloud_archival_writer,
            dynamic_resharding_dry_run,
        })
    }

    fn get_shard_uid_from_prev_hash(
        &self,
        shard_id: ShardId,
        prev_hash: &CryptoHash,
    ) -> Result<ShardUId, Error> {
        let epoch_id = self.epoch_manager.get_epoch_id_from_prev_block(prev_hash)?;
        let shard_version = self.epoch_manager.get_shard_layout(&epoch_id)?.version();
        Ok(ShardUId::new(shard_version, shard_id))
    }

    fn get_shard_uid_from_epoch_id(
        &self,
        shard_id: ShardId,
        epoch_id: &EpochId,
    ) -> Result<ShardUId, Error> {
        let epoch_manager = self.epoch_manager.read();
        let shard_version = epoch_manager.get_shard_layout(epoch_id)?.version();
        Ok(ShardUId::new(shard_version, shard_id))
    }

    /// Processes state update.
    #[instrument(target = "runtime", level = "debug", "process_state_update", skip_all)]
    fn process_state_update(
        &self,
        trie: Trie,
        apply_reason: ApplyChunkReason,
        chunk: ApplyChunkShardContext,
        block: ApplyChunkBlockContext,
        receipts: &[Receipt],
        transactions: SignedValidPeriodTransactions,
        state_patch: SandboxStatePatch,
    ) -> Result<ApplyChunkResult, Error> {
        let ApplyChunkBlockContext {
            block_type: _,
            height: block_height,
            ref prev_block_hash,
            block_timestamp,
            gas_price,
            random_seed,
            congestion_info,
            bandwidth_requests,
        } = block;
        let ApplyChunkShardContext {
            shard_id,
            last_validator_proposals,
            gas_limit,
            is_new_chunk,
            on_post_state_ready,
        } = chunk;
        let epoch_id = self.epoch_manager.get_epoch_id_from_prev_block(prev_block_hash)?;
        let validator_accounts_update = {
            let epoch_manager = self.epoch_manager.read();
            let shard_layout = epoch_manager.get_shard_layout(&epoch_id)?;
            debug!(target: "runtime",
                   next_block_epoch_start = epoch_manager.is_next_block_epoch_start(prev_block_hash).unwrap()
            );

            if epoch_manager.is_next_block_epoch_start(prev_block_hash)? {
                let (stake_info, validator_reward) =
                    epoch_manager.compute_stake_return_info(prev_block_hash)?;
                let stake_info = stake_info
                    .into_iter()
                    .filter(|(account_id, _)| {
                        shard_layout.account_id_to_shard_id(account_id) == shard_id
                    })
                    .collect();
                let validator_rewards = validator_reward
                    .into_iter()
                    .filter(|(account_id, _)| {
                        shard_layout.account_id_to_shard_id(account_id) == shard_id
                    })
                    .collect();
                let last_proposals = last_validator_proposals
                    .filter(|v| shard_layout.account_id_to_shard_id(v.account_id()) == shard_id)
                    .fold(HashMap::new(), |mut acc, v| {
                        let (account_id, stake) = v.account_and_stake();
                        acc.insert(account_id, stake);
                        acc
                    });
                Some(ValidatorAccountsUpdate {
                    stake_info,
                    validator_rewards,
                    last_proposals,
                    protocol_treasury_account_id: Some(
                        self.genesis_config.protocol_treasury_account.clone(),
                    )
                    .filter(|account_id| {
                        shard_layout.account_id_to_shard_id(account_id) == shard_id
                    }),
                })
            } else {
                None
            }
        };

        let epoch_height = self.epoch_manager.get_epoch_height_from_prev_block(prev_block_hash)?;
        let prev_block_epoch_id = self.epoch_manager.get_epoch_id(prev_block_hash)?;
        let current_protocol_version = self.epoch_manager.get_epoch_protocol_version(&epoch_id)?;
        let prev_block_protocol_version =
            self.epoch_manager.get_epoch_protocol_version(&prev_block_epoch_id)?;
        let is_first_block_of_version = current_protocol_version != prev_block_protocol_version;

        debug!(
            target: "runtime",
            epoch_height,
            ?epoch_id,
            current_protocol_version,
            is_first_block_of_version
        );

        let apply_state = ApplyState {
            apply_reason,
            block_height,
            prev_block_hash: *prev_block_hash,
            shard_id,
            epoch_id,
            epoch_height,
            gas_price,
            block_timestamp,
            gas_limit: Some(gas_limit),
            random_seed,
            current_protocol_version,
            config: self.runtime_config_store.get_config(current_protocol_version).clone(),
            cache: Some(self.compiled_contract_cache.handle()),
            is_new_chunk,
            congestion_info,
            bandwidth_requests,
            trie_access_tracker_state: Default::default(),
            on_post_state_ready,
        };

        let instant = Instant::now();
        let apply_result = self
            .runtime
            .apply(
                trie,
                &validator_accounts_update,
                &apply_state,
                receipts,
                transactions,
                self.epoch_manager.as_ref(),
                state_patch,
            )
            .map_err(|e| match e {
                RuntimeError::InvalidTxError(err) => {
                    tracing::warn!("Invalid tx {:?}", err);
                    Error::InvalidTransactions
                }
                // TODO(#2152): process gracefully
                RuntimeError::UnexpectedIntegerOverflow(reason) => {
                    panic!("RuntimeError::UnexpectedIntegerOverflow {reason}")
                }
                RuntimeError::StorageError(e) => Error::StorageError(e),
                // TODO(#2152): process gracefully
                RuntimeError::ReceiptValidationError(e) => panic!("{}", e),
                RuntimeError::ValidatorError(e) => e.into(),
            })?;
        let elapsed = instant.elapsed();

        let total_gas_burnt = apply_result
            .outcomes
            .iter()
            .fold(Gas::ZERO, |a, tx_result| a.checked_add(tx_result.outcome.gas_burnt).unwrap());
        metrics::APPLY_CHUNK_DELAY
            .with_label_values(&[&format_total_gas_burnt(total_gas_burnt)])
            .observe(elapsed.as_secs_f64());
        let shard_label = shard_id.to_string();
        metrics::DELAYED_RECEIPTS_COUNT
            .with_label_values(&[&shard_label])
            .set(apply_result.delayed_receipts_count as i64);
        if let Some(mut metrics) = apply_result.metrics {
            metrics.report(&shard_label);
        }

        let total_balance_burnt = apply_result
            .stats
            .balance
            .tx_burnt_amount
            .checked_add(apply_result.stats.balance.other_burnt_amount)
            .and_then(|result| result.checked_add(apply_result.stats.balance.slashed_burnt_amount))
            .ok_or_else(|| {
                Error::Other("Integer overflow during burnt balance summation".to_string())
            })?;

        let shard_uid = self.get_shard_uid_from_prev_hash(shard_id, prev_block_hash)?;

        let result = ApplyChunkResult {
            trie_changes: WrappedTrieChanges::new(
                self.get_tries(),
                shard_uid,
                apply_result.trie_changes,
                apply_result.state_changes,
                apply_state.block_height,
            ),
            new_root: apply_result.state_root,
            outcomes: apply_result.outcomes,
            outgoing_receipts: apply_result.outgoing_receipts,
            validator_proposals: apply_result.validator_proposals,
            total_gas_burnt,
            total_balance_burnt,
            proof: apply_result.proof,
            processed_delayed_receipts: apply_result.processed_delayed_receipts,
            processed_yield_timeouts: apply_result.processed_yield_timeouts,
            applied_receipts_hash: hash(&borsh::to_vec(receipts).unwrap()),
            congestion_info: apply_result.congestion_info,
            bandwidth_requests: apply_result.bandwidth_requests,
            bandwidth_scheduler_state_hash: apply_result.bandwidth_scheduler_state_hash,
            contract_updates: apply_result.contract_updates,
            stats: apply_result.stats,
        };

        Ok(result)
    }

    fn get_gc_stop_height_impl(&self, block_hash: &CryptoHash) -> Result<BlockHeight, Error> {
        let epoch_manager = self.epoch_manager.read();
        // an epoch must have a first block.
        let epoch_first_block = *epoch_manager.get_block_info(block_hash)?.epoch_first_block();
        let epoch_first_block_info = epoch_manager.get_block_info(&epoch_first_block)?;
        // maintain pointers to avoid cloning.
        let mut last_block_in_prev_epoch = *epoch_first_block_info.prev_hash();
        let mut epoch_start_height = epoch_first_block_info.height();
        for _ in 0..self.gc_num_epochs_to_keep - 1 {
            let epoch_first_block =
                *epoch_manager.get_block_info(&last_block_in_prev_epoch)?.epoch_first_block();
            let epoch_first_block_info = epoch_manager.get_block_info(&epoch_first_block)?;
            epoch_start_height = epoch_first_block_info.height();
            last_block_in_prev_epoch = *epoch_first_block_info.prev_hash();
        }
        let mut gc_stop_height = epoch_start_height;

        // An archival node with split storage should perform garbage collection
        // on the hot storage but not beyond the COLD_HEAD. In order to determine
        // if split storage is enabled *and* that the migration to split storage
        // is finished we can check the store kind. It's only set to hot after the
        // migration is finished. If the migration has not finished yet, we expect
        // the GC not to run regardless of what we return here.
        let kind = self.store.get_db_kind()?;
        if let Some(DbKind::Hot) = kind {
            let Some(cold_head_epoch_start_height) = get_epoch_start_height_from_archival_head(
                &self.store,
                &epoch_manager,
                COLD_HEAD_KEY,
            )?
            else {
                // If kind is DbKind::Hot but cold_head is not set, it means the initial cold storage
                // migration has not finished yet, in which case we should not garbage collect anything.
                return Ok(self.genesis_config.genesis_height);
            };
            gc_stop_height = gc_stop_height.min(cold_head_epoch_start_height);
        }

        // Analogous to split storage cold DB: if the cloud archival writer is enabled, we check the cloud
        // archival head and update `gc_stop_height` to the minimum.
        if self.is_cloud_archival_writer {
            let Some(cloud_head_epoch_start_height) = get_epoch_start_height_from_archival_head(
                &self.store,
                &epoch_manager,
                CLOUD_HEAD_KEY,
            )?
            else {
                return Err(Error::DBNotFoundErr(
                    "Cloud archival writer is configured, but CLOUD_HEAD is missing".into(),
                ));
            };
            gc_stop_height = gc_stop_height.min(cloud_head_epoch_start_height);
        }

        Ok(gc_stop_height)
    }

    fn obtain_state_part_impl(
        &self,
        shard_id: ShardId,
        prev_hash: &CryptoHash,
        state_root: &StateRoot,
        part_id: PartId,
    ) -> Result<StatePart, Error> {
        let _span = tracing::debug_span!(
            target: "runtime",
            "obtain_state_part",
            part_id = part_id.idx,
            %shard_id,
            %prev_hash,
            num_parts = part_id.total)
        .entered();
        tracing::debug!(target: "state-parts", %shard_id, ?prev_hash, ?state_root, ?part_id, "obtain_state_part");

        let epoch_id = self.epoch_manager.get_epoch_id_from_prev_block(prev_hash)?;
        let shard_uid = self.get_shard_uid_from_epoch_id(shard_id, &epoch_id)?;

        let trie_with_state =
            self.tries.get_trie_with_block_hash_for_shard(shard_uid, *state_root, &prev_hash, true);

        let trie_nodes = self.tries.get_trie_nodes_for_part_from_snapshot(
            shard_uid,
            state_root,
            &prev_hash,
            part_id,
            trie_with_state,
        );
        let partial_state = match trie_nodes {
            Ok(partial_state) => partial_state,
            Err(err) => {
                error!(target: "runtime", ?err, part_id.idx, part_id.total, %prev_hash, %state_root, %shard_id, "Can't get trie nodes for state part");
                return Err(err.into());
            }
        };
        let protocol_version = self.epoch_manager.get_epoch_protocol_version(&epoch_id)?;
        let state_part = StatePart::from_partial_state(
            partial_state,
            protocol_version,
            self.state_parts_compression_lvl,
        );
        Ok(state_part)
    }

    fn validate_state_part_impl(
        &self,
        state_root: &StateRoot,
        part_id: PartId,
        part: &StatePart,
    ) -> bool {
        let partial_state = part.to_partial_state();
        let Ok(partial_state) = part.to_partial_state() else {
            // Deserialization error means we've got the data from malicious peer
            tracing::error!(target: "state-parts", ?partial_state, "State part deserialization error");
            return false;
        };
        match Trie::validate_state_part(state_root, part_id, partial_state) {
            Ok(_) => true,
            // Storage error should not happen
            Err(err) => {
                tracing::error!(target: "state-parts", ?err, "State part storage error");
                false
            }
        }
    }

    fn query_view_global_contract_code(
        &self,
        identifier: GlobalContractIdentifier,
        shard_uid: ShardUId,
        state_root: &StateRoot,
        block_height: BlockHeight,
        block_hash: &CryptoHash,
    ) -> Result<QueryResponse, crate::near_chain_primitives::error::QueryError> {
        let contract_code =
            self.view_global_contract_code(&shard_uid, *state_root, identifier).map_err(|err| {
                crate::near_chain_primitives::error::QueryError::from_view_contract_code_error(
                    err,
                    block_height,
                    *block_hash,
                )
            })?;
        let hash = *contract_code.hash();
        let contract_code_view = ContractCodeView { hash, code: contract_code.into_code() };
        Ok(QueryResponse {
            kind: QueryResponseKind::ViewCode(contract_code_view),
            block_height,
            block_hash: *block_hash,
        })
    }

    fn check_dynamic_resharding_impl(
        &self,
        shard_trie: &Trie,
        shard_id: ShardId,
    ) -> Result<(), FindSplitError> {
        let start = Instant::now();
        let mem_usage = total_mem_usage(shard_trie)?;
        // TODO(dynamic_resharding): For the actual resharding trigger, this will be a proper threshold instead of 0
        if mem_usage > 0 {
            let trie_split = find_trie_split(shard_trie)?;
            let elapsed = start.elapsed();
            info!(target: "runtime", ?shard_id, ?mem_usage, ?trie_split, ?elapsed, "dynamic resharding dry run");
        }
        Ok(())
    }

    /// Check if dynamic resharding should be scheduled for the given shard.
    /// This is only a dry-run and will **not** actually trigger resharding.
    fn check_dynamic_resharding(&self, shard_trie: &Trie, shard_id: ShardId) -> Result<(), Error> {
        match self.check_dynamic_resharding_impl(shard_trie, shard_id) {
            Err(FindSplitError::Storage(err)) => Err(err)?,
            Err(err) => {
                error!(target: "runtime", ?shard_id, ?err, "dynamic resharding check failed")
            }
            Ok(()) => {}
        }
        Ok(())
    }
}

fn get_epoch_start_height_from_archival_head(
    store: &Store,
    epoch_manager: &EpochManager,
    archival_head_key: &[u8],
) -> Result<Option<BlockHeight>, Error> {
    let archival_head = store.get_ser::<Tip>(DBCol::BlockMisc, archival_head_key)?;
    let Some(archival_head) = archival_head else {
        return Ok(None);
    };
    let archival_head_hash = archival_head.last_block_hash;
    let epoch_start_height = epoch_manager.get_epoch_start_height(&archival_head_hash)?;
    Ok(Some(epoch_start_height))
}

fn format_total_gas_burnt(gas: Gas) -> String {
    // Rounds up the amount of teragas to hundreds of Tgas.
    // For example 123 Tgas gets rounded up to "200".
    format!("{:.0}", ((gas.as_gas() as f64) / 1e14).ceil() * 100.0)
}

impl RuntimeAdapter for NightshadeRuntime {
    fn store(&self) -> &Store {
        &self.store
    }

    fn get_tries(&self) -> ShardTries {
        self.tries.clone()
    }

    fn get_trie_for_shard(
        &self,
        shard_id: ShardId,
        prev_hash: &CryptoHash,
        state_root: StateRoot,
        use_flat_storage: bool,
    ) -> Result<Trie, Error> {
        let shard_uid = self.get_shard_uid_from_prev_hash(shard_id, prev_hash)?;
        if use_flat_storage {
            Ok(self
                .tries
                .get_trie_with_block_hash_for_shard(shard_uid, state_root, prev_hash, false))
        } else {
            Ok(self.tries.get_trie_for_shard(shard_uid, state_root))
        }
    }

    fn get_view_trie_for_shard(
        &self,
        shard_id: ShardId,
        prev_hash: &CryptoHash,
        state_root: StateRoot,
    ) -> Result<Trie, Error> {
        let shard_uid = self.get_shard_uid_from_prev_hash(shard_id, prev_hash)?;
        Ok(self.tries.get_view_trie_for_shard(shard_uid, state_root))
    }

    fn get_flat_storage_manager(&self) -> FlatStorageManager {
        self.tries.get_flat_storage_manager()
    }

    fn get_shard_layout(&self, protocol_version: ProtocolVersion) -> ShardLayout {
        let epoch_manager = self.epoch_manager.read();
        epoch_manager.get_shard_layout_from_protocol_version(protocol_version)
    }

    fn validate_tx(
        &self,
        shard_layout: &ShardLayout,
        signed_tx: SignedTransaction,
        current_protocol_version: ProtocolVersion,
        receiver_congestion_info: Option<ExtendedCongestionInfo>,
    ) -> Result<ValidatedTransaction, (InvalidTxError, SignedTransaction)> {
        let runtime_config = self.runtime_config_store.get_config(current_protocol_version);

        if let Some(congestion_info) = receiver_congestion_info {
            let congestion_control = CongestionControl::new(
                runtime_config.congestion_control_config,
                congestion_info.congestion_info,
                congestion_info.missed_chunks_count,
            );
            if let ShardAcceptsTransactions::No(reason) =
                congestion_control.shard_accepts_transactions()
            {
                let shard_id =
                    shard_layout.account_id_to_shard_id(signed_tx.transaction.receiver_id()).into();
                let err = match reason {
                    RejectTransactionReason::IncomingCongestion { congestion_level }
                    | RejectTransactionReason::OutgoingCongestion { congestion_level }
                    | RejectTransactionReason::MemoryCongestion { congestion_level } => {
                        InvalidTxError::ShardCongested { shard_id, congestion_level }
                    }
                    RejectTransactionReason::MissedChunks { missed_chunks } => {
                        InvalidTxError::ShardStuck { shard_id, missed_chunks }
                    }
                };
                return Err((err, signed_tx));
            }
        }

        validate_transaction(runtime_config, signed_tx, current_protocol_version)
    }

    fn can_verify_and_charge_tx(
        &self,
        shard_layout: &ShardLayout,
        gas_price: Balance,
        state_root: StateRoot,
        validated_tx: &ValidatedTransaction,
        current_protocol_version: ProtocolVersion,
    ) -> Result<(), InvalidTxError> {
        let runtime_config = self.runtime_config_store.get_config(current_protocol_version);

        let cost = tx_cost(runtime_config, &validated_tx.to_tx(), gas_price)?;
        let shard_uid = shard_layout
            .account_id_to_shard_uid(validated_tx.to_signed_tx().transaction.signer_id());
        let trie = self.tries.get_trie_for_shard(shard_uid, state_root);
        let (mut payer, mut access_key) = get_payer_and_access_key(&trie, &validated_tx)?;
        verify_and_charge_tx_ephemeral(
            runtime_config,
            &mut payer,
            &mut access_key,
            validated_tx.to_tx(),
            &cost,
            // here we do not know which block the transaction will be included
            // and therefore skip the check on the nonce upper bound.
            None,
        )
        .map(|_vr| ())
    }

    #[instrument(
        target = "runtime",
        level = "debug",
        "runtime_prepare_transactions",
        skip_all,
        fields(
            height = prev_block.height + 1,
            shard_id = %shard_id,
            tag_block_production = true
        )
    )]
    fn prepare_transactions(
        &self,
        storage_config: RuntimeStorageConfig,
        shard_id: ShardId,
        prev_block: PrepareTransactionsBlockContext,
        transaction_groups: &mut dyn TransactionGroupIterator,
        chain_validate: &dyn Fn(&SignedTransaction) -> bool,
        time_limit: Option<Duration>,
    ) -> Result<PreparedTransactions, Error> {
        let shard_uid = self.get_shard_uid_from_epoch_id(shard_id, &prev_block.next_epoch_id)?;

        let mut trie = match storage_config.source {
            StorageDataSource::Db => {
                self.tries.get_trie_for_shard(shard_uid, storage_config.state_root)
            }
            StorageDataSource::DbTrieOnly => {
                // If there is no flat storage on disk, use trie but simulate costs with enabled
                // flat storage by not charging gas for trie nodes.
                // WARNING: should never be used in production! Consider this option only for debugging or replaying blocks.
                let mut trie = self.tries.get_trie_for_shard(shard_uid, storage_config.state_root);
                trie.set_use_trie_accounting_cache(false);
                trie
            }
            StorageDataSource::Recorded(storage) => Trie::from_recorded_storage(
                storage,
                storage_config.state_root,
                storage_config.use_flat_storage,
            ),
        };

        // Start recording trie reads to enforce storage proof size limits and potentially provide a
        // proof that the prepared transactions are valid.
        trie = trie.recording_reads_new_recorder();
        let state_update = TrieUpdate::new(trie);

        self.prepare_transactions_extra(
            state_update,
            shard_id,
            prev_block,
            transaction_groups,
            chain_validate,
            HashSet::new(),
            time_limit,
            None,
        ) // skip_tx_hashes is empty, so there will be no skipped transactions
        .map(|(prepared, _skipped)| prepared)
    }

    #[instrument(
        target = "runtime",
        level = "debug",
        "runtime_prepare_transactions_extra",
        skip_all,
        fields(
            height = prev_block.height + 1,
            shard_id = %shard_id,
            tag_block_production = true
        )
    )]
    fn prepare_transactions_extra(
        &self,
        storage: TrieUpdate,
        shard_id: ShardId,
        prev_block: PrepareTransactionsBlockContext,
        transaction_groups: &mut dyn TransactionGroupIterator,
        chain_validate: &dyn Fn(&SignedTransaction) -> bool,
        skip_tx_hashes: HashSet<CryptoHash>,
        time_limit: Option<Duration>,
        cancel: Option<Arc<AtomicBool>>,
    ) -> Result<(PreparedTransactions, SkippedTransactions), Error> {
        let start_time = std::time::Instant::now();

        let epoch_id = prev_block.next_epoch_id;
        let protocol_version = self.epoch_manager.get_epoch_protocol_version(&epoch_id)?;
        let runtime_config = self.runtime_config_store.get_config(protocol_version);

        // While the height of the next block that includes the chunk might not be prev_height + 1,
        // using it will result in a more conservative check and will not accidentally allow
        // invalid transactions to be included.
        let next_block_height = prev_block.height + 1;

        let mut state_update = TrieUpdateWitnessSizeWrapper::new(storage);

        // Total amount of gas burnt for converting transactions towards receipts.
        let mut total_gas_burnt = Gas::ZERO;
        let mut total_size = 0u64;

        let transactions_gas_limit = chunk_tx_gas_limit(runtime_config, &prev_block, shard_id);

        let mut result = PreparedTransactions { transactions: Vec::new(), limited_by: None };
        let mut skipped_transactions = Vec::new();
        let mut num_checked_transactions = 0;

        let size_limit = runtime_config.witness_config.combined_transactions_size_limit as u64;
        // for metrics only
        let mut rejected_due_to_congestion = 0;
        let mut rejected_invalid_tx = 0;
        let mut rejected_invalid_for_chain = 0;

        // Add new transactions to the result until some limit is hit or the transactions run out.
        'add_txs_loop: while let Some(transaction_group_iter) = transaction_groups.next() {
            if total_gas_burnt >= transactions_gas_limit {
                result.limited_by = Some(PrepareTransactionsLimit::Gas);
                break;
            }
            if total_size >= size_limit {
                result.limited_by = Some(PrepareTransactionsLimit::Size);
                break;
            }

            if let Some(time_limit) = &time_limit {
                if start_time.elapsed() >= *time_limit {
                    result.limited_by = Some(PrepareTransactionsLimit::Time);
                    break;
                }
            }

            if state_update.recorded_storage_size() as u64
                > runtime_config.witness_config.new_transactions_validation_state_size_soft_limit
            {
                result.limited_by = Some(PrepareTransactionsLimit::StorageProofSize);
                break;
            }

            if let Some(cancel) = &cancel {
                if cancel.load(Ordering::Relaxed) {
                    result.limited_by = Some(PrepareTransactionsLimit::Cancelled);
                    break;
                }
            }

            let mut payer_access_key = None;

            // Take a single transaction from this transaction group
            while let Some(tx_peek) = transaction_group_iter.peek_next() {
                // Stop adding transactions if the size limit would be exceeded
                if total_size.saturating_add(tx_peek.get_size()) > size_limit as u64 {
                    result.limited_by = Some(PrepareTransactionsLimit::Size);
                    break 'add_txs_loop;
                }

                // Take the transaction out of the pool. Please take note that
                // the transaction may still be rejected in which case it will
                // not be returned to the pool. Most notably this may happen
                // under congestion.
                let validated_tx = transaction_group_iter
                    .next()
                    .expect("peek_next() returned Some, so next() should return Some as well");
                num_checked_transactions += 1;

                if skip_tx_hashes.contains(&validated_tx.get_hash()) {
                    skipped_transactions.push(validated_tx);
                    continue;
                }

                if !congestion_control_accepts_transaction(
                    self.epoch_manager.as_ref(),
                    &runtime_config,
                    &epoch_id,
                    &prev_block,
                    &validated_tx,
                )? {
                    tracing::trace!(target: "runtime", tx=?validated_tx.get_hash(), "discarding transaction due to congestion");
                    rejected_due_to_congestion += 1;
                    continue;
                }

                // Verifying the transaction is on the same chain and hasn't expired yet.
                if !chain_validate(&validated_tx.to_signed_tx()) {
                    tracing::trace!(target: "runtime", tx=?validated_tx.get_hash(), "discarding transaction that failed chain validation");
                    rejected_invalid_for_chain += 1;
                    continue;
                }

                let signer_id = validated_tx.signer_id();
                let payer_id = match validated_tx.key() {
                    TransactionKeyRef::AccessKey { .. } => (signer_id.clone(), None),
                    TransactionKeyRef::GasKey { key, .. } => (signer_id.clone(), Some(key.clone())),
                };
                let (payer, access_key) = if let Some((id, payer, key)) = &mut payer_access_key {
                    debug_assert_eq!(payer_id, *id);
                    (payer, key)
                } else {
                    let payer = match validated_tx.key() {
                        TransactionKeyRef::AccessKey { .. } => {
                            get_account(&state_update, signer_id)
                                .map(|acc_opt| acc_opt.map(AccountOrGasKey::Account))
                        }
                        TransactionKeyRef::GasKey { key, .. } => {
                            get_gas_key(&state_update, signer_id, key)
                                .map(|acc_opt| acc_opt.map(AccountOrGasKey::GasKey))
                        }
                    };
                    let payer = payer.transpose().and_then(|v| v.ok());
                    let access_key =
                        get_access_key_by_tx_key(&state_update, signer_id, validated_tx.key());
                    let access_key = access_key.transpose().and_then(|v| v.ok());
                    let inserted = payer_access_key.insert((
                        payer_id,
                        payer.ok_or(Error::InvalidTransactions)?,
                        access_key.ok_or(Error::InvalidTransactions)?,
                    ));
                    (&mut inserted.1, &mut inserted.2)
                };

                let verify_result =
                    tx_cost(runtime_config, &validated_tx.to_tx(), prev_block.next_gas_price)
                        .map_err(InvalidTxError::from)
                        .and_then(|cost| {
                            verify_and_charge_tx_ephemeral(
                                runtime_config,
                                payer,
                                access_key,
                                validated_tx.to_tx(),
                                &cost,
                                Some(next_block_height),
                            )
                        });

                match verify_result {
                    Ok(cost) => {
                        tracing::trace!(target: "runtime", tx=?validated_tx.get_hash(), "including transaction that passed validation and verification");
                        total_gas_burnt = total_gas_burnt.checked_add(cost.gas_burnt).unwrap();
                        total_size += validated_tx.get_size();
                        result.transactions.push(validated_tx);
                        // Take one transaction from this group, no more.
                        break;
                    }
                    Err(err) => {
                        tracing::trace!(target: "runtime", tx=?validated_tx.get_hash(), ?err, "discarding transaction that failed verification or verification");
                        rejected_invalid_tx += 1;
                    }
                }
            }

            if let Some(((signer_id, gas_key_id), payer, _)) = payer_access_key {
                // NOTE: we don't need to remember the intermediate state of the nonce between
                // groups, only because pool guarantees that iteration is grouped by account_id
                // and the access key or gas key. It does however also mean that we must remember
                // the payers balance, as this code might operate over multiple access keys for the
                // same account, or multiple nonce indexes for the same gas key.
                match payer {
                    AccountOrGasKey::Account(account) => {
                        set_account(&mut state_update.trie_update, signer_id, &account);
                    }
                    AccountOrGasKey::GasKey(gas_key) => {
                        set_gas_key(
                            &mut state_update.trie_update,
                            signer_id,
                            gas_key_id.unwrap().clone(),
                            &gas_key,
                        );
                    }
                }
            }
        }
        // NOTE: this state update must not be committed or finalized!
        drop(state_update);
        debug!(target: "runtime", limited_by=?result.limited_by, "Transaction filtering results {} valid out of {} pulled from the pool", result.transactions.len(), num_checked_transactions);
        let shard_label = shard_id.to_string();
        metrics::PREPARE_TX_SIZE.with_label_values(&[&shard_label]).observe(total_size as f64);
        metrics::PREPARE_TX_REJECTED
            .with_label_values(&[&shard_label, "congestion"])
            .observe(rejected_due_to_congestion as f64);
        metrics::PREPARE_TX_REJECTED
            .with_label_values(&[&shard_label, "invalid_tx"])
            .observe(rejected_invalid_tx as f64);
        metrics::PREPARE_TX_REJECTED
            .with_label_values(&[&shard_label, "invalid_block_hash"])
            .observe(rejected_invalid_for_chain as f64);
        metrics::PREPARE_TX_GAS
            .with_label_values(&[&shard_label])
            .observe(total_gas_burnt.as_gas() as f64);
        metrics::CONGESTION_PREPARE_TX_GAS_LIMIT
            .with_label_values(&[&shard_label])
            .set(i64::try_from(transactions_gas_limit.as_gas()).unwrap_or(i64::MAX));
        Ok((result, SkippedTransactions(skipped_transactions)))
    }

    fn get_gc_stop_height(&self, block_hash: &CryptoHash) -> BlockHeight {
        static LAST_LOG_TIME: AtomicU64 = AtomicU64::new(0);
        const LOG_THROTTLE_INTERVAL: u64 = 10;

        let result = self.get_gc_stop_height_impl(block_hash);
        match result {
            Ok(gc_stop_height) => gc_stop_height,
            Err(error) => {
                let now = SystemTime::now().duration_since(UNIX_EPOCH).unwrap().as_secs();

                // Only log if LOG_THROTTLE_INTERVAL has passed since the last log
                let last_log = LAST_LOG_TIME.load(Ordering::Relaxed);
                if now - last_log >= LOG_THROTTLE_INTERVAL {
                    LAST_LOG_TIME.store(now, Ordering::Relaxed);

                    info!(target: "runtime", "Error when getting the gc stop height. This error may naturally occur after the gc_num_epochs_to_keep config is increased. It should disappear as soon as the node builds up all epochs it wants. Error: {}", error);
                }

                self.genesis_config.genesis_height
            }
        }
    }

    #[instrument(target = "runtime", level = "info", skip_all, fields(height = block.height, shard_id = %chunk.shard_id))]
    fn apply_chunk(
        &self,
        storage_config: RuntimeStorageConfig,
        apply_reason: ApplyChunkReason,
        chunk: ApplyChunkShardContext,
        block: ApplyChunkBlockContext,
        receipts: &[Receipt],
        transactions: SignedValidPeriodTransactions,
    ) -> Result<ApplyChunkResult, Error> {
        let shard_id = chunk.shard_id;
        let _timer = metrics::APPLYING_CHUNKS_TIME
            .with_label_values(&[&apply_reason.to_string(), &shard_id.to_string()])
            .start_timer();

        let mut trie = match storage_config.source {
            StorageDataSource::Db => self.get_trie_for_shard(
                shard_id,
                &block.prev_block_hash,
                storage_config.state_root,
                storage_config.use_flat_storage,
            )?,
            StorageDataSource::DbTrieOnly => {
                // If there is no flat storage on disk, use trie but simulate costs with enabled
                // flat storage by not charging gas for trie nodes.
                // WARNING: should never be used in production! Consider this option only for debugging or replaying blocks.
                let mut trie = self.get_trie_for_shard(
                    shard_id,
                    &block.prev_block_hash,
                    storage_config.state_root,
                    false,
                )?;
                trie.set_use_trie_accounting_cache(false);
                trie
            }
            StorageDataSource::Recorded(storage) => Trie::from_recorded_storage(
                storage,
                storage_config.state_root,
                storage_config.use_flat_storage,
            ),
        };

        // StateWitnessSizeLimit: We need to start recording reads if the stateless validation is
        // enabled in the next epoch. We need to save the state transition data in the current epoch
        // to be able to produce the state witness in the next epoch.
        let epoch_id = self.epoch_manager.get_epoch_id_from_prev_block(&block.prev_block_hash)?;
        let protocol_version = self.epoch_manager.get_epoch_protocol_version(&epoch_id)?;
        let config = self.runtime_config_store.get_config(protocol_version);

        // TODO(dynamic_resharding): Use recording for this when actual resharding (not dry run) is triggered
        if self.dynamic_resharding_dry_run
            && self.epoch_manager.is_next_block_epoch_start(&block.prev_block_hash)?
        {
            self.check_dynamic_resharding(&trie, shard_id)?;
        }

        let proof_limit = config.witness_config.main_storage_proof_size_soft_limit;
        trie = trie.recording_reads_with_proof_size_limit(proof_limit);

        match self.process_state_update(
            trie,
            apply_reason,
            chunk,
            block,
            receipts,
            transactions,
            storage_config.state_patch,
        ) {
            Ok(result) => Ok(result),
            Err(e) => match e {
                Error::StorageError(err) => match &err {
                    StorageError::FlatStorageBlockNotSupported(_)
                    | StorageError::MissingTrieValue(..) => Err(err.into()),
                    _ => panic!("{err}"),
                },
                _ => Err(e),
            },
        }
    }

    fn query(
        &self,
        shard_uid: ShardUId,
        state_root: &StateRoot,
        block_height: BlockHeight,
        block_timestamp: u64,
        prev_block_hash: &CryptoHash,
        block_hash: &CryptoHash,
        epoch_id: &EpochId,
        request: &QueryRequest,
    ) -> Result<QueryResponse, crate::near_chain_primitives::error::QueryError> {
        match request {
            QueryRequest::ViewAccount { account_id } => {
                let account =
                    self.view_account(&shard_uid, *state_root, account_id).map_err(|err| {
                        crate::near_chain_primitives::error::QueryError::from_view_account_error(
                            err,
                            block_height,
                            *block_hash,
                        )
                    })?;
                Ok(QueryResponse {
                    kind: QueryResponseKind::ViewAccount(account.into()),
                    block_height,
                    block_hash: *block_hash,
                })
            }
            QueryRequest::ViewCode { account_id } => {
                let contract_code = self
                    .view_contract_code(&shard_uid,  *state_root, account_id)
                    .map_err(|err| crate::near_chain_primitives::error::QueryError::from_view_contract_code_error(err, block_height, *block_hash))?;
                let hash = *contract_code.hash();
                let contract_code_view = ContractCodeView { hash, code: contract_code.into_code() };
                Ok(QueryResponse {
                    kind: QueryResponseKind::ViewCode(contract_code_view),
                    block_height,
                    block_hash: *block_hash,
                })
            }
            QueryRequest::CallFunction { account_id, method_name, args } => {
                let mut logs = vec![];
                let (epoch_height, current_protocol_version) = {
                    let epoch_manager = self.epoch_manager.read();
                    let epoch_info = epoch_manager.get_epoch_info(epoch_id).map_err(|err| {
                        crate::near_chain_primitives::error::QueryError::from_epoch_error(
                            err,
                            block_height,
                            *block_hash,
                        )
                    })?;
                    (epoch_info.epoch_height(), epoch_info.protocol_version())
                };

                let call_function_result = self
                    .call_function(
                        &shard_uid,
                        *state_root,
                        block_height,
                        block_timestamp,
                        prev_block_hash,
                        epoch_height,
                        epoch_id,
                        account_id,
                        method_name,
                        args.as_ref(),
                        &mut logs,
                        self.epoch_manager.as_ref(),
                        current_protocol_version,
                    )
                    .map_err(|err| {
                        crate::near_chain_primitives::error::QueryError::from_call_function_error(
                            err,
                            block_height,
                            *block_hash,
                        )
                    })?;
                Ok(QueryResponse {
                    kind: QueryResponseKind::CallResult(CallResult {
                        result: call_function_result,
                        logs,
                    }),
                    block_height,
                    block_hash: *block_hash,
                })
            }
            QueryRequest::ViewState { account_id, prefix, include_proof } => {
                let view_state_result = self
                    .view_state(
                        &shard_uid,
                        *state_root,
                        account_id,
                        prefix.as_ref(),
                        *include_proof,
                    )
                    .map_err(|err| {
                        crate::near_chain_primitives::error::QueryError::from_view_state_error(
                            err,
                            block_height,
                            *block_hash,
                        )
                    })?;
                Ok(QueryResponse {
                    kind: QueryResponseKind::ViewState(view_state_result),
                    block_height,
                    block_hash: *block_hash,
                })
            }
            QueryRequest::ViewAccessKeyList { account_id } => {
                let access_key_list =
                    self.view_access_keys(&shard_uid, *state_root, account_id).map_err(|err| {
                        crate::near_chain_primitives::error::QueryError::from_view_access_key_error(
                            err,
                            block_height,
                            *block_hash,
                        )
                    })?;
                Ok(QueryResponse {
                    kind: QueryResponseKind::AccessKeyList(
                        access_key_list
                            .into_iter()
                            .map(|(public_key, access_key)| AccessKeyInfoView {
                                public_key,
                                access_key: access_key.into(),
                            })
                            .collect(),
                    ),
                    block_height,
                    block_hash: *block_hash,
                })
            }
            QueryRequest::ViewAccessKey { account_id, public_key } => {
                let access_key = self
                    .view_access_key(&shard_uid, *state_root, account_id, public_key)
                    .map_err(|err| {
                        crate::near_chain_primitives::error::QueryError::from_view_access_key_error(
                            err,
                            block_height,
                            *block_hash,
                        )
                    })?;
                Ok(QueryResponse {
                    kind: QueryResponseKind::AccessKey(access_key.into()),
                    block_height,
                    block_hash: *block_hash,
                })
            }
            QueryRequest::ViewGasKeyList { account_id } => {
                let gas_key_list =
                    self.view_gas_keys(&shard_uid, *state_root, account_id).map_err(|err| {
                        crate::near_chain_primitives::error::QueryError::from_view_gas_key_error(
                            err,
                            block_height,
                            *block_hash,
                        )
                    })?;
                Ok(QueryResponse {
<<<<<<< HEAD
                    kind: QueryResponseKind::GasKeyList(gas_key_list.into()),
=======
                    kind: QueryResponseKind::GasKeyList(GasKeyList { keys: gas_key_list }),
>>>>>>> 7198cf2b
                    block_height,
                    block_hash: *block_hash,
                })
            }
<<<<<<< HEAD
            QueryRequest::ViewGasKey { account_id, public_key, include_nonces } => {
                let gas_key = self
                    .view_gas_key(&shard_uid, *state_root, account_id, public_key, *include_nonces)
=======
            QueryRequest::ViewGasKey { account_id, public_key } => {
                let gas_key = self
                    .view_gas_key(&shard_uid, *state_root, account_id, public_key)
>>>>>>> 7198cf2b
                    .map_err(|err| {
                        crate::near_chain_primitives::error::QueryError::from_view_gas_key_error(
                            err,
                            block_height,
                            *block_hash,
                        )
                    })?;
                Ok(QueryResponse {
                    kind: QueryResponseKind::GasKey(gas_key),
                    block_height,
                    block_hash: *block_hash,
                })
            }
            QueryRequest::ViewGlobalContractCode { code_hash } => self
                .query_view_global_contract_code(
                    GlobalContractIdentifier::CodeHash(*code_hash),
                    shard_uid,
                    state_root,
                    block_height,
                    block_hash,
                ),
            QueryRequest::ViewGlobalContractCodeByAccountId { account_id } => self
                .query_view_global_contract_code(
                    GlobalContractIdentifier::AccountId(account_id.clone()),
                    shard_uid,
                    state_root,
                    block_height,
                    block_hash,
                ),
        }
    }

    // Wrapper to get the metrics.
    fn obtain_state_part(
        &self,
        shard_id: ShardId,
        prev_hash: &CryptoHash,
        state_root: &StateRoot,
        part_id: PartId,
    ) -> Result<StatePart, Error> {
        let _span = tracing::debug_span!(
            target: "runtime",
            "obtain_state_part",
            part_id = part_id.idx,
            %shard_id,
            %prev_hash,
            ?state_root,
            num_parts = part_id.total)
        .entered();
        let instant = Instant::now();
        let res = self.obtain_state_part_impl(shard_id, prev_hash, state_root, part_id);
        let elapsed = instant.elapsed();
        let is_ok = if res.is_ok() { "ok" } else { "error" };
        metrics::STATE_SYNC_OBTAIN_PART_DELAY
            .with_label_values(&[&shard_id.to_string(), is_ok])
            .observe(elapsed.as_secs_f64());
        res
    }

    fn validate_state_part(
        &self,
        shard_id: ShardId,
        state_root: &StateRoot,
        part_id: PartId,
        part: &StatePart,
    ) -> bool {
        let instant = Instant::now();
        let res = self.validate_state_part_impl(state_root, part_id, part);
        let elapsed = instant.elapsed();
        let is_ok = if res { "ok" } else { "error" };
        metrics::STATE_SYNC_VALIDATE_PART_DELAY
            .with_label_values(&[&shard_id.to_string(), is_ok])
            .observe(elapsed.as_secs_f64());
        res
    }

    fn apply_state_part(
        &self,
        shard_id: ShardId,
        state_root: &StateRoot,
        part_id: PartId,
        part: &StatePart,
        epoch_id: &EpochId,
    ) -> Result<(), Error> {
        let _timer = metrics::STATE_SYNC_APPLY_PART_DELAY
            .with_label_values(&[&shard_id.to_string()])
            .start_timer();

        let part = part
            .to_partial_state()
            .expect("Part was already validated earlier, so could never fail here");
        let ApplyStatePartResult { trie_changes, flat_state_delta, contract_codes } =
            Trie::apply_state_part(state_root, part_id, part);
        let tries = self.get_tries();
        let shard_uid = self.get_shard_uid_from_epoch_id(shard_id, epoch_id)?;
        let mut store_update = tries.store_update();
        tries.apply_all(&trie_changes, shard_uid, &mut store_update);
        debug!(target: "chain", %shard_id, "Inserting {} values to flat storage", flat_state_delta.len());
        // TODO: `apply_to_flat_state` inserts values with random writes, which can be time consuming.
        //       Optimize taking into account that flat state values always correspond to a consecutive range of keys.
        flat_state_delta.apply_to_flat_state(&mut store_update.flat_store_update(), shard_uid);
        self.precompile_contracts(epoch_id, contract_codes)?;
        Ok(store_update.commit()?)
    }

    /// `block_hash` is a block whose `prev_state_root` is `state_root`
    fn get_state_root_node(
        &self,
        shard_id: ShardId,
        block_hash: &CryptoHash,
        state_root: &StateRoot,
    ) -> Result<StateRootNode, Error> {
        let epoch_id = self.epoch_manager.get_epoch_id(block_hash)?;
        let shard_uid = self.get_shard_uid_from_epoch_id(shard_id, &epoch_id)?;
        self.tries
            .get_view_trie_for_shard(shard_uid, *state_root)
            .retrieve_root_node()
            .map_err(Into::into)
    }

    fn validate_state_root_node(
        &self,
        state_root_node: &StateRootNode,
        state_root: &StateRoot,
    ) -> bool {
        if state_root == &Trie::EMPTY_ROOT {
            return state_root_node == &StateRootNode::empty();
        }
        if hash(&state_root_node.data) != *state_root {
            return false;
        }
        match Trie::get_memory_usage_from_serialized(&state_root_node.data) {
            Ok(memory_usage) => memory_usage == state_root_node.memory_usage,
            Err(_) => false, // Invalid state_root_node
        }
    }

    fn get_runtime_config(&self, protocol_version: ProtocolVersion) -> &RuntimeConfig {
        self.runtime_config_store.get_config(protocol_version)
    }

    fn get_protocol_config(&self, epoch_id: &EpochId) -> Result<ProtocolConfig, Error> {
        let protocol_version = self.epoch_manager.get_epoch_protocol_version(epoch_id)?;
        let mut genesis_config = self.genesis_config.clone();
        genesis_config.protocol_version = protocol_version;

        let epoch_config = self.epoch_manager.get_epoch_config(epoch_id)?;
        genesis_config.epoch_length = epoch_config.epoch_length;
        genesis_config.num_block_producer_seats = epoch_config.num_block_producer_seats;
        genesis_config.num_block_producer_seats_per_shard =
            epoch_config.num_block_producer_seats_per_shard;
        genesis_config.avg_hidden_validator_seats_per_shard =
            epoch_config.avg_hidden_validator_seats_per_shard;
        genesis_config.block_producer_kickout_threshold =
            epoch_config.block_producer_kickout_threshold;
        genesis_config.chunk_producer_kickout_threshold =
            epoch_config.chunk_producer_kickout_threshold;
        genesis_config.chunk_validator_only_kickout_threshold =
            epoch_config.chunk_validator_only_kickout_threshold;
        genesis_config.target_validator_mandates_per_shard =
            epoch_config.target_validator_mandates_per_shard;
        genesis_config.max_kickout_stake_perc = epoch_config.validator_max_kickout_stake_perc;
        genesis_config.online_min_threshold = epoch_config.online_min_threshold;
        genesis_config.online_max_threshold = epoch_config.online_max_threshold;
        genesis_config.fishermen_threshold = epoch_config.fishermen_threshold;
        genesis_config.minimum_stake_divisor = epoch_config.minimum_stake_divisor;
        genesis_config.protocol_upgrade_stake_threshold =
            epoch_config.protocol_upgrade_stake_threshold;
        genesis_config.shard_layout = epoch_config.shard_layout;
        genesis_config.num_chunk_only_producer_seats = epoch_config.num_chunk_only_producer_seats;
        genesis_config.minimum_validators_per_shard = epoch_config.minimum_validators_per_shard;
        genesis_config.minimum_stake_ratio = epoch_config.minimum_stake_ratio;
        genesis_config.shuffle_shard_assignment_for_chunk_producers =
            epoch_config.shuffle_shard_assignment_for_chunk_producers;
        genesis_config.max_inflation_rate = epoch_config.max_inflation_rate;

        let runtime_config =
            self.runtime_config_store.get_config(protocol_version).as_ref().clone();
        Ok(ProtocolConfig { genesis_config, runtime_config })
    }

    fn will_shard_layout_change_next_epoch(&self, parent_hash: &CryptoHash) -> Result<bool, Error> {
        Ok(self.epoch_manager.will_shard_layout_change(parent_hash)?)
    }

    fn compiled_contract_cache(&self) -> &dyn ContractRuntimeCache {
        self.compiled_contract_cache.as_ref()
    }

    fn precompile_contracts(
        &self,
        epoch_id: &EpochId,
        contract_codes: Vec<ContractCode>,
    ) -> Result<(), Error> {
        let _span = tracing::debug_span!(
            target: "runtime",
            "precompile_contracts",
            num_contracts = contract_codes.len())
        .entered();
        let protocol_version = self.epoch_manager.get_epoch_protocol_version(epoch_id)?;
        let runtime_config = self.runtime_config_store.get_config(protocol_version);
        let compiled_contract_cache: Option<Box<dyn ContractRuntimeCache>> =
            Some(Box::new(self.compiled_contract_cache.handle()));
        // Execute precompile_contract in parallel but prevent it from using more than half of all
        // threads so that node will still function normally.
        rayon::scope(|scope| {
            let (slot_sender, slot_receiver) = std::sync::mpsc::channel();
            // Use up-to half of the threads for the compilation.
            let max_threads = std::cmp::max(rayon::current_num_threads() / 2, 1);
            for _ in 0..max_threads {
                slot_sender.send(()).expect("both sender and receiver are owned here");
            }
            for code in contract_codes {
                slot_receiver.recv().expect("could not receive a slot to compile contract");
                let contract_cache = compiled_contract_cache.as_deref();
                let slot_sender = slot_sender.clone();
                scope.spawn(move |_| {
                    precompile_contract(
                        &code,
                        Arc::clone(&runtime_config.wasm_config),
                        contract_cache,
                    )
                    .ok();
                    // If this fails, it just means there won't be any more attempts to recv the
                    // slots
                    let _ = slot_sender.send(());
                });
            }
        });
        Ok(())
    }
}

/// How much gas of the next chunk we want to spend on converting new
/// transactions to receipts.
fn chunk_tx_gas_limit(
    runtime_config: &RuntimeConfig,
    prev_block: &PrepareTransactionsBlockContext,
    shard_id: ShardId,
) -> Gas {
    // The own congestion may be None when a new shard is created, or when the
    // feature is just being enabled. Using the default (no congestion) is a
    // reasonable choice in this case.
    let own_congestion = prev_block.congestion_info.get(&shard_id).cloned();
    let own_congestion = own_congestion.unwrap_or_default();

    let congestion_control = CongestionControl::new(
        runtime_config.congestion_control_config,
        own_congestion.congestion_info,
        own_congestion.missed_chunks_count,
    );
    congestion_control.process_tx_limit()
}

/// Returns true if the transaction passes the congestion control checks. The
/// transaction will be accepted if the receiving shard is not congested or its
/// congestion level is below the threshold.
fn congestion_control_accepts_transaction(
    epoch_manager: &dyn EpochManagerAdapter,
    runtime_config: &RuntimeConfig,
    epoch_id: &EpochId,
    prev_block: &PrepareTransactionsBlockContext,
    validated_tx: &ValidatedTransaction,
) -> Result<bool, Error> {
    let receiver_id = validated_tx.receiver_id();
    let receiving_shard = account_id_to_shard_id(epoch_manager, receiver_id, &epoch_id)?;
    let congestion_info = prev_block.congestion_info.get(&receiving_shard);
    let Some(congestion_info) = congestion_info else {
        return Ok(true);
    };

    let congestion_control = CongestionControl::new(
        runtime_config.congestion_control_config,
        congestion_info.congestion_info,
        congestion_info.missed_chunks_count,
    );
    let shard_accepts_transactions = congestion_control.shard_accepts_transactions();
    Ok(shard_accepts_transactions.is_yes())
}

impl node_runtime::adapter::ViewRuntimeAdapter for NightshadeRuntime {
    fn view_account(
        &self,
        shard_uid: &ShardUId,
        state_root: MerkleHash,
        account_id: &AccountId,
    ) -> Result<Account, node_runtime::state_viewer::errors::ViewAccountError> {
        let state_update = self.tries.new_trie_update_view(*shard_uid, state_root);
        self.trie_viewer.view_account(&state_update, account_id)
    }

    fn view_contract_code(
        &self,
        shard_uid: &ShardUId,
        state_root: MerkleHash,
        account_id: &AccountId,
    ) -> Result<ContractCode, node_runtime::state_viewer::errors::ViewContractCodeError> {
        let state_update = self.tries.new_trie_update_view(*shard_uid, state_root);
        self.trie_viewer.view_account_contract_code(&state_update, account_id)
    }

    fn call_function(
        &self,
        shard_uid: &ShardUId,
        state_root: MerkleHash,
        height: BlockHeight,
        block_timestamp: u64,
        prev_block_hash: &CryptoHash,
        epoch_height: EpochHeight,
        epoch_id: &EpochId,
        contract_id: &AccountId,
        method_name: &str,
        args: &[u8],
        logs: &mut Vec<String>,
        epoch_info_provider: &dyn EpochInfoProvider,
        current_protocol_version: ProtocolVersion,
    ) -> Result<Vec<u8>, node_runtime::state_viewer::errors::CallFunctionError> {
        let state_update = self.tries.new_trie_update_view(*shard_uid, state_root);
        let view_state = ViewApplyState {
            shard_id: shard_uid.shard_id(),
            block_height: height,
            prev_block_hash: *prev_block_hash,
            epoch_id: *epoch_id,
            epoch_height,
            block_timestamp,
            current_protocol_version,
            cache: Some(self.compiled_contract_cache.handle()),
        };
        self.trie_viewer.call_function(
            state_update,
            view_state,
            contract_id,
            method_name,
            args,
            logs,
            epoch_info_provider,
        )
    }

    fn view_access_key(
        &self,
        shard_uid: &ShardUId,
        state_root: MerkleHash,
        account_id: &AccountId,
        public_key: &PublicKey,
    ) -> Result<AccessKey, node_runtime::state_viewer::errors::ViewAccessKeyError> {
        let state_update = self.tries.new_trie_update_view(*shard_uid, state_root);
        self.trie_viewer.view_access_key(&state_update, account_id, public_key)
    }

    fn view_access_keys(
        &self,
        shard_uid: &ShardUId,
        state_root: MerkleHash,
        account_id: &AccountId,
    ) -> Result<Vec<(PublicKey, AccessKey)>, node_runtime::state_viewer::errors::ViewAccessKeyError>
    {
        let state_update = self.tries.new_trie_update_view(*shard_uid, state_root);
        self.trie_viewer.view_access_keys(&state_update, account_id)
    }

    fn view_gas_key(
        &self,
        shard_uid: &ShardUId,
        state_root: MerkleHash,
        account_id: &AccountId,
        public_key: &PublicKey,
<<<<<<< HEAD
        include_nonces: bool,
    ) -> Result<GasKeyView, node_runtime::state_viewer::errors::ViewGasKeyError> {
        let state_update = self.tries.new_trie_update_view(*shard_uid, state_root);
        self.trie_viewer.view_gas_key(&state_update, account_id, public_key, include_nonces)
=======
    ) -> Result<GasKeyView, node_runtime::state_viewer::errors::ViewGasKeyError> {
        let state_update = self.tries.new_trie_update_view(*shard_uid, state_root);
        self.trie_viewer.view_gas_key(&state_update, account_id, public_key)
>>>>>>> 7198cf2b
    }

    fn view_gas_keys(
        &self,
        shard_uid: &ShardUId,
        state_root: MerkleHash,
        account_id: &AccountId,
    ) -> Result<Vec<GasKeyInfoView>, node_runtime::state_viewer::errors::ViewGasKeyError> {
        let state_update = self.tries.new_trie_update_view(*shard_uid, state_root);
        self.trie_viewer.view_gas_keys(&state_update, account_id)
    }

    fn view_state(
        &self,
        shard_uid: &ShardUId,
        state_root: MerkleHash,
        account_id: &AccountId,
        prefix: &[u8],
        include_proof: bool,
    ) -> Result<ViewStateResult, node_runtime::state_viewer::errors::ViewStateError> {
        let state_update = self.tries.new_trie_update_view(*shard_uid, state_root);
        self.trie_viewer.view_state(&state_update, account_id, prefix, include_proof)
    }

    fn view_global_contract_code(
        &self,
        shard_uid: &ShardUId,
        state_root: MerkleHash,
        identifier: GlobalContractIdentifier,
    ) -> Result<ContractCode, node_runtime::state_viewer::errors::ViewContractCodeError> {
        let state_update = self.tries.new_trie_update_view(*shard_uid, state_root);
        self.trie_viewer.view_global_contract_code(&state_update, identifier)
    }
}<|MERGE_RESOLUTION|>--- conflicted
+++ resolved
@@ -31,13 +31,8 @@
 };
 use near_primitives::version::ProtocolVersion;
 use near_primitives::views::{
-<<<<<<< HEAD
-    AccessKeyInfoView, CallResult, ContractCodeView, GasKeyInfoView, GasKeyView, QueryRequest,
-    QueryResponse, QueryResponseKind, ViewStateResult,
-=======
     AccessKeyInfoView, CallResult, ContractCodeView, GasKeyInfoView, GasKeyList, GasKeyView,
     QueryRequest, QueryResponse, QueryResponseKind, ViewStateResult,
->>>>>>> 7198cf2b
 };
 use near_store::adapter::{StoreAdapter, StoreUpdateAdapter};
 use near_store::db::CLOUD_HEAD_KEY;
@@ -1217,24 +1212,14 @@
                         )
                     })?;
                 Ok(QueryResponse {
-<<<<<<< HEAD
-                    kind: QueryResponseKind::GasKeyList(gas_key_list.into()),
-=======
                     kind: QueryResponseKind::GasKeyList(GasKeyList { keys: gas_key_list }),
->>>>>>> 7198cf2b
                     block_height,
                     block_hash: *block_hash,
                 })
             }
-<<<<<<< HEAD
-            QueryRequest::ViewGasKey { account_id, public_key, include_nonces } => {
-                let gas_key = self
-                    .view_gas_key(&shard_uid, *state_root, account_id, public_key, *include_nonces)
-=======
             QueryRequest::ViewGasKey { account_id, public_key } => {
                 let gas_key = self
                     .view_gas_key(&shard_uid, *state_root, account_id, public_key)
->>>>>>> 7198cf2b
                     .map_err(|err| {
                         crate::near_chain_primitives::error::QueryError::from_view_gas_key_error(
                             err,
@@ -1602,16 +1587,9 @@
         state_root: MerkleHash,
         account_id: &AccountId,
         public_key: &PublicKey,
-<<<<<<< HEAD
-        include_nonces: bool,
-    ) -> Result<GasKeyView, node_runtime::state_viewer::errors::ViewGasKeyError> {
-        let state_update = self.tries.new_trie_update_view(*shard_uid, state_root);
-        self.trie_viewer.view_gas_key(&state_update, account_id, public_key, include_nonces)
-=======
     ) -> Result<GasKeyView, node_runtime::state_viewer::errors::ViewGasKeyError> {
         let state_update = self.tries.new_trie_update_view(*shard_uid, state_root);
         self.trie_viewer.view_gas_key(&state_update, account_id, public_key)
->>>>>>> 7198cf2b
     }
 
     fn view_gas_keys(
