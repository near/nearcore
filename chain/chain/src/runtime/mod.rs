--- conflicted
+++ resolved
@@ -100,17 +100,12 @@
 
         let runtime = Runtime::new();
         let trie_viewer = TrieViewer::new(trie_viewer_state_size_limit, max_gas_burnt_view);
-<<<<<<< HEAD
-        let flat_storage_manager = FlatStorageManager::new(store.clone());
+        let flat_storage_manager = FlatStorageManager::new(store.flat_store());
         let epoch_config = epoch_manager
             .read()
             .get_config_for_protocol_version(genesis_config.protocol_version)
             .unwrap();
         let shard_uids: Vec<_> = epoch_config.shard_layout.shard_uids().collect();
-=======
-        let flat_storage_manager = FlatStorageManager::new(store.flat_store());
-        let shard_uids: Vec<_> = genesis_config.shard_layout.shard_uids().collect();
->>>>>>> 9ad42e0b
         let tries = ShardTries::new(
             store.trie_store(),
             trie_config,
