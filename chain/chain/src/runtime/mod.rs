--- conflicted
+++ resolved
@@ -1,14 +1,8 @@
 use crate::Error;
 use crate::types::{
-<<<<<<< HEAD
     ApplyChunkResult, ApplyChunkShardContext, PrepareTransactionsBlockContext,
     PrepareTransactionsLimit, PreparedTransactions, RuntimeAdapter, RuntimeStorageConfig,
-    StorageDataSource, Tip,
-=======
-    ApplyChunkBlockContext, ApplyChunkResult, ApplyChunkShardContext,
-    PrepareTransactionsBlockContext, PrepareTransactionsLimit, PreparedTransactions,
-    RuntimeAdapter, RuntimeStorageConfig, SkippedTransactions, StorageDataSource, Tip,
->>>>>>> 9f49678a
+    SkippedTransactions, StorageDataSource, Tip,
 };
 use errors::FromStateViewerErrors;
 use near_async::time::{Duration, Instant};
