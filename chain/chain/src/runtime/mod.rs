--- conflicted
+++ resolved
@@ -703,35 +703,10 @@
                     continue;
                 }
 
-<<<<<<< HEAD
-                let verify_result =
-                    tx_cost(runtime_config, &validated_tx.to_tx(), prev_block.next_gas_price)
-                        .map_err(InvalidTxError::from)
-                        .and_then(|cost| {
-                            verify_and_charge_tx_ephemeral(
-                                runtime_config,
-                                &state_update,
-                                &validated_tx,
-                                &cost,
-                                Some(next_block_height),
-                                protocol_version,
-                            )
-                        })
-                        .and_then(|verification_res| {
-                            set_tx_state_changes(
-                                &mut state_update,
-                                &validated_tx,
-                                &verification_res.signer,
-                                &verification_res.access_key,
-                            );
-                            Ok(verification_res)
-                        });
-=======
                 let verify_result = tx_cost(
                     runtime_config,
                     &validated_tx.to_tx(),
                     prev_block.next_gas_price,
-                    protocol_version,
                 )
                 .map_err(InvalidTxError::from)
                 .and_then(|cost| {
@@ -752,7 +727,6 @@
                     );
                     Ok(verification_res)
                 });
->>>>>>> 5f224682
 
                 match verify_result {
                     Ok(cost) => {
