use crate::Error;
use crate::types::{
    ApplyChunkBlockContext, ApplyChunkResult, ApplyChunkShardContext,
    PrepareTransactionsBlockContext, PrepareTransactionsLimit, PreparedTransactions,
    RuntimeAdapter, RuntimeStorageConfig, SkippedTransactions, StatePartValidationResult,
    StateRootNodeValidationResult, StorageDataSource, Tip,
};
use errors::FromStateViewerErrors;
use near_async::time::{Duration, Instant};
use near_chain_configs::{GenesisConfig, MIN_GC_NUM_EPOCHS_TO_KEEP, ProtocolConfig};
use near_crypto::PublicKey;
use near_epoch_manager::shard_assignment::account_id_to_shard_id;
use near_epoch_manager::{EpochManager, EpochManagerAdapter, EpochManagerHandle};
use near_parameters::{RuntimeConfig, RuntimeConfigStore};
use near_pool::types::TransactionGroupIterator;
use near_primitives::account::{AccessKey, Account};
use near_primitives::action::GlobalContractIdentifier;
use near_primitives::apply::ApplyChunkReason;
use near_primitives::congestion_info::{
    CongestionControl, ExtendedCongestionInfo, RejectTransactionReason, ShardAcceptsTransactions,
};
use near_primitives::errors::{InvalidTxError, RuntimeError, StorageError};
use near_primitives::hash::{CryptoHash, hash};
use near_primitives::receipt::Receipt;
use near_primitives::sandbox::state_patch::SandboxStatePatch;
use near_primitives::shard_layout::{ShardLayout, ShardUId};
use near_primitives::state_part::{PartId, StatePart};
use near_primitives::transaction::{SignedTransaction, ValidatedTransaction};
use near_primitives::types::{
    AccountId, Balance, BlockHeight, EpochHeight, EpochId, EpochInfoProvider, Gas, MerkleHash,
    ShardId, StateRoot, StateRootNode,
};
use near_primitives::version::ProtocolVersion;
use near_primitives::views::{
    AccessKeyInfoView, CallResult, ContractCodeView, GasKeyInfoView, GasKeyList, GasKeyView,
    QueryRequest, QueryResponse, QueryResponseKind, ViewStateResult,
};
use near_store::adapter::{StoreAdapter, StoreUpdateAdapter};
use near_store::db::CLOUD_HEAD_KEY;
use near_store::db::metadata::DbKind;
use near_store::flat::FlatStorageManager;
use near_store::trie::{FindSplitError, find_trie_split, total_mem_usage};
use near_store::{
    ApplyStatePartResult, COLD_HEAD_KEY, DBCol, ShardTries, StateSnapshotConfig, Store, Trie,
    TrieConfig, TrieUpdate, WrappedTrieChanges, get_access_key, get_account, set_account,
};
use near_vm_runner::ContractCode;
use near_vm_runner::{ContractRuntimeCache, precompile_contract};
use node_runtime::adapter::ViewRuntimeAdapter;
use node_runtime::config::tx_cost;
use node_runtime::state_viewer::{TrieViewer, ViewApplyState};
use node_runtime::{
    ApplyState, Runtime, SignedValidPeriodTransactions, ValidatorAccountsUpdate,
    get_signer_and_access_key, validate_transaction, verify_and_charge_tx_ephemeral,
};
use std::collections::{HashMap, HashSet};
use std::sync::Arc;
use std::sync::atomic::{AtomicBool, AtomicU64, Ordering};
use std::time::{SystemTime, UNIX_EPOCH};
use tracing::instrument;
use trie_update_wrapper::TrieUpdateWitnessSizeWrapper;

pub mod errors;
mod metrics;
pub mod test_utils;
#[cfg(test)]
mod tests;
mod trie_update_wrapper;

/// Defines Nightshade state transition and validator rotation.
/// TODO: this possibly should be merged with the runtime cargo or at least reconciled on the interfaces.
pub struct NightshadeRuntime {
    genesis_config: GenesisConfig,
    runtime_config_store: RuntimeConfigStore,
    store: Store,
    compiled_contract_cache: Box<dyn ContractRuntimeCache>,
    tries: ShardTries,
    trie_viewer: TrieViewer,
    pub runtime: Runtime,
    epoch_manager: Arc<EpochManagerHandle>,
    gc_num_epochs_to_keep: u64,
    state_parts_compression_lvl: i32,
    is_cloud_archival_writer: bool,
    dynamic_resharding_dry_run: bool,
}

impl NightshadeRuntime {
    pub fn new(
        store: Store,
        compiled_contract_cache: Box<dyn ContractRuntimeCache>,
        genesis_config: &GenesisConfig,
        epoch_manager: Arc<EpochManagerHandle>,
        trie_viewer_state_size_limit: Option<u64>,
        max_gas_burnt_view: Option<Gas>,
        runtime_config_store: Option<RuntimeConfigStore>,
        gc_num_epochs_to_keep: u64,
        trie_config: TrieConfig,
        state_snapshot_config: StateSnapshotConfig,
        state_parts_compression_lvl: i32,
        is_cloud_archival_writer: bool,
        dynamic_resharding_dry_run: bool,
    ) -> Arc<Self> {
        let runtime_config_store = match runtime_config_store {
            Some(store) => store,
            None => RuntimeConfigStore::for_chain_id(&genesis_config.chain_id),
        };

        let runtime = Runtime::new();
        let trie_viewer = TrieViewer::new(trie_viewer_state_size_limit, max_gas_burnt_view);
        let flat_storage_manager = FlatStorageManager::new(store.flat_store());
        let tries = ShardTries::new(
            store.trie_store(),
            trie_config,
            flat_storage_manager,
            state_snapshot_config,
        );
        if let Err(err) = tries.maybe_open_state_snapshot(|prev_block_hash: CryptoHash| {
            let epoch_manager = epoch_manager.read();
            let epoch_id = epoch_manager.get_epoch_id(&prev_block_hash)?;
            let shard_layout = epoch_manager.get_shard_layout(&epoch_id)?;
            Ok(shard_layout.shard_uids().enumerate().collect())
        }) {
            tracing::debug!(target: "runtime", ?err, "the state snapshot is not available");
        }

        Arc::new(NightshadeRuntime {
            genesis_config: genesis_config.clone(),
            compiled_contract_cache,
            runtime_config_store,
            store,
            tries,
            runtime,
            trie_viewer,
            epoch_manager,
            gc_num_epochs_to_keep: gc_num_epochs_to_keep.max(MIN_GC_NUM_EPOCHS_TO_KEEP),
            state_parts_compression_lvl,
            is_cloud_archival_writer,
            dynamic_resharding_dry_run,
        })
    }

    fn get_shard_uid_from_prev_hash(
        &self,
        shard_id: ShardId,
        prev_hash: &CryptoHash,
    ) -> Result<ShardUId, Error> {
        let epoch_id = self.epoch_manager.get_epoch_id_from_prev_block(prev_hash)?;
        let shard_version = self.epoch_manager.get_shard_layout(&epoch_id)?.version();
        Ok(ShardUId::new(shard_version, shard_id))
    }

    fn get_shard_uid_from_epoch_id(
        &self,
        shard_id: ShardId,
        epoch_id: &EpochId,
    ) -> Result<ShardUId, Error> {
        let epoch_manager = self.epoch_manager.read();
        let shard_version = epoch_manager.get_shard_layout(epoch_id)?.version();
        Ok(ShardUId::new(shard_version, shard_id))
    }

    /// Processes state update.
    #[instrument(target = "runtime", level = "debug", "process_state_update", skip_all)]
    fn process_state_update(
        &self,
        trie: Trie,
        apply_reason: ApplyChunkReason,
        chunk: ApplyChunkShardContext,
        block: ApplyChunkBlockContext,
        receipts: &[Receipt],
        transactions: SignedValidPeriodTransactions,
        state_patch: SandboxStatePatch,
    ) -> Result<ApplyChunkResult, Error> {
        let ApplyChunkBlockContext {
            block_type: _,
            height: block_height,
            ref prev_block_hash,
            block_timestamp,
            gas_price,
            random_seed,
            congestion_info,
            bandwidth_requests,
        } = block;
        let ApplyChunkShardContext {
            shard_id,
            last_validator_proposals,
            gas_limit,
            is_new_chunk,
            on_post_state_ready,
        } = chunk;
        let epoch_id = self.epoch_manager.get_epoch_id_from_prev_block(prev_block_hash)?;
        let validator_accounts_update = {
            let epoch_manager = self.epoch_manager.read();
            let shard_layout = epoch_manager.get_shard_layout(&epoch_id)?;
            tracing::debug!(
                target: "runtime",
                next_block_epoch_start = epoch_manager.is_next_block_epoch_start(prev_block_hash).unwrap()
            );

            if epoch_manager.is_next_block_epoch_start(prev_block_hash)? {
                let (stake_info, validator_reward) =
                    epoch_manager.compute_stake_return_info(prev_block_hash)?;
                let stake_info = stake_info
                    .into_iter()
                    .filter(|(account_id, _)| {
                        shard_layout.account_id_to_shard_id(account_id) == shard_id
                    })
                    .collect();
                let validator_rewards = validator_reward
                    .into_iter()
                    .filter(|(account_id, _)| {
                        shard_layout.account_id_to_shard_id(account_id) == shard_id
                    })
                    .collect();
                let last_proposals = last_validator_proposals
                    .filter(|v| shard_layout.account_id_to_shard_id(v.account_id()) == shard_id)
                    .fold(HashMap::new(), |mut acc, v| {
                        let (account_id, stake) = v.account_and_stake();
                        acc.insert(account_id, stake);
                        acc
                    });
                Some(ValidatorAccountsUpdate {
                    stake_info,
                    validator_rewards,
                    last_proposals,
                    protocol_treasury_account_id: Some(
                        self.genesis_config.protocol_treasury_account.clone(),
                    )
                    .filter(|account_id| {
                        shard_layout.account_id_to_shard_id(account_id) == shard_id
                    }),
                })
            } else {
                None
            }
        };

        let epoch_height = self.epoch_manager.get_epoch_height_from_prev_block(prev_block_hash)?;
        let prev_block_epoch_id = self.epoch_manager.get_epoch_id(prev_block_hash)?;
        let current_protocol_version = self.epoch_manager.get_epoch_protocol_version(&epoch_id)?;
        let prev_block_protocol_version =
            self.epoch_manager.get_epoch_protocol_version(&prev_block_epoch_id)?;
        let is_first_block_of_version = current_protocol_version != prev_block_protocol_version;

        tracing::debug!(
            target: "runtime",
            epoch_height,
            ?epoch_id,
            current_protocol_version,
            is_first_block_of_version
        );

        let apply_state = ApplyState {
            apply_reason,
            block_height,
            prev_block_hash: *prev_block_hash,
            shard_id,
            epoch_id,
            epoch_height,
            gas_price,
            block_timestamp,
            gas_limit: Some(gas_limit),
            random_seed,
            current_protocol_version,
            config: self.runtime_config_store.get_config(current_protocol_version).clone(),
            cache: Some(self.compiled_contract_cache.handle()),
            is_new_chunk,
            congestion_info,
            bandwidth_requests,
            trie_access_tracker_state: Default::default(),
            on_post_state_ready,
        };

        let instant = Instant::now();
        let apply_result = self
            .runtime
            .apply(
                trie,
                &validator_accounts_update,
                &apply_state,
                receipts,
                transactions,
                self.epoch_manager.as_ref(),
                state_patch,
            )
            .map_err(|e| match e {
                RuntimeError::InvalidTxError(err) => {
                    tracing::warn!(?err, "invalid tx");
                    Error::InvalidTransactions
                }
                // TODO(#2152): process gracefully
                RuntimeError::UnexpectedIntegerOverflow(reason) => {
                    panic!("RuntimeError::UnexpectedIntegerOverflow {reason}")
                }
                RuntimeError::StorageError(e) => Error::StorageError(e),
                // TODO(#2152): process gracefully
                RuntimeError::ReceiptValidationError(e) => panic!("{}", e),
                RuntimeError::ValidatorError(e) => e.into(),
            })?;
        let elapsed = instant.elapsed();

        let total_gas_burnt = apply_result
            .outcomes
            .iter()
            .fold(Gas::ZERO, |a, tx_result| a.checked_add(tx_result.outcome.gas_burnt).unwrap());
        metrics::APPLY_CHUNK_DELAY
            .with_label_values(&[&format_total_gas_burnt(total_gas_burnt)])
            .observe(elapsed.as_secs_f64());
        let shard_label = shard_id.to_string();
        metrics::DELAYED_RECEIPTS_COUNT
            .with_label_values(&[&shard_label])
            .set(apply_result.delayed_receipts_count as i64);
        if let Some(mut metrics) = apply_result.metrics {
            metrics.report(&shard_label);
        }

        let total_balance_burnt = apply_result
            .stats
            .balance
            .tx_burnt_amount
            .checked_add(apply_result.stats.balance.other_burnt_amount)
            .and_then(|result| result.checked_add(apply_result.stats.balance.slashed_burnt_amount))
            .ok_or_else(|| {
                Error::Other("Integer overflow during burnt balance summation".to_string())
            })?;

        let shard_uid = self.get_shard_uid_from_prev_hash(shard_id, prev_block_hash)?;

        let result = ApplyChunkResult {
            trie_changes: WrappedTrieChanges::new(
                self.get_tries(),
                shard_uid,
                apply_result.trie_changes,
                apply_result.state_changes,
                apply_state.block_height,
            ),
            new_root: apply_result.state_root,
            outcomes: apply_result.outcomes,
            outgoing_receipts: apply_result.outgoing_receipts,
            validator_proposals: apply_result.validator_proposals,
            total_gas_burnt,
            total_balance_burnt,
            proof: apply_result.proof,
            processed_delayed_receipts: apply_result.processed_delayed_receipts,
            processed_yield_timeouts: apply_result.processed_yield_timeouts,
            applied_receipts_hash: hash(&borsh::to_vec(receipts).unwrap()),
            congestion_info: apply_result.congestion_info,
            bandwidth_requests: apply_result.bandwidth_requests,
            bandwidth_scheduler_state_hash: apply_result.bandwidth_scheduler_state_hash,
            contract_updates: apply_result.contract_updates,
            stats: apply_result.stats,
        };

        Ok(result)
    }

    fn get_gc_stop_height_impl(&self, block_hash: &CryptoHash) -> Result<BlockHeight, Error> {
        let epoch_manager = self.epoch_manager.read();
        // an epoch must have a first block.
        let epoch_first_block = *epoch_manager.get_block_info(block_hash)?.epoch_first_block();
        let epoch_first_block_info = epoch_manager.get_block_info(&epoch_first_block)?;
        // maintain pointers to avoid cloning.
        let mut last_block_in_prev_epoch = *epoch_first_block_info.prev_hash();
        let mut epoch_start_height = epoch_first_block_info.height();
        for _ in 0..self.gc_num_epochs_to_keep - 1 {
            let epoch_first_block =
                *epoch_manager.get_block_info(&last_block_in_prev_epoch)?.epoch_first_block();
            let epoch_first_block_info = epoch_manager.get_block_info(&epoch_first_block)?;
            epoch_start_height = epoch_first_block_info.height();
            last_block_in_prev_epoch = *epoch_first_block_info.prev_hash();
        }
        let mut gc_stop_height = epoch_start_height;

        // An archival node with split storage should perform garbage collection
        // on the hot storage but not beyond the COLD_HEAD. In order to determine
        // if split storage is enabled *and* that the migration to split storage
        // is finished we can check the store kind. It's only set to hot after the
        // migration is finished. If the migration has not finished yet, we expect
        // the GC not to run regardless of what we return here.
        let kind = self.store.get_db_kind()?;
        if let Some(DbKind::Hot) = kind {
            let Some(cold_head_epoch_start_height) = get_epoch_start_height_from_archival_head(
                &self.store,
                &epoch_manager,
                COLD_HEAD_KEY,
            )?
            else {
                // If kind is DbKind::Hot but cold_head is not set, it means the initial cold storage
                // migration has not finished yet, in which case we should not garbage collect anything.
                return Ok(self.genesis_config.genesis_height);
            };
            gc_stop_height = gc_stop_height.min(cold_head_epoch_start_height);
        }

        // Analogous to split storage cold DB: if the cloud archival writer is enabled, we check the cloud
        // archival head and update `gc_stop_height` to the minimum.
        if self.is_cloud_archival_writer {
            let Some(cloud_head_epoch_start_height) = get_epoch_start_height_from_archival_head(
                &self.store,
                &epoch_manager,
                CLOUD_HEAD_KEY,
            )?
            else {
                return Err(Error::DBNotFoundErr(
                    "Cloud archival writer is configured, but CLOUD_HEAD is missing".into(),
                ));
            };
            gc_stop_height = gc_stop_height.min(cloud_head_epoch_start_height);
        }

        Ok(gc_stop_height)
    }

    fn obtain_state_part_impl(
        &self,
        shard_id: ShardId,
        prev_hash: &CryptoHash,
        state_root: &StateRoot,
        part_id: PartId,
    ) -> Result<StatePart, Error> {
        let _span = tracing::debug_span!(
            target: "runtime",
            "obtain_state_part",
            part_id = part_id.idx,
            %shard_id,
            %prev_hash,
            num_parts = part_id.total)
        .entered();
        tracing::debug!(target: "state-parts", %shard_id, ?prev_hash, ?state_root, ?part_id, "obtain_state_part");

        let epoch_id = self.epoch_manager.get_epoch_id_from_prev_block(prev_hash)?;
        let shard_uid = self.get_shard_uid_from_epoch_id(shard_id, &epoch_id)?;

        let trie_with_state =
            self.tries.get_trie_with_block_hash_for_shard(shard_uid, *state_root, &prev_hash, true);

        let trie_nodes = self.tries.get_trie_nodes_for_part_from_snapshot(
            shard_uid,
            state_root,
            &prev_hash,
            part_id,
            trie_with_state,
        );
        let partial_state = match trie_nodes {
            Ok(partial_state) => partial_state,
            Err(err) => {
                tracing::error!(target: "runtime", ?err, part_id.idx, part_id.total, %prev_hash, %state_root, %shard_id, "can't get trie nodes for state part");
                return Err(err.into());
            }
        };
        let protocol_version = self.epoch_manager.get_epoch_protocol_version(&epoch_id)?;
        let state_part = StatePart::from_partial_state(
            partial_state,
            protocol_version,
            self.state_parts_compression_lvl,
        );
        Ok(state_part)
    }

    fn validate_state_part_impl(
        &self,
        state_root: &StateRoot,
        part_id: PartId,
        part: &StatePart,
    ) -> StatePartValidationResult {
        let partial_state = part.to_partial_state();
        let Ok(partial_state) = part.to_partial_state() else {
            // Deserialization error means we've got the data from malicious peer
<<<<<<< HEAD
            tracing::error!(target: "state-parts", ?partial_state, "State part deserialization error");
            return StatePartValidationResult::Invalid;
=======
            tracing::error!(target: "state-parts", ?partial_state, "state part deserialization error");
            return false;
>>>>>>> 326b7965
        };
        match Trie::validate_state_part(state_root, part_id, partial_state) {
            Ok(_) => StatePartValidationResult::Valid,
            // Storage error should not happen
            Err(err) => {
<<<<<<< HEAD
                tracing::error!(target: "state-parts", ?err, "State part storage error");
                StatePartValidationResult::Invalid
=======
                tracing::error!(target: "state-parts", ?err, "state part storage error");
                false
>>>>>>> 326b7965
            }
        }
    }

    fn query_view_global_contract_code(
        &self,
        identifier: GlobalContractIdentifier,
        shard_uid: ShardUId,
        state_root: &StateRoot,
        block_height: BlockHeight,
        block_hash: &CryptoHash,
    ) -> Result<QueryResponse, crate::near_chain_primitives::error::QueryError> {
        let contract_code =
            self.view_global_contract_code(&shard_uid, *state_root, identifier).map_err(|err| {
                crate::near_chain_primitives::error::QueryError::from_view_contract_code_error(
                    err,
                    block_height,
                    *block_hash,
                )
            })?;
        let hash = *contract_code.hash();
        let contract_code_view = ContractCodeView { hash, code: contract_code.into_code() };
        Ok(QueryResponse {
            kind: QueryResponseKind::ViewCode(contract_code_view),
            block_height,
            block_hash: *block_hash,
        })
    }

    fn check_dynamic_resharding_impl(
        &self,
        shard_trie: &Trie,
        shard_id: ShardId,
    ) -> Result<(), FindSplitError> {
        let start = Instant::now();
        let mem_usage = total_mem_usage(shard_trie)?;
        // TODO(dynamic_resharding): For the actual resharding trigger, this will be a proper threshold instead of 0
        if mem_usage > 0 {
            let trie_split = find_trie_split(shard_trie)?;
            let elapsed = start.elapsed();
            tracing::info!(target: "runtime", ?shard_id, ?mem_usage, ?trie_split, ?elapsed, "dynamic resharding dry run");
        }
        Ok(())
    }

    /// Check if dynamic resharding should be scheduled for the given shard.
    /// This is only a dry-run and will **not** actually trigger resharding.
    fn check_dynamic_resharding(&self, shard_trie: &Trie, shard_id: ShardId) -> Result<(), Error> {
        match self.check_dynamic_resharding_impl(shard_trie, shard_id) {
            Err(FindSplitError::Storage(err)) => Err(err)?,
            Err(err) => {
                tracing::error!(target: "runtime", ?shard_id, ?err, "dynamic resharding check failed")
            }
            Ok(()) => {}
        }
        Ok(())
    }
}

fn get_epoch_start_height_from_archival_head(
    store: &Store,
    epoch_manager: &EpochManager,
    archival_head_key: &[u8],
) -> Result<Option<BlockHeight>, Error> {
    let archival_head = store.get_ser::<Tip>(DBCol::BlockMisc, archival_head_key)?;
    let Some(archival_head) = archival_head else {
        return Ok(None);
    };
    let archival_head_hash = archival_head.last_block_hash;
    let epoch_start_height = epoch_manager.get_epoch_start_height(&archival_head_hash)?;
    Ok(Some(epoch_start_height))
}

fn format_total_gas_burnt(gas: Gas) -> String {
    // Rounds up the amount of teragas to hundreds of Tgas.
    // For example 123 Tgas gets rounded up to "200".
    format!("{:.0}", ((gas.as_gas() as f64) / 1e14).ceil() * 100.0)
}

impl RuntimeAdapter for NightshadeRuntime {
    fn store(&self) -> &Store {
        &self.store
    }

    fn get_tries(&self) -> ShardTries {
        self.tries.clone()
    }

    fn get_trie_for_shard(
        &self,
        shard_id: ShardId,
        prev_hash: &CryptoHash,
        state_root: StateRoot,
        use_flat_storage: bool,
    ) -> Result<Trie, Error> {
        let shard_uid = self.get_shard_uid_from_prev_hash(shard_id, prev_hash)?;
        if use_flat_storage {
            Ok(self
                .tries
                .get_trie_with_block_hash_for_shard(shard_uid, state_root, prev_hash, false))
        } else {
            Ok(self.tries.get_trie_for_shard(shard_uid, state_root))
        }
    }

    fn get_view_trie_for_shard(
        &self,
        shard_id: ShardId,
        prev_hash: &CryptoHash,
        state_root: StateRoot,
    ) -> Result<Trie, Error> {
        let shard_uid = self.get_shard_uid_from_prev_hash(shard_id, prev_hash)?;
        Ok(self.tries.get_view_trie_for_shard(shard_uid, state_root))
    }

    fn get_flat_storage_manager(&self) -> FlatStorageManager {
        self.tries.get_flat_storage_manager()
    }

    fn get_shard_layout(&self, protocol_version: ProtocolVersion) -> ShardLayout {
        let epoch_manager = self.epoch_manager.read();
        epoch_manager.get_shard_layout_from_protocol_version(protocol_version)
    }

    fn validate_tx(
        &self,
        shard_layout: &ShardLayout,
        signed_tx: SignedTransaction,
        current_protocol_version: ProtocolVersion,
        receiver_congestion_info: Option<ExtendedCongestionInfo>,
    ) -> Result<ValidatedTransaction, (InvalidTxError, SignedTransaction)> {
        let runtime_config = self.runtime_config_store.get_config(current_protocol_version);

        if let Some(congestion_info) = receiver_congestion_info {
            let congestion_control = CongestionControl::new(
                runtime_config.congestion_control_config,
                congestion_info.congestion_info,
                congestion_info.missed_chunks_count,
            );
            if let ShardAcceptsTransactions::No(reason) =
                congestion_control.shard_accepts_transactions()
            {
                let shard_id =
                    shard_layout.account_id_to_shard_id(signed_tx.transaction.receiver_id()).into();
                let err = match reason {
                    RejectTransactionReason::IncomingCongestion { congestion_level }
                    | RejectTransactionReason::OutgoingCongestion { congestion_level }
                    | RejectTransactionReason::MemoryCongestion { congestion_level } => {
                        InvalidTxError::ShardCongested { shard_id, congestion_level }
                    }
                    RejectTransactionReason::MissedChunks { missed_chunks } => {
                        InvalidTxError::ShardStuck { shard_id, missed_chunks }
                    }
                };
                return Err((err, signed_tx));
            }
        }

        validate_transaction(runtime_config, signed_tx, current_protocol_version)
    }

    fn can_verify_and_charge_tx(
        &self,
        shard_layout: &ShardLayout,
        gas_price: Balance,
        state_root: StateRoot,
        validated_tx: &ValidatedTransaction,
        current_protocol_version: ProtocolVersion,
    ) -> Result<(), InvalidTxError> {
        let runtime_config = self.runtime_config_store.get_config(current_protocol_version);

        let cost = tx_cost(runtime_config, &validated_tx.to_tx(), gas_price)?;
        let shard_uid = shard_layout
            .account_id_to_shard_uid(validated_tx.to_signed_tx().transaction.signer_id());
        let trie = self.tries.get_trie_for_shard(shard_uid, state_root);
        let (mut signer, mut access_key) = get_signer_and_access_key(&trie, &validated_tx)?;
        verify_and_charge_tx_ephemeral(
            runtime_config,
            &mut signer,
            &mut access_key,
            validated_tx.to_tx(),
            &cost,
            // here we do not know which block the transaction will be included
            // and therefore skip the check on the nonce upper bound.
            None,
        )
        .map(|_vr| ())
    }

    #[instrument(
        target = "runtime",
        level = "debug",
        "runtime_prepare_transactions",
        skip_all,
        fields(
            height = prev_block.height + 1,
            shard_id = %shard_id,
            tag_block_production = true
        )
    )]
    fn prepare_transactions(
        &self,
        storage_config: RuntimeStorageConfig,
        shard_id: ShardId,
        prev_block: PrepareTransactionsBlockContext,
        transaction_groups: &mut dyn TransactionGroupIterator,
        chain_validate: &dyn Fn(&SignedTransaction) -> bool,
        time_limit: Option<Duration>,
    ) -> Result<PreparedTransactions, Error> {
        let shard_uid = self.get_shard_uid_from_epoch_id(shard_id, &prev_block.next_epoch_id)?;

        let mut trie = match storage_config.source {
            StorageDataSource::Db => {
                self.tries.get_trie_for_shard(shard_uid, storage_config.state_root)
            }
            StorageDataSource::DbTrieOnly => {
                // If there is no flat storage on disk, use trie but simulate costs with enabled
                // flat storage by not charging gas for trie nodes.
                // WARNING: should never be used in production! Consider this option only for debugging or replaying blocks.
                let mut trie = self.tries.get_trie_for_shard(shard_uid, storage_config.state_root);
                trie.set_use_trie_accounting_cache(false);
                trie
            }
            StorageDataSource::Recorded(storage) => Trie::from_recorded_storage(
                storage,
                storage_config.state_root,
                storage_config.use_flat_storage,
            ),
        };

        // Start recording trie reads to enforce storage proof size limits and potentially provide a
        // proof that the prepared transactions are valid.
        trie = trie.recording_reads_new_recorder();
        let state_update = TrieUpdate::new(trie);

        self.prepare_transactions_extra(
            state_update,
            shard_id,
            prev_block,
            transaction_groups,
            chain_validate,
            HashSet::new(),
            time_limit,
            None,
        ) // skip_tx_hashes is empty, so there will be no skipped transactions
        .map(|(prepared, _skipped)| prepared)
    }

    #[instrument(
        target = "runtime",
        level = "debug",
        "runtime_prepare_transactions_extra",
        skip_all,
        fields(
            height = prev_block.height + 1,
            shard_id = %shard_id,
            tag_block_production = true
        )
    )]
    fn prepare_transactions_extra(
        &self,
        storage: TrieUpdate,
        shard_id: ShardId,
        prev_block: PrepareTransactionsBlockContext,
        transaction_groups: &mut dyn TransactionGroupIterator,
        chain_validate: &dyn Fn(&SignedTransaction) -> bool,
        skip_tx_hashes: HashSet<CryptoHash>,
        time_limit: Option<Duration>,
        cancel: Option<Arc<AtomicBool>>,
    ) -> Result<(PreparedTransactions, SkippedTransactions), Error> {
        let start_time = std::time::Instant::now();

        let epoch_id = prev_block.next_epoch_id;
        let protocol_version = self.epoch_manager.get_epoch_protocol_version(&epoch_id)?;
        let runtime_config = self.runtime_config_store.get_config(protocol_version);

        // While the height of the next block that includes the chunk might not be prev_height + 1,
        // using it will result in a more conservative check and will not accidentally allow
        // invalid transactions to be included.
        let next_block_height = prev_block.height + 1;

        let mut state_update = TrieUpdateWitnessSizeWrapper::new(storage);

        // Total amount of gas burnt for converting transactions towards receipts.
        let mut total_gas_burnt = Gas::ZERO;
        let mut total_size = 0u64;

        let transactions_gas_limit = chunk_tx_gas_limit(runtime_config, &prev_block, shard_id);

        let mut result = PreparedTransactions { transactions: Vec::new(), limited_by: None };
        let mut skipped_transactions = Vec::new();
        let mut num_checked_transactions = 0;

        let size_limit = runtime_config.witness_config.combined_transactions_size_limit as u64;
        // for metrics only
        let mut rejected_due_to_congestion = 0;
        let mut rejected_invalid_tx = 0;
        let mut rejected_invalid_for_chain = 0;

        // Add new transactions to the result until some limit is hit or the transactions run out.
        'add_txs_loop: while let Some(transaction_group_iter) = transaction_groups.next() {
            if total_gas_burnt >= transactions_gas_limit {
                result.limited_by = Some(PrepareTransactionsLimit::Gas);
                break;
            }
            if total_size >= size_limit {
                result.limited_by = Some(PrepareTransactionsLimit::Size);
                break;
            }

            if let Some(time_limit) = &time_limit {
                if start_time.elapsed() >= *time_limit {
                    result.limited_by = Some(PrepareTransactionsLimit::Time);
                    break;
                }
            }

            if state_update.recorded_storage_size() as u64
                > runtime_config.witness_config.new_transactions_validation_state_size_soft_limit
            {
                result.limited_by = Some(PrepareTransactionsLimit::StorageProofSize);
                break;
            }

            if let Some(cancel) = &cancel {
                if cancel.load(Ordering::Relaxed) {
                    result.limited_by = Some(PrepareTransactionsLimit::Cancelled);
                    break;
                }
            }

            let mut signer_access_key = None;

            // Take a single transaction from this transaction group
            while let Some(tx_peek) = transaction_group_iter.peek_next() {
                // Stop adding transactions if the size limit would be exceeded
                if total_size.saturating_add(tx_peek.get_size()) > size_limit as u64 {
                    result.limited_by = Some(PrepareTransactionsLimit::Size);
                    break 'add_txs_loop;
                }

                // Take the transaction out of the pool. Please take note that
                // the transaction may still be rejected in which case it will
                // not be returned to the pool. Most notably this may happen
                // under congestion.
                let validated_tx = transaction_group_iter
                    .next()
                    .expect("peek_next() returned Some, so next() should return Some as well");
                num_checked_transactions += 1;

                if skip_tx_hashes.contains(&validated_tx.get_hash()) {
                    skipped_transactions.push(validated_tx);
                    continue;
                }

                if !congestion_control_accepts_transaction(
                    self.epoch_manager.as_ref(),
                    &runtime_config,
                    &epoch_id,
                    &prev_block,
                    &validated_tx,
                )? {
                    tracing::trace!(target: "runtime", tx=?validated_tx.get_hash(), "discarding transaction due to congestion");
                    rejected_due_to_congestion += 1;
                    continue;
                }

                // Verifying the transaction is on the same chain and hasn't expired yet.
                if !chain_validate(&validated_tx.to_signed_tx()) {
                    tracing::trace!(target: "runtime", tx=?validated_tx.get_hash(), "discarding transaction that failed chain validation");
                    rejected_invalid_for_chain += 1;
                    continue;
                }

                let signer_id = validated_tx.signer_id();
                let (signer, access_key) = if let Some((id, signer, key)) = &mut signer_access_key {
                    debug_assert_eq!(signer_id, id);
                    (signer, key)
                } else {
                    let signer = get_account(&state_update, signer_id);
                    let signer = signer.transpose().and_then(|v| v.ok());
                    let access_key =
                        get_access_key(&state_update, signer_id, validated_tx.public_key());
                    let access_key = access_key.transpose().and_then(|v| v.ok());
                    let inserted = signer_access_key.insert((
                        signer_id.clone(),
                        signer.ok_or(Error::InvalidTransactions)?,
                        access_key.ok_or(Error::InvalidTransactions)?,
                    ));
                    (&mut inserted.1, &mut inserted.2)
                };

                let verify_result =
                    tx_cost(runtime_config, &validated_tx.to_tx(), prev_block.next_gas_price)
                        .map_err(InvalidTxError::from)
                        .and_then(|cost| {
                            verify_and_charge_tx_ephemeral(
                                runtime_config,
                                signer,
                                access_key,
                                validated_tx.to_tx(),
                                &cost,
                                Some(next_block_height),
                            )
                        });

                match verify_result {
                    Ok(cost) => {
                        tracing::trace!(target: "runtime", tx=?validated_tx.get_hash(), "including transaction that passed validation and verification");
                        total_gas_burnt = total_gas_burnt.checked_add(cost.gas_burnt).unwrap();
                        total_size += validated_tx.get_size();
                        result.transactions.push(validated_tx);
                        // Take one transaction from this group, no more.
                        break;
                    }
                    Err(err) => {
                        tracing::trace!(target: "runtime", tx=?validated_tx.get_hash(), ?err, "discarding transaction that failed verification or verification");
                        rejected_invalid_tx += 1;
                    }
                }
            }

            if let Some((signer_id, account, _)) = signer_access_key {
                // NOTE: we don't need to remember the intermediate state of the access key between
                // groups, but only because pool guarantees that iteration is grouped by account_id
                // and its public keys. It does however also mean that we must remember the account
                // state as this code might operate over multiple access keys for the account.
                set_account(&mut state_update.trie_update, signer_id, &account);
            }
        }
        // NOTE: this state update must not be committed or finalized!
        drop(state_update);
        tracing::debug!(target: "runtime", limited_by = ?result.limited_by, valid_count = %result.transactions.len(), %num_checked_transactions, "transaction filtering results");
        let shard_label = shard_id.to_string();
        metrics::PREPARE_TX_SIZE.with_label_values(&[&shard_label]).observe(total_size as f64);
        metrics::PREPARE_TX_REJECTED
            .with_label_values(&[&shard_label, "congestion"])
            .observe(rejected_due_to_congestion as f64);
        metrics::PREPARE_TX_REJECTED
            .with_label_values(&[&shard_label, "invalid_tx"])
            .observe(rejected_invalid_tx as f64);
        metrics::PREPARE_TX_REJECTED
            .with_label_values(&[&shard_label, "invalid_block_hash"])
            .observe(rejected_invalid_for_chain as f64);
        metrics::PREPARE_TX_GAS
            .with_label_values(&[&shard_label])
            .observe(total_gas_burnt.as_gas() as f64);
        metrics::CONGESTION_PREPARE_TX_GAS_LIMIT
            .with_label_values(&[&shard_label])
            .set(i64::try_from(transactions_gas_limit.as_gas()).unwrap_or(i64::MAX));
        Ok((result, SkippedTransactions(skipped_transactions)))
    }

    fn get_gc_stop_height(&self, block_hash: &CryptoHash) -> BlockHeight {
        static LAST_LOG_TIME: AtomicU64 = AtomicU64::new(0);
        const LOG_THROTTLE_INTERVAL: u64 = 10;

        let result = self.get_gc_stop_height_impl(block_hash);
        match result {
            Ok(gc_stop_height) => gc_stop_height,
            Err(error) => {
                let now = SystemTime::now().duration_since(UNIX_EPOCH).unwrap().as_secs();

                // Only log if LOG_THROTTLE_INTERVAL has passed since the last log
                let last_log = LAST_LOG_TIME.load(Ordering::Relaxed);
                if now - last_log >= LOG_THROTTLE_INTERVAL {
                    LAST_LOG_TIME.store(now, Ordering::Relaxed);

                    tracing::info!(target: "runtime", ?error, "error when getting the gc stop height, this error may naturally occur after the gc_num_epochs_to_keep config is increased, it should disappear as soon as the node builds up all epochs it wants");
                }

                self.genesis_config.genesis_height
            }
        }
    }

    #[instrument(target = "runtime", level = "info", skip_all, fields(height = block.height, shard_id = %chunk.shard_id))]
    fn apply_chunk(
        &self,
        storage_config: RuntimeStorageConfig,
        apply_reason: ApplyChunkReason,
        chunk: ApplyChunkShardContext,
        block: ApplyChunkBlockContext,
        receipts: &[Receipt],
        transactions: SignedValidPeriodTransactions,
    ) -> Result<ApplyChunkResult, Error> {
        let shard_id = chunk.shard_id;
        let _timer = metrics::APPLYING_CHUNKS_TIME
            .with_label_values(&[&apply_reason.to_string(), &shard_id.to_string()])
            .start_timer();

        let mut trie = match storage_config.source {
            StorageDataSource::Db => self.get_trie_for_shard(
                shard_id,
                &block.prev_block_hash,
                storage_config.state_root,
                storage_config.use_flat_storage,
            )?,
            StorageDataSource::DbTrieOnly => {
                // If there is no flat storage on disk, use trie but simulate costs with enabled
                // flat storage by not charging gas for trie nodes.
                // WARNING: should never be used in production! Consider this option only for debugging or replaying blocks.
                let mut trie = self.get_trie_for_shard(
                    shard_id,
                    &block.prev_block_hash,
                    storage_config.state_root,
                    false,
                )?;
                trie.set_use_trie_accounting_cache(false);
                trie
            }
            StorageDataSource::Recorded(storage) => Trie::from_recorded_storage(
                storage,
                storage_config.state_root,
                storage_config.use_flat_storage,
            ),
        };

        // StateWitnessSizeLimit: We need to start recording reads if the stateless validation is
        // enabled in the next epoch. We need to save the state transition data in the current epoch
        // to be able to produce the state witness in the next epoch.
        let epoch_id = self.epoch_manager.get_epoch_id_from_prev_block(&block.prev_block_hash)?;
        let protocol_version = self.epoch_manager.get_epoch_protocol_version(&epoch_id)?;
        let config = self.runtime_config_store.get_config(protocol_version);

        // TODO(dynamic_resharding): Use recording for this when actual resharding (not dry run) is triggered
        if self.dynamic_resharding_dry_run
            && self.epoch_manager.is_next_block_epoch_start(&block.prev_block_hash)?
        {
            self.check_dynamic_resharding(&trie, shard_id)?;
        }

        let proof_limit = config.witness_config.main_storage_proof_size_soft_limit;
        trie = trie.recording_reads_with_proof_size_limit(proof_limit);

        match self.process_state_update(
            trie,
            apply_reason,
            chunk,
            block,
            receipts,
            transactions,
            storage_config.state_patch,
        ) {
            Ok(result) => Ok(result),
            Err(e) => match e {
                Error::StorageError(err) => match &err {
                    StorageError::FlatStorageBlockNotSupported(_)
                    | StorageError::MissingTrieValue(..) => Err(err.into()),
                    _ => panic!("{err}"),
                },
                _ => Err(e),
            },
        }
    }

    fn query(
        &self,
        shard_uid: ShardUId,
        state_root: &StateRoot,
        block_height: BlockHeight,
        block_timestamp: u64,
        prev_block_hash: &CryptoHash,
        block_hash: &CryptoHash,
        epoch_id: &EpochId,
        request: &QueryRequest,
    ) -> Result<QueryResponse, crate::near_chain_primitives::error::QueryError> {
        match request {
            QueryRequest::ViewAccount { account_id } => {
                let account =
                    self.view_account(&shard_uid, *state_root, account_id).map_err(|err| {
                        crate::near_chain_primitives::error::QueryError::from_view_account_error(
                            err,
                            block_height,
                            *block_hash,
                        )
                    })?;
                Ok(QueryResponse {
                    kind: QueryResponseKind::ViewAccount(account.into()),
                    block_height,
                    block_hash: *block_hash,
                })
            }
            QueryRequest::ViewCode { account_id } => {
                let contract_code = self
                    .view_contract_code(&shard_uid,  *state_root, account_id)
                    .map_err(|err| crate::near_chain_primitives::error::QueryError::from_view_contract_code_error(err, block_height, *block_hash))?;
                let hash = *contract_code.hash();
                let contract_code_view = ContractCodeView { hash, code: contract_code.into_code() };
                Ok(QueryResponse {
                    kind: QueryResponseKind::ViewCode(contract_code_view),
                    block_height,
                    block_hash: *block_hash,
                })
            }
            QueryRequest::CallFunction { account_id, method_name, args } => {
                let mut logs = vec![];
                let (epoch_height, current_protocol_version) = {
                    let epoch_manager = self.epoch_manager.read();
                    let epoch_info = epoch_manager.get_epoch_info(epoch_id).map_err(|err| {
                        crate::near_chain_primitives::error::QueryError::from_epoch_error(
                            err,
                            block_height,
                            *block_hash,
                        )
                    })?;
                    (epoch_info.epoch_height(), epoch_info.protocol_version())
                };

                let call_function_result = self
                    .call_function(
                        &shard_uid,
                        *state_root,
                        block_height,
                        block_timestamp,
                        prev_block_hash,
                        epoch_height,
                        epoch_id,
                        account_id,
                        method_name,
                        args.as_ref(),
                        &mut logs,
                        self.epoch_manager.as_ref(),
                        current_protocol_version,
                    )
                    .map_err(|err| {
                        crate::near_chain_primitives::error::QueryError::from_call_function_error(
                            err,
                            block_height,
                            *block_hash,
                        )
                    })?;
                Ok(QueryResponse {
                    kind: QueryResponseKind::CallResult(CallResult {
                        result: call_function_result,
                        logs,
                    }),
                    block_height,
                    block_hash: *block_hash,
                })
            }
            QueryRequest::ViewState { account_id, prefix, include_proof } => {
                let view_state_result = self
                    .view_state(
                        &shard_uid,
                        *state_root,
                        account_id,
                        prefix.as_ref(),
                        *include_proof,
                    )
                    .map_err(|err| {
                        crate::near_chain_primitives::error::QueryError::from_view_state_error(
                            err,
                            block_height,
                            *block_hash,
                        )
                    })?;
                Ok(QueryResponse {
                    kind: QueryResponseKind::ViewState(view_state_result),
                    block_height,
                    block_hash: *block_hash,
                })
            }
            QueryRequest::ViewAccessKeyList { account_id } => {
                let access_key_list =
                    self.view_access_keys(&shard_uid, *state_root, account_id).map_err(|err| {
                        crate::near_chain_primitives::error::QueryError::from_view_access_key_error(
                            err,
                            block_height,
                            *block_hash,
                        )
                    })?;
                Ok(QueryResponse {
                    kind: QueryResponseKind::AccessKeyList(
                        access_key_list
                            .into_iter()
                            .map(|(public_key, access_key)| AccessKeyInfoView {
                                public_key,
                                access_key: access_key.into(),
                            })
                            .collect(),
                    ),
                    block_height,
                    block_hash: *block_hash,
                })
            }
            QueryRequest::ViewAccessKey { account_id, public_key } => {
                let access_key = self
                    .view_access_key(&shard_uid, *state_root, account_id, public_key)
                    .map_err(|err| {
                        crate::near_chain_primitives::error::QueryError::from_view_access_key_error(
                            err,
                            block_height,
                            *block_hash,
                        )
                    })?;
                Ok(QueryResponse {
                    kind: QueryResponseKind::AccessKey(access_key.into()),
                    block_height,
                    block_hash: *block_hash,
                })
            }
            QueryRequest::ViewGasKeyList { account_id } => {
                let gas_key_list =
                    self.view_gas_keys(&shard_uid, *state_root, account_id).map_err(|err| {
                        crate::near_chain_primitives::error::QueryError::from_view_gas_key_error(
                            err,
                            block_height,
                            *block_hash,
                        )
                    })?;
                Ok(QueryResponse {
                    kind: QueryResponseKind::GasKeyList(GasKeyList { keys: gas_key_list }),
                    block_height,
                    block_hash: *block_hash,
                })
            }
            QueryRequest::ViewGasKey { account_id, public_key } => {
                let gas_key = self
                    .view_gas_key(&shard_uid, *state_root, account_id, public_key)
                    .map_err(|err| {
                        crate::near_chain_primitives::error::QueryError::from_view_gas_key_error(
                            err,
                            block_height,
                            *block_hash,
                        )
                    })?;
                Ok(QueryResponse {
                    kind: QueryResponseKind::GasKey(gas_key),
                    block_height,
                    block_hash: *block_hash,
                })
            }
            QueryRequest::ViewGlobalContractCode { code_hash } => self
                .query_view_global_contract_code(
                    GlobalContractIdentifier::CodeHash(*code_hash),
                    shard_uid,
                    state_root,
                    block_height,
                    block_hash,
                ),
            QueryRequest::ViewGlobalContractCodeByAccountId { account_id } => self
                .query_view_global_contract_code(
                    GlobalContractIdentifier::AccountId(account_id.clone()),
                    shard_uid,
                    state_root,
                    block_height,
                    block_hash,
                ),
        }
    }

    // Wrapper to get the metrics.
    fn obtain_state_part(
        &self,
        shard_id: ShardId,
        prev_hash: &CryptoHash,
        state_root: &StateRoot,
        part_id: PartId,
    ) -> Result<StatePart, Error> {
        let _span = tracing::debug_span!(
            target: "runtime",
            "obtain_state_part",
            part_id = part_id.idx,
            %shard_id,
            %prev_hash,
            ?state_root,
            num_parts = part_id.total)
        .entered();
        let instant = Instant::now();
        let res = self.obtain_state_part_impl(shard_id, prev_hash, state_root, part_id);
        let elapsed = instant.elapsed();
        let is_ok = if res.is_ok() { "ok" } else { "error" };
        metrics::STATE_SYNC_OBTAIN_PART_DELAY
            .with_label_values(&[&shard_id.to_string(), is_ok])
            .observe(elapsed.as_secs_f64());
        res
    }

    fn validate_state_part(
        &self,
        shard_id: ShardId,
        state_root: &StateRoot,
        part_id: PartId,
        part: &StatePart,
    ) -> StatePartValidationResult {
        let instant = Instant::now();
        let res = self.validate_state_part_impl(state_root, part_id, part);
        let elapsed = instant.elapsed();
        let is_ok = match res {
            StatePartValidationResult::Valid => "ok",
            StatePartValidationResult::Invalid => "error",
        };
        metrics::STATE_SYNC_VALIDATE_PART_DELAY
            .with_label_values(&[&shard_id.to_string(), is_ok])
            .observe(elapsed.as_secs_f64());
        res
    }

    fn apply_state_part(
        &self,
        shard_id: ShardId,
        state_root: &StateRoot,
        part_id: PartId,
        part: &StatePart,
        epoch_id: &EpochId,
    ) -> Result<(), Error> {
        let _timer = metrics::STATE_SYNC_APPLY_PART_DELAY
            .with_label_values(&[&shard_id.to_string()])
            .start_timer();

        let part = part
            .to_partial_state()
            .expect("Part was already validated earlier, so could never fail here");
        let ApplyStatePartResult { trie_changes, flat_state_delta, contract_codes } =
            Trie::apply_state_part(state_root, part_id, part);
        let tries = self.get_tries();
        let shard_uid = self.get_shard_uid_from_epoch_id(shard_id, epoch_id)?;
        let mut store_update = tries.store_update();
        tries.apply_all(&trie_changes, shard_uid, &mut store_update);
        tracing::debug!(target: "chain", %shard_id, values_count = %flat_state_delta.len(), "inserting values to flat storage");
        // TODO: `apply_to_flat_state` inserts values with random writes, which can be time consuming.
        //       Optimize taking into account that flat state values always correspond to a consecutive range of keys.
        flat_state_delta.apply_to_flat_state(&mut store_update.flat_store_update(), shard_uid);
        self.precompile_contracts(epoch_id, contract_codes)?;
        Ok(store_update.commit()?)
    }

    /// `block_hash` is a block whose `prev_state_root` is `state_root`
    fn get_state_root_node(
        &self,
        shard_id: ShardId,
        block_hash: &CryptoHash,
        state_root: &StateRoot,
    ) -> Result<StateRootNode, Error> {
        let epoch_id = self.epoch_manager.get_epoch_id(block_hash)?;
        let shard_uid = self.get_shard_uid_from_epoch_id(shard_id, &epoch_id)?;
        self.tries
            .get_view_trie_for_shard(shard_uid, *state_root)
            .retrieve_root_node()
            .map_err(Into::into)
    }

    fn validate_state_root_node(
        &self,
        state_root_node: &StateRootNode,
        state_root: &StateRoot,
    ) -> StateRootNodeValidationResult {
        if state_root == &Trie::EMPTY_ROOT {
            return if state_root_node == &StateRootNode::empty() {
                StateRootNodeValidationResult::Valid
            } else {
                StateRootNodeValidationResult::Invalid
            };
        }
        if hash(&state_root_node.data) != *state_root {
            return StateRootNodeValidationResult::Invalid;
        }
        match Trie::get_memory_usage_from_serialized(&state_root_node.data) {
            Ok(memory_usage) => {
                if memory_usage == state_root_node.memory_usage {
                    StateRootNodeValidationResult::Valid
                } else {
                    StateRootNodeValidationResult::Invalid
                }
            }
            Err(_) => StateRootNodeValidationResult::Invalid, // Invalid state_root_node
        }
    }

    fn get_runtime_config(&self, protocol_version: ProtocolVersion) -> &RuntimeConfig {
        self.runtime_config_store.get_config(protocol_version)
    }

    fn get_protocol_config(&self, epoch_id: &EpochId) -> Result<ProtocolConfig, Error> {
        let protocol_version = self.epoch_manager.get_epoch_protocol_version(epoch_id)?;
        let mut genesis_config = self.genesis_config.clone();
        genesis_config.protocol_version = protocol_version;

        let epoch_config = self.epoch_manager.get_epoch_config(epoch_id)?;
        genesis_config.epoch_length = epoch_config.epoch_length;
        genesis_config.num_block_producer_seats = epoch_config.num_block_producer_seats;
        genesis_config.num_block_producer_seats_per_shard =
            epoch_config.num_block_producer_seats_per_shard;
        genesis_config.avg_hidden_validator_seats_per_shard =
            epoch_config.avg_hidden_validator_seats_per_shard;
        genesis_config.block_producer_kickout_threshold =
            epoch_config.block_producer_kickout_threshold;
        genesis_config.chunk_producer_kickout_threshold =
            epoch_config.chunk_producer_kickout_threshold;
        genesis_config.chunk_validator_only_kickout_threshold =
            epoch_config.chunk_validator_only_kickout_threshold;
        genesis_config.target_validator_mandates_per_shard =
            epoch_config.target_validator_mandates_per_shard;
        genesis_config.max_kickout_stake_perc = epoch_config.validator_max_kickout_stake_perc;
        genesis_config.online_min_threshold = epoch_config.online_min_threshold;
        genesis_config.online_max_threshold = epoch_config.online_max_threshold;
        genesis_config.fishermen_threshold = epoch_config.fishermen_threshold;
        genesis_config.minimum_stake_divisor = epoch_config.minimum_stake_divisor;
        genesis_config.protocol_upgrade_stake_threshold =
            epoch_config.protocol_upgrade_stake_threshold;
        genesis_config.shard_layout = epoch_config.shard_layout;
        genesis_config.num_chunk_only_producer_seats = epoch_config.num_chunk_only_producer_seats;
        genesis_config.minimum_validators_per_shard = epoch_config.minimum_validators_per_shard;
        genesis_config.minimum_stake_ratio = epoch_config.minimum_stake_ratio;
        genesis_config.shuffle_shard_assignment_for_chunk_producers =
            epoch_config.shuffle_shard_assignment_for_chunk_producers;
        genesis_config.max_inflation_rate = epoch_config.max_inflation_rate;

        let runtime_config =
            self.runtime_config_store.get_config(protocol_version).as_ref().clone();
        Ok(ProtocolConfig { genesis_config, runtime_config })
    }

    fn will_shard_layout_change_next_epoch(&self, parent_hash: &CryptoHash) -> Result<bool, Error> {
        Ok(self.epoch_manager.will_shard_layout_change(parent_hash)?)
    }

    fn compiled_contract_cache(&self) -> &dyn ContractRuntimeCache {
        self.compiled_contract_cache.as_ref()
    }

    fn precompile_contracts(
        &self,
        epoch_id: &EpochId,
        contract_codes: Vec<ContractCode>,
    ) -> Result<(), Error> {
        let _span = tracing::debug_span!(
            target: "runtime",
            "precompile_contracts",
            num_contracts = contract_codes.len())
        .entered();
        let protocol_version = self.epoch_manager.get_epoch_protocol_version(epoch_id)?;
        let runtime_config = self.runtime_config_store.get_config(protocol_version);
        let compiled_contract_cache: Option<Box<dyn ContractRuntimeCache>> =
            Some(Box::new(self.compiled_contract_cache.handle()));
        // Execute precompile_contract in parallel but prevent it from using more than half of all
        // threads so that node will still function normally.
        rayon::scope(|scope| {
            let (slot_sender, slot_receiver) = std::sync::mpsc::channel();
            // Use up-to half of the threads for the compilation.
            let max_threads = std::cmp::max(rayon::current_num_threads() / 2, 1);
            for _ in 0..max_threads {
                slot_sender.send(()).expect("both sender and receiver are owned here");
            }
            for code in contract_codes {
                slot_receiver.recv().expect("could not receive a slot to compile contract");
                let contract_cache = compiled_contract_cache.as_deref();
                let slot_sender = slot_sender.clone();
                scope.spawn(move |_| {
                    precompile_contract(
                        &code,
                        Arc::clone(&runtime_config.wasm_config),
                        contract_cache,
                    )
                    .ok();
                    // If this fails, it just means there won't be any more attempts to recv the
                    // slots
                    let _ = slot_sender.send(());
                });
            }
        });
        Ok(())
    }
}

/// How much gas of the next chunk we want to spend on converting new
/// transactions to receipts.
fn chunk_tx_gas_limit(
    runtime_config: &RuntimeConfig,
    prev_block: &PrepareTransactionsBlockContext,
    shard_id: ShardId,
) -> Gas {
    // The own congestion may be None when a new shard is created, or when the
    // feature is just being enabled. Using the default (no congestion) is a
    // reasonable choice in this case.
    let own_congestion = prev_block.congestion_info.get(&shard_id).cloned();
    let own_congestion = own_congestion.unwrap_or_default();

    let congestion_control = CongestionControl::new(
        runtime_config.congestion_control_config,
        own_congestion.congestion_info,
        own_congestion.missed_chunks_count,
    );
    congestion_control.process_tx_limit()
}

/// Returns true if the transaction passes the congestion control checks. The
/// transaction will be accepted if the receiving shard is not congested or its
/// congestion level is below the threshold.
fn congestion_control_accepts_transaction(
    epoch_manager: &dyn EpochManagerAdapter,
    runtime_config: &RuntimeConfig,
    epoch_id: &EpochId,
    prev_block: &PrepareTransactionsBlockContext,
    validated_tx: &ValidatedTransaction,
) -> Result<bool, Error> {
    let receiver_id = validated_tx.receiver_id();
    let receiving_shard = account_id_to_shard_id(epoch_manager, receiver_id, &epoch_id)?;
    let congestion_info = prev_block.congestion_info.get(&receiving_shard);
    let Some(congestion_info) = congestion_info else {
        return Ok(true);
    };

    let congestion_control = CongestionControl::new(
        runtime_config.congestion_control_config,
        congestion_info.congestion_info,
        congestion_info.missed_chunks_count,
    );
    let shard_accepts_transactions = congestion_control.shard_accepts_transactions();
    Ok(shard_accepts_transactions.is_yes())
}

impl node_runtime::adapter::ViewRuntimeAdapter for NightshadeRuntime {
    fn view_account(
        &self,
        shard_uid: &ShardUId,
        state_root: MerkleHash,
        account_id: &AccountId,
    ) -> Result<Account, node_runtime::state_viewer::errors::ViewAccountError> {
        let state_update = self.tries.new_trie_update_view(*shard_uid, state_root);
        self.trie_viewer.view_account(&state_update, account_id)
    }

    fn view_contract_code(
        &self,
        shard_uid: &ShardUId,
        state_root: MerkleHash,
        account_id: &AccountId,
    ) -> Result<ContractCode, node_runtime::state_viewer::errors::ViewContractCodeError> {
        let state_update = self.tries.new_trie_update_view(*shard_uid, state_root);
        self.trie_viewer.view_account_contract_code(&state_update, account_id)
    }

    fn call_function(
        &self,
        shard_uid: &ShardUId,
        state_root: MerkleHash,
        height: BlockHeight,
        block_timestamp: u64,
        prev_block_hash: &CryptoHash,
        epoch_height: EpochHeight,
        epoch_id: &EpochId,
        contract_id: &AccountId,
        method_name: &str,
        args: &[u8],
        logs: &mut Vec<String>,
        epoch_info_provider: &dyn EpochInfoProvider,
        current_protocol_version: ProtocolVersion,
    ) -> Result<Vec<u8>, node_runtime::state_viewer::errors::CallFunctionError> {
        let state_update = self.tries.new_trie_update_view(*shard_uid, state_root);
        let view_state = ViewApplyState {
            shard_id: shard_uid.shard_id(),
            block_height: height,
            prev_block_hash: *prev_block_hash,
            epoch_id: *epoch_id,
            epoch_height,
            block_timestamp,
            current_protocol_version,
            cache: Some(self.compiled_contract_cache.handle()),
        };
        self.trie_viewer.call_function(
            state_update,
            view_state,
            contract_id,
            method_name,
            args,
            logs,
            epoch_info_provider,
        )
    }

    fn view_access_key(
        &self,
        shard_uid: &ShardUId,
        state_root: MerkleHash,
        account_id: &AccountId,
        public_key: &PublicKey,
    ) -> Result<AccessKey, node_runtime::state_viewer::errors::ViewAccessKeyError> {
        let state_update = self.tries.new_trie_update_view(*shard_uid, state_root);
        self.trie_viewer.view_access_key(&state_update, account_id, public_key)
    }

    fn view_access_keys(
        &self,
        shard_uid: &ShardUId,
        state_root: MerkleHash,
        account_id: &AccountId,
    ) -> Result<Vec<(PublicKey, AccessKey)>, node_runtime::state_viewer::errors::ViewAccessKeyError>
    {
        let state_update = self.tries.new_trie_update_view(*shard_uid, state_root);
        self.trie_viewer.view_access_keys(&state_update, account_id)
    }

    fn view_gas_key(
        &self,
        shard_uid: &ShardUId,
        state_root: MerkleHash,
        account_id: &AccountId,
        public_key: &PublicKey,
    ) -> Result<GasKeyView, node_runtime::state_viewer::errors::ViewGasKeyError> {
        let state_update = self.tries.new_trie_update_view(*shard_uid, state_root);
        self.trie_viewer.view_gas_key(&state_update, account_id, public_key)
    }

    fn view_gas_keys(
        &self,
        shard_uid: &ShardUId,
        state_root: MerkleHash,
        account_id: &AccountId,
    ) -> Result<Vec<GasKeyInfoView>, node_runtime::state_viewer::errors::ViewGasKeyError> {
        let state_update = self.tries.new_trie_update_view(*shard_uid, state_root);
        self.trie_viewer.view_gas_keys(&state_update, account_id)
    }

    fn view_state(
        &self,
        shard_uid: &ShardUId,
        state_root: MerkleHash,
        account_id: &AccountId,
        prefix: &[u8],
        include_proof: bool,
    ) -> Result<ViewStateResult, node_runtime::state_viewer::errors::ViewStateError> {
        let state_update = self.tries.new_trie_update_view(*shard_uid, state_root);
        self.trie_viewer.view_state(&state_update, account_id, prefix, include_proof)
    }

    fn view_global_contract_code(
        &self,
        shard_uid: &ShardUId,
        state_root: MerkleHash,
        identifier: GlobalContractIdentifier,
    ) -> Result<ContractCode, node_runtime::state_viewer::errors::ViewContractCodeError> {
        let state_update = self.tries.new_trie_update_view(*shard_uid, state_root);
        self.trie_viewer.view_global_contract_code(&state_update, identifier)
    }
}<|MERGE_RESOLUTION|>--- conflicted
+++ resolved
@@ -466,25 +466,15 @@
         let partial_state = part.to_partial_state();
         let Ok(partial_state) = part.to_partial_state() else {
             // Deserialization error means we've got the data from malicious peer
-<<<<<<< HEAD
             tracing::error!(target: "state-parts", ?partial_state, "State part deserialization error");
             return StatePartValidationResult::Invalid;
-=======
-            tracing::error!(target: "state-parts", ?partial_state, "state part deserialization error");
-            return false;
->>>>>>> 326b7965
         };
         match Trie::validate_state_part(state_root, part_id, partial_state) {
             Ok(_) => StatePartValidationResult::Valid,
             // Storage error should not happen
             Err(err) => {
-<<<<<<< HEAD
                 tracing::error!(target: "state-parts", ?err, "State part storage error");
                 StatePartValidationResult::Invalid
-=======
-                tracing::error!(target: "state-parts", ?err, "state part storage error");
-                false
->>>>>>> 326b7965
             }
         }
     }
