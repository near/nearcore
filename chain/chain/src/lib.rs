--- conflicted
+++ resolved
@@ -6,13 +6,7 @@
 pub use finality::{FinalityGadget, FinalityGadgetQuorums};
 pub use store::{ChainStore, ChainStoreAccess, ChainStoreUpdate};
 pub use types::{
-<<<<<<< HEAD
-    Block, BlockApproval, BlockHeader, BlockStatus, Provenance, ReceiptResult, RuntimeAdapter, Tip,
-    Weight,
-=======
-    Block, BlockHeader, BlockStatus, Provenance, ReceiptResult, RuntimeAdapter, Tip,
-    ValidTransaction, Weight,
->>>>>>> 2df59043
+    Block, BlockHeader, BlockStatus, Provenance, ReceiptResult, RuntimeAdapter, Tip, Weight,
 };
 
 pub mod chain;
