--- conflicted
+++ resolved
@@ -43,11 +43,8 @@
 pub mod runtime;
 pub mod sharding;
 pub mod signature_verification;
-<<<<<<< HEAD
+mod soft_realtime_thread_pool;
 pub mod spice_core;
-=======
-mod soft_realtime_thread_pool;
->>>>>>> 1167c0fd
 pub mod state_snapshot_actor;
 pub mod state_sync;
 pub mod stateless_validation;
