//! Logic for resharding flat storage in parallel to chain processing.
//!
//! See [FlatStorageResharder] for more details about how the resharding takes place.

use std::sync::{Arc, Mutex};

use near_chain_configs::{MutableConfigValue, ReshardingConfig, ReshardingHandle};
use near_chain_primitives::Error;

use tracing::{debug, error, info};

use crate::resharding::event_type::{ReshardingEventType, ReshardingSplitShardParams};
use crate::resharding::types::FlatStorageSplitShardRequest;
use crate::types::RuntimeAdapter;
use itertools::Itertools;
use near_async::messaging::Sender;
use near_primitives::hash::CryptoHash;
use near_primitives::shard_layout::{account_id_to_shard_id, ShardLayout};
use near_primitives::state::FlatStateValue;
use near_primitives::trie_key::col::{self, ALL_COLUMNS_WITH_NAMES};
use near_primitives::trie_key::trie_key_parsers::{
    parse_account_id_from_access_key_key, parse_account_id_from_account_key,
    parse_account_id_from_contract_code_key, parse_account_id_from_contract_data_key,
    parse_account_id_from_received_data_key, parse_account_id_from_trie_key_with_separator,
};
use near_primitives::types::AccountId;
use near_store::adapter::flat_store::{FlatStoreAdapter, FlatStoreUpdateAdapter};
use near_store::adapter::StoreAdapter;
use near_store::flat::{
    BlockInfo, FlatStorageError, FlatStorageReadyStatus, FlatStorageReshardingStatus,
    FlatStorageStatus, SplittingParentStatus,
};
use near_store::{ShardUId, StorageError};
use std::fmt::{Debug, Formatter};
use std::iter;

/// `FlatStorageResharder` takes care of updating flat storage when a resharding event happens.
///
/// On an high level, the events supported are:
/// - #### Shard splitting
///     Parent shard must be split into two children. The entire operation freezes the flat storage
///     for the involved shards. Children shards are created empty and the key-values of the parent
///     will be copied into one of them, in the background.
///
///     After the copy is finished the children shard will have the correct state at some past block
///     height. It'll be necessary to perform catchup before the flat storage can be put again in
///     Ready state. The parent shard storage is not needed anymore and can be removed.
///
/// The resharder has also the following properties:
/// - Background processing: the bulk of resharding is done in a separate task.
/// - Interruptible: a reshard operation can be cancelled through a
///   [FlatStorageResharderController].
///     - In the case of event `Split` the state of flat storage will go back to what it was
///       previously.
#[derive(Clone)]
pub struct FlatStorageResharder {
    runtime: Arc<dyn RuntimeAdapter>,
    /// The current active resharding event.
    resharding_event: Arc<Mutex<Option<FlatStorageReshardingEventStatus>>>,
    /// Sender responsible to convey requests to the dedicated resharding actor.
    scheduler: Sender<FlatStorageSplitShardRequest>,
    /// Controls cancellation of background processing.
    pub controller: FlatStorageResharderController,
    /// Configuration for resharding.
    resharding_config: MutableConfigValue<ReshardingConfig>,
}

impl FlatStorageResharder {
    /// Creates a new `FlatStorageResharder`.
    ///
    /// # Args:
    /// * `runtime`: runtime adapter
    /// * `scheduler`: component used to schedule the background tasks
    /// * `controller`: manages the execution of the background tasks
    /// * `resharing_config`: configuration options
    pub fn new(
        runtime: Arc<dyn RuntimeAdapter>,
        scheduler: Sender<FlatStorageSplitShardRequest>,
        controller: FlatStorageResharderController,
        resharding_config: MutableConfigValue<ReshardingConfig>,
    ) -> Self {
        let resharding_event = Arc::new(Mutex::new(None));
        Self { runtime, resharding_event, scheduler, controller, resharding_config }
    }

    /// Starts a resharding event.
    ///
    /// For now, only splitting a shard is supported.
    ///
    /// # Args:
    /// * `event_type`: the type of resharding event
    /// * `shard_layout`: the new shard layout
    pub fn start_resharding(
        &self,
        event_type: ReshardingEventType,
        shard_layout: &ShardLayout,
    ) -> Result<(), Error> {
        match event_type {
            ReshardingEventType::SplitShard(params) => self.split_shard(params, shard_layout),
        }
    }

    /// Resumes a resharding event that was interrupted.
    ///
    /// Flat-storage resharding will resume upon a node crash.
    ///
    /// # Args:
    /// * `shard_uid`: UId of the shard
    /// * `status`: resharding status of the shard
    pub fn resume(
        &self,
        shard_uid: ShardUId,
        status: &FlatStorageReshardingStatus,
    ) -> Result<(), Error> {
        match status {
            FlatStorageReshardingStatus::CreatingChild => {
                // Nothing to do here because the parent will take care of resuming work.
            }
            FlatStorageReshardingStatus::SplittingParent(status) => {
                let parent_shard_uid = shard_uid;
                info!(target: "resharding", ?parent_shard_uid, ?status, "resuming flat storage shard split");
                self.check_no_resharding_in_progress()?;
                // On resume flat storage status is already set.
                // However, we don't know the current state of children shards,
                // so it's better to clean them.
                self.clean_children_shards(&status)?;
                self.schedule_split_shard(parent_shard_uid, &status);
            }
            FlatStorageReshardingStatus::CatchingUp(_) => {
                info!(target: "resharding", ?shard_uid, ?status, "resuming flat storage shard catchup");
                // TODO(Trisfald): implement child catch up
                todo!()
            }
        }
        Ok(())
    }

    /// Starts the event of splitting a parent shard flat storage into two children.
    fn split_shard(
        &self,
        split_params: ReshardingSplitShardParams,
        shard_layout: &ShardLayout,
    ) -> Result<(), Error> {
        let ReshardingSplitShardParams {
            parent_shard,
            left_child_shard,
            right_child_shard,
            block_hash,
            prev_block_hash,
            ..
        } = split_params;
        info!(target: "resharding", ?split_params, "initiating flat storage shard split");
        self.check_no_resharding_in_progress()?;

        // Change parent and children shards flat storage status.
        let store = self.runtime.store().flat_store();
        let mut store_update = store.store_update();
        let flat_head = retrieve_shard_flat_head(parent_shard, &store)?;
        let status = SplittingParentStatus {
            left_child_shard,
            right_child_shard,
            shard_layout: shard_layout.clone(),
            block_hash,
            prev_block_hash,
            flat_head,
        };
        store_update.set_flat_storage_status(
            parent_shard,
            FlatStorageStatus::Resharding(FlatStorageReshardingStatus::SplittingParent(
                status.clone(),
            )),
        );
        store_update.set_flat_storage_status(
            left_child_shard,
            FlatStorageStatus::Resharding(FlatStorageReshardingStatus::CreatingChild),
        );
        store_update.set_flat_storage_status(
            right_child_shard,
            FlatStorageStatus::Resharding(FlatStorageReshardingStatus::CreatingChild),
        );
        store_update.commit()?;

        self.schedule_split_shard(parent_shard, &status);
        Ok(())
    }

    /// Returns an error if a resharding event is in progress.
    fn check_no_resharding_in_progress(&self) -> Result<(), StorageError> {
        // Do not allow multiple resharding events in parallel.
        if self.resharding_event().is_some() {
            error!(target: "resharding", "trying to start a new flat storage resharding event while one is already in progress!");
            Err(StorageError::FlatStorageReshardingAlreadyInProgress)
        } else {
            Ok(())
        }
    }

    fn set_resharding_event(&self, event: FlatStorageReshardingEventStatus) {
        *self.resharding_event.lock().unwrap() = Some(event);
    }

    /// Returns the current in-progress resharding event, if any.
    pub fn resharding_event(&self) -> Option<FlatStorageReshardingEventStatus> {
        self.resharding_event.lock().unwrap().clone()
    }

    /// Schedules a task to split a shard.
    fn schedule_split_shard(&self, parent_shard: ShardUId, status: &SplittingParentStatus) {
        let event = FlatStorageReshardingEventStatus::SplitShard(parent_shard, status.clone());
        self.set_resharding_event(event);
        info!(target: "resharding", ?parent_shard, ?status,"scheduling flat storage shard split");
        let resharder = self.clone();
        self.scheduler.send(FlatStorageSplitShardRequest { resharder });
    }

    /// Cleans up children shards flat storage's content (status is excluded).
    #[tracing::instrument(
        level = "info",
        target = "resharding",
        "FlatStorageResharder::clean_children_shards",
        skip_all
    )]
    fn clean_children_shards(&self, status: &SplittingParentStatus) -> Result<(), Error> {
        let SplittingParentStatus { left_child_shard, right_child_shard, .. } = status;
        info!(target: "resharding", ?left_child_shard, ?right_child_shard, "cleaning up children shards flat storage's content");
        let mut store_update = self.runtime.store().flat_store().store_update();
        for child in [left_child_shard, right_child_shard] {
            store_update.remove_all_deltas(*child);
            store_update.remove_all_values(*child);
        }
        store_update.commit()?;
        Ok(())
    }

    /// Retrieves parent shard UIds and current resharding event status, only if a resharding event
    /// is in progress and of type `Split`.
    fn get_parent_shard_and_status(&self) -> Option<(ShardUId, SplittingParentStatus)> {
        let event = self.resharding_event.lock().unwrap();
        match event.as_ref() {
            Some(FlatStorageReshardingEventStatus::SplitShard(parent_shard, status)) => {
                Some((*parent_shard, status.clone()))
            }
            None => None,
        }
    }

    /// Task to perform the actual split of a flat storage shard. This may be a long operation time-wise.
    ///
    /// Conceptually it simply copies each key-value pair from the parent shard to the correct child.
    pub fn split_shard_task(&self) -> FlatStorageReshardingTaskStatus {
        let task_status = self.split_shard_task_impl();
        self.split_shard_task_postprocessing(task_status);
        info!(target: "resharding", ?task_status, "flat storage shard split task finished");
        task_status
    }

    /// Performs the bulk of [split_shard_task].
    ///
    /// Returns `true` if the routine completed successfully.
    fn split_shard_task_impl(&self) -> FlatStorageReshardingTaskStatus {
        if self.controller.is_cancelled() {
            return FlatStorageReshardingTaskStatus::Cancelled;
        }

        // Determines after how many bytes worth of key-values the process stops to commit changes
        // and to check cancellation.
        let batch_size = self.resharding_config.get().batch_size.as_u64() as usize;
        // Delay between every batch.
        let batch_delay = self.resharding_config.get().batch_delay.unsigned_abs();

        let (parent_shard, status) = self
            .get_parent_shard_and_status()
            .expect("flat storage resharding event must be Split!");
        info!(target: "resharding", ?parent_shard, ?status, ?batch_delay, ?batch_size, "flat storage shard split task: starting key-values copy");

        // Prepare the store object for commits and the iterator over parent's flat storage.
        let flat_store = self.runtime.store().flat_store();
        let mut iter = match self.flat_storage_iterator(
            &flat_store,
            &parent_shard,
            &status.block_hash,
        ) {
            Ok(iter) => iter,
            Err(err) => {
                error!(target: "resharding", ?parent_shard, block_hash=?status.block_hash, ?err, "failed to build flat storage iterator");
                return FlatStorageReshardingTaskStatus::Failed;
            }
        };

        let mut num_batches_done: usize = 0;
        let mut iter_exhausted = false;

        loop {
            let _span = tracing::debug_span!(
                target: "resharding",
                "split_shard_task_impl/batch",
                batch_id = ?num_batches_done)
            .entered();
            let mut store_update = flat_store.store_update();
            let mut processed_size = 0;

            // Process a `batch_size` worth of key value pairs.
            while processed_size < batch_size && !iter_exhausted {
                match iter.next() {
                    // Stop iterating and commit the batch.
                    Some(FlatStorageAndDeltaIterItem::CommitPoint) => break,
                    Some(FlatStorageAndDeltaIterItem::Entry(Ok((key, value)))) => {
                        processed_size += key.len() + value.as_ref().map_or(0, |v| v.size());
                        if let Err(err) =
                            shard_split_handle_key_value(key, value, &mut store_update, &status)
                        {
                            error!(target: "resharding", ?err, "failed to handle flat storage key");
                            return FlatStorageReshardingTaskStatus::Failed;
                        }
                    }
                    Some(FlatStorageAndDeltaIterItem::Entry(Err(err))) => {
                        error!(target: "resharding", ?err, "failed to read flat storage value from parent shard");
                        return FlatStorageReshardingTaskStatus::Failed;
                    }
                    None => {
                        iter_exhausted = true;
                    }
                }
            }

            // Make a pause to commit and check if the routine should stop.
            if let Err(err) = store_update.commit() {
                error!(target: "resharding", ?err, "failed to commit store update");
                return FlatStorageReshardingTaskStatus::Failed;
            }

            num_batches_done += 1;

            // If `iter`` is exhausted we can exit after the store commit.
            if iter_exhausted {
                return FlatStorageReshardingTaskStatus::Successful { num_batches_done };
            }
            if self.controller.is_cancelled() {
                return FlatStorageReshardingTaskStatus::Cancelled;
            }

            // Sleep between batches in order to throttle resharding and leave some resource for the
            // regular node operation.
            std::thread::sleep(batch_delay);
        }
    }

    /// Performs post-processing of shard splitting after all key-values have been moved from parent to
    /// children. `success` indicates whether or not the previous phase was successful.
    #[tracing::instrument(
        level = "info",
        target = "resharding",
        "FlatStorageResharder::split_shard_task_postprocessing",
        skip_all
    )]
    fn split_shard_task_postprocessing(&self, task_status: FlatStorageReshardingTaskStatus) {
        let (parent_shard, split_status) = self
            .get_parent_shard_and_status()
            .expect("flat storage resharding event must be Split!");
        let SplittingParentStatus { left_child_shard, right_child_shard, flat_head, .. } =
            split_status;
        let flat_store = self.runtime.store().flat_store();
        info!(target: "resharding", ?parent_shard, ?task_status, ?split_status, "flat storage shard split task: post-processing");

        let mut store_update = flat_store.store_update();
        match task_status {
            FlatStorageReshardingTaskStatus::Successful { .. } => {
                // Split shard completed successfully.
                // Parent flat storage can be deleted from the FlatStoreManager.
                // If FlatStoreManager has no reference to the shard, delete it manually.
                if !self
                    .runtime
                    .get_flat_storage_manager()
                    .remove_flat_storage_for_shard(parent_shard, &mut store_update)
                    .unwrap()
                {
                    store_update.remove_flat_storage(parent_shard);
                }
                // Children must perform catchup.
                for child_shard in [left_child_shard, right_child_shard] {
                    store_update.set_flat_storage_status(
                        child_shard,
                        FlatStorageStatus::Resharding(FlatStorageReshardingStatus::CatchingUp(
                            flat_head.hash,
                        )),
                    );
                }
                // TODO(trisfald): trigger catchup
            }
            FlatStorageReshardingTaskStatus::Failed
            | FlatStorageReshardingTaskStatus::Cancelled => {
                // We got an error or a cancellation request.
                // Reset parent.
                store_update.set_flat_storage_status(
                    parent_shard,
                    FlatStorageStatus::Ready(FlatStorageReadyStatus { flat_head }),
                );
                // Remove children shards leftovers.
                for child_shard in [left_child_shard, right_child_shard] {
                    store_update.remove_flat_storage(child_shard);
                }
            }
        }
        store_update.commit().unwrap();
        // Terminate the resharding event.
        *self.resharding_event.lock().unwrap() = None;
    }

    /// Returns an iterator over a shard's flat storage at the given block hash. This
    /// iterator contains both flat storage values and deltas.
    fn flat_storage_iterator<'a>(
        &self,
        flat_store: &'a FlatStoreAdapter,
        shard_uid: &ShardUId,
        block_hash: &CryptoHash,
    ) -> Result<Box<FlatStorageAndDeltaIter<'a>>, Error> {
        let mut iter: Box<FlatStorageAndDeltaIter<'a>> = Box::new(
            flat_store
                .iter(*shard_uid)
                // Get the flat storage iter and wrap the value in Optional::Some to
                // match the delta iterator so that they can be chained.
                .map_ok(|(key, value)| (key, Some(value)))
                // Wrap the iterator's item into an Entry.
                .map(|entry| FlatStorageAndDeltaIterItem::Entry(entry)),
        );

        // Get all the blocks from flat head to the wanted block hash.
        let flat_storage = self
            .runtime
            .get_flat_storage_manager()
            .get_flat_storage_for_shard(*shard_uid)
            .expect("the flat storage undergoing resharding must exist!");
        // Must reverse the result because we want ascending block heights.
        let mut blocks_to_head = flat_storage.get_blocks_to_head(block_hash).map_err(|err| {
            StorageError::StorageInconsistentState(format!(
                "failed to find path of blocks to flat storage head ({err})"
            ))
        })?;
        blocks_to_head.reverse();
        debug!(target = "resharding", "flat storage blocks to head len = {}", blocks_to_head.len());

        // Get all the delta iterators and wrap the items in Result to match the flat
        // storage iter so that they can be chained.
        for block in blocks_to_head {
            let deltas = flat_store.get_delta(*shard_uid, block).map_err(|err| {
                StorageError::StorageInconsistentState(format!(
                    "can't retrieve deltas for flat storage at {block}/{shard_uid:?}({err})"
                ))
            })?;
            let Some(deltas) = deltas else {
                continue;
            };
            // Chain the iterators effectively adding a block worth of deltas.
            // Before doing so insert a commit point to separate changes to the same key in different transactions.
            iter = Box::new(iter.chain(iter::once(FlatStorageAndDeltaIterItem::CommitPoint)));
            let deltas_iter = deltas.0.into_iter();
            let deltas_iter = deltas_iter.map(|item| FlatStorageAndDeltaIterItem::Entry(Ok(item)));
            iter = Box::new(iter.chain(deltas_iter));
        }

        Ok(iter)
    }
}

/// Enum used to wrap the `Item` of iterators over flat storage contents or flat storage deltas. Its
/// purpose is to insert a marker to force store commits during iteration over all entries. This is
/// necessary because otherwise deltas might set again the value of a flat storage entry inside the
/// same transaction.
enum FlatStorageAndDeltaIterItem {
    Entry(Result<(Vec<u8>, Option<FlatStateValue>), FlatStorageError>),
    CommitPoint,
}

type FlatStorageAndDeltaIter<'a> = dyn Iterator<Item = FlatStorageAndDeltaIterItem> + 'a;

impl Debug for FlatStorageResharder {
    fn fmt(&self, f: &mut Formatter<'_>) -> std::fmt::Result {
        f.debug_struct("FlatStorageResharder")
            .field("event", &self.resharding_event())
            .field("controller", &self.controller)
            .finish()
    }
}

/// Retrieves the flat head of the given `shard`.
/// The shard must be in [FlatStorageStatus::Ready] state otherwise this method returns an error.
fn retrieve_shard_flat_head(shard: ShardUId, store: &FlatStoreAdapter) -> Result<BlockInfo, Error> {
    let status =
        store.get_flat_storage_status(shard).map_err(|err| Into::<StorageError>::into(err))?;
    if let FlatStorageStatus::Ready(FlatStorageReadyStatus { flat_head }) = status {
        Ok(flat_head)
    } else {
        let err_msg = "flat storage shard status is not ready!";
        error!(target: "resharding", ?shard, ?status, err_msg);
        Err(Error::ReshardingError(err_msg.to_owned()))
    }
}

/// Handles the inheritance of a key-value pair from parent shard to children shards.
fn shard_split_handle_key_value(
    key: Vec<u8>,
    value: Option<FlatStateValue>,
    store_update: &mut FlatStoreUpdateAdapter,
    status: &SplittingParentStatus,
) -> Result<(), Error> {
    if key.is_empty() {
        panic!("flat storage key is empty!")
    }
    let key_column_prefix = key[0];

    match key_column_prefix {
        col::ACCOUNT => {
            copy_kv_to_child(&status, key, value, store_update, parse_account_id_from_account_key)?
        }
        col::CONTRACT_DATA => copy_kv_to_child(
            &status,
            key,
            value,
            store_update,
            parse_account_id_from_contract_data_key,
        )?,
        col::CONTRACT_CODE => copy_kv_to_child(
            &status,
            key,
            value,
            store_update,
            parse_account_id_from_contract_code_key,
        )?,
        col::ACCESS_KEY => copy_kv_to_child(
            &status,
            key,
            value,
            store_update,
            parse_account_id_from_access_key_key,
        )?,
        col::RECEIVED_DATA => copy_kv_to_child(
            &status,
            key,
            value,
            store_update,
            parse_account_id_from_received_data_key,
        )?,
        col::POSTPONED_RECEIPT_ID | col::PENDING_DATA_COUNT | col::POSTPONED_RECEIPT => {
            copy_kv_to_child(&status, key, value, store_update, |raw_key: &[u8]| {
                parse_account_id_from_trie_key_with_separator(
                    key_column_prefix,
                    raw_key,
                    ALL_COLUMNS_WITH_NAMES[key_column_prefix as usize].1,
                )
            })?
        }
        col::DELAYED_RECEIPT_OR_INDICES
        | col::PROMISE_YIELD_INDICES
        | col::PROMISE_YIELD_TIMEOUT
        | col::PROMISE_YIELD_RECEIPT => copy_kv_to_all_children(&status, key, value, store_update),
        col::BUFFERED_RECEIPT_INDICES | col::BUFFERED_RECEIPT => {
            copy_kv_to_left_child(&status, key, value, store_update)
        }
        _ => unreachable!(),
    }
    Ok(())
}

/// Copies a key-value pair to the correct child shard by matching the account-id to the provided shard layout.
fn copy_kv_to_child(
    status: &SplittingParentStatus,
    key: Vec<u8>,
    value: Option<FlatStateValue>,
    store_update: &mut FlatStoreUpdateAdapter,
    account_id_parser: impl FnOnce(&[u8]) -> Result<AccountId, std::io::Error>,
) -> Result<(), Error> {
    let SplittingParentStatus { left_child_shard, right_child_shard, shard_layout, .. } = &status;
    // Derive the shard uid for this account in the new shard layout.
    let account_id = account_id_parser(&key)?;
    let new_shard_id = account_id_to_shard_id(&account_id, shard_layout);
    let new_shard_uid = ShardUId::from_shard_id_and_layout(new_shard_id, &shard_layout);

    // Sanity check we are truly writing to one of the expected children shards.
    if new_shard_uid != *left_child_shard && new_shard_uid != *right_child_shard {
        let err_msg = "account id doesn't map to any child shard!";
        error!(target: "resharding", ?new_shard_uid, ?left_child_shard, ?right_child_shard, ?shard_layout, ?account_id, err_msg);
        return Err(Error::ReshardingError(err_msg.to_string()));
    }
    // Add the new flat store entry.
    store_update.set(new_shard_uid, key, value);
    Ok(())
}

/// Copies a key-value pair to both children.
fn copy_kv_to_all_children(
    status: &SplittingParentStatus,
    key: Vec<u8>,
    value: Option<FlatStateValue>,
    store_update: &mut FlatStoreUpdateAdapter,
) {
    store_update.set(status.left_child_shard, key.clone(), value.clone());
    store_update.set(status.right_child_shard, key, value);
}

/// Copies a key-value pair to the child on the left of the account boundary (also called 'first child').
fn copy_kv_to_left_child(
    status: &SplittingParentStatus,
    key: Vec<u8>,
    value: Option<FlatStateValue>,
    store_update: &mut FlatStoreUpdateAdapter,
) {
    store_update.set(status.left_child_shard, key, value);
}

/// Struct to describe, perform and track progress of a flat storage resharding.
#[derive(Clone, Debug)]
pub enum FlatStorageReshardingEventStatus {
    /// Split a shard.
    /// Includes the parent shard uid and the operation' status.
    SplitShard(ShardUId, SplittingParentStatus),
}

/// Status of a flat storage resharding task.
#[derive(Clone, Debug, Copy, Eq, PartialEq)]
pub enum FlatStorageReshardingTaskStatus {
    Successful { num_batches_done: usize },
    Failed,
    Cancelled,
}

/// Helps control the flat storage resharder background operations. This struct wraps
/// [ReshardingHandle] and gives better meaning request to stop any processing when applied to flat
/// storage. In flat storage resharding there's a slight difference between interrupt and cancel.
/// Interruption happens when the node crashes whilst cancellation is an on demand request. An
/// interrupted flat storage resharding will resume on node restart, a cancelled one won't.
#[derive(Clone, Debug)]
pub struct FlatStorageResharderController {
    /// Resharding handle to control cancellation.
    handle: ReshardingHandle,
}

impl FlatStorageResharderController {
    /// Creates a new `FlatStorageResharderController` with its own handle.
    pub fn new() -> Self {
        let handle = ReshardingHandle::new();
        Self { handle }
    }

    pub fn from_resharding_handle(handle: ReshardingHandle) -> Self {
        Self { handle }
    }

    /// Returns whether or not background task is cancelled.
    pub fn is_cancelled(&self) -> bool {
        !self.handle.get()
    }
}

#[cfg(test)]
mod tests {
    use std::collections::BTreeMap;

    use near_async::time::Clock;
    use near_chain_configs::{Genesis, MutableConfigValue};
    use near_epoch_manager::{shard_tracker::ShardTracker, EpochManager};
    use near_o11y::testonly::init_test_logger;
    use near_primitives::{
        hash::CryptoHash,
        shard_layout::ShardLayout,
        state::FlatStateValue,
        test_utils::{create_test_signer, TestBlockBuilder},
        trie_key::TrieKey,
<<<<<<< HEAD
        types::{
            new_shard_id_tmp, AccountId, RawStateChange, RawStateChangesWithTrieKey, ShardId,
            StateChangeCause,
        },
=======
        types::{AccountId, ShardId},
>>>>>>> 1fea9e1a
    };
    use near_store::{
        flat::{BlockInfo, FlatStorageReadyStatus},
        genesis::initialize_genesis_state,
        test_utils::create_test_store,
    };

    use crate::{
        rayon_spawner::RayonAsyncComputationSpawner, resharding::types::ReshardingSender,
        runtime::NightshadeRuntime, types::ChainConfig, Chain, ChainGenesis, DoomslugThresholdMode,
    };

    use super::*;
    use near_async::messaging::{CanSend, IntoMultiSender};
    use near_crypto::{KeyType, PublicKey};

    /// Shorthand to create account ID.
    macro_rules! account {
        ($str:expr) => {
            $str.parse::<AccountId>().unwrap()
        };
    }

    #[derive(Default)]
    struct TestScheduler {}

    impl CanSend<FlatStorageSplitShardRequest> for TestScheduler {
        fn send(&self, msg: FlatStorageSplitShardRequest) {
            msg.resharder.split_shard_task();
        }
    }

    #[derive(Default)]
    struct DelayedScheduler {
        split_shard_request: Mutex<Option<FlatStorageSplitShardRequest>>,
    }

    impl DelayedScheduler {
        fn call_split_shard_task(&self) -> FlatStorageReshardingTaskStatus {
            let msg_guard = self.split_shard_request.lock().unwrap();
            msg_guard.as_ref().unwrap().resharder.split_shard_task()
        }
    }

    impl CanSend<FlatStorageSplitShardRequest> for DelayedScheduler {
        fn send(&self, msg: FlatStorageSplitShardRequest) {
            *self.split_shard_request.lock().unwrap() = Some(msg);
        }
    }

    /// Simple shard layout with two shards.
    fn simple_shard_layout() -> ShardLayout {
        let s0 = ShardId::new(0);
        let s1 = ShardId::new(1);
        let shards_split_map = BTreeMap::from([(s0, vec![s0]), (s1, vec![s1])]);
        ShardLayout::v2(vec![account!("ff")], vec![s0, s1], Some(shards_split_map))
    }

    /// Derived from [simple_shard_layout] by splitting the second shard.
    fn shard_layout_after_split() -> ShardLayout {
        let s0 = ShardId::new(0);
        let s1 = ShardId::new(1);
        let s2 = ShardId::new(2);
        let s3 = ShardId::new(3);

        let shards_split_map = BTreeMap::from([(s0, vec![s0]), (s1, vec![s2, s3])]);
        ShardLayout::v2(
            vec![account!("ff"), account!("pp")],
            vec![s0, s2, s3],
            Some(shards_split_map),
        )
    }

    /// Generic test setup. It creates an instance of chain and a FlatStorageResharder.
    fn create_chain_and_resharder(
        shard_layout: ShardLayout,
        resharding_sender: ReshardingSender,
    ) -> (Chain, FlatStorageResharder) {
        let num_shards = shard_layout.shard_ids().count();
        let genesis = Genesis::test_with_seeds(
            Clock::real(),
            vec![account!("aa"), account!("mm"), account!("vv")],
            1,
            vec![1; num_shards],
            shard_layout.clone(),
        );
        let tempdir = tempfile::tempdir().unwrap();
        let store = create_test_store();
        initialize_genesis_state(store.clone(), &genesis, Some(tempdir.path()));
        let epoch_manager = EpochManager::new_arc_handle(store.clone(), &genesis.config);
        let shard_tracker = ShardTracker::new_empty(epoch_manager.clone());
        let runtime =
            NightshadeRuntime::test(tempdir.path(), store, &genesis.config, epoch_manager.clone());
        let chain_genesis = ChainGenesis::new(&genesis.config);
        let chain = Chain::new(
            Clock::real(),
            epoch_manager,
            shard_tracker,
            runtime,
            &chain_genesis,
            DoomslugThresholdMode::NoApprovals,
            ChainConfig::test(),
            None,
            Arc::new(RayonAsyncComputationSpawner),
            MutableConfigValue::new(None, "validator_signer"),
            resharding_sender,
        )
        .unwrap();
        for shard_uid in shard_layout.shard_uids() {
            chain
                .runtime_adapter
                .get_flat_storage_manager()
                .create_flat_storage_for_shard(shard_uid)
                .unwrap();
        }
        let resharder = chain.resharding_manager.flat_storage_resharder.clone();
        (chain, resharder)
    }

    /// Utility function to derive the resharding event type from chain and shard layout.
    fn event_type_from_chain_and_layout(
        chain: &Chain,
        new_shard_layout: &ShardLayout,
    ) -> ReshardingEventType {
        ReshardingEventType::from_shard_layout(
            &new_shard_layout,
            chain.head().unwrap().last_block_hash,
            chain.head().unwrap().prev_block_hash,
        )
        .unwrap()
        .unwrap()
    }

    /// Verify that another resharding can't be triggered if one is ongoing.
    #[test]
    fn concurrent_reshardings_are_disallowed() {
        init_test_logger();
        let sender = DelayedScheduler::default().into_multi_sender();
        let (chain, resharder) = create_chain_and_resharder(simple_shard_layout(), sender);
        let new_shard_layout = shard_layout_after_split();
        let controller = FlatStorageResharderController::new();
        let resharding_event_type = event_type_from_chain_and_layout(&chain, &new_shard_layout);

        assert!(resharder
            .start_resharding(resharding_event_type.clone(), &new_shard_layout)
            .is_ok());

        // Immediately cancel the resharding.
        controller.handle.stop();

        assert!(resharder.resharding_event().is_some());
        assert!(resharder.start_resharding(resharding_event_type, &new_shard_layout).is_err());
    }

    /// Flat storage shard status should be set correctly upon starting a shard split.
    #[test]
    fn flat_storage_split_status_set() {
        init_test_logger();
        let sender = DelayedScheduler::default().into_multi_sender();
        let (chain, resharder) = create_chain_and_resharder(simple_shard_layout(), sender);
        let new_shard_layout = shard_layout_after_split();
        let flat_store = resharder.runtime.store().flat_store();
        let resharding_event_type = event_type_from_chain_and_layout(&chain, &new_shard_layout);

        assert!(resharder.start_resharding(resharding_event_type, &new_shard_layout).is_ok());

        let resharding_event = resharder.resharding_event();
        match resharding_event.unwrap() {
            FlatStorageReshardingEventStatus::SplitShard(parent, status) => {
                assert_eq!(
                    flat_store.get_flat_storage_status(parent),
                    Ok(FlatStorageStatus::Resharding(
                        FlatStorageReshardingStatus::SplittingParent(status.clone())
                    ))
                );
                assert_eq!(
                    flat_store.get_flat_storage_status(status.left_child_shard),
                    Ok(FlatStorageStatus::Resharding(FlatStorageReshardingStatus::CreatingChild))
                );
                assert_eq!(
                    flat_store.get_flat_storage_status(status.right_child_shard),
                    Ok(FlatStorageStatus::Resharding(FlatStorageReshardingStatus::CreatingChild))
                );
            }
        }
    }

    /// In this test we write some dirty state into children shards and then try to resume a shard split.
    /// Verify that the dirty writes are cleaned up correctly.
    #[test]
    fn resume_split_starts_from_clean_state() {
        init_test_logger();
        let sender = TestScheduler::default().into_multi_sender();
        let (chain, resharder) = create_chain_and_resharder(simple_shard_layout(), sender);
        let flat_store = resharder.runtime.store().flat_store();
        let new_shard_layout = shard_layout_after_split();
        let resharding_event_type = event_type_from_chain_and_layout(&chain, &new_shard_layout);
        let ReshardingSplitShardParams {
            parent_shard, left_child_shard, right_child_shard, ..
        } = match resharding_event_type {
            ReshardingEventType::SplitShard(params) => params,
        };

        let mut store_update = flat_store.store_update();

        // Write some random key-values in children shards.
        let dirty_key: Vec<u8> = vec![1, 2, 3, 4];
        let dirty_value = Some(FlatStateValue::Inlined(dirty_key.clone()));
        for child_shard in [left_child_shard, right_child_shard] {
            store_update.set(child_shard, dirty_key.clone(), dirty_value.clone());
        }

        // Set parent state to ShardSplitting, manually, to simulate a forcibly cancelled resharding attempt.
        let resharding_status =
            FlatStorageReshardingStatus::SplittingParent(SplittingParentStatus {
                // Values don't matter.
                left_child_shard,
                right_child_shard,
                shard_layout: new_shard_layout,
                block_hash: CryptoHash::default(),
                prev_block_hash: CryptoHash::default(),
                flat_head: BlockInfo {
                    hash: CryptoHash::default(),
                    height: 1,
                    prev_hash: CryptoHash::default(),
                },
            });
        store_update.set_flat_storage_status(
            parent_shard,
            FlatStorageStatus::Resharding(resharding_status.clone()),
        );

        store_update.commit().unwrap();

        // Resume resharding.
        resharder.resume(parent_shard, &resharding_status).unwrap();

        // Children should not contain the random keys written before.
        for child_shard in [left_child_shard, right_child_shard] {
            assert_eq!(flat_store.get(child_shard, &dirty_key), Ok(None));
        }
    }

    /// Tests a simple split shard scenario.
    ///
    /// Old layout:
    /// shard 0 -> accounts [aa]
    /// shard 1 -> accounts [mm, vv]
    ///
    /// New layout:
    /// shard 0 -> accounts [aa]
    /// shard 2 -> accounts [mm]
    /// shard 3 -> accounts [vv]
    ///
    /// Shard to split is shard 1.
    #[test]
    fn simple_split_shard() {
        init_test_logger();
        let sender = TestScheduler::default().into_multi_sender();
        let (chain, resharder) = create_chain_and_resharder(simple_shard_layout(), sender);
        let new_shard_layout = shard_layout_after_split();
        let resharding_event_type = event_type_from_chain_and_layout(&chain, &new_shard_layout);

        // Perform resharding.
        assert!(resharder.start_resharding(resharding_event_type, &new_shard_layout).is_ok());

        // Check flat storages of children contain the correct accounts and access keys.
        let left_child = ShardUId { version: 3, shard_id: 2 };
        let right_child = ShardUId { version: 3, shard_id: 3 };
        let flat_store = resharder.runtime.store().flat_store();
        let account_mm_key = TrieKey::Account { account_id: account!("mm") };
        let account_vv_key = TrieKey::Account { account_id: account!("vv") };
        assert!(flat_store
            .get(left_child, &account_mm_key.to_vec())
            .is_ok_and(|val| val.is_some()));
        assert!(flat_store
            .get(right_child, &account_vv_key.to_vec())
            .is_ok_and(|val| val.is_some()));
        let account_mm_access_key = TrieKey::AccessKey {
            account_id: account!("mm"),
            public_key: PublicKey::from_seed(KeyType::ED25519, account!("mm").as_str()),
        };
        let account_vv_access_key = TrieKey::AccessKey {
            account_id: account!("vv"),
            public_key: PublicKey::from_seed(KeyType::ED25519, account!("vv").as_str()),
        };
        assert!(flat_store
            .get(left_child, &account_mm_access_key.to_vec())
            .is_ok_and(|val| val.is_some()));
        assert!(flat_store
            .get(right_child, &account_vv_access_key.to_vec())
            .is_ok_and(|val| val.is_some()));

        // Check final status of parent flat storage.
        let parent = ShardUId { version: 3, shard_id: 1 };
        assert_eq!(flat_store.get_flat_storage_status(parent), Ok(FlatStorageStatus::Empty));
        assert_eq!(flat_store.iter(parent).count(), 0);
        assert!(resharder
            .runtime
            .get_flat_storage_manager()
            .get_flat_storage_for_shard(parent)
            .is_none());

        // Check final status of children flat storages.
        let last_hash = chain.head().unwrap().last_block_hash;
        assert_eq!(
            flat_store.get_flat_storage_status(left_child),
            Ok(FlatStorageStatus::Resharding(FlatStorageReshardingStatus::CatchingUp(last_hash)))
        );
        assert_eq!(
            flat_store.get_flat_storage_status(left_child),
            Ok(FlatStorageStatus::Resharding(FlatStorageReshardingStatus::CatchingUp(last_hash)))
        );
    }

    /// Split shard task should run in batches.
    #[test]
    fn split_shard_batching() {
        init_test_logger();
        let scheduler = Arc::new(DelayedScheduler::default());
        let (chain, resharder) =
            create_chain_and_resharder(simple_shard_layout(), scheduler.as_multi_sender());
        let new_shard_layout = shard_layout_after_split();
        let resharding_event_type = event_type_from_chain_and_layout(&chain, &new_shard_layout);

        // Tweak the resharding config to make smaller batches.
        let mut config = resharder.resharding_config.get();
        config.batch_size = bytesize::ByteSize(1);
        resharder.resharding_config.update(config);

        // Perform resharding.
        assert!(resharder.start_resharding(resharding_event_type, &new_shard_layout).is_ok());

        // Check that more than one batch has been processed.
        let FlatStorageReshardingTaskStatus::Successful { num_batches_done } =
            scheduler.call_split_shard_task()
        else {
            assert!(false);
            return;
        };
        assert!(num_batches_done > 1);
    }

    #[test]
    fn cancel_split_shard() {
        init_test_logger();
        let scheduler = Arc::new(DelayedScheduler::default());
        let (chain, resharder) =
            create_chain_and_resharder(simple_shard_layout(), scheduler.as_multi_sender());
        let new_shard_layout = shard_layout_after_split();
        let resharding_event_type = event_type_from_chain_and_layout(&chain, &new_shard_layout);

        // Perform resharding.
        assert!(resharder.start_resharding(resharding_event_type, &new_shard_layout).is_ok());
        let (parent_shard, status) = resharder.get_parent_shard_and_status().unwrap();
        let SplittingParentStatus { left_child_shard, right_child_shard, flat_head, .. } = status;

        // Cancel the task before it starts.
        resharder.controller.handle.stop();

        // Run the task.
        scheduler.call_split_shard_task();

        // Check that resharding was effectively cancelled.
        let flat_store = resharder.runtime.store().flat_store();
        assert_eq!(
            flat_store.get_flat_storage_status(parent_shard),
            Ok(FlatStorageStatus::Ready(FlatStorageReadyStatus { flat_head }))
        );
        for child_shard in [left_child_shard, right_child_shard] {
            assert_eq!(
                flat_store.get_flat_storage_status(status.left_child_shard),
                Ok(FlatStorageStatus::Empty)
            );
            assert_eq!(flat_store.iter(child_shard).count(), 0);
        }
    }

    /// A shard can't be split if it isn't in ready state.
    #[test]
    fn reject_split_shard_if_parent_is_not_ready() {
        let sender = TestScheduler::default().into_multi_sender();
        let (chain, resharder) = create_chain_and_resharder(simple_shard_layout(), sender);
        let new_shard_layout = shard_layout_after_split();
        let resharding_event_type = event_type_from_chain_and_layout(&chain, &new_shard_layout);

        // Make flat storage of parent shard not ready.
        let parent_shard = ShardUId { version: 3, shard_id: 1 };
        let flat_store = resharder.runtime.store().flat_store();
        let mut store_update = flat_store.store_update();
        store_update.set_flat_storage_status(parent_shard, FlatStorageStatus::Empty);
        store_update.commit().unwrap();

        // Trigger resharding and it should fail.
        assert!(resharder.start_resharding(resharding_event_type, &new_shard_layout).is_err());
    }

    /// Verify the correctness of a shard split in the presence of flat storage deltas in the parent
    /// shard.
    #[test]
    fn split_shard_parent_flat_store_with_deltas() {
        init_test_logger();
        let sender = TestScheduler::default().into_multi_sender();
        let (mut chain, resharder) = create_chain_and_resharder(simple_shard_layout(), sender);
        let new_shard_layout = shard_layout_after_split();

        // In order to have flat state deltas we must bring the chain forward by adding blocks.
        let signer = Arc::new(create_test_signer("aa"));
        for height in 1..3 {
            let prev_block = chain.get_block_by_height(height - 1).unwrap();
            let block = TestBlockBuilder::new(Clock::real(), &prev_block, signer.clone())
                .height(height)
                .build();
            chain.process_block_test(&None, block).unwrap();
        }
        assert_eq!(chain.head().unwrap().height, 2);

        let resharding_event_type = event_type_from_chain_and_layout(&chain, &new_shard_layout);
        let ReshardingSplitShardParams {
            parent_shard, left_child_shard, right_child_shard, ..
        } = match resharding_event_type.clone() {
            ReshardingEventType::SplitShard(params) => params,
        };
        let manager = chain.runtime_adapter.get_flat_storage_manager();

        // Manually add deltas on top of parent's flat storage.
        // Pick different kind of keys and operations in order to maximize test coverage.
        // List of all keys and their values:
        let account_vv_key = TrieKey::Account { account_id: account!("vv") };
        let account_vv_value = Some("vv-update".as_bytes().to_vec());
        let account_oo_key = TrieKey::Account { account_id: account!("oo") };
        let account_oo_value = Some("oo".as_bytes().to_vec());
        let account_mm_key = TrieKey::Account { account_id: account!("mm") };
        let delayed_receipt_0_key = TrieKey::DelayedReceipt { index: 0 };
        let delayed_receipt_0_value_0 = Some("delayed0-0".as_bytes().to_vec());
        let delayed_receipt_0_value_1 = Some("delayed0-1".as_bytes().to_vec());
        let delayed_receipt_1_key = TrieKey::DelayedReceipt { index: 1 };
        let delayed_receipt_1_value = Some("delayed1".as_bytes().to_vec());
        let buffered_receipt_0_key =
            TrieKey::BufferedReceipt { receiving_shard: ShardId::new(0), index: 0 };
        let buffered_receipt_0_value_0 = Some("buffered0-0".as_bytes().to_vec());
        let buffered_receipt_0_value_1 = Some("buffered0-1".as_bytes().to_vec());
        let buffered_receipt_1_key =
            TrieKey::BufferedReceipt { receiving_shard: ShardId::new(0), index: 1 };
        let buffered_receipt_1_value = Some("buffered1".as_bytes().to_vec());

        // First set of deltas.
        let height = 1;
        let prev_hash = *chain.get_block_by_height(height).unwrap().header().prev_hash();
        let block_hash = *chain.get_block_by_height(height).unwrap().hash();
        let state_changes = vec![
            // Change: add account.
            RawStateChangesWithTrieKey {
                trie_key: account_oo_key.clone(),
                changes: vec![RawStateChange {
                    cause: StateChangeCause::InitialState,
                    data: account_oo_value.clone(),
                }],
            },
            // Change: update account.
            RawStateChangesWithTrieKey {
                trie_key: account_vv_key.clone(),
                changes: vec![RawStateChange {
                    cause: StateChangeCause::InitialState,
                    data: account_vv_value.clone(),
                }],
            },
            // Change: add two delayed receipts.
            RawStateChangesWithTrieKey {
                trie_key: delayed_receipt_0_key.clone(),
                changes: vec![RawStateChange {
                    cause: StateChangeCause::InitialState,
                    data: delayed_receipt_0_value_0,
                }],
            },
            RawStateChangesWithTrieKey {
                trie_key: delayed_receipt_1_key.clone(),
                changes: vec![RawStateChange {
                    cause: StateChangeCause::InitialState,
                    data: delayed_receipt_1_value,
                }],
            },
            // Change: update delayed receipt.
            RawStateChangesWithTrieKey {
                trie_key: delayed_receipt_0_key.clone(),
                changes: vec![RawStateChange {
                    cause: StateChangeCause::InitialState,
                    data: delayed_receipt_0_value_1.clone(),
                }],
            },
            // Change: add two buffered receipts.
            RawStateChangesWithTrieKey {
                trie_key: buffered_receipt_0_key.clone(),
                changes: vec![RawStateChange {
                    cause: StateChangeCause::InitialState,
                    data: buffered_receipt_0_value_0,
                }],
            },
            RawStateChangesWithTrieKey {
                trie_key: buffered_receipt_1_key.clone(),
                changes: vec![RawStateChange {
                    cause: StateChangeCause::InitialState,
                    data: buffered_receipt_1_value,
                }],
            },
            // Change: update buffered receipt.
            RawStateChangesWithTrieKey {
                trie_key: buffered_receipt_0_key.clone(),
                changes: vec![RawStateChange {
                    cause: StateChangeCause::InitialState,
                    data: buffered_receipt_0_value_1.clone(),
                }],
            },
        ];
        manager
            .save_flat_state_changes(block_hash, prev_hash, height, parent_shard, &state_changes)
            .unwrap()
            .commit()
            .unwrap();

        // Second set of deltas.
        let height = 2;
        let prev_hash = *chain.get_block_by_height(height).unwrap().header().prev_hash();
        let block_hash = *chain.get_block_by_height(height).unwrap().hash();
        let state_changes = vec![
            // Change: remove account.
            RawStateChangesWithTrieKey {
                trie_key: account_mm_key,
                changes: vec![RawStateChange { cause: StateChangeCause::InitialState, data: None }],
            },
            // Change: remove delayed receipt.
            RawStateChangesWithTrieKey {
                trie_key: delayed_receipt_1_key.clone(),
                changes: vec![RawStateChange { cause: StateChangeCause::InitialState, data: None }],
            },
            // Change: remove buffered receipt.
            RawStateChangesWithTrieKey {
                trie_key: buffered_receipt_1_key.clone(),
                changes: vec![RawStateChange { cause: StateChangeCause::InitialState, data: None }],
            },
        ];
        manager
            .save_flat_state_changes(block_hash, prev_hash, height, parent_shard, &state_changes)
            .unwrap()
            .commit()
            .unwrap();

        // Do resharding.
        assert!(resharder.start_resharding(resharding_event_type, &new_shard_layout).is_ok());

        // Validate integrity of children shards.
        let flat_store = resharder.runtime.store().flat_store();
        // Account 'oo' should exist only in the left child.
        assert_eq!(
            flat_store.get(left_child_shard, &account_oo_key.to_vec()),
            Ok(account_oo_value.map(|val| FlatStateValue::inlined(&val)))
        );
        assert_eq!(flat_store.get(right_child_shard, &account_oo_key.to_vec()), Ok(None));
        // Account 'vv' should exist with updated value only in the right child.
        assert_eq!(flat_store.get(left_child_shard, &account_vv_key.to_vec()), Ok(None));
        assert_eq!(
            flat_store.get(right_child_shard, &account_vv_key.to_vec()),
            Ok(account_vv_value.map(|val| FlatStateValue::inlined(&val)))
        );
        // Delayed receipt '1' shouldn't exist.
        // Delayed receipt '0' should exist with updated value in both children.
        for child in [left_child_shard, right_child_shard] {
            assert_eq!(
                flat_store.get(child, &delayed_receipt_0_key.to_vec()),
                Ok(delayed_receipt_0_value_1.clone().map(|val| FlatStateValue::inlined(&val)))
            );

            assert_eq!(flat_store.get(child, &delayed_receipt_1_key.to_vec()), Ok(None));
        }
        // Buffered receipt '0' should exist with updated value only in the left child.
        assert_eq!(
            flat_store.get(left_child_shard, &buffered_receipt_0_key.to_vec()),
            Ok(buffered_receipt_0_value_1.map(|val| FlatStateValue::inlined(&val)))
        );
        assert_eq!(flat_store.get(right_child_shard, &buffered_receipt_0_key.to_vec()), Ok(None));
        // Buffered receipt '1' shouldn't exist.
        for child in [left_child_shard, right_child_shard] {
            assert_eq!(flat_store.get(child, &buffered_receipt_1_key.to_vec()), Ok(None));
        }
    }

    /// Tests the split of "account-id based" keys that are not covered in [simple_split_shard].
    ///
    /// Old layout:
    /// shard 0 -> accounts [aa]
    /// shard 1 -> accounts [mm, vv]
    ///
    /// New layout:
    /// shard 0 -> accounts [aa]
    /// shard 2 -> accounts [mm]
    /// shard 3 -> accounts [vv]
    #[test]
    fn split_shard_handle_account_id_keys() {
        init_test_logger();
        let sender = TestScheduler::default().into_multi_sender();
        let (chain, resharder) = create_chain_and_resharder(simple_shard_layout(), sender);
        let new_shard_layout = shard_layout_after_split();
        let resharding_event_type = event_type_from_chain_and_layout(&chain, &new_shard_layout);
        let ReshardingSplitShardParams {
            parent_shard, left_child_shard, right_child_shard, ..
        } = match resharding_event_type.clone() {
            ReshardingEventType::SplitShard(params) => params,
        };
        let flat_store = resharder.runtime.store().flat_store();

        let mut store_update = flat_store.store_update();
        let test_value = Some(FlatStateValue::Inlined(vec![0]));

        // Helper closure to create all test keys for a given account. Returns the created keys.
        let mut inject = |account: AccountId| -> Vec<Vec<u8>> {
            let mut keys = vec![];

            // Inject contract data.
            let key = TrieKey::ContractData { account_id: account.clone(), key: vec![] }.to_vec();
            store_update.set(parent_shard, key.clone(), test_value.clone());
            keys.push(key);

            // Inject contract code.
            let key = TrieKey::ContractCode { account_id: account.clone() }.to_vec();
            store_update.set(parent_shard, key.clone(), test_value.clone());
            keys.push(key);

            // Inject received_data.
            let key = TrieKey::ReceivedData {
                receiver_id: account.clone(),
                data_id: CryptoHash::default(),
            }
            .to_vec();
            store_update.set(parent_shard, key.clone(), test_value.clone());
            keys.push(key);

            // Inject postponed receipt.
            let key = TrieKey::PostponedReceiptId {
                receiver_id: account.clone(),
                data_id: CryptoHash::default(),
            }
            .to_vec();
            store_update.set(parent_shard, key.clone(), test_value.clone());
            keys.push(key);
            let key = TrieKey::PendingDataCount {
                receiver_id: account.clone(),
                receipt_id: CryptoHash::default(),
            }
            .to_vec();
            store_update.set(parent_shard, key.clone(), test_value.clone());
            keys.push(key);
            let key = TrieKey::PostponedReceipt {
                receiver_id: account,
                receipt_id: CryptoHash::default(),
            }
            .to_vec();
            store_update.set(parent_shard, key.clone(), test_value.clone());
            keys.push(key);

            keys
        };

        let account_mm_keys = inject(account!("mm"));
        let account_vv_keys = inject(account!("vv"));
        store_update.commit().unwrap();

        // Do resharding.
        assert!(resharder.start_resharding(resharding_event_type, &new_shard_layout).is_ok());

        // Check each child has the correct keys assigned to itself.
        for key in &account_mm_keys {
            assert_eq!(flat_store.get(left_child_shard, key), Ok(test_value.clone()));
            assert_eq!(flat_store.get(right_child_shard, key), Ok(None));
        }
        for key in &account_vv_keys {
            assert_eq!(flat_store.get(left_child_shard, key), Ok(None));
            assert_eq!(flat_store.get(right_child_shard, key), Ok(test_value.clone()));
        }
    }

    /// Tests the split of delayed receipts.
    #[test]
    fn split_shard_handle_delayed_receipts() {
        init_test_logger();
        let sender = TestScheduler::default().into_multi_sender();
        let (chain, resharder) = create_chain_and_resharder(simple_shard_layout(), sender);
        let new_shard_layout = shard_layout_after_split();
        let resharding_event_type = event_type_from_chain_and_layout(&chain, &new_shard_layout);
        let ReshardingSplitShardParams {
            parent_shard, left_child_shard, right_child_shard, ..
        } = match resharding_event_type.clone() {
            ReshardingEventType::SplitShard(params) => params,
        };
        let flat_store = resharder.runtime.store().flat_store();

        // Inject a delayed receipt into the parent flat storage.
        let mut store_update = flat_store.store_update();

        let delayed_receipt_indices_key = TrieKey::DelayedReceiptIndices.to_vec();
        let delayed_receipt_indices_value = Some(FlatStateValue::Inlined(vec![0]));
        store_update.set(
            parent_shard,
            delayed_receipt_indices_key.clone(),
            delayed_receipt_indices_value.clone(),
        );

        let delayed_receipt_key = TrieKey::DelayedReceipt { index: 0 }.to_vec();
        let delayed_receipt_value = Some(FlatStateValue::Inlined(vec![1]));
        store_update.set(parent_shard, delayed_receipt_key.clone(), delayed_receipt_value.clone());

        store_update.commit().unwrap();

        // Do resharding.
        assert!(resharder.start_resharding(resharding_event_type, &new_shard_layout).is_ok());

        // Check that flat storages of both children contain the delayed receipt.
        for child_shard in [left_child_shard, right_child_shard] {
            assert_eq!(
                flat_store.get(child_shard, &delayed_receipt_indices_key),
                Ok(delayed_receipt_indices_value.clone())
            );
            assert_eq!(
                flat_store.get(child_shard, &delayed_receipt_key),
                Ok(delayed_receipt_value.clone())
            );
        }
    }

    /// Tests the split of promise yield receipts.
    #[test]
    fn split_shard_handle_promise_yield() {
        init_test_logger();
        let sender = TestScheduler::default().into_multi_sender();
        let (chain, resharder) = create_chain_and_resharder(simple_shard_layout(), sender);
        let new_shard_layout = shard_layout_after_split();
        let resharding_event_type = event_type_from_chain_and_layout(&chain, &new_shard_layout);
        let ReshardingSplitShardParams {
            parent_shard, left_child_shard, right_child_shard, ..
        } = match resharding_event_type.clone() {
            ReshardingEventType::SplitShard(params) => params,
        };
        let flat_store = resharder.runtime.store().flat_store();

        // Inject a promise yield receipt into the parent flat storage.
        let mut store_update = flat_store.store_update();

        let promise_yield_indices_key = TrieKey::PromiseYieldIndices.to_vec();
        let promise_yield_indices_value = Some(FlatStateValue::Inlined(vec![0]));
        store_update.set(
            parent_shard,
            promise_yield_indices_key.clone(),
            promise_yield_indices_value.clone(),
        );

        let promise_yield_timeout_key = TrieKey::PromiseYieldTimeout { index: 0 }.to_vec();
        let promise_yield_timeout_value = Some(FlatStateValue::Inlined(vec![1]));
        store_update.set(
            parent_shard,
            promise_yield_timeout_key.clone(),
            promise_yield_timeout_value.clone(),
        );

        let promise_yield_receipt_key = TrieKey::PromiseYieldReceipt {
            receiver_id: account!("ff"),
            data_id: CryptoHash::default(),
        }
        .to_vec();
        let promise_yield_receipt_value = Some(FlatStateValue::Inlined(vec![2]));
        store_update.set(
            parent_shard,
            promise_yield_receipt_key.clone(),
            promise_yield_receipt_value.clone(),
        );

        store_update.commit().unwrap();

        // Do resharding.
        assert!(resharder.start_resharding(resharding_event_type, &new_shard_layout).is_ok());

        // Check that flat storages of both children contain the promise yield.
        for child_shard in [left_child_shard, right_child_shard] {
            assert_eq!(
                flat_store.get(child_shard, &promise_yield_indices_key),
                Ok(promise_yield_indices_value.clone())
            );
            assert_eq!(
                flat_store.get(child_shard, &promise_yield_timeout_key),
                Ok(promise_yield_timeout_value.clone())
            );
            assert_eq!(
                flat_store.get(child_shard, &promise_yield_receipt_key),
                Ok(promise_yield_receipt_value.clone())
            );
        }
    }

    /// Tests the split of buffered receipts.
    #[test]
    fn split_shard_handle_buffered_receipts() {
        init_test_logger();
        let sender = TestScheduler::default().into_multi_sender();
        let (chain, resharder) = create_chain_and_resharder(simple_shard_layout(), sender);
        let new_shard_layout = shard_layout_after_split();
        let resharding_event_type = event_type_from_chain_and_layout(&chain, &new_shard_layout);
        let ReshardingSplitShardParams {
            parent_shard, left_child_shard, right_child_shard, ..
        } = match resharding_event_type.clone() {
            ReshardingEventType::SplitShard(params) => params,
        };
        let flat_store = resharder.runtime.store().flat_store();

        // Inject a buffered receipt into the parent flat storage.
        let mut store_update = flat_store.store_update();

        let buffered_receipt_indices_key = TrieKey::BufferedReceiptIndices.to_vec();
        let buffered_receipt_indices_value = Some(FlatStateValue::Inlined(vec![0]));
        store_update.set(
            parent_shard,
            buffered_receipt_indices_key.clone(),
            buffered_receipt_indices_value.clone(),
        );

        let receiving_shard = ShardId::new(0);
        let buffered_receipt_key = TrieKey::BufferedReceipt { receiving_shard, index: 0 }.to_vec();
        let buffered_receipt_value = Some(FlatStateValue::Inlined(vec![1]));
        store_update.set(
            parent_shard,
            buffered_receipt_key.clone(),
            buffered_receipt_value.clone(),
        );

        store_update.commit().unwrap();

        // Do resharding.
        assert!(resharder.start_resharding(resharding_event_type, &new_shard_layout).is_ok());

        // Check that only the first child contain the buffered receipt.
        assert_eq!(
            flat_store.get(left_child_shard, &buffered_receipt_indices_key),
            Ok(buffered_receipt_indices_value)
        );
        assert_eq!(flat_store.get(right_child_shard, &buffered_receipt_indices_key), Ok(None));
        assert_eq!(
            flat_store.get(left_child_shard, &buffered_receipt_key),
            Ok(buffered_receipt_value)
        );
        assert_eq!(flat_store.get(right_child_shard, &buffered_receipt_key), Ok(None));
    }
}<|MERGE_RESOLUTION|>--- conflicted
+++ resolved
@@ -665,14 +665,7 @@
         state::FlatStateValue,
         test_utils::{create_test_signer, TestBlockBuilder},
         trie_key::TrieKey,
-<<<<<<< HEAD
-        types::{
-            new_shard_id_tmp, AccountId, RawStateChange, RawStateChangesWithTrieKey, ShardId,
-            StateChangeCause,
-        },
-=======
-        types::{AccountId, ShardId},
->>>>>>> 1fea9e1a
+        types::{AccountId, RawStateChange, RawStateChangesWithTrieKey, ShardId, StateChangeCause},
     };
     use near_store::{
         flat::{BlockInfo, FlatStorageReadyStatus},
