//! Logic for resharding flat storage in parallel to chain processing.
//!
//! See [FlatStorageResharder] for more details about how the resharding takes place.

use std::sync::{Arc, Mutex};

use near_chain_configs::{MutableConfigValue, ReshardingConfig, ReshardingHandle};
use near_chain_primitives::Error;

use tracing::{debug, error, info};

use crate::resharding::event_type::{ReshardingEventType, ReshardingSplitShardParams};
use crate::resharding::types::{
    FlatStorageShardCatchupRequest, FlatStorageSplitShardRequest, MemtrieReloadRequest,
    ReshardingSender,
};
use crate::types::RuntimeAdapter;
use crate::{ChainStore, ChainStoreAccess};
use itertools::Itertools;
use near_primitives::block::Tip;
use near_primitives::hash::CryptoHash;
use near_primitives::shard_layout::{account_id_to_shard_id, ShardLayout};
use near_primitives::state::FlatStateValue;
use near_primitives::trie_key::col::{self, ALL_COLUMNS_WITH_NAMES};
use near_primitives::trie_key::trie_key_parsers::{
    parse_account_id_from_access_key_key, parse_account_id_from_account_key,
    parse_account_id_from_contract_code_key, parse_account_id_from_contract_data_key,
    parse_account_id_from_received_data_key, parse_account_id_from_trie_key_with_separator,
};
use near_primitives::types::AccountId;
use near_store::adapter::flat_store::{FlatStoreAdapter, FlatStoreUpdateAdapter};
use near_store::adapter::StoreAdapter;
use near_store::flat::{
    BlockInfo, FlatStateChanges, FlatStorageError, FlatStorageReadyStatus,
    FlatStorageReshardingStatus, FlatStorageStatus, SplittingParentStatus,
};
use near_store::{ShardUId, StorageError};
use std::fmt::{Debug, Formatter};
use std::iter;

/// `FlatStorageResharder` takes care of updating flat storage when a resharding event happens.
///
/// On an high level, the events supported are:
/// - #### Shard splitting
///     Parent shard must be split into two children. This operation does not explicitly freeze the
///     shard, but instead relies on the fact that no new chunk will be processed for it. Children
///     shards are created empty and the key-values of the parent will be copied into them, in a
///     background task.
///
///     After the copy is finished, the children shards will have their state at the height of the
///     last block of the old shard layout. It'll be necessary to perform catchup before their flat
<<<<<<< HEAD
///     storages can be put in Ready state. The parent shard storage is not needed anymore and can
///     be removed.
=======
///     storages can be put in Ready state. The parent shard storage is not needed anymore and
///     can be removed.
>>>>>>> ad96419a
///
/// The resharder has also the following properties:
/// - Background processing: the bulk of resharding is done in separate tasks, see
///   [FlatStorageResharder::split_shard_task] and [FlatStorageResharder::shard_catchup_task].
/// - Interruptible: a reshard operation can be cancelled through a
///   [FlatStorageResharderController].
///     - In the case of event `Split` the state of flat storage will go back to what it was
///       previously.
<<<<<<< HEAD
///     - Children shard catchup is a consequence of splitting a shard, not a resharding event on
///       its own. As such, it can't be manually cancelled.
/// - Resilience to chain forks.
///     - Resharding events will perform changes on the state only after their resharding block
///       becomes final.  
=======
///     - Note that once the split is completed children shard catchup can't be manually cancelled.
///       TODO(resharding): make catchup cancellable
>>>>>>> ad96419a
#[derive(Clone)]
pub struct FlatStorageResharder {
    runtime: Arc<dyn RuntimeAdapter>,
    /// The current active resharding event.
    resharding_event: Arc<Mutex<Option<FlatStorageReshardingEventStatus>>>,
    /// Sender responsible to convey requests to the dedicated resharding actor.
<<<<<<< HEAD
    scheduler: ReshardingSender,
=======
    sender: ReshardingSender,
>>>>>>> ad96419a
    /// Controls cancellation of background processing.
    pub controller: FlatStorageResharderController,
    /// Configuration for resharding.
    resharding_config: MutableConfigValue<ReshardingConfig>,
}

impl FlatStorageResharder {
    /// Creates a new `FlatStorageResharder`.
    ///
    /// # Args:
    /// * `runtime`: runtime adapter
    /// * `sender`: component used to schedule the background tasks
    /// * `controller`: manages the execution of the background tasks
    /// * `resharding_config`: configuration options
    pub fn new(
        runtime: Arc<dyn RuntimeAdapter>,
<<<<<<< HEAD
        scheduler: ReshardingSender,
=======
        sender: ReshardingSender,
>>>>>>> ad96419a
        controller: FlatStorageResharderController,
        resharding_config: MutableConfigValue<ReshardingConfig>,
    ) -> Self {
        let resharding_event = Arc::new(Mutex::new(None));
        Self { runtime, resharding_event, sender, controller, resharding_config }
    }

    /// Starts a resharding event.
    ///
    /// For now, only splitting a shard is supported.
    ///
    /// # Args:
    /// * `event_type`: the type of resharding event
    /// * `shard_layout`: the new shard layout
    pub fn start_resharding(
        &self,
        event_type: ReshardingEventType,
        shard_layout: &ShardLayout,
    ) -> Result<(), Error> {
        match event_type {
            ReshardingEventType::SplitShard(params) => self.split_shard(params, shard_layout),
        }
    }

    /// Resumes a resharding event that was interrupted.
    ///
    /// Flat-storage resharding will resume upon a node crash.
    ///
    /// # Args:
    /// * `shard_uid`: UId of the shard
    /// * `status`: resharding status of the shard
    pub fn resume(
        &self,
        shard_uid: ShardUId,
        status: &FlatStorageReshardingStatus,
    ) -> Result<(), Error> {
        match status {
            FlatStorageReshardingStatus::CreatingChild => {
                // Nothing to do here because the parent will take care of resuming work.
            }
            FlatStorageReshardingStatus::SplittingParent(status) => {
                let parent_shard_uid = shard_uid;
                info!(target: "resharding", ?parent_shard_uid, ?status, "resuming flat storage shard split");
                self.check_no_resharding_in_progress()?;
                // On resume flat storage status is already set.
                // However, we don't know the current state of children shards,
                // so it's better to clean them.
                self.clean_children_shards(&status)?;
                self.schedule_split_shard(parent_shard_uid, &status);
            }
            FlatStorageReshardingStatus::CatchingUp(block_hash) => {
                info!(target: "resharding", ?shard_uid, ?status, "resuming flat storage shard catchup");
                // Send a request to schedule the execution of `shard_catchup_task` for this shard.
<<<<<<< HEAD
                self.scheduler.flat_storage_shard_catchup_sender.send(
=======
                self.sender.flat_storage_shard_catchup_sender.send(
>>>>>>> ad96419a
                    FlatStorageShardCatchupRequest {
                        resharder: self.clone(),
                        shard_uid,
                        flat_head_block_hash: *block_hash,
                    },
                );
            }
        }
        Ok(())
    }

    /// Starts the event of splitting a parent shard flat storage into two children.
    fn split_shard(
        &self,
        split_params: ReshardingSplitShardParams,
        shard_layout: &ShardLayout,
    ) -> Result<(), Error> {
        let ReshardingSplitShardParams {
            parent_shard,
            left_child_shard,
            right_child_shard,
            resharding_hash,
            ..
        } = split_params;
        info!(target: "resharding", ?split_params, "initiating flat storage shard split");
        self.check_no_resharding_in_progress()?;

        // Change parent and children shards flat storage status.
        let store = self.runtime.store().flat_store();
        let mut store_update = store.store_update();
        let flat_head = retrieve_shard_flat_head(parent_shard, &store)?;
        let status = SplittingParentStatus {
            left_child_shard,
            right_child_shard,
            shard_layout: shard_layout.clone(),
            resharding_hash,
            flat_head,
        };
        store_update.set_flat_storage_status(
            parent_shard,
            FlatStorageStatus::Resharding(FlatStorageReshardingStatus::SplittingParent(
                status.clone(),
            )),
        );
        store_update.set_flat_storage_status(
            left_child_shard,
            FlatStorageStatus::Resharding(FlatStorageReshardingStatus::CreatingChild),
        );
        store_update.set_flat_storage_status(
            right_child_shard,
            FlatStorageStatus::Resharding(FlatStorageReshardingStatus::CreatingChild),
        );
        store_update.commit()?;

        self.schedule_split_shard(parent_shard, &status);
        Ok(())
    }

    /// Returns an error if a resharding event is in progress.
    fn check_no_resharding_in_progress(&self) -> Result<(), StorageError> {
        // Do not allow multiple resharding events in parallel.
        if self.resharding_event().is_some() {
            error!(target: "resharding", "trying to start a new flat storage resharding event while one is already in progress!");
            Err(StorageError::FlatStorageReshardingAlreadyInProgress)
        } else {
            Ok(())
        }
    }

    fn set_resharding_event(&self, event: FlatStorageReshardingEventStatus) {
        *self.resharding_event.lock().unwrap() = Some(event);
    }

    /// Returns the current in-progress resharding event, if any.
    pub fn resharding_event(&self) -> Option<FlatStorageReshardingEventStatus> {
        self.resharding_event.lock().unwrap().clone()
    }

    /// Schedules a task to split a shard.
    fn schedule_split_shard(&self, parent_shard: ShardUId, status: &SplittingParentStatus) {
        let event = FlatStorageReshardingEventStatus::SplitShard(parent_shard, status.clone());
        self.set_resharding_event(event);
        info!(target: "resharding", ?parent_shard, ?status,"scheduling flat storage shard split");
        let resharder = self.clone();
        // Send a request to schedule the execution of `split_shard_task`, to do the bulk of the
        // splitting work.
<<<<<<< HEAD
        self.scheduler
=======
        self.sender
>>>>>>> ad96419a
            .flat_storage_split_shard_sender
            .send(FlatStorageSplitShardRequest { resharder });
    }

    /// Cleans up children shards flat storage's content (status is excluded).
    #[tracing::instrument(
        level = "info",
        target = "resharding",
        "FlatStorageResharder::clean_children_shards",
        skip_all,
        fields(left_child_shard = ?status.left_child_shard, right_child_shard = ?status.right_child_shard)
    )]
    fn clean_children_shards(&self, status: &SplittingParentStatus) -> Result<(), Error> {
        let SplittingParentStatus { left_child_shard, right_child_shard, .. } = status;
        info!(target: "resharding", ?left_child_shard, ?right_child_shard, "cleaning up children shards flat storage's content");
        let mut store_update = self.runtime.store().flat_store().store_update();
        for child in [left_child_shard, right_child_shard] {
            store_update.remove_all_deltas(*child);
            store_update.remove_all_values(*child);
        }
        store_update.commit()?;
        Ok(())
    }

    /// Retrieves parent shard UIds and current resharding event status, only if a resharding event
    /// is in progress and of type `Split`.
    fn get_parent_shard_and_status(&self) -> Option<(ShardUId, SplittingParentStatus)> {
        let event = self.resharding_event.lock().unwrap();
        match event.as_ref() {
            Some(FlatStorageReshardingEventStatus::SplitShard(parent_shard, status)) => {
                Some((*parent_shard, status.clone()))
            }
            None => None,
        }
    }

    /// Task to perform the actual split of a flat storage shard. This may be a long operation time-wise.
    ///
    /// Conceptually it simply copies each key-value pair from the parent shard to the correct child.
    pub fn split_shard_task(&self) -> FlatStorageReshardingTaskStatus {
        info!(target: "resharding", "flat storage shard split task started");
        let task_status = self.split_shard_task_impl();
        self.split_shard_task_postprocessing(task_status);
        info!(target: "resharding", ?task_status, "flat storage shard split task finished");
        task_status
    }

    /// Performs the bulk of [split_shard_task].
    ///
    /// Returns `true` if the routine completed successfully.
    fn split_shard_task_impl(&self) -> FlatStorageReshardingTaskStatus {
        if self.controller.is_cancelled() {
            return FlatStorageReshardingTaskStatus::Cancelled;
        }

        // Determines after how many bytes worth of key-values the process stops to commit changes
        // and to check cancellation.
        let batch_size = self.resharding_config.get().batch_size.as_u64() as usize;
        // Delay between every batch.
        let batch_delay = self.resharding_config.get().batch_delay.unsigned_abs();

        let (parent_shard, status) = self
            .get_parent_shard_and_status()
            .expect("flat storage resharding event must be Split!");
        info!(target: "resharding", ?parent_shard, ?status, ?batch_delay, ?batch_size, "flat storage shard split task: starting key-values copy");

        // Prepare the store object for commits and the iterator over parent's flat storage.
        let flat_store = self.runtime.store().flat_store();
        let mut iter = match self.flat_storage_iterator(
            &flat_store,
            &parent_shard,
            &status.resharding_hash,
        ) {
            Ok(iter) => iter,
            Err(err) => {
                error!(target: "resharding", ?parent_shard, block_hash=?status.resharding_hash, ?err, "failed to build flat storage iterator");
                return FlatStorageReshardingTaskStatus::Failed;
            }
        };

        let mut num_batches_done: usize = 0;
        let mut iter_exhausted = false;

        loop {
            let _span = tracing::debug_span!(
                target: "resharding",
                "split_shard_task_impl/batch",
                batch_id = ?num_batches_done)
            .entered();
            let mut store_update = flat_store.store_update();
            let mut processed_size = 0;

            // Process a `batch_size` worth of key value pairs.
            while processed_size < batch_size && !iter_exhausted {
                match iter.next() {
                    // Stop iterating and commit the batch.
                    Some(FlatStorageAndDeltaIterItem::CommitPoint) => break,
                    Some(FlatStorageAndDeltaIterItem::Entry(Ok((key, value)))) => {
                        processed_size += key.len() + value.as_ref().map_or(0, |v| v.size());
                        if let Err(err) =
                            shard_split_handle_key_value(key, value, &mut store_update, &status)
                        {
                            error!(target: "resharding", ?err, "failed to handle flat storage key");
                            return FlatStorageReshardingTaskStatus::Failed;
                        }
                    }
                    Some(FlatStorageAndDeltaIterItem::Entry(Err(err))) => {
                        error!(target: "resharding", ?err, "failed to read flat storage value from parent shard");
                        return FlatStorageReshardingTaskStatus::Failed;
                    }
                    None => {
                        iter_exhausted = true;
                    }
                }
            }

            // Make a pause to commit and check if the routine should stop.
            if let Err(err) = store_update.commit() {
                error!(target: "resharding", ?err, "failed to commit store update");
                return FlatStorageReshardingTaskStatus::Failed;
            }

            num_batches_done += 1;

            // If `iter`` is exhausted we can exit after the store commit.
            if iter_exhausted {
                return FlatStorageReshardingTaskStatus::Successful { num_batches_done };
            }
            if self.controller.is_cancelled() {
                return FlatStorageReshardingTaskStatus::Cancelled;
            }

            // Sleep between batches in order to throttle resharding and leave some resource for the
            // regular node operation.
            std::thread::sleep(batch_delay);
        }
    }

    /// Performs post-processing of shard splitting after all key-values have been moved from parent to
    /// children. `success` indicates whether or not the previous phase was successful.
    #[tracing::instrument(
        level = "info",
        target = "resharding",
        "FlatStorageResharder::split_shard_task_postprocessing",
        skip_all
    )]
    fn split_shard_task_postprocessing(&self, task_status: FlatStorageReshardingTaskStatus) {
        let (parent_shard, split_status) = self
            .get_parent_shard_and_status()
            .expect("flat storage resharding event must be Split!");
        let SplittingParentStatus {
            left_child_shard,
            right_child_shard,
            flat_head,
            resharding_hash,
            ..
        } = split_status;
        let flat_store = self.runtime.store().flat_store();
        info!(target: "resharding", ?parent_shard, ?task_status, ?split_status, "flat storage shard split task: post-processing");

        let mut store_update = flat_store.store_update();
        match task_status {
            FlatStorageReshardingTaskStatus::Successful { .. } => {
                // Split shard completed successfully.
                // Parent flat storage can be deleted from the FlatStoreManager.
                // If FlatStoreManager has no reference to the shard, delete it manually.
                if !self
                    .runtime
                    .get_flat_storage_manager()
                    .remove_flat_storage_for_shard(parent_shard, &mut store_update)
                    .unwrap()
                {
                    store_update.remove_flat_storage(parent_shard);
                }
                // Children must perform catchup.
                for child_shard in [left_child_shard, right_child_shard] {
                    store_update.set_flat_storage_status(
                        child_shard,
                        FlatStorageStatus::Resharding(FlatStorageReshardingStatus::CatchingUp(
                            resharding_hash,
                        )),
                    );
                    // Catchup will happen in a separate task, so send a request to schedule the
                    // execution of `shard_catchup_task` for the child shard.
<<<<<<< HEAD
                    self.scheduler.flat_storage_shard_catchup_sender.send(
=======
                    self.sender.flat_storage_shard_catchup_sender.send(
>>>>>>> ad96419a
                        FlatStorageShardCatchupRequest {
                            resharder: self.clone(),
                            shard_uid: child_shard,
                            flat_head_block_hash: resharding_hash,
                        },
                    );
                }
            }
            FlatStorageReshardingTaskStatus::Failed
            | FlatStorageReshardingTaskStatus::Cancelled => {
                // We got an error or a cancellation request.
                // Reset parent.
                store_update.set_flat_storage_status(
                    parent_shard,
                    FlatStorageStatus::Ready(FlatStorageReadyStatus { flat_head }),
                );
                // Remove children shards leftovers.
                for child_shard in [left_child_shard, right_child_shard] {
                    store_update.remove_flat_storage(child_shard);
                }
            }
            FlatStorageReshardingTaskStatus::Postponed => {
                panic!("can't finalize processing of a postponed split task!");
            }
        }
        store_update.commit().unwrap();
        // Terminate the resharding event.
        *self.resharding_event.lock().unwrap() = None;
    }

    /// Returns an iterator over a shard's flat storage at the given block hash. This
    /// iterator contains both flat storage values and deltas.
    fn flat_storage_iterator<'a>(
        &self,
        flat_store: &'a FlatStoreAdapter,
        shard_uid: &ShardUId,
        block_hash: &CryptoHash,
    ) -> Result<Box<FlatStorageAndDeltaIter<'a>>, Error> {
        let mut iter: Box<FlatStorageAndDeltaIter<'a>> = Box::new(
            flat_store
                .iter(*shard_uid)
                // Get the flat storage iter and wrap the value in Optional::Some to
                // match the delta iterator so that they can be chained.
                .map_ok(|(key, value)| (key, Some(value)))
                // Wrap the iterator's item into an Entry.
                .map(|entry| FlatStorageAndDeltaIterItem::Entry(entry)),
        );

        // Get all the blocks from flat head to the wanted block hash.
        let flat_storage = self
            .runtime
            .get_flat_storage_manager()
            .get_flat_storage_for_shard(*shard_uid)
            .expect("the flat storage undergoing resharding must exist!");
        // Must reverse the result because we want ascending block heights.
        let mut blocks_to_head = flat_storage.get_blocks_to_head(block_hash).map_err(|err| {
            StorageError::StorageInconsistentState(format!(
                "failed to find path of blocks to flat storage head ({err})"
            ))
        })?;
        blocks_to_head.reverse();
        debug!(target = "resharding", "flat storage blocks to head len = {}", blocks_to_head.len());

        // Get all the delta iterators and wrap the items in Result to match the flat
        // storage iter so that they can be chained.
        for block in blocks_to_head {
            let deltas = flat_store.get_delta(*shard_uid, block).map_err(|err| {
                StorageError::StorageInconsistentState(format!(
                    "can't retrieve deltas for flat storage at {block}/{shard_uid:?}({err})"
                ))
            })?;
            let Some(deltas) = deltas else {
                continue;
            };
            // Chain the iterators effectively adding a block worth of deltas.
            // Before doing so insert a commit point to separate changes to the same key in different transactions.
            iter = Box::new(iter.chain(iter::once(FlatStorageAndDeltaIterItem::CommitPoint)));
            let deltas_iter = deltas.0.into_iter();
            let deltas_iter = deltas_iter.map(|item| FlatStorageAndDeltaIterItem::Entry(Ok(item)));
            iter = Box::new(iter.chain(deltas_iter));
        }

        Ok(iter)
    }

    /// Task to perform catchup and creation of a flat storage shard spawned from a previous
    /// resharding operation. This may be a long operation time-wise.
    pub fn shard_catchup_task(
        &self,
        shard_uid: ShardUId,
        flat_head_block_hash: CryptoHash,
        chain_store: &ChainStore,
    ) -> FlatStorageReshardingTaskStatus {
        info!(target: "resharding", ?shard_uid, ?flat_head_block_hash, "flat storage shard catchup task started");
        // If flat storage current status is beyond the chain final block, try again later.
        let chain_final_head = chain_store.final_head().unwrap();
        let height_result = chain_store.get_block_height(&flat_head_block_hash);
        let Ok(height) = height_result else {
            error!(target: "resharding", ?shard_uid, ?flat_head_block_hash, err = ?height_result.unwrap_err(), "can't find flat head height!");
            return FlatStorageReshardingTaskStatus::Failed;
        };
        if height > chain_final_head.height {
            info!(target = "resharding", ?height, chain_final_height = ?chain_final_head.height, "flat head beyond chain final tip: postponing flat storage shard catchup task");
            // Cancel this task and send a request to re-schedule the execution of
            // `shard_catchup_task` some time later.
<<<<<<< HEAD
            self.scheduler.flat_storage_shard_catchup_sender.send(FlatStorageShardCatchupRequest {
=======
            self.sender.flat_storage_shard_catchup_sender.send(FlatStorageShardCatchupRequest {
>>>>>>> ad96419a
                resharder: self.clone(),
                shard_uid,
                flat_head_block_hash,
            });
            return FlatStorageReshardingTaskStatus::Cancelled;
        }

        // If the flat head is not in the canonical chain this task has failed.
        match chain_store.get_block_hash_by_height(height) {
            Ok(hash) => {
                if hash != flat_head_block_hash {
                    error!(target: "resharding", ?shard_uid, ?height, ?flat_head_block_hash, ?hash, "flat head not in canonical chain!");
                    return FlatStorageReshardingTaskStatus::Failed;
                }
            }
            Err(err) => {
                error!(target: "resharding", ?shard_uid, ?err, ?height, "can't find block hash by height");
                return FlatStorageReshardingTaskStatus::Failed;
            }
        }

        // Apply deltas and then create the flat storage.
        let apply_result =
            self.shard_catchup_apply_deltas(shard_uid, flat_head_block_hash, chain_store);
        let Ok((num_batches_done, flat_head)) = apply_result else {
            error!(target: "resharding", ?shard_uid, err = ?apply_result.unwrap_err(), "flat storage shard catchup delta application failed!");
            return FlatStorageReshardingTaskStatus::Failed;
        };
        match self.shard_catchup_finalize_storage(shard_uid, &flat_head) {
            Ok(_) => {
                let task_status = FlatStorageReshardingTaskStatus::Successful { num_batches_done };
                info!(target: "resharding", ?shard_uid, ?task_status, "flat storage shard catchup task finished");
                // At this point we can trigger the reload of memtries.
<<<<<<< HEAD
                self.scheduler.memtrie_reload_sender.send(MemtrieReloadRequest { shard_uid });
=======
                self.sender.memtrie_reload_sender.send(MemtrieReloadRequest { shard_uid });
>>>>>>> ad96419a
                task_status
            }
            Err(err) => {
                error!(target: "resharding", ?shard_uid, ?err, "flat storage shard catchup finalize failed!");
                FlatStorageReshardingTaskStatus::Failed
            }
        }
    }

    /// Applies flat storage deltas in batches on a shard that is in catchup status.
    ///
    /// Returns the number of delta batches applied and the final tip of the flat storage.
    fn shard_catchup_apply_deltas(
        &self,
        shard_uid: ShardUId,
        mut flat_head_block_hash: CryptoHash,
        chain_store: &ChainStore,
    ) -> Result<(usize, Tip), Error> {
        const CATCH_UP_BLOCKS: u32 = 50;

        let mut num_batches_done: usize = 0;

        loop {
            let _span = tracing::debug_span!(
                target: "resharding",
                "shard_catchup_apply_deltas/batch",
                ?shard_uid,
                ?flat_head_block_hash,
                batch_id = ?num_batches_done)
            .entered();
            let chain_final_head = chain_store.final_head()?;
            let mut merged_changes = FlatStateChanges::default();
            let store = self.runtime.store().flat_store();
            let mut store_update = store.store_update();

            // Merge deltas from the next blocks until we reach chain final head.
            for _ in 0..CATCH_UP_BLOCKS {
                let height = chain_store.get_block_height(&flat_head_block_hash)?;
                debug_assert!(
                    height <= chain_final_head.height,
                    "flat head: {flat_head_block_hash}"
                );
                // Stop if we reached chain final head.
                if flat_head_block_hash == chain_final_head.last_block_hash {
                    break;
                }
                flat_head_block_hash = chain_store.get_next_block_hash(&flat_head_block_hash)?;
                if let Some(changes) = store
                    .get_delta(shard_uid, flat_head_block_hash)
                    .map_err(|err| Into::<StorageError>::into(err))?
                {
                    merged_changes.merge(changes);
                    store_update.remove_delta(shard_uid, flat_head_block_hash);
                }
<<<<<<< HEAD
                // TODO (resharding): if flat_head_block_hash == state sync hash -> do snapshot
=======
                // TODO(resharding): if flat_head_block_hash == state sync hash -> do snapshot
>>>>>>> ad96419a
            }

            // Commit all changes to store.
            merged_changes.apply_to_flat_state(&mut store_update, shard_uid);
            store_update.set_flat_storage_status(
                shard_uid,
                FlatStorageStatus::Resharding(FlatStorageReshardingStatus::CatchingUp(
                    flat_head_block_hash,
                )),
            );
            store_update.commit()?;
            num_batches_done += 1;

            // If we reached chain final head, we can terminate the delta application step.
            if flat_head_block_hash == chain_final_head.last_block_hash {
                return Ok((num_batches_done, chain_final_head));
            }
        }
    }

    /// Creates a flat storage entry for a shard that completed catchup. Also clears leftover data.
    #[tracing::instrument(
        level = "info",
        target = "resharding",
        "FlatStorageResharder::shard_catchup_finalize_storage",
        skip_all,
        fields(?shard_uid)
    )]
    fn shard_catchup_finalize_storage(
        &self,
        shard_uid: ShardUId,
        flat_head: &Tip,
    ) -> Result<(), Error> {
        // GC deltas from forks which could have appeared on chain during catchup.
        let store = self.runtime.store().flat_store();
        let mut store_update = store.store_update();
        // Deltas must exist because we applied them previously.
        let deltas_metadata = store.get_all_deltas_metadata(shard_uid).unwrap_or_else(|_| {
            panic!("Cannot read flat state deltas metadata for shard {shard_uid} from storage")
        });
        let mut deltas_gc_count = 0;
        for delta_metadata in deltas_metadata {
            if delta_metadata.block.height <= flat_head.height {
                store_update.remove_delta(shard_uid, delta_metadata.block.hash);
                deltas_gc_count += 1;
            }
        }
        // Set the flat storage status to `Ready`.
        store_update.set_flat_storage_status(
            shard_uid,
            FlatStorageStatus::Ready(FlatStorageReadyStatus {
                flat_head: BlockInfo {
                    hash: flat_head.last_block_hash,
                    prev_hash: flat_head.prev_block_hash,
                    height: flat_head.height,
                },
            }),
        );
        store_update.commit()?;
        info!(target: "resharding", ?shard_uid, %deltas_gc_count, "garbage collected flat storage deltas");
        // Create the flat storage entry for this shard in the manager.
        self.runtime.get_flat_storage_manager().create_flat_storage_for_shard(shard_uid)?;
        info!(target: "resharding", ?shard_uid, ?flat_head, "flat storage creation done");
        Ok(())
    }
}

/// Enum used to wrap the `Item` of iterators over flat storage contents or flat storage deltas. Its
/// purpose is to insert a marker to force store commits during iteration over all entries. This is
/// necessary because otherwise deltas might set again the value of a flat storage entry inside the
/// same transaction.
enum FlatStorageAndDeltaIterItem {
    Entry(Result<(Vec<u8>, Option<FlatStateValue>), FlatStorageError>),
    CommitPoint,
}

type FlatStorageAndDeltaIter<'a> = dyn Iterator<Item = FlatStorageAndDeltaIterItem> + 'a;

impl Debug for FlatStorageResharder {
    fn fmt(&self, f: &mut Formatter<'_>) -> std::fmt::Result {
        f.debug_struct("FlatStorageResharder")
            .field("event", &self.resharding_event())
            .field("controller", &self.controller)
            .finish()
    }
}

/// Retrieves the flat head of the given `shard`.
/// The shard must be in [FlatStorageStatus::Ready] state otherwise this method returns an error.
fn retrieve_shard_flat_head(shard: ShardUId, store: &FlatStoreAdapter) -> Result<BlockInfo, Error> {
    let status =
        store.get_flat_storage_status(shard).map_err(|err| Into::<StorageError>::into(err))?;
    if let FlatStorageStatus::Ready(FlatStorageReadyStatus { flat_head }) = status {
        Ok(flat_head)
    } else {
        let err_msg = "flat storage shard status is not ready!";
        error!(target: "resharding", ?shard, ?status, err_msg);
        Err(Error::ReshardingError(err_msg.to_owned()))
    }
}

/// Handles the inheritance of a key-value pair from parent shard to children shards.
fn shard_split_handle_key_value(
    key: Vec<u8>,
    value: Option<FlatStateValue>,
    store_update: &mut FlatStoreUpdateAdapter,
    status: &SplittingParentStatus,
) -> Result<(), Error> {
    if key.is_empty() {
        panic!("flat storage key is empty!")
    }
    let key_column_prefix = key[0];

    match key_column_prefix {
        col::ACCOUNT => {
            copy_kv_to_child(&status, key, value, store_update, parse_account_id_from_account_key)?
        }
        col::CONTRACT_DATA => copy_kv_to_child(
            &status,
            key,
            value,
            store_update,
            parse_account_id_from_contract_data_key,
        )?,
        col::CONTRACT_CODE => copy_kv_to_child(
            &status,
            key,
            value,
            store_update,
            parse_account_id_from_contract_code_key,
        )?,
        col::ACCESS_KEY => copy_kv_to_child(
            &status,
            key,
            value,
            store_update,
            parse_account_id_from_access_key_key,
        )?,
        col::RECEIVED_DATA => copy_kv_to_child(
            &status,
            key,
            value,
            store_update,
            parse_account_id_from_received_data_key,
        )?,
        col::POSTPONED_RECEIPT_ID | col::PENDING_DATA_COUNT | col::POSTPONED_RECEIPT => {
            copy_kv_to_child(&status, key, value, store_update, |raw_key: &[u8]| {
                parse_account_id_from_trie_key_with_separator(
                    key_column_prefix,
                    raw_key,
                    ALL_COLUMNS_WITH_NAMES[key_column_prefix as usize].1,
                )
            })?
        }
        col::DELAYED_RECEIPT_OR_INDICES
        | col::PROMISE_YIELD_INDICES
        | col::PROMISE_YIELD_TIMEOUT
        | col::PROMISE_YIELD_RECEIPT => copy_kv_to_all_children(&status, key, value, store_update),
        col::BUFFERED_RECEIPT_INDICES | col::BUFFERED_RECEIPT => {
            copy_kv_to_left_child(&status, key, value, store_update)
        }
        _ => unreachable!(),
    }
    Ok(())
}

/// Copies a key-value pair to the correct child shard by matching the account-id to the provided shard layout.
fn copy_kv_to_child(
    status: &SplittingParentStatus,
    key: Vec<u8>,
    value: Option<FlatStateValue>,
    store_update: &mut FlatStoreUpdateAdapter,
    account_id_parser: impl FnOnce(&[u8]) -> Result<AccountId, std::io::Error>,
) -> Result<(), Error> {
    let SplittingParentStatus { left_child_shard, right_child_shard, shard_layout, .. } = &status;
    // Derive the shard uid for this account in the new shard layout.
    let account_id = account_id_parser(&key)?;
    let new_shard_id = account_id_to_shard_id(&account_id, shard_layout);
    let new_shard_uid = ShardUId::from_shard_id_and_layout(new_shard_id, &shard_layout);

    // Sanity check we are truly writing to one of the expected children shards.
    if new_shard_uid != *left_child_shard && new_shard_uid != *right_child_shard {
        let err_msg = "account id doesn't map to any child shard!";
        error!(target: "resharding", ?new_shard_uid, ?left_child_shard, ?right_child_shard, ?shard_layout, ?account_id, err_msg);
        return Err(Error::ReshardingError(err_msg.to_string()));
    }
    // Add the new flat store entry.
    store_update.set(new_shard_uid, key, value);
    Ok(())
}

/// Copies a key-value pair to both children.
fn copy_kv_to_all_children(
    status: &SplittingParentStatus,
    key: Vec<u8>,
    value: Option<FlatStateValue>,
    store_update: &mut FlatStoreUpdateAdapter,
) {
    store_update.set(status.left_child_shard, key.clone(), value.clone());
    store_update.set(status.right_child_shard, key, value);
}

/// Copies a key-value pair to the child on the left of the account boundary (also called 'first child').
fn copy_kv_to_left_child(
    status: &SplittingParentStatus,
    key: Vec<u8>,
    value: Option<FlatStateValue>,
    store_update: &mut FlatStoreUpdateAdapter,
) {
    store_update.set(status.left_child_shard, key, value);
}

/// Struct to describe, perform and track progress of a flat storage resharding.
#[derive(Clone, Debug)]
pub enum FlatStorageReshardingEventStatus {
    /// Split a shard.
    /// Includes the parent shard uid and the operation' status.
    SplitShard(ShardUId, SplittingParentStatus),
}

/// Status of a flat storage resharding task.
#[derive(Clone, Debug, Copy, Eq, PartialEq)]
pub enum FlatStorageReshardingTaskStatus {
    Successful { num_batches_done: usize },
    Failed,
    Cancelled,
    Postponed,
}

/// Helps control the flat storage resharder background operations. This struct wraps
/// [ReshardingHandle] and gives better meaning request to stop any processing when applied to flat
/// storage. In flat storage resharding there's a slight difference between interrupt and cancel.
/// Interruption happens when the node crashes whilst cancellation is an on demand request. An
/// interrupted flat storage resharding will resume on node restart, a cancelled one won't.
#[derive(Clone, Debug)]
pub struct FlatStorageResharderController {
    /// Resharding handle to control cancellation.
    handle: ReshardingHandle,
}

impl FlatStorageResharderController {
    /// Creates a new `FlatStorageResharderController` with its own handle.
    pub fn new() -> Self {
        let handle = ReshardingHandle::new();
        Self { handle }
    }

    pub fn from_resharding_handle(handle: ReshardingHandle) -> Self {
        Self { handle }
    }

    /// Returns whether or not background task is cancelled.
    pub fn is_cancelled(&self) -> bool {
        !self.handle.get()
    }
}

#[cfg(test)]
mod tests {
    use std::collections::BTreeMap;

    use near_async::time::Clock;
    use near_chain_configs::{Genesis, MutableConfigValue};
    use near_epoch_manager::{shard_tracker::ShardTracker, EpochManager};
    use near_o11y::testonly::init_test_logger;
    use near_primitives::{
        hash::CryptoHash,
        shard_layout::ShardLayout,
        state::FlatStateValue,
        test_utils::{create_test_signer, TestBlockBuilder},
        trie_key::TrieKey,
        types::{
            AccountId, BlockHeight, RawStateChange, RawStateChangesWithTrieKey, ShardId,
            StateChangeCause,
        },
    };
    use near_store::{
        flat::{BlockInfo, FlatStorageManager, FlatStorageReadyStatus},
        genesis::initialize_genesis_state,
        test_utils::create_test_store,
    };

    use crate::{
        rayon_spawner::RayonAsyncComputationSpawner, runtime::NightshadeRuntime,
        types::ChainConfig, Chain, ChainGenesis, DoomslugThresholdMode,
    };

    use super::*;
    use near_async::messaging::{CanSend, IntoMultiSender};
    use near_crypto::{KeyType, PublicKey};

    /// Shorthand to create account ID.
    macro_rules! account {
        ($str:expr) => {
            $str.parse::<AccountId>().unwrap()
        };
    }

<<<<<<< HEAD
    trait TestScheduler:
=======
    trait TestSender:
>>>>>>> ad96419a
        CanSend<FlatStorageSplitShardRequest>
        + CanSend<FlatStorageShardCatchupRequest>
        + CanSend<MemtrieReloadRequest>
    {
        fn new(chain_store: ChainStore) -> Self;
    }

<<<<<<< HEAD
    /// Simple scheduler to execute tasks immediately on the same thread where they are issued.
    struct SimpleScheduler {
        chain_store: Arc<Mutex<ChainStore>>,
    }

    impl TestScheduler for SimpleScheduler {
=======
    /// Simple sender to execute tasks immediately on the same thread where they are issued.
    struct SimpleSender {
        chain_store: Arc<Mutex<ChainStore>>,
    }

    impl TestSender for SimpleSender {
>>>>>>> ad96419a
        fn new(chain_store: ChainStore) -> Self {
            Self { chain_store: Arc::new(Mutex::new(chain_store)) }
        }
    }

<<<<<<< HEAD
    impl CanSend<FlatStorageSplitShardRequest> for SimpleScheduler {
=======
    impl CanSend<FlatStorageSplitShardRequest> for SimpleSender {
>>>>>>> ad96419a
        fn send(&self, msg: FlatStorageSplitShardRequest) {
            msg.resharder.split_shard_task();
        }
    }

<<<<<<< HEAD
    impl CanSend<FlatStorageShardCatchupRequest> for SimpleScheduler {
=======
    impl CanSend<FlatStorageShardCatchupRequest> for SimpleSender {
>>>>>>> ad96419a
        fn send(&self, msg: FlatStorageShardCatchupRequest) {
            msg.resharder.shard_catchup_task(
                msg.shard_uid,
                msg.flat_head_block_hash,
                &self.chain_store.lock().unwrap(),
            );
        }
    }

<<<<<<< HEAD
    impl CanSend<MemtrieReloadRequest> for SimpleScheduler {
        fn send(&self, _: MemtrieReloadRequest) {}
    }

    /// A scheduler that doesn't execute tasks immediately. Tasks execution must be invoked
    /// manually.
    struct DelayedScheduler {
=======
    impl CanSend<MemtrieReloadRequest> for SimpleSender {
        fn send(&self, _: MemtrieReloadRequest) {}
    }

    /// A sender that doesn't execute tasks immediately. Tasks execution must be invoked
    /// manually.
    struct DelayedSender {
>>>>>>> ad96419a
        chain_store: Arc<Mutex<ChainStore>>,
        split_shard_request: Mutex<Option<FlatStorageSplitShardRequest>>,
        shard_catchup_requests: Mutex<Vec<FlatStorageShardCatchupRequest>>,
        memtrie_reload_requests: Mutex<Vec<ShardUId>>,
<<<<<<< HEAD
    }

    impl TestScheduler for DelayedScheduler {
        fn new(chain_store: ChainStore) -> Self {
            Self {
                chain_store: Arc::new(Mutex::new(chain_store)),
                split_shard_request: Default::default(),
                shard_catchup_requests: Default::default(),
                memtrie_reload_requests: Default::default(),
            }
        }
=======
>>>>>>> ad96419a
    }

    impl TestSender for DelayedSender {
        fn new(chain_store: ChainStore) -> Self {
            Self {
                chain_store: Arc::new(Mutex::new(chain_store)),
                split_shard_request: Default::default(),
                shard_catchup_requests: Default::default(),
                memtrie_reload_requests: Default::default(),
            }
        }
    }

    impl DelayedSender {
        fn call_split_shard_task(&self) -> FlatStorageReshardingTaskStatus {
            let request = self.split_shard_request.lock().unwrap();
            request.as_ref().unwrap().resharder.split_shard_task()
        }

        fn call_shard_catchup_tasks(&self) -> Vec<FlatStorageReshardingTaskStatus> {
            self.shard_catchup_requests
                .lock()
                .unwrap()
                .iter()
                .map(|request| {
                    request.resharder.shard_catchup_task(
                        request.shard_uid,
                        request.flat_head_block_hash,
                        &self.chain_store.lock().unwrap(),
                    )
                })
                .collect()
        }

        fn clear(&self) {
            *self.split_shard_request.lock().unwrap() = None;
            self.shard_catchup_requests.lock().unwrap().clear();
            self.memtrie_reload_requests.lock().unwrap().clear();
        }

        fn memtrie_reload_requests(&self) -> Vec<ShardUId> {
            self.memtrie_reload_requests.lock().unwrap().clone()
        }
    }

    impl CanSend<FlatStorageSplitShardRequest> for DelayedSender {
        fn send(&self, msg: FlatStorageSplitShardRequest) {
            *self.split_shard_request.lock().unwrap() = Some(msg);
        }
    }

<<<<<<< HEAD
    impl CanSend<FlatStorageShardCatchupRequest> for DelayedScheduler {
=======
    impl CanSend<FlatStorageShardCatchupRequest> for DelayedSender {
>>>>>>> ad96419a
        fn send(&self, msg: FlatStorageShardCatchupRequest) {
            self.shard_catchup_requests.lock().unwrap().push(msg);
        }
    }

<<<<<<< HEAD
    impl CanSend<MemtrieReloadRequest> for DelayedScheduler {
=======
    impl CanSend<MemtrieReloadRequest> for DelayedSender {
>>>>>>> ad96419a
        fn send(&self, msg: MemtrieReloadRequest) {
            self.memtrie_reload_requests.lock().unwrap().push(msg.shard_uid);
        }
    }

    /// Simple shard layout with two shards.
    fn simple_shard_layout() -> ShardLayout {
        let s0 = ShardId::new(0);
        let s1 = ShardId::new(1);
        let shards_split_map = BTreeMap::from([(s0, vec![s0]), (s1, vec![s1])]);
        ShardLayout::v2(vec![account!("ff")], vec![s0, s1], Some(shards_split_map))
    }

    /// Derived from [simple_shard_layout] by splitting the second shard.
    fn shard_layout_after_split() -> ShardLayout {
        let s0 = ShardId::new(0);
        let s1 = ShardId::new(1);
        let s2 = ShardId::new(2);
        let s3 = ShardId::new(3);

        let shards_split_map = BTreeMap::from([(s0, vec![s0]), (s1, vec![s2, s3])]);
        ShardLayout::v2(
            vec![account!("ff"), account!("pp")],
            vec![s0, s2, s3],
            Some(shards_split_map),
        )
    }

<<<<<<< HEAD
    /// Generic test setup. It creates an instance of chain, a FlatStorageResharder and a scheduler.
    fn create_chain_resharder_scheduler<T: TestScheduler>(
=======
    /// Generic test setup. It creates an instance of chain, a FlatStorageResharder and a sender.
    fn create_chain_resharder_sender<T: TestSender>(
>>>>>>> ad96419a
        shard_layout: ShardLayout,
    ) -> (Chain, FlatStorageResharder, Arc<T>) {
        let num_shards = shard_layout.shard_ids().count();
        let genesis = Genesis::test_with_seeds(
            Clock::real(),
            vec![account!("aa"), account!("mm"), account!("vv")],
            1,
            vec![1; num_shards],
            shard_layout.clone(),
        );
        let tempdir = tempfile::tempdir().unwrap();
        let store = create_test_store();
        initialize_genesis_state(store.clone(), &genesis, Some(tempdir.path()));
        let epoch_manager = EpochManager::new_arc_handle(store.clone(), &genesis.config, None);
        let shard_tracker = ShardTracker::new_empty(epoch_manager.clone());
        let runtime = NightshadeRuntime::test(
            tempdir.path(),
            store.clone(),
            &genesis.config,
            epoch_manager.clone(),
        );
        let chain_genesis = ChainGenesis::new(&genesis.config);
<<<<<<< HEAD
        let scheduler = Arc::new(T::new(ChainStore::new(store, chain_genesis.height, false)));
=======
        let sender = Arc::new(T::new(ChainStore::new(store, chain_genesis.height, false)));
>>>>>>> ad96419a
        let chain = Chain::new(
            Clock::real(),
            epoch_manager,
            shard_tracker,
            runtime,
            &chain_genesis,
            DoomslugThresholdMode::NoApprovals,
            ChainConfig::test(),
            None,
            Arc::new(RayonAsyncComputationSpawner),
            MutableConfigValue::new(None, "validator_signer"),
<<<<<<< HEAD
            scheduler.as_multi_sender(),
=======
            sender.as_multi_sender(),
>>>>>>> ad96419a
        )
        .unwrap();
        for shard_uid in shard_layout.shard_uids() {
            chain
                .runtime_adapter
                .get_flat_storage_manager()
                .create_flat_storage_for_shard(shard_uid)
                .unwrap();
        }
        let resharder = chain.resharding_manager.flat_storage_resharder.clone();
<<<<<<< HEAD
        (chain, resharder, scheduler)
=======
        (chain, resharder, sender)
>>>>>>> ad96419a
    }

    /// Utility function to derive the resharding event type from chain and shard layout.
    fn event_type_from_chain_and_layout(
        chain: &Chain,
        new_shard_layout: &ShardLayout,
    ) -> ReshardingEventType {
        ReshardingEventType::from_shard_layout(
            &new_shard_layout,
            chain.head().unwrap().last_block_hash,
        )
        .unwrap()
        .unwrap()
    }

    /// Verify that another resharding can't be triggered if one is ongoing.
    #[test]
    fn concurrent_reshardings_are_disallowed() {
        init_test_logger();
        let (chain, resharder, _) =
<<<<<<< HEAD
            create_chain_resharder_scheduler::<DelayedScheduler>(simple_shard_layout());
=======
            create_chain_resharder_sender::<DelayedSender>(simple_shard_layout());
>>>>>>> ad96419a
        let new_shard_layout = shard_layout_after_split();
        let controller = FlatStorageResharderController::new();
        let resharding_event_type = event_type_from_chain_and_layout(&chain, &new_shard_layout);

        assert!(resharder
            .start_resharding(resharding_event_type.clone(), &new_shard_layout)
            .is_ok());

        // Immediately cancel the resharding.
        controller.handle.stop();

        assert!(resharder.resharding_event().is_some());
        assert!(resharder.start_resharding(resharding_event_type, &new_shard_layout).is_err());
    }

    /// Flat storage shard status should be set correctly upon starting a shard split.
    #[test]
    fn flat_storage_split_status_set() {
        init_test_logger();
        let (chain, resharder, _) =
<<<<<<< HEAD
            create_chain_resharder_scheduler::<DelayedScheduler>(simple_shard_layout());
=======
            create_chain_resharder_sender::<DelayedSender>(simple_shard_layout());
>>>>>>> ad96419a
        let new_shard_layout = shard_layout_after_split();
        let flat_store = resharder.runtime.store().flat_store();
        let resharding_event_type = event_type_from_chain_and_layout(&chain, &new_shard_layout);

        assert!(resharder.start_resharding(resharding_event_type, &new_shard_layout).is_ok());

        let resharding_event = resharder.resharding_event();
        match resharding_event.unwrap() {
            FlatStorageReshardingEventStatus::SplitShard(parent, status) => {
                assert_eq!(
                    flat_store.get_flat_storage_status(parent),
                    Ok(FlatStorageStatus::Resharding(
                        FlatStorageReshardingStatus::SplittingParent(status.clone())
                    ))
                );
                assert_eq!(
                    flat_store.get_flat_storage_status(status.left_child_shard),
                    Ok(FlatStorageStatus::Resharding(FlatStorageReshardingStatus::CreatingChild))
                );
                assert_eq!(
                    flat_store.get_flat_storage_status(status.right_child_shard),
                    Ok(FlatStorageStatus::Resharding(FlatStorageReshardingStatus::CreatingChild))
                );
            }
        }
    }

    /// In this test we write some dirty state into children shards and then try to resume a shard split.
    /// Verify that the dirty writes are cleaned up correctly.
    #[test]
    fn resume_split_starts_from_clean_state() {
        init_test_logger();
        let (chain, resharder, _) =
<<<<<<< HEAD
            create_chain_resharder_scheduler::<SimpleScheduler>(simple_shard_layout());
=======
            create_chain_resharder_sender::<SimpleSender>(simple_shard_layout());
>>>>>>> ad96419a
        let flat_store = resharder.runtime.store().flat_store();
        let new_shard_layout = shard_layout_after_split();
        let resharding_event_type = event_type_from_chain_and_layout(&chain, &new_shard_layout);
        let ReshardingSplitShardParams {
            parent_shard, left_child_shard, right_child_shard, ..
        } = match resharding_event_type {
            ReshardingEventType::SplitShard(params) => params,
        };

        let mut store_update = flat_store.store_update();

        // Write some random key-values in children shards.
        let dirty_key: Vec<u8> = vec![1, 2, 3, 4];
        let dirty_value = Some(FlatStateValue::Inlined(dirty_key.clone()));
        for child_shard in [left_child_shard, right_child_shard] {
            store_update.set(child_shard, dirty_key.clone(), dirty_value.clone());
        }

        // Set parent state to ShardSplitting, manually, to simulate a forcibly cancelled resharding attempt.
        let resharding_status =
            FlatStorageReshardingStatus::SplittingParent(SplittingParentStatus {
                // Values don't matter.
                left_child_shard,
                right_child_shard,
                shard_layout: new_shard_layout,
                resharding_hash: CryptoHash::default(),
                flat_head: BlockInfo {
                    hash: CryptoHash::default(),
                    height: 1,
                    prev_hash: CryptoHash::default(),
                },
            });
        store_update.set_flat_storage_status(
            parent_shard,
            FlatStorageStatus::Resharding(resharding_status.clone()),
        );

        store_update.commit().unwrap();

        // Resume resharding.
        resharder.resume(parent_shard, &resharding_status).unwrap();

        // Children should not contain the random keys written before.
        for child_shard in [left_child_shard, right_child_shard] {
            assert_eq!(flat_store.get(child_shard, &dirty_key), Ok(None));
        }
    }

    /// Tests a simple split shard scenario.
    ///
    /// Old layout:
    /// shard 0 -> accounts [aa]
    /// shard 1 -> accounts [mm, vv]
    ///
    /// New layout:
    /// shard 0 -> accounts [aa]
    /// shard 2 -> accounts [mm]
    /// shard 3 -> accounts [vv]
    ///
    /// Shard to split is shard 1.
    #[test]
    fn simple_split_shard() {
        init_test_logger();
        let (chain, resharder, _) =
<<<<<<< HEAD
            create_chain_resharder_scheduler::<SimpleScheduler>(simple_shard_layout());
=======
            create_chain_resharder_sender::<SimpleSender>(simple_shard_layout());
>>>>>>> ad96419a
        let new_shard_layout = shard_layout_after_split();
        let resharding_event_type = event_type_from_chain_and_layout(&chain, &new_shard_layout);

        // Perform resharding.
        assert!(resharder.start_resharding(resharding_event_type, &new_shard_layout).is_ok());

        // Check flat storages of children contain the correct accounts and access keys.
        let left_child = ShardUId { version: 3, shard_id: 2 };
        let right_child = ShardUId { version: 3, shard_id: 3 };
        let flat_store = resharder.runtime.store().flat_store();
        let account_mm_key = TrieKey::Account { account_id: account!("mm") };
        let account_vv_key = TrieKey::Account { account_id: account!("vv") };
        assert!(flat_store
            .get(left_child, &account_mm_key.to_vec())
            .is_ok_and(|val| val.is_some()));
        assert!(flat_store
            .get(right_child, &account_vv_key.to_vec())
            .is_ok_and(|val| val.is_some()));
        let account_mm_access_key = TrieKey::AccessKey {
            account_id: account!("mm"),
            public_key: PublicKey::from_seed(KeyType::ED25519, account!("mm").as_str()),
        };
        let account_vv_access_key = TrieKey::AccessKey {
            account_id: account!("vv"),
            public_key: PublicKey::from_seed(KeyType::ED25519, account!("vv").as_str()),
        };
        assert!(flat_store
            .get(left_child, &account_mm_access_key.to_vec())
            .is_ok_and(|val| val.is_some()));
        assert!(flat_store
            .get(right_child, &account_vv_access_key.to_vec())
            .is_ok_and(|val| val.is_some()));

        // Check final status of parent flat storage.
        let parent = ShardUId { version: 3, shard_id: 1 };
        assert_eq!(flat_store.get_flat_storage_status(parent), Ok(FlatStorageStatus::Empty));
        assert_eq!(flat_store.iter(parent).count(), 0);
        assert!(resharder
            .runtime
            .get_flat_storage_manager()
            .get_flat_storage_for_shard(parent)
            .is_none());

        // Check final status of children flat storages.
        let last_hash = chain.head().unwrap().last_block_hash;
        assert_eq!(
            flat_store.get_flat_storage_status(left_child),
            Ok(FlatStorageStatus::Resharding(FlatStorageReshardingStatus::CatchingUp(last_hash)))
        );
        assert_eq!(
            flat_store.get_flat_storage_status(left_child),
            Ok(FlatStorageStatus::Resharding(FlatStorageReshardingStatus::CatchingUp(last_hash)))
        );
    }

    /// Split shard task should run in batches.
    #[test]
    fn split_shard_batching() {
        init_test_logger();
<<<<<<< HEAD
        let (chain, resharder, scheduler) =
            create_chain_resharder_scheduler::<DelayedScheduler>(simple_shard_layout());
=======
        let (chain, resharder, sender) =
            create_chain_resharder_sender::<DelayedSender>(simple_shard_layout());
>>>>>>> ad96419a
        let new_shard_layout = shard_layout_after_split();
        let resharding_event_type = event_type_from_chain_and_layout(&chain, &new_shard_layout);

        // Tweak the resharding config to make smaller batches.
        let mut config = resharder.resharding_config.get();
        config.batch_size = bytesize::ByteSize(1);
        resharder.resharding_config.update(config);

        // Perform resharding.
        assert!(resharder.start_resharding(resharding_event_type, &new_shard_layout).is_ok());

        // Check that more than one batch has been processed.
        let FlatStorageReshardingTaskStatus::Successful { num_batches_done } =
            sender.call_split_shard_task()
        else {
            assert!(false);
            return;
        };
        assert!(num_batches_done > 1);
    }

    #[test]
    fn cancel_split_shard() {
        init_test_logger();
<<<<<<< HEAD
        let (chain, resharder, scheduler) =
            create_chain_resharder_scheduler::<DelayedScheduler>(simple_shard_layout());
=======
        let (chain, resharder, sender) =
            create_chain_resharder_sender::<DelayedSender>(simple_shard_layout());
>>>>>>> ad96419a
        let new_shard_layout = shard_layout_after_split();
        let resharding_event_type = event_type_from_chain_and_layout(&chain, &new_shard_layout);

        // Perform resharding.
        assert!(resharder.start_resharding(resharding_event_type, &new_shard_layout).is_ok());
        let (parent_shard, status) = resharder.get_parent_shard_and_status().unwrap();
        let SplittingParentStatus { left_child_shard, right_child_shard, flat_head, .. } = status;

        // Cancel the task before it starts.
        resharder.controller.handle.stop();

        // Run the task.
        sender.call_split_shard_task();

        // Check that resharding was effectively cancelled.
        let flat_store = resharder.runtime.store().flat_store();
        assert_eq!(
            flat_store.get_flat_storage_status(parent_shard),
            Ok(FlatStorageStatus::Ready(FlatStorageReadyStatus { flat_head }))
        );
        for child_shard in [left_child_shard, right_child_shard] {
            assert_eq!(
                flat_store.get_flat_storage_status(child_shard),
                Ok(FlatStorageStatus::Empty)
            );
            assert_eq!(flat_store.iter(child_shard).count(), 0);
        }
    }

    /// A shard can't be split if it isn't in ready state.
    #[test]
    fn reject_split_shard_if_parent_is_not_ready() {
        let (chain, resharder, _) =
<<<<<<< HEAD
            create_chain_resharder_scheduler::<SimpleScheduler>(simple_shard_layout());
=======
            create_chain_resharder_sender::<SimpleSender>(simple_shard_layout());
>>>>>>> ad96419a
        let new_shard_layout = shard_layout_after_split();
        let resharding_event_type = event_type_from_chain_and_layout(&chain, &new_shard_layout);

        // Make flat storage of parent shard not ready.
        let parent_shard = ShardUId { version: 3, shard_id: 1 };
        let flat_store = resharder.runtime.store().flat_store();
        let mut store_update = flat_store.store_update();
        store_update.set_flat_storage_status(parent_shard, FlatStorageStatus::Empty);
        store_update.commit().unwrap();

        // Trigger resharding and it should fail.
        assert!(resharder.start_resharding(resharding_event_type, &new_shard_layout).is_err());
    }

    /// Verify the correctness of a shard split in the presence of flat storage deltas in the parent
    /// shard.
    #[test]
    fn split_shard_parent_flat_store_with_deltas() {
        init_test_logger();
<<<<<<< HEAD
        let (mut chain, resharder, scheduler) =
            create_chain_resharder_scheduler::<DelayedScheduler>(simple_shard_layout());
=======
        let (mut chain, resharder, sender) =
            create_chain_resharder_sender::<DelayedSender>(simple_shard_layout());
>>>>>>> ad96419a
        let new_shard_layout = shard_layout_after_split();

        // In order to have flat state deltas we must bring the chain forward by adding blocks.
        add_blocks_to_chain(&mut chain, 2);
        assert_eq!(chain.head().unwrap().height, 2);

        let resharding_event_type = event_type_from_chain_and_layout(&chain, &new_shard_layout);
        let ReshardingSplitShardParams {
            parent_shard, left_child_shard, right_child_shard, ..
        } = match resharding_event_type.clone() {
            ReshardingEventType::SplitShard(params) => params,
        };
        let manager = chain.runtime_adapter.get_flat_storage_manager();

        // Manually add deltas on top of parent's flat storage.
        // Pick different kind of keys and operations in order to maximize test coverage.
        // List of all keys and their values:
        let account_vv_key = TrieKey::Account { account_id: account!("vv") };
        let account_vv_value = Some("vv-update".as_bytes().to_vec());
        let account_oo_key = TrieKey::Account { account_id: account!("oo") };
        let account_oo_value = Some("oo".as_bytes().to_vec());
        let account_mm_key = TrieKey::Account { account_id: account!("mm") };
        let delayed_receipt_0_key = TrieKey::DelayedReceipt { index: 0 };
        let delayed_receipt_0_value_0 = Some("delayed0-0".as_bytes().to_vec());
        let delayed_receipt_0_value_1 = Some("delayed0-1".as_bytes().to_vec());
        let delayed_receipt_1_key = TrieKey::DelayedReceipt { index: 1 };
        let delayed_receipt_1_value = Some("delayed1".as_bytes().to_vec());
        let buffered_receipt_0_key =
            TrieKey::BufferedReceipt { receiving_shard: ShardId::new(0), index: 0 };
        let buffered_receipt_0_value_0 = Some("buffered0-0".as_bytes().to_vec());
        let buffered_receipt_0_value_1 = Some("buffered0-1".as_bytes().to_vec());
        let buffered_receipt_1_key =
            TrieKey::BufferedReceipt { receiving_shard: ShardId::new(0), index: 1 };
        let buffered_receipt_1_value = Some("buffered1".as_bytes().to_vec());

        // First set of deltas.
        let height = 1;
        let prev_hash = *chain.get_block_by_height(height).unwrap().header().prev_hash();
        let block_hash = *chain.get_block_by_height(height).unwrap().hash();
        let state_changes = vec![
            // Change: add account.
            RawStateChangesWithTrieKey {
                trie_key: account_oo_key.clone(),
                changes: vec![RawStateChange {
                    cause: StateChangeCause::InitialState,
                    data: account_oo_value.clone(),
                }],
            },
            // Change: update account.
            RawStateChangesWithTrieKey {
                trie_key: account_vv_key.clone(),
                changes: vec![RawStateChange {
                    cause: StateChangeCause::InitialState,
                    data: account_vv_value.clone(),
                }],
            },
            // Change: add two delayed receipts.
            RawStateChangesWithTrieKey {
                trie_key: delayed_receipt_0_key.clone(),
                changes: vec![RawStateChange {
                    cause: StateChangeCause::InitialState,
                    data: delayed_receipt_0_value_0,
                }],
            },
            RawStateChangesWithTrieKey {
                trie_key: delayed_receipt_1_key.clone(),
                changes: vec![RawStateChange {
                    cause: StateChangeCause::InitialState,
                    data: delayed_receipt_1_value,
                }],
            },
            // Change: update delayed receipt.
            RawStateChangesWithTrieKey {
                trie_key: delayed_receipt_0_key.clone(),
                changes: vec![RawStateChange {
                    cause: StateChangeCause::InitialState,
                    data: delayed_receipt_0_value_1.clone(),
                }],
            },
            // Change: add two buffered receipts.
            RawStateChangesWithTrieKey {
                trie_key: buffered_receipt_0_key.clone(),
                changes: vec![RawStateChange {
                    cause: StateChangeCause::InitialState,
                    data: buffered_receipt_0_value_0,
                }],
            },
            RawStateChangesWithTrieKey {
                trie_key: buffered_receipt_1_key.clone(),
                changes: vec![RawStateChange {
                    cause: StateChangeCause::InitialState,
                    data: buffered_receipt_1_value,
                }],
            },
            // Change: update buffered receipt.
            RawStateChangesWithTrieKey {
                trie_key: buffered_receipt_0_key.clone(),
                changes: vec![RawStateChange {
                    cause: StateChangeCause::InitialState,
                    data: buffered_receipt_0_value_1.clone(),
                }],
            },
        ];
        manager
            .save_flat_state_changes(block_hash, prev_hash, height, parent_shard, &state_changes)
            .unwrap()
            .commit()
            .unwrap();

        // Second set of deltas.
        let height = 2;
        let prev_hash = *chain.get_block_by_height(height).unwrap().header().prev_hash();
        let block_hash = *chain.get_block_by_height(height).unwrap().hash();
        let state_changes = vec![
            // Change: remove account.
            RawStateChangesWithTrieKey {
                trie_key: account_mm_key,
                changes: vec![RawStateChange { cause: StateChangeCause::InitialState, data: None }],
            },
            // Change: remove delayed receipt.
            RawStateChangesWithTrieKey {
                trie_key: delayed_receipt_1_key.clone(),
                changes: vec![RawStateChange { cause: StateChangeCause::InitialState, data: None }],
            },
            // Change: remove buffered receipt.
            RawStateChangesWithTrieKey {
                trie_key: buffered_receipt_1_key.clone(),
                changes: vec![RawStateChange { cause: StateChangeCause::InitialState, data: None }],
            },
        ];
        manager
            .save_flat_state_changes(block_hash, prev_hash, height, parent_shard, &state_changes)
            .unwrap()
            .commit()
            .unwrap();

        // Do resharding.
        assert!(resharder.start_resharding(resharding_event_type, &new_shard_layout).is_ok());
        assert_eq!(
<<<<<<< HEAD
            scheduler.call_split_shard_task(),
=======
            sender.call_split_shard_task(),
>>>>>>> ad96419a
            FlatStorageReshardingTaskStatus::Successful { num_batches_done: 3 }
        );

        // Validate integrity of children shards.
        let flat_store = resharder.runtime.store().flat_store();
        // Account 'oo' should exist only in the left child.
        assert_eq!(
            flat_store.get(left_child_shard, &account_oo_key.to_vec()),
            Ok(account_oo_value.map(|val| FlatStateValue::inlined(&val)))
        );
        assert_eq!(flat_store.get(right_child_shard, &account_oo_key.to_vec()), Ok(None));
        // Account 'vv' should exist with updated value only in the right child.
        assert_eq!(flat_store.get(left_child_shard, &account_vv_key.to_vec()), Ok(None));
        assert_eq!(
            flat_store.get(right_child_shard, &account_vv_key.to_vec()),
            Ok(account_vv_value.map(|val| FlatStateValue::inlined(&val)))
        );
        // Delayed receipt '1' shouldn't exist.
        // Delayed receipt '0' should exist with updated value in both children.
        for child in [left_child_shard, right_child_shard] {
            assert_eq!(
                flat_store.get(child, &delayed_receipt_0_key.to_vec()),
                Ok(delayed_receipt_0_value_1.clone().map(|val| FlatStateValue::inlined(&val)))
            );

            assert_eq!(flat_store.get(child, &delayed_receipt_1_key.to_vec()), Ok(None));
        }
        // Buffered receipt '0' should exist with updated value only in the left child.
        assert_eq!(
            flat_store.get(left_child_shard, &buffered_receipt_0_key.to_vec()),
            Ok(buffered_receipt_0_value_1.map(|val| FlatStateValue::inlined(&val)))
        );
        assert_eq!(flat_store.get(right_child_shard, &buffered_receipt_0_key.to_vec()), Ok(None));
        // Buffered receipt '1' shouldn't exist.
        for child in [left_child_shard, right_child_shard] {
            assert_eq!(flat_store.get(child, &buffered_receipt_1_key.to_vec()), Ok(None));
        }
    }

    /// Tests the split of "account-id based" keys that are not covered in [simple_split_shard].
    ///
    /// Old layout:
    /// shard 0 -> accounts [aa]
    /// shard 1 -> accounts [mm, vv]
    ///
    /// New layout:
    /// shard 0 -> accounts [aa]
    /// shard 2 -> accounts [mm]
    /// shard 3 -> accounts [vv]
    #[test]
    fn split_shard_handle_account_id_keys() {
        init_test_logger();
        let (chain, resharder, _) =
<<<<<<< HEAD
            create_chain_resharder_scheduler::<SimpleScheduler>(simple_shard_layout());
=======
            create_chain_resharder_sender::<SimpleSender>(simple_shard_layout());
>>>>>>> ad96419a
        let new_shard_layout = shard_layout_after_split();
        let resharding_event_type = event_type_from_chain_and_layout(&chain, &new_shard_layout);
        let ReshardingSplitShardParams {
            parent_shard, left_child_shard, right_child_shard, ..
        } = match resharding_event_type.clone() {
            ReshardingEventType::SplitShard(params) => params,
        };
        let flat_store = resharder.runtime.store().flat_store();

        let mut store_update = flat_store.store_update();
        let test_value = Some(FlatStateValue::Inlined(vec![0]));

        // Helper closure to create all test keys for a given account. Returns the created keys.
        let mut inject = |account: AccountId| -> Vec<Vec<u8>> {
            let mut keys = vec![];

            // Inject contract data.
            let key = TrieKey::ContractData { account_id: account.clone(), key: vec![] }.to_vec();
            store_update.set(parent_shard, key.clone(), test_value.clone());
            keys.push(key);

            // Inject contract code.
            let key = TrieKey::ContractCode { account_id: account.clone() }.to_vec();
            store_update.set(parent_shard, key.clone(), test_value.clone());
            keys.push(key);

            // Inject received_data.
            let key = TrieKey::ReceivedData {
                receiver_id: account.clone(),
                data_id: CryptoHash::default(),
            }
            .to_vec();
            store_update.set(parent_shard, key.clone(), test_value.clone());
            keys.push(key);

            // Inject postponed receipt.
            let key = TrieKey::PostponedReceiptId {
                receiver_id: account.clone(),
                data_id: CryptoHash::default(),
            }
            .to_vec();
            store_update.set(parent_shard, key.clone(), test_value.clone());
            keys.push(key);
            let key = TrieKey::PendingDataCount {
                receiver_id: account.clone(),
                receipt_id: CryptoHash::default(),
            }
            .to_vec();
            store_update.set(parent_shard, key.clone(), test_value.clone());
            keys.push(key);
            let key = TrieKey::PostponedReceipt {
                receiver_id: account,
                receipt_id: CryptoHash::default(),
            }
            .to_vec();
            store_update.set(parent_shard, key.clone(), test_value.clone());
            keys.push(key);

            keys
        };

        let account_mm_keys = inject(account!("mm"));
        let account_vv_keys = inject(account!("vv"));
        store_update.commit().unwrap();

        // Do resharding.
        assert!(resharder.start_resharding(resharding_event_type, &new_shard_layout).is_ok());

        // Check each child has the correct keys assigned to itself.
        for key in &account_mm_keys {
            assert_eq!(flat_store.get(left_child_shard, key), Ok(test_value.clone()));
            assert_eq!(flat_store.get(right_child_shard, key), Ok(None));
        }
        for key in &account_vv_keys {
            assert_eq!(flat_store.get(left_child_shard, key), Ok(None));
            assert_eq!(flat_store.get(right_child_shard, key), Ok(test_value.clone()));
        }
    }

    /// Tests the split of delayed receipts.
    #[test]
    fn split_shard_handle_delayed_receipts() {
        init_test_logger();
        let (chain, resharder, _) =
<<<<<<< HEAD
            create_chain_resharder_scheduler::<SimpleScheduler>(simple_shard_layout());
=======
            create_chain_resharder_sender::<SimpleSender>(simple_shard_layout());
>>>>>>> ad96419a
        let new_shard_layout = shard_layout_after_split();
        let resharding_event_type = event_type_from_chain_and_layout(&chain, &new_shard_layout);
        let ReshardingSplitShardParams {
            parent_shard, left_child_shard, right_child_shard, ..
        } = match resharding_event_type.clone() {
            ReshardingEventType::SplitShard(params) => params,
        };
        let flat_store = resharder.runtime.store().flat_store();

        // Inject a delayed receipt into the parent flat storage.
        let mut store_update = flat_store.store_update();

        let delayed_receipt_indices_key = TrieKey::DelayedReceiptIndices.to_vec();
        let delayed_receipt_indices_value = Some(FlatStateValue::Inlined(vec![0]));
        store_update.set(
            parent_shard,
            delayed_receipt_indices_key.clone(),
            delayed_receipt_indices_value.clone(),
        );

        let delayed_receipt_key = TrieKey::DelayedReceipt { index: 0 }.to_vec();
        let delayed_receipt_value = Some(FlatStateValue::Inlined(vec![1]));
        store_update.set(parent_shard, delayed_receipt_key.clone(), delayed_receipt_value.clone());

        store_update.commit().unwrap();

        // Do resharding.
        assert!(resharder.start_resharding(resharding_event_type, &new_shard_layout).is_ok());

        // Check that flat storages of both children contain the delayed receipt.
        for child_shard in [left_child_shard, right_child_shard] {
            assert_eq!(
                flat_store.get(child_shard, &delayed_receipt_indices_key),
                Ok(delayed_receipt_indices_value.clone())
            );
            assert_eq!(
                flat_store.get(child_shard, &delayed_receipt_key),
                Ok(delayed_receipt_value.clone())
            );
        }
    }

    /// Tests the split of promise yield receipts.
    #[test]
    fn split_shard_handle_promise_yield() {
        init_test_logger();
        let (chain, resharder, _) =
<<<<<<< HEAD
            create_chain_resharder_scheduler::<SimpleScheduler>(simple_shard_layout());
=======
            create_chain_resharder_sender::<SimpleSender>(simple_shard_layout());
>>>>>>> ad96419a
        let new_shard_layout = shard_layout_after_split();
        let resharding_event_type = event_type_from_chain_and_layout(&chain, &new_shard_layout);
        let ReshardingSplitShardParams {
            parent_shard, left_child_shard, right_child_shard, ..
        } = match resharding_event_type.clone() {
            ReshardingEventType::SplitShard(params) => params,
        };
        let flat_store = resharder.runtime.store().flat_store();

        // Inject a promise yield receipt into the parent flat storage.
        let mut store_update = flat_store.store_update();

        let promise_yield_indices_key = TrieKey::PromiseYieldIndices.to_vec();
        let promise_yield_indices_value = Some(FlatStateValue::Inlined(vec![0]));
        store_update.set(
            parent_shard,
            promise_yield_indices_key.clone(),
            promise_yield_indices_value.clone(),
        );

        let promise_yield_timeout_key = TrieKey::PromiseYieldTimeout { index: 0 }.to_vec();
        let promise_yield_timeout_value = Some(FlatStateValue::Inlined(vec![1]));
        store_update.set(
            parent_shard,
            promise_yield_timeout_key.clone(),
            promise_yield_timeout_value.clone(),
        );

        let promise_yield_receipt_key = TrieKey::PromiseYieldReceipt {
            receiver_id: account!("ff"),
            data_id: CryptoHash::default(),
        }
        .to_vec();
        let promise_yield_receipt_value = Some(FlatStateValue::Inlined(vec![2]));
        store_update.set(
            parent_shard,
            promise_yield_receipt_key.clone(),
            promise_yield_receipt_value.clone(),
        );

        store_update.commit().unwrap();

        // Do resharding.
        assert!(resharder.start_resharding(resharding_event_type, &new_shard_layout).is_ok());

        // Check that flat storages of both children contain the promise yield.
        for child_shard in [left_child_shard, right_child_shard] {
            assert_eq!(
                flat_store.get(child_shard, &promise_yield_indices_key),
                Ok(promise_yield_indices_value.clone())
            );
            assert_eq!(
                flat_store.get(child_shard, &promise_yield_timeout_key),
                Ok(promise_yield_timeout_value.clone())
            );
            assert_eq!(
                flat_store.get(child_shard, &promise_yield_receipt_key),
                Ok(promise_yield_receipt_value.clone())
            );
        }
    }

    /// Tests the split of buffered receipts.
    #[test]
    fn split_shard_handle_buffered_receipts() {
        init_test_logger();
        let (chain, resharder, _) =
<<<<<<< HEAD
            create_chain_resharder_scheduler::<SimpleScheduler>(simple_shard_layout());
=======
            create_chain_resharder_sender::<SimpleSender>(simple_shard_layout());
>>>>>>> ad96419a
        let new_shard_layout = shard_layout_after_split();
        let resharding_event_type = event_type_from_chain_and_layout(&chain, &new_shard_layout);
        let ReshardingSplitShardParams {
            parent_shard, left_child_shard, right_child_shard, ..
        } = match resharding_event_type.clone() {
            ReshardingEventType::SplitShard(params) => params,
        };
        let flat_store = resharder.runtime.store().flat_store();

        // Inject a buffered receipt into the parent flat storage.
        let mut store_update = flat_store.store_update();

        let buffered_receipt_indices_key = TrieKey::BufferedReceiptIndices.to_vec();
        let buffered_receipt_indices_value = Some(FlatStateValue::Inlined(vec![0]));
        store_update.set(
            parent_shard,
            buffered_receipt_indices_key.clone(),
            buffered_receipt_indices_value.clone(),
        );

        let receiving_shard = ShardId::new(0);
        let buffered_receipt_key = TrieKey::BufferedReceipt { receiving_shard, index: 0 }.to_vec();
        let buffered_receipt_value = Some(FlatStateValue::Inlined(vec![1]));
        store_update.set(
            parent_shard,
            buffered_receipt_key.clone(),
            buffered_receipt_value.clone(),
        );

        store_update.commit().unwrap();

        // Do resharding.
        assert!(resharder.start_resharding(resharding_event_type, &new_shard_layout).is_ok());

        // Check that only the first child contain the buffered receipt.
        assert_eq!(
            flat_store.get(left_child_shard, &buffered_receipt_indices_key),
            Ok(buffered_receipt_indices_value)
        );
        assert_eq!(flat_store.get(right_child_shard, &buffered_receipt_indices_key), Ok(None));
        assert_eq!(
            flat_store.get(left_child_shard, &buffered_receipt_key),
            Ok(buffered_receipt_value)
        );
        assert_eq!(flat_store.get(right_child_shard, &buffered_receipt_key), Ok(None));
    }

    /// Base test scenario for testing children catchup.
    fn children_catchup_base(with_restart: bool) {
        init_test_logger();
<<<<<<< HEAD
        let (mut chain, mut resharder, scheduler) =
            create_chain_resharder_scheduler::<DelayedScheduler>(simple_shard_layout());
=======
        let (mut chain, mut resharder, sender) =
            create_chain_resharder_sender::<DelayedSender>(simple_shard_layout());
>>>>>>> ad96419a
        let new_shard_layout = shard_layout_after_split();
        let resharding_event_type = event_type_from_chain_and_layout(&chain, &new_shard_layout);
        let ReshardingSplitShardParams {
            parent_shard,
            left_child_shard,
            right_child_shard,
            resharding_hash,
            ..
        } = match resharding_event_type.clone() {
            ReshardingEventType::SplitShard(params) => params,
        };
        let manager = chain.runtime_adapter.get_flat_storage_manager();

        // Do resharding.
        assert!(resharder.start_resharding(resharding_event_type, &new_shard_layout).is_ok());

        // Trigger the task to perform the parent split.
<<<<<<< HEAD
        scheduler.call_split_shard_task();

        // Simulate the chain going forward by NUM_BLOCKs blocks.
        // Note that the last two blocks won't be yet 'final'.
        const NUM_BLOCKS: u64 = 5;
        add_blocks_to_chain(&mut chain, NUM_BLOCKS);
=======
        sender.call_split_shard_task();

        // Simulate the chain going forward by seven blocks.
        // Note that the last two blocks won't be yet 'final'.
        const NUM_BLOCKS: u64 = 5;
        let signer = Arc::new(create_test_signer("aa"));
        for height in 1..NUM_BLOCKS + 1 {
            let prev_block = chain.get_block_by_height(height - 1).unwrap();
            let block = TestBlockBuilder::new(Clock::real(), &prev_block, signer.clone())
                .height(height)
                .build();
            chain.process_block_test(&None, block).unwrap();
        }
>>>>>>> ad96419a
        assert_eq!(chain.head().unwrap().height, NUM_BLOCKS);

        // Manually add deltas into the children shards.
        // For simplicity, add one new account at every height.
        for height in 1..NUM_BLOCKS + 1 {
            let prev_hash = *chain.get_block_by_height(height).unwrap().header().prev_hash();
            let block_hash = *chain.get_block_by_height(height).unwrap().hash();
            create_new_account_through_deltas(
                &manager,
                account!(format!("oo{}", height)),
                block_hash,
                prev_hash,
                height,
                left_child_shard,
            );
            create_new_account_through_deltas(
                &manager,
                account!(format!("zz{}", height)),
                block_hash,
                prev_hash,
                height,
                right_child_shard,
            );
        }

        // If this test is checking a node restart scenario: rebuild the resharder from scratch.
        if with_restart {
<<<<<<< HEAD
            scheduler.clear();
            resharder = FlatStorageResharder::new(
                resharder.runtime,
                resharder.scheduler,
=======
            sender.clear();
            resharder = FlatStorageResharder::new(
                resharder.runtime,
                resharder.sender,
>>>>>>> ad96419a
                resharder.controller,
                resharder.resharding_config,
            );
            assert!(resharder
                .resume(left_child_shard, &FlatStorageReshardingStatus::CatchingUp(resharding_hash))
                .is_ok());
            assert!(resharder
                .resume(
                    right_child_shard,
                    &FlatStorageReshardingStatus::CatchingUp(resharding_hash)
                )
                .is_ok());
        }

        // Trigger the catchup tasks.
        assert_eq!(
<<<<<<< HEAD
            scheduler.call_shard_catchup_tasks(),
=======
            sender.call_shard_catchup_tasks(),
>>>>>>> ad96419a
            vec![
                FlatStorageReshardingTaskStatus::Successful { num_batches_done: 1 },
                FlatStorageReshardingTaskStatus::Successful { num_batches_done: 1 }
            ]
        );

        // Check shards flat storage status.
        let flat_store = resharder.runtime.store().flat_store();
        let last_final_block = chain.get_block_by_height(NUM_BLOCKS - 2).unwrap();
        assert_eq!(flat_store.get_flat_storage_status(parent_shard), Ok(FlatStorageStatus::Empty));
        for child_shard in [left_child_shard, right_child_shard] {
            assert_eq!(
                flat_store.get_flat_storage_status(child_shard),
                Ok(FlatStorageStatus::Ready(FlatStorageReadyStatus {
                    flat_head: BlockInfo {
                        hash: *last_final_block.hash(),
                        height: last_final_block.header().height(),
                        prev_hash: *last_final_block.header().prev_hash()
                    }
                }))
            );
            assert!(resharder
                .runtime
                .get_flat_storage_manager()
                .get_flat_storage_for_shard(child_shard)
                .is_some());
        }
        // Children flat storages should contain the new accounts created through the deltas
        // application.
        // Flat store will contain only changes from final blocks.
        for height in 1..NUM_BLOCKS - 1 {
            let new_account_left_child = account!(format!("oo{}", height));
            assert_eq!(
                flat_store.get(
                    left_child_shard,
                    &TrieKey::Account { account_id: new_account_left_child.clone() }.to_vec()
                ),
                Ok(Some(FlatStateValue::inlined(new_account_left_child.as_bytes())))
            );
            let new_account_right_child = account!(format!("zz{}", height));
            assert_eq!(
                flat_store.get(
                    right_child_shard,
                    &TrieKey::Account { account_id: new_account_right_child.clone() }.to_vec()
                ),
                Ok(Some(FlatStateValue::inlined(new_account_right_child.as_bytes())))
            );
        }
        // All changes can be retrieved through the flat store chunk view.
        let left_child_chunk_view =
            manager.chunk_view(left_child_shard, chain.head().unwrap().last_block_hash).unwrap();
        let right_child_chunk_view =
            manager.chunk_view(right_child_shard, chain.head().unwrap().last_block_hash).unwrap();
        for height in 1..NUM_BLOCKS + 1 {
            let new_account_left_child = account!(format!("oo{}", height));
            assert_eq!(
                left_child_chunk_view
                    .get_value(
                        &TrieKey::Account { account_id: new_account_left_child.clone() }.to_vec()
                    )
                    .map(|result| result.map(|option| option.to_value_ref())),
                Ok(Some(FlatStateValue::inlined(new_account_left_child.as_bytes()).to_value_ref()))
            );
            let new_account_right_child = account!(format!("zz{}", height));
            assert_eq!(
                right_child_chunk_view
                    .get_value(
                        &TrieKey::Account { account_id: new_account_right_child.clone() }.to_vec()
                    )
                    .map(|result| result.map(|option| option.to_value_ref())),
                Ok(Some(
                    FlatStateValue::inlined(new_account_right_child.as_bytes()).to_value_ref()
                ))
            );
        }
        // In the end there should be two requests for memtrie reloading.
<<<<<<< HEAD
        assert_eq!(scheduler.memtrie_reload_requests(), vec![left_child_shard, right_child_shard]);
=======
        assert_eq!(sender.memtrie_reload_requests(), vec![left_child_shard, right_child_shard]);
>>>>>>> ad96419a
    }

    /// Creates a new account through a state change saved as flat storage deltas.  
    fn create_new_account_through_deltas(
        manager: &FlatStorageManager,
        account: AccountId,
        block_hash: CryptoHash,
        prev_hash: CryptoHash,
        height: BlockHeight,
        shard_uid: ShardUId,
    ) {
        let state_changes = vec![RawStateChangesWithTrieKey {
            trie_key: TrieKey::Account { account_id: account.clone() },
            changes: vec![RawStateChange {
                cause: StateChangeCause::InitialState,
                data: Some(account.as_bytes().to_vec()),
            }],
        }];
        manager
            .save_flat_state_changes(block_hash, prev_hash, height, shard_uid, &state_changes)
            .unwrap()
            .commit()
            .unwrap();
    }

    /// Tests the correctness of children catchup operation after a shard split.
    #[test]
    fn children_catchup_after_split() {
        children_catchup_base(false);
    }

    /// Checks that children can perform catchup correctly even if the node has been restarted in
    /// the middle of the process.
    #[test]
    fn children_catchup_after_restart() {
        children_catchup_base(true);
    }
<<<<<<< HEAD

    /// The split of a parent shard shouldn't happen until the resharding block has become final.
    #[test]
    #[ignore]
    fn shard_split_should_wait_final_block() {
        init_test_logger();
        let (mut chain, resharder, scheduler) =
            create_chain_resharder_scheduler::<DelayedScheduler>(simple_shard_layout());
        let new_shard_layout = shard_layout_after_split();
        let flat_store = resharder.runtime.store().flat_store();

        // Add two blocks to the chain.
        add_blocks_to_chain(&mut chain, 2);
        assert_eq!(chain.head().unwrap().height, 2);
        assert_eq!(chain.final_head().unwrap().height, 0);

        // Trigger resharding at block 2 and it shouldn't split the parent shard.
        let resharding_event_type = event_type_from_chain_and_layout(&chain, &new_shard_layout);
        let ReshardingSplitShardParams { parent_shard, .. } = match resharding_event_type.clone() {
            ReshardingEventType::SplitShard(params) => params,
        };
        assert!(resharder.start_resharding(resharding_event_type, &new_shard_layout).is_ok());
        assert_eq!(scheduler.call_split_shard_task(), FlatStorageReshardingTaskStatus::Postponed);
        assert!(flat_store.iter(parent_shard).count() > 0);

        // Move final head to the resharding block (2) by adding more blocks.
        add_blocks_to_chain(&mut chain, 2);
        assert_eq!(chain.final_head().unwrap().height, 2);

        // Trigger resharding again and now it should split the parent shard.
        assert_eq!(
            scheduler.call_split_shard_task(),
            FlatStorageReshardingTaskStatus::Successful { num_batches_done: 1 }
        );
        assert_eq!(flat_store.iter(parent_shard).count(), 0);
    }

    /// Utility to add blocks on top of a chain.
    fn add_blocks_to_chain(chain: &mut Chain, num_blocks: u64) {
        let signer = Arc::new(create_test_signer("aa"));
        let next_block_height = chain.head().unwrap().height + 1;
        for height in next_block_height..next_block_height + num_blocks {
            let prev_block = chain.get_block_by_height(height - 1).unwrap();
            let block = TestBlockBuilder::new(Clock::real(), &prev_block, signer.clone())
                .height(height)
                .build();
            chain.process_block_test(&None, block).unwrap();
        }
    }

    /// Test to verify that a resharding event not yet started can be replaced by a newer resharding
    /// event on a different resharding hash. This property is useful to have in the presence of
    /// chain forks. For instance, the chain may wants to split a shard at some block B; there's a
    /// chance B never becomes final and instead a new split is triggered at block B'. The latter
    /// shouldn't be blocked by the presence of an earlier resharding event.
    #[test]
    #[ignore]
    fn resharding_event_not_started_can_be_replaced() {
        init_test_logger();
        let (mut chain, resharder, scheduler) =
            create_chain_resharder_scheduler::<DelayedScheduler>(simple_shard_layout());
        let new_shard_layout = shard_layout_after_split();
        let flat_store = resharder.runtime.store().flat_store();

        // Add two blocks to the chain.
        add_blocks_to_chain(&mut chain, 2);
        assert_eq!(chain.head().unwrap().height, 2);
        assert_eq!(chain.final_head().unwrap().height, 0);

        // Trigger resharding at block 2 and it shouldn't split the parent shard.
        let resharding_event_type = event_type_from_chain_and_layout(&chain, &new_shard_layout);
        let ReshardingSplitShardParams { parent_shard, .. } = match resharding_event_type.clone() {
            ReshardingEventType::SplitShard(params) => params,
        };
        assert!(resharder.start_resharding(resharding_event_type, &new_shard_layout).is_ok());
        assert_eq!(scheduler.call_split_shard_task(), FlatStorageReshardingTaskStatus::Postponed);
        assert!(flat_store.iter(parent_shard).count() > 0);

        // Add two blocks on top of the first block (simulate a fork).
        let signer = Arc::new(create_test_signer("aa"));
        let next_block_height = 2;
        for height in next_block_height..next_block_height + 2 {
            let prev_block = chain.get_block_by_height(height - 1).unwrap();
            let block = TestBlockBuilder::new(Clock::real(), &prev_block, signer.clone())
                .height(height)
                .build();
            chain.process_block_test(&None, block).unwrap();
        }
        assert_eq!(chain.head().unwrap().height, 3);
        assert_eq!(chain.final_head().unwrap().height, 1);

        // Get the new resharding event and re-trigger the shard split.
        let resharding_event_type = event_type_from_chain_and_layout(&chain, &new_shard_layout);
        let ReshardingSplitShardParams { parent_shard, .. } = match resharding_event_type.clone() {
            ReshardingEventType::SplitShard(params) => params,
        };
        assert!(resharder.start_resharding(resharding_event_type, &new_shard_layout).is_ok());
        assert_eq!(scheduler.call_split_shard_task(), FlatStorageReshardingTaskStatus::Postponed);
        assert!(flat_store.iter(parent_shard).count() > 0);

        // Add two additional blocks to make the resharding block final.
        add_blocks_to_chain(&mut chain, 2);
        assert_eq!(chain.head().unwrap().height, 5);
        assert_eq!(chain.final_head().unwrap().height, 3);

        // Now the second resharding event should take place.
        assert_eq!(
            scheduler.call_split_shard_task(),
            FlatStorageReshardingTaskStatus::Successful { num_batches_done: 1 }
        );
        assert_eq!(flat_store.iter(parent_shard).count(), 0);
    }
=======
>>>>>>> ad96419a
}<|MERGE_RESOLUTION|>--- conflicted
+++ resolved
@@ -49,13 +49,8 @@
 ///
 ///     After the copy is finished, the children shards will have their state at the height of the
 ///     last block of the old shard layout. It'll be necessary to perform catchup before their flat
-<<<<<<< HEAD
-///     storages can be put in Ready state. The parent shard storage is not needed anymore and can
-///     be removed.
-=======
 ///     storages can be put in Ready state. The parent shard storage is not needed anymore and
 ///     can be removed.
->>>>>>> ad96419a
 ///
 /// The resharder has also the following properties:
 /// - Background processing: the bulk of resharding is done in separate tasks, see
@@ -64,27 +59,18 @@
 ///   [FlatStorageResharderController].
 ///     - In the case of event `Split` the state of flat storage will go back to what it was
 ///       previously.
-<<<<<<< HEAD
 ///     - Children shard catchup is a consequence of splitting a shard, not a resharding event on
 ///       its own. As such, it can't be manually cancelled.
 /// - Resilience to chain forks.
 ///     - Resharding events will perform changes on the state only after their resharding block
 ///       becomes final.  
-=======
-///     - Note that once the split is completed children shard catchup can't be manually cancelled.
-///       TODO(resharding): make catchup cancellable
->>>>>>> ad96419a
 #[derive(Clone)]
 pub struct FlatStorageResharder {
     runtime: Arc<dyn RuntimeAdapter>,
     /// The current active resharding event.
     resharding_event: Arc<Mutex<Option<FlatStorageReshardingEventStatus>>>,
     /// Sender responsible to convey requests to the dedicated resharding actor.
-<<<<<<< HEAD
-    scheduler: ReshardingSender,
-=======
     sender: ReshardingSender,
->>>>>>> ad96419a
     /// Controls cancellation of background processing.
     pub controller: FlatStorageResharderController,
     /// Configuration for resharding.
@@ -101,11 +87,7 @@
     /// * `resharding_config`: configuration options
     pub fn new(
         runtime: Arc<dyn RuntimeAdapter>,
-<<<<<<< HEAD
-        scheduler: ReshardingSender,
-=======
         sender: ReshardingSender,
->>>>>>> ad96419a
         controller: FlatStorageResharderController,
         resharding_config: MutableConfigValue<ReshardingConfig>,
     ) -> Self {
@@ -159,11 +141,7 @@
             FlatStorageReshardingStatus::CatchingUp(block_hash) => {
                 info!(target: "resharding", ?shard_uid, ?status, "resuming flat storage shard catchup");
                 // Send a request to schedule the execution of `shard_catchup_task` for this shard.
-<<<<<<< HEAD
-                self.scheduler.flat_storage_shard_catchup_sender.send(
-=======
                 self.sender.flat_storage_shard_catchup_sender.send(
->>>>>>> ad96419a
                     FlatStorageShardCatchupRequest {
                         resharder: self.clone(),
                         shard_uid,
@@ -250,11 +228,7 @@
         let resharder = self.clone();
         // Send a request to schedule the execution of `split_shard_task`, to do the bulk of the
         // splitting work.
-<<<<<<< HEAD
-        self.scheduler
-=======
         self.sender
->>>>>>> ad96419a
             .flat_storage_split_shard_sender
             .send(FlatStorageSplitShardRequest { resharder });
     }
@@ -439,11 +413,7 @@
                     );
                     // Catchup will happen in a separate task, so send a request to schedule the
                     // execution of `shard_catchup_task` for the child shard.
-<<<<<<< HEAD
-                    self.scheduler.flat_storage_shard_catchup_sender.send(
-=======
                     self.sender.flat_storage_shard_catchup_sender.send(
->>>>>>> ad96419a
                         FlatStorageShardCatchupRequest {
                             resharder: self.clone(),
                             shard_uid: child_shard,
@@ -549,11 +519,7 @@
             info!(target = "resharding", ?height, chain_final_height = ?chain_final_head.height, "flat head beyond chain final tip: postponing flat storage shard catchup task");
             // Cancel this task and send a request to re-schedule the execution of
             // `shard_catchup_task` some time later.
-<<<<<<< HEAD
-            self.scheduler.flat_storage_shard_catchup_sender.send(FlatStorageShardCatchupRequest {
-=======
             self.sender.flat_storage_shard_catchup_sender.send(FlatStorageShardCatchupRequest {
->>>>>>> ad96419a
                 resharder: self.clone(),
                 shard_uid,
                 flat_head_block_hash,
@@ -587,11 +553,7 @@
                 let task_status = FlatStorageReshardingTaskStatus::Successful { num_batches_done };
                 info!(target: "resharding", ?shard_uid, ?task_status, "flat storage shard catchup task finished");
                 // At this point we can trigger the reload of memtries.
-<<<<<<< HEAD
-                self.scheduler.memtrie_reload_sender.send(MemtrieReloadRequest { shard_uid });
-=======
                 self.sender.memtrie_reload_sender.send(MemtrieReloadRequest { shard_uid });
->>>>>>> ad96419a
                 task_status
             }
             Err(err) => {
@@ -646,11 +608,7 @@
                     merged_changes.merge(changes);
                     store_update.remove_delta(shard_uid, flat_head_block_hash);
                 }
-<<<<<<< HEAD
-                // TODO (resharding): if flat_head_block_hash == state sync hash -> do snapshot
-=======
                 // TODO(resharding): if flat_head_block_hash == state sync hash -> do snapshot
->>>>>>> ad96419a
             }
 
             // Commit all changes to store.
@@ -949,11 +907,7 @@
         };
     }
 
-<<<<<<< HEAD
-    trait TestScheduler:
-=======
     trait TestSender:
->>>>>>> ad96419a
         CanSend<FlatStorageSplitShardRequest>
         + CanSend<FlatStorageShardCatchupRequest>
         + CanSend<MemtrieReloadRequest>
@@ -961,41 +915,24 @@
         fn new(chain_store: ChainStore) -> Self;
     }
 
-<<<<<<< HEAD
-    /// Simple scheduler to execute tasks immediately on the same thread where they are issued.
-    struct SimpleScheduler {
-        chain_store: Arc<Mutex<ChainStore>>,
-    }
-
-    impl TestScheduler for SimpleScheduler {
-=======
     /// Simple sender to execute tasks immediately on the same thread where they are issued.
     struct SimpleSender {
         chain_store: Arc<Mutex<ChainStore>>,
     }
 
     impl TestSender for SimpleSender {
->>>>>>> ad96419a
         fn new(chain_store: ChainStore) -> Self {
             Self { chain_store: Arc::new(Mutex::new(chain_store)) }
         }
     }
 
-<<<<<<< HEAD
-    impl CanSend<FlatStorageSplitShardRequest> for SimpleScheduler {
-=======
     impl CanSend<FlatStorageSplitShardRequest> for SimpleSender {
->>>>>>> ad96419a
         fn send(&self, msg: FlatStorageSplitShardRequest) {
             msg.resharder.split_shard_task();
         }
     }
 
-<<<<<<< HEAD
-    impl CanSend<FlatStorageShardCatchupRequest> for SimpleScheduler {
-=======
     impl CanSend<FlatStorageShardCatchupRequest> for SimpleSender {
->>>>>>> ad96419a
         fn send(&self, msg: FlatStorageShardCatchupRequest) {
             msg.resharder.shard_catchup_task(
                 msg.shard_uid,
@@ -1005,15 +942,6 @@
         }
     }
 
-<<<<<<< HEAD
-    impl CanSend<MemtrieReloadRequest> for SimpleScheduler {
-        fn send(&self, _: MemtrieReloadRequest) {}
-    }
-
-    /// A scheduler that doesn't execute tasks immediately. Tasks execution must be invoked
-    /// manually.
-    struct DelayedScheduler {
-=======
     impl CanSend<MemtrieReloadRequest> for SimpleSender {
         fn send(&self, _: MemtrieReloadRequest) {}
     }
@@ -1021,25 +949,10 @@
     /// A sender that doesn't execute tasks immediately. Tasks execution must be invoked
     /// manually.
     struct DelayedSender {
->>>>>>> ad96419a
         chain_store: Arc<Mutex<ChainStore>>,
         split_shard_request: Mutex<Option<FlatStorageSplitShardRequest>>,
         shard_catchup_requests: Mutex<Vec<FlatStorageShardCatchupRequest>>,
         memtrie_reload_requests: Mutex<Vec<ShardUId>>,
-<<<<<<< HEAD
-    }
-
-    impl TestScheduler for DelayedScheduler {
-        fn new(chain_store: ChainStore) -> Self {
-            Self {
-                chain_store: Arc::new(Mutex::new(chain_store)),
-                split_shard_request: Default::default(),
-                shard_catchup_requests: Default::default(),
-                memtrie_reload_requests: Default::default(),
-            }
-        }
-=======
->>>>>>> ad96419a
     }
 
     impl TestSender for DelayedSender {
@@ -1091,21 +1004,13 @@
         }
     }
 
-<<<<<<< HEAD
-    impl CanSend<FlatStorageShardCatchupRequest> for DelayedScheduler {
-=======
     impl CanSend<FlatStorageShardCatchupRequest> for DelayedSender {
->>>>>>> ad96419a
         fn send(&self, msg: FlatStorageShardCatchupRequest) {
             self.shard_catchup_requests.lock().unwrap().push(msg);
         }
     }
 
-<<<<<<< HEAD
-    impl CanSend<MemtrieReloadRequest> for DelayedScheduler {
-=======
     impl CanSend<MemtrieReloadRequest> for DelayedSender {
->>>>>>> ad96419a
         fn send(&self, msg: MemtrieReloadRequest) {
             self.memtrie_reload_requests.lock().unwrap().push(msg.shard_uid);
         }
@@ -1134,13 +1039,8 @@
         )
     }
 
-<<<<<<< HEAD
-    /// Generic test setup. It creates an instance of chain, a FlatStorageResharder and a scheduler.
-    fn create_chain_resharder_scheduler<T: TestScheduler>(
-=======
     /// Generic test setup. It creates an instance of chain, a FlatStorageResharder and a sender.
     fn create_chain_resharder_sender<T: TestSender>(
->>>>>>> ad96419a
         shard_layout: ShardLayout,
     ) -> (Chain, FlatStorageResharder, Arc<T>) {
         let num_shards = shard_layout.shard_ids().count();
@@ -1163,11 +1063,7 @@
             epoch_manager.clone(),
         );
         let chain_genesis = ChainGenesis::new(&genesis.config);
-<<<<<<< HEAD
-        let scheduler = Arc::new(T::new(ChainStore::new(store, chain_genesis.height, false)));
-=======
         let sender = Arc::new(T::new(ChainStore::new(store, chain_genesis.height, false)));
->>>>>>> ad96419a
         let chain = Chain::new(
             Clock::real(),
             epoch_manager,
@@ -1179,11 +1075,7 @@
             None,
             Arc::new(RayonAsyncComputationSpawner),
             MutableConfigValue::new(None, "validator_signer"),
-<<<<<<< HEAD
-            scheduler.as_multi_sender(),
-=======
             sender.as_multi_sender(),
->>>>>>> ad96419a
         )
         .unwrap();
         for shard_uid in shard_layout.shard_uids() {
@@ -1194,11 +1086,7 @@
                 .unwrap();
         }
         let resharder = chain.resharding_manager.flat_storage_resharder.clone();
-<<<<<<< HEAD
-        (chain, resharder, scheduler)
-=======
         (chain, resharder, sender)
->>>>>>> ad96419a
     }
 
     /// Utility function to derive the resharding event type from chain and shard layout.
@@ -1219,11 +1107,7 @@
     fn concurrent_reshardings_are_disallowed() {
         init_test_logger();
         let (chain, resharder, _) =
-<<<<<<< HEAD
-            create_chain_resharder_scheduler::<DelayedScheduler>(simple_shard_layout());
-=======
             create_chain_resharder_sender::<DelayedSender>(simple_shard_layout());
->>>>>>> ad96419a
         let new_shard_layout = shard_layout_after_split();
         let controller = FlatStorageResharderController::new();
         let resharding_event_type = event_type_from_chain_and_layout(&chain, &new_shard_layout);
@@ -1244,11 +1128,7 @@
     fn flat_storage_split_status_set() {
         init_test_logger();
         let (chain, resharder, _) =
-<<<<<<< HEAD
-            create_chain_resharder_scheduler::<DelayedScheduler>(simple_shard_layout());
-=======
             create_chain_resharder_sender::<DelayedSender>(simple_shard_layout());
->>>>>>> ad96419a
         let new_shard_layout = shard_layout_after_split();
         let flat_store = resharder.runtime.store().flat_store();
         let resharding_event_type = event_type_from_chain_and_layout(&chain, &new_shard_layout);
@@ -1282,11 +1162,7 @@
     fn resume_split_starts_from_clean_state() {
         init_test_logger();
         let (chain, resharder, _) =
-<<<<<<< HEAD
-            create_chain_resharder_scheduler::<SimpleScheduler>(simple_shard_layout());
-=======
             create_chain_resharder_sender::<SimpleSender>(simple_shard_layout());
->>>>>>> ad96419a
         let flat_store = resharder.runtime.store().flat_store();
         let new_shard_layout = shard_layout_after_split();
         let resharding_event_type = event_type_from_chain_and_layout(&chain, &new_shard_layout);
@@ -1351,11 +1227,7 @@
     fn simple_split_shard() {
         init_test_logger();
         let (chain, resharder, _) =
-<<<<<<< HEAD
-            create_chain_resharder_scheduler::<SimpleScheduler>(simple_shard_layout());
-=======
             create_chain_resharder_sender::<SimpleSender>(simple_shard_layout());
->>>>>>> ad96419a
         let new_shard_layout = shard_layout_after_split();
         let resharding_event_type = event_type_from_chain_and_layout(&chain, &new_shard_layout);
 
@@ -1415,13 +1287,8 @@
     #[test]
     fn split_shard_batching() {
         init_test_logger();
-<<<<<<< HEAD
-        let (chain, resharder, scheduler) =
-            create_chain_resharder_scheduler::<DelayedScheduler>(simple_shard_layout());
-=======
         let (chain, resharder, sender) =
             create_chain_resharder_sender::<DelayedSender>(simple_shard_layout());
->>>>>>> ad96419a
         let new_shard_layout = shard_layout_after_split();
         let resharding_event_type = event_type_from_chain_and_layout(&chain, &new_shard_layout);
 
@@ -1446,13 +1313,8 @@
     #[test]
     fn cancel_split_shard() {
         init_test_logger();
-<<<<<<< HEAD
-        let (chain, resharder, scheduler) =
-            create_chain_resharder_scheduler::<DelayedScheduler>(simple_shard_layout());
-=======
         let (chain, resharder, sender) =
             create_chain_resharder_sender::<DelayedSender>(simple_shard_layout());
->>>>>>> ad96419a
         let new_shard_layout = shard_layout_after_split();
         let resharding_event_type = event_type_from_chain_and_layout(&chain, &new_shard_layout);
 
@@ -1486,11 +1348,7 @@
     #[test]
     fn reject_split_shard_if_parent_is_not_ready() {
         let (chain, resharder, _) =
-<<<<<<< HEAD
-            create_chain_resharder_scheduler::<SimpleScheduler>(simple_shard_layout());
-=======
             create_chain_resharder_sender::<SimpleSender>(simple_shard_layout());
->>>>>>> ad96419a
         let new_shard_layout = shard_layout_after_split();
         let resharding_event_type = event_type_from_chain_and_layout(&chain, &new_shard_layout);
 
@@ -1510,13 +1368,8 @@
     #[test]
     fn split_shard_parent_flat_store_with_deltas() {
         init_test_logger();
-<<<<<<< HEAD
-        let (mut chain, resharder, scheduler) =
-            create_chain_resharder_scheduler::<DelayedScheduler>(simple_shard_layout());
-=======
         let (mut chain, resharder, sender) =
             create_chain_resharder_sender::<DelayedSender>(simple_shard_layout());
->>>>>>> ad96419a
         let new_shard_layout = shard_layout_after_split();
 
         // In order to have flat state deltas we must bring the chain forward by adding blocks.
@@ -1656,11 +1509,7 @@
         // Do resharding.
         assert!(resharder.start_resharding(resharding_event_type, &new_shard_layout).is_ok());
         assert_eq!(
-<<<<<<< HEAD
-            scheduler.call_split_shard_task(),
-=======
             sender.call_split_shard_task(),
->>>>>>> ad96419a
             FlatStorageReshardingTaskStatus::Successful { num_batches_done: 3 }
         );
 
@@ -1714,11 +1563,7 @@
     fn split_shard_handle_account_id_keys() {
         init_test_logger();
         let (chain, resharder, _) =
-<<<<<<< HEAD
-            create_chain_resharder_scheduler::<SimpleScheduler>(simple_shard_layout());
-=======
             create_chain_resharder_sender::<SimpleSender>(simple_shard_layout());
->>>>>>> ad96419a
         let new_shard_layout = shard_layout_after_split();
         let resharding_event_type = event_type_from_chain_and_layout(&chain, &new_shard_layout);
         let ReshardingSplitShardParams {
@@ -1803,11 +1648,7 @@
     fn split_shard_handle_delayed_receipts() {
         init_test_logger();
         let (chain, resharder, _) =
-<<<<<<< HEAD
-            create_chain_resharder_scheduler::<SimpleScheduler>(simple_shard_layout());
-=======
             create_chain_resharder_sender::<SimpleSender>(simple_shard_layout());
->>>>>>> ad96419a
         let new_shard_layout = shard_layout_after_split();
         let resharding_event_type = event_type_from_chain_and_layout(&chain, &new_shard_layout);
         let ReshardingSplitShardParams {
@@ -1855,11 +1696,7 @@
     fn split_shard_handle_promise_yield() {
         init_test_logger();
         let (chain, resharder, _) =
-<<<<<<< HEAD
-            create_chain_resharder_scheduler::<SimpleScheduler>(simple_shard_layout());
-=======
             create_chain_resharder_sender::<SimpleSender>(simple_shard_layout());
->>>>>>> ad96419a
         let new_shard_layout = shard_layout_after_split();
         let resharding_event_type = event_type_from_chain_and_layout(&chain, &new_shard_layout);
         let ReshardingSplitShardParams {
@@ -1927,11 +1764,7 @@
     fn split_shard_handle_buffered_receipts() {
         init_test_logger();
         let (chain, resharder, _) =
-<<<<<<< HEAD
-            create_chain_resharder_scheduler::<SimpleScheduler>(simple_shard_layout());
-=======
             create_chain_resharder_sender::<SimpleSender>(simple_shard_layout());
->>>>>>> ad96419a
         let new_shard_layout = shard_layout_after_split();
         let resharding_event_type = event_type_from_chain_and_layout(&chain, &new_shard_layout);
         let ReshardingSplitShardParams {
@@ -1982,13 +1815,8 @@
     /// Base test scenario for testing children catchup.
     fn children_catchup_base(with_restart: bool) {
         init_test_logger();
-<<<<<<< HEAD
-        let (mut chain, mut resharder, scheduler) =
-            create_chain_resharder_scheduler::<DelayedScheduler>(simple_shard_layout());
-=======
         let (mut chain, mut resharder, sender) =
             create_chain_resharder_sender::<DelayedSender>(simple_shard_layout());
->>>>>>> ad96419a
         let new_shard_layout = shard_layout_after_split();
         let resharding_event_type = event_type_from_chain_and_layout(&chain, &new_shard_layout);
         let ReshardingSplitShardParams {
@@ -2006,14 +1834,6 @@
         assert!(resharder.start_resharding(resharding_event_type, &new_shard_layout).is_ok());
 
         // Trigger the task to perform the parent split.
-<<<<<<< HEAD
-        scheduler.call_split_shard_task();
-
-        // Simulate the chain going forward by NUM_BLOCKs blocks.
-        // Note that the last two blocks won't be yet 'final'.
-        const NUM_BLOCKS: u64 = 5;
-        add_blocks_to_chain(&mut chain, NUM_BLOCKS);
-=======
         sender.call_split_shard_task();
 
         // Simulate the chain going forward by seven blocks.
@@ -2027,7 +1847,6 @@
                 .build();
             chain.process_block_test(&None, block).unwrap();
         }
->>>>>>> ad96419a
         assert_eq!(chain.head().unwrap().height, NUM_BLOCKS);
 
         // Manually add deltas into the children shards.
@@ -2055,17 +1874,10 @@
 
         // If this test is checking a node restart scenario: rebuild the resharder from scratch.
         if with_restart {
-<<<<<<< HEAD
-            scheduler.clear();
-            resharder = FlatStorageResharder::new(
-                resharder.runtime,
-                resharder.scheduler,
-=======
             sender.clear();
             resharder = FlatStorageResharder::new(
                 resharder.runtime,
                 resharder.sender,
->>>>>>> ad96419a
                 resharder.controller,
                 resharder.resharding_config,
             );
@@ -2082,11 +1894,7 @@
 
         // Trigger the catchup tasks.
         assert_eq!(
-<<<<<<< HEAD
-            scheduler.call_shard_catchup_tasks(),
-=======
             sender.call_shard_catchup_tasks(),
->>>>>>> ad96419a
             vec![
                 FlatStorageReshardingTaskStatus::Successful { num_batches_done: 1 },
                 FlatStorageReshardingTaskStatus::Successful { num_batches_done: 1 }
@@ -2163,11 +1971,7 @@
             );
         }
         // In the end there should be two requests for memtrie reloading.
-<<<<<<< HEAD
-        assert_eq!(scheduler.memtrie_reload_requests(), vec![left_child_shard, right_child_shard]);
-=======
         assert_eq!(sender.memtrie_reload_requests(), vec![left_child_shard, right_child_shard]);
->>>>>>> ad96419a
     }
 
     /// Creates a new account through a state change saved as flat storage deltas.  
@@ -2205,15 +2009,14 @@
     fn children_catchup_after_restart() {
         children_catchup_base(true);
     }
-<<<<<<< HEAD
 
     /// The split of a parent shard shouldn't happen until the resharding block has become final.
     #[test]
     #[ignore]
     fn shard_split_should_wait_final_block() {
         init_test_logger();
-        let (mut chain, resharder, scheduler) =
-            create_chain_resharder_scheduler::<DelayedScheduler>(simple_shard_layout());
+        let (mut chain, resharder, sender) =
+            create_chain_resharder_sender::<DelayedSender>(simple_shard_layout());
         let new_shard_layout = shard_layout_after_split();
         let flat_store = resharder.runtime.store().flat_store();
 
@@ -2228,7 +2031,7 @@
             ReshardingEventType::SplitShard(params) => params,
         };
         assert!(resharder.start_resharding(resharding_event_type, &new_shard_layout).is_ok());
-        assert_eq!(scheduler.call_split_shard_task(), FlatStorageReshardingTaskStatus::Postponed);
+        assert_eq!(sender.call_split_shard_task(), FlatStorageReshardingTaskStatus::Postponed);
         assert!(flat_store.iter(parent_shard).count() > 0);
 
         // Move final head to the resharding block (2) by adding more blocks.
@@ -2237,7 +2040,7 @@
 
         // Trigger resharding again and now it should split the parent shard.
         assert_eq!(
-            scheduler.call_split_shard_task(),
+            sender.call_split_shard_task(),
             FlatStorageReshardingTaskStatus::Successful { num_batches_done: 1 }
         );
         assert_eq!(flat_store.iter(parent_shard).count(), 0);
@@ -2265,8 +2068,8 @@
     #[ignore]
     fn resharding_event_not_started_can_be_replaced() {
         init_test_logger();
-        let (mut chain, resharder, scheduler) =
-            create_chain_resharder_scheduler::<DelayedScheduler>(simple_shard_layout());
+        let (mut chain, resharder, sender) =
+            create_chain_resharder_sender::<DelayedSender>(simple_shard_layout());
         let new_shard_layout = shard_layout_after_split();
         let flat_store = resharder.runtime.store().flat_store();
 
@@ -2275,13 +2078,13 @@
         assert_eq!(chain.head().unwrap().height, 2);
         assert_eq!(chain.final_head().unwrap().height, 0);
 
-        // Trigger resharding at block 2 and it shouldn't split the parent shard.
+        // Trigger resharding at block 2. Parent shard shouldn't get split yet.
         let resharding_event_type = event_type_from_chain_and_layout(&chain, &new_shard_layout);
         let ReshardingSplitShardParams { parent_shard, .. } = match resharding_event_type.clone() {
             ReshardingEventType::SplitShard(params) => params,
         };
         assert!(resharder.start_resharding(resharding_event_type, &new_shard_layout).is_ok());
-        assert_eq!(scheduler.call_split_shard_task(), FlatStorageReshardingTaskStatus::Postponed);
+        assert_eq!(sender.call_split_shard_task(), FlatStorageReshardingTaskStatus::Postponed);
         assert!(flat_store.iter(parent_shard).count() > 0);
 
         // Add two blocks on top of the first block (simulate a fork).
@@ -2303,7 +2106,7 @@
             ReshardingEventType::SplitShard(params) => params,
         };
         assert!(resharder.start_resharding(resharding_event_type, &new_shard_layout).is_ok());
-        assert_eq!(scheduler.call_split_shard_task(), FlatStorageReshardingTaskStatus::Postponed);
+        assert_eq!(sender.call_split_shard_task(), FlatStorageReshardingTaskStatus::Postponed);
         assert!(flat_store.iter(parent_shard).count() > 0);
 
         // Add two additional blocks to make the resharding block final.
@@ -2313,11 +2116,9 @@
 
         // Now the second resharding event should take place.
         assert_eq!(
-            scheduler.call_split_shard_task(),
+            sender.call_split_shard_task(),
             FlatStorageReshardingTaskStatus::Successful { num_batches_done: 1 }
         );
         assert_eq!(flat_store.iter(parent_shard).count(), 0);
     }
-=======
->>>>>>> ad96419a
 }