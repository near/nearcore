//! Logic for resharding flat storage in parallel to chain processing.
//!
//! See [FlatStorageResharder] for more details about how the resharding takes place.

use std::sync::{Arc, Mutex};

use crossbeam_channel::{Receiver, Sender};
use near_chain_configs::ReshardingHandle;
use near_chain_primitives::Error;

use tracing::{debug, error, info, warn};

use crate::resharding::event_type::{ReshardingEventType, ReshardingSplitShardParams};
use crate::resharding::types::FlatStorageSplitShardRequest;
use crate::types::RuntimeAdapter;
use near_async::messaging;
use near_primitives::shard_layout::{account_id_to_shard_id, ShardLayout};
use near_primitives::state::FlatStateValue;
use near_primitives::trie_key::col::{self, ALL_COLUMNS_WITH_NAMES};
use near_primitives::trie_key::trie_key_parsers::{
    parse_account_id_from_access_key_key, parse_account_id_from_account_key,
    parse_account_id_from_contract_code_key, parse_account_id_from_contract_data_key,
    parse_account_id_from_received_data_key, parse_account_id_from_trie_key_with_separator,
};
use near_primitives::types::AccountId;
use near_store::adapter::flat_store::{FlatStoreAdapter, FlatStoreUpdateAdapter};
use near_store::adapter::StoreAdapter;
use near_store::flat::{
    BlockInfo, FlatStorageReadyStatus, FlatStorageReshardingStatus, FlatStorageStatus,
    SplittingParentStatus,
};
use near_store::{ShardUId, StorageError};
use std::fmt::{Debug, Formatter};

/// `FlatStorageResharder` takes care of updating flat storage when a resharding event happens.
///
/// On an high level, the events supported are:
/// - #### Shard splitting
///     Parent shard must be split into two children. The entire operation freezes the flat storage
///     for the involved shards. Children shards are created empty and the key-values of the parent
///     will be copied into one of them, in the background.
///
///     After the copy is finished the children shard will have the correct state at some past block
///     height. It'll be necessary to perform catchup before the flat storage can be put again in
///     Ready state. The parent shard storage is not needed anymore and can be removed.
///
/// The resharder has also the following properties:
<<<<<<< HEAD
/// - Background processing: the bulk of resharding is done in a separate task.
/// - Interruptible: a reshard operation can be interrupted through a [FlatStorageResharderController].
///     - In the case of event `Split` the state of flat storage will go back to what it was previously.
=======
/// - Background processing: the bulk of resharding is done in a separate task, see
///   [FlatStorageResharderScheduler]
/// - Interruptible: a reshard operation can be cancelled through a
///   [FlatStorageResharderController].
///     - In the case of event `Split` the state of flat storage will go back to what it was
///       previously.
>>>>>>> ebd144a9
#[derive(Clone)]
pub struct FlatStorageResharder {
    runtime: Arc<dyn RuntimeAdapter>,
    resharding_event: Arc<Mutex<Option<FlatStorageReshardingEventStatus>>>,
    scheduler: messaging::Sender<FlatStorageSplitShardRequest>,
    pub controller: FlatStorageResharderController,
}

impl FlatStorageResharder {
    /// Creates a new `FlatStorageResharder`.
    ///
    /// # Args:
    /// * `runtime`: runtime adapter
    /// * `scheduler`: component used to schedule the background tasks
    /// * `controller`: manages the execution of the background tasks
    pub fn new(
        runtime: Arc<dyn RuntimeAdapter>,
        scheduler: messaging::Sender<FlatStorageSplitShardRequest>,
        controller: FlatStorageResharderController,
    ) -> Self {
        let resharding_event = Arc::new(Mutex::new(None));
        Self { runtime, resharding_event, scheduler, controller }
    }

    /// Starts a resharding event.
    ///
    /// For now, only splitting a shard is supported.
    ///
    /// # Args:
    /// * `event_type`: the type of resharding event
    /// * `shard_layout`: the new shard layout
    /// * `scheduler`: component used to schedule the background tasks
    /// * `controller`: manages the execution of the background tasks
    pub fn start_resharding(
        &self,
        event_type: ReshardingEventType,
        shard_layout: &ShardLayout,
        scheduler: &dyn FlatStorageResharderScheduler,
        controller: FlatStorageResharderController,
    ) -> Result<(), Error> {
        match event_type {
            ReshardingEventType::SplitShard(params) => {
                self.split_shard(params, shard_layout, scheduler, controller)
            }
        }
    }

    /// Resumes a resharding event that was interrupted.
    ///
    /// Flat-storage resharding will resume upon a node crash.
    ///
    /// # Args:
    /// * `shard_uid`: UId of the shard
    /// * `status`: resharding status of the shard
    pub fn resume(
        &self,
        shard_uid: ShardUId,
        status: &FlatStorageReshardingStatus,
    ) -> Result<(), Error> {
        match status {
            FlatStorageReshardingStatus::CreatingChild => {
                // Nothing to do here because the parent will take care of resuming work.
            }
            FlatStorageReshardingStatus::SplittingParent(status) => {
                let parent_shard_uid = shard_uid;
                info!(target: "resharding", ?parent_shard_uid, ?status, "resuming flat storage shard split");
                self.check_no_resharding_in_progress()?;
                // On resume flat storage status is already set.
                // However, we don't know the current state of children shards,
                // so it's better to clean them.
                self.clean_children_shards(&status)?;
                self.schedule_split_shard(parent_shard_uid, &status);
            }
            FlatStorageReshardingStatus::CatchingUp(_) => {
                info!(target: "resharding", ?shard_uid, ?status, "resuming flat storage shard catchup");
                // TODO(Trisfald): implement child catch up
                todo!()
            }
        }
        Ok(())
    }

<<<<<<< HEAD
    /// Starts a resharding event.
    ///
    /// For now, only splitting a shard is supported.
    ///
    /// # Args:
    /// * `event_type`: the type of resharding event
    /// * `shard_layout`: the new shard layout
    pub fn start_resharding(
        &self,
        event_type: ReshardingEventType,
        shard_layout: &ShardLayout,
    ) -> Result<(), Error> {
        match event_type {
            ReshardingEventType::SplitShard(params) => self.split_shard(params, shard_layout),
        }
    }

=======
>>>>>>> ebd144a9
    /// Starts the event of splitting a parent shard flat storage into two children.
    fn split_shard(
        &self,
        split_params: ReshardingSplitShardParams,
        shard_layout: &ShardLayout,
    ) -> Result<(), Error> {
        let ReshardingSplitShardParams {
            parent_shard,
            left_child_shard,
            right_child_shard,
            block_hash,
            prev_block_hash,
            ..
        } = split_params;
        info!(target: "resharding", ?split_params, "initiating flat storage shard split");
        self.check_no_resharding_in_progress()?;

        // Change parent and children shards flat storage status.
        let store = self.runtime.store().flat_store();
        let mut store_update = store.store_update();
        let flat_head = retrieve_shard_flat_head(parent_shard, &store)?;
        let status = SplittingParentStatus {
            left_child_shard,
            right_child_shard,
            shard_layout: shard_layout.clone(),
            block_hash,
            prev_block_hash,
            flat_head,
        };
        store_update.set_flat_storage_status(
            parent_shard,
            FlatStorageStatus::Resharding(FlatStorageReshardingStatus::SplittingParent(
                status.clone(),
            )),
        );
        store_update.set_flat_storage_status(
            left_child_shard,
            FlatStorageStatus::Resharding(FlatStorageReshardingStatus::CreatingChild),
        );
        store_update.set_flat_storage_status(
            right_child_shard,
            FlatStorageStatus::Resharding(FlatStorageReshardingStatus::CreatingChild),
        );
        store_update.commit()?;

        self.schedule_split_shard(parent_shard, &status);
        Ok(())
    }

    /// Returns an error if a resharding event is in progress.
    fn check_no_resharding_in_progress(&self) -> Result<(), StorageError> {
        // Do not allow multiple resharding events in parallel.
        if self.resharding_event().is_some() {
            error!(target: "resharding", "trying to start a new flat storage resharding event while one is already in progress!");
            Err(StorageError::FlatStorageReshardingAlreadyInProgress)
        } else {
            Ok(())
        }
    }

    fn set_resharding_event(&self, event: FlatStorageReshardingEventStatus) {
        *self.resharding_event.lock().unwrap() = Some(event);
    }

    /// Returns the current in-progress resharding event, if any.
    pub fn resharding_event(&self) -> Option<FlatStorageReshardingEventStatus> {
        self.resharding_event.lock().unwrap().clone()
    }

    /// Schedules a task to split a shard.
    fn schedule_split_shard(&self, parent_shard: ShardUId, status: &SplittingParentStatus) {
        let event = FlatStorageReshardingEventStatus::SplitShard(parent_shard, status.clone());
        self.set_resharding_event(event);
        info!(target: "resharding", ?parent_shard, ?status,"scheduling flat storage shard split");
        let resharder = self.clone();
        self.scheduler.send(FlatStorageSplitShardRequest { resharder });
    }

    /// Cleans up children shards flat storage's content (status is excluded).
    fn clean_children_shards(&self, status: &SplittingParentStatus) -> Result<(), Error> {
        let SplittingParentStatus { left_child_shard, right_child_shard, .. } = status;
        debug!(target: "resharding", ?left_child_shard, ?right_child_shard, "cleaning up children shards flat storage's content");
        let mut store_update = self.runtime.store().flat_store().store_update();
        for child in [left_child_shard, right_child_shard] {
            store_update.remove_all_deltas(*child);
            store_update.remove_all_values(*child);
        }
        store_update.commit()?;
        Ok(())
    }

    /// Retrieves parent shard UIds and current resharding event status, only if a resharding event
    /// is in progress and of type `Split`.
    fn get_parent_shard_and_status(&self) -> Option<(ShardUId, SplittingParentStatus)> {
        let event = self.resharding_event.lock().unwrap();
        match event.as_ref() {
            Some(FlatStorageReshardingEventStatus::SplitShard(parent_shard, status)) => {
                Some((*parent_shard, status.clone()))
            }
            None => None,
        }
    }
}

impl Debug for FlatStorageResharder {
    fn fmt(&self, f: &mut Formatter<'_>) -> std::fmt::Result {
        f.debug_struct("FlatStorageResharder")
            .field("event", &self.resharding_event())
            .field("controller", &self.controller)
            .finish()
    }
}

/// Retrieves the flat head of the given `shard`.
/// The shard must be in [FlatStorageStatus::Ready] state otherwise this method returns an error.
fn retrieve_shard_flat_head(shard: ShardUId, store: &FlatStoreAdapter) -> Result<BlockInfo, Error> {
    let status =
        store.get_flat_storage_status(shard).map_err(|err| Into::<StorageError>::into(err))?;
    if let FlatStorageStatus::Ready(FlatStorageReadyStatus { flat_head }) = status {
        Ok(flat_head)
    } else {
        let err_msg = "flat storage shard status is not ready!";
        error!(target: "resharding", ?shard, ?status, err_msg);
        Err(Error::ReshardingError(err_msg.to_owned()))
    }
}

/// Task to perform the actual split of a flat storage shard. This may be a long operation time-wise.
///
/// Conceptually it simply copies each key-value pair from the parent shard to the correct child.
pub fn split_shard_task(resharder: FlatStorageResharder) {
    let task_status = split_shard_task_impl(resharder.clone());
    let controller = resharder.controller.clone();
    split_shard_task_postprocessing(resharder, task_status);
    info!(target: "resharding", ?task_status, "flat storage shard split task finished");
    if let Err(err) = controller.completion_sender.send(task_status) {
        warn!(target: "resharding", ?err, "error notifying completion of flat storage shard split task")
    };
}

/// Performs the bulk of [split_shard_task].
///
/// Returns `true` if the routine completed successfully.
<<<<<<< HEAD
fn split_shard_task_impl(resharder: FlatStorageResharder) -> FlatStorageReshardingTaskStatus {
    if resharder.controller.is_interrupted() {
        return FlatStorageReshardingTaskStatus::Interrupted;
=======
fn split_shard_task_impl(
    resharder: FlatStorageResharder,
    controller: FlatStorageResharderController,
) -> FlatStorageReshardingTaskStatus {
    if controller.is_interrupted() {
        return FlatStorageReshardingTaskStatus::Cancelled;
>>>>>>> ebd144a9
    }

    /// Determines after how many key-values the process stops to
    /// commit changes and to check interruptions.
    const BATCH_SIZE: usize = 10_000;

    let (parent_shard, status) = resharder
        .get_parent_shard_and_status()
        .expect("flat storage resharding event must be Split!");
    info!(target: "resharding", ?parent_shard, ?status, "flat storage shard split task: starting key-values copy");

    // Parent shard flat storage head must be on block height just before the new shard layout kicks
    // in. This guarantees that all deltas have been applied and thus the state of all key-values is
    // up to date.
    // TODO(trisfald): do this check, maybe call update_flat_storage_for_shard
    let _parent_flat_head = status.flat_head;

    // Prepare the store object for commits and the iterator over parent's flat storage.
    let flat_store = resharder.runtime.store().flat_store();
    let mut iter = flat_store.iter(parent_shard);

    loop {
        let mut store_update = flat_store.store_update();

        // Process a `BATCH_SIZE` worth of key value pairs.
        let mut iter_exhausted = false;
        for _ in 0..BATCH_SIZE {
            match iter.next() {
                Some(Ok((key, value))) => {
                    if let Err(err) =
                        shard_split_handle_key_value(key, value, &mut store_update, &status)
                    {
                        error!(target: "resharding", ?err, "failed to handle flat storage key");
                        return FlatStorageReshardingTaskStatus::Failed;
                    }
                }
                Some(Err(err)) => {
                    error!(target: "resharding", ?err, "failed to read flat storage value from parent shard");
                    return FlatStorageReshardingTaskStatus::Failed;
                }
                None => {
                    iter_exhausted = true;
                }
            }
        }

        // Make a pause to commit and check if the routine should stop.
        if let Err(err) = store_update.commit() {
            error!(target: "resharding", ?err, "failed to commit store update");
            return FlatStorageReshardingTaskStatus::Failed;
        }

        // TODO(Trisfald): metrics and logs

        // If `iter`` is exhausted we can exit after the store commit.
        if iter_exhausted {
            break;
        }
<<<<<<< HEAD
        if resharder.controller.is_interrupted() {
            return FlatStorageReshardingTaskStatus::Interrupted;
=======
        if controller.is_interrupted() {
            return FlatStorageReshardingTaskStatus::Cancelled;
>>>>>>> ebd144a9
        }
    }
    FlatStorageReshardingTaskStatus::Successful
}

/// Handles the inheritance of a key-value pair from parent shard to children shards.
fn shard_split_handle_key_value(
    key: Vec<u8>,
    value: FlatStateValue,
    store_update: &mut FlatStoreUpdateAdapter,
    status: &SplittingParentStatus,
) -> Result<(), Error> {
    if key.is_empty() {
        panic!("flat storage key is empty!")
    }
    let key_column_prefix = key[0];

    match key_column_prefix {
        col::ACCOUNT => {
            copy_kv_to_child(&status, key, value, store_update, parse_account_id_from_account_key)?
        }
        col::CONTRACT_DATA => copy_kv_to_child(
            &status,
            key,
            value,
            store_update,
            parse_account_id_from_contract_data_key,
        )?,
        col::CONTRACT_CODE => copy_kv_to_child(
            &status,
            key,
            value,
            store_update,
            parse_account_id_from_contract_code_key,
        )?,
        col::ACCESS_KEY => copy_kv_to_child(
            &status,
            key,
            value,
            store_update,
            parse_account_id_from_access_key_key,
        )?,
        col::RECEIVED_DATA => copy_kv_to_child(
            &status,
            key,
            value,
            store_update,
            parse_account_id_from_received_data_key,
        )?,
        col::POSTPONED_RECEIPT_ID | col::PENDING_DATA_COUNT | col::POSTPONED_RECEIPT => {
            copy_kv_to_child(&status, key, value, store_update, |raw_key: &[u8]| {
                parse_account_id_from_trie_key_with_separator(
                    key_column_prefix,
                    raw_key,
                    ALL_COLUMNS_WITH_NAMES[key_column_prefix as usize].1,
                )
            })?
        }
        col::DELAYED_RECEIPT_OR_INDICES
        | col::PROMISE_YIELD_INDICES
        | col::PROMISE_YIELD_TIMEOUT
        | col::PROMISE_YIELD_RECEIPT
        | col::BUFFERED_RECEIPT_INDICES
        | col::BUFFERED_RECEIPT => {
            // TODO(trisfald): implement logic and remove error log
            let col_name = ALL_COLUMNS_WITH_NAMES[key_column_prefix as usize].1;
            error!(target: "resharding", "flat storage resharding of {col_name} is not implemented yet!");
        }
        _ => unreachable!(),
    }
    Ok(())
}

/// Performs post-processing of shard splitting after all key-values have been moved from parent to
/// children. `success` indicates whether or not the previous phase was successful.
fn split_shard_task_postprocessing(
    resharder: FlatStorageResharder,
    task_status: FlatStorageReshardingTaskStatus,
) {
    let (parent_shard, split_status) = resharder
        .get_parent_shard_and_status()
        .expect("flat storage resharding event must be Split!");
    let SplittingParentStatus { left_child_shard, right_child_shard, flat_head, .. } = split_status;
    let flat_store = resharder.runtime.store().flat_store();
    info!(target: "resharding", ?parent_shard, ?task_status, ?split_status, "flat storage shard split task: post-processing");

    let mut store_update = flat_store.store_update();
    match task_status {
        FlatStorageReshardingTaskStatus::Successful => {
            // Split shard completed successfully.
            // Parent flat storage can be deleted from the FlatStoreManager.
            resharder
                .runtime
                .get_flat_storage_manager()
                .remove_flat_storage_for_shard(parent_shard, &mut store_update)
                .unwrap();
            store_update.remove_flat_storage(parent_shard);
            // Children must perform catchup.
            for child_shard in [left_child_shard, right_child_shard] {
                store_update.set_flat_storage_status(
                    child_shard,
                    FlatStorageStatus::Resharding(FlatStorageReshardingStatus::CatchingUp(
                        flat_head.hash,
                    )),
                );
            }
            // TODO(trisfald): trigger catchup
        }
        FlatStorageReshardingTaskStatus::Failed | FlatStorageReshardingTaskStatus::Cancelled => {
            // We got an error or an interrupt request.
            // Reset parent.
            store_update.set_flat_storage_status(
                parent_shard,
                FlatStorageStatus::Ready(FlatStorageReadyStatus { flat_head }),
            );
            // Remove children shards leftovers.
            for child_shard in [left_child_shard, right_child_shard] {
                store_update.remove_flat_storage(child_shard);
            }
        }
    }
    store_update.commit().unwrap();
    // Terminate the resharding event.
    *resharder.resharding_event.lock().unwrap() = None;
}

/// Copies a key-value pair to the correct child shard by matching the account-id to the provided shard layout.
fn copy_kv_to_child(
    status: &SplittingParentStatus,
    key: Vec<u8>,
    value: FlatStateValue,
    store_update: &mut FlatStoreUpdateAdapter,
    account_id_parser: impl FnOnce(&[u8]) -> Result<AccountId, std::io::Error>,
) -> Result<(), Error> {
    let SplittingParentStatus { left_child_shard, right_child_shard, shard_layout, .. } = &status;
    // Derive the shard uid for this account in the new shard layout.
    let account_id = account_id_parser(&key)?;
    let new_shard_id = account_id_to_shard_id(&account_id, shard_layout);
    let new_shard_uid = ShardUId::from_shard_id_and_layout(new_shard_id, &shard_layout);

    // Sanity check we are truly writing to one of the expected children shards.
    if new_shard_uid != *left_child_shard && new_shard_uid != *right_child_shard {
        let err_msg = "account id doesn't map to any child shard!";
        error!(target: "resharding", ?new_shard_uid, ?left_child_shard, ?right_child_shard, ?shard_layout, ?account_id, err_msg);
        return Err(Error::ReshardingError(err_msg.to_string()));
    }
    // Add the new flat store entry.
    store_update.set(new_shard_uid, key, Some(value));
    Ok(())
}

/// Struct to describe, perform and track progress of a flat storage resharding.
#[derive(Clone, Debug)]
pub enum FlatStorageReshardingEventStatus {
    /// Split a shard.
    /// Includes the parent shard uid and the operation' status.
    SplitShard(ShardUId, SplittingParentStatus),
}

/// Status of a flat storage resharding task.
#[derive(Clone, Debug, Copy, Eq, PartialEq)]
pub enum FlatStorageReshardingTaskStatus {
    Successful,
    Failed,
    Cancelled,
}

/// Helps control the flat storage resharder operation. More specifically,
/// it has a way to know when the background task is done or to interrupt it.
#[derive(Clone, Debug)]
pub struct FlatStorageResharderController {
    /// Resharding handle to control interruption.
    handle: ReshardingHandle,
    /// This object will be used to signal when the background task is completed.
    completion_sender: Sender<FlatStorageReshardingTaskStatus>,
    /// Corresponding receiver for `completion_sender`.
    pub completion_receiver: Receiver<FlatStorageReshardingTaskStatus>,
}

impl FlatStorageResharderController {
    /// Creates a new `FlatStorageResharderController` with its own handle.
    pub fn new() -> Self {
        let (completion_sender, completion_receiver) = crossbeam_channel::bounded(1);
        let handle = ReshardingHandle::new();
        Self { handle, completion_sender, completion_receiver }
    }

    pub fn from_resharding_handle(handle: ReshardingHandle) -> Self {
        let (completion_sender, completion_receiver) = crossbeam_channel::bounded(1);
        Self { handle, completion_sender, completion_receiver }
    }

    pub fn handle(&self) -> &ReshardingHandle {
        &self.handle
    }

    /// Returns whether or not background task is interrupted.
    pub fn is_interrupted(&self) -> bool {
        !self.handle.get()
    }
}

#[cfg(test)]
mod tests {
    use std::{collections::BTreeMap, time::Duration};

    use near_async::time::Clock;
    use near_chain_configs::{Genesis, MutableConfigValue};
    use near_epoch_manager::{shard_tracker::ShardTracker, EpochManager};
    use near_o11y::testonly::init_test_logger;
    use near_primitives::{
        hash::CryptoHash, shard_layout::ShardLayout, state::FlatStateValue, trie_key::TrieKey,
        types::AccountId,
    };
    use near_store::{
        flat::{BlockInfo, FlatStorageReadyStatus},
        genesis::initialize_genesis_state,
        test_utils::create_test_store,
    };

    use crate::{
        rayon_spawner::RayonAsyncComputationSpawner, resharding::types::ReshardingSender,
        runtime::NightshadeRuntime, types::ChainConfig, Chain, ChainGenesis, DoomslugThresholdMode,
    };

    use super::*;
    use messaging::{CanSend, IntoMultiSender};

    /// Shorthand to create account ID.
    macro_rules! account {
        ($str:expr) => {
            $str.parse::<AccountId>().unwrap()
        };
    }

    #[derive(Default)]
    struct TestScheduler {}

    impl CanSend<FlatStorageSplitShardRequest> for TestScheduler {
        fn send(&self, msg: FlatStorageSplitShardRequest) {
            split_shard_task(msg.resharder);
        }
    }

    #[derive(Default)]
    struct DelayedScheduler {
        test_scheduler: TestScheduler,
        split_shard_request: Mutex<Option<FlatStorageSplitShardRequest>>,
    }

    impl DelayedScheduler {
        fn call_split_shard_task(&self) {
            let msg_guard = self.split_shard_request.lock().unwrap();
            self.test_scheduler.send(msg_guard.clone().unwrap());
        }
    }

    impl CanSend<FlatStorageSplitShardRequest> for DelayedScheduler {
        fn send(&self, msg: FlatStorageSplitShardRequest) {
            *self.split_shard_request.lock().unwrap() = Some(msg);
        }
    }

    /// Simple shard layout with two shards.
    fn simple_shard_layout() -> ShardLayout {
        let shards_split_map = BTreeMap::from([(0, vec![0]), (1, vec![1])]);
        ShardLayout::v2(vec![account!("ff")], vec![0, 1], Some(shards_split_map))
    }

    /// Derived from [simple_shard_layout] by splitting the second shard.
    fn shard_layout_after_split() -> ShardLayout {
        let shards_split_map = BTreeMap::from([(0, vec![0]), (1, vec![2, 3])]);
        ShardLayout::v2(vec![account!("ff"), account!("pp")], vec![0, 2, 3], Some(shards_split_map))
    }

    /// Generic test setup.
    fn create_fs_resharder(
        shard_layout: ShardLayout,
        resharding_sender: ReshardingSender,
    ) -> (Chain, FlatStorageResharder) {
        let num_shards = shard_layout.shard_ids().count();
        let genesis = Genesis::test_with_seeds(
            Clock::real(),
            vec![account!("aa"), account!("mm"), account!("vv")],
            1,
            vec![1; num_shards],
            shard_layout,
        );
        let tempdir = tempfile::tempdir().unwrap();
        let store = create_test_store();
        initialize_genesis_state(store.clone(), &genesis, Some(tempdir.path()));
        let epoch_manager = EpochManager::new_arc_handle(store.clone(), &genesis.config);
        let shard_tracker = ShardTracker::new_empty(epoch_manager.clone());
        let runtime =
            NightshadeRuntime::test(tempdir.path(), store, &genesis.config, epoch_manager.clone());
        let chain_genesis = ChainGenesis::new(&genesis.config);
        let chain = Chain::new(
            Clock::real(),
            epoch_manager,
            shard_tracker,
            runtime,
            &chain_genesis,
            DoomslugThresholdMode::NoApprovals,
            ChainConfig::test(),
            None,
            Arc::new(RayonAsyncComputationSpawner),
            MutableConfigValue::new(None, "validator_signer"),
            Some(resharding_sender),
        )
        .unwrap();
        let resharder = chain.resharding_manager.flat_storage_resharder.as_ref().unwrap().clone();
        (chain, resharder)
    }

    /// Verify that another resharding can't be triggered if one is ongoing.
    #[test]
    fn concurrent_reshardings_are_disallowed() {
        init_test_logger();
        let sender = DelayedScheduler::default().into_multi_sender();
        let (chain, resharder) = create_fs_resharder(simple_shard_layout(), sender);
        let new_shard_layout = shard_layout_after_split();
        let controller = &resharder.controller;
        let resharding_event_type = ReshardingEventType::from_shard_layout(
            &new_shard_layout,
            chain.head().unwrap().last_block_hash,
            chain.head().unwrap().prev_block_hash,
        )
        .unwrap()
        .unwrap();

        assert!(resharder
            .start_resharding(resharding_event_type.clone(), &new_shard_layout)
            .is_ok());

        // Immediately interrupt the resharding.
        controller.handle().stop();

        assert!(resharder.resharding_event().is_some());
        assert!(resharder.start_resharding(resharding_event_type, &new_shard_layout).is_err());
    }

    /// Flat storage shard status should be set correctly upon starting a shard split.
    #[test]
    fn flat_storage_split_status_set() {
        init_test_logger();
        let sender = DelayedScheduler::default().into_multi_sender();
        let (chain, resharder) = create_fs_resharder(simple_shard_layout(), sender);
        let new_shard_layout = shard_layout_after_split();
        let flat_store = resharder.runtime.store().flat_store();
        let resharding_event_type = ReshardingEventType::from_shard_layout(
            &new_shard_layout,
            chain.head().unwrap().last_block_hash,
            chain.head().unwrap().prev_block_hash,
        )
        .unwrap()
        .unwrap();

        assert!(resharder.start_resharding(resharding_event_type, &new_shard_layout).is_ok());

        let resharding_event = resharder.resharding_event();
        match resharding_event.unwrap() {
            FlatStorageReshardingEventStatus::SplitShard(parent, status) => {
                assert_eq!(
                    flat_store.get_flat_storage_status(parent),
                    Ok(FlatStorageStatus::Resharding(
                        FlatStorageReshardingStatus::SplittingParent(status.clone())
                    ))
                );
                assert_eq!(
                    flat_store.get_flat_storage_status(status.left_child_shard),
                    Ok(FlatStorageStatus::Resharding(FlatStorageReshardingStatus::CreatingChild))
                );
                assert_eq!(
                    flat_store.get_flat_storage_status(status.right_child_shard),
                    Ok(FlatStorageStatus::Resharding(FlatStorageReshardingStatus::CreatingChild))
                );
            }
        }
    }

    /// In this test we write some dirty state into children shards and then try to resume a shard split.
    /// Verify that the dirty writes are cleaned up correctly.
    #[test]
    fn resume_split_starts_from_clean_state() {
        init_test_logger();
        let sender = TestScheduler::default().into_multi_sender();
        let (chain, resharder) = create_fs_resharder(simple_shard_layout(), sender);
        let flat_store = resharder.runtime.store().flat_store();
        let new_shard_layout = shard_layout_after_split();
        let resharding_event_type = ReshardingEventType::from_shard_layout(
            &new_shard_layout,
            chain.head().unwrap().last_block_hash,
            chain.head().unwrap().prev_block_hash,
        )
        .unwrap()
        .unwrap();
        let ReshardingSplitShardParams {
            parent_shard, left_child_shard, right_child_shard, ..
        } = match resharding_event_type {
            ReshardingEventType::SplitShard(params) => params,
        };

        let mut store_update = flat_store.store_update();

        // Write some random key-values in children shards.
        let dirty_key: Vec<u8> = vec![1, 2, 3, 4];
        let dirty_value = Some(FlatStateValue::Inlined(dirty_key.clone()));
        for child_shard in [left_child_shard, right_child_shard] {
            store_update.set(child_shard, dirty_key.clone(), dirty_value.clone());
        }

        // Set parent state to ShardSplitting, manually, to simulate a forcibly cancelled resharding attempt.
        let resharding_status =
            FlatStorageReshardingStatus::SplittingParent(SplittingParentStatus {
                // Values don't matter.
                left_child_shard,
                right_child_shard,
                shard_layout: new_shard_layout,
                block_hash: CryptoHash::default(),
                prev_block_hash: CryptoHash::default(),
                flat_head: BlockInfo {
                    hash: CryptoHash::default(),
                    height: 1,
                    prev_hash: CryptoHash::default(),
                },
            });
        store_update.set_flat_storage_status(
            parent_shard,
            FlatStorageStatus::Resharding(resharding_status.clone()),
        );

        store_update.commit().unwrap();

        // Resume resharding.
        resharder.resume(parent_shard, &resharding_status).unwrap();

        // Children should not contain the random keys written before.
        for child_shard in [left_child_shard, right_child_shard] {
            assert_eq!(flat_store.get(child_shard, &dirty_key), Ok(None));
        }
    }

    /// Tests a simple split shard scenario.
    ///
    /// Old layout:
    /// shard 0 -> accounts [aa]
    /// shard 1 -> accounts [mm, vv]
    ///
    /// New layout:
    /// shard 0 -> accounts [aa]
    /// shard 2 -> accounts [mm]
    /// shard 3 -> accounts [vv]
    ///
    /// Shard to split is shard 1.
    #[test]
    fn simple_split_shard() {
        init_test_logger();
        // Perform resharding.
        let sender = TestScheduler::default().into_multi_sender();
        let (chain, resharder) = create_fs_resharder(simple_shard_layout(), sender);
        let new_shard_layout = shard_layout_after_split();
        let controller = &resharder.controller;
        let resharding_event_type = ReshardingEventType::from_shard_layout(
            &new_shard_layout,
            chain.head().unwrap().last_block_hash,
            chain.head().unwrap().prev_block_hash,
        )
        .unwrap()
        .unwrap();

        assert!(resharder.start_resharding(resharding_event_type, &new_shard_layout,).is_ok());

        // Check flat storages of children contain the correct accounts.
        let left_child = ShardUId { version: 3, shard_id: 2 };
        let right_child = ShardUId { version: 3, shard_id: 3 };
        let flat_store = resharder.runtime.store().flat_store();
        let account_mm_key = TrieKey::Account { account_id: account!("mm") };
        let account_vv_key = TrieKey::Account { account_id: account!("vv") };
        assert!(flat_store
            .get(left_child, &account_mm_key.to_vec())
            .is_ok_and(|val| val.is_some()));
        assert!(flat_store
            .get(right_child, &account_vv_key.to_vec())
            .is_ok_and(|val| val.is_some()));

        // Controller should signal that resharding ended.
        assert_eq!(
            controller.completion_receiver.recv_timeout(Duration::from_secs(1)),
            Ok(FlatStorageReshardingTaskStatus::Successful)
        );

        // Check final status of parent flat storage.
        let parent = ShardUId { version: 3, shard_id: 1 };
        assert_eq!(flat_store.get_flat_storage_status(parent), Ok(FlatStorageStatus::Empty));
        assert_eq!(flat_store.iter(parent).count(), 0);
        assert!(resharder
            .runtime
            .get_flat_storage_manager()
            .get_flat_storage_for_shard(parent)
            .is_none());

        // Check final status of children flat storages.
        let last_hash = chain.head().unwrap().last_block_hash;
        assert_eq!(
            flat_store.get_flat_storage_status(left_child),
            Ok(FlatStorageStatus::Resharding(FlatStorageReshardingStatus::CatchingUp(last_hash)))
        );
        assert_eq!(
            flat_store.get_flat_storage_status(left_child),
            Ok(FlatStorageStatus::Resharding(FlatStorageReshardingStatus::CatchingUp(last_hash)))
        );
    }

    #[test]
    fn interrupt_split_shard() {
        init_test_logger();
        // Perform resharding.
        let scheduler = Arc::new(DelayedScheduler::default());
        let sender = scheduler.as_multi_sender();
        let (chain, resharder) = create_fs_resharder(simple_shard_layout(), sender);
        let new_shard_layout = shard_layout_after_split();
        let controller = &resharder.controller;
        let resharding_event_type = ReshardingEventType::from_shard_layout(
            &new_shard_layout,
            chain.head().unwrap().last_block_hash,
            chain.head().unwrap().prev_block_hash,
        )
        .unwrap()
        .unwrap();

<<<<<<< HEAD
        assert!(resharder.start_resharding(resharding_event_type, &new_shard_layout,).is_ok());
        let (parent_shard, status) = get_parent_shard_and_status(&resharder);
=======
        assert!(resharder
            .start_resharding(
                resharding_event_type,
                &new_shard_layout,
                &scheduler,
                controller.clone()
            )
            .is_ok());
        let (parent_shard, status) = resharder.get_parent_shard_and_status().unwrap();
>>>>>>> ebd144a9
        let SplittingParentStatus { left_child_shard, right_child_shard, flat_head, .. } = status;

        // Interrupt the task before it starts.
        controller.handle().stop();

        // Run the task.
        scheduler.call_split_shard_task();

        // Check that resharding was effectively cancelled.
        let flat_store = resharder.runtime.store().flat_store();
        assert_eq!(
            controller.completion_receiver.recv_timeout(Duration::from_secs(1)),
            Ok(FlatStorageReshardingTaskStatus::Cancelled)
        );
        assert_eq!(
            flat_store.get_flat_storage_status(parent_shard),
            Ok(FlatStorageStatus::Ready(FlatStorageReadyStatus { flat_head }))
        );
        for child_shard in [left_child_shard, right_child_shard] {
            assert_eq!(
                flat_store.get_flat_storage_status(status.left_child_shard),
                Ok(FlatStorageStatus::Empty)
            );
            assert_eq!(flat_store.iter(child_shard).count(), 0);
        }
    }

    /// A shard can't be split if it isn't in ready state.
    #[test]
    fn reject_split_shard_if_parent_is_not_ready() {
        let sender = TestScheduler::default().into_multi_sender();
        let (chain, resharder) = create_fs_resharder(simple_shard_layout(), sender);
        let new_shard_layout = shard_layout_after_split();
        let resharding_event_type = ReshardingEventType::from_shard_layout(
            &new_shard_layout,
            chain.head().unwrap().last_block_hash,
            chain.head().unwrap().prev_block_hash,
        )
        .unwrap()
        .unwrap();

        // Make flat storage of parent shard not ready.
        let parent_shard = ShardUId { version: 3, shard_id: 1 };
        let flat_store = resharder.runtime.store().flat_store();
        let mut store_update = flat_store.store_update();
        store_update.set_flat_storage_status(parent_shard, FlatStorageStatus::Empty);
        store_update.commit().unwrap();

        // Trigger resharding and it should fail.
        assert!(resharder.start_resharding(resharding_event_type, &new_shard_layout).is_err());
    }

    /// Verify that a shard can be split correctly even if its flat head is lagging behind the expected
    /// block height.
    #[test]
    fn split_shard_parent_flat_store_lagging_behind() {
        // TODO(Trisfald): implement
    }
}<|MERGE_RESOLUTION|>--- conflicted
+++ resolved
@@ -45,18 +45,11 @@
 ///     Ready state. The parent shard storage is not needed anymore and can be removed.
 ///
 /// The resharder has also the following properties:
-<<<<<<< HEAD
 /// - Background processing: the bulk of resharding is done in a separate task.
-/// - Interruptible: a reshard operation can be interrupted through a [FlatStorageResharderController].
-///     - In the case of event `Split` the state of flat storage will go back to what it was previously.
-=======
-/// - Background processing: the bulk of resharding is done in a separate task, see
-///   [FlatStorageResharderScheduler]
 /// - Interruptible: a reshard operation can be cancelled through a
 ///   [FlatStorageResharderController].
 ///     - In the case of event `Split` the state of flat storage will go back to what it was
 ///       previously.
->>>>>>> ebd144a9
 #[derive(Clone)]
 pub struct FlatStorageResharder {
     runtime: Arc<dyn RuntimeAdapter>,
@@ -88,19 +81,13 @@
     /// # Args:
     /// * `event_type`: the type of resharding event
     /// * `shard_layout`: the new shard layout
-    /// * `scheduler`: component used to schedule the background tasks
-    /// * `controller`: manages the execution of the background tasks
     pub fn start_resharding(
         &self,
         event_type: ReshardingEventType,
         shard_layout: &ShardLayout,
-        scheduler: &dyn FlatStorageResharderScheduler,
-        controller: FlatStorageResharderController,
     ) -> Result<(), Error> {
         match event_type {
-            ReshardingEventType::SplitShard(params) => {
-                self.split_shard(params, shard_layout, scheduler, controller)
-            }
+            ReshardingEventType::SplitShard(params) => self.split_shard(params, shard_layout),
         }
     }
 
@@ -139,26 +126,6 @@
         Ok(())
     }
 
-<<<<<<< HEAD
-    /// Starts a resharding event.
-    ///
-    /// For now, only splitting a shard is supported.
-    ///
-    /// # Args:
-    /// * `event_type`: the type of resharding event
-    /// * `shard_layout`: the new shard layout
-    pub fn start_resharding(
-        &self,
-        event_type: ReshardingEventType,
-        shard_layout: &ShardLayout,
-    ) -> Result<(), Error> {
-        match event_type {
-            ReshardingEventType::SplitShard(params) => self.split_shard(params, shard_layout),
-        }
-    }
-
-=======
->>>>>>> ebd144a9
     /// Starts the event of splitting a parent shard flat storage into two children.
     fn split_shard(
         &self,
@@ -302,18 +269,9 @@
 /// Performs the bulk of [split_shard_task].
 ///
 /// Returns `true` if the routine completed successfully.
-<<<<<<< HEAD
 fn split_shard_task_impl(resharder: FlatStorageResharder) -> FlatStorageReshardingTaskStatus {
     if resharder.controller.is_interrupted() {
-        return FlatStorageReshardingTaskStatus::Interrupted;
-=======
-fn split_shard_task_impl(
-    resharder: FlatStorageResharder,
-    controller: FlatStorageResharderController,
-) -> FlatStorageReshardingTaskStatus {
-    if controller.is_interrupted() {
         return FlatStorageReshardingTaskStatus::Cancelled;
->>>>>>> ebd144a9
     }
 
     /// Determines after how many key-values the process stops to
@@ -372,13 +330,8 @@
         if iter_exhausted {
             break;
         }
-<<<<<<< HEAD
         if resharder.controller.is_interrupted() {
-            return FlatStorageReshardingTaskStatus::Interrupted;
-=======
-        if controller.is_interrupted() {
             return FlatStorageReshardingTaskStatus::Cancelled;
->>>>>>> ebd144a9
         }
     }
     FlatStorageReshardingTaskStatus::Successful
@@ -909,23 +862,11 @@
         .unwrap()
         .unwrap();
 
-<<<<<<< HEAD
         assert!(resharder.start_resharding(resharding_event_type, &new_shard_layout,).is_ok());
-        let (parent_shard, status) = get_parent_shard_and_status(&resharder);
-=======
-        assert!(resharder
-            .start_resharding(
-                resharding_event_type,
-                &new_shard_layout,
-                &scheduler,
-                controller.clone()
-            )
-            .is_ok());
         let (parent_shard, status) = resharder.get_parent_shard_and_status().unwrap();
->>>>>>> ebd144a9
         let SplittingParentStatus { left_child_shard, right_child_shard, flat_head, .. } = status;
 
-        // Interrupt the task before it starts.
+        // Cancel the task before it starts.
         controller.handle().stop();
 
         // Run the task.
