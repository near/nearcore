use std::sync::Arc;

use crate::types::RuntimeAdapter;
use crate::{Chain, ChainGenesis, ChainStore, ChainStoreAccess, ChainStoreUpdate};
use itertools::Itertools;
use near_chain_primitives::Error;
use near_epoch_manager::EpochManagerAdapter;
use near_epoch_manager::shard_assignment::shard_id_to_uid;
use near_primitives::bandwidth_scheduler::BandwidthRequests;
use near_primitives::block::{Block, Tip};
use near_primitives::chains::{MAINNET, TESTNET};
use near_primitives::congestion_info::CongestionInfo;
use near_primitives::epoch_block_info::BlockInfo;
use near_primitives::genesis::{
    genesis_block, genesis_chunks, prod_genesis_block, prod_genesis_chunks,
};
use near_primitives::hash::CryptoHash;
use near_primitives::shard_layout::ShardLayout;
use near_primitives::sharding::ShardChunk;
use near_primitives::types::chunk_extra::{ChunkExtra, ChunkExtraV2};
use near_primitives::types::{EpochId, Gas, ShardId, StateRoot};
use near_primitives::version::PROD_GENESIS_PROTOCOL_VERSION;
use near_store::adapter::StoreUpdateAdapter;
use near_store::{Store, get_genesis_state_roots};
use near_vm_runner::logic::ProtocolVersion;
use node_runtime::bootstrap_congestion_info;

impl Chain {
    /// Builds genesis block and chunks from the current configuration obtained through the arguments.
    pub fn make_genesis_block(
        epoch_manager: &dyn EpochManagerAdapter,
        runtime_adapter: &dyn RuntimeAdapter,
        chain_genesis: &ChainGenesis,
        state_roots: Vec<CryptoHash>,
    ) -> Result<(Block, Vec<ShardChunk>), Error> {
        if chain_genesis.protocol_version == PROD_GENESIS_PROTOCOL_VERSION {
            Self::make_prod_genesis_block(epoch_manager, chain_genesis, state_roots)
        } else {
            Self::make_latest_genesis_block(
                epoch_manager,
                runtime_adapter,
                chain_genesis,
                state_roots,
            )
        }
    }

    fn make_latest_genesis_block(
        epoch_manager: &dyn EpochManagerAdapter,
        runtime_adapter: &dyn RuntimeAdapter,
        chain_genesis: &ChainGenesis,
        state_roots: Vec<CryptoHash>,
    ) -> Result<(Block, Vec<ShardChunk>), Error> {
        let congestion_infos =
            get_genesis_congestion_infos(epoch_manager, runtime_adapter, &state_roots)?;
        let genesis_chunks = genesis_chunks(
            state_roots,
            congestion_infos,
            &epoch_manager.shard_ids(&EpochId::default())?,
            chain_genesis.gas_limit,
            chain_genesis.height,
            chain_genesis.protocol_version,
        );

        let validator_stakes =
            epoch_manager.get_epoch_block_producers_ordered(&EpochId::default())?;
        let genesis_block = genesis_block(
            chain_genesis.protocol_version,
            genesis_chunks.iter().map(|chunk| chunk.cloned_header()).collect(),
            chain_genesis.time,
            chain_genesis.height,
            chain_genesis.min_gas_price,
            chain_genesis.total_supply,
            &validator_stakes,
        );

        Ok((genesis_block, genesis_chunks))
    }

    fn make_prod_genesis_block(
        epoch_manager: &dyn EpochManagerAdapter,
        chain_genesis: &ChainGenesis,
        state_roots: Vec<CryptoHash>,
    ) -> Result<(Block, Vec<ShardChunk>), Error> {
        let genesis_chunks = prod_genesis_chunks(
            state_roots,
            &epoch_manager.shard_ids(&EpochId::default())?,
            chain_genesis.gas_limit,
            chain_genesis.height,
        );

        let validator_stakes =
            epoch_manager.get_epoch_block_producers_ordered(&EpochId::default())?;
        let genesis_block = prod_genesis_block(
            genesis_chunks.iter().map(|chunk| chunk.cloned_header()).collect(),
            chain_genesis.time,
            chain_genesis.height,
            chain_genesis.min_gas_price,
            chain_genesis.total_supply,
            &validator_stakes,
        );

        // verify that the genesis block hash matches either mainnet or testnet
        let hash = genesis_block.hash().to_string();
        if &chain_genesis.chain_id == MAINNET {
            assert_eq!(hash, "EPnLgE7iEq9s7yTkos96M3cWymH5avBAPm3qx3NXqR8H");
        }

        if &chain_genesis.chain_id == TESTNET {
            assert_eq!(hash, "FWJ9kR6KFWoyMoNjpLXXGHeuiy7tEY6GmoFeCA5yuc6b");
        }

        Ok((genesis_block, genesis_chunks))
    }

    pub(crate) fn save_genesis_block_and_chunks(
        epoch_manager: &dyn EpochManagerAdapter,
        runtime_adapter: &dyn RuntimeAdapter,
        chain_store: &mut ChainStore,
        genesis: &Block,
        genesis_chunks: &[ShardChunk],
    ) -> Result<(), Error> {
        let state_roots = genesis_chunks.iter().map(|chunk| chunk.prev_state_root()).collect_vec();
        let mut store_update = chain_store.store_update();
        for chunk in genesis_chunks {
            store_update.save_chunk(chunk.clone());
        }
        store_update.merge(epoch_manager.add_validator_proposals(
            BlockInfo::from_header(
                genesis.header(),
                // genesis height is considered final
                genesis.header().height(),
            ),
            *genesis.header().random_value(),
        )?);
        store_update.save_block_header(genesis.header().clone())?;
        store_update.save_block(genesis.clone().into());
        Self::save_genesis_chunk_extras(&genesis, &state_roots, epoch_manager, &mut store_update)?;

        let block_head = Tip::from_header(genesis.header());
        let header_head = block_head.clone();
        store_update.save_head(&block_head)?;
        store_update.save_final_head(&header_head)?;

        // Set the root block of flat state to be the genesis block. Later, when we
        // init FlatStorages, we will read the from this column in storage, so it
        // must be set here.
        let flat_storage_manager = runtime_adapter.get_flat_storage_manager();
        let genesis_epoch_id = genesis.header().epoch_id();
        let mut tmp_store_update = store_update.store().store_update();
        for shard_uid in epoch_manager.get_shard_layout(genesis_epoch_id)?.shard_uids() {
            flat_storage_manager.set_flat_storage_for_genesis(
                &mut tmp_store_update.flat_store_update(),
                shard_uid,
                genesis.hash(),
                genesis.header().height(),
            )
        }
        store_update.merge(tmp_store_update);
        store_update.commit()?;
        tracing::info!(target: "chain", "Init: saved genesis: #{} {} / {:?}", block_head.height, block_head.last_block_hash, state_roots);
        Ok(())
    }

    fn create_genesis_chunk_extra(
        state_root: &StateRoot,
        gas_limit: Gas,
        congestion_info: Option<CongestionInfo>,
    ) -> ChunkExtra {
        ChunkExtra::new(
            state_root,
            CryptoHash::default(),
            vec![],
            0,
            gas_limit,
            0,
            congestion_info,
            BandwidthRequests::empty(),
        )
    }

    fn create_prod_genesis_chunk_extra(state_root: &StateRoot, gas_limit: Gas) -> ChunkExtra {
        ChunkExtra::V2(ChunkExtraV2 {
            state_root: *state_root,
            outcome_root: CryptoHash::default(),
            validator_proposals: vec![],
            gas_used: 0,
            gas_limit,
            balance_burnt: 0,
        })
    }

    pub fn genesis_chunk_extra(
        genesis: Arc<Block>,
        chain_store: &ChainStore,
        shard_layout: &ShardLayout,
        shard_id: ShardId,
    ) -> Result<ChunkExtra, Error> {
        Self::build_genesis_chunk_extra(
            &self.chain_store().store(),
            shard_layout,
            shard_id,
            &self.genesis,
        )
    }

    pub fn build_genesis_chunk_extra(
        store: &Store,
        shard_layout: &ShardLayout,
        shard_id: ShardId,
        genesis: &Block,
    ) -> Result<ChunkExtra, Error> {
        let shard_index = shard_layout.get_shard_index(shard_id)?;
<<<<<<< HEAD
        let state_root = *get_genesis_state_roots(&chain_store.store())?
=======
        let state_root = *get_genesis_state_roots(store)?
>>>>>>> 95d7b2ed
            .ok_or_else(|| Error::Other("genesis state roots do not exist in the db".to_owned()))?
            .get(shard_index)
            .ok_or_else(|| {
                Error::Other(format!("genesis state root does not exist for shard id {shard_id} shard index {shard_index}"))
            })?;
        let gas_limit = genesis
            .chunks()
            .get(shard_index)
            .ok_or_else(|| {
                Error::Other(format!(
                    "genesis chunk does not exist for shard {shard_id} shard index {shard_index}"
                ))
            })?
            .gas_limit();
        let congestion_info =
            genesis.block_congestion_info().get(&shard_id).map(|info| info.congestion_info);
        Ok(Self::create_genesis_chunk_extra(&state_root, gas_limit, congestion_info))
    }

    /// Saves the `[ChunkExtra]`s for all shards in the genesis block.
    pub fn save_genesis_chunk_extras(
        genesis: &Block,
        state_roots: &Vec<CryptoHash>,
        epoch_manager: &dyn EpochManagerAdapter,
        store_update: &mut ChainStoreUpdate,
    ) -> Result<(), Error> {
        let genesis_protocol_version = genesis.header().latest_protocol_version();
        for (chunk_header, state_root) in genesis.chunks().iter().zip(state_roots.iter()) {
            let chunk_extra = if genesis_protocol_version == PROD_GENESIS_PROTOCOL_VERSION {
                Self::create_prod_genesis_chunk_extra(state_root, chunk_header.gas_limit())
            } else {
                let congestion_info = genesis
                    .block_congestion_info()
                    .get(&chunk_header.shard_id())
                    .map(|info| info.congestion_info);

                Self::create_genesis_chunk_extra(
                    state_root,
                    chunk_header.gas_limit(),
                    congestion_info,
                )
            };

            store_update.save_chunk_extra(
                genesis.hash(),
                &shard_id_to_uid(epoch_manager, chunk_header.shard_id(), &EpochId::default())?,
                chunk_extra.into(),
            );
        }
        Ok(())
    }
}

/// This method calculates the congestion info for the genesis chunks. It uses
/// the congestion info bootstrapping logic. This method is just a wrapper
/// around the [`get_genesis_congestion_infos_impl`]. It logs an error if one
/// happens.
pub fn get_genesis_congestion_infos(
    epoch_manager: &dyn EpochManagerAdapter,
    runtime: &dyn RuntimeAdapter,
    state_roots: &Vec<CryptoHash>,
) -> Result<Vec<CongestionInfo>, Error> {
    get_genesis_congestion_infos_impl(epoch_manager, runtime, state_roots).map_err(|err| {
        tracing::error!(target: "chain", ?err, "Failed to get the genesis congestion infos.");
        err
    })
}

fn get_genesis_congestion_infos_impl(
    epoch_manager: &dyn EpochManagerAdapter,
    runtime: &dyn RuntimeAdapter,
    state_roots: &Vec<CryptoHash>,
) -> Result<Vec<CongestionInfo>, Error> {
    let genesis_prev_hash = CryptoHash::default();
    let genesis_epoch_id = epoch_manager.get_epoch_id_from_prev_block(&genesis_prev_hash)?;
    let genesis_protocol_version = epoch_manager.get_epoch_protocol_version(&genesis_epoch_id)?;
    let genesis_shard_layout = epoch_manager.get_shard_layout(&genesis_epoch_id)?;

    // Check we had already computed the congestion infos from the genesis state roots.
    if let Some(saved_infos) = near_store::get_genesis_congestion_infos(runtime.store())? {
        tracing::debug!(target: "chain", "Reading genesis congestion infos from database.");
        return Ok(saved_infos);
    }

    let mut new_infos = vec![];
    for (shard_index, &state_root) in state_roots.iter().enumerate() {
        let shard_id = genesis_shard_layout.get_shard_id(shard_index)?;
        let congestion_info = get_genesis_congestion_info(
            runtime,
            genesis_protocol_version,
            &genesis_prev_hash,
            shard_id,
            state_root,
        )?;
        new_infos.push(congestion_info);
    }

    // Store it in DB so that we can read it later, instead of recomputing from genesis state roots.
    // Note that this is necessary because genesis state roots will be garbage-collected and will not
    // be available, for example, when the node restarts later.
    tracing::debug!(target: "chain", "Saving genesis congestion infos to database.");
    let mut store_update = runtime.store().store_update();
    near_store::set_genesis_congestion_infos(&mut store_update, &new_infos);
    store_update.commit()?;

    Ok(new_infos)
}

fn get_genesis_congestion_info(
    runtime: &dyn RuntimeAdapter,
    protocol_version: ProtocolVersion,
    prev_hash: &CryptoHash,
    shard_id: ShardId,
    state_root: StateRoot,
) -> Result<CongestionInfo, Error> {
    // Get the view trie because it's possible that the chain is ahead of
    // genesis and doesn't have this block in flat state and memtrie.
    let trie = runtime.get_view_trie_for_shard(shard_id, prev_hash, state_root)?;
    let runtime_config = runtime.get_runtime_config(protocol_version);
    let congestion_info = bootstrap_congestion_info(&trie, runtime_config, shard_id)?;
    tracing::debug!(target: "chain", %shard_id, ?state_root, ?congestion_info, "Computed genesis congestion info.");
    Ok(congestion_info)
}

#[cfg(test)]
mod test {
    use std::path::Path;
    use std::str::FromStr;

    use near_async::time::FakeClock;
    use near_chain_configs::test_genesis::{TestEpochConfigBuilder, TestGenesisBuilder};
    use near_epoch_manager::EpochManager;
    use near_primitives::hash::CryptoHash;
    use near_primitives::types::Balance;
    use near_primitives::version::PROD_GENESIS_PROTOCOL_VERSION;
    use near_store::test_utils::create_test_store;
    use num_rational::Rational32;

    use crate::runtime::NightshadeRuntime;
    use crate::{Chain, ChainGenesis};

    #[test]
    fn test_prod_genesis_protocol_version_block_consistency() {
        // Create a genesis that closely resembles the mainnet genesis.
        // It should have the protocol version set as PROD_GENESIS_PROTOCOL_VERSION (29)
        // It's great to have parameters like epoch_length, gas_prices, etc. to be the same as mainnet genesis.
        let genesis = TestGenesisBuilder::new()
            .protocol_version(PROD_GENESIS_PROTOCOL_VERSION)
            .genesis_height(9820210)
            .genesis_time_from_clock(&FakeClock::default().clock())
            .epoch_length(43200)
            .gas_prices(1e9 as Balance, 1e22 as Balance)
            .gas_limit_one_petagas()
            .transaction_validity_period(86400)
            .max_inflation_rate(Rational32::new(0, 1))
            .protocol_reward_rate(Rational32::new(0, 1))
            .add_user_account_simple("alice".parse().unwrap(), 1_000_000)
            .build();

        let epoch_config_store = TestEpochConfigBuilder::from_genesis(&genesis)
            .build_store_for_genesis_protocol_version();

        let store = create_test_store();
        let epoch_manager = EpochManager::new_arc_handle_from_epoch_config_store(
            store.clone(),
            &genesis.config,
            epoch_config_store,
        );
        let runtime =
            NightshadeRuntime::test(Path::new("."), store, &genesis.config, epoch_manager.clone());

        // Create the genesis block. Use a random state root.
        let (genesis_block, _) = Chain::make_genesis_block(
            epoch_manager.as_ref(),
            runtime.as_ref(),
            &ChainGenesis::new(&genesis.config),
            vec![CryptoHash::from_str("8EhZRfDTYujfZoUZtZ3eSMB9gJyFo5zjscR12dEcaxGU").unwrap()],
        )
        .unwrap();

        // In case this test fails, please make sure the changes do not change the structure of the genesis block.
        let hash = genesis_block.hash().to_string();
        assert_eq!(hash, "93CRibQrTXr4eGB1zBCdVqrCNS3jFwwmx8oQ6wFxsx5j");
    }
}<|MERGE_RESOLUTION|>--- conflicted
+++ resolved
@@ -196,12 +196,7 @@
         shard_layout: &ShardLayout,
         shard_id: ShardId,
     ) -> Result<ChunkExtra, Error> {
-        Self::build_genesis_chunk_extra(
-            &self.chain_store().store(),
-            shard_layout,
-            shard_id,
-            &self.genesis,
-        )
+        Self::build_genesis_chunk_extra(&chain_store.store(), shard_layout, shard_id, &genesis)
     }
 
     pub fn build_genesis_chunk_extra(
@@ -211,11 +206,7 @@
         genesis: &Block,
     ) -> Result<ChunkExtra, Error> {
         let shard_index = shard_layout.get_shard_index(shard_id)?;
-<<<<<<< HEAD
-        let state_root = *get_genesis_state_roots(&chain_store.store())?
-=======
         let state_root = *get_genesis_state_roots(store)?
->>>>>>> 95d7b2ed
             .ok_or_else(|| Error::Other("genesis state roots do not exist in the db".to_owned()))?
             .get(shard_index)
             .ok_or_else(|| {
