--- conflicted
+++ resolved
@@ -381,13 +381,10 @@
 
 #[cfg(test)]
 mod tests {
-<<<<<<< HEAD
     use near_async::time::Clock;
-=======
     use near_chain_configs::Genesis;
     use near_epoch_manager::EpochManager;
     use near_store::genesis::initialize_genesis_state;
->>>>>>> d5056de2
     use near_store::test_utils::create_test_store;
 
     use crate::runtime::NightshadeRuntime;
