use near_chain_primitives::error::Error;
use near_primitives::hash::CryptoHash;
use near_primitives::types::EpochId;
use near_store::{DBCol, Store, StoreUpdate};

use borsh::BorshDeserialize;

use crate::types::BlockHeader;
use crate::ChainStoreAccess;

fn get_state_sync_new_chunks(
    store: &Store,
    block_hash: &CryptoHash,
) -> Result<Option<Vec<u8>>, Error> {
    Ok(store.get_ser(DBCol::StateSyncNewChunks, block_hash.as_ref())?)
}

fn iter_state_sync_hashes_keys<'a>(
    store: &'a Store,
) -> impl Iterator<Item = Result<EpochId, std::io::Error>> + 'a {
    store
        .iter(DBCol::StateSyncHashes)
        .map(|item| item.and_then(|(k, _v)| EpochId::try_from_slice(&k)))
}

/// Saves new chunk info and returns whether there are at least 2 chunks per shard in the epoch for header.prev_hash()
fn save_epoch_new_chunks<T: ChainStoreAccess>(
    chain_store: &T,
    store_update: &mut StoreUpdate,
    header: &BlockHeader,
) -> Result<bool, Error> {
    let Some(mut num_new_chunks) =
        get_state_sync_new_chunks(&chain_store.store(), header.prev_hash())?
    else {
        // This might happen in the case of epoch sync where we save individual headers without having all
        // headers that belong to the epoch.
        return Ok(false);
    };

    // This shouldn't happen because block headers in the same epoch should have chunks masks
    // of the same length, but we log it here in case it happens for some reason. We return Ok because if this
    // happens, it's some bug in this state sync logic, because the chunk mask length of headers are checked when
    // they're verified. So in this case we shouldn't fail to commit this store update and store this block header
    if num_new_chunks.len() != header.chunk_mask().len() {
        tracing::error!(
            block_hash=%header.hash(), chunk_mask_len=%header.chunk_mask().len(), stored_len=%num_new_chunks.len(),
            "block header's chunk mask not of the same length as stored value in DBCol::StateSyncNewChunks",
        );
        return Ok(false);
    }

    let done = num_new_chunks.iter().all(|num_chunks| *num_chunks >= 2);

    for (num_new_chunks, new_chunk) in num_new_chunks.iter_mut().zip(header.chunk_mask().iter()) {
        // Only need to reach 2, so don't bother adding more than that
        if *new_chunk && *num_new_chunks < 2 {
            *num_new_chunks += 1;
        }
    }

    store_update.set_ser(DBCol::StateSyncNewChunks, header.hash().as_ref(), &num_new_chunks)?;
    Ok(done)
}

fn on_new_epoch(store_update: &mut StoreUpdate, header: &BlockHeader) -> Result<(), Error> {
    let num_new_chunks = vec![0u8; header.chunk_mask().len()];
    store_update.set_ser(DBCol::StateSyncNewChunks, header.hash().as_ref(), &num_new_chunks)?;
    Ok(())
}

fn remove_old_epochs(
    store: &Store,
    store_update: &mut StoreUpdate,
    header: &BlockHeader,
    prev_header: &BlockHeader,
) -> Result<(), Error> {
    for epoch_id in iter_state_sync_hashes_keys(store) {
        let epoch_id = epoch_id?;
        if &epoch_id != header.epoch_id() && &epoch_id != prev_header.epoch_id() {
            store_update.delete(DBCol::StateSyncHashes, epoch_id.as_ref());
        }
    }
    Ok(())
}

/// Helper to turn DBNotFoundErr() into None. We might get DBNotFoundErr() in the case of epoch sync
/// where we save individual headers without having all headers that belong to the epoch.
fn maybe_get_block_header<T: ChainStoreAccess>(
    chain_store: &T,
    block_hash: &CryptoHash,
) -> Result<Option<BlockHeader>, Error> {
    match chain_store.get_block_header(block_hash) {
        Ok(block_header) => Ok(Some(block_header)),
        // This might happen in the case of epoch sync where we save individual headers without having all
        // headers that belong to the epoch.
        Err(Error::DBNotFoundErr(_)) => Ok(None),
        Err(e) => Err(e),
    }
}

fn has_enough_new_chunks(store: &Store, block_hash: &CryptoHash) -> Result<Option<bool>, Error> {
    let Some(num_new_chunks) = get_state_sync_new_chunks(store, block_hash)? else {
        // This might happen in the case of epoch sync where we save individual headers without having all
        // headers that belong to the epoch.
        return Ok(None);
    };
    Ok(Some(num_new_chunks.iter().all(|num_chunks| *num_chunks >= 2)))
}

/// Save num new chunks info and store the state sync hash if it has been found. We store it only
/// once it becomes final.
/// This should only be called if DBCol::StateSyncHashes does not yet have an entry for header.epoch_id().
/// The logic should still be correct if it is, but it's unnecessary and will waste a lot of time if called
/// on a header far away from the epoch start.
fn on_new_header<T: ChainStoreAccess>(
    chain_store: &T,
    store_update: &mut StoreUpdate,
    header: &BlockHeader,
) -> Result<(), Error> {
    let done = save_epoch_new_chunks(chain_store, store_update, header)?;
    if !done {
        return Ok(());
    }

    // Now check if the sync hash is known and finalized. The sync hash is the block after the first block with at least 2
    // chunks per shard in the epoch. Note that we cannot just check if the current header.last_final_block() is the sync
    // hash, because even though this function is called for each header, it is not guaranteed that we'll see every block
    // by checking header.last_final_block(), because it is possible for the final block to jump by more than one upon a new
    // head update. So here we iterate backwards until we find it, if it exists yet.

    let epoch_id = header.epoch_id();
    let last_final_hash = header.last_final_block();

    let Some(mut sync) = maybe_get_block_header(chain_store, last_final_hash)? else {
        return Ok(());
    };
<<<<<<< HEAD
    loop {
        let Some(sync_prev) = maybe_get_block_header(chain_store, sync.prev_hash())? else {
            return Ok(());
        };
        if sync_prev.epoch_id() != epoch_id
            || sync_prev.height() == chain_store.get_genesis_height()
        {
            return Ok(());
        }
        if has_enough_new_chunks(chain_store.store(), sync_prev.hash())? != Some(true) {
            return Ok(());
=======
    for block_hash in iter_state_sync_new_chunks_keys(&chain_store.store()) {
        let block_hash = block_hash?;
        let old_header = chain_store.get_block_header(&block_hash)?;
        if old_header.height() < last_final_header.height() {
            store_update.delete(DBCol::StateSyncNewChunks, block_hash.as_ref());
>>>>>>> 668b0d62
        }

        let Some(sync_prev_prev) = maybe_get_block_header(chain_store, sync_prev.prev_hash())?
        else {
            return Ok(());
        };
        let Some(prev_prev_done) =
            has_enough_new_chunks(chain_store.store(), sync_prev_prev.hash())?
        else {
            return Ok(());
        };

        if !prev_prev_done {
            // `sync_prev_prev` doesn't have enough new chunks, and `sync_prev` does, meaning `sync` is the first final
            // valid sync block
            store_update.set_ser(DBCol::StateSyncHashes, epoch_id.as_ref(), sync.hash())?;
            store_update.delete_all(DBCol::StateSyncNewChunks);
            return Ok(());
        }
        sync = sync_prev;
    }
}

/// Updates information in the DB related to calculating the correct "sync_hash" for this header's epoch,
/// if it hasn't already been found.
pub(crate) fn update_sync_hashes<T: ChainStoreAccess>(
    chain_store: &T,
    store_update: &mut StoreUpdate,
    header: &BlockHeader,
) -> Result<(), Error> {
    let sync_hash = chain_store.get_current_epoch_sync_hash(header.epoch_id())?;
    if sync_hash.is_some() || header.height() == chain_store.get_genesis_height() {
        return Ok(());
    }

    let prev_header = match chain_store.get_block_header(header.prev_hash()) {
        Ok(h) => h,
        // During epoch sync, we save headers whose prev headers might not exist, so we just do nothing in this case.
        // This means that we might not be able to state sync for this epoch, but for now this is not a problem.
        Err(Error::DBNotFoundErr(_)) => return Ok(()),
        Err(e) => return Err(e),
    };

    if prev_header.height() == chain_store.get_genesis_height() {
        return on_new_epoch(store_update, header);
    }
    if prev_header.epoch_id() != header.epoch_id() {
        // Here we remove any sync hashes stored for old epochs after saving [0,...,0] in the StateSyncNewChunks
        // columnn for this block. This means we will no longer remember sync hashes for these old epochs, which
        // should be fine as we only care to state sync to (and provide state parts for) the latest state
        on_new_epoch(store_update, header)?;
        return remove_old_epochs(&chain_store.store(), store_update, header, &prev_header);
    }

    on_new_header(chain_store, store_update, header)
}

///. Returns whether `block_hash` is the block that will appear immediately before the "sync_hash" block. That is,
/// whether it is going to be the prev_hash of the "sync_hash" block, when it is found.
///
/// `block_hash` is the prev_hash of the future "sync_hash" block iff it is the first block for which the
/// number of new chunks in the epoch in each shard is at least 2
///
/// This function can only return true before we save the "sync_hash" block to the `StateSyncHashes` column,
/// because it relies on data stored in the `StateSyncNewChunks` column, which is cleaned up after that.
///
/// This is used when making state snapshots, because in that case we don't need to wait for the "sync_hash"
/// block to be finalized to take a snapshot of the state as of its prev prev block
pub(crate) fn is_sync_prev_hash(
    store: &Store,
    block_hash: &CryptoHash,
    prev_hash: &CryptoHash,
) -> Result<bool, Error> {
    let Some(new_chunks) = get_state_sync_new_chunks(store, block_hash)? else {
        return Ok(false);
    };
    let done = new_chunks.iter().all(|num_chunks| *num_chunks >= 2);
    if !done {
        return Ok(false);
    }
    let Some(prev_new_chunks) = get_state_sync_new_chunks(store, prev_hash)? else {
        return Ok(false);
    };
    let prev_done = prev_new_chunks.iter().all(|num_chunks| *num_chunks >= 2);
    Ok(!prev_done)
}<|MERGE_RESOLUTION|>--- conflicted
+++ resolved
@@ -134,7 +134,6 @@
     let Some(mut sync) = maybe_get_block_header(chain_store, last_final_hash)? else {
         return Ok(());
     };
-<<<<<<< HEAD
     loop {
         let Some(sync_prev) = maybe_get_block_header(chain_store, sync.prev_hash())? else {
             return Ok(());
@@ -144,15 +143,8 @@
         {
             return Ok(());
         }
-        if has_enough_new_chunks(chain_store.store(), sync_prev.hash())? != Some(true) {
-            return Ok(());
-=======
-    for block_hash in iter_state_sync_new_chunks_keys(&chain_store.store()) {
-        let block_hash = block_hash?;
-        let old_header = chain_store.get_block_header(&block_hash)?;
-        if old_header.height() < last_final_header.height() {
-            store_update.delete(DBCol::StateSyncNewChunks, block_hash.as_ref());
->>>>>>> 668b0d62
+        if has_enough_new_chunks(&chain_store.store(), sync_prev.hash())? != Some(true) {
+            return Ok(());
         }
 
         let Some(sync_prev_prev) = maybe_get_block_header(chain_store, sync_prev.prev_hash())?
@@ -160,7 +152,7 @@
             return Ok(());
         };
         let Some(prev_prev_done) =
-            has_enough_new_chunks(chain_store.store(), sync_prev_prev.hash())?
+            has_enough_new_chunks(&chain_store.store(), sync_prev_prev.hash())?
         else {
             return Ok(());
         };
