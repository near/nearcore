use std::collections::{HashMap, HashSet};
use std::sync::Arc;
use std::time::{Duration as TimeDuration, Instant};

use chrono::prelude::{DateTime, Utc};
use chrono::Duration;
use log::{debug, info};

use near_primitives::hash::CryptoHash;
use near_primitives::transaction::{ReceiptTransaction, TransactionResult};
use near_primitives::types::{BlockIndex, MerkleHash, ShardId};
use near_store::Store;

use crate::error::{Error, ErrorKind};
use crate::store::{ChainStore, ChainStoreAccess, ChainStoreUpdate};
use crate::types::{Block, BlockHeader, BlockStatus, Provenance, RuntimeAdapter, Tip};

/// Maximum number of orphans chain can store.
pub const MAX_ORPHAN_SIZE: usize = 1024;

/// Maximum age of orhpan to store in the chain.
const MAX_ORPHAN_AGE_SECS: u64 = 300;

/// Refuse blocks more than this many block intervals in the future (as in bitcoin).
const ACCEPTABLE_TIME_DIFFERENCE: i64 = 12 * 10;

pub struct Orphan {
    block: Block,
    provenance: Provenance,
    added: Instant,
}

pub struct OrphanBlockPool {
    orphans: HashMap<CryptoHash, Orphan>,
    height_idx: HashMap<u64, Vec<CryptoHash>>,
    evicted: usize,
}

impl OrphanBlockPool {
    fn new() -> OrphanBlockPool {
        OrphanBlockPool { orphans: HashMap::default(), height_idx: HashMap::default(), evicted: 0 }
    }

    fn len(&self) -> usize {
        self.orphans.len()
    }

    fn len_evicted(&self) -> usize {
        self.evicted
    }

    fn add(&mut self, orphan: Orphan) {
        let height_hashes = self.height_idx.entry(orphan.block.header.height).or_insert(vec![]);
        height_hashes.push(orphan.block.hash());
        self.orphans.insert(orphan.block.hash(), orphan);

        if self.orphans.len() > MAX_ORPHAN_SIZE {
            let old_len = self.orphans.len();

            self.orphans.retain(|_, ref mut x| {
                x.added.elapsed() < TimeDuration::from_secs(MAX_ORPHAN_AGE_SECS)
            });
            let mut heights = self.height_idx.keys().cloned().collect::<Vec<u64>>();
            heights.sort_unstable();
            let mut removed_hashes: HashSet<CryptoHash> = HashSet::default();
            for h in heights.iter().rev() {
                if let Some(hash) = self.height_idx.remove(h) {
                    for h in hash {
                        let _ = self.orphans.remove(&h);
                        removed_hashes.insert(h);
                    }
                }
                if self.orphans.len() < MAX_ORPHAN_SIZE {
                    break;
                }
            }
            self.height_idx.retain(|_, ref mut xs| xs.iter().any(|x| !removed_hashes.contains(&x)));

            self.evicted += old_len - self.orphans.len();
        }
    }

    pub fn contains(&self, hash: &CryptoHash) -> bool {
        self.orphans.contains_key(hash)
    }

    pub fn remove_by_height(&mut self, height: BlockIndex) -> Option<Vec<Orphan>> {
        self.height_idx
            .remove(&height)
            .map(|hs| hs.iter().filter_map(|h| self.orphans.remove(h)).collect())
    }
}

/// Facade to the blockchain block processing and storage.
/// Provides current view on the state according to the chain state.
pub struct Chain {
    store: ChainStore,
    runtime_adapter: Arc<dyn RuntimeAdapter>,
    orphans: OrphanBlockPool,
    genesis: BlockHeader,
}

impl Chain {
    pub fn new(
        store: Arc<Store>,
        runtime_adapter: Arc<dyn RuntimeAdapter>,
        genesis_time: DateTime<Utc>,
    ) -> Result<Chain, Error> {
        let mut store = ChainStore::new(store);

        // Get runtime initial state and create genesis block out of it.
        let (state_store_update, state_roots) = runtime_adapter.genesis_state();
        let genesis = Block::genesis(state_roots[0], genesis_time);

        // Check if we have a head in the store, otherwise pick genesis block.
        let mut store_update = store.store_update();
        let head_res = store_update.head();
        let head: Tip;
        match head_res {
            Ok(h) => {
                head = h;

                // Check that genesis in the store is the same as genesis given in the config.
                let genesis_hash = store_update.get_block_hash_by_height(0)?;
                if genesis_hash != genesis.hash() {
                    return Err(ErrorKind::Other(format!(
                        "Genesis mismatch between storage and config: {:?} vs {:?}",
                        genesis_hash,
                        genesis.hash()
                    ))
                    .into());
                }

                // Check we have the header corresponding to the header_head.
                let header_head = store_update.header_head()?;
                if store_update.get_block_header(&header_head.last_block_hash).is_err() {
                    // Reset header head and "sync" head to be consistent with current block head.
                    store_update.save_header_head(&head)?;
                    store_update.save_sync_head(&head);
                } else {
                    // Reset sync head to be consistent with current header head.
                    store_update.save_sync_head(&header_head);
                }
                // TODO: perform validation that latest state in runtime matches the stored chain.
            }
            Err(err) => match err.kind() {
                ErrorKind::DBNotFoundErr(_) => {
                    runtime_adapter
                        .add_validator_proposals(CryptoHash::default(), genesis.hash(), 0, vec![])
                        .map_err(|err| ErrorKind::Other(err.to_string()))?;
                    store_update
                        .save_post_state_root(&genesis.hash(), &genesis.header.prev_state_root);
                    store_update.save_block_header(genesis.header.clone());
                    store_update.save_block(genesis.clone());
                    store_update.save_receipt(&genesis.header.hash(), vec![]);

                    head = Tip::from_header(&genesis.header);
                    store_update.save_head(&head)?;
                    store_update.save_sync_head(&head);

                    store_update.merge(state_store_update);

                    info!(target: "chain", "Init: saved genesis: {:?} / {:?}", genesis.hash(), state_roots);
                }
                e => return Err(e.into()),
            },
        }
        store_update.commit()?;

        info!(target: "chain", "Init: head: {} @ {} [{}]", head.total_weight.to_num(), head.height, head.last_block_hash);

        Ok(Chain {
            store,
            runtime_adapter,
            orphans: OrphanBlockPool::new(),
            genesis: genesis.header,
        })
    }

    /// Reset "sync" head to current header head.
    /// Do this when first transition to header syncing.
    pub fn reset_sync_head(&mut self) -> Result<Tip, Error> {
        let mut chain_store_update = self.store.store_update();
        let header_head = chain_store_update.header_head()?;
        chain_store_update.save_sync_head(&header_head);
        chain_store_update.commit()?;
        Ok(header_head)
    }

    /// Process a block header received during "header first" propagation.
    pub fn process_block_header(&mut self, header: &BlockHeader) -> Result<(), Error> {
        // We create new chain update, but it's not going to be committed so it's read only.
<<<<<<< HEAD
        let mut chain_update = ChainUpdate::new(
            self.genesis.hash(),
            &mut self.store,
            self.runtime_adapter.clone(),
            &self.orphans,
        );
=======
        let mut chain_update =
            ChainUpdate::new(&mut self.store, self.runtime_adapter.clone(), &self.orphans);
>>>>>>> 223660a2
        chain_update.process_block_header(header)?;
        Ok(())
    }

    /// Process a received or produced block, and unroll any orphans that may depend on it.
    /// Changes current state, and calls `block_accepted` callback in case block was successfully applied.
    pub fn process_block<F>(
        &mut self,
        block: Block,
        provenance: Provenance,
        block_accepted: F,
    ) -> Result<Option<Tip>, Error>
    where
        F: Copy + FnMut(&Block, BlockStatus, Provenance) -> (),
    {
        let height = block.header.height;
        let res = self.process_block_single(block, provenance, block_accepted);
        if res.is_ok() {
            if let Some(new_res) = self.check_orphans(height + 1, block_accepted) {
                return Ok(Some(new_res));
            }
        }
        res
    }

    /// Processes headers and adds them to store for syncing.
    pub fn sync_block_headers(&mut self, headers: Vec<BlockHeader>) -> Result<(), Error> {
<<<<<<< HEAD
        let mut chain_update = ChainUpdate::new(
            self.genesis.hash(),
            &mut self.store,
            self.runtime_adapter.clone(),
            &self.orphans,
        );
=======
        let mut chain_update =
            ChainUpdate::new(&mut self.store, self.runtime_adapter.clone(), &self.orphans);
>>>>>>> 223660a2
        chain_update.sync_block_headers(headers)?;
        chain_update.commit()
    }

    /// Check if state download is required, otherwise return hashes of blocks to fetch.
    pub fn check_state_needed(
        &mut self,
        block_fetch_horizon: BlockIndex,
    ) -> Result<(bool, Vec<CryptoHash>), Error> {
        let block_head = self.head()?;
        let header_head = self.header_head()?;
        let mut hashes = vec![];

        if block_head.total_weight >= header_head.total_weight {
            return Ok((false, hashes));
        }

        // Find common block between header chain and block chain.
        let mut oldest_height = 0;
        let mut current = self.get_block_header(&header_head.last_block_hash).map(|h| h.clone());
        while let Ok(header) = current {
            if header.height <= block_head.height {
                if self.is_on_current_chain(&header).is_ok() {
                    break;
                }
            }

            oldest_height = header.height;
            hashes.push(header.hash());
            current = self.get_previous_header(&header).map(|h| h.clone());
        }

        let sync_head = self.sync_head()?;
        if oldest_height < sync_head.height.saturating_sub(block_fetch_horizon) {
            return Ok((true, vec![]));
        }
        Ok((false, hashes))
    }

    /// Returns if given block header on the current chain.
    fn is_on_current_chain(&mut self, header: &BlockHeader) -> Result<(), Error> {
        let chain_header = self.get_header_by_height(header.height)?;
        if chain_header.hash() == header.hash() {
            Ok(())
        } else {
            Err(ErrorKind::Other(format!("{} not on current chain", header.hash())).into())
        }
    }

    /// Finds first of the given hashes that is known on the main chain.
    pub fn find_common_header(&mut self, hashes: &Vec<CryptoHash>) -> Option<BlockHeader> {
        for hash in hashes {
            if let Ok(header) = self.get_block_header(&hash).map(|h| h.clone()) {
                if let Ok(header_at_height) = self.get_header_by_height(header.height) {
                    if header.hash() == header_at_height.hash() {
                        return Some(header);
                    }
                }
            }
        }
        None
    }

    fn determine_status(&self, head: Option<Tip>, prev_head: Tip) -> BlockStatus {
        let has_head = head.is_some();
        let mut is_next_block = false;

        if let Some(head) = head {
            if head.prev_block_hash == prev_head.last_block_hash {
                is_next_block = true;
            }
        }

        match (has_head, is_next_block) {
            (true, true) => BlockStatus::Next,
            (true, false) => BlockStatus::Reorg,
            (false, _) => BlockStatus::Fork,
        }
    }

    fn process_block_single<F>(
        &mut self,
        block: Block,
        provenance: Provenance,
        mut block_accepted: F,
    ) -> Result<Option<Tip>, Error>
    where
        F: FnMut(&Block, BlockStatus, Provenance) -> (),
    {
        let prev_head = self.store.head()?;
<<<<<<< HEAD
        let mut chain_update = ChainUpdate::new(
            self.genesis.hash(),
            &mut self.store,
            self.runtime_adapter.clone(),
            &self.orphans,
        );
=======
        let mut chain_update =
            ChainUpdate::new(&mut self.store, self.runtime_adapter.clone(), &self.orphans);
>>>>>>> 223660a2
        let maybe_new_head = chain_update.process_block(&block, &provenance);

        if let Ok(_) = maybe_new_head {
            chain_update.commit()?;
        }

        match maybe_new_head {
            Ok(head) => {
                let status = self.determine_status(head.clone(), prev_head);

                // Notify other parts of the system of the update.
                block_accepted(&block, status, provenance);

                Ok(head)
            }
            Err(e) => match e.kind() {
                ErrorKind::Orphan => {
                    let block_hash = block.hash();
                    let orphan = Orphan { block, provenance, added: Instant::now() };

                    self.orphans.add(orphan);

                    debug!(
                        target: "chain",
                        "Process block: orphan: {:?}, # orphans {}{}",
                        block_hash,
                        self.orphans.len(),
                        if self.orphans.len_evicted() > 0 {
                            format!(", # evicted {}", self.orphans.len_evicted())
                        } else {
                            String::new()
                        },
                    );
                    Err(ErrorKind::Orphan.into())
                }
                ErrorKind::Unfit(ref msg) => {
                    debug!(
                        target: "chain",
                        "Block {} at {} is unfit at this time: {}",
                        block.hash(),
                        block.header.height,
                        msg
                    );
                    Err(ErrorKind::Unfit(msg.clone()).into())
                }
                _ => Err(ErrorKind::Other(format!("{:?}", e)).into()),
            },
        }
    }

    /// Check for orphans, once a block is successfully added.
    pub fn check_orphans<F>(&mut self, mut height: BlockIndex, block_accepted: F) -> Option<Tip>
    where
        F: Copy + FnMut(&Block, BlockStatus, Provenance) -> (),
    {
        let initial_height = height;

        let mut orphan_accepted = false;
        let mut maybe_new_head = None;

        // Check if there are orphans we can process.
        debug!(target: "chain", "Check orphans: at {}, # orphans {}", height, self.orphans.len());
        loop {
            if let Some(orphans) = self.orphans.remove_by_height(height) {
                debug!(target: "chain", "Check orphans: found {} orphans", orphans.len());
                for orphan in orphans.into_iter() {
                    let res =
                        self.process_block_single(orphan.block, orphan.provenance, block_accepted);
                    match res {
                        Ok(maybe_tip) => {
                            maybe_new_head = maybe_tip;
                            orphan_accepted = true;
                        }
                        Err(err) => {
                            debug!(target: "chain", "Orphan declined: {}", err);
                        }
                    }
                }

                if orphan_accepted {
                    // Accepted a block, so should check if there are now new orphans unlocked.
                    height += 1;
                    continue;
                }
            }
            break;
        }

        if initial_height != height {
            debug!(
                target: "chain",
                "Check orphans: {} blocks accepted since height {}, remaining # orphans {}",
                height - initial_height,
                initial_height,
                self.orphans.len(),
            );
        }

        maybe_new_head
    }

    pub fn set_shard_state(
        &mut self,
        shard_id: ShardId,
        hash: CryptoHash,
        payload: Vec<u8>,
        receipts: Vec<ReceiptTransaction>,
    ) -> Result<(), Error> {
        // TODO(1046): update this with any required changes for chunks support.
        let header = self.get_block_header(&hash)?;
        let (prev_hash, state_root) = (header.prev_hash, header.prev_state_root);

        // Save state in the runtime, will also check it's validity.
        self.runtime_adapter
            .set_state(shard_id, state_root, payload)
            .map_err(|err| ErrorKind::InvalidStatePayload(err.to_string()))?;

        // Update pointers to state root and receipts.
        let mut chain_store_update = self.store.store_update();
        chain_store_update.save_post_state_root(&prev_hash, &state_root);
        chain_store_update.save_receipt(&prev_hash, receipts);
        chain_store_update.commit()?;

        Ok(())
    }
}

/// Various chain getters.
impl Chain {
    /// Gets chain head.
    #[inline]
    pub fn head(&self) -> Result<Tip, Error> {
        self.store.head()
    }

    /// Gets chain header head.
    #[inline]
    pub fn header_head(&self) -> Result<Tip, Error> {
        self.store.header_head()
    }

    /// Gets "sync" head. This may be significantly different to current header chain.
    #[inline]
    pub fn sync_head(&self) -> Result<Tip, Error> {
        self.store.sync_head()
    }

    /// Header of the block at the head of the block chain (not the same thing as header_head).
    #[inline]
    pub fn head_header(&mut self) -> Result<&BlockHeader, Error> {
        self.store.head_header()
    }

    /// Gets a block by hash.
    #[inline]
    pub fn get_block(&mut self, hash: &CryptoHash) -> Result<&Block, Error> {
        self.store.get_block(hash)
    }

    /// Gets a block from the current chain by height.
    #[inline]
    pub fn get_block_by_height(&mut self, height: BlockIndex) -> Result<&Block, Error> {
        let hash = self.store.get_block_hash_by_height(height)?.clone();
        self.store.get_block(&hash)
    }

    /// Gets a block header by hash.
    #[inline]
    pub fn get_block_header(&mut self, hash: &CryptoHash) -> Result<&BlockHeader, Error> {
        self.store.get_block_header(hash)
    }

    /// Returns block header from the current chain for given height if present.
    #[inline]
    pub fn get_header_by_height(&mut self, height: BlockIndex) -> Result<&BlockHeader, Error> {
        let hash = self.store.get_block_hash_by_height(height)?.clone();
        self.store.get_block_header(&hash)
    }

    /// Get previous block header.
    #[inline]
    pub fn get_previous_header(&mut self, header: &BlockHeader) -> Result<&BlockHeader, Error> {
        self.store.get_previous_header(header)
    }

    /// Check if block exists.
    #[inline]
    pub fn block_exists(&self, hash: &CryptoHash) -> Result<bool, Error> {
        self.store.block_exists(hash)
    }

    /// Get state root hash after applying header with given hash.
    #[inline]
    pub fn get_post_state_root(&mut self, hash: &CryptoHash) -> Result<&MerkleHash, Error> {
        self.store.get_post_state_root(hash)
    }

    /// Get receipts stored for the given hash.
    #[inline]
    pub fn get_receipts(&mut self, hash: &CryptoHash) -> Result<&Vec<ReceiptTransaction>, Error> {
        self.store.get_receipts(hash)
    }

    /// Get transaction result for given hash of transaction.
    #[inline]
    pub fn get_transaction_result(
        &mut self,
        hash: &CryptoHash,
    ) -> Result<&TransactionResult, Error> {
        self.store.get_transaction_result(hash)
    }

    /// Returns underlying ChainStore.
    #[inline]
    pub fn store(&self) -> &ChainStore {
        &self.store
    }

    /// Returns mutable ChainStore.
    #[inline]
    pub fn mut_store(&mut self) -> &mut ChainStore {
        &mut self.store
    }

    /// Returns genesis block header.
    #[inline]
    pub fn genesis(&self) -> &BlockHeader {
        &self.genesis
    }

    /// Returns number of orphans currently in the orphan pool.
    #[inline]
    pub fn orphans_len(&self) -> usize {
        self.orphans.len()
    }

    /// Returns number of evicted orphans.
    #[inline]
    pub fn orphans_evicted_len(&self) -> usize {
        self.orphans.len_evicted()
    }

    /// Check if hash is for a known orphan.
    #[inline]
    pub fn is_orphan(&self, hash: &CryptoHash) -> bool {
        self.orphans.contains(hash)
    }
}

/// Chain update helper, contains information that is needed to process block
/// and decide to accept it or reject it.
/// If rejected nothing will be updated in underlying storage.
/// Safe to stop process mid way (Ctrl+C or crash).
struct ChainUpdate<'a> {
    runtime_adapter: Arc<dyn RuntimeAdapter>,
    chain_store_update: ChainStoreUpdate<'a, ChainStore>,
    orphans: &'a OrphanBlockPool,
}

impl<'a> ChainUpdate<'a> {
    pub fn new(
        store: &'a mut ChainStore,
        runtime_adapter: Arc<dyn RuntimeAdapter>,
        orphans: &'a OrphanBlockPool,
    ) -> Self {
        let chain_store_update = store.store_update();
        ChainUpdate { runtime_adapter, chain_store_update, orphans }
    }

    /// Commit changes to the chain into the database.
    pub fn commit(self) -> Result<(), Error> {
        self.chain_store_update.commit()
    }

    /// Process block header as part of "header first" block propagation.
    /// We validate the header but we do not store it or update header head
    /// based on this. We will update these once we get the block back after
    /// requesting it.
    pub fn process_block_header(&mut self, header: &BlockHeader) -> Result<(), Error> {
        debug!(target: "chain", "Process block header: {} at {}", header.hash(), header.height);

        self.check_header_known(header)?;
        self.validate_header(header, &Provenance::NONE)?;
        Ok(())
    }

    /// Find previous header or return Orphan error if not found.
    pub fn get_previous_header(&mut self, header: &BlockHeader) -> Result<&BlockHeader, Error> {
        self.chain_store_update.get_previous_header(header).map_err(|e| match e.kind() {
            ErrorKind::DBNotFoundErr(_) => ErrorKind::Orphan.into(),
            other => other.into(),
        })
    }

    /// Runs the block processing, including validation and finding a place for the new block in the chain.
    /// Returns new head if chain head updated.
    fn process_block(
        &mut self,
        block: &Block,
        provenance: &Provenance,
    ) -> Result<Option<Tip>, Error> {
        debug!(target: "chain", "Process block {} at {}, approvals: {}, tx: {}", block.hash(), block.header.height, block.header.approval_sigs.len(), block.transactions.len());

        // Check if we have already processed this block previously.
        self.check_known(&block)?;

        // Delay hitting the db for current chain head until we know this block is not already known.
        let head = self.chain_store_update.head()?;
        let is_next = block.header.prev_hash == head.last_block_hash;

        // First real I/O expense.
        let prev = self.get_previous_header(&block.header)?;
        let prev_hash = prev.hash();

        // Block is an orphan if we do not know about the previous full block.
        if !is_next && !self.chain_store_update.block_exists(&prev_hash)? {
            return Err(ErrorKind::Orphan.into());
        }

        // This is a fork in the context of both header and block processing
        // if this block does not immediately follow the chain head.
        // let is_fork = !is_next;

        // Check the header is valid before we proceed with the full block.
        self.process_header_for_block(&block.header, provenance)?;

        // Check that state root we computed from previous block matches recorded in this block.
        let state_root = self.chain_store_update.get_post_state_root(&prev_hash)?;
        if &block.header.prev_state_root != state_root {
            return Err(ErrorKind::InvalidStateRoot.into());
        }

        // Retrieve receipts from the previous block.
        let receipts = self.chain_store_update.get_receipts(&prev_hash)?;
        let receipt_hashes = receipts.iter().map(|r| r.get_hash()).collect::<Vec<_>>();

        // Apply block to runtime.
        let (trie_changes, state_root, mut tx_results, new_receipts, validator_proposals) = self
            .runtime_adapter
            .apply_transactions(
                0,
                &block.header.prev_state_root,
                block.header.height,
                &block.header.prev_hash,
                &vec![receipts.clone()], // TODO: currently only taking into account one shard.
                &block.transactions,
            )
            .map_err(|e| ErrorKind::Other(e.to_string()))?;

        // If block checks out, record validator proposals for given block.
        self.runtime_adapter
            .add_validator_proposals(
<<<<<<< HEAD
                // Because runtime doesn't know about genesis hash, we use CryptoHash::default instead.
                if block.header.prev_hash != self.genesis_hash {
                    block.header.prev_hash
                } else {
                    CryptoHash::default()
                },
                block.hash(),
                block.header.height,
                validator_proposals,
                block.header.approval_mask.clone(),
=======
                block.header.prev_hash,
                block.hash(),
                block.header.height,
                validator_proposals,
>>>>>>> 223660a2
            )
            .map_err(|err| ErrorKind::Other(err.to_string()))?;

        self.chain_store_update.save_trie_changes(trie_changes);
        // Save state root after applying transactions.
        self.chain_store_update.save_post_state_root(&block.hash(), &state_root);
        // Save resulting receipts.
        // TODO: currently only taking into account one shard.
        self.chain_store_update
            .save_receipt(&block.hash(), new_receipts.get(&0).unwrap_or(&vec![]).to_vec());
        // Save receipt and transaction results.
        for (i, tx_result) in tx_results.drain(..).enumerate() {
            if i < receipt_hashes.len() {
                self.chain_store_update.save_transaction_result(&receipt_hashes[i], tx_result);
            } else {
                self.chain_store_update.save_transaction_result(
                    &block.transactions[i - receipt_hashes.len()].get_hash(),
                    tx_result,
                );
            }
        }

        // Add validated block to the db, even if it's not the selected fork.
        self.chain_store_update.save_block(block.clone());

        // Update the chain head if total weight has increased.
        let res = self.update_head(block)?;
        Ok(res)
    }

    /// Process a block header as part of processing a full block.
    /// We want to be sure the header is valid before processing the full block.
    fn process_header_for_block(
        &mut self,
        header: &BlockHeader,
        provenance: &Provenance,
    ) -> Result<(), Error> {
        self.validate_header(header, provenance)?;
        self.chain_store_update.save_block_header(header.clone());
        self.update_header_head(header)?;
        Ok(())
    }

    /// Process incoming block headers for syncing.
    fn sync_block_headers(&mut self, mut headers: Vec<BlockHeader>) -> Result<Option<Tip>, Error> {
        // Sort headers by heights if they are out of order.
        headers.sort_by(|left, right| left.height.cmp(&right.height));

        let _first_header = if let Some(header) = headers.first() {
            debug!(target: "chain", "Sync block headers: {} headers from {} at {}", headers.len(), header.hash(), header.height);
            header
        } else {
            return Ok(None);
        };

        let all_known = if let Some(last_header) = headers.last() {
            self.chain_store_update.get_block_header(&last_header.hash()).is_ok()
        } else {
            false
        };

        if !all_known {
            // Validate header and then add to the chain. If validation of subsequent fails, headers won't be committed to the database.
            for header in headers.iter() {
                self.validate_header(header, &Provenance::SYNC)?;
                self.chain_store_update.save_block_header(header.clone());

                // Add validator proposals for given header.
                self.runtime_adapter
                    .add_validator_proposals(
<<<<<<< HEAD
                        if header.prev_hash != self.genesis_hash {
                            header.prev_hash
                        } else {
                            CryptoHash::default()
                        },
=======
                        header.prev_hash,
>>>>>>> 223660a2
                        header.hash(),
                        header.height,
                        header.validator_proposal.clone(),
                        header.approval_mask.clone(),
                    )
                    .map_err(|err| ErrorKind::Other(err.to_string()))?;
            }
        }

        if let Some(header) = headers.last() {
            // Update sync_head regardless of the total weight.
            self.update_sync_head(header)?;
            // Update header_head if total weight changed.
            self.update_header_head(header)
        } else {
            Ok(None)
        }
    }

    fn validate_header(
        &mut self,
        header: &BlockHeader,
        provenance: &Provenance,
    ) -> Result<(), Error> {
        // Refuse blocks from the too distant future.
        if header.timestamp > Utc::now() + Duration::seconds(ACCEPTABLE_TIME_DIFFERENCE) {
            return Err(ErrorKind::InvalidBlockFutureTime(header.timestamp).into());
        }

        // First I/O cost, delayed as late as possible.
        let prev_header = self.get_previous_header(header)?;

        // Prevent time warp attacks and some timestamp manipulations by forcing strict
        // time progression.
        if header.timestamp <= prev_header.timestamp {
            return Err(
                ErrorKind::InvalidBlockPastTime(prev_header.timestamp, header.timestamp).into()
            );
        }

        // If this is not the block we produced (hence trust in it) - validates block
        // producer, confirmation signatures and returns new total weight.
        if *provenance != Provenance::PRODUCED {
            let prev_header = self.get_previous_header(header)?.clone();
            let weight = self.runtime_adapter.compute_block_weight(&prev_header, header)?;
            if weight != header.total_weight {
                return Err(ErrorKind::InvalidBlockWeight.into());
            }
        }

        Ok(())
    }

    /// Update the header head if this header has most work.
    fn update_header_head(&mut self, header: &BlockHeader) -> Result<Option<Tip>, Error> {
        let header_head = self.chain_store_update.header_head()?;
        if header.total_weight > header_head.total_weight {
            let tip = Tip::from_header(header);
            self.chain_store_update.save_header_head(&tip)?;
            debug!(target: "chain", "Header head updated to {} at {}", tip.last_block_hash, tip.height);

            Ok(Some(tip))
        } else {
            Ok(None)
        }
    }

    /// Directly updates the head if we've just appended a new block to it or handle
    /// the situation where we've just added enough weight to have a fork with more
    /// work than the head.
    fn update_head(&mut self, block: &Block) -> Result<Option<Tip>, Error> {
        // if we made a fork with more work than the head (which should also be true
        // when extending the head), update it
        let head = self.chain_store_update.head()?;
        if block.header.total_weight > head.total_weight {
            let tip = Tip::from_header(&block.header);

            self.chain_store_update.save_body_head(&tip);
            debug!(target: "chain", "Head updated to {} at {}", tip.last_block_hash, tip.height);
            Ok(Some(tip))
        } else {
            Ok(None)
        }
    }

    /// Updates "sync" head with given block header.
    fn update_sync_head(&mut self, header: &BlockHeader) -> Result<(), Error> {
        let tip = Tip::from_header(header);
        self.chain_store_update.save_sync_head(&tip);
        debug!(target: "chain", "Sync head {} @ {}", tip.last_block_hash, tip.height);
        Ok(())
    }

    /// Quick in-memory check to fast-reject any block header we've already handled
    /// recently. Keeps duplicates from the network in check.
    /// ctx here is specific to the header_head (tip of the header chain)
    fn check_header_known(&mut self, header: &BlockHeader) -> Result<(), Error> {
        let header_head = self.chain_store_update.header_head()?;
        if header.hash() == header_head.last_block_hash
            || header.hash() == header_head.prev_block_hash
        {
            return Err(ErrorKind::Unfit("header already known".to_string()).into());
        }
        Ok(())
    }

    /// Quick in-memory check for fast-reject any block handled recently.
    fn check_known_head(&self, header: &BlockHeader) -> Result<(), Error> {
        let head = self.chain_store_update.head()?;
        let bh = header.hash();
        if bh == head.last_block_hash || bh == head.prev_block_hash {
            return Err(ErrorKind::Unfit("already known in head".to_string()).into());
        }
        Ok(())
    }

    /// Check if this block is in the set of known orphans.
    fn check_known_orphans(&self, header: &BlockHeader) -> Result<(), Error> {
        if self.orphans.contains(&header.hash()) {
            return Err(ErrorKind::Unfit("already known in orphans".to_string()).into());
        }
        Ok(())
    }

    /// Check if this block is ini the store already.
    fn check_known_store(&self, header: &BlockHeader) -> Result<(), Error> {
        match self.chain_store_update.block_exists(&header.hash()) {
            Ok(true) => {
                let head = self.chain_store_update.head()?;
                if header.height > 50 && header.height < head.height - 50 {
                    // We flag this as an "abusive peer" but only in the case
                    // where we have the full block in our store.
                    // So this is not a particularly exhaustive check.
                    Err(ErrorKind::OldBlock.into())
                } else {
                    Err(ErrorKind::Unfit("already known in store".to_string()).into())
                }
            }
            Ok(false) => {
                // Not yet processed this block, we can proceed.
                Ok(())
            }
            Err(e) => Err(e),
        }
    }

    /// Check if header is known: head, orphan or in store.
    #[allow(dead_code)]
    fn is_header_known(&self, header: &BlockHeader) -> Result<bool, Error> {
        let check = || {
            self.check_known_head(header)?;
            self.check_known_orphans(header)?;
            self.check_known_store(header)
        };
        match check() {
            Ok(()) => Ok(false),
            Err(err) => match err.kind() {
                ErrorKind::Unfit(_) => Ok(true),
                kind => Err(kind.into()),
            },
        }
    }

    /// Check if block is known: head, orphan or in store.
    fn check_known(&self, block: &Block) -> Result<(), Error> {
        self.check_known_head(&block.header)?;
        self.check_known_orphans(&block.header)?;
        self.check_known_store(&block.header)?;
        Ok(())
    }
}<|MERGE_RESOLUTION|>--- conflicted
+++ resolved
@@ -190,17 +190,8 @@
     /// Process a block header received during "header first" propagation.
     pub fn process_block_header(&mut self, header: &BlockHeader) -> Result<(), Error> {
         // We create new chain update, but it's not going to be committed so it's read only.
-<<<<<<< HEAD
-        let mut chain_update = ChainUpdate::new(
-            self.genesis.hash(),
-            &mut self.store,
-            self.runtime_adapter.clone(),
-            &self.orphans,
-        );
-=======
         let mut chain_update =
             ChainUpdate::new(&mut self.store, self.runtime_adapter.clone(), &self.orphans);
->>>>>>> 223660a2
         chain_update.process_block_header(header)?;
         Ok(())
     }
@@ -228,17 +219,8 @@
 
     /// Processes headers and adds them to store for syncing.
     pub fn sync_block_headers(&mut self, headers: Vec<BlockHeader>) -> Result<(), Error> {
-<<<<<<< HEAD
-        let mut chain_update = ChainUpdate::new(
-            self.genesis.hash(),
-            &mut self.store,
-            self.runtime_adapter.clone(),
-            &self.orphans,
-        );
-=======
         let mut chain_update =
             ChainUpdate::new(&mut self.store, self.runtime_adapter.clone(), &self.orphans);
->>>>>>> 223660a2
         chain_update.sync_block_headers(headers)?;
         chain_update.commit()
     }
@@ -329,17 +311,8 @@
         F: FnMut(&Block, BlockStatus, Provenance) -> (),
     {
         let prev_head = self.store.head()?;
-<<<<<<< HEAD
-        let mut chain_update = ChainUpdate::new(
-            self.genesis.hash(),
-            &mut self.store,
-            self.runtime_adapter.clone(),
-            &self.orphans,
-        );
-=======
         let mut chain_update =
             ChainUpdate::new(&mut self.store, self.runtime_adapter.clone(), &self.orphans);
->>>>>>> 223660a2
         let maybe_new_head = chain_update.process_block(&block, &provenance);
 
         if let Ok(_) = maybe_new_head {
@@ -692,23 +665,10 @@
         // If block checks out, record validator proposals for given block.
         self.runtime_adapter
             .add_validator_proposals(
-<<<<<<< HEAD
-                // Because runtime doesn't know about genesis hash, we use CryptoHash::default instead.
-                if block.header.prev_hash != self.genesis_hash {
-                    block.header.prev_hash
-                } else {
-                    CryptoHash::default()
-                },
-                block.hash(),
-                block.header.height,
-                validator_proposals,
-                block.header.approval_mask.clone(),
-=======
                 block.header.prev_hash,
                 block.hash(),
                 block.header.height,
                 validator_proposals,
->>>>>>> 223660a2
             )
             .map_err(|err| ErrorKind::Other(err.to_string()))?;
 
@@ -779,19 +739,10 @@
                 // Add validator proposals for given header.
                 self.runtime_adapter
                     .add_validator_proposals(
-<<<<<<< HEAD
-                        if header.prev_hash != self.genesis_hash {
-                            header.prev_hash
-                        } else {
-                            CryptoHash::default()
-                        },
-=======
                         header.prev_hash,
->>>>>>> 223660a2
                         header.hash(),
                         header.height,
                         header.validator_proposal.clone(),
-                        header.approval_mask.clone(),
                     )
                     .map_err(|err| ErrorKind::Other(err.to_string()))?;
             }
