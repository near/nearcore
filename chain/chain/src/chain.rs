use crate::block_processing_utils::{
    ApplyChunksDoneTracker, BlockPreprocessInfo, BlockProcessingArtifact, BlocksInProcessing,
};
use crate::blocks_delay_tracker::BlocksDelayTracker;
use crate::chain_update::ChainUpdate;
use crate::crypto_hash_timer::CryptoHashTimer;
use crate::lightclient::get_epoch_block_producers_view;
use crate::migrations::check_if_block_is_first_with_chunk_of_version;
use crate::missing_chunks::MissingChunksPool;
use crate::orphan::{Orphan, OrphanBlockPool};
use crate::rayon_spawner::RayonAsyncComputationSpawner;
use crate::sharding::shuffle_receipt_proofs;
use crate::state_request_tracker::StateRequestTracker;
use crate::state_snapshot_actor::SnapshotCallbacks;
use crate::store::{ChainStore, ChainStoreAccess, ChainStoreUpdate};
use crate::types::{
    AcceptedBlock, ApplyChunkBlockContext, BlockEconomicsConfig, ChainConfig, RuntimeAdapter,
    StorageDataSource,
};
pub use crate::update_shard::{
    apply_new_chunk, apply_old_chunk, NewChunkData, NewChunkResult, OldChunkData, OldChunkResult,
    ShardContext, StorageContext,
};
use crate::update_shard::{
    process_shard_update, ReshardingData, ShardUpdateReason, ShardUpdateResult,
};
use crate::validate::{
    validate_challenge, validate_chunk_proofs, validate_chunk_with_chunk_extra,
    validate_transactions_order,
};
use crate::{
    byzantine_assert, create_light_client_block_view, BlockStatus, ChainGenesis, Doomslug,
    Provenance,
};
use crate::{metrics, DoomslugThresholdMode};
use borsh::BorshDeserialize;
use crossbeam_channel::{unbounded, Receiver, Sender};
use itertools::Itertools;
use lru::LruCache;
use near_async::futures::{AsyncComputationSpawner, AsyncComputationSpawnerExt};
use near_async::time::{Clock, Duration, Instant};
use near_chain_configs::{
    MutableConfigValue, MutableValidatorSigner, ReshardingConfig, ReshardingHandle,
};
#[cfg(feature = "new_epoch_sync")]
use near_chain_primitives::error::epoch_sync::EpochSyncInfoError;
use near_chain_primitives::error::{BlockKnownError, Error, LogTransientStorageError};
use near_epoch_manager::shard_tracker::ShardTracker;
use near_epoch_manager::types::BlockHeaderInfo;
use near_epoch_manager::EpochManagerAdapter;
use near_o11y::log_assert;
use near_primitives::block::{genesis_chunks, Block, BlockValidityError, Tip};
use near_primitives::block_header::BlockHeader;
use near_primitives::challenge::{
    BlockDoubleSign, Challenge, ChallengeBody, ChallengesResult, ChunkProofs, ChunkState,
    MaybeEncodedShardChunk, PartialState, SlashedValidator,
};
use near_primitives::checked_feature;
use near_primitives::congestion_info::CongestionInfo;
#[cfg(feature = "new_epoch_sync")]
use near_primitives::epoch_manager::epoch_sync::EpochSyncInfo;
#[cfg(feature = "new_epoch_sync")]
use near_primitives::errors::epoch_sync::EpochSyncHashType;
use near_primitives::errors::EpochError;
use near_primitives::hash::{hash, CryptoHash};
use near_primitives::merkle::{
    combine_hash, merklize, verify_path, Direction, MerklePath, MerklePathItem, PartialMerkleTree,
};
use near_primitives::receipt::Receipt;
use near_primitives::sandbox::state_patch::SandboxStatePatch;
use near_primitives::shard_layout::{account_id_to_shard_id, ShardLayout, ShardUId};
use near_primitives::sharding::{
    ChunkHash, ChunkHashHeight, EncodedShardChunk, ReceiptList, ReceiptProof, ShardChunk,
    ShardChunkHeader, ShardInfo, ShardProof, StateSyncInfo,
};
use near_primitives::state_part::PartId;
use near_primitives::state_sync::{
    get_num_state_parts, BitArray, CachedParts, ReceiptProofResponse, RootProof,
    ShardStateSyncResponseHeader, ShardStateSyncResponseHeaderV2, StateHeaderKey, StatePartKey,
};
use near_primitives::stateless_validation::{ChunkStateWitness, ChunkStateWitnessSize};
use near_primitives::transaction::{ExecutionOutcomeWithIdAndProof, SignedTransaction};
use near_primitives::types::chunk_extra::ChunkExtra;
use near_primitives::types::{
    AccountId, Balance, BlockExtra, BlockHeight, BlockHeightDelta, EpochId, Gas, MerkleHash,
    NumBlocks, ShardId, StateRoot,
};
use near_primitives::unwrap_or_return;
#[cfg(feature = "new_epoch_sync")]
use near_primitives::utils::index_to_bytes;
use near_primitives::utils::MaybeValidated;
use near_primitives::version::{ProtocolFeature, ProtocolVersion, PROTOCOL_VERSION};
use near_primitives::views::{
    BlockStatusView, DroppedReason, ExecutionOutcomeWithIdView, ExecutionStatusView,
    FinalExecutionOutcomeView, FinalExecutionOutcomeWithReceiptView, FinalExecutionStatus,
    LightClientBlockView, SignedTransactionView,
};
use near_store::config::StateSnapshotType;
use near_store::flat::{store_helper, FlatStorageReadyStatus, FlatStorageStatus};
use near_store::get_genesis_state_roots;
use near_store::DBCol;
use node_runtime::bootstrap_congestion_info;
use rayon::iter::{IntoParallelIterator, ParallelIterator};
use std::collections::{BTreeMap, HashMap, HashSet};
use std::fmt::{Debug, Formatter};
use std::num::NonZeroUsize;
use std::sync::Arc;
use time::ext::InstantExt as _;
use tracing::{debug, debug_span, error, info, warn, Span};

/// The size of the invalid_blocks in-memory pool
pub const INVALID_CHUNKS_POOL_SIZE: usize = 5000;

/// 5000 years in seconds. Big constant for sandbox to allow time traveling.
#[cfg(feature = "sandbox")]
const ACCEPTABLE_TIME_DIFFERENCE: i64 = 60 * 60 * 24 * 365 * 5000;

// Number of parent blocks traversed to check if the block can be finalized.
const NUM_PARENTS_TO_CHECK_FINALITY: usize = 20;

/// Refuse blocks more than this many block intervals in the future (as in bitcoin).
#[cfg(not(feature = "sandbox"))]
const ACCEPTABLE_TIME_DIFFERENCE: i64 = 12 * 10;

/// Private constant for 1 NEAR (copy from near/config.rs) used for reporting.
const NEAR_BASE: Balance = 1_000_000_000_000_000_000_000_000;

/// apply_chunks may be called in two code paths, through process_block or through catchup_blocks
/// When it is called through process_block, it is possible that the shard state for the next epoch
/// has not been caught up yet, thus the two modes IsCaughtUp and NotCaughtUp.
/// CatchingUp is for when apply_chunks is called through catchup_blocks, this is to catch up the
/// shard states for the next epoch
#[derive(Eq, PartialEq, Copy, Clone, Debug)]
enum ApplyChunksMode {
    IsCaughtUp,
    CatchingUp,
    NotCaughtUp,
}

/// `ApplyChunksDoneMessage` is a message that signals the finishing of applying chunks of a block.
/// Upon receiving this message, ClientActors know that it's time to finish processing the blocks that
/// just finished applying chunks.
#[derive(actix::Message, Debug)]
#[rtype(result = "()")]
pub struct ApplyChunksDoneMessage;

/// Contains information for missing chunks in a block
pub struct BlockMissingChunks {
    /// previous block hash
    pub prev_hash: CryptoHash,
    pub missing_chunks: Vec<ShardChunkHeader>,
}

impl Debug for BlockMissingChunks {
    fn fmt(&self, f: &mut Formatter<'_>) -> std::fmt::Result {
        f.debug_struct("BlockMissingChunks")
            .field("prev_hash", &self.prev_hash)
            .field("num_missing_chunks", &self.missing_chunks.len())
            .finish()
    }
}

/// Check if block header is known
/// Returns Err(Error) if any error occurs when checking store
///         Ok(Err(BlockKnownError)) if the block header is known
///         Ok(Ok()) otherwise
pub fn check_header_known(
    chain: &Chain,
    header: &BlockHeader,
) -> Result<Result<(), BlockKnownError>, Error> {
    // TODO: Change the return type to Result<BlockKnownStatusEnum, Error>.
    let header_head = chain.chain_store().header_head()?;
    if header.hash() == &header_head.last_block_hash
        || header.hash() == &header_head.prev_block_hash
    {
        return Ok(Err(BlockKnownError::KnownInHeader));
    }
    check_known_store(chain, header.hash())
}

/// Check if this block is in the store already.
/// Returns Err(Error) if any error occurs when checking store
///         Ok(Err(BlockKnownError)) if the block is in the store
///         Ok(Ok()) otherwise
fn check_known_store(
    chain: &Chain,
    block_hash: &CryptoHash,
) -> Result<Result<(), BlockKnownError>, Error> {
    // TODO: Change the return type to Result<BlockKnownStatusEnum, Error>.
    if chain.chain_store().block_exists(block_hash)? {
        Ok(Err(BlockKnownError::KnownInStore))
    } else {
        // Not yet processed this block, we can proceed.
        Ok(Ok(()))
    }
}

/// Check if block is known: head, orphan, in processing or in store.
/// Returns Err(Error) if any error occurs when checking store
///         Ok(Err(BlockKnownError)) if the block is known
///         Ok(Ok()) otherwise
pub fn check_known(
    chain: &Chain,
    block_hash: &CryptoHash,
) -> Result<Result<(), BlockKnownError>, Error> {
    // TODO: Change the return type to Result<BlockKnownStatusEnum, Error>.
    let head = chain.chain_store().head()?;
    // Quick in-memory check for fast-reject any block handled recently.
    if block_hash == &head.last_block_hash || block_hash == &head.prev_block_hash {
        return Ok(Err(BlockKnownError::KnownInHead));
    }
    if chain.blocks_in_processing.contains(block_hash) {
        return Ok(Err(BlockKnownError::KnownInProcessing));
    }
    // Check if this block is in the set of known orphans.
    if chain.orphans.contains(block_hash) {
        return Ok(Err(BlockKnownError::KnownInOrphan));
    }
    if chain.blocks_with_missing_chunks.contains(block_hash) {
        return Ok(Err(BlockKnownError::KnownInMissingChunks));
    }
    if chain.is_block_invalid(block_hash) {
        return Ok(Err(BlockKnownError::KnownAsInvalid));
    }
    check_known_store(chain, block_hash)
}

type BlockApplyChunksResult = (CryptoHash, Vec<(ShardId, Result<ShardUpdateResult, Error>)>);

/// Facade to the blockchain block processing and storage.
/// Provides current view on the state according to the chain state.
pub struct Chain {
    pub(crate) clock: Clock,
    pub chain_store: ChainStore,
    pub epoch_manager: Arc<dyn EpochManagerAdapter>,
    pub shard_tracker: ShardTracker,
    pub runtime_adapter: Arc<dyn RuntimeAdapter>,
    pub(crate) orphans: OrphanBlockPool,
    pub blocks_with_missing_chunks: MissingChunksPool<Orphan>,
    genesis: Block,
    pub transaction_validity_period: NumBlocks,
    pub epoch_length: BlockHeightDelta,
    /// Block economics, relevant to changes when new block must be produced.
    pub block_economics_config: BlockEconomicsConfig,
    pub doomslug_threshold_mode: DoomslugThresholdMode,
    pub blocks_delay_tracker: BlocksDelayTracker,
    /// Processing a block is done in three stages: preprocess_block, async_apply_chunks and
    /// postprocess_block. The async_apply_chunks is done asynchronously from the ClientActor thread.
    /// `blocks_in_processing` keeps track of all the blocks that have been preprocessed but are
    /// waiting for chunks being applied.
    pub(crate) blocks_in_processing: BlocksInProcessing,
    /// Used by async_apply_chunks to send apply chunks results back to chain
    apply_chunks_sender: Sender<BlockApplyChunksResult>,
    /// Used to receive apply chunks results
    apply_chunks_receiver: Receiver<BlockApplyChunksResult>,
    /// Used to spawn the apply chunks jobs.
    apply_chunks_spawner: Arc<dyn AsyncComputationSpawner>,
    /// Time when head was updated most recently.
    last_time_head_updated: Instant,
    /// Prevents re-application of known-to-be-invalid blocks, so that in case of a
    /// protocol issue we can recover faster by focusing on correct blocks.
    invalid_blocks: LruCache<CryptoHash, ()>,

    /// Support for sandbox's patch_state requests.
    ///
    /// Sandbox needs ability to arbitrary modify the state. Blockchains
    /// naturally prevent state tampering, so we can't *just* modify data in
    /// place in the database. Instead, we will include this "bonus changes" in
    /// the next block we'll be processing, keeping them in this field in the
    /// meantime.
    ///
    /// Note that without `sandbox` feature enabled, `SandboxStatePatch` is
    /// a ZST.  All methods of the type are no-ops which behave as if the object
    /// was empty and could not hold any records (which it cannot).  It’s
    /// impossible to have non-empty state patch on non-sandbox builds.
    pending_state_patch: SandboxStatePatch,

    /// Used to store state parts already requested along with elapsed time
    /// to create the parts. This information is used for debugging
    pub(crate) requested_state_parts: StateRequestTracker,

    /// A callback to initiate state snapshot.
    snapshot_callbacks: Option<SnapshotCallbacks>,

    /// Configuration for resharding.
    pub(crate) resharding_config: MutableConfigValue<near_chain_configs::ReshardingConfig>,

    // A handle that allows the main process to interrupt resharding if needed.
    // This typically happens when the main process is interrupted.
    pub resharding_handle: ReshardingHandle,
}

impl Drop for Chain {
    fn drop(&mut self) {
        let _ = self.blocks_in_processing.wait_for_all_blocks();
    }
}

/// UpdateShardJob is a closure that is responsible for updating a shard for a single block.
/// Execution context (latest blocks/chunks details) are already captured within.
type UpdateShardJob =
    (ShardId, Box<dyn FnOnce(&Span) -> Result<ShardUpdateResult, Error> + Send + Sync + 'static>);

/// PreprocessBlockResult is a tuple where the first element is a vector of jobs
/// to update shards, the second element is BlockPreprocessInfo
type PreprocessBlockResult = (Vec<UpdateShardJob>, BlockPreprocessInfo);

// Used only for verify_block_hash_and_signature. See that method.
#[derive(Clone, Copy, PartialEq, Eq)]
pub enum VerifyBlockHashAndSignatureResult {
    Correct,
    Incorrect,
    CannotVerifyBecauseBlockIsOrphan,
}

impl Chain {
    pub fn make_genesis_block(
        epoch_manager: &dyn EpochManagerAdapter,
        runtime_adapter: &dyn RuntimeAdapter,
        chain_genesis: &ChainGenesis,
    ) -> Result<Block, Error> {
        let state_roots = get_genesis_state_roots(runtime_adapter.store())?
            .expect("genesis should be initialized.");
        let congestion_infos =
            get_genesis_congestion_infos(epoch_manager, runtime_adapter, &state_roots)?;
        let genesis_chunks = genesis_chunks(
            state_roots,
            congestion_infos,
            &epoch_manager.shard_ids(&EpochId::default())?,
            chain_genesis.gas_limit,
            chain_genesis.height,
            chain_genesis.protocol_version,
        );
        Ok(Block::genesis(
            chain_genesis.protocol_version,
            genesis_chunks.into_iter().map(|chunk| chunk.take_header()).collect(),
            chain_genesis.time,
            chain_genesis.height,
            chain_genesis.min_gas_price,
            chain_genesis.total_supply,
            Chain::compute_bp_hash(
                epoch_manager,
                EpochId::default(),
                EpochId::default(),
                &CryptoHash::default(),
            )?,
        ))
    }

    pub fn new_for_view_client(
        clock: Clock,
        epoch_manager: Arc<dyn EpochManagerAdapter>,
        shard_tracker: ShardTracker,
        runtime_adapter: Arc<dyn RuntimeAdapter>,
        chain_genesis: &ChainGenesis,
        doomslug_threshold_mode: DoomslugThresholdMode,
        save_trie_changes: bool,
    ) -> Result<Chain, Error> {
        let store = runtime_adapter.store();
        let chain_store = ChainStore::new(store.clone(), chain_genesis.height, save_trie_changes);
        let genesis = Self::make_genesis_block(
            epoch_manager.as_ref(),
            runtime_adapter.as_ref(),
            chain_genesis,
        )?;
        let (sc, rc) = unbounded();
        Ok(Chain {
            clock: clock.clone(),
            chain_store,
            epoch_manager,
            shard_tracker,
            runtime_adapter,
            orphans: OrphanBlockPool::new(),
            blocks_with_missing_chunks: MissingChunksPool::new(),
            blocks_in_processing: BlocksInProcessing::new(),
            genesis,
            transaction_validity_period: chain_genesis.transaction_validity_period,
            epoch_length: chain_genesis.epoch_length,
            block_economics_config: BlockEconomicsConfig::from(chain_genesis),
            doomslug_threshold_mode,
            blocks_delay_tracker: BlocksDelayTracker::new(clock.clone()),
            apply_chunks_sender: sc,
            apply_chunks_receiver: rc,
            apply_chunks_spawner: Arc::new(RayonAsyncComputationSpawner),
            last_time_head_updated: clock.now(),
            invalid_blocks: LruCache::new(NonZeroUsize::new(INVALID_CHUNKS_POOL_SIZE).unwrap()),
            pending_state_patch: Default::default(),
            requested_state_parts: StateRequestTracker::new(),
            snapshot_callbacks: None,
            resharding_config: MutableConfigValue::new(
                ReshardingConfig::default(),
                "resharding_config",
            ),
            resharding_handle: ReshardingHandle::new(),
        })
    }

    pub fn new(
        clock: Clock,
        epoch_manager: Arc<dyn EpochManagerAdapter>,
        shard_tracker: ShardTracker,
        runtime_adapter: Arc<dyn RuntimeAdapter>,
        chain_genesis: &ChainGenesis,
        doomslug_threshold_mode: DoomslugThresholdMode,
        chain_config: ChainConfig,
        snapshot_callbacks: Option<SnapshotCallbacks>,
        apply_chunks_spawner: Arc<dyn AsyncComputationSpawner>,
        validator: MutableValidatorSigner,
    ) -> Result<Chain, Error> {
        // Get runtime initial state and create genesis block out of it.
        let state_roots = get_genesis_state_roots(runtime_adapter.store())?
            .expect("genesis should be initialized.");
        let congestion_infos = get_genesis_congestion_infos(
            epoch_manager.as_ref(),
            runtime_adapter.as_ref(),
            &state_roots,
        )?;
        let genesis_chunks = genesis_chunks(
            state_roots.clone(),
            congestion_infos,
            &epoch_manager.shard_ids(&EpochId::default())?,
            chain_genesis.gas_limit,
            chain_genesis.height,
            chain_genesis.protocol_version,
        );
        let genesis = Block::genesis(
            chain_genesis.protocol_version,
            genesis_chunks.iter().map(|chunk| chunk.cloned_header()).collect(),
            chain_genesis.time,
            chain_genesis.height,
            chain_genesis.min_gas_price,
            chain_genesis.total_supply,
            Chain::compute_bp_hash(
                epoch_manager.as_ref(),
                EpochId::default(),
                EpochId::default(),
                &CryptoHash::default(),
            )?,
        );

        let mut chain_store = ChainStore::new(
            runtime_adapter.store().clone(),
            chain_genesis.height,
            chain_config.save_trie_changes,
        );

        // Check if we have a head in the store, otherwise pick genesis block.
        let mut store_update = chain_store.store_update();
        let (block_head, header_head) = match store_update.head() {
            Ok(block_head) => {
                // Check that genesis in the store is the same as genesis given in the config.
                let genesis_hash = store_update.get_block_hash_by_height(chain_genesis.height)?;
                if &genesis_hash != genesis.hash() {
                    return Err(Error::Other(format!(
                        "Genesis mismatch between storage and config: {:?} vs {:?}",
                        genesis_hash,
                        genesis.hash()
                    )));
                }

                // Check we have the header corresponding to the header_head.
                let mut header_head = store_update.header_head()?;
                if store_update.get_block_header(&header_head.last_block_hash).is_err() {
                    // Reset header head and "sync" head to be consistent with current block head.
                    store_update.save_header_head_if_not_challenged(&block_head)?;
                    header_head = block_head.clone();
                }

                // TODO: perform validation that latest state in runtime matches the stored chain.

                (block_head, header_head)
            }
            Err(Error::DBNotFoundErr(_)) => {
                for chunk in genesis_chunks {
                    store_update.save_chunk(chunk.clone());
                }
                store_update.merge(epoch_manager.add_validator_proposals(BlockHeaderInfo::new(
                    genesis.header(),
                    // genesis height is considered final
                    chain_genesis.height,
                ))?);
                store_update.save_block_header(genesis.header().clone())?;
                store_update.save_block(genesis.clone());
                store_update
                    .save_block_extra(genesis.hash(), BlockExtra { challenges_result: vec![] });

                for (chunk_header, state_root) in genesis.chunks().iter().zip(state_roots.iter()) {
                    let congestion_info = if ProtocolFeature::CongestionControl
                        .enabled(chain_genesis.protocol_version)
                    {
                        genesis
                            .block_congestion_info()
                            .get(&chunk_header.shard_id())
                            .map(|info| info.congestion_info)
                    } else {
                        None
                    };

                    store_update.save_chunk_extra(
                        genesis.hash(),
                        &epoch_manager
                            .shard_id_to_uid(chunk_header.shard_id(), &EpochId::default())?,
                        Self::create_genesis_chunk_extra(
                            state_root,
                            chain_genesis.gas_limit,
                            chain_genesis.protocol_version,
                            congestion_info,
                        ),
                    );
                }

                let block_head = Tip::from_header(genesis.header());
                let header_head = block_head.clone();
                store_update.save_head(&block_head)?;
                store_update.save_final_head(&header_head)?;

                // Set the root block of flat state to be the genesis block. Later, when we
                // init FlatStorages, we will read the from this column in storage, so it
                // must be set here.
                let flat_storage_manager = runtime_adapter.get_flat_storage_manager();
                let genesis_epoch_id = genesis.header().epoch_id();
                let mut tmp_store_update = store_update.store().store_update();
                for shard_uid in epoch_manager.get_shard_layout(genesis_epoch_id)?.shard_uids() {
                    flat_storage_manager.set_flat_storage_for_genesis(
                        &mut tmp_store_update,
                        shard_uid,
                        genesis.hash(),
                        genesis.header().height(),
                    )
                }
                store_update.merge(tmp_store_update);

                info!(target: "chain", "Init: saved genesis: #{} {} / {:?}", block_head.height, block_head.last_block_hash, state_roots);

                (block_head, header_head)
            }
            Err(err) => return Err(err),
        };
        store_update.commit()?;

        // We must load in-memory tries here, and not inside runtime, because
        // if we were initializing from genesis, the runtime would be
        // initialized when no blocks or flat storage were initialized. We
        // require flat storage in order to load in-memory tries.
        // TODO(#9511): The calculation of shard UIDs is not precise in the case
        // of resharding. We need to revisit this.
        let tip = chain_store.head()?;
        let shard_uids: Vec<_> =
            epoch_manager.get_shard_layout(&tip.epoch_id)?.shard_uids().collect();
        let tracked_shards: Vec<_> = shard_uids
            .iter()
            .filter(|shard_uid| {
                shard_tracker.care_about_shard(
                    validator.get().map(|v| v.validator_id().clone()).as_ref(),
                    &tip.prev_block_hash,
                    shard_uid.shard_id(),
                    true,
                )
            })
            .cloned()
            .collect();
        runtime_adapter.get_tries().load_mem_tries_for_enabled_shards(&tracked_shards, true)?;

        info!(target: "chain", "Init: header head @ #{} {}; block head @ #{} {}",
              header_head.height, header_head.last_block_hash,
              block_head.height, block_head.last_block_hash);
        metrics::BLOCK_HEIGHT_HEAD.set(block_head.height as i64);
        let block_header = chain_store.get_block_header(&block_head.last_block_hash)?;
        metrics::BLOCK_ORDINAL_HEAD.set(block_header.block_ordinal() as i64);
        metrics::HEADER_HEAD_HEIGHT.set(header_head.height as i64);
        metrics::BOOT_TIME_SECONDS.set(clock.now_utc().unix_timestamp());

        metrics::TAIL_HEIGHT.set(chain_store.tail()? as i64);
        metrics::CHUNK_TAIL_HEIGHT.set(chain_store.chunk_tail()? as i64);
        metrics::FORK_TAIL_HEIGHT.set(chain_store.fork_tail()? as i64);

        // Even though the channel is unbounded, the channel size is practically bounded by the size
        // of blocks_in_processing, which is set to 5 now.
        let (sc, rc) = unbounded();
        Ok(Chain {
            clock: clock.clone(),
            chain_store,
            epoch_manager,
            shard_tracker,
            runtime_adapter,
            orphans: OrphanBlockPool::new(),
            blocks_with_missing_chunks: MissingChunksPool::new(),
            blocks_in_processing: BlocksInProcessing::new(),
            invalid_blocks: LruCache::new(NonZeroUsize::new(INVALID_CHUNKS_POOL_SIZE).unwrap()),
            genesis: genesis.clone(),
            transaction_validity_period: chain_genesis.transaction_validity_period,
            epoch_length: chain_genesis.epoch_length,
            block_economics_config: BlockEconomicsConfig::from(chain_genesis),
            doomslug_threshold_mode,
            blocks_delay_tracker: BlocksDelayTracker::new(clock.clone()),
            apply_chunks_sender: sc,
            apply_chunks_receiver: rc,
            apply_chunks_spawner,
            last_time_head_updated: clock.now(),
            pending_state_patch: Default::default(),
            requested_state_parts: StateRequestTracker::new(),
            snapshot_callbacks,
            resharding_config: chain_config.resharding_config,
            resharding_handle: ReshardingHandle::new(),
        })
    }

    #[cfg(feature = "test_features")]
    pub fn adv_disable_doomslug(&mut self) {
        self.doomslug_threshold_mode = DoomslugThresholdMode::NoApprovals
    }

    pub fn compute_bp_hash(
        epoch_manager: &dyn EpochManagerAdapter,
        epoch_id: EpochId,
        prev_epoch_id: EpochId,
        last_known_hash: &CryptoHash,
    ) -> Result<CryptoHash, Error> {
        let bps = epoch_manager.get_epoch_block_producers_ordered(&epoch_id, last_known_hash)?;
        let protocol_version = epoch_manager.get_epoch_protocol_version(&prev_epoch_id)?;
        if checked_feature!("stable", BlockHeaderV3, protocol_version) {
            let validator_stakes = bps.into_iter().map(|(bp, _)| bp);
            Ok(CryptoHash::hash_borsh_iter(validator_stakes))
        } else {
            let validator_stakes = bps.into_iter().map(|(bp, _)| bp.into_v1());
            Ok(CryptoHash::hash_borsh_iter(validator_stakes))
        }
    }

    pub fn get_last_time_head_updated(&self) -> Instant {
        self.last_time_head_updated
    }

    fn create_genesis_chunk_extra(
        state_root: &StateRoot,
        gas_limit: Gas,
        genesis_protocol_version: ProtocolVersion,
        congestion_info: Option<CongestionInfo>,
    ) -> ChunkExtra {
        ChunkExtra::new(
            genesis_protocol_version,
            state_root,
            CryptoHash::default(),
            vec![],
            0,
            gas_limit,
            0,
            congestion_info,
        )
    }

    pub fn genesis_chunk_extra(
        &self,
        shard_id: ShardId,
        genesis_protocol_version: ProtocolVersion,
        congestion_info: Option<CongestionInfo>,
    ) -> Result<ChunkExtra, Error> {
        let shard_index = shard_id as usize;
        let state_root = *get_genesis_state_roots(self.chain_store.store())?
            .ok_or_else(|| Error::Other("genesis state roots do not exist in the db".to_owned()))?
            .get(shard_index)
            .ok_or_else(|| {
                Error::Other(format!("genesis state root does not exist for shard {shard_index}"))
            })?;
        let gas_limit = self
            .genesis
            .chunks()
            .get(shard_index)
            .ok_or_else(|| {
                Error::Other(format!("genesis chunk does not exist for shard {shard_index}"))
            })?
            .gas_limit();
        Ok(Self::create_genesis_chunk_extra(
            &state_root,
            gas_limit,
            genesis_protocol_version,
            congestion_info,
        ))
    }

    /// Creates a light client block for the last final block from perspective of some other block
    ///
    /// # Arguments
    ///  * `header` - the last finalized block seen from `header` (not pushed back) will be used to
    ///               compute the light client block
    pub fn create_light_client_block(
        header: &BlockHeader,
        epoch_manager: &dyn EpochManagerAdapter,
        chain_store: &dyn ChainStoreAccess,
    ) -> Result<LightClientBlockView, Error> {
        let final_block_header = {
            let ret = chain_store.get_block_header(header.last_final_block())?;
            let two_ahead = chain_store.get_block_header_by_height(ret.height() + 2)?;
            if two_ahead.epoch_id() != ret.epoch_id() {
                let one_ahead = chain_store.get_block_header_by_height(ret.height() + 1)?;
                if one_ahead.epoch_id() != ret.epoch_id() {
                    let new_final_hash = *ret.last_final_block();
                    chain_store.get_block_header(&new_final_hash)?
                } else {
                    let new_final_hash = *one_ahead.last_final_block();
                    chain_store.get_block_header(&new_final_hash)?
                }
            } else {
                ret
            }
        };

        let next_block_producers = get_epoch_block_producers_view(
            final_block_header.next_epoch_id(),
            header.prev_hash(),
            epoch_manager,
        )?;

        create_light_client_block_view(&final_block_header, chain_store, Some(next_block_producers))
    }

    pub fn save_block(&mut self, block: MaybeValidated<Block>) -> Result<(), Error> {
        if self.chain_store.get_block(block.hash()).is_ok() {
            return Ok(());
        }
        let mut chain_store_update = ChainStoreUpdate::new(&mut self.chain_store);

        chain_store_update.save_block(block.into_inner());
        // We don't need to increase refcount for `prev_hash` at this point
        // because this is the block before State Sync.

        chain_store_update.commit()?;
        Ok(())
    }

    fn save_block_height_processed(&mut self, block_height: BlockHeight) -> Result<(), Error> {
        let mut chain_store_update = ChainStoreUpdate::new(&mut self.chain_store);
        if !chain_store_update.is_height_processed(block_height)? {
            chain_store_update.save_block_height_processed(block_height);
        }
        chain_store_update.commit()?;
        Ok(())
    }

    fn maybe_mark_block_invalid(&mut self, block_hash: CryptoHash, error: &Error) {
        // We only mark the block as invalid if the block has bad data (not for other errors that would
        // not be the fault of the block itself), except when the block has a bad signature which means
        // the block might not have been what the block producer originally produced. Either way, it's
        // OK if we miss some cases here because this is just an optimization to avoid reprocessing
        // known invalid blocks so the network recovers faster in case of any issues.
        if error.is_bad_data() && !matches!(error, Error::InvalidSignature) {
            metrics::NUM_INVALID_BLOCKS.with_label_values(&[error.prometheus_label_value()]).inc();
            self.invalid_blocks.put(block_hash, ());
        }
    }

    /// Return a StateSyncInfo that includes the information needed for syncing state for shards needed
    /// in the next epoch.
    fn get_state_sync_info(
        &self,
        me: &Option<AccountId>,
        block: &Block,
    ) -> Result<Option<StateSyncInfo>, Error> {
        let prev_hash = *block.header().prev_hash();
        let shards_to_state_sync = Chain::get_shards_to_state_sync(
            self.epoch_manager.as_ref(),
            &self.shard_tracker,
            me,
            &prev_hash,
        )?;
        let prev_block = self.get_block(&prev_hash)?;

        if prev_block.chunks().len() != block.chunks().len() && !shards_to_state_sync.is_empty() {
            // Currently, the state sync algorithm assumes that the number of chunks do not change
            // between the epoch being synced to and the last epoch.
            // For example, if shard layout changes at the beginning of epoch T, validators
            // will not be able to sync states at epoch T for epoch T+1
            // Fortunately, since all validators track all shards for now, this error will not be
            // triggered in live yet
            // Instead of propagating the error, we simply log the error here because the error
            // do not affect processing blocks for this epoch. However, when the next epoch comes,
            // the validator will not have the states ready so it will halt.
            error!(
                "Cannot download states for epoch {:?} because sharding just changed. I'm {:?}",
                block.header().epoch_id(),
                me
            );
            debug_assert!(false);
        }
        if shards_to_state_sync.is_empty() {
            Ok(None)
        } else {
            debug!(target: "chain", "Downloading state for {:?}, I'm {:?}", shards_to_state_sync, me);

            let state_sync_info = StateSyncInfo {
                epoch_tail_hash: *block.header().hash(),
                shards: shards_to_state_sync
                    .iter()
                    .map(|shard_id| {
                        let chunk = &prev_block.chunks()[*shard_id as usize];
                        ShardInfo(*shard_id, chunk.chunk_hash())
                    })
                    .collect(),
            };

            Ok(Some(state_sync_info))
        }
    }

    /// Do basic validation of a block upon receiving it. Check that block is
    /// well-formed (various roots match).
    pub fn validate_block(&self, block: &MaybeValidated<Block>) -> Result<(), Error> {
        block
            .validate_with(|block| {
                Chain::validate_block_impl(self.epoch_manager.as_ref(), self.genesis_block(), block)
                    .map(|_| true)
            })
            .map(|_| ())
    }

    fn validate_block_impl(
        epoch_manager: &dyn EpochManagerAdapter,
        genesis_block: &Block,
        block: &Block,
    ) -> Result<(), Error> {
        for (shard_id, chunk_header) in block.chunks().iter().enumerate() {
            if chunk_header.height_created() == genesis_block.header().height() {
                // Special case: genesis chunks can be in non-genesis blocks and don't have a signature
                // We must verify that content matches and signature is empty.
                // TODO: this code will not work when genesis block has different number of chunks as the current block
                // https://github.com/near/nearcore/issues/4908
                let chunks = genesis_block.chunks();
                let genesis_chunk = chunks.get(shard_id);
                let genesis_chunk = genesis_chunk.ok_or_else(|| {
                    Error::InvalidChunk(format!(
                        "genesis chunk not found for shard {}, genesis block has {} chunks",
                        shard_id,
                        chunks.len(),
                    ))
                })?;

                if genesis_chunk.chunk_hash() != chunk_header.chunk_hash()
                    || genesis_chunk.signature() != chunk_header.signature()
                {
                    return Err(Error::InvalidChunk(format!(
                        "genesis chunk mismatch for shard {}. genesis chunk hash: {:?}, chunk hash: {:?}, genesis signature: {}, chunk signature: {}",
                        shard_id,
                        genesis_chunk.chunk_hash(),
                        chunk_header.chunk_hash(),
                        genesis_chunk.signature(),
                        chunk_header.signature()
                    )));
                }
            } else if chunk_header.height_created() == block.header().height() {
                if chunk_header.shard_id() != shard_id as ShardId {
                    return Err(Error::InvalidShardId(chunk_header.shard_id()));
                }
                if !epoch_manager.verify_chunk_header_signature(
                    &chunk_header.clone(),
                    block.header().epoch_id(),
                    block.header().prev_hash(),
                )? {
                    byzantine_assert!(false);
                    return Err(Error::InvalidChunk(format!(
                        "Invalid chunk header signature for shard {}, chunk hash: {:?}",
                        shard_id,
                        chunk_header.chunk_hash()
                    )));
                }
            }
        }
        block.check_validity().map_err(|e| <BlockValidityError as Into<Error>>::into(e))?;
        Ok(())
    }

    /// Verify header signature when the epoch is known, but not the whole chain.
    /// Same as verify_header_signature except it does not verify that block producer hasn't been slashed
    fn partial_verify_orphan_header_signature(&self, header: &BlockHeader) -> Result<bool, Error> {
        let block_producer =
            self.epoch_manager.get_block_producer(header.epoch_id(), header.height())?;
        // DEVNOTE: we pass head which is not necessarily on block's chain, but it's only used for
        // slashing info which we will ignore
        let head = self.head()?;
        let (block_producer, _slashed) = self.epoch_manager.get_validator_by_account_id(
            header.epoch_id(),
            &head.last_block_hash,
            &block_producer,
        )?;
        Ok(header.signature().verify(header.hash().as_ref(), block_producer.public_key()))
    }

    /// Optimization which checks if block with the given header can be reached from final head, and thus can be
    /// finalized by this node.
    /// If this is the case, returns Ok.
    /// If we discovered that it is not the case, returns `Error::CannotBeFinalized`.
    /// If too many parents were checked, returns Ok to avoid long delays.
    fn check_if_finalizable(&self, header: &BlockHeader) -> Result<(), Error> {
        let mut header = header.clone();
        let final_head = self.final_head()?;
        for _ in 0..NUM_PARENTS_TO_CHECK_FINALITY {
            // If we reached final head, then block can be finalized.
            if header.hash() == &final_head.last_block_hash {
                return Ok(());
            }
            // If we went behind final head, then block cannot be finalized on top of final head.
            if header.height() < final_head.height {
                return Err(Error::CannotBeFinalized);
            }
            // Otherwise go to parent block.
            header = match self.get_previous_header(&header) {
                Ok(header) => header,
                Err(_) => {
                    // We couldn't find previous header. Return Ok because it can be an orphaned block which can be
                    // connected to canonical chain later.
                    return Ok(());
                }
            }
        }

        // If we traversed too many blocks, return Ok to avoid long delays.
        Ok(())
    }

    /// Validate header. Returns error if the header is invalid.
    /// `challenges`: the function will add new challenges generated from validating this header
    ///               to the vector. You can pass an empty vector here, or a vector with existing
    ///               challenges already.
    fn validate_header(
        &self,
        header: &BlockHeader,
        provenance: &Provenance,
        challenges: &mut Vec<ChallengeBody>,
    ) -> Result<(), Error> {
        // Refuse blocks from the too distant future.
        if header.timestamp() > self.clock.now_utc() + Duration::seconds(ACCEPTABLE_TIME_DIFFERENCE)
        {
            return Err(Error::InvalidBlockFutureTime(header.timestamp()));
        }

        // Check the signature.
        if !self.epoch_manager.verify_header_signature(header)? {
            return Err(Error::InvalidSignature);
        }

        // Check we don't know a block with given height already.
        // If we do - send out double sign challenge and keep going as double signed blocks are valid blocks.
        // Check if there is already known block of the same height that has the same epoch id
        if let Some(block_hashes) =
            self.chain_store.get_all_block_hashes_by_height(header.height())?.get(header.epoch_id())
        {
            // This should be guaranteed but it doesn't hurt to check again
            if !block_hashes.contains(header.hash()) {
                let other_header = self.get_block_header(block_hashes.iter().next().unwrap())?;

                challenges.push(ChallengeBody::BlockDoubleSign(BlockDoubleSign {
                    left_block_header: borsh::to_vec(&header).expect("Failed to serialize"),
                    right_block_header: borsh::to_vec(&other_header).expect("Failed to serialize"),
                }));
            }
        }

        #[cfg(feature = "protocol_feature_reject_blocks_with_outdated_protocol_version")]
        if let Ok(epoch_protocol_version) =
            self.epoch_manager.get_epoch_protocol_version(header.epoch_id())
        {
            if checked_feature!(
                "protocol_feature_reject_blocks_with_outdated_protocol_version",
                RejectBlocksWithOutdatedProtocolVersions,
                epoch_protocol_version
            ) {
                if header.latest_protocol_version() < epoch_protocol_version {
                    error!(
                        "header protocol version {} smaller than epoch protocol version {}",
                        header.latest_protocol_version(),
                        epoch_protocol_version
                    );
                    return Err(Error::InvalidProtocolVersion);
                }
            }
        }

        let prev_header = self.get_previous_header(header)?;

        // Check that epoch_id in the header does match epoch given previous header (only if previous header is present).
        let epoch_id_from_prev_block =
            &self.epoch_manager.get_epoch_id_from_prev_block(header.prev_hash())?;
        let epoch_id_from_header = header.epoch_id();
        if epoch_id_from_prev_block != epoch_id_from_header {
            return Err(Error::InvalidEpochHash);
        }

        // Check that epoch_id in the header does match epoch given previous header (only if previous header is present).
        if &self.epoch_manager.get_next_epoch_id_from_prev_block(header.prev_hash())?
            != header.next_epoch_id()
        {
            return Err(Error::InvalidEpochHash);
        }

        if header.epoch_id() == prev_header.epoch_id() {
            if header.next_bp_hash() != prev_header.next_bp_hash() {
                return Err(Error::InvalidNextBPHash);
            }
        } else {
            if header.next_bp_hash()
                != &Chain::compute_bp_hash(
                    self.epoch_manager.as_ref(),
                    *header.next_epoch_id(),
                    *header.epoch_id(),
                    header.prev_hash(),
                )?
            {
                return Err(Error::InvalidNextBPHash);
            }
        }

        if header.chunk_mask().len() != self.epoch_manager.shard_ids(header.epoch_id())?.len() {
            return Err(Error::InvalidChunkMask);
        }

        if !header.verify_chunks_included() {
            return Err(Error::InvalidChunkMask);
        }

        if let Some(prev_height) = header.prev_height() {
            if prev_height != prev_header.height() {
                return Err(Error::Other("Invalid prev_height".to_string()));
            }
        }

        // Prevent time warp attacks and some timestamp manipulations by forcing strict
        // time progression.
        if header.raw_timestamp() <= prev_header.raw_timestamp() {
            return Err(Error::InvalidBlockPastTime(prev_header.timestamp(), header.timestamp()));
        }
        // If this is not the block we produced (hence trust in it) - validates block
        // producer, confirmation signatures and finality info.
        if *provenance != Provenance::PRODUCED {
            // first verify aggregated signature
            if !self.epoch_manager.verify_approval(
                prev_header.hash(),
                prev_header.height(),
                header.height(),
                header.approvals(),
            )? {
                return Err(Error::InvalidApprovals);
            };

            let stakes = self
                .epoch_manager
                .get_epoch_block_approvers_ordered(header.prev_hash())?
                .iter()
                .map(|(x, is_slashed)| (x.stake_this_epoch, x.stake_next_epoch, *is_slashed))
                .collect::<Vec<_>>();
            if !Doomslug::can_approved_block_be_produced(
                self.doomslug_threshold_mode,
                header.approvals(),
                &stakes,
            ) {
                return Err(Error::NotEnoughApprovals);
            }

            let expected_last_ds_final_block = if prev_header.height() + 1 == header.height() {
                prev_header.hash()
            } else {
                prev_header.last_ds_final_block()
            };

            let expected_last_final_block = if prev_header.height() + 1 == header.height()
                && prev_header.last_ds_final_block() == prev_header.prev_hash()
            {
                prev_header.prev_hash()
            } else {
                prev_header.last_final_block()
            };

            if header.last_ds_final_block() != expected_last_ds_final_block
                || header.last_final_block() != expected_last_final_block
            {
                return Err(Error::InvalidFinalityInfo);
            }

            let block_merkle_tree = self.chain_store.get_block_merkle_tree(header.prev_hash())?;
            let mut block_merkle_tree = PartialMerkleTree::clone(&block_merkle_tree);
            block_merkle_tree.insert(*header.prev_hash());
            if &block_merkle_tree.root() != header.block_merkle_root() {
                return Err(Error::InvalidBlockMerkleRoot);
            }

            // Check that challenges root is empty to ensure later that block doesn't contain challenges.
            // TODO (#2445): Enable challenges when they are working correctly.
            if header.challenges_root() != &MerkleHash::default() {
                return Err(Error::InvalidChallengeRoot);
            }
            if !header.challenges_result().is_empty() {
                return Err(Error::InvalidChallenge);
            }
        }

        Ok(())
    }

    /// Process block header as part of "header first" block propagation.
    /// We validate the header but we do not store it or update header head
    /// based on this. We will update these once we get the block back after
    /// requesting it.
    pub fn process_block_header(
        &self,
        header: &BlockHeader,
        challenges: &mut Vec<ChallengeBody>,
    ) -> Result<(), Error> {
        debug!(target: "chain", block_hash=?header.hash(), height=header.height(), "process_block_header");

        check_known(self, header.hash())?.map_err(|e| Error::BlockKnown(e))?;
        self.validate_header(header, &Provenance::NONE, challenges)?;
        Ok(())
    }

    /// Verify that the block signature and block body hash matches. It makes sure that the block
    /// content is not tampered by a middle man.
    /// Returns Correct if the both check succeeds. Returns Incorrect if either check fails.
    /// Returns CannotVerifyBecauseBlockIsOrphan, if we could not verify the signature because
    /// the parent block is not yet available.
    pub fn verify_block_hash_and_signature(
        &self,
        block: &Block,
    ) -> Result<VerifyBlockHashAndSignatureResult, Error> {
        // skip the verification if we are processing the genesis block
        if block.hash() == self.genesis.hash() {
            return Ok(VerifyBlockHashAndSignatureResult::Correct);
        }
        let epoch_id = match self.epoch_manager.get_epoch_id(block.header().prev_hash()) {
            Ok(epoch_id) => epoch_id,
            Err(EpochError::MissingBlock(missing_block))
                if &missing_block == block.header().prev_hash() =>
            {
                return Ok(VerifyBlockHashAndSignatureResult::CannotVerifyBecauseBlockIsOrphan);
            }
            Err(err) => return Err(err.into()),
        };
        let epoch_protocol_version = self.epoch_manager.get_epoch_protocol_version(&epoch_id)?;

        // Check that block body hash matches the block body. This makes sure that the block body
        // content is not tampered
        if checked_feature!("stable", BlockHeaderV4, epoch_protocol_version) {
            let block_body_hash = block.compute_block_body_hash();
            if block_body_hash.is_none() {
                tracing::warn!("Block version too old for block: {:?}", block.hash());
                return Ok(VerifyBlockHashAndSignatureResult::Incorrect);
            }
            if block.header().block_body_hash() != block_body_hash {
                tracing::warn!("Invalid block body hash for block: {:?}", block.hash());
                return Ok(VerifyBlockHashAndSignatureResult::Incorrect);
            }
        }

        // Verify the signature. Since the signature is signed on the hash of block header, this check
        // makes sure the block header content is not tampered
        if !self.epoch_manager.verify_header_signature(block.header())? {
            tracing::error!("wrong signature");
            return Ok(VerifyBlockHashAndSignatureResult::Incorrect);
        }
        Ok(VerifyBlockHashAndSignatureResult::Correct)
    }

    /// Verify that `challenges` are valid
    /// If all challenges are valid, returns ChallengesResult, which comprises of the list of
    /// validators that need to be slashed and the list of blocks that are challenged.
    /// Returns Error if any challenge is invalid.
    /// Note: you might be wondering why the list of challenged blocks is not part of ChallengesResult.
    /// That's because ChallengesResult is part of BlockHeader, to modify that struct requires protocol
    /// upgrade.
    pub fn verify_challenges(
        &self,
        challenges: &[Challenge],
        epoch_id: &EpochId,
        prev_block_hash: &CryptoHash,
    ) -> Result<(ChallengesResult, Vec<CryptoHash>), Error> {
        let _span = tracing::debug_span!(
            target: "chain",
            "verify_challenges",
            ?challenges)
        .entered();
        let mut result = vec![];
        let mut challenged_blocks = vec![];
        for challenge in challenges.iter() {
            match validate_challenge(
                self.epoch_manager.as_ref(),
                self.runtime_adapter.as_ref(),
                epoch_id,
                prev_block_hash,
                challenge,
            ) {
                Ok((hash, account_ids)) => {
                    let is_double_sign = match challenge.body {
                        // If it's double signed block, we don't invalidate blocks just slash.
                        ChallengeBody::BlockDoubleSign(_) => true,
                        _ => {
                            challenged_blocks.push(hash);
                            false
                        }
                    };
                    let slash_validators: Vec<_> = account_ids
                        .into_iter()
                        .map(|id| SlashedValidator::new(id, is_double_sign))
                        .collect();
                    result.extend(slash_validators);
                }
                Err(Error::MaliciousChallenge) => {
                    result.push(SlashedValidator::new(challenge.account_id.clone(), false));
                }
                Err(err) => return Err(err),
            }
        }
        Ok((result, challenged_blocks))
    }

    /// Do basic validation of the information that we can get from the chunk headers in `block`
    fn validate_chunk_headers(&self, block: &Block, prev_block: &Block) -> Result<(), Error> {
        let prev_chunk_headers =
            Chain::get_prev_chunk_headers(self.epoch_manager.as_ref(), prev_block)?;
        for (chunk_header, prev_chunk_header) in
            block.chunks().iter().zip(prev_chunk_headers.iter())
        {
            if chunk_header.height_included() == block.header().height() {
                // new chunk
                if chunk_header.prev_block_hash() != block.header().prev_hash() {
                    return Err(Error::InvalidChunk(format!(
                        "Invalid prev_block_hash, chunk hash {:?}, chunk prev block hash {}, block prev block hash {}",
                        chunk_header.chunk_hash(),
                        chunk_header.prev_block_hash(),
                        block.header().prev_hash()
                    )));
                }
            } else {
                // old chunk
                if prev_chunk_header != chunk_header {
                    return Err(Error::InvalidChunk(format!(
                        "Invalid chunk header, prev chunk hash {:?}, chunk hash {:?}",
                        prev_chunk_header.chunk_hash(),
                        chunk_header.chunk_hash()
                    )));
                }
            }
        }

        // Verify that proposals from chunks match block header proposals.
        let block_height = block.header().height();
        for pair in block
            .chunks()
            .iter()
            .filter(|chunk| chunk.is_new_chunk(block_height))
            .flat_map(|chunk| chunk.prev_validator_proposals())
            .zip_longest(block.header().prev_validator_proposals())
        {
            match pair {
                itertools::EitherOrBoth::Both(cp, hp) => {
                    if hp != cp {
                        // Proposals differed!
                        return Err(Error::InvalidValidatorProposals);
                    }
                }
                _ => {
                    // Can only occur if there were a different number of proposals in the header
                    // and chunks
                    return Err(Error::InvalidValidatorProposals);
                }
            }
        }

        Ok(())
    }

    /// Check if the chain leading to the given block has challenged blocks on it. Returns Ok if the chain
    /// does not have challenged blocks, otherwise error ChallengedBlockOnChain.
    fn check_if_challenged_block_on_chain(&self, block_header: &BlockHeader) -> Result<(), Error> {
        let mut hash = *block_header.hash();
        let mut height = block_header.height();
        let mut prev_hash = *block_header.prev_hash();
        loop {
            match self.get_block_hash_by_height(height) {
                Ok(cur_hash) if cur_hash == hash => {
                    // Found common ancestor.
                    return Ok(());
                }
                _ => {
                    if self.chain_store.is_block_challenged(&hash)? {
                        return Err(Error::ChallengedBlockOnChain);
                    }
                    let prev_header = self.get_block_header(&prev_hash)?;
                    hash = *prev_header.hash();
                    height = prev_header.height();
                    prev_hash = *prev_header.prev_hash();
                }
            };
        }
    }

    pub fn ping_missing_chunks(
        &self,
        me: &Option<AccountId>,
        parent_hash: CryptoHash,
        block: &Block,
    ) -> Result<(), Error> {
        if !self.care_about_any_shard_or_part(me, parent_hash)? {
            return Ok(());
        }
        let mut missing = vec![];
        let block_height = block.header().height();
        for (shard_id, chunk_header) in block.chunks().iter().enumerate() {
            // Check if any chunks are invalid in this block.
            if let Some(encoded_chunk) =
                self.chain_store.is_invalid_chunk(&chunk_header.chunk_hash())?
            {
                let merkle_paths = Block::compute_chunk_headers_root(block.chunks().iter()).1;
                let merkle_proof = merkle_paths
                    .get(shard_id)
                    .ok_or_else(|| Error::InvalidShardId(shard_id as ShardId))?;
                let chunk_proof = ChunkProofs {
                    block_header: borsh::to_vec(&block.header()).expect("Failed to serialize"),
                    merkle_proof: merkle_proof.clone(),
                    chunk: Box::new(MaybeEncodedShardChunk::Encoded(EncodedShardChunk::clone(
                        &encoded_chunk,
                    ))),
                };
                return Err(Error::InvalidChunkProofs(Box::new(chunk_proof)));
            }
            let shard_id = shard_id as ShardId;
            if chunk_header.is_new_chunk(block_height) {
                let chunk_hash = chunk_header.chunk_hash();

                if let Err(_) = self.chain_store.get_partial_chunk(&chunk_header.chunk_hash()) {
                    missing.push(chunk_header.clone());
                } else if self.shard_tracker.care_about_shard(
                    me.as_ref(),
                    &parent_hash,
                    shard_id,
                    true,
                ) || self.shard_tracker.will_care_about_shard(
                    me.as_ref(),
                    &parent_hash,
                    shard_id,
                    true,
                ) {
                    if let Err(_) = self.chain_store.get_chunk(&chunk_hash) {
                        missing.push(chunk_header.clone());
                    }
                }
            }
        }
        if !missing.is_empty() {
            return Err(Error::ChunksMissing(missing));
        }
        Ok(())
    }

    fn care_about_any_shard_or_part(
        &self,
        me: &Option<AccountId>,
        parent_hash: CryptoHash,
    ) -> Result<bool, Error> {
        let epoch_id = self.epoch_manager.get_epoch_id_from_prev_block(&parent_hash)?;
        for shard_id in self.epoch_manager.shard_ids(&epoch_id)? {
            if self.shard_tracker.care_about_shard(me.as_ref(), &parent_hash, shard_id, true)
                || self.shard_tracker.will_care_about_shard(
                    me.as_ref(),
                    &parent_hash,
                    shard_id,
                    true,
                )
            {
                return Ok(true);
            }
        }
        for part_id in 0..self.epoch_manager.num_total_parts() {
            if &Some(self.epoch_manager.get_part_owner(&epoch_id, part_id as u64)?) == me {
                return Ok(true);
            }
        }
        Ok(false)
    }

    /// Collect all incoming receipts generated in `block`, return a map from target shard id to the
    /// list of receipts that the target shard receives.
    /// The receipts are sorted by the order that they will be processed.
    /// Note that the receipts returned in this function do not equal all receipts that will be
    /// processed as incoming receipts in this block, because that may include incoming receipts
    /// generated in previous blocks too, if some shards in the previous blocks did not produce
    /// new chunks.
    pub fn collect_incoming_receipts_from_block(
        &self,
        me: &Option<AccountId>,
        block: &Block,
    ) -> Result<HashMap<ShardId, Vec<ReceiptProof>>, Error> {
        if !self.care_about_any_shard_or_part(me, *block.header().prev_hash())? {
            return Ok(HashMap::new());
        }
        let block_height = block.header().height();
        let mut receipt_proofs_by_shard_id = HashMap::new();

        for chunk_header in block.chunks().iter() {
            if !chunk_header.is_new_chunk(block_height) {
                continue;
            }
            let partial_encoded_chunk =
                self.chain_store.get_partial_chunk(&chunk_header.chunk_hash()).unwrap();
            for receipt in partial_encoded_chunk.prev_outgoing_receipts().iter() {
                let ReceiptProof(_, shard_proof) = receipt;
                let ShardProof { to_shard_id, .. } = shard_proof;
                receipt_proofs_by_shard_id
                    .entry(*to_shard_id)
                    .or_insert_with(Vec::new)
                    .push(receipt.clone());
            }
        }
        // sort the receipts deterministically so the order that they will be processed is deterministic
        for (_, receipt_proofs) in receipt_proofs_by_shard_id.iter_mut() {
            shuffle_receipt_proofs(receipt_proofs, block.hash());
        }

        Ok(receipt_proofs_by_shard_id)
    }

    /// Start processing a received or produced block. This function will process block asynchronously.
    /// It preprocesses the block by verifying that the block is valid and ready to process, then
    /// schedules the work of applying chunks in rayon thread pool. The function will return before
    /// the block processing is finished.
    /// This function is used in conjunction with the function postprocess_ready_blocks, which checks
    /// if any of the blocks in processing has finished applying chunks to finish postprocessing
    /// these blocks that are ready.
    /// `block_processing_artifacts`: Callers can pass an empty object or an existing BlockProcessingArtifact.
    ///              This function will add the effect from processing this block to there.
    /// `apply_chunks_done_sender`: An ApplyChunksDoneMessage message will be sent via this sender after apply_chunks is finished
    ///              (so it also happens asynchronously in the rayon thread pool). Callers can
    ///              use this sender as a way to receive notifications when apply chunks are done
    ///              so it can call postprocess_ready_blocks.
    pub fn start_process_block_async(
        &mut self,
        me: &Option<AccountId>,
        block: MaybeValidated<Block>,
        provenance: Provenance,
        block_processing_artifacts: &mut BlockProcessingArtifact,
        apply_chunks_done_sender: Option<near_async::messaging::Sender<ApplyChunksDoneMessage>>,
    ) -> Result<(), Error> {
        let block_height = block.header().height();
        let _span =
            debug_span!(target: "chain", "start_process_block_async", ?provenance, height=block_height).entered();
        let block_received_time = self.clock.now();
        metrics::BLOCK_PROCESSING_ATTEMPTS_TOTAL.inc();

        let hash = *block.hash();
        let res = self.start_process_block_impl(
            me,
            block,
            provenance,
            block_processing_artifacts,
            apply_chunks_done_sender,
            block_received_time,
        );

        if matches!(res, Err(Error::TooManyProcessingBlocks)) {
            self.blocks_delay_tracker
                .mark_block_dropped(&hash, DroppedReason::TooManyProcessingBlocks);
        }
        // Save the block as processed even if it failed. This is used to filter out the
        // incoming blocks that are not requested on heights which we already processed.
        // If there is a new incoming block that we didn't request and we already have height
        // processed 'marked as true' - then we'll not even attempt to process it
        if let Err(e) = self.save_block_height_processed(block_height) {
            warn!(target: "chain", "Failed to save processed height {}: {}", block_height, e);
        }

        res
    }

    /// Checks if any block has finished applying chunks and postprocesses these blocks to complete
    /// their processing. Return a list of blocks that have finished processing.
    /// If there are no blocks that are ready to be postprocessed, it returns immediately
    /// with an empty list. Even if there are blocks being processed, it does not wait
    /// for these blocks to be ready.
    pub fn postprocess_ready_blocks(
        &mut self,
        me: &Option<AccountId>,
        block_processing_artifacts: &mut BlockProcessingArtifact,
        apply_chunks_done_sender: Option<near_async::messaging::Sender<ApplyChunksDoneMessage>>,
    ) -> (Vec<AcceptedBlock>, HashMap<CryptoHash, Error>) {
        let _span = debug_span!(target: "chain", "postprocess_ready_blocks_chain").entered();
        let mut accepted_blocks = vec![];
        let mut errors = HashMap::new();
        while let Ok((block_hash, apply_result)) = self.apply_chunks_receiver.try_recv() {
            match self.postprocess_block(
                me,
                block_hash,
                apply_result,
                block_processing_artifacts,
                apply_chunks_done_sender.clone(),
            ) {
                Err(e) => {
                    errors.insert(block_hash, e);
                }
                Ok(accepted_block) => {
                    accepted_blocks.push(accepted_block);
                }
            }
        }
        (accepted_blocks, errors)
    }

    /// Process challenge to invalidate chain. This is done between blocks to unroll the chain as
    /// soon as possible and allow next block producer to skip invalid blocks.
    pub fn process_challenge(&mut self, challenge: &Challenge) {
        let head = unwrap_or_return!(self.head());
        match self.verify_challenges(&[challenge.clone()], &head.epoch_id, &head.last_block_hash) {
            Ok((_, challenged_blocks)) => {
                let mut chain_update = self.chain_update();
                for block_hash in challenged_blocks {
                    match chain_update.mark_block_as_challenged(&block_hash, None) {
                        Ok(()) => {}
                        Err(err) => {
                            warn!(target: "chain", %block_hash, ?err, "Error saving block as challenged");
                        }
                    }
                }
                unwrap_or_return!(chain_update.commit());
            }
            Err(err) => {
                warn!(target: "chain", ?err, "Invalid challenge: {:#?}", challenge);
            }
        }
    }

    /// Processes headers and adds them to store for syncing.
    pub fn sync_block_headers(
        &mut self,
        mut headers: Vec<BlockHeader>,
        challenges: &mut Vec<ChallengeBody>,
    ) -> Result<(), Error> {
        // Sort headers by heights.
        headers.sort_by_key(|left| left.height());

        if let (Some(first_header), Some(last_header)) = (headers.first(), headers.last()) {
            info!(
                target: "chain",
                num_headers = headers.len(),
                first_hash = ?first_header.hash(),
                first_height = first_header.height(),
                last_hash = ?last_header.hash(),
                last_height = ?last_header.height(),
                "Sync block headers");
        } else {
            // No headers.
            return Ok(());
        };

        // Performance optimization to skip looking up every header in the store.
        let all_known = if let Some(last_header) = headers.last() {
            // If the last header is known, then the other headers are known too.
            self.chain_store.get_block_header(last_header.hash()).is_ok()
        } else {
            // Empty set of headers, therefore all received headers are known.
            true
        };

        if all_known {
            return Ok(());
        }

        // Validate header and then add to the chain.
        for header in headers.iter() {
            match check_header_known(self, header)? {
                Ok(_) => {}
                Err(_) => continue,
            }

            self.validate_header(header, &Provenance::SYNC, challenges)?;
            let mut chain_store_update = self.chain_store.store_update();
            chain_store_update.save_block_header(header.clone())?;

            // Add validator proposals for given header.
            let last_finalized_height =
                chain_store_update.get_block_height(header.last_final_block())?;
            let epoch_manager_update = self
                .epoch_manager
                .add_validator_proposals(BlockHeaderInfo::new(header, last_finalized_height))?;
            chain_store_update.merge(epoch_manager_update);
            chain_store_update.commit()?;

            #[cfg(feature = "new_epoch_sync")]
            {
                // At this point BlockInfo for this header should be in DB and in `epoch_manager`s cache because of `add_validator_proposals` call.
                let mut chain_update = self.chain_update();
                chain_update.save_epoch_sync_info_if_finalised(header)?;
                chain_update.commit()?;
            }
        }

        let mut chain_update = self.chain_update();
        if let Some(header) = headers.last() {
            // Update header_head if it's the new tip
            chain_update.update_header_head_if_not_challenged(header)?;
        }
        chain_update.commit()
    }

    /// Returns if given block header is on the current chain.
    ///
    /// This is done by fetching header by height and checking that it’s the
    /// same one as provided.
    fn is_on_current_chain(&self, header: &BlockHeader) -> Result<bool, Error> {
        let chain_header = self.get_block_header_by_height(header.height())?;
        Ok(chain_header.hash() == header.hash())
    }

    /// Finds first of the given hashes that is known on the main chain.
    pub fn find_common_header(&self, hashes: &[CryptoHash]) -> Option<BlockHeader> {
        for hash in hashes {
            if let Ok(header) = self.get_block_header(hash) {
                if let Ok(header_at_height) = self.get_block_header_by_height(header.height()) {
                    if header.hash() == header_at_height.hash() {
                        return Some(header);
                    }
                }
            }
        }
        None
    }

    fn determine_status(&self, head: Option<Tip>, prev_head: Tip) -> BlockStatus {
        let has_head = head.is_some();
        let mut is_next_block = false;

        let old_hash = if let Some(head) = head {
            if head.prev_block_hash == prev_head.last_block_hash {
                is_next_block = true;
                None
            } else {
                Some(prev_head.last_block_hash)
            }
        } else {
            None
        };

        match (has_head, is_next_block) {
            (true, true) => BlockStatus::Next,
            (true, false) => BlockStatus::Reorg(old_hash.unwrap()),
            (false, _) => BlockStatus::Fork,
        }
    }

    /// Set the new head after state sync was completed if it is indeed newer.
    /// Check for potentially unlocked orphans after this update.
    pub fn reset_heads_post_state_sync(
        &mut self,
        me: &Option<AccountId>,
        sync_hash: CryptoHash,
        block_processing_artifacts: &mut BlockProcessingArtifact,
        apply_chunks_done_sender: Option<near_async::messaging::Sender<ApplyChunksDoneMessage>>,
    ) -> Result<(), Error> {
        let _span = tracing::debug_span!(target: "sync", "reset_heads_post_state_sync", ?sync_hash)
            .entered();
        // Get header we were syncing into.
        let header = self.get_block_header(&sync_hash)?;
        let hash = *header.prev_hash();
        let prev_block = self.get_block(&hash)?;
        let new_tail = prev_block.header().height();
        let new_chunk_tail = prev_block.chunks().iter().map(|x| x.height_created()).min().unwrap();
        let tip = Tip::from_header(prev_block.header());
        let final_head = Tip::from_header(self.genesis.header());
        // Update related heads now.
        let mut chain_store_update = self.mut_chain_store().store_update();
        chain_store_update.save_body_head(&tip)?;
        // Reset final head to genesis since at this point we don't have the last final block.
        chain_store_update.save_final_head(&final_head)?;
        // New Tail can not be earlier than `prev_block.header.inner_lite.height`
        chain_store_update.update_tail(new_tail)?;
        // New Chunk Tail can not be earlier than minimum of height_created in Block `prev_block`
        chain_store_update.update_chunk_tail(new_chunk_tail);
        chain_store_update.commit()?;

        // Check if there are any orphans unlocked by this state sync.
        // We can't fail beyond this point because the caller will not process accepted blocks
        //    and the blocks with missing chunks if this method fails
        self.check_orphans(me, hash, block_processing_artifacts, apply_chunks_done_sender);
        Ok(())
    }

    // Unlike start_process_block() this function doesn't update metrics for
    // successful blocks processing.
    fn start_process_block_impl(
        &mut self,
        me: &Option<AccountId>,
        block: MaybeValidated<Block>,
        provenance: Provenance,
        block_processing_artifact: &mut BlockProcessingArtifact,
        apply_chunks_done_sender: Option<near_async::messaging::Sender<ApplyChunksDoneMessage>>,
        block_received_time: Instant,
    ) -> Result<(), Error> {
        let block_height = block.header().height();
        let _span =
            debug_span!(target: "chain", "start_process_block_impl", block_height).entered();
        // 0) Before we proceed with any further processing, we first check that the block
        // hash and signature matches to make sure the block is indeed produced by the assigned
        // block producer. If not, we drop the block immediately
        // Note that it may appear that we call verify_block_hash_signature twice, once in
        // receive_block_impl, once here. The redundancy is because if a block is received as an orphan,
        // the check in receive_block_impl will not be complete and the block will be stored in
        // the orphan pool. When the orphaned block is ready to be processed, we must perform this check.
        // Also note that we purposely separates the check from the rest of the block verification check in
        // preprocess_block.
        if self.verify_block_hash_and_signature(&block)?
            == VerifyBlockHashAndSignatureResult::Incorrect
        {
            return Err(Error::InvalidSignature);
        }

        // 1) preprocess the block where we verify that the block is valid and ready to be processed
        //    No chain updates are applied at this step.
        let state_patch = self.pending_state_patch.take();
        let preprocess_timer = metrics::BLOCK_PREPROCESSING_TIME.start_timer();
        let preprocess_res = self.preprocess_block(
            me,
            &block,
            &provenance,
            &mut block_processing_artifact.challenges,
            &mut block_processing_artifact.invalid_chunks,
            block_received_time,
            state_patch,
        );
        let preprocess_res = match preprocess_res {
            Ok(preprocess_res) => {
                preprocess_timer.observe_duration();
                preprocess_res
            }
            Err(e) => {
                self.maybe_mark_block_invalid(*block.hash(), &e);
                preprocess_timer.stop_and_discard();
                match &e {
                    Error::Orphan => {
                        let tail_height = self.chain_store.tail()?;
                        // we only add blocks that couldn't have been gc'ed to the orphan pool.
                        if block_height >= tail_height {
                            let requested_missing_chunks = if let Some(orphan_missing_chunks) =
                                self.should_request_chunks_for_orphan(me, &block)
                            {
                                block_processing_artifact
                                    .orphans_missing_chunks
                                    .push(orphan_missing_chunks);
                                true
                            } else {
                                false
                            };

                            self.blocks_delay_tracker.mark_block_orphaned(block.hash());
                            self.save_orphan(block, provenance, requested_missing_chunks);
                        }
                    }
                    Error::ChunksMissing(missing_chunks) => {
                        let block_hash = *block.hash();
                        let missing_chunk_hashes: Vec<_> =
                            missing_chunks.iter().map(|header| header.chunk_hash()).collect();
                        block_processing_artifact.blocks_missing_chunks.push(BlockMissingChunks {
                            prev_hash: *block.header().prev_hash(),
                            missing_chunks: missing_chunks.clone(),
                        });
                        self.blocks_delay_tracker.mark_block_has_missing_chunks(block.hash());
                        let orphan = Orphan { block, provenance, added: self.clock.now() };
                        self.blocks_with_missing_chunks
                            .add_block_with_missing_chunks(orphan, missing_chunk_hashes.clone());
                        debug!(
                            target: "chain",
                            ?block_hash,
                            chunk_hashes=missing_chunk_hashes.iter().map(|h| format!("{:?}", h)).join(","),
                            "Process block: missing chunks"
                        );
                    }
                    Error::EpochOutOfBounds(epoch_id) => {
                        // Possibly block arrived before we finished processing all of the blocks for epoch before last.
                        // Or someone is attacking with invalid chain.
                        debug!(target: "chain", "Received block {}/{} ignored, as epoch {:?} is unknown", block_height, block.hash(), epoch_id);
                    }
                    Error::BlockKnown(block_known_error) => {
                        debug!(
                            target: "chain",
                            block_hash=?block.hash(),
                            height=block_height,
                            error=?block_known_error,
                            "Block known at this time");
                    }
                    _ => {}
                }
                return Err(e);
            }
        };
        let (apply_chunk_work, block_preprocess_info) = preprocess_res;

        // 2) Start creating snapshot if needed.
        if let Err(err) = self.process_snapshot() {
            tracing::error!(target: "state_snapshot", ?err, "Failed to make a state snapshot");
        }

        let block = block.into_inner();
        let block_hash = *block.hash();
        let block_height = block.header().height();
        let apply_chunks_done_tracker = block_preprocess_info.apply_chunks_done_tracker.clone();
        self.blocks_in_processing.add(block, block_preprocess_info)?;

        // 3) schedule apply chunks, which will be executed in the rayon thread pool.
        self.schedule_apply_chunks(
            block_hash,
            block_height,
            apply_chunk_work,
            apply_chunks_done_tracker,
            apply_chunks_done_sender,
        );

        Ok(())
    }

    /// Applying chunks async by starting the work at the rayon thread pool
    /// `apply_chunks_done_tracker`: notifies the threads that wait for applying chunks is finished
    /// `apply_chunks_done_sender`: a sender to send a ApplyChunksDoneMessage message once applying chunks is finished
    fn schedule_apply_chunks(
        &self,
        block_hash: CryptoHash,
        block_height: BlockHeight,
        work: Vec<UpdateShardJob>,
        mut apply_chunks_done_tracker: ApplyChunksDoneTracker,
        apply_chunks_done_sender: Option<near_async::messaging::Sender<ApplyChunksDoneMessage>>,
    ) {
        let sc = self.apply_chunks_sender.clone();
        self.apply_chunks_spawner.spawn("apply_chunks", move || {
            // do_apply_chunks runs `work` in parallel, but still waits for all of them to finish
            let res = do_apply_chunks(block_hash, block_height, work);
            // If we encounter error here, that means the receiver is deallocated and the client
            // thread is already shut down. The node is already crashed, so we can unwrap here
            sc.send((block_hash, res)).unwrap();
            if let Err(_) = apply_chunks_done_tracker.set_done() {
                // This should never happen, if it does, it means there is a bug in our code.
                log_assert!(false, "apply chunks are called twice for block {block_hash:?}");
            }
            if let Some(sender) = apply_chunks_done_sender {
                sender.send(ApplyChunksDoneMessage {});
            }
        });
    }

    #[tracing::instrument(level = "debug", target = "chain", "postprocess_block_only", skip_all)]
    fn postprocess_block_only(
        &mut self,
        me: &Option<AccountId>,
        block: &Block,
        block_preprocess_info: BlockPreprocessInfo,
        apply_results: Vec<(ShardId, Result<ShardUpdateResult, Error>)>,
    ) -> Result<Option<Tip>, Error> {
        // Save state transition data to the database only if it might later be needed
        // for generating a state witness. Storage space optimization.
        let should_save_state_transition_data =
            self.should_produce_state_witness_for_this_or_next_epoch(me, block.header())?;
        let mut chain_update = self.chain_update();
        let new_head = chain_update.postprocess_block(
            &block,
            block_preprocess_info,
            apply_results,
            should_save_state_transition_data,
        )?;
        chain_update.commit()?;
        Ok(new_head)
    }

    /// Run postprocessing on this block, which stores the block on chain.
    /// Check that if accepting the block unlocks any orphans in the orphan pool and start
    /// the processing of those blocks.
    fn postprocess_block(
        &mut self,
        me: &Option<AccountId>,
        block_hash: CryptoHash,
        apply_results: Vec<(ShardId, Result<ShardUpdateResult, Error>)>,
        block_processing_artifacts: &mut BlockProcessingArtifact,
        apply_chunks_done_sender: Option<near_async::messaging::Sender<ApplyChunksDoneMessage>>,
    ) -> Result<AcceptedBlock, Error> {
        let timer = metrics::BLOCK_POSTPROCESSING_TIME.start_timer();
        let (block, block_preprocess_info) =
            self.blocks_in_processing.remove(&block_hash).unwrap_or_else(|| {
                panic!(
                    "block {:?} finished applying chunks but not in blocks_in_processing pool",
                    block_hash
                )
            });
        // We want to include block height here, so we didn't put this line at the beginning of the
        // function.
        let _span = tracing::debug_span!(
            target: "chain",
            "postprocess_block",
            height = block.header().height())
        .entered();

        let prev_head = self.chain_store.head()?;
        let is_caught_up = block_preprocess_info.is_caught_up;
        let provenance = block_preprocess_info.provenance.clone();
        let block_start_processing_time = block_preprocess_info.block_start_processing_time;
        // TODO(#8055): this zip relies on the ordering of the apply_results.
        for (shard_id, apply_result) in apply_results.iter() {
            if let Err(err) = apply_result {
                if err.is_bad_data() {
                    let chunk = block.chunks()[*shard_id as usize].clone();
                    block_processing_artifacts.invalid_chunks.push(chunk);
                }
            }
        }
        let new_head =
            match self.postprocess_block_only(me, &block, block_preprocess_info, apply_results) {
                Err(err) => {
                    self.maybe_mark_block_invalid(*block.hash(), &err);
                    self.blocks_delay_tracker.mark_block_errored(&block_hash, err.to_string());
                    return Err(err);
                }
                Ok(new_head) => new_head,
            };

        let epoch_id = block.header().epoch_id();
        let mut shards_cares_this_or_next_epoch = vec![];
        for shard_id in self.epoch_manager.shard_ids(epoch_id)? {
            let care_about_shard = self.shard_tracker.care_about_shard(
                me.as_ref(),
                block.header().prev_hash(),
                shard_id,
                true,
            );
            let will_care_about_shard = self.shard_tracker.will_care_about_shard(
                me.as_ref(),
                block.header().prev_hash(),
                shard_id,
                true,
            );
            let care_about_shard_this_or_next_epoch = care_about_shard || will_care_about_shard;
            if care_about_shard_this_or_next_epoch {
                let shard_uid = self.epoch_manager.shard_id_to_uid(shard_id, &epoch_id).unwrap();
                shards_cares_this_or_next_epoch.push(shard_uid);
            }

            // Update flat storage head to be the last final block. Note that this update happens
            // in a separate db transaction from the update from block processing. This is intentional
            // because flat_storage need to be locked during the update of flat head, otherwise
            // flat_storage is in an inconsistent state that could be accessed by the other
            // apply chunks processes. This means, the flat head is not always the same as
            // the last final block on chain, which is OK, because in the flat storage implementation
            // we don't assume that.
            let need_flat_storage_update = if is_caught_up {
                // If we already caught up this epoch, then flat storage exists for both shards which we already track
                // and shards which will be tracked in next epoch, so we can update them.
                care_about_shard_this_or_next_epoch
            } else {
                // If we didn't catch up, we can update only shards tracked right now. Remaining shards will be updated
                // during catchup of this block.
                care_about_shard
            };
            tracing::debug!(target: "chain", shard_id, need_flat_storage_update, "Updating flat storage");

            if need_flat_storage_update {
                self.update_flat_storage_and_memtrie(&block, shard_id)?;
            }
        }

        if self.epoch_manager.is_next_block_epoch_start(block.header().prev_hash())? {
            // Keep in memory only these tries that we care about this or next epoch.
            self.runtime_adapter.get_tries().retain_mem_tries(&shards_cares_this_or_next_epoch);
        }

        if let Err(err) = self.garbage_collect_state_transition_data(&block) {
            tracing::error!(target: "chain", ?err, "failed to garbage collect state transition data");
        }

        self.pending_state_patch.clear();

        if let Some(tip) = &new_head {
            // TODO: move this logic of tracking validators metrics to EpochManager
            let mut count = 0;
            let mut stake = 0;
            if let Ok(producers) = self.epoch_manager.get_epoch_chunk_producers(&tip.epoch_id) {
                stake += producers.iter().map(|info| info.stake()).sum::<Balance>();
                count += producers.len();
            }

            stake /= NEAR_BASE;
            metrics::VALIDATOR_AMOUNT_STAKED.set(i64::try_from(stake).unwrap_or(i64::MAX));
            metrics::VALIDATOR_ACTIVE_TOTAL.set(i64::try_from(count).unwrap_or(i64::MAX));

            self.last_time_head_updated = self.clock.now();
        };

        metrics::BLOCK_PROCESSED_TOTAL.inc();
        metrics::BLOCK_PROCESSING_TIME.observe(
            (self.clock.now().signed_duration_since(block_start_processing_time))
                .as_seconds_f64()
                .max(0.0),
        );
        self.blocks_delay_tracker.finish_block_processing(&block_hash, new_head.clone());

        timer.observe_duration();
        let _timer = CryptoHashTimer::new_with_start(
            self.clock.clone(),
            *block.hash(),
            block_start_processing_time,
        );

        self.check_orphans(me, *block.hash(), block_processing_artifacts, apply_chunks_done_sender);

        // Determine the block status of this block (whether it is a side fork and updates the chain head)
        // Block status is needed in Client::on_block_accepted_with_optional_chunk_produce to
        // decide to how to update the tx pool.
        let block_status = self.determine_status(new_head, prev_head);
        Ok(AcceptedBlock { hash: *block.hash(), status: block_status, provenance })
    }

    /// Gets new flat storage head candidate for given `shard_id` and newly
    /// processed `block`.
    /// It will be `block.last_final_block().chunk(shard_id).prev_block_hash()`
    /// if all necessary conditions are met.
    /// This is required for `StateSnapshot` to be able to make snapshot of
    /// flat storage at the epoch boundary.
    fn get_new_flat_storage_head(
        &self,
        block: &Block,
        shard_id: ShardId,
    ) -> Result<Option<CryptoHash>, Error> {
        let epoch_id = block.header().epoch_id();
        let last_final_block_hash = *block.header().last_final_block();
        // If final block doesn't exist yet, skip getting candidate.
        if last_final_block_hash == CryptoHash::default() {
            return Ok(None);
        }

        let last_final_block = self.get_block(&last_final_block_hash)?;
        let last_final_block_epoch_id = last_final_block.header().epoch_id();
        // If shard layout was changed, the update is impossible so we skip
        // getting candidate.
        if self.epoch_manager.get_shard_layout(last_final_block_epoch_id)
            != self.epoch_manager.get_shard_layout(epoch_id)
        {
            return Ok(None);
        }

        let last_final_block_chunks = last_final_block.chunks();
        let chunk_header = last_final_block_chunks
            .iter()
            .find(|chunk| chunk.shard_id() == shard_id)
            .ok_or_else(|| Error::InvalidShardId(shard_id))?;
        let new_flat_head = *chunk_header.prev_block_hash();
        if new_flat_head == CryptoHash::default() {
            return Ok(None);
        }
        Ok(Some(new_flat_head))
    }

    /// Update flat storage and memtrie for given `shard_id` and newly
    /// processed `block`.
    fn update_flat_storage_and_memtrie(
        &self,
        block: &Block,
        shard_id: ShardId,
    ) -> Result<(), Error> {
        let epoch_id = block.header().epoch_id();
        let shard_uid = self.epoch_manager.shard_id_to_uid(shard_id, epoch_id)?;

        // Update flat storage.
        let flat_storage_manager = self.runtime_adapter.get_flat_storage_manager();
        if flat_storage_manager.get_flat_storage_for_shard(shard_uid).is_some() {
            if let Some(new_flat_head) = self.get_new_flat_storage_head(block, shard_id)? {
                flat_storage_manager.update_flat_storage_for_shard(shard_uid, new_flat_head)?;
            }
        }

        // Garbage collect memtrie roots.
        let tries = self.runtime_adapter.get_tries();
        let last_final_block = block.header().last_final_block();
        if last_final_block != &CryptoHash::default() {
            let header = self.chain_store.get_block_header(last_final_block).unwrap();
            if let Some(prev_height) = header.prev_height() {
                tries.delete_memtrie_roots_up_to_height(shard_uid, prev_height);
            }
        }
        Ok(())
    }

    /// Preprocess a block before applying chunks, verify that we have the necessary information
    /// to process the block an the block is valid.
    /// Note that this function does NOT introduce any changes to chain state.
    fn preprocess_block(
        &self,
        me: &Option<AccountId>,
        block: &MaybeValidated<Block>,
        provenance: &Provenance,
        challenges: &mut Vec<ChallengeBody>,
        invalid_chunks: &mut Vec<ShardChunkHeader>,
        block_received_time: Instant,
        state_patch: SandboxStatePatch,
    ) -> Result<PreprocessBlockResult, Error> {
        let header = block.header();

        // see if the block is already in processing or if there are too many blocks being processed
        self.blocks_in_processing.add_dry_run(block.hash())?;

        debug!(target: "chain", height=header.height(), num_approvals = header.num_approvals(), "preprocess_block");

        // Check that we know the epoch of the block before we try to get the header
        // (so that a block from unknown epoch doesn't get marked as an orphan)
        if !self.epoch_manager.epoch_exists(header.epoch_id()) {
            return Err(Error::EpochOutOfBounds(*header.epoch_id()));
        }

        if block.chunks().len() != self.epoch_manager.shard_ids(header.epoch_id())?.len() {
            return Err(Error::IncorrectNumberOfChunkHeaders);
        }

        // Check if we have already processed this block previously.
        check_known(self, header.hash())?.map_err(|e| Error::BlockKnown(e))?;

        // Delay hitting the db for current chain head until we know this block is not already known.
        let head = self.head()?;
        let is_next = header.prev_hash() == &head.last_block_hash;

        // Sandbox allows fast-forwarding, so only enable when not within sandbox
        if !cfg!(feature = "sandbox") {
            // A heuristic to prevent block height to jump too fast towards BlockHeight::max and cause
            // overflow-related problems
            let block_height = header.height();
            if block_height > head.height + self.epoch_length * 20 {
                return Err(Error::InvalidBlockHeight(block_height));
            }
        }

        // Block is an orphan if we do not know about the previous full block.
        if !is_next && !self.block_exists(header.prev_hash())? {
            // Before we add the block to the orphan pool, do some checks:
            // 1. Block header is signed by the block producer for height.
            // 2. Chunk headers in block body match block header.
            // 3. Header has enough approvals from epoch block producers.
            // Not checked:
            // - Block producer could be slashed
            // - Chunk header signatures could be wrong
            if !self.partial_verify_orphan_header_signature(header)? {
                return Err(Error::InvalidSignature);
            }
            block.check_validity()?;
            // TODO: enable after #3729 and #3863
            // self.verify_orphan_header_approvals(&header)?;
            return Err(Error::Orphan);
        }

        let epoch_protocol_version =
            self.epoch_manager.get_epoch_protocol_version(header.epoch_id())?;
        if epoch_protocol_version > PROTOCOL_VERSION {
            panic!("The client protocol version is older than the protocol version of the network. Please update nearcore. Client protocol version:{}, network protocol version {}", PROTOCOL_VERSION, epoch_protocol_version);
        }

        // First real I/O expense.
        let prev = self.get_previous_header(header)?;
        let prev_hash = *prev.hash();
        let prev_prev_hash = *prev.prev_hash();
        let gas_price = prev.next_gas_price();
        let prev_random_value = *prev.random_value();
        let prev_height = prev.height();

        // Do not accept old forks
        if prev_height < self.runtime_adapter.get_gc_stop_height(&head.last_block_hash) {
            return Err(Error::InvalidBlockHeight(prev_height));
        }

        let (is_caught_up, state_sync_info) =
            self.get_catchup_and_state_sync_infos(header, prev_hash, prev_prev_hash, me, block)?;

        self.check_if_challenged_block_on_chain(header)?;

        debug!(target: "chain", block_hash = ?header.hash(), me=?me, is_caught_up=is_caught_up, "Process block");

        // Check the header is valid before we proceed with the full block.
        self.validate_header(header, provenance, challenges)?;

        self.epoch_manager.verify_block_vrf(
            header.epoch_id(),
            header.height(),
            &prev_random_value,
            block.vrf_value(),
            block.vrf_proof(),
        )?;

        if header.random_value() != &hash(block.vrf_value().0.as_ref()) {
            return Err(Error::InvalidRandomnessBeaconOutput);
        }

        if let Err(e) = self.validate_block(block) {
            byzantine_assert!(false);
            return Err(e);
        }

        let protocol_version = self.epoch_manager.get_epoch_protocol_version(header.epoch_id())?;
        if !block.verify_gas_price(
            gas_price,
            self.block_economics_config.min_gas_price(protocol_version),
            self.block_economics_config.max_gas_price(protocol_version),
            self.block_economics_config.gas_price_adjustment_rate(protocol_version),
        ) {
            byzantine_assert!(false);
            return Err(Error::InvalidGasPrice);
        }
        let minted_amount = if self.epoch_manager.is_next_block_epoch_start(&prev_hash)? {
            Some(self.epoch_manager.get_epoch_minted_amount(header.next_epoch_id())?)
        } else {
            None
        };

        if !block.verify_total_supply(prev.total_supply(), minted_amount) {
            byzantine_assert!(false);
            return Err(Error::InvalidGasPrice);
        }

        let (challenges_result, challenged_blocks) =
            self.verify_challenges(block.challenges(), header.epoch_id(), header.prev_hash())?;

        let prev_block = self.get_block(&prev_hash)?;

        self.validate_chunk_headers(&block, &prev_block)?;

        if checked_feature!("stable", StatelessValidationV0, protocol_version) {
            self.validate_chunk_endorsements_in_block(&block)?;
        }

        self.ping_missing_chunks(me, prev_hash, block)?;
        let incoming_receipts = self.collect_incoming_receipts_from_block(me, block)?;

        // Check if block can be finalized and drop it otherwise.
        self.check_if_finalizable(header)?;

        let apply_chunk_work = self.apply_chunks_preprocessing(
            me,
            block,
            &prev_block,
            &incoming_receipts,
            // If we have the state for shards in the next epoch already downloaded, apply the state transition
            // for these states as well
            // otherwise put the block into the permanent storage, waiting for be caught up
            if is_caught_up { ApplyChunksMode::IsCaughtUp } else { ApplyChunksMode::NotCaughtUp },
            state_patch,
            invalid_chunks,
        )?;

        Ok((
            apply_chunk_work,
            BlockPreprocessInfo {
                is_caught_up,
                state_sync_info,
                incoming_receipts,
                challenges_result,
                challenged_blocks,
                provenance: provenance.clone(),
                apply_chunks_done_tracker: ApplyChunksDoneTracker::new(),
                block_start_processing_time: block_received_time,
            },
        ))
    }

    fn get_catchup_and_state_sync_infos(
        &self,
        header: &BlockHeader,
        prev_hash: CryptoHash,
        prev_prev_hash: CryptoHash,
        me: &Option<AccountId>,
        block: &MaybeValidated<Block>,
    ) -> Result<(bool, Option<StateSyncInfo>), Error> {
        if self.epoch_manager.is_next_block_epoch_start(&prev_hash)? {
            debug!(target: "chain", block_hash=?header.hash(), "block is the first block of an epoch");
            if !self.prev_block_is_caught_up(&prev_prev_hash, &prev_hash)? {
                // The previous block is not caught up for the next epoch relative to the previous
                // block, which is the current epoch for this block, so this block cannot be applied
                // at all yet, needs to be orphaned
                return Err(Error::Orphan);
            }

            // For the first block of the epoch we check if we need to start download states for
            // shards that we will care about in the next epoch. If there is no state to be downloaded,
            // we consider that we are caught up, otherwise not
            let state_sync_info = self.get_state_sync_info(me, block)?;
            Ok((state_sync_info.is_none(), state_sync_info))
        } else {
            Ok((self.prev_block_is_caught_up(&prev_prev_hash, &prev_hash)?, None))
        }
    }

    pub fn prev_block_is_caught_up(
        &self,
        prev_prev_hash: &CryptoHash,
        prev_hash: &CryptoHash,
    ) -> Result<bool, Error> {
        // Needs to be used with care: for the first block of each epoch the semantic is slightly
        // different, since the prev_block is in a different epoch. So for all the blocks but the
        // first one in each epoch this method returns true if the block is ready to have state
        // applied for the next epoch, while for the first block in a particular epoch this method
        // returns true if the block is ready to have state applied for the current epoch (and
        // otherwise should be orphaned)
        Ok(!self.chain_store.get_blocks_to_catchup(prev_prev_hash)?.contains(prev_hash))
    }

    /// Return all shards that whose states need to be caught up
    /// That has two cases:
    /// 1) Shard layout will change in the next epoch. In this case, the method returns all shards
    ///    in the current epoch that will be split into a future shard that `me` will track.
    /// 2) Shard layout will be the same. In this case, the method returns all shards that `me` will
    ///    track in the next epoch but not this epoch
    fn get_shards_to_state_sync(
        epoch_manager: &dyn EpochManagerAdapter,
        shard_tracker: &ShardTracker,
        me: &Option<AccountId>,
        parent_hash: &CryptoHash,
    ) -> Result<Vec<ShardId>, Error> {
        let epoch_id = epoch_manager.get_epoch_id_from_prev_block(parent_hash)?;
        Ok((epoch_manager.shard_ids(&epoch_id)?)
            .into_iter()
            .filter(|shard_id| {
                Self::should_catch_up_shard(
                    epoch_manager,
                    shard_tracker,
                    me,
                    parent_hash,
                    *shard_id,
                )
            })
            .collect())
    }

    fn should_catch_up_shard(
        epoch_manager: &dyn EpochManagerAdapter,
        shard_tracker: &ShardTracker,
        me: &Option<AccountId>,
        parent_hash: &CryptoHash,
        shard_id: ShardId,
    ) -> bool {
        let result = epoch_manager.will_shard_layout_change(parent_hash);
        let will_shard_layout_change = match result {
            Ok(will_shard_layout_change) => will_shard_layout_change,
            Err(err) => {
                // TODO(resharding) This is a problem, if this happens the node
                // will not perform resharding and fall behind the network.
                tracing::error!(target: "chain", ?err, "failed to check if shard layout will change");
                false
            }
        };
        // if shard layout will change the next epoch, we should catch up the shard regardless
        // whether we already have the shard's state this epoch, because we need to generate
        // new states for shards split from the current shard for the next epoch
        let will_care_about_shard =
            shard_tracker.will_care_about_shard(me.as_ref(), parent_hash, shard_id, true);
        let does_care_about_shard =
            shard_tracker.care_about_shard(me.as_ref(), parent_hash, shard_id, true);

        tracing::debug!(target: "chain", does_care_about_shard, will_care_about_shard, will_shard_layout_change, "should catch up shard");

        will_care_about_shard && (will_shard_layout_change || !does_care_about_shard)
    }

    /// Check if any block with missing chunk is ready to be processed and start processing these blocks
    pub fn check_blocks_with_missing_chunks(
        &mut self,
        me: &Option<AccountId>,
        block_processing_artifact: &mut BlockProcessingArtifact,
        apply_chunks_done_sender: Option<near_async::messaging::Sender<ApplyChunksDoneMessage>>,
    ) {
        let blocks = self.blocks_with_missing_chunks.ready_blocks();
        if !blocks.is_empty() {
            debug!(target:"chain", "Got {} blocks that were missing chunks but now are ready.", blocks.len());
        }
        for block in blocks {
            let block_hash = *block.block.header().hash();
            let height = block.block.header().height();
            let res = self.start_process_block_async(
                me,
                block.block,
                block.provenance,
                block_processing_artifact,
                apply_chunks_done_sender.clone(),
            );
            match res {
                Ok(_) => {
                    debug!(target: "chain", %block_hash, height, "Accepted block with missing chunks");
                    self.blocks_delay_tracker.mark_block_completed_missing_chunks(&block_hash);
                }
                Err(_) => {
                    debug!(target: "chain", %block_hash, height, "Declined block with missing chunks is declined.");
                }
            }
        }
    }

    pub fn get_outgoing_receipts_for_shard(
        &self,
        prev_block_hash: CryptoHash,
        shard_id: ShardId,
        last_height_included: BlockHeight,
    ) -> Result<Vec<Receipt>, Error> {
        self.chain_store.get_outgoing_receipts_for_shard(
            self.epoch_manager.as_ref(),
            prev_block_hash,
            shard_id,
            last_height_included,
        )
    }

    /// Computes ShardStateSyncResponseHeader.
    pub fn compute_state_response_header(
        &self,
        shard_id: ShardId,
        sync_hash: CryptoHash,
    ) -> Result<ShardStateSyncResponseHeader, Error> {
        // Consistency rules:
        // 1. Everything prefixed with `sync_` indicates new epoch, for which we are syncing.
        // 1a. `sync_prev` means the last of the prev epoch.
        // 2. Empty prefix means the height where chunk was applied last time in the prev epoch.
        //    Let's call it `current`.
        // 2a. `prev_` means we're working with height before current.
        // 3. In inner loops we use all prefixes with no relation to the context described above.
        let sync_block = self
            .get_block(&sync_hash)
            .log_storage_error("block has already been checked for existence")?;
        let sync_block_header = sync_block.header();
        let sync_block_epoch_id = sync_block_header.epoch_id();
        let shard_ids = self.epoch_manager.shard_ids(sync_block_epoch_id)?;
        if !shard_ids.contains(&shard_id) {
            return Err(shard_id_out_of_bounds(shard_id));
        }

        // The chunk was applied at height `chunk_header.height_included`.
        // Getting the `current` state.
        let sync_prev_block = self.get_block(sync_block_header.prev_hash())?;
        if sync_block_epoch_id == sync_prev_block.header().epoch_id() {
            return Err(sync_hash_not_first_hash(sync_hash));
        }
        // Chunk header here is the same chunk header as at the `current` height.
        let sync_prev_hash = sync_prev_block.hash();
        let chunks = sync_prev_block.chunks();
        let chunk_header = chunks
            .get(shard_id as usize)
            .ok_or_else(|| Error::InvalidShardId(shard_id as ShardId))?;
        let (chunk_headers_root, chunk_proofs) = merklize(
            &sync_prev_block
                .chunks()
                .iter()
                .map(|shard_chunk| {
                    ChunkHashHeight(shard_chunk.chunk_hash(), shard_chunk.height_included())
                })
                .collect::<Vec<ChunkHashHeight>>(),
        );
        assert_eq!(&chunk_headers_root, sync_prev_block.header().chunk_headers_root());

        let chunk = self.get_chunk_clone_from_header(chunk_header)?;
        let chunk_proof = chunk_proofs
            .get(shard_id as usize)
            .ok_or_else(|| Error::InvalidShardId(shard_id as ShardId))?
            .clone();
        let block_header =
            self.get_block_header_on_chain_by_height(&sync_hash, chunk_header.height_included())?;

        // Collecting the `prev` state.
        let (prev_chunk_header, prev_chunk_proof, prev_chunk_height_included) = match self
            .get_block(block_header.prev_hash())
        {
            Ok(prev_block) => {
                let prev_chunk_header = prev_block
                    .chunks()
                    .get(shard_id as usize)
                    .ok_or_else(|| Error::InvalidShardId(shard_id as ShardId))?
                    .clone();
                let (prev_chunk_headers_root, prev_chunk_proofs) = merklize(
                    &prev_block
                        .chunks()
                        .iter()
                        .map(|shard_chunk| {
                            ChunkHashHeight(shard_chunk.chunk_hash(), shard_chunk.height_included())
                        })
                        .collect::<Vec<ChunkHashHeight>>(),
                );
                assert_eq!(&prev_chunk_headers_root, prev_block.header().chunk_headers_root());

                let prev_chunk_proof = prev_chunk_proofs
                    .get(shard_id as usize)
                    .ok_or_else(|| Error::InvalidShardId(shard_id as ShardId))?
                    .clone();
                let prev_chunk_height_included = prev_chunk_header.height_included();

                (Some(prev_chunk_header), Some(prev_chunk_proof), prev_chunk_height_included)
            }
            Err(e) => match e {
                Error::DBNotFoundErr(_) => {
                    if block_header.is_genesis() {
                        (None, None, 0)
                    } else {
                        return Err(e);
                    }
                }
                _ => return Err(e),
            },
        };

        // Getting all existing incoming_receipts from prev_chunk height to the
        // new epoch.
        let incoming_receipts_proofs = self.chain_store.get_incoming_receipts_for_shard(
            self.epoch_manager.as_ref(),
            shard_id,
            sync_hash,
            prev_chunk_height_included,
        )?;

        // Collecting proofs for incoming receipts.
        let mut root_proofs = vec![];
        for receipt_response in incoming_receipts_proofs.iter() {
            let ReceiptProofResponse(block_hash, receipt_proofs) = receipt_response;
            let block_header = self.get_block_header(block_hash)?.clone();
            let block = self.get_block(block_hash)?;
            let (block_receipts_root, block_receipts_proofs) = merklize(
                &block
                    .chunks()
                    .iter()
                    .map(|chunk| chunk.prev_outgoing_receipts_root())
                    .collect::<Vec<CryptoHash>>(),
            );

            let mut root_proofs_cur = vec![];
            if receipt_proofs.len() != block_header.chunks_included() as usize {
                // Happens if a node doesn't track all shards and can't provide
                // all incoming receipts to a chunk.
                return Err(Error::Other("Not tracking all shards".to_owned()));
            }
            for receipt_proof in receipt_proofs.iter() {
                let ReceiptProof(receipts, shard_proof) = receipt_proof;
                let ShardProof { from_shard_id, to_shard_id: _, proof } = shard_proof;
                let receipts_hash = CryptoHash::hash_borsh(ReceiptList(shard_id, receipts));
                let from_shard_id = *from_shard_id as usize;

                let root_proof = block.chunks()[from_shard_id].prev_outgoing_receipts_root();
                root_proofs_cur
                    .push(RootProof(root_proof, block_receipts_proofs[from_shard_id].clone()));

                // Make sure we send something reasonable.
                assert_eq!(block_header.prev_chunk_outgoing_receipts_root(), &block_receipts_root);
                assert!(verify_path(root_proof, proof, &receipts_hash));
                assert!(verify_path(
                    block_receipts_root,
                    &block_receipts_proofs[from_shard_id],
                    &root_proof,
                ));
            }
            root_proofs.push(root_proofs_cur);
        }

        let state_root_node = self.runtime_adapter.get_state_root_node(
            shard_id,
            sync_prev_hash,
            &chunk_header.prev_state_root(),
        )?;

        let (chunk, prev_chunk_header) = match chunk {
            ShardChunk::V1(chunk) => {
                let prev_chunk_header =
                    prev_chunk_header.and_then(|prev_header| match prev_header {
                        ShardChunkHeader::V1(header) => Some(ShardChunkHeader::V1(header)),
                        ShardChunkHeader::V2(_) => None,
                        ShardChunkHeader::V3(_) => None,
                    });
                let chunk = ShardChunk::V1(chunk);
                (chunk, prev_chunk_header)
            }
            chunk @ ShardChunk::V2(_) => (chunk, prev_chunk_header),
        };

        let shard_state_header = ShardStateSyncResponseHeaderV2 {
            chunk,
            chunk_proof,
            prev_chunk_header,
            prev_chunk_proof,
            incoming_receipts_proofs,
            root_proofs,
            state_root_node,
        };

        Ok(ShardStateSyncResponseHeader::V2(shard_state_header))
    }

    /// Returns ShardStateSyncResponseHeader for the given epoch and shard.
    /// If the header is already available in the DB, returns the cached version and doesn't recompute it.
    /// If the header was computed then it also gets cached in the DB.
    pub fn get_state_response_header(
        &self,
        shard_id: ShardId,
        sync_hash: CryptoHash,
    ) -> Result<ShardStateSyncResponseHeader, Error> {
        // Check cache
        let key = borsh::to_vec(&StateHeaderKey(shard_id, sync_hash))?;
        if let Ok(Some(header)) = self.chain_store.store().get_ser(DBCol::StateHeaders, &key) {
            return Ok(header);
        }

        let shard_state_header = self.compute_state_response_header(shard_id, sync_hash)?;

        // Saving the header data
        let mut store_update = self.chain_store.store().store_update();
        store_update.set_ser(DBCol::StateHeaders, &key, &shard_state_header)?;
        store_update.commit()?;

        Ok(shard_state_header)
    }

    pub fn get_state_response_part(
        &mut self,
        shard_id: ShardId,
        part_id: u64,
        sync_hash: CryptoHash,
    ) -> Result<Vec<u8>, Error> {
        let _span = tracing::debug_span!(
            target: "sync",
            "get_state_response_part",
            shard_id,
            part_id,
            ?sync_hash)
        .entered();
        // Check cache
        let key = borsh::to_vec(&StatePartKey(sync_hash, shard_id, part_id))?;
        if let Ok(Some(state_part)) = self.chain_store.store().get(DBCol::StateParts, &key) {
            return Ok(state_part.into());
        }

        let block = self
            .get_block(&sync_hash)
            .log_storage_error("block has already been checked for existence")?;
        let header = block.header();
        let epoch_id = block.header().epoch_id();
        let shard_ids = self.epoch_manager.shard_ids(epoch_id)?;
        if !shard_ids.contains(&shard_id) {
            return Err(shard_id_out_of_bounds(shard_id));
        }
        let prev_block = self.get_block(header.prev_hash())?;
        if epoch_id == prev_block.header().epoch_id() {
            return Err(sync_hash_not_first_hash(sync_hash));
        }
        let state_root = prev_block
            .chunks()
            .get(shard_id as usize)
            .ok_or_else(|| Error::InvalidShardId(shard_id as ShardId))?
            .prev_state_root();
        let prev_hash = *prev_block.hash();
        let prev_prev_hash = *prev_block.header().prev_hash();
        let state_root_node = self
            .runtime_adapter
            .get_state_root_node(shard_id, &prev_hash, &state_root)
            .log_storage_error("get_state_root_node fail")?;
        let num_parts = get_num_state_parts(state_root_node.memory_usage);
        if part_id >= num_parts {
            return Err(shard_id_out_of_bounds(shard_id));
        }
        let current_time = Instant::now();
        let state_part = self
            .runtime_adapter
            .obtain_state_part(
                shard_id,
                &prev_prev_hash,
                &state_root,
                PartId::new(part_id, num_parts),
            )
            .log_storage_error("obtain_state_part fail")?;

        let elapsed_ms = (self.clock.now().signed_duration_since(current_time))
            .whole_milliseconds()
            .max(0) as u128;
        self.requested_state_parts
            .save_state_part_elapsed(&sync_hash, &shard_id, &part_id, elapsed_ms);

        // Before saving State Part data, we need to make sure we can calculate and save State Header
        self.get_state_response_header(shard_id, sync_hash)?;

        // Saving the part data
        let mut store_update = self.chain_store.store().store_update();
        store_update.set(DBCol::StateParts, &key, &state_part);
        store_update.commit()?;

        Ok(state_part)
    }

    pub fn set_state_header(
        &mut self,
        shard_id: ShardId,
        sync_hash: CryptoHash,
        shard_state_header: ShardStateSyncResponseHeader,
    ) -> Result<(), Error> {
        let sync_block_header = self.get_block_header(&sync_hash)?;

        let chunk = shard_state_header.cloned_chunk();
        let prev_chunk_header = shard_state_header.cloned_prev_chunk_header();

        // 1-2. Checking chunk validity
        if !validate_chunk_proofs(&chunk, self.epoch_manager.as_ref())? {
            byzantine_assert!(false);
            return Err(Error::Other(
                "set_shard_state failed: chunk header proofs are invalid".into(),
            ));
        }

        // Consider chunk itself is valid.

        // 3. Checking that chunks `chunk` and `prev_chunk` are included in appropriate blocks
        // 3a. Checking that chunk `chunk` is included into block at last height before sync_hash
        // 3aa. Also checking chunk.height_included
        let sync_prev_block_header = self.get_block_header(sync_block_header.prev_hash())?;
        if !verify_path(
            *sync_prev_block_header.chunk_headers_root(),
            shard_state_header.chunk_proof(),
            &ChunkHashHeight(chunk.chunk_hash(), chunk.height_included()),
        ) {
            byzantine_assert!(false);
            return Err(Error::Other(
                "set_shard_state failed: chunk isn't included into block".into(),
            ));
        }

        let block_header =
            self.get_block_header_on_chain_by_height(&sync_hash, chunk.height_included())?;
        // 3b. Checking that chunk `prev_chunk` is included into block at height before chunk.height_included
        // 3ba. Also checking prev_chunk.height_included - it's important for getting correct incoming receipts
        match (&prev_chunk_header, shard_state_header.prev_chunk_proof()) {
            (Some(prev_chunk_header), Some(prev_chunk_proof)) => {
                let prev_block_header =
                    self.get_block_header(block_header.prev_hash())?;
                if !verify_path(
                    *prev_block_header.chunk_headers_root(),
                    prev_chunk_proof,
                    &ChunkHashHeight(prev_chunk_header.chunk_hash(), prev_chunk_header.height_included()),
                ) {
                    byzantine_assert!(false);
                    return Err(Error::Other(
                        "set_shard_state failed: prev_chunk isn't included into block".into(),
                    ));
                }
            }
            (None, None) => {
                if chunk.height_included() != 0 {
                    return Err(Error::Other(
                    "set_shard_state failed: received empty state response for a chunk that is not at height 0".into()
                ));
                }
            }
            _ =>
                return Err(Error::Other("set_shard_state failed: `prev_chunk_header` and `prev_chunk_proof` must either both be present or both absent".into()))
        };

        // 4. Proving incoming receipts validity
        // 4a. Checking len of proofs
        if shard_state_header.root_proofs().len()
            != shard_state_header.incoming_receipts_proofs().len()
        {
            byzantine_assert!(false);
            return Err(Error::Other("set_shard_state failed: invalid proofs".into()));
        }
        let mut hash_to_compare = sync_hash;
        for (i, receipt_response) in
            shard_state_header.incoming_receipts_proofs().iter().enumerate()
        {
            let ReceiptProofResponse(block_hash, receipt_proofs) = receipt_response;

            // 4b. Checking that there is a valid sequence of continuous blocks
            if *block_hash != hash_to_compare {
                byzantine_assert!(false);
                return Err(Error::Other(
                    "set_shard_state failed: invalid incoming receipts".into(),
                ));
            }
            let header = self.get_block_header(&hash_to_compare)?;
            hash_to_compare = *header.prev_hash();

            let block_header = self.get_block_header(block_hash)?;
            // 4c. Checking len of receipt_proofs for current block
            if receipt_proofs.len() != shard_state_header.root_proofs()[i].len()
                || receipt_proofs.len() != block_header.chunks_included() as usize
            {
                byzantine_assert!(false);
                return Err(Error::Other("set_shard_state failed: invalid proofs".into()));
            }
            // We know there were exactly `block_header.chunks_included` chunks included
            // on the height of block `block_hash`.
            // There were no other proofs except for included chunks.
            // According to Pigeonhole principle, it's enough to ensure all receipt_proofs are distinct
            // to prove that all receipts were received and no receipts were hidden.
            let mut visited_shard_ids = HashSet::<ShardId>::new();
            for (j, receipt_proof) in receipt_proofs.iter().enumerate() {
                let ReceiptProof(receipts, shard_proof) = receipt_proof;
                let ShardProof { from_shard_id, to_shard_id: _, proof } = shard_proof;
                // 4d. Checking uniqueness for set of `from_shard_id`
                match visited_shard_ids.get(from_shard_id) {
                    Some(_) => {
                        byzantine_assert!(false);
                        return Err(Error::Other("set_shard_state failed: invalid proofs".into()));
                    }
                    _ => visited_shard_ids.insert(*from_shard_id),
                };
                let RootProof(root, block_proof) = &shard_state_header.root_proofs()[i][j];
                let receipts_hash = CryptoHash::hash_borsh(ReceiptList(shard_id, receipts));
                // 4e. Proving the set of receipts is the subset of outgoing_receipts of shard `shard_id`
                if !verify_path(*root, proof, &receipts_hash) {
                    byzantine_assert!(false);
                    return Err(Error::Other("set_shard_state failed: invalid proofs".into()));
                }
                // 4f. Proving the outgoing_receipts_root matches that in the block
                if !verify_path(
                    *block_header.prev_chunk_outgoing_receipts_root(),
                    block_proof,
                    root,
                ) {
                    byzantine_assert!(false);
                    return Err(Error::Other("set_shard_state failed: invalid proofs".into()));
                }
            }
        }
        // 4g. Checking that there are no more heights to get incoming_receipts
        let header = self.get_block_header(&hash_to_compare)?;
        if header.height() != prev_chunk_header.map_or(0, |h| h.height_included()) {
            byzantine_assert!(false);
            return Err(Error::Other("set_shard_state failed: invalid incoming receipts".into()));
        }

        // 5. Checking that state_root_node is valid
        let chunk_inner = chunk.take_header().take_inner();
        if !self.runtime_adapter.validate_state_root_node(
            shard_state_header.state_root_node(),
            chunk_inner.prev_state_root(),
        ) {
            byzantine_assert!(false);
            return Err(Error::Other("set_shard_state failed: state_root_node is invalid".into()));
        }

        // Saving the header data.
        let mut store_update = self.chain_store.store().store_update();
        let key = borsh::to_vec(&StateHeaderKey(shard_id, sync_hash))?;
        store_update.set_ser(DBCol::StateHeaders, &key, &shard_state_header)?;
        store_update.commit()?;

        Ok(())
    }

    pub fn get_state_header(
        &self,
        shard_id: ShardId,
        sync_hash: CryptoHash,
    ) -> Result<ShardStateSyncResponseHeader, Error> {
        self.chain_store.get_state_header(shard_id, sync_hash)
    }

    pub fn set_state_part(
        &mut self,
        shard_id: ShardId,
        sync_hash: CryptoHash,
        part_id: PartId,
        data: &[u8],
    ) -> Result<(), Error> {
        let shard_state_header = self.get_state_header(shard_id, sync_hash)?;
        let chunk = shard_state_header.take_chunk();
        let state_root = *chunk.take_header().take_inner().prev_state_root();
        if !self.runtime_adapter.validate_state_part(&state_root, part_id, data) {
            byzantine_assert!(false);
            return Err(Error::Other(format!(
                "set_state_part failed: validate_state_part failed. state_root={:?}",
                state_root
            )));
        }

        // Saving the part data.
        let mut store_update = self.chain_store.store().store_update();
        let key = borsh::to_vec(&StatePartKey(sync_hash, shard_id, part_id.idx))?;
        store_update.set(DBCol::StateParts, &key, data);
        store_update.commit()?;
        Ok(())
    }

    pub fn schedule_apply_state_parts(
        &self,
        shard_id: ShardId,
        sync_hash: CryptoHash,
        num_parts: u64,
        state_parts_task_scheduler: &near_async::messaging::Sender<ApplyStatePartsRequest>,
    ) -> Result<(), Error> {
        let epoch_id = *self.get_block_header(&sync_hash)?.epoch_id();
        let shard_uid = self.epoch_manager.shard_id_to_uid(shard_id, &epoch_id)?;

        let shard_state_header = self.get_state_header(shard_id, sync_hash)?;
        let state_root = shard_state_header.chunk_prev_state_root();

        state_parts_task_scheduler.send(ApplyStatePartsRequest {
            runtime_adapter: self.runtime_adapter.clone(),
            shard_uid,
            state_root,
            num_parts,
            epoch_id,
            sync_hash,
        });

        Ok(())
    }

    pub fn schedule_load_memtrie(
        &self,
        shard_uid: ShardUId,
        sync_hash: CryptoHash,
        chunk: &ShardChunk,
        load_memtrie_scheduler: &near_async::messaging::Sender<LoadMemtrieRequest>,
    ) {
        load_memtrie_scheduler.send(LoadMemtrieRequest {
            runtime_adapter: self.runtime_adapter.clone(),
            shard_uid,
            prev_state_root: chunk.prev_state_root(),
            sync_hash,
        });
    }

    pub fn create_flat_storage_for_shard(
        &self,
        shard_uid: ShardUId,
        chunk: &ShardChunk,
    ) -> Result<(), Error> {
        let flat_storage_manager = self.runtime_adapter.get_flat_storage_manager();
        // Flat storage must not exist at this point because leftover keys corrupt its state.
        assert!(flat_storage_manager.get_flat_storage_for_shard(shard_uid).is_none());

        let flat_head_hash = *chunk.prev_block();
        let flat_head_header = self.get_block_header(&flat_head_hash)?;
        let flat_head_prev_hash = *flat_head_header.prev_hash();
        let flat_head_height = flat_head_header.height();

        tracing::debug!(target: "store", ?shard_uid, ?flat_head_hash, flat_head_height, "set_state_finalize - initialized flat storage");

        let mut store_update = self.runtime_adapter.store().store_update();
        store_helper::set_flat_storage_status(
            &mut store_update,
            shard_uid,
            FlatStorageStatus::Ready(FlatStorageReadyStatus {
                flat_head: near_store::flat::BlockInfo {
                    hash: flat_head_hash,
                    prev_hash: flat_head_prev_hash,
                    height: flat_head_height,
                },
            }),
        );
        store_update.commit()?;
        flat_storage_manager.create_flat_storage_for_shard(shard_uid).unwrap();
        Ok(())
    }

    /// This method is called when the state sync is finished for a shard. It
    /// applies the chunks and populates information in the db, most notably for
    /// the chunk, chunk extra and flat storage.
    ///
    /// It starts at the height included of the chunk in the sync hash up until
    /// the height of the sync hash.
    ///
    /// The first chunk, the one at height included, is a new chunk. The
    /// remaining ones are old (missing) chunks.
    pub fn set_state_finalize(
        &mut self,
        shard_id: ShardId,
        sync_hash: CryptoHash,
    ) -> Result<(), Error> {
        let _span = tracing::debug_span!(target: "sync", "set_state_finalize").entered();
        let shard_state_header = self.get_state_header(shard_id, sync_hash)?;
        let mut height = shard_state_header.chunk_height_included();
        let mut chain_update = self.chain_update();
        let shard_uid = chain_update.set_state_finalize(shard_id, sync_hash, shard_state_header)?;
        chain_update.commit()?;

        // We restored the state on height `shard_state_header.chunk.header.height_included`.
        // Now we should build a chain up to height of `sync_hash` block.
        loop {
            height += 1;
            let mut chain_update = self.chain_update();
            // Result of successful execution of set_state_finalize_on_height is bool,
            // should we commit and continue or stop.
            if chain_update.set_state_finalize_on_height(height, shard_id, sync_hash)? {
                chain_update.commit()?;
            } else {
                break;
            }
        }

        let flat_storage_manager = self.runtime_adapter.get_flat_storage_manager();
        if let Some(flat_storage) = flat_storage_manager.get_flat_storage_for_shard(shard_uid) {
            let header = self.get_block_header(&sync_hash)?;
            flat_storage.update_flat_head(header.prev_hash()).unwrap();
        }

        Ok(())
    }

    pub fn clear_downloaded_parts(
        &mut self,
        shard_id: ShardId,
        sync_hash: CryptoHash,
        num_parts: u64,
    ) -> Result<(), Error> {
        let mut chain_store_update = self.mut_chain_store().store_update();
        chain_store_update.gc_col_state_parts(sync_hash, shard_id, num_parts)?;
        chain_store_update.commit()
    }

    pub fn catchup_blocks_step(
        &mut self,
        me: &Option<AccountId>,
        sync_hash: &CryptoHash,
        blocks_catch_up_state: &mut BlocksCatchUpState,
        block_catch_up_scheduler: &near_async::messaging::Sender<BlockCatchUpRequest>,
    ) -> Result<(), Error> {
        tracing::debug!(
            target: "catchup",
            pending_blocks = ?blocks_catch_up_state.pending_blocks,
            processed_blocks = ?blocks_catch_up_state.processed_blocks.keys().collect::<Vec<_>>(),
            scheduled_blocks = ?blocks_catch_up_state.scheduled_blocks,
            done_blocks = blocks_catch_up_state.done_blocks.len(),
            "catch up blocks");
        let mut processed_blocks = HashMap::new();
        for (queued_block, results) in blocks_catch_up_state.processed_blocks.drain() {
            // If this block is parent of some blocks in processing that need to be caught up,
            // we can't mark this block as done yet because these blocks haven't been added to
            // the store as blocks to be caught up yet. If we mark this block as done right now,
            // these blocks will never get caught up. So we add these blocks back to the processed_blocks
            // queue.
            if self.blocks_in_processing.has_blocks_to_catch_up(&queued_block) {
                processed_blocks.insert(queued_block, results);
            } else {
                match self.block_catch_up_postprocess(me, &queued_block, results) {
                    Ok(_) => {
                        let mut saw_one = false;
                        for next_block_hash in
                            self.chain_store.get_blocks_to_catchup(&queued_block)?.clone()
                        {
                            saw_one = true;
                            blocks_catch_up_state.pending_blocks.push(next_block_hash);
                        }
                        if saw_one {
                            assert_eq!(
                                self.epoch_manager.get_epoch_id_from_prev_block(&queued_block)?,
                                blocks_catch_up_state.epoch_id
                            );
                        }
                        blocks_catch_up_state.done_blocks.push(queued_block);
                    }
                    Err(_) => {
                        error!("Error processing block during catch up, retrying");
                        blocks_catch_up_state.pending_blocks.push(queued_block);
                    }
                }
            }
        }
        blocks_catch_up_state.processed_blocks = processed_blocks;

        for pending_block in blocks_catch_up_state.pending_blocks.drain(..) {
            let block = self.chain_store.get_block(&pending_block)?.clone();
            let prev_block = self.chain_store.get_block(block.header().prev_hash())?.clone();

            let receipts_by_shard = self.collect_incoming_receipts_from_block(me, &block)?;
            let work = self.apply_chunks_preprocessing(
                me,
                &block,
                &prev_block,
                &receipts_by_shard,
                ApplyChunksMode::CatchingUp,
                Default::default(),
                &mut Vec::new(),
            )?;
            metrics::SCHEDULED_CATCHUP_BLOCK.set(block.header().height() as i64);
            blocks_catch_up_state.scheduled_blocks.insert(pending_block);
            block_catch_up_scheduler.send(BlockCatchUpRequest {
                sync_hash: *sync_hash,
                block_hash: pending_block,
                block_height: block.header().height(),
                work,
            });
        }

        Ok(())
    }

    /// Validates basic correctness of array of transactions included in chunk.
    /// Doesn't require state.
    fn validate_chunk_transactions(
        &self,
        block: &Block,
        prev_block_header: &BlockHeader,
        chunk: &ShardChunk,
    ) -> Result<(), Error> {
        if !validate_transactions_order(chunk.transactions()) {
            let merkle_paths = Block::compute_chunk_headers_root(block.chunks().iter()).1;
            let chunk_proof = ChunkProofs {
                block_header: borsh::to_vec(&block.header()).expect("Failed to serialize"),
                merkle_proof: merkle_paths[chunk.shard_id() as usize].clone(),
                chunk: MaybeEncodedShardChunk::Decoded(chunk.clone()).into(),
            };
            return Err(Error::InvalidChunkProofs(Box::new(chunk_proof)));
        }

        let protocol_version =
            self.epoch_manager.get_epoch_protocol_version(block.header().epoch_id())?;
        if checked_feature!("stable", AccessKeyNonceRange, protocol_version) {
            let transaction_validity_period = self.transaction_validity_period;
            for transaction in chunk.transactions() {
                self.chain_store()
                    .check_transaction_validity_period(
                        prev_block_header,
                        transaction.transaction.block_hash(),
                        transaction_validity_period,
                    )
                    .map_err(|_| Error::from(Error::InvalidTransactions))?;
            }
        };

        Ok(())
    }

    pub fn transaction_validity_check<'a>(
        &'a self,
        prev_block_header: BlockHeader,
    ) -> impl FnMut(&SignedTransaction) -> bool + 'a {
        move |tx: &SignedTransaction| -> bool {
            self.chain_store()
                .check_transaction_validity_period(
                    &prev_block_header,
                    tx.transaction.block_hash(),
                    self.transaction_validity_period,
                )
                .is_ok()
        }
    }

    /// For a given previous block header and current block, return information
    /// about block necessary for processing shard update.
    pub fn get_apply_chunk_block_context(
        epoch_manager: &dyn EpochManagerAdapter,
        block: &Block,
        prev_block_header: &BlockHeader,
        is_new_chunk: bool,
    ) -> Result<ApplyChunkBlockContext, Error> {
        let block_header = &block.header();
        let epoch_id = block_header.epoch_id();
        let protocol_version = epoch_manager.get_epoch_protocol_version(epoch_id)?;
        // Before `FixApplyChunks` feature, gas price was taken from current
        // block by mistake. Preserve it for backwards compatibility.
        let gas_price = if !is_new_chunk
            && protocol_version < ProtocolFeature::FixApplyChunks.protocol_version()
        {
            block_header.next_gas_price()
        } else {
            prev_block_header.next_gas_price()
        };
        let congestion_info = block.block_congestion_info();

        Ok(ApplyChunkBlockContext::from_header(block_header, gas_price, congestion_info))
    }

    fn block_catch_up_postprocess(
        &mut self,
        me: &Option<AccountId>,
        block_hash: &CryptoHash,
        results: Vec<Result<ShardUpdateResult, Error>>,
    ) -> Result<(), Error> {
        let block = self.chain_store.get_block(block_hash)?;
        // Save state transition data to the database only if it might later be needed
        // for generating a state witness. Storage space optimization.
        let should_save_state_transition_data =
            self.should_produce_state_witness_for_this_or_next_epoch(me, block.header())?;
        let mut chain_update = self.chain_update();
        let results = results.into_iter().collect::<Result<Vec<_>, Error>>()?;
        chain_update.apply_chunk_postprocessing(
            &block,
            results,
            should_save_state_transition_data,
        )?;
        chain_update.commit()?;

        let epoch_id = block.header().epoch_id();
        for shard_id in self.epoch_manager.shard_ids(epoch_id)? {
            // Update flat storage for each shard being caught up. We catch up a shard if it is tracked in the next
            // epoch. If it is tracked in this epoch as well, it was updated during regular block processing.
            if !self.shard_tracker.care_about_shard(
                me.as_ref(),
                block.header().prev_hash(),
                shard_id,
                true,
            ) && self.shard_tracker.will_care_about_shard(
                me.as_ref(),
                block.header().prev_hash(),
                shard_id,
                true,
            ) {
                self.update_flat_storage_and_memtrie(&block, shard_id)?;
            }
        }

        Ok(())
    }

    /// Apply transactions in chunks for the next epoch in blocks that were blocked on the state sync
    pub fn finish_catchup_blocks(
        &mut self,
        me: &Option<AccountId>,
        epoch_first_block: &CryptoHash,
        block_processing_artifacts: &mut BlockProcessingArtifact,
        apply_chunks_done_sender: Option<near_async::messaging::Sender<ApplyChunksDoneMessage>>,
        affected_blocks: &[CryptoHash],
    ) -> Result<(), Error> {
        debug!(
            "Finishing catching up blocks after syncing pre {:?}, me: {:?}",
            epoch_first_block, me
        );

        let first_block = self.chain_store.get_block(epoch_first_block)?;

        let mut chain_store_update = ChainStoreUpdate::new(&mut self.chain_store);

        // `blocks_to_catchup` consists of pairs (`prev_hash`, `hash`). For the block that precedes
        // `epoch_first_block` we should only remove the pair with hash = epoch_first_block, while
        // for all the blocks in the queue we can remove all the pairs that have them as `prev_hash`
        // since we processed all the blocks built on top of them above during the BFS
        chain_store_update
            .remove_block_to_catchup(*first_block.header().prev_hash(), *epoch_first_block);

        for block_hash in affected_blocks {
            debug!(target: "chain", "Catching up: removing prev={:?} from the queue. I'm {:?}", block_hash, me);
            chain_store_update.remove_prev_block_to_catchup(*block_hash);
        }
        chain_store_update.remove_state_sync_info(*epoch_first_block);

        // Remove all stored split state changes for resharding once catchup is completed.
        // We only remove these after the catchup is completed to ensure that restarting the node
        // in the middle of the catchup does not lead to the split state already being deleted from prior run
        chain_store_update.remove_all_state_changes_for_resharding();

        chain_store_update.commit()?;

        for hash in affected_blocks.iter() {
            self.check_orphans(
                me,
                *hash,
                block_processing_artifacts,
                apply_chunks_done_sender.clone(),
            );
        }

        // Nit: it would be more elegant to only call this after resharding, not
        // after every state sync but it doesn't hurt.
        self.process_snapshot_after_resharding()?;

        Ok(())
    }

    pub fn get_transaction_execution_result(
        &self,
        id: &CryptoHash,
    ) -> Result<Vec<ExecutionOutcomeWithIdView>, Error> {
        Ok(self.chain_store.get_outcomes_by_id(id)?.into_iter().map(Into::into).collect())
    }

    /// Returns execution status based on the list of currently existing outcomes
    fn get_execution_status(
        &self,
        outcomes: &[ExecutionOutcomeWithIdView],
        transaction_hash: &CryptoHash,
    ) -> FinalExecutionStatus {
        if outcomes.is_empty() {
            return FinalExecutionStatus::NotStarted;
        }
        let mut looking_for_id = *transaction_hash;
        let num_outcomes = outcomes.len();
        outcomes
            .iter()
            .find_map(|outcome_with_id| {
                if outcome_with_id.id == looking_for_id {
                    match &outcome_with_id.outcome.status {
                        ExecutionStatusView::Unknown if num_outcomes == 1 => {
                            Some(FinalExecutionStatus::NotStarted)
                        }
                        ExecutionStatusView::Unknown => Some(FinalExecutionStatus::Started),
                        ExecutionStatusView::Failure(e) => {
                            Some(FinalExecutionStatus::Failure(e.clone()))
                        }
                        ExecutionStatusView::SuccessValue(v) => {
                            Some(FinalExecutionStatus::SuccessValue(v.clone()))
                        }
                        ExecutionStatusView::SuccessReceiptId(id) => {
                            looking_for_id = *id;
                            None
                        }
                    }
                } else {
                    None
                }
            })
            .unwrap_or_else(|| FinalExecutionStatus::Started)
    }

    /// Collect all the execution outcomes existing at the current moment
    /// Fails if there are non executed receipts, and require_all_outcomes == true
    fn get_recursive_transaction_results(
        &self,
        outcomes: &mut Vec<ExecutionOutcomeWithIdView>,
        id: &CryptoHash,
        require_all_outcomes: bool,
    ) -> Result<(), Error> {
        let outcome = match self.get_execution_outcome(id) {
            Ok(outcome) => outcome,
            Err(err) => return if require_all_outcomes { Err(err) } else { Ok(()) },
        };
        outcomes.push(ExecutionOutcomeWithIdView::from(outcome));
        let outcome_idx = outcomes.len() - 1;
        for idx in 0..outcomes[outcome_idx].outcome.receipt_ids.len() {
            let id = outcomes[outcome_idx].outcome.receipt_ids[idx];
            self.get_recursive_transaction_results(outcomes, &id, require_all_outcomes)?;
        }
        Ok(())
    }

    /// Returns FinalExecutionOutcomeView for the given transaction.
    /// Waits for the end of the execution of all corresponding receipts
    pub fn get_final_transaction_result(
        &self,
        transaction_hash: &CryptoHash,
    ) -> Result<FinalExecutionOutcomeView, Error> {
        let mut outcomes = Vec::new();
        self.get_recursive_transaction_results(&mut outcomes, transaction_hash, true)?;
        let status = self.get_execution_status(&outcomes, transaction_hash);
        let receipts_outcome = outcomes.split_off(1);
        let transaction = self.chain_store.get_transaction(transaction_hash)?.ok_or_else(|| {
            Error::DBNotFoundErr(format!("Transaction {} is not found", transaction_hash))
        })?;
        let transaction: SignedTransactionView = SignedTransaction::clone(&transaction).into();
        let transaction_outcome = outcomes.pop().unwrap();
        Ok(FinalExecutionOutcomeView { status, transaction, transaction_outcome, receipts_outcome })
    }

    /// Returns FinalExecutionOutcomeView for the given transaction.
    /// Does not wait for the end of the execution of all corresponding receipts
    pub fn get_partial_transaction_result(
        &self,
        transaction_hash: &CryptoHash,
    ) -> Result<FinalExecutionOutcomeView, Error> {
        let transaction = self.chain_store.get_transaction(transaction_hash)?.ok_or_else(|| {
            Error::DBNotFoundErr(format!("Transaction {} is not found", transaction_hash))
        })?;
        let transaction: SignedTransactionView = SignedTransaction::clone(&transaction).into();

        let mut outcomes = Vec::new();
        self.get_recursive_transaction_results(&mut outcomes, transaction_hash, false)?;
        if outcomes.is_empty() {
            // It can't be, we would fail with tx not found error earlier in this case
            // But if so, let's return meaningful error instead of panic on split_off
            return Err(Error::DBNotFoundErr(format!(
                "Transaction {} is not found",
                transaction_hash
            )));
        }

        let status = self.get_execution_status(&outcomes, transaction_hash);
        let receipts_outcome = outcomes.split_off(1);
        let transaction_outcome = outcomes.pop().unwrap();
        Ok(FinalExecutionOutcomeView { status, transaction, transaction_outcome, receipts_outcome })
    }

    /// Returns corresponding receipts for provided outcome
    /// The incoming list in receipts_outcome may be partial
    pub fn get_transaction_result_with_receipt(
        &self,
        outcome: FinalExecutionOutcomeView,
    ) -> Result<FinalExecutionOutcomeWithReceiptView, Error> {
        let receipt_id_from_transaction =
            outcome.transaction_outcome.outcome.receipt_ids.get(0).cloned();
        let is_local_receipt = outcome.transaction.signer_id == outcome.transaction.receiver_id;

        let receipts = outcome
            .receipts_outcome
            .iter()
            .filter_map(|outcome| {
                if Some(outcome.id) == receipt_id_from_transaction && is_local_receipt {
                    None
                } else {
                    Some(self.chain_store.get_receipt(&outcome.id).and_then(|r| {
                        r.map(|r| Receipt::clone(&r).into()).ok_or_else(|| {
                            Error::DBNotFoundErr(format!("Receipt {} is not found", outcome.id))
                        })
                    }))
                }
            })
            .collect::<Result<Vec<_>, _>>()?;

        Ok(FinalExecutionOutcomeWithReceiptView { final_outcome: outcome, receipts })
    }

    pub fn check_blocks_final_and_canonical(
        &self,
        block_headers: &[BlockHeader],
    ) -> Result<(), Error> {
        let last_final_block_hash = *self.head_header()?.last_final_block();
        let last_final_height = self.get_block_header(&last_final_block_hash)?.height();
        for hdr in block_headers {
            if hdr.height() > last_final_height || !self.is_on_current_chain(&hdr)? {
                return Err(Error::Other(format!("{} not on current chain", hdr.hash())));
            }
        }
        Ok(())
    }

    pub fn create_chunk_state_challenge(
        &self,
        prev_block: &Block,
        block: &Block,
        chunk_header: &ShardChunkHeader,
    ) -> Result<ChunkState, Error> {
        let chunk_shard_id = chunk_header.shard_id();
        let prev_merkle_proofs = Block::compute_chunk_headers_root(prev_block.chunks().iter()).1;
        let merkle_proofs = Block::compute_chunk_headers_root(block.chunks().iter()).1;
        let prev_chunk = self
            .get_chunk_clone_from_header(&prev_block.chunks()[chunk_shard_id as usize].clone())
            .unwrap();

        // TODO (#6316): enable storage proof generation
        // let prev_chunk_header = &prev_block.chunks()[chunk_shard_id as usize];
        // let receipt_proof_response: Vec<ReceiptProofResponse> =
        //     self.chain_store_update.get_incoming_receipts_for_shard(
        //         chunk_shard_id,
        //         *prev_block.hash(),
        //         prev_chunk_header.height_included(),
        //     )?;
        // let receipts = collect_receipts_from_response(&receipt_proof_response);
        //
        // let challenges_result = self.verify_challenges(
        //     block.challenges(),
        //     block.header().epoch_id(),
        //     block.header().prev_hash(),
        //     Some(block.hash()),
        // )?;
        // let prev_chunk_inner = prev_chunk.cloned_header().take_inner();
        // let is_first_block_with_chunk_of_version = check_if_block_is_first_with_chunk_of_version(
        //     &mut self.chain_store_update,
        //     self.runtime_adapter.as_ref(),
        //     prev_block.hash(),
        //     chunk_shard_id,
        // )?;
        // let apply_result = self
        //     .runtime_adapter
        //     .apply_transactions_with_optional_storage_proof(
        //         chunk_shard_id,
        //         prev_chunk_inner.prev_state_root(),
        //         prev_chunk.height_included(),
        //         prev_block.header().raw_timestamp(),
        //         prev_chunk_inner.prev_block_hash(),
        //         prev_block.hash(),
        //         &receipts,
        //         prev_chunk.transactions(),
        //         prev_chunk_inner.validator_proposals(),
        //         prev_block.header().gas_price(),
        //         prev_chunk_inner.gas_limit(),
        //         &challenges_result,
        //         *block.header().random_value(),
        //         true,
        //         true,
        //         is_first_block_with_chunk_of_version,
        //         None,
        //     )
        //     .unwrap();
        // let partial_state = apply_result.proof.unwrap().nodes;
        Ok(ChunkState {
            prev_block_header: borsh::to_vec(&prev_block.header())?,
            block_header: borsh::to_vec(&block.header())?,
            prev_merkle_proof: prev_merkle_proofs[chunk_shard_id as usize].clone(),
            merkle_proof: merkle_proofs[chunk_shard_id as usize].clone(),
            prev_chunk,
            chunk_header: chunk_header.clone(),
            partial_state: PartialState::TrieValues(vec![]),
        })
    }

    fn get_resharding_state_roots(
        &self,
        block: &Block,
        shard_id: ShardId,
    ) -> Result<HashMap<ShardUId, StateRoot>, Error> {
        let next_shard_layout =
            self.epoch_manager.get_shard_layout(block.header().next_epoch_id())?;
        let new_shards =
            next_shard_layout.get_children_shards_uids(shard_id).unwrap_or_else(|| {
                panic!(
                    "shard layout must contain maps of all shards to its children shards {} {:?}",
                    shard_id, next_shard_layout,
                );
            });
        new_shards
            .iter()
            .map(|shard_uid| {
                self.get_chunk_extra(block.header().prev_hash(), shard_uid)
                    .map(|chunk_extra| (*shard_uid, *chunk_extra.state_root()))
            })
            .collect()
    }

    /// Returns sequence of blocks in chain from `last_block_hash` (inclusive)
    /// until the block with height `first_block_height` (inclusive if `include_with_height`
    /// is true). For each block hash in resulting `Vec`, next entry contains hash of its
    /// parent on chain.
    /// TODO(logunov): consider uniting with `get_incoming_receipts_for_shard` because it
    /// has the same purpose.
    pub fn get_blocks_until_height(
        &self,
        mut last_block_hash: CryptoHash,
        first_block_height: BlockHeight,
        include_with_height: bool,
    ) -> Result<Vec<CryptoHash>, Error> {
        let mut blocks = vec![];
        loop {
            let header = self.get_block_header(&last_block_hash)?;
            if header.height() < first_block_height {
                return Err(Error::InvalidBlockHeight(first_block_height));
            }

            if header.height() == first_block_height {
                break;
            }

            blocks.push(last_block_hash);
            last_block_hash = *header.prev_hash();
        }
        if include_with_height {
            blocks.push(last_block_hash);
        }
        Ok(blocks)
    }

    /// Checks whether `me` is chunk producer for this or next epoch, given
    /// block header which is not in DB yet. If this is the case, node must
    /// produce necessary data for state witness.
    /// TODO(#9292): Check this for specific shard by extending EpochManager
    /// interface. Consider asserting that node tracks the shard. Consider
    /// returning true only if node produces state witness only for the next
    /// chunk. However, node can't determine this if next validators missed
    /// chunks.
    pub fn should_produce_state_witness_for_this_or_next_epoch(
        &self,
        me: &Option<AccountId>,
        block_header: &BlockHeader,
    ) -> Result<bool, Error> {
        if cfg!(feature = "shadow_chunk_validation") {
            return Ok(true);
        }
        let epoch_id = block_header.epoch_id();
        // Use epoch manager because block is not in DB yet.
        let next_epoch_id =
            self.epoch_manager.get_next_epoch_id_from_prev_block(block_header.prev_hash())?;
        let next_protocol_version =
            self.epoch_manager.get_epoch_protocol_version(&next_epoch_id)?;
        if !checked_feature!("stable", StatelessValidationV0, next_protocol_version) {
            // Chunk validation not enabled yet.
            return Ok(false);
        }
        let Some(account_id) = me.as_ref() else { return Ok(false) };
        Ok(self.epoch_manager.is_chunk_producer_for_epoch(epoch_id, account_id)?
            || self.epoch_manager.is_chunk_producer_for_epoch(&next_epoch_id, account_id)?)
    }

    /// Creates jobs which will update shards for the given block and incoming
    /// receipts aggregated for it.
    fn apply_chunks_preprocessing(
        &self,
        me: &Option<AccountId>,
        block: &Block,
        prev_block: &Block,
        incoming_receipts: &HashMap<ShardId, Vec<ReceiptProof>>,
        mode: ApplyChunksMode,
        mut state_patch: SandboxStatePatch,
        invalid_chunks: &mut Vec<ShardChunkHeader>,
    ) -> Result<Vec<UpdateShardJob>, Error> {
        let _span = tracing::debug_span!(target: "chain", "apply_chunks_preprocessing").entered();
        let prev_chunk_headers =
            Chain::get_prev_chunk_headers(self.epoch_manager.as_ref(), prev_block)?;

        let mut maybe_jobs = vec![];
        for (shard_id, (chunk_header, prev_chunk_header)) in
            block.chunks().iter().zip(prev_chunk_headers.iter()).enumerate()
        {
            // XXX: This is a bit questionable -- sandbox state patching works
            // only for a single shard. This so far has been enough.
            let state_patch = state_patch.take();

            let storage_context =
                StorageContext { storage_data_source: StorageDataSource::Db, state_patch };
            let stateful_job = self.get_update_shard_job(
                me,
                block,
                prev_block,
                chunk_header,
                prev_chunk_header,
                shard_id as ShardId,
                mode,
                incoming_receipts,
                storage_context,
            );
            maybe_jobs.push((shard_id, stateful_job));
        }

        let mut jobs = vec![];
        for (shard_id, maybe_job) in maybe_jobs {
            match maybe_job {
                Ok(Some(processor)) => jobs.push(processor),
                Ok(None) => {}
                Err(err) => {
                    if err.is_bad_data() {
                        let chunk_header = block
                            .chunks()
                            .get(shard_id)
                            .ok_or_else(|| Error::InvalidShardId(shard_id as ShardId))?
                            .clone();
                        invalid_chunks.push(chunk_header);
                    }
                    return Err(err);
                }
            }
        }

        Ok(jobs)
    }

    fn get_shard_context(
        &self,
        me: &Option<AccountId>,
        block_header: &BlockHeader,
        shard_id: ShardId,
        mode: ApplyChunksMode,
    ) -> Result<ShardContext, Error> {
        let prev_hash = block_header.prev_hash();
        let epoch_id = block_header.epoch_id();
        let cares_about_shard_this_epoch =
            self.shard_tracker.care_about_shard(me.as_ref(), prev_hash, shard_id, true);
        let cares_about_shard_next_epoch =
            self.shard_tracker.will_care_about_shard(me.as_ref(), prev_hash, shard_id, true);
        let will_shard_layout_change = self.epoch_manager.will_shard_layout_change(prev_hash)?;
        let should_apply_chunk = get_should_apply_chunk(
            mode,
            cares_about_shard_this_epoch,
            cares_about_shard_next_epoch,
        );
        let need_to_reshard = will_shard_layout_change && cares_about_shard_next_epoch;
        let shard_uid = self.epoch_manager.shard_id_to_uid(shard_id, epoch_id)?;
        Ok(ShardContext {
            shard_uid,
            cares_about_shard_this_epoch,
            will_shard_layout_change,
            should_apply_chunk,
            need_to_reshard,
        })
    }

    /// This method returns the closure that is responsible for updating a shard.
    fn get_update_shard_job(
        &self,
        me: &Option<AccountId>,
        block: &Block,
        prev_block: &Block,
        chunk_header: &ShardChunkHeader,
        prev_chunk_header: &ShardChunkHeader,
        shard_id: ShardId,
        mode: ApplyChunksMode,
        incoming_receipts: &HashMap<u64, Vec<ReceiptProof>>,
        storage_context: StorageContext,
    ) -> Result<Option<UpdateShardJob>, Error> {
        let _span = tracing::debug_span!(target: "chain", "get_update_shard_job").entered();
        let prev_hash = block.header().prev_hash();
        let shard_context = self.get_shard_context(me, block.header(), shard_id, mode)?;

        // We can only perform resharding when states are ready, i.e., mode != ApplyChunksMode::NotCaughtUp
        // 1) if should_apply_chunk == true && resharding_state_roots.is_some(),
        //     that means children shards are ready.
        //    `apply_resharding_state_changes` will apply updates to the children shards
        // 2) if should_apply_chunk == true && resharding_state_roots.is_none(),
        //     that means children shards are not ready yet.
        //    `apply_resharding_state_changes` will return `state_changes_for_resharding`,
        //     which will be stored to the database in `process_apply_chunks`
        // 3) if should_apply_chunk == false && resharding_state_roots.is_some()
        //    This implies mode == CatchingUp and cares_about_shard_this_epoch == true,
        //    otherwise should_apply_chunk will be true
        //    That means transactions have already been applied last time when apply_chunks are
        //    called with mode NotCaughtUp, therefore `state_changes_for_resharding` have been
        //    stored in the database. Then we can safely read that and apply that to the split
        //    states
        let resharding_state_roots =
            if shard_context.need_to_reshard && mode != ApplyChunksMode::NotCaughtUp {
                Some(self.get_resharding_state_roots(block, shard_id)?)
            } else {
                None
            };

        let is_new_chunk = chunk_header.is_new_chunk(block.header().height());
        let shard_update_reason = if shard_context.should_apply_chunk {
            let block_context = Self::get_apply_chunk_block_context(
                self.epoch_manager.as_ref(),
                &block,
                prev_block.header(),
                is_new_chunk,
            )?;
            if is_new_chunk {
                // Validate new chunk and collect incoming receipts for it.

                let prev_chunk_extra = self.get_chunk_extra(prev_hash, &shard_context.shard_uid)?;
                let chunk = self.get_chunk_clone_from_header(&chunk_header)?;
                let prev_chunk_height_included = prev_chunk_header.height_included();

                // Validate that all next chunk information matches previous chunk extra.
                validate_chunk_with_chunk_extra(
                    // It's safe here to use ChainStore instead of ChainStoreUpdate
                    // because we're asking prev_chunk_header for already committed block
                    self.chain_store(),
                    self.epoch_manager.as_ref(),
                    prev_hash,
                    prev_chunk_extra.as_ref(),
                    prev_chunk_height_included,
                    &chunk_header,
                )
                .map_err(|err| {
                    warn!(
                        target: "chain",
                        ?err,
                        prev_block_hash=?prev_hash,
                        block_hash=?block.header().hash(),
                        shard_id,
                        prev_chunk_height_included,
                        ?prev_chunk_extra,
                        ?chunk_header,
                        "Failed to validate chunk extra"
                    );
                    byzantine_assert!(false);
                    match self.create_chunk_state_challenge(prev_block, block, &chunk_header) {
                        Ok(chunk_state) => Error::InvalidChunkState(Box::new(chunk_state)),
                        Err(err) => err,
                    }
                })?;

                self.validate_chunk_transactions(&block, prev_block.header(), &chunk)?;

                // we can't use hash from the current block here yet because the incoming receipts
                // for this block is not stored yet
                let new_receipts = collect_receipts(incoming_receipts.get(&shard_id).unwrap());
                let old_receipts = &self.chain_store().get_incoming_receipts_for_shard(
                    self.epoch_manager.as_ref(),
                    shard_id,
                    *prev_hash,
                    prev_chunk_height_included,
                )?;
                let old_receipts = collect_receipts_from_response(old_receipts);
                let receipts = [new_receipts, old_receipts].concat();

                // This variable is responsible for checking to which block we can apply receipts previously lost in apply_chunks
                // (see https://github.com/near/nearcore/pull/4248/)
                // We take the first block with existing chunk in the first epoch in which protocol feature
                // RestoreReceiptsAfterFixApplyChunks was enabled, and put the restored receipts there.
                let is_first_block_with_chunk_of_version =
                    check_if_block_is_first_with_chunk_of_version(
                        self.chain_store(),
                        self.epoch_manager.as_ref(),
                        block.header().prev_hash(),
                        shard_id,
                    )?;

                ShardUpdateReason::NewChunk(NewChunkData {
                    chunk_header: chunk_header.clone(),
                    transactions: chunk.transactions().to_vec(),
                    receipts,
                    block: block_context,
                    is_first_block_with_chunk_of_version,
                    resharding_state_roots,
                    storage_context,
                })
            } else {
                ShardUpdateReason::OldChunk(OldChunkData {
                    block: block_context,
                    prev_chunk_extra: ChunkExtra::clone(
                        self.get_chunk_extra(prev_hash, &shard_context.shard_uid)?.as_ref(),
                    ),
                    resharding_state_roots,
                    storage_context,
                })
            }
        } else if let Some(resharding_state_roots) = resharding_state_roots {
            assert!(
                mode == ApplyChunksMode::CatchingUp && shard_context.cares_about_shard_this_epoch
            );
            let state_changes =
                self.chain_store().get_state_changes_for_resharding(block.hash(), shard_id)?;
            ShardUpdateReason::Resharding(ReshardingData {
                block_hash: *block.hash(),
                block_height: block.header().height(),
                state_changes,
                resharding_state_roots,
            })
        } else {
            return Ok(None);
        };

        let runtime = self.runtime_adapter.clone();
        let epoch_manager = self.epoch_manager.clone();
        Ok(Some((
            shard_id,
            Box::new(move |parent_span| -> Result<ShardUpdateResult, Error> {
                Ok(process_shard_update(
                    parent_span,
                    runtime.as_ref(),
                    epoch_manager.as_ref(),
                    shard_update_reason,
                    shard_context,
                )?)
            }),
        )))
    }

    /// Function to create or delete a snapshot if necessary.
    fn process_snapshot(&mut self) -> Result<(), Error> {
        let (make_snapshot, delete_snapshot) = self.should_make_or_delete_snapshot()?;
        if !make_snapshot && !delete_snapshot {
            return Ok(());
        }
        let Some(snapshot_callbacks) = &self.snapshot_callbacks else { return Ok(()) };
        if make_snapshot {
            let head = self.head()?;
            let prev_hash = head.prev_block_hash;
            let epoch_height = self.epoch_manager.get_epoch_height_from_prev_block(&prev_hash)?;
            let shard_layout = &self.epoch_manager.get_shard_layout_from_prev_block(&prev_hash)?;
            let shard_uids = shard_layout.shard_uids().collect();
            let last_block = self.get_block(&head.last_block_hash)?;
            let make_snapshot_callback = &snapshot_callbacks.make_snapshot_callback;
            make_snapshot_callback(prev_hash, epoch_height, shard_uids, last_block);
        } else if delete_snapshot {
            let delete_snapshot_callback = &snapshot_callbacks.delete_snapshot_callback;
            delete_snapshot_callback();
        }
        Ok(())
    }

    // Similar to `process_snapshot` but only called after resharding and
    // catchup is done. This is to speed up the snapshot removal once resharding
    // is finished in order to minimize the storage overhead.
    fn process_snapshot_after_resharding(&mut self) -> Result<(), Error> {
        let Some(snapshot_callbacks) = &self.snapshot_callbacks else { return Ok(()) };

        let tries = self.runtime_adapter.get_tries();
        let snapshot_config = tries.state_snapshot_config();
        let delete_snapshot = match snapshot_config.state_snapshot_type {
            // Do not delete snapshot if the node is configured to snapshot every epoch.
            StateSnapshotType::EveryEpoch => false,
            // Delete the snapshot if it was created only for resharding.
            StateSnapshotType::ForReshardingOnly => true,
        };

        if delete_snapshot {
            tracing::debug!(target: "resharding", "deleting snapshot after resharding");
            let delete_snapshot_callback = &snapshot_callbacks.delete_snapshot_callback;
            delete_snapshot_callback();
        }

        Ok(())
    }

    /// Function to check whether we need to create a new snapshot while processing the current block
    /// Note that this functions is called as a part of block preprocesing, so the head is not updated to current block
    fn should_make_or_delete_snapshot(&mut self) -> Result<(bool, bool), Error> {
        // head value is that of the previous block, i.e. curr_block.prev_hash
        let head = self.head()?;
        if head.prev_block_hash == CryptoHash::default() {
            // genesis block, do not snapshot
            return Ok((false, false));
        }

        let is_epoch_boundary =
            self.epoch_manager.is_next_block_epoch_start(&head.last_block_hash)?;
        let will_shard_layout_change =
            self.epoch_manager.will_shard_layout_change(&head.last_block_hash)?;
        let tries = self.runtime_adapter.get_tries();
        let snapshot_config = tries.state_snapshot_config();
        let make_snapshot = match snapshot_config.state_snapshot_type {
            // For every epoch, we snapshot if the next block would be in a different epoch
            StateSnapshotType::EveryEpoch => is_epoch_boundary,
            // For resharding only, we snapshot if next block would be in a different shard layout
            StateSnapshotType::ForReshardingOnly => is_epoch_boundary && will_shard_layout_change,
        };

        // We need to delete the existing snapshot at the epoch boundary if we are not making a new snapshot
        // This is useful for the next epoch after resharding where make_snapshot is false but it's an epoch boundary
        let delete_snapshot = !make_snapshot && is_epoch_boundary;

        Ok((make_snapshot, delete_snapshot))
    }

    /// Returns a description of state parts cached for the given shard of the given epoch.
    pub fn get_cached_state_parts(
        &self,
        sync_hash: CryptoHash,
        shard_id: ShardId,
        num_parts: u64,
    ) -> Result<CachedParts, Error> {
        let _span = tracing::debug_span!(target: "chain", "get_cached_state_parts").entered();
        // DBCol::StateParts is keyed by StatePartKey: (BlockHash || ShardId || PartId (u64)).
        let lower_bound = StatePartKey(sync_hash, shard_id, 0);
        let lower_bound = borsh::to_vec(&lower_bound)?;
        let upper_bound = StatePartKey(sync_hash, shard_id + 1, 0);
        let upper_bound = borsh::to_vec(&upper_bound)?;
        let mut num_cached_parts = 0;
        let mut bit_array = BitArray::new(num_parts);
        for item in self.chain_store.store().iter_range(
            DBCol::StateParts,
            Some(&lower_bound),
            Some(&upper_bound),
        ) {
            let key = item?.0;
            let key = StatePartKey::try_from_slice(&key)?;
            let part_id = key.2;
            num_cached_parts += 1;
            bit_array.set_bit(part_id);
        }
        Ok(if num_cached_parts == 0 {
            CachedParts::NoParts
        } else if num_cached_parts == num_parts {
            CachedParts::AllParts
        } else {
            CachedParts::BitArray(bit_array)
        })
    }
}

/// This method calculates the congestion info for the genesis chunks. It uses
/// the congestion info bootstrapping logic. This method is just a wrapper
/// around the [`get_genesis_congestion_infos_impl`]. It logs an error if one
/// happens.
pub fn get_genesis_congestion_infos(
    epoch_manager: &dyn EpochManagerAdapter,
    runtime: &dyn RuntimeAdapter,
    state_roots: &Vec<CryptoHash>,
) -> Result<Vec<Option<CongestionInfo>>, Error> {
    get_genesis_congestion_infos_impl(epoch_manager, runtime, state_roots).map_err(|err| {
        tracing::error!(target: "chain", ?err, "Failed to get the genesis congestion infos.");
        err
    })
}

fn get_genesis_congestion_infos_impl(
    epoch_manager: &dyn EpochManagerAdapter,
    runtime: &dyn RuntimeAdapter,
    state_roots: &Vec<CryptoHash>,
) -> Result<Vec<Option<CongestionInfo>>, Error> {
    let genesis_prev_hash = CryptoHash::default();
    let genesis_epoch_id = epoch_manager.get_epoch_id_from_prev_block(&genesis_prev_hash)?;
    let genesis_protocol_version = epoch_manager.get_epoch_protocol_version(&genesis_epoch_id)?;
    // If congestion control is not enabled at the genesis block, we return None (congestion info) for each shard.
    if !ProtocolFeature::CongestionControl.enabled(genesis_protocol_version) {
        return Ok(std::iter::repeat(None).take(state_roots.len()).collect());
    }

    // Check we had already computed the congestion infos from the genesis state roots.
    if let Some(saved_infos) = near_store::get_genesis_congestion_infos(runtime.store())? {
        tracing::debug!(target: "chain", "Reading genesis congestion infos from database.");
        return Ok(saved_infos.into_iter().map(Option::Some).collect());
    }

    let mut new_infos = vec![];
    for (shard_id, &state_root) in state_roots.iter().enumerate() {
        let shard_id = shard_id as ShardId;
<<<<<<< HEAD
        let congestion_info = get_genesis_congestion_info(
            runtime,
            genesis_protocol_version,
            &genesis_prev_hash,
            shard_id,
            state_root,
        )?;
        new_infos.push(congestion_info);
=======
        let congestion_info = get_congestion_info(
            runtime,
            protocol_version,
            &prev_hash,
            shard_id,
            state_root,
            &epoch_id,
        )?;
        result.push(congestion_info);
>>>>>>> dfd2ca0b
    }

    // Store it in DB so that we can read it later, instead of recomputing from genesis state roots.
    // Note that this is necessary because genesis state roots will be garbage-collected and will not
    // be available, for example, when the node restarts later.
    tracing::debug!(target: "chain", "Saving genesis congestion infos to database.");
    let mut store_update = runtime.store().store_update();
    near_store::set_genesis_congestion_infos(&mut store_update, &new_infos);
    store_update.commit()?;

    Ok(new_infos.into_iter().map(Option::Some).collect())
}

fn get_genesis_congestion_info(
    runtime: &dyn RuntimeAdapter,
    protocol_version: ProtocolVersion,
    prev_hash: &CryptoHash,
    shard_id: ShardId,
    state_root: StateRoot,
<<<<<<< HEAD
) -> Result<CongestionInfo, Error> {
=======
    epoch_id: &EpochId,
) -> Result<Option<CongestionInfo>, Error> {
    if !ProtocolFeature::CongestionControl.enabled(protocol_version) {
        return Ok(None);
    }

    // Since the congestion info is already bootstrapped in statelessnet, skip another bootstrap.
    // TODO: This is temporary mitigation for the failing genesis congestion info due to garbage
    // collected genesis state roots. It can be removed after the statelessnet network is turned down.
    if let Ok(protocol_config) = runtime.get_protocol_config(&epoch_id) {
        if protocol_config.genesis_config.chain_id == near_primitives::chains::STATELESSNET {
            return Ok(None);
        }
    }

>>>>>>> dfd2ca0b
    // Get the view trie because it's possible that the chain is ahead of
    // genesis and doesn't have this block in flat state and memtrie.
    let trie = runtime.get_view_trie_for_shard(shard_id, prev_hash, state_root)?;
    let runtime_config = runtime.get_runtime_config(protocol_version)?;
    let congestion_info = bootstrap_congestion_info(&trie, &runtime_config, shard_id)?;
    tracing::debug!(target: "chain", ?shard_id, ?state_root, ?congestion_info, "Computed genesis congestion info.");
    Ok(congestion_info)
}

fn shard_id_out_of_bounds(shard_id: ShardId) -> Error {
    Error::InvalidStateRequest(format!("shard_id {shard_id:?} out of bounds").into())
}

fn sync_hash_not_first_hash(sync_hash: CryptoHash) -> Error {
    Error::InvalidStateRequest(
        format!("sync_hash {sync_hash:?} is not the first hash of the epoch").into(),
    )
}

/// We want to guarantee that transactions are only applied once for each shard,
/// even though apply_chunks may be called twice, once with
/// ApplyChunksMode::NotCaughtUp once with ApplyChunksMode::CatchingUp. Note
/// that it does not guard whether the children shards are ready or not, see the
/// comments before `need_to_reshard`
fn get_should_apply_chunk(
    mode: ApplyChunksMode,
    cares_about_shard_this_epoch: bool,
    cares_about_shard_next_epoch: bool,
) -> bool {
    match mode {
        // next epoch's shard states are not ready, only update this epoch's shards
        ApplyChunksMode::NotCaughtUp => cares_about_shard_this_epoch,
        // update both this epoch and next epoch
        ApplyChunksMode::IsCaughtUp => cares_about_shard_this_epoch || cares_about_shard_next_epoch,
        // catching up next epoch's shard states, do not update this epoch's shard state
        // since it has already been updated through ApplyChunksMode::NotCaughtUp
        ApplyChunksMode::CatchingUp => {
            !cares_about_shard_this_epoch && cares_about_shard_next_epoch
        }
    }
}

/// Implement block merkle proof retrieval.
impl Chain {
    fn combine_maybe_hashes(
        hash1: Option<MerkleHash>,
        hash2: Option<MerkleHash>,
    ) -> Option<MerkleHash> {
        match (hash1, hash2) {
            (Some(h1), Some(h2)) => Some(combine_hash(&h1, &h2)),
            (Some(h1), None) => Some(h1),
            (None, Some(_)) => {
                debug_assert!(false, "Inconsistent state in merkle proof computation: left node is None but right node exists");
                None
            }
            _ => None,
        }
    }

    fn chain_update(&mut self) -> ChainUpdate {
        ChainUpdate::new(
            &mut self.chain_store,
            self.epoch_manager.clone(),
            self.runtime_adapter.clone(),
            self.doomslug_threshold_mode,
            self.transaction_validity_period,
        )
    }

    /// Get node at given position (index, level). If the node does not exist, return `None`.
    fn get_merkle_tree_node(
        &self,
        index: u64,
        level: u64,
        counter: u64,
        tree_size: u64,
        tree_nodes: &mut HashMap<(u64, u64), Option<MerkleHash>>,
    ) -> Result<Option<MerkleHash>, Error> {
        if let Some(hash) = tree_nodes.get(&(index, level)) {
            Ok(*hash)
        } else {
            if level == 0 {
                let maybe_hash = if index >= tree_size {
                    None
                } else {
                    Some(self.chain_store().get_block_hash_from_ordinal(index)?)
                };
                tree_nodes.insert((index, level), maybe_hash);
                Ok(maybe_hash)
            } else {
                let cur_tree_size = (index + 1) * counter;
                let maybe_hash = if cur_tree_size > tree_size {
                    if index * counter <= tree_size {
                        let left_hash = self.get_merkle_tree_node(
                            index * 2,
                            level - 1,
                            counter / 2,
                            tree_size,
                            tree_nodes,
                        )?;
                        let right_hash = self.reconstruct_merkle_tree_node(
                            index * 2 + 1,
                            level - 1,
                            counter / 2,
                            tree_size,
                            tree_nodes,
                        )?;
                        Self::combine_maybe_hashes(left_hash, right_hash)
                    } else {
                        None
                    }
                } else {
                    Some(
                        *self
                            .chain_store()
                            .get_block_merkle_tree_from_ordinal(cur_tree_size)?
                            .get_path()
                            .last()
                            .ok_or_else(|| Error::Other("Merkle tree node missing".to_string()))?,
                    )
                };
                tree_nodes.insert((index, level), maybe_hash);
                Ok(maybe_hash)
            }
        }
    }

    /// Reconstruct node at given position (index, level). If the node does not exist, return `None`.
    fn reconstruct_merkle_tree_node(
        &self,
        index: u64,
        level: u64,
        counter: u64,
        tree_size: u64,
        tree_nodes: &mut HashMap<(u64, u64), Option<MerkleHash>>,
    ) -> Result<Option<MerkleHash>, Error> {
        if let Some(hash) = tree_nodes.get(&(index, level)) {
            Ok(*hash)
        } else {
            if level == 0 {
                let maybe_hash = if index >= tree_size {
                    None
                } else {
                    Some(self.chain_store().get_block_hash_from_ordinal(index)?)
                };
                tree_nodes.insert((index, level), maybe_hash);
                Ok(maybe_hash)
            } else {
                let left_hash = self.get_merkle_tree_node(
                    index * 2,
                    level - 1,
                    counter / 2,
                    tree_size,
                    tree_nodes,
                )?;
                let right_hash = self.reconstruct_merkle_tree_node(
                    index * 2 + 1,
                    level - 1,
                    counter / 2,
                    tree_size,
                    tree_nodes,
                )?;
                let maybe_hash = Self::combine_maybe_hashes(left_hash, right_hash);
                tree_nodes.insert((index, level), maybe_hash);

                Ok(maybe_hash)
            }
        }
    }

    /// Get merkle proof for block with hash `block_hash` in the merkle tree of `head_block_hash`.
    pub fn get_block_proof(
        &self,
        block_hash: &CryptoHash,
        head_block_hash: &CryptoHash,
    ) -> Result<MerklePath, Error> {
        let leaf_index = self.chain_store().get_block_merkle_tree(block_hash)?.size();
        let tree_size = self.chain_store().get_block_merkle_tree(head_block_hash)?.size();
        if leaf_index >= tree_size {
            if block_hash == head_block_hash {
                // special case if the block to prove is the same as head
                return Ok(vec![]);
            }
            return Err(Error::Other(format!(
                "block {} is ahead of head block {}",
                block_hash, head_block_hash
            )));
        }
        let mut level = 0;
        let mut counter = 1;
        let mut cur_index = leaf_index;
        let mut path = vec![];
        let mut tree_nodes = HashMap::new();
        let mut iter = tree_size;
        while iter > 1 {
            if cur_index % 2 == 0 {
                cur_index += 1
            } else {
                cur_index -= 1;
            }
            let direction = if cur_index % 2 == 0 { Direction::Left } else { Direction::Right };
            let maybe_hash = if cur_index % 2 == 1 {
                // node not immediately available. Needs to be reconstructed
                self.reconstruct_merkle_tree_node(
                    cur_index,
                    level,
                    counter,
                    tree_size,
                    &mut tree_nodes,
                )?
            } else {
                self.get_merkle_tree_node(cur_index, level, counter, tree_size, &mut tree_nodes)?
            };
            if let Some(hash) = maybe_hash {
                path.push(MerklePathItem { hash, direction });
            }
            cur_index /= 2;
            iter = (iter + 1) / 2;
            level += 1;
            counter *= 2;
        }
        Ok(path)
    }
}

/// Various chain getters.
impl Chain {
    /// Gets chain head.
    #[inline]
    pub fn head(&self) -> Result<Tip, Error> {
        self.chain_store.head()
    }

    /// Gets chain tail height
    #[inline]
    pub fn tail(&self) -> Result<BlockHeight, Error> {
        self.chain_store.tail()
    }

    /// Gets chain header head.
    #[inline]
    pub fn header_head(&self) -> Result<Tip, Error> {
        self.chain_store.header_head()
    }

    /// Header of the block at the head of the block chain (not the same thing as header_head).
    #[inline]
    pub fn head_header(&self) -> Result<BlockHeader, Error> {
        self.chain_store.head_header()
    }

    /// Get final head of the chain.
    #[inline]
    pub fn final_head(&self) -> Result<Tip, Error> {
        self.chain_store.final_head()
    }

    /// Gets a block by hash.
    #[inline]
    pub fn get_block(&self, hash: &CryptoHash) -> Result<Block, Error> {
        self.chain_store.get_block(hash)
    }

    /// Gets the block at chain head
    pub fn get_head_block(&self) -> Result<Block, Error> {
        let tip = self.head()?;
        self.chain_store.get_block(&tip.last_block_hash)
    }

    /// Gets a chunk from hash.
    #[inline]
    pub fn get_chunk(&self, chunk_hash: &ChunkHash) -> Result<Arc<ShardChunk>, Error> {
        self.chain_store.get_chunk(chunk_hash)
    }

    /// Gets a chunk from header.
    #[inline]
    pub fn get_chunk_clone_from_header(
        &self,
        header: &ShardChunkHeader,
    ) -> Result<ShardChunk, Error> {
        self.chain_store.get_chunk_clone_from_header(header)
    }

    /// Gets a block from the current chain by height.
    #[inline]
    pub fn get_block_by_height(&self, height: BlockHeight) -> Result<Block, Error> {
        let hash = self.chain_store.get_block_hash_by_height(height)?;
        self.chain_store.get_block(&hash)
    }

    /// Gets block hash from the current chain by height.
    #[inline]
    pub fn get_block_hash_by_height(&self, height: BlockHeight) -> Result<CryptoHash, Error> {
        self.chain_store.get_block_hash_by_height(height)
    }

    /// Gets a block header by hash.
    #[inline]
    pub fn get_block_header(&self, hash: &CryptoHash) -> Result<BlockHeader, Error> {
        self.chain_store.get_block_header(hash)
    }

    /// Returns block header from the canonical chain for given height if present.
    #[inline]
    pub fn get_block_header_by_height(&self, height: BlockHeight) -> Result<BlockHeader, Error> {
        self.chain_store.get_block_header_by_height(height)
    }

    /// Returns block header from the current chain defined by `sync_hash` for given height if present.
    #[inline]
    pub fn get_block_header_on_chain_by_height(
        &self,
        sync_hash: &CryptoHash,
        height: BlockHeight,
    ) -> Result<BlockHeader, Error> {
        self.chain_store.get_block_header_on_chain_by_height(sync_hash, height)
    }

    /// Get previous block header.
    #[inline]
    pub fn get_previous_header(&self, header: &BlockHeader) -> Result<BlockHeader, Error> {
        self.chain_store.get_previous_header(header).map_err(|e| match e {
            Error::DBNotFoundErr(_) => Error::Orphan,
            other => other,
        })
    }

    /// Returns hash of the first available block after genesis.
    pub fn get_earliest_block_hash(&self) -> Result<Option<CryptoHash>, Error> {
        self.chain_store.get_earliest_block_hash()
    }

    /// Check if block exists.
    #[inline]
    pub fn block_exists(&self, hash: &CryptoHash) -> Result<bool, Error> {
        self.chain_store.block_exists(hash)
    }

    /// Get block extra that was computer after applying previous block.
    #[inline]
    pub fn get_block_extra(&self, block_hash: &CryptoHash) -> Result<Arc<BlockExtra>, Error> {
        self.chain_store.get_block_extra(block_hash)
    }

    /// Get chunk extra that was computed after applying chunk with given hash.
    #[inline]
    pub fn get_chunk_extra(
        &self,
        block_hash: &CryptoHash,
        shard_uid: &ShardUId,
    ) -> Result<Arc<ChunkExtra>, Error> {
        self.chain_store.get_chunk_extra(block_hash, shard_uid)
    }

    /// Get next block hash for which there is a new chunk for the shard.
    /// If sharding changes before we can find a block with a new chunk for the shard,
    /// find the first block that contains a new chunk for any of the shards that split from the
    /// original shard
    pub fn get_next_block_hash_with_new_chunk(
        &self,
        block_hash: &CryptoHash,
        shard_id: ShardId,
    ) -> Result<Option<(CryptoHash, ShardId)>, Error> {
        let mut block_hash = *block_hash;
        let mut epoch_id = *self.get_block_header(&block_hash)?.epoch_id();
        let mut shard_layout = self.epoch_manager.get_shard_layout(&epoch_id)?;
        // this corrects all the shard where the original shard will split to if sharding changes
        let mut shard_ids = vec![shard_id];

        while let Ok(next_block_hash) = self.chain_store.get_next_block_hash(&block_hash) {
            let next_epoch_id = *self.get_block_header(&next_block_hash)?.epoch_id();
            if next_epoch_id != epoch_id {
                let next_shard_layout = self.epoch_manager.get_shard_layout(&next_epoch_id)?;
                if next_shard_layout != shard_layout {
                    shard_ids = shard_ids
                        .into_iter()
                        .flat_map(|id| {
                            next_shard_layout.get_children_shards_ids(id).unwrap_or_else(|| {
                                panic!("invalid shard layout {:?} because it does not contain children shards for parent shard {}", next_shard_layout, id)
                            })
                        })
                        .collect();

                    shard_layout = next_shard_layout;
                }
                epoch_id = next_epoch_id;
            }
            block_hash = next_block_hash;

            let block = self.get_block(&block_hash)?;
            let chunks = block.chunks();
            for &shard_id in shard_ids.iter() {
                let chunk_header = &chunks
                    .get(shard_id as usize)
                    .ok_or_else(|| Error::InvalidShardId(shard_id as ShardId))?;
                if chunk_header.height_included() == block.header().height() {
                    return Ok(Some((block_hash, shard_id)));
                }
            }
        }

        Ok(None)
    }

    /// Returns underlying ChainStore.
    #[inline]
    pub fn chain_store(&self) -> &ChainStore {
        &self.chain_store
    }

    /// Returns mutable ChainStore.
    #[inline]
    pub fn mut_chain_store(&mut self) -> &mut ChainStore {
        &mut self.chain_store
    }

    /// Returns genesis block.
    #[inline]
    pub fn genesis_block(&self) -> &Block {
        &self.genesis
    }

    /// Returns genesis block header.
    #[inline]
    pub fn genesis(&self) -> &BlockHeader {
        self.genesis.header()
    }

    /// Returns number of orphans currently in the orphan pool.
    #[inline]
    pub fn blocks_with_missing_chunks_len(&self) -> usize {
        self.blocks_with_missing_chunks.len()
    }

    #[inline]
    pub fn blocks_in_processing_len(&self) -> usize {
        self.blocks_in_processing.len()
    }

    /// Check if hash is for a known chunk orphan.
    #[inline]
    pub fn is_chunk_orphan(&self, hash: &CryptoHash) -> bool {
        self.blocks_with_missing_chunks.contains(hash)
    }

    /// Check if hash is for a block that is being processed
    #[inline]
    pub fn is_in_processing(&self, hash: &CryptoHash) -> bool {
        self.blocks_in_processing.contains(hash)
    }

    #[inline]
    pub fn is_height_processed(&self, height: BlockHeight) -> Result<bool, Error> {
        self.chain_store.is_height_processed(height)
    }

    #[inline]
    pub fn is_block_invalid(&self, hash: &CryptoHash) -> bool {
        self.invalid_blocks.contains(hash)
    }

    /// Check that sync_hash is the first block of an epoch.
    pub fn check_sync_hash_validity(&self, sync_hash: &CryptoHash) -> Result<bool, Error> {
        // It's important to check that Block exists because we will sync with it.
        // Do not replace with `get_block_header()`.
        let sync_block = self.get_block(sync_hash)?;
        let prev_hash = *sync_block.header().prev_hash();
        let is_first_block_of_epoch = self.epoch_manager.is_next_block_epoch_start(&prev_hash);
        tracing::debug!(
            target: "chain",
            ?sync_hash,
            ?prev_hash,
            sync_hash_epoch_id = ?sync_block.header().epoch_id(),
            sync_hash_next_epoch_id = ?sync_block.header().next_epoch_id(),
            ?is_first_block_of_epoch,
            "check_sync_hash_validity");

        // If sync_hash is not on the Epoch boundary, it's malicious behavior
        Ok(is_first_block_of_epoch?)
    }

    /// Get transaction result for given hash of transaction or receipt id
    /// Chain may not be canonical yet
    pub fn get_execution_outcome(
        &self,
        id: &CryptoHash,
    ) -> Result<ExecutionOutcomeWithIdAndProof, Error> {
        let outcomes = self.chain_store.get_outcomes_by_id(id)?;
        outcomes
            .into_iter()
            .find(|outcome| match self.get_block_header(&outcome.block_hash) {
                Ok(header) => self.is_on_current_chain(&header).unwrap_or(false),
                Err(_) => false,
            })
            .ok_or_else(|| Error::DBNotFoundErr(format!("EXECUTION OUTCOME: {}", id)))
    }

    /// Retrieve the up to `max_headers_returned` headers on the main chain
    /// `hashes`: a list of block "locators". `hashes` should be ordered from older blocks to
    ///           more recent blocks. This function will find the first block in `hashes`
    ///           that is on the main chain and returns the blocks after this block. If none of the
    ///           blocks in `hashes` are on the main chain, the function returns an empty vector.
    pub fn retrieve_headers(
        &self,
        hashes: Vec<CryptoHash>,
        max_headers_returned: u64,
        max_height: Option<BlockHeight>,
    ) -> Result<Vec<BlockHeader>, Error> {
        let header = match self.find_common_header(&hashes) {
            Some(header) => header,
            None => return Ok(vec![]),
        };

        let mut headers = vec![];
        let header_head_height = self.header_head()?.height;
        let max_height = max_height.unwrap_or(header_head_height);
        // TODO: this may be inefficient if there are a lot of skipped blocks.
        for h in header.height() + 1..=max_height {
            if let Ok(header) = self.get_block_header_by_height(h) {
                headers.push(header.clone());
                if headers.len() >= max_headers_returned as usize {
                    break;
                }
            }
        }
        Ok(headers)
    }

    /// Returns a vector of chunk headers, each of which corresponds to the chunk in the `prev_block`
    /// This function is important when the block after `prev_block` has different number of chunks
    /// from `prev_block` in cases of resharding.
    /// In block production and processing, often we need to get the previous chunks of chunks
    /// in the current block, this function provides a way to do so while handling sharding changes
    /// correctly.
    /// For example, if `prev_block` has two shards 0, 1 and the block after `prev_block` will have
    /// 4 shards 0, 1, 2, 3, 0 and 1 split from shard 0 and 2 and 3 split from shard 1.
    /// `get_prev_chunk_headers(epoch_manager, prev_block)` will return
    /// `[prev_block.chunks()[0], prev_block.chunks()[0], prev_block.chunks()[1], prev_block.chunks()[1]]`
    pub fn get_prev_chunk_headers(
        epoch_manager: &dyn EpochManagerAdapter,
        prev_block: &Block,
    ) -> Result<Vec<ShardChunkHeader>, Error> {
        let epoch_id = epoch_manager.get_epoch_id_from_prev_block(prev_block.hash())?;
        let shard_ids = epoch_manager.shard_ids(&epoch_id)?;
        let prev_shard_ids = epoch_manager.get_prev_shard_ids(prev_block.hash(), shard_ids)?;
        let chunks = prev_block.chunks();
        Ok(prev_shard_ids
            .into_iter()
            .map(|shard_id| chunks.get(shard_id as usize).unwrap().clone())
            .collect())
    }

    pub fn get_prev_chunk_header(
        epoch_manager: &dyn EpochManagerAdapter,
        prev_block: &Block,
        shard_id: ShardId,
    ) -> Result<ShardChunkHeader, Error> {
        let prev_shard_id = epoch_manager.get_prev_shard_id(prev_block.hash(), shard_id)?;
        Ok(prev_block
            .chunks()
            .get(prev_shard_id as usize)
            .ok_or(Error::InvalidShardId(shard_id))?
            .clone())
    }

    pub fn group_receipts_by_shard(
        receipts: Vec<Receipt>,
        shard_layout: &ShardLayout,
    ) -> HashMap<ShardId, Vec<Receipt>> {
        let mut result = HashMap::new();
        for receipt in receipts {
            let shard_id = account_id_to_shard_id(receipt.receiver_id(), shard_layout);
            let entry = result.entry(shard_id).or_insert_with(Vec::new);
            entry.push(receipt)
        }
        result
    }

    pub fn build_receipts_hashes(
        receipts: &[Receipt],
        shard_layout: &ShardLayout,
    ) -> Vec<CryptoHash> {
        // Using a BTreeMap instead of HashMap to enable in order iteration
        // below.
        //
        // Pre-populating because even if there are no receipts for a shard, we
        // need an empty vector for it.
        let mut result: BTreeMap<_, _> =
            shard_layout.shard_ids().map(|shard_id| (shard_id, vec![])).collect();
        let mut cache = HashMap::new();
        for receipt in receipts {
            let &mut shard_id = cache
                .entry(receipt.receiver_id())
                .or_insert_with(|| account_id_to_shard_id(receipt.receiver_id(), shard_layout));
            // This unwrap should be safe as we pre-populated the map with all
            // valid shard ids.
            result.get_mut(&shard_id).unwrap().push(receipt);
        }
        result
            .into_iter()
            .map(|(shard_id, receipts)| {
                let bytes = borsh::to_vec(&(shard_id, receipts)).unwrap();
                hash(&bytes)
            })
            .collect()
    }
}

/// Sandbox node specific operations
impl Chain {
    // NB: `SandboxStatePatch` can only be created in `#[cfg(feature =
    // "sandbox")]`, so we don't need extra cfg-gating here.
    pub fn patch_state(&mut self, patch: SandboxStatePatch) {
        self.pending_state_patch.merge(patch);
    }

    pub fn patch_state_in_progress(&self) -> bool {
        !self.pending_state_patch.is_empty()
    }
}

/// Epoch sync specific functions.
#[cfg(feature = "new_epoch_sync")]
impl Chain {
    /// TODO(posvyatokum): validate `epoch_sync_info` before `store_update` commit.
    pub fn validate_and_record_epoch_sync_info(
        &mut self,
        epoch_sync_info: &EpochSyncInfo,
    ) -> Result<(), EpochSyncInfoError> {
        let store = self.chain_store().store().clone();
        let epoch_manager = self.epoch_manager.clone();
        let mut chain_store_update = self.chain_store.store_update();
        let mut store_update = store.store_update();

        let epoch_id = epoch_sync_info.get_epoch_id()?;
        // save EpochSyncInfo

        store_update.set_ser(DBCol::EpochSyncInfo, epoch_id.as_ref(), epoch_sync_info)?;

        // save EpochInfo's

        store_update.set_ser(DBCol::EpochInfo, epoch_id.as_ref(), &epoch_sync_info.epoch_info)?;
        store_update.set_ser(
            DBCol::EpochInfo,
            epoch_sync_info.get_next_epoch_id()?.as_ref(),
            &epoch_sync_info.next_epoch_info,
        )?;
        store_update.set_ser(
            DBCol::EpochInfo,
            epoch_sync_info.get_next_next_epoch_id()?.as_ref(),
            &epoch_sync_info.next_next_epoch_info,
        )?;

        // construct and save all new BlockMerkleTree's

        let mut cur_block_merkle_tree = (*chain_store_update
            .get_block_merkle_tree(epoch_sync_info.get_epoch_first_header()?.prev_hash())?)
        .clone();
        let mut prev_hash = epoch_sync_info.get_epoch_first_header()?.prev_hash();
        for hash in &epoch_sync_info.all_block_hashes {
            cur_block_merkle_tree.insert(*prev_hash);
            chain_store_update.save_block_merkle_tree(*hash, cur_block_merkle_tree.clone());
            prev_hash = hash;
        }

        // save all block data in headers_to_save

        for hash in &epoch_sync_info.headers_to_save {
            let header = epoch_sync_info.get_header(*hash, EpochSyncHashType::BlockToSave)?;
            // check that block is not known already
            if store.exists(DBCol::BlockHeader, hash.as_ref())? {
                continue;
            }

            store_update.insert_ser(DBCol::BlockHeader, header.hash().as_ref(), header)?;
            store_update.set_ser(
                DBCol::NextBlockHashes,
                header.prev_hash().as_ref(),
                header.hash(),
            )?;
            store_update.set_ser(
                DBCol::BlockHeight,
                &index_to_bytes(header.height()),
                header.hash(),
            )?;
            store_update.set_ser(
                DBCol::BlockOrdinal,
                &index_to_bytes(header.block_ordinal()),
                &header.hash(),
            )?;

            store_update.insert_ser(
                DBCol::BlockInfo,
                hash.as_ref(),
                &epoch_sync_info.get_block_info(hash)?,
            )?;
        }

        // save header head, final head, update epoch_manager aggregator
        chain_store_update
            .force_save_header_head(&Tip::from_header(epoch_sync_info.get_epoch_last_header()?))?;
        chain_store_update.save_final_head(&Tip::from_header(
            epoch_sync_info.get_epoch_last_finalised_header()?,
        ))?;
        epoch_manager
            .force_update_aggregator(epoch_id, epoch_sync_info.get_epoch_last_finalised_hash()?);

        // TODO(posvyatokum): add EpochSyncInfo validation.

        chain_store_update.merge(store_update);
        chain_store_update.commit()?;
        Ok(())
    }
}

pub fn do_apply_chunks(
    block_hash: CryptoHash,
    block_height: BlockHeight,
    work: Vec<UpdateShardJob>,
) -> Vec<(ShardId, Result<ShardUpdateResult, Error>)> {
    let parent_span =
        tracing::debug_span!(target: "chain", "do_apply_chunks", block_height, %block_hash)
            .entered();
    work.into_par_iter()
        .map(|(shard_id, task)| {
            // As chunks can be processed in parallel, make sure they are all tracked as children of
            // a single span.
            (shard_id, task(&parent_span))
        })
        .collect()
}

pub fn collect_receipts<'a, T>(receipt_proofs: T) -> Vec<Receipt>
where
    T: IntoIterator<Item = &'a ReceiptProof>,
{
    receipt_proofs.into_iter().flat_map(|ReceiptProof(receipts, _)| receipts).cloned().collect()
}

pub fn collect_receipts_from_response(
    receipt_proof_response: &[ReceiptProofResponse],
) -> Vec<Receipt> {
    collect_receipts(
        receipt_proof_response.iter().flat_map(|ReceiptProofResponse(_, proofs)| proofs.iter()),
    )
}

#[derive(actix::Message)]
#[rtype(result = "()")]
pub struct ApplyStatePartsRequest {
    pub runtime_adapter: Arc<dyn RuntimeAdapter>,
    pub shard_uid: ShardUId,
    pub state_root: StateRoot,
    pub num_parts: u64,
    pub epoch_id: EpochId,
    pub sync_hash: CryptoHash,
}

// Skip `runtime_adapter`, because it's a complex object that has complex logic
// and many fields.
impl Debug for ApplyStatePartsRequest {
    fn fmt(&self, f: &mut Formatter<'_>) -> std::fmt::Result {
        f.debug_struct("ApplyStatePartsRequest")
            .field("runtime_adapter", &"<not shown>")
            .field("shard_uid", &self.shard_uid)
            .field("state_root", &self.state_root)
            .field("num_parts", &self.num_parts)
            .field("epoch_id", &self.epoch_id)
            .field("sync_hash", &self.sync_hash)
            .finish()
    }
}

#[derive(actix::Message, Debug)]
#[rtype(result = "()")]
pub struct ApplyStatePartsResponse {
    pub apply_result: Result<(), near_chain_primitives::error::Error>,
    pub shard_id: ShardId,
    pub sync_hash: CryptoHash,
}

// This message is handled by `sync_job_actions.rs::handle_load_memtrie_request()`.
// It is a request for `runtime_adapter` to load in-memory trie for `shard_uid`.
#[derive(actix::Message)]
#[rtype(result = "()")]
pub struct LoadMemtrieRequest {
    pub runtime_adapter: Arc<dyn RuntimeAdapter>,
    pub shard_uid: ShardUId,
    // Required to load memtrie.
    pub prev_state_root: StateRoot,
    // Needs to be included in a response to the caller for identification purposes.
    pub sync_hash: CryptoHash,
}

// Skip `runtime_adapter`, because it's a complex object that has complex logic
// and many fields.
impl Debug for LoadMemtrieRequest {
    fn fmt(&self, f: &mut Formatter<'_>) -> std::fmt::Result {
        f.debug_struct("LoadMemtrieRequest")
            .field("runtime_adapter", &"<not shown>")
            .field("shard_uid", &self.shard_uid)
            .field("prev_state_root", &self.prev_state_root)
            .field("sync_hash", &self.sync_hash)
            .finish()
    }
}

// It is message indicating the result of loading in-memory trie for `shard_id`.
// `sync_hash` is passed around to indicate to which block we were catching up.
#[derive(actix::Message, Debug)]
#[rtype(result = "()")]
pub struct LoadMemtrieResponse {
    pub load_result: Result<(), near_chain_primitives::error::Error>,
    pub shard_uid: ShardUId,
    pub sync_hash: CryptoHash,
}

#[derive(actix::Message)]
#[rtype(result = "()")]
pub struct BlockCatchUpRequest {
    pub sync_hash: CryptoHash,
    pub block_hash: CryptoHash,
    pub block_height: BlockHeight,
    pub work: Vec<UpdateShardJob>,
}

// Skip `work`, because displaying functions is not possible.
impl Debug for BlockCatchUpRequest {
    fn fmt(&self, f: &mut Formatter<'_>) -> std::fmt::Result {
        f.debug_struct("BlockCatchUpRequest")
            .field("sync_hash", &self.sync_hash)
            .field("block_hash", &self.block_hash)
            .field("block_height", &self.block_height)
            .field("work", &format!("<vector of length {}>", self.work.len()))
            .finish()
    }
}

#[derive(actix::Message, Debug)]
#[rtype(result = "()")]
pub struct BlockCatchUpResponse {
    pub sync_hash: CryptoHash,
    pub block_hash: CryptoHash,
    pub results: Vec<(ShardId, Result<ShardUpdateResult, Error>)>,
}

#[derive(actix::Message, Debug, Clone, PartialEq, Eq)]
#[rtype(result = "()")]
pub struct ChunkStateWitnessMessage {
    pub witness: ChunkStateWitness,
    pub raw_witness_size: ChunkStateWitnessSize,
}

/// Helper to track blocks catch up
/// Lifetime of a block_hash is as follows:
/// 1. It is added to pending blocks, either as first block of an epoch or because we (post)
///     processed previous block
/// 2. Block is preprocessed and scheduled for processing in sync jobs actor. Block hash
///     and state changes from preprocessing goes to scheduled blocks
/// 3. We've got response from sync jobs actor that block was processed. Block hash, state
///     changes from preprocessing and result of processing block are moved to processed blocks
/// 4. Results are postprocessed. If there is any error block goes back to pending to try again.
///     Otherwise results are committed, block is moved to done blocks and any blocks that
///     have this block as previous are added to pending
pub struct BlocksCatchUpState {
    /// Hash of first block of an epoch
    pub first_block_hash: CryptoHash,
    /// Epoch id
    pub epoch_id: EpochId,
    /// Collection of block hashes that are yet to be sent for processed
    pub pending_blocks: Vec<CryptoHash>,
    /// Map from block hashes that are scheduled for processing to saved store updates from their
    /// preprocessing
    pub scheduled_blocks: HashSet<CryptoHash>,
    /// Map from block hashes that were processed to (saved store update, process results)
    pub processed_blocks: HashMap<CryptoHash, Vec<Result<ShardUpdateResult, Error>>>,
    /// Collection of block hashes that are fully processed
    pub done_blocks: Vec<CryptoHash>,
}

impl BlocksCatchUpState {
    pub fn new(first_block_hash: CryptoHash, epoch_id: EpochId) -> Self {
        Self {
            first_block_hash,
            epoch_id,
            pending_blocks: vec![first_block_hash],
            scheduled_blocks: HashSet::new(),
            processed_blocks: HashMap::new(),
            done_blocks: vec![],
        }
    }

    pub fn is_finished(&self) -> bool {
        self.pending_blocks.is_empty()
            && self.scheduled_blocks.is_empty()
            && self.processed_blocks.is_empty()
    }
}

impl Chain {
    // Get status for debug page
    pub fn get_block_catchup_status(
        &self,
        block_catchup_state: &BlocksCatchUpState,
    ) -> Vec<BlockStatusView> {
        block_catchup_state
            .pending_blocks
            .iter()
            .chain(block_catchup_state.scheduled_blocks.iter())
            .chain(block_catchup_state.processed_blocks.keys())
            .map(|block_hash| BlockStatusView {
                height: self
                    .get_block_header(block_hash)
                    .map(|header| header.height())
                    .unwrap_or_default(),
                hash: *block_hash,
            })
            .collect()
    }
}<|MERGE_RESOLUTION|>--- conflicted
+++ resolved
@@ -3951,6 +3951,15 @@
         return Ok(std::iter::repeat(None).take(state_roots.len()).collect());
     }
 
+    // Since the congestion info is already bootstrapped in statelessnet, skip another bootstrap.
+    // TODO: This is temporary mitigation for the failing genesis congestion info due to garbage
+    // collected genesis state roots. It can be removed after the statelessnet network is turned down.
+    if let Ok(protocol_config) = runtime.get_protocol_config(&genesis_epoch_id) {
+        if protocol_config.genesis_config.chain_id == near_primitives::chains::STATELESSNET {
+            return Ok(None);
+        }
+    }
+
     // Check we had already computed the congestion infos from the genesis state roots.
     if let Some(saved_infos) = near_store::get_genesis_congestion_infos(runtime.store())? {
         tracing::debug!(target: "chain", "Reading genesis congestion infos from database.");
@@ -3960,26 +3969,15 @@
     let mut new_infos = vec![];
     for (shard_id, &state_root) in state_roots.iter().enumerate() {
         let shard_id = shard_id as ShardId;
-<<<<<<< HEAD
         let congestion_info = get_genesis_congestion_info(
             runtime,
             genesis_protocol_version,
             &genesis_prev_hash,
             shard_id,
             state_root,
+            &genesis_epoch_id,
         )?;
         new_infos.push(congestion_info);
-=======
-        let congestion_info = get_congestion_info(
-            runtime,
-            protocol_version,
-            &prev_hash,
-            shard_id,
-            state_root,
-            &epoch_id,
-        )?;
-        result.push(congestion_info);
->>>>>>> dfd2ca0b
     }
 
     // Store it in DB so that we can read it later, instead of recomputing from genesis state roots.
@@ -3999,25 +3997,8 @@
     prev_hash: &CryptoHash,
     shard_id: ShardId,
     state_root: StateRoot,
-<<<<<<< HEAD
+    epoch_id: &EpochId,
 ) -> Result<CongestionInfo, Error> {
-=======
-    epoch_id: &EpochId,
-) -> Result<Option<CongestionInfo>, Error> {
-    if !ProtocolFeature::CongestionControl.enabled(protocol_version) {
-        return Ok(None);
-    }
-
-    // Since the congestion info is already bootstrapped in statelessnet, skip another bootstrap.
-    // TODO: This is temporary mitigation for the failing genesis congestion info due to garbage
-    // collected genesis state roots. It can be removed after the statelessnet network is turned down.
-    if let Ok(protocol_config) = runtime.get_protocol_config(&epoch_id) {
-        if protocol_config.genesis_config.chain_id == near_primitives::chains::STATELESSNET {
-            return Ok(None);
-        }
-    }
-
->>>>>>> dfd2ca0b
     // Get the view trie because it's possible that the chain is ahead of
     // genesis and doesn't have this block in flat state and memtrie.
     let trie = runtime.get_view_trie_for_shard(shard_id, prev_hash, state_root)?;
