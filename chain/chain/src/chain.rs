--- conflicted
+++ resolved
@@ -33,13 +33,8 @@
     ChainStore, ChainStoreAccess, ChainStoreUpdate, MerkleProofAccess, ReceiptFilter,
 };
 use crate::types::{
-<<<<<<< HEAD
-    AcceptedBlock, ApplyChunkResult, BlockEconomicsConfig, ChainConfig, RuntimeAdapter,
-    StorageDataSource,
-=======
-    AcceptedBlock, ApplyChunkBlockContext, BlockEconomicsConfig, BlockType, ChainConfig,
+    AcceptedBlock, ApplyChunkResult, BlockEconomicsConfig, ChainConfig,
     PrepareTransactionsBlockContext, RuntimeAdapter, StorageDataSource,
->>>>>>> 8420ab5b
 };
 pub use crate::update_shard::{
     NewChunkData, NewChunkResult, OldChunkData, OldChunkResult, ShardContext, StorageContext,
@@ -60,7 +55,7 @@
 use near_async::futures::AsyncComputationSpawnerExt;
 use near_async::messaging::{IntoMultiSender, noop};
 use near_async::time::{Clock, Duration, Instant};
-use near_async::{MultiSend, MultiSendMessage, MultiSenderFrom};
+use near_async::{MultiSend, MultiSenderFrom};
 use near_cache::SyncLruCache;
 use near_chain_configs::{MutableValidatorSigner, ProtocolVersionCheckConfig};
 use near_chain_primitives::ApplyChunksMode;
@@ -91,11 +86,8 @@
     StateSyncInfo,
 };
 use near_primitives::state_sync::ReceiptProofResponse;
-<<<<<<< HEAD
+use near_primitives::stateless_validation::ChunkProductionKey;
 use near_primitives::stateless_validation::WitnessType;
-=======
-use near_primitives::stateless_validation::ChunkProductionKey;
->>>>>>> 8420ab5b
 use near_primitives::stateless_validation::state_witness::{
     ChunkApplyWitness, ChunkStateTransition, ChunkStateWitness, ChunkStateWitnessSize,
     ChunkStateWitnessV3,
@@ -159,8 +151,7 @@
     pub chunks: Vec<ShardChunkHeader>,
 }
 
-#[derive(Clone, MultiSend, MultiSenderFrom, MultiSendMessage)]
-#[multi_send_message_derive(Debug)]
+#[derive(Clone, MultiSend, MultiSenderFrom)]
 // #[multi_send_input_derive(Debug, Clone, PartialEq, Eq)]
 pub struct ApplyChunksDoneSender {
     pub apply_chunks_done: near_async::messaging::Sender<SpanWrapped<ApplyChunksDoneMessage>>,
@@ -1383,16 +1374,11 @@
                 state_patch: SandboxStatePatch::default(),
             };
 
-<<<<<<< HEAD
-            let cached_shard_update_key =
-                Self::get_cached_shard_update_key(&block_context, chunks.iter_raw(), shard_id)?;
-=======
             let cached_shard_update_key = Self::get_cached_shard_update_key(
                 &block_context.to_key_source(),
-                &chunks,
+                chunks.iter_raw(),
                 shard_id,
             )?;
->>>>>>> 8420ab5b
             shard_update_keys.push(cached_shard_update_key);
             let job = self.get_update_shard_job(
                 cached_shard_update_key,
@@ -3228,21 +3214,11 @@
         for (shard_index, _) in chunk_headers.iter().enumerate() {
             let shard_id = shard_layout.get_shard_id(shard_index)?;
             let cached_shard_update_key = Self::get_cached_shard_update_key(
-                &block_context,
+                &block_context.to_key_source(),
                 chunk_headers.iter_raw(),
                 shard_id,
             )?;
-<<<<<<< HEAD
             update_shard_args.push((block_context.clone(), cached_shard_update_key));
-=======
-
-            let cached_shard_update_key = Self::get_cached_shard_update_key(
-                &block_context.to_key_source(),
-                chunk_headers,
-                shard_id,
-            )?;
-            update_shard_args.push((block_context, cached_shard_update_key));
->>>>>>> 8420ab5b
         }
 
         let cached_shard_update_keys = update_shard_args
@@ -3337,22 +3313,16 @@
 
     /// Get a key which can uniquely define result of applying a chunk based on
     /// block execution context and other chunks.
-<<<<<<< HEAD
     pub fn get_cached_shard_update_key<'a>(
-        block_context: &ApplyChunkBlockContext,
+        block_context: &OptimisticBlockKeySource,
         chunk_headers: impl Iterator<Item = &'a ShardChunkHeader>,
-=======
-    pub fn get_cached_shard_update_key(
-        block: &OptimisticBlockKeySource,
-        chunk_headers: &Chunks,
->>>>>>> 8420ab5b
         shard_id: ShardId,
     ) -> Result<CachedShardUpdateKey, Error> {
         const BYTES_LEN: usize =
             size_of::<CryptoHash>() + size_of::<CryptoHash>() + size_of::<u64>();
 
         let mut bytes: Vec<u8> = Vec::with_capacity(BYTES_LEN);
-        bytes.extend_from_slice(&hash(&borsh::to_vec(&block)?).0);
+        bytes.extend_from_slice(&hash(&borsh::to_vec(block_context)?).0);
 
         let chunks_key_source: Vec<_> = chunk_headers.map(|c| c.chunk_hash()).collect();
         bytes.extend_from_slice(&hash(&borsh::to_vec(&chunks_key_source)?).0);
