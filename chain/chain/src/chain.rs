--- conflicted
+++ resolved
@@ -4411,33 +4411,6 @@
         self.ping_missing_chunks(me, prev_hash, block)?;
         let receipts_by_shard = self.collect_incoming_receipts_from_block(me, block)?;
 
-<<<<<<< HEAD
-        // Do basic validation of chunks before applying the transactions
-        let prev_chunk_headers =
-            Chain::get_prev_chunk_headers(&*self.runtime_adapter, &prev_block)?;
-        for (chunk_header, prev_chunk_header) in
-            block.chunks().iter().zip(prev_chunk_headers.iter())
-        {
-            if chunk_header.height_included() == block.header().height() {
-                if &chunk_header.prev_block_hash() != block.header().prev_hash() {
-                    return Err(ErrorKind::InvalidChunk.into());
-                }
-            } else {
-                if prev_chunk_header != chunk_header {
-                    return Err(ErrorKind::InvalidChunk.into());
-                }
-            }
-        }
-
-        let challenges_result = self.verify_challenges(
-            block.challenges(),
-            block.header().epoch_id(),
-            block.header().prev_hash(),
-            Some(block.hash()),
-        )?;
-
-=======
->>>>>>> 509e7f15
         // If we have the state for shards in the next epoch already downloaded, apply the state transition
         // for these states as well
         // otherwise put the block into the permanent storage, waiting for be caught up
@@ -4467,36 +4440,10 @@
             self.chain_store_update.save_incoming_receipt(block.hash(), shard_id, receipt_proofs);
         }
 
-<<<<<<< HEAD
         self.chain_store_update.save_block_extra(block.hash(), BlockExtra { challenges_result });
 
-        // Verify that proposals from chunks match block header proposals.
-        let block_height = block.header().height();
-        for pair in block
-            .chunks()
-            .iter()
-            .filter(|chunk| block_height == chunk.height_included())
-            .flat_map(|chunk| chunk.validator_proposals())
-            .zip_longest(block.header().validator_proposals())
-        {
-            match pair {
-                itertools::EitherOrBoth::Both(cp, hp) => {
-                    if hp != cp {
-                        // Proposals differed!
-                        return Err(ErrorKind::InvalidValidatorProposals.into());
-                    }
-                }
-                _ => {
-                    // Can only occur if there were a different number of proposals in the header
-                    // and chunks
-                    return Err(ErrorKind::InvalidValidatorProposals.into());
-                }
-            }
-        }
-=======
         self.chain_store_update.save_block_header(block.header().clone())?;
         self.update_header_head_if_not_challenged(block.header())?;
->>>>>>> 509e7f15
 
         // If block checks out, record validator proposals for given block.
         let last_final_block = block.header().last_final_block();
