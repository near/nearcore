--- conflicted
+++ resolved
@@ -1597,7 +1597,7 @@
                         )
                     });
                     if any_transaction_is_invalid {
-                        debug!(target: "chain", "Invalid transactions in the block: {:?}", chunk.transactions);
+                        debug!(target: "chain", "Invalid transactions in the chunk: {:?}", chunk.transactions);
                         return Err(ErrorKind::InvalidTransactions.into());
                     }
                     let gas_limit = chunk.header.inner.gas_limit;
@@ -1689,11 +1689,7 @@
         block: &Block,
         provenance: &Provenance,
     ) -> Result<(Option<Tip>, bool), Error> {
-<<<<<<< HEAD
-        debug!(target: "chain", "Process block {} at {}, approvals: {}, tx: {}, me: {:?}", block.hash(), block.header.inner.height, block.header.num_approvals(), block.transactions.len(), me);
-=======
-        debug!(target: "chain", "Process block {} at {}, approvals: {}, me: {:?}", block.hash(), block.header.inner.height, block.header.inner.approval_sigs.len(), me);
->>>>>>> 6754aaa3
+        debug!(target: "chain", "Process block {} at {}, approvals: {}, me: {:?}", block.hash(), block.header.inner.height, block.header.num_approvals(), me);
 
         // Check if we have already processed this block previously.
         self.check_known(&block)?;
