--- conflicted
+++ resolved
@@ -7,12 +7,8 @@
 use log::{debug, info};
 
 use near_primitives::hash::CryptoHash;
-<<<<<<< HEAD
 use near_primitives::receipt::Receipt;
 use near_primitives::transaction::{check_tx_history, TransactionResult};
-=======
-use near_primitives::transaction::{ReceiptTransaction, TransactionResult};
->>>>>>> 2b0d8e8a
 use near_primitives::types::{BlockIndex, MerkleHash, ShardId, ValidatorStake};
 use near_store::Store;
 
@@ -65,11 +61,7 @@
             self.height_idx.entry(orphan.block.header.inner.height).or_insert(vec![]);
         height_hashes.push(orphan.block.hash());
         let prev_hash_entries =
-<<<<<<< HEAD
             self.prev_hash_idx.entry(orphan.block.header.inner.prev_hash).or_insert(vec![]);
-=======
-            self.prev_hash_idx.entry(orphan.block.header.prev_hash).or_insert(vec![]);
->>>>>>> 2b0d8e8a
         prev_hash_entries.push(orphan.block.hash());
         self.orphans.insert(orphan.block.hash(), orphan);
 
@@ -187,15 +179,10 @@
                             vec![],
                         )
                         .map_err(|err| ErrorKind::Other(err.to_string()))?;
-<<<<<<< HEAD
                     store_update.save_post_state_root(
                         &genesis.hash(),
                         &genesis.header.inner.prev_state_root,
                     );
-=======
-                    store_update
-                        .save_post_state_root(&genesis.hash(), &genesis.header.prev_state_root);
->>>>>>> 2b0d8e8a
                     store_update.save_post_validator_proposals(&genesis.hash(), vec![]);
                     store_update.save_block_header(genesis.header.clone());
                     store_update.save_block(genesis.clone());
@@ -447,13 +434,8 @@
                             maybe_new_head = maybe_tip;
                             queue.push(block_hash);
                         }
-<<<<<<< HEAD
                         Err(err) => {
                             debug!(target: "chain", "Orphan declined: {:?}", err);
-=======
-                        Err(_) => {
-                            debug!(target: "chain", "Orphan declined");
->>>>>>> 2b0d8e8a
                         }
                     }
                 }
@@ -847,17 +829,10 @@
     fn check_header_signature(&self, header: &BlockHeader) -> Result<(), Error> {
         let validator = self
             .runtime_adapter
-<<<<<<< HEAD
             .get_block_proposer(&header.inner.epoch_hash, header.inner.height)
             .map_err(|e| Error::from(ErrorKind::Other(e.to_string())))?;
         if self.runtime_adapter.check_validator_signature(
             &header.inner.epoch_hash,
-=======
-            .get_block_proposer(&header.epoch_hash, header.height)
-            .map_err(|e| Error::from(ErrorKind::Other(e.to_string())))?;
-        if self.runtime_adapter.check_validator_signature(
-            &header.epoch_hash,
->>>>>>> 2b0d8e8a
             &validator,
             header.hash().as_ref(),
             &header.signature,
