--- conflicted
+++ resolved
@@ -2577,25 +2577,8 @@
         let prev_block_header =
             self.chain_store_update.get_block_header(&block_header.inner.prev_hash)?.clone();
 
-<<<<<<< HEAD
-            let apply_result = self.runtime_adapter.apply_transactions(
-                shard_id,
-                &chunk_extra.state_root,
-                block_header.inner.height,
-                block_header.inner.timestamp,
-                &prev_block_header.hash(),
-                &block_header.hash(),
-                &vec![],
-                &vec![],
-                &chunk_extra.validator_proposals,
-                block_header.inner.gas_price,
-                chunk_extra.gas_limit,
-                &block_header.inner.challenges_result,
-            )?;
-=======
         let mut chunk_extra =
             self.chain_store_update.get_chunk_extra(&prev_block_header.hash(), shard_id)?.clone();
->>>>>>> 604cb0fe
 
         let apply_result = self.runtime_adapter.apply_transactions(
             shard_id,
@@ -2608,6 +2591,7 @@
             &vec![],
             &chunk_extra.validator_proposals,
             block_header.inner.gas_price,
+            chunk_extra.gas_limit,
             &block_header.inner.challenges_result,
         )?;
 
