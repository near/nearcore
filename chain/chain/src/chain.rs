use std::collections::{HashMap, HashSet};

use std::sync::Arc;
use std::time::{Duration as TimeDuration, Instant};

use borsh::BorshSerialize;
use chrono::Duration;
use itertools::Itertools;
use near_primitives::time::Clock;
use rand::rngs::StdRng;
use rand::seq::SliceRandom;
use rand::SeedableRng;
use tracing::{debug, error, info, warn};

use near_chain_primitives::error::{BlockKnownError, Error, ErrorKind, LogTransientStorageError};
use near_primitives::block::{genesis_chunks, Tip};
use near_primitives::challenge::{
    BlockDoubleSign, Challenge, ChallengeBody, ChallengesResult, ChunkProofs, ChunkState,
    MaybeEncodedShardChunk, PartialState, SlashedValidator,
};
use near_primitives::checked_feature;
use near_primitives::hash::{hash, CryptoHash};
use near_primitives::merkle::{
    combine_hash, merklize, verify_path, Direction, MerklePath, MerklePathItem,
};
use near_primitives::receipt::Receipt;
use near_primitives::sharding::{
    ChunkHash, ChunkHashHeight, ReceiptList, ReceiptProof, ShardChunk, ShardChunkHeader, ShardInfo,
    ShardProof, StateSyncInfo,
};
use near_primitives::state_part::PartId;
use near_primitives::syncing::{
    get_num_state_parts, ReceiptProofResponse, RootProof, ShardStateSyncResponseHeader,
    ShardStateSyncResponseHeaderV1, ShardStateSyncResponseHeaderV2, StateHeaderKey, StatePartKey,
};
use near_primitives::transaction::ExecutionOutcomeWithIdAndProof;
use near_primitives::types::chunk_extra::ChunkExtra;
use near_primitives::types::{
    AccountId, Balance, BlockExtra, BlockHeight, BlockHeightDelta, EpochId, Gas, MerkleHash,
    NumBlocks, NumShards, ShardId, StateChangesForSplitStates, StateRoot,
};
use near_primitives::unwrap_or_return;
use near_primitives::utils::MaybeValidated;
use near_primitives::views::{
    BlockStatusView, ExecutionOutcomeWithIdView, ExecutionStatusView, FinalExecutionOutcomeView,
    FinalExecutionOutcomeWithReceiptView, FinalExecutionStatus, LightClientBlockView,
    SignedTransactionView,
};
use near_store::{DBCol, ShardTries, StoreUpdate};

use near_primitives::state_record::StateRecord;

use crate::blocks_delay_tracker::BlocksDelayTracker;
use crate::crypto_hash_timer::CryptoHashTimer;
use crate::lightclient::get_epoch_block_producers_view;
use crate::migrations::check_if_block_is_first_with_chunk_of_version;
use crate::missing_chunks::{BlockLike, MissingChunksPool};
use crate::store::{ChainStore, ChainStoreAccess, ChainStoreUpdate, GCMode, SavedStoreUpdate};
use crate::types::{
    AcceptedBlock, ApplySplitStateResult, ApplySplitStateResultOrStateChanges,
    ApplyTransactionResult, Block, BlockEconomicsConfig, BlockHeader, BlockHeaderInfo, BlockStatus,
    ChainGenesis, Provenance, RuntimeAdapter,
};
use crate::validate::{
    validate_challenge, validate_chunk_proofs, validate_chunk_with_chunk_extra,
    validate_transactions_order,
};
use crate::{byzantine_assert, create_light_client_block_view, Doomslug};
use crate::{metrics, DoomslugThresholdMode};
use actix::Message;
use delay_detector::DelayDetector;
use near_primitives::shard_layout::{
    account_id_to_shard_id, account_id_to_shard_uid, ShardLayout, ShardUId,
};
use rayon::iter::{IntoParallelIterator, ParallelIterator};

/// Maximum number of orphans chain can store.
pub const MAX_ORPHAN_SIZE: usize = 1024;

/// Maximum age of orhpan to store in the chain.
const MAX_ORPHAN_AGE_SECS: u64 = 300;

// Number of orphan ancestors should be checked to request chunks
// Orphans for which we will request for missing chunks must satisfy,
// its NUM_ORPHAN_ANCESTORS_CHECK'th ancestor has been accepted
pub const NUM_ORPHAN_ANCESTORS_CHECK: u64 = 3;

// Maximum number of orphans that we can request missing chunks
// Note that if there are no forks, the maximum number of orphans we would
// request missing chunks will not exceed NUM_ORPHAN_ANCESTORS_CHECK,
// this number only adds another restriction when there are multiple forks.
// It should almost never be hit
const MAX_ORPHAN_MISSING_CHUNKS: usize = 5;

/// 10000 years in seconds. Big constant for sandbox to allow time traveling.
#[cfg(feature = "sandbox")]
const ACCEPTABLE_TIME_DIFFERENCE: i64 = 60 * 60 * 24 * 365 * 10000;

/// Refuse blocks more than this many block intervals in the future (as in bitcoin).
#[cfg(not(feature = "sandbox"))]
const ACCEPTABLE_TIME_DIFFERENCE: i64 = 12 * 10;

/// Over this block height delta in advance if we are not chunk producer - route tx to upcoming validators.
pub const TX_ROUTING_HEIGHT_HORIZON: BlockHeightDelta = 4;

/// Private constant for 1 NEAR (copy from near/config.rs) used for reporting.
const NEAR_BASE: Balance = 1_000_000_000_000_000_000_000_000;

/// apply_chunks may be called in two code paths, through process_block or through catchup_blocks
/// When it is called through process_block, it is possible that the shard state for the next epoch
/// has not been caught up yet, thus the two modes IsCaughtUp and NotCaughtUp.
/// CatchingUp is for when apply_chunks is called through catchup_blocks, this is to catch up the
/// shard states for the next epoch
#[derive(Eq, PartialEq)]
enum ApplyChunksMode {
    IsCaughtUp,
    CatchingUp,
    NotCaughtUp,
}

/// Contains information from preprocessing a block
struct BlockPreprocessInfo {
    is_caught_up: bool,
    state_dl_info: Option<StateSyncInfo>,
    incoming_receipts: HashMap<ShardId, Vec<ReceiptProof>>,
    challenges_result: ChallengesResult,
    challenged_blocks: Vec<CryptoHash>,
}

/// Orphan is a block whose previous block is not accepted (in store) yet.
/// Therefore, they are not ready to be processed yet.
/// We save these blocks in an in-memory orphan pool to be processed later
/// after their previous block is accepted.
pub struct Orphan {
    block: MaybeValidated<Block>,
    provenance: Provenance,
    added: Instant,
}

impl BlockLike for Orphan {
    fn hash(&self) -> CryptoHash {
        *self.block.hash()
    }

    fn height(&self) -> u64 {
        self.block.header().height()
    }
}

impl Orphan {
    fn prev_hash(&self) -> &CryptoHash {
        self.block.header().prev_hash()
    }
}

/// OrphanBlockPool stores information of all orphans that are waiting to be processed
/// A block is added to the orphan pool when process_block failed because the block is an orphan
/// A block is removed from the pool if
/// 1) it is ready to be processed
/// or
/// 2) size of the pool exceeds MAX_ORPHAN_SIZE and the orphan was added a long time ago
///    or the height is high
pub struct OrphanBlockPool {
    /// A map from block hash to a orphan block
    orphans: HashMap<CryptoHash, Orphan>,
    /// A set that contains all orphans for which we have requested missing chunks for them
    /// An orphan can be added to this set when it was first added to the pool, or later
    /// when certain requirements are satisfied (see check_orphans)
    /// It can only be removed from this set when the orphan is removed from the pool
    orphans_requested_missing_chunks: HashSet<CryptoHash>,
    /// A map from block heights to orphan blocks at the height
    /// It's used to evict orphans when the pool is saturated
    height_idx: HashMap<BlockHeight, Vec<CryptoHash>>,
    /// A map from block hashes to orphan blocks whose prev block is the block
    /// It's used to check which orphan blocks are ready to be processed when a block is accepted
    prev_hash_idx: HashMap<CryptoHash, Vec<CryptoHash>>,
    /// number of orphans that were evicted
    evicted: usize,
}

impl OrphanBlockPool {
    pub fn new() -> OrphanBlockPool {
        OrphanBlockPool {
            orphans: HashMap::default(),
            orphans_requested_missing_chunks: HashSet::default(),
            height_idx: HashMap::default(),
            prev_hash_idx: HashMap::default(),
            evicted: 0,
        }
    }

    pub fn len(&self) -> usize {
        self.orphans.len()
    }

    fn len_evicted(&self) -> usize {
        self.evicted
    }

    /// Add a block to the orphan pool
    /// `requested_missing_chunks`: whether missing chunks has been requested for the orphan
    fn add(&mut self, orphan: Orphan, requested_missing_chunks: bool) {
        let block_hash = *orphan.block.hash();
        let height_hashes = self.height_idx.entry(orphan.block.header().height()).or_default();
        height_hashes.push(*orphan.block.hash());
        let prev_hash_entries =
            self.prev_hash_idx.entry(*orphan.block.header().prev_hash()).or_default();
        prev_hash_entries.push(block_hash);
        self.orphans.insert(block_hash, orphan);
        if requested_missing_chunks {
            self.orphans_requested_missing_chunks.insert(block_hash);
        }

        if self.orphans.len() > MAX_ORPHAN_SIZE {
            let old_len = self.orphans.len();

            let mut removed_hashes: HashSet<CryptoHash> = HashSet::default();
            self.orphans.retain(|_, ref mut x| {
                let keep = x.added.elapsed() < TimeDuration::from_secs(MAX_ORPHAN_AGE_SECS);
                if !keep {
                    removed_hashes.insert(*x.block.hash());
                }
                keep
            });
            let mut heights = self.height_idx.keys().cloned().collect::<Vec<u64>>();
            heights.sort_unstable();
            for h in heights.iter().rev() {
                if let Some(hash) = self.height_idx.remove(h) {
                    for h in hash {
                        let _ = self.orphans.remove(&h);
                        removed_hashes.insert(h);
                    }
                }
                if self.orphans.len() < MAX_ORPHAN_SIZE {
                    break;
                }
            }
            self.height_idx.retain(|_, ref mut xs| xs.iter().any(|x| !removed_hashes.contains(x)));
            self.prev_hash_idx
                .retain(|_, ref mut xs| xs.iter().any(|x| !removed_hashes.contains(x)));
            self.orphans_requested_missing_chunks.retain(|x| !removed_hashes.contains(x));

            self.evicted += old_len - self.orphans.len();
        }
    }

    pub fn contains(&self, hash: &CryptoHash) -> bool {
        self.orphans.contains_key(hash)
    }

    pub fn get(&self, hash: &CryptoHash) -> Option<&Orphan> {
        self.orphans.get(hash)
    }

    // Iterates over existing orphans.
    pub fn map(&self, orphan_fn: &mut dyn FnMut(&CryptoHash, &Block, &Instant)) {
        self.orphans
            .iter()
            .map(|it| orphan_fn(it.0, it.1.block.get_inner(), &it.1.added))
            .collect_vec();
    }

    /// Remove all orphans in the pool that can be "adopted" by block `prev_hash`, i.e., children
    /// of `prev_hash` and return the list.
    /// This function is called when `prev_hash` is accepted, thus its children can be removed
    /// from the orphan pool and be processed.
    pub fn remove_by_prev_hash(&mut self, prev_hash: CryptoHash) -> Option<Vec<Orphan>> {
        let mut removed_hashes: HashSet<CryptoHash> = HashSet::default();
        let ret = self.prev_hash_idx.remove(&prev_hash).map(|hs| {
            hs.iter()
                .filter_map(|h| {
                    removed_hashes.insert(*h);
                    self.orphans_requested_missing_chunks.remove(h);
                    self.orphans.remove(h)
                })
                .collect()
        });

        self.height_idx.retain(|_, ref mut xs| xs.iter().any(|x| !removed_hashes.contains(x)));

        ret
    }

    /// Return a list of orphans that are among the `target_depth` immediate descendants of
    /// the block `parent_hash`
    pub fn get_orphans_within_depth(
        &self,
        parent_hash: CryptoHash,
        target_depth: u64,
    ) -> Vec<CryptoHash> {
        let mut _visited = HashSet::new();

        let mut res = vec![];
        let mut queue = vec![(parent_hash, 0)];
        while let Some((prev_hash, depth)) = queue.pop() {
            if depth == target_depth {
                break;
            }
            if let Some(block_hashes) = self.prev_hash_idx.get(&prev_hash) {
                for hash in block_hashes {
                    queue.push((*hash, depth + 1));
                    res.push(*hash);
                    // there should be no loop
                    debug_assert!(_visited.insert(*hash));
                }
            }

            // probably something serious went wrong here because there shouldn't be so many forks
            assert!(
                res.len() <= 100 * target_depth as usize,
                "found too many orphans {:?}, probably something is wrong with the chain",
                res
            );
        }
        res
    }

    pub fn list_orphans_by_height(&self) -> Vec<BlockStatusView> {
        let mut rtn = Vec::new();
        for (height, orphans) in &self.height_idx {
            rtn.push(
                orphans
                    .iter()
                    .map(|orphan| BlockStatusView::new(&height, &orphan))
                    .collect::<Vec<_>>(),
            );
        }
        rtn.into_iter().flatten().collect()
    }

    /// Returns true if the block has not been requested yet and the number of orphans
    /// for which we have requested missing chunks have not exceeded MAX_ORPHAN_MISSING_CHUNKS
    fn can_request_missing_chunks_for_orphan(&self, block_hash: &CryptoHash) -> bool {
        self.orphans_requested_missing_chunks.len() < MAX_ORPHAN_MISSING_CHUNKS
            && !self.orphans_requested_missing_chunks.contains(block_hash)
    }

    fn mark_missing_chunks_requested_for_orphan(&mut self, block_hash: CryptoHash) {
        self.orphans_requested_missing_chunks.insert(block_hash);
    }
}

/// Contains information for missing chunks in a block
pub struct BlockMissingChunks {
    /// previous block hash
    pub prev_hash: CryptoHash,
    pub missing_chunks: Vec<ShardChunkHeader>,
    pub block_hash: CryptoHash,
}

/// Contains information needed to request chunks for orphans
/// Fields will be used as arguments for `request_chunks_for_orphan`
pub struct OrphanMissingChunks {
    pub missing_chunks: Vec<ShardChunkHeader>,
    /// epoch id for the block that has missing chunks
    pub epoch_id: EpochId,
    /// hash of an ancestor block of the block that has missing chunks
    /// this is used as an argument for `request_chunks_for_orphan`
    /// see comments in `request_chunks_for_orphan` for what `ancestor_hash` is used for
    pub ancestor_hash: CryptoHash,
    // Block hash that was requesting this chunk.
    pub requestor_block_hash: CryptoHash,
}

/// Provides view on the current chain state
/// Both Chain and ChainUpdate implement this trait,
/// to avoid duplicate functions
pub trait ChainAccess {
    fn orphans(&self) -> &OrphanBlockPool;
    fn blocks_with_missing_chunks(&self) -> &MissingChunksPool<Orphan>;
    fn chain_store(&self) -> &dyn ChainStoreAccess;
}

/// Check if block header is known
/// Returns Err(Error) if any error occurs when checking store
///         Ok(Err(BlockKnownError)) if the block header is known
///         Ok(Ok()) otherwise
pub fn check_header_known(
    chain: &dyn ChainAccess,
    header: &BlockHeader,
) -> Result<Result<(), BlockKnownError>, Error> {
    let header_head = chain.chain_store().header_head()?;
    if header.hash() == &header_head.last_block_hash
        || header.hash() == &header_head.prev_block_hash
    {
        return Ok(Err(BlockKnownError::KnownInHeader));
    }
    check_known_store(chain, header.hash())
}

/// Check if this block is in the store already.
/// Returns Err(Error) if any error occurs when checking store
///         Ok(Err(BlockKnownError)) if the block is in the store
///         Ok(Ok()) otherwise
fn check_known_store(
    chain: &dyn ChainAccess,
    block_hash: &CryptoHash,
) -> Result<Result<(), BlockKnownError>, Error> {
    if chain.chain_store().block_exists(block_hash)? {
        Ok(Err(BlockKnownError::KnownInStore))
    } else {
        // Not yet processed this block, we can proceed.
        Ok(Ok(()))
    }
}

/// Check if block is known: head, orphan or in store.
/// Returns Err(Error) if any error occurs when checking store
///         Ok(Err(BlockKnownError)) if the block is known
///         Ok(Ok()) otherwise
pub fn check_known(
    chain: &dyn ChainAccess,
    block_hash: &CryptoHash,
) -> Result<Result<(), BlockKnownError>, Error> {
    let head = chain.chain_store().head()?;
    // Quick in-memory check for fast-reject any block handled recently.
    if block_hash == &head.last_block_hash || block_hash == &head.prev_block_hash {
        return Ok(Err(BlockKnownError::KnownInHead));
    }
    // Check if this block is in the set of known orphans.
    if chain.orphans().contains(block_hash) {
        return Ok(Err(BlockKnownError::KnownInOrphan));
    }
    if chain.blocks_with_missing_chunks().contains(block_hash) {
        return Ok(Err(BlockKnownError::KnownInMissingChunks));
    }
    check_known_store(chain, block_hash)
}

/// Facade to the blockchain block processing and storage.
/// Provides current view on the state according to the chain state.
pub struct Chain {
    store: ChainStore,
    pub runtime_adapter: Arc<dyn RuntimeAdapter>,
    orphans: OrphanBlockPool,
    pub blocks_with_missing_chunks: MissingChunksPool<Orphan>,
    genesis: Block,
    pub transaction_validity_period: NumBlocks,
    pub epoch_length: BlockHeightDelta,
    /// Block economics, relevant to changes when new block must be produced.
    pub block_economics_config: BlockEconomicsConfig,
    pub doomslug_threshold_mode: DoomslugThresholdMode,
    pending_states_to_patch: Option<Vec<StateRecord>>,
    pub blocks_delay_tracker: BlocksDelayTracker,
}

impl ChainAccess for Chain {
    fn orphans(&self) -> &OrphanBlockPool {
        &self.orphans
    }

    fn blocks_with_missing_chunks(&self) -> &MissingChunksPool<Orphan> {
        &self.blocks_with_missing_chunks
    }

    fn chain_store(&self) -> &dyn ChainStoreAccess {
        &self.store
    }
}

impl Chain {
    pub fn new_for_view_client(
        runtime_adapter: Arc<dyn RuntimeAdapter>,
        chain_genesis: &ChainGenesis,
        doomslug_threshold_mode: DoomslugThresholdMode,
        save_trie_changes: bool,
    ) -> Result<Chain, Error> {
        let (store, state_roots) = runtime_adapter.genesis_state();
        let store = ChainStore::new(store, chain_genesis.height, save_trie_changes);
        let genesis_chunks = genesis_chunks(
            state_roots,
            runtime_adapter.num_shards(&EpochId::default())?,
            chain_genesis.gas_limit,
            chain_genesis.height,
            chain_genesis.protocol_version,
        );
        let genesis = Block::genesis(
            chain_genesis.protocol_version,
            genesis_chunks.into_iter().map(|chunk| chunk.take_header()).collect(),
            chain_genesis.time,
            chain_genesis.height,
            chain_genesis.min_gas_price,
            chain_genesis.total_supply,
            Chain::compute_bp_hash(
                &*runtime_adapter,
                EpochId::default(),
                EpochId::default(),
                &CryptoHash::default(),
            )?,
        );
        Ok(Chain {
            store,
            runtime_adapter,
            orphans: OrphanBlockPool::new(),
            blocks_with_missing_chunks: MissingChunksPool::new(),
            genesis: genesis,
            transaction_validity_period: chain_genesis.transaction_validity_period,
            epoch_length: chain_genesis.epoch_length,
            block_economics_config: BlockEconomicsConfig::from(chain_genesis),
            doomslug_threshold_mode,
            pending_states_to_patch: None,
            blocks_delay_tracker: BlocksDelayTracker::default(),
        })
    }

    pub fn new(
        runtime_adapter: Arc<dyn RuntimeAdapter>,
        chain_genesis: &ChainGenesis,
        doomslug_threshold_mode: DoomslugThresholdMode,
        save_trie_changes: bool,
    ) -> Result<Chain, Error> {
        // Get runtime initial state and create genesis block out of it.
        let (store, state_roots) = runtime_adapter.genesis_state();
        let mut store = ChainStore::new(store, chain_genesis.height, save_trie_changes);
        let genesis_chunks = genesis_chunks(
            state_roots.clone(),
            runtime_adapter.num_shards(&EpochId::default())?,
            chain_genesis.gas_limit,
            chain_genesis.height,
            chain_genesis.protocol_version,
        );
        let genesis = Block::genesis(
            chain_genesis.protocol_version,
            genesis_chunks.iter().map(|chunk| chunk.cloned_header()).collect(),
            chain_genesis.time,
            chain_genesis.height,
            chain_genesis.min_gas_price,
            chain_genesis.total_supply,
            Chain::compute_bp_hash(
                &*runtime_adapter,
                EpochId::default(),
                EpochId::default(),
                &CryptoHash::default(),
            )?,
        );

        // Check if we have a head in the store, otherwise pick genesis block.
        let mut store_update = store.store_update();
        let (block_head, header_head) = match store_update.head() {
            Ok(block_head) => {
                // Check that genesis in the store is the same as genesis given in the config.
                let genesis_hash = store_update.get_block_hash_by_height(chain_genesis.height)?;
                if &genesis_hash != genesis.hash() {
                    return Err(ErrorKind::Other(format!(
                        "Genesis mismatch between storage and config: {:?} vs {:?}",
                        genesis_hash,
                        genesis.hash()
                    ))
                    .into());
                }

                // Check we have the header corresponding to the header_head.
                let mut header_head = store_update.header_head()?;
                if store_update.get_block_header(&header_head.last_block_hash).is_err() {
                    // Reset header head and "sync" head to be consistent with current block head.
                    store_update.save_header_head_if_not_challenged(&block_head)?;
                    header_head = block_head.clone();
                }

                // TODO: perform validation that latest state in runtime matches the stored chain.

                (block_head, header_head)
            }
            Err(err) if matches!(err.kind(), ErrorKind::DBNotFoundErr(_)) => {
                for chunk in genesis_chunks {
                    store_update.save_chunk(chunk.clone());
                }
                store_update.merge(runtime_adapter.add_validator_proposals(
                    BlockHeaderInfo::new(
                        genesis.header(),
                        // genesis height is considered final
                        chain_genesis.height,
                    ),
                )?);
                store_update.save_block_header(genesis.header().clone())?;
                store_update.save_block(genesis.clone());
                store_update
                    .save_block_extra(genesis.hash(), BlockExtra { challenges_result: vec![] });

                for (chunk_header, state_root) in genesis.chunks().iter().zip(state_roots.iter()) {
                    store_update.save_chunk_extra(
                        genesis.hash(),
                        &runtime_adapter
                            .shard_id_to_uid(chunk_header.shard_id(), &EpochId::default())?,
                        ChunkExtra::new(
                            state_root,
                            CryptoHash::default(),
                            vec![],
                            0,
                            chain_genesis.gas_limit,
                            0,
                        ),
                    );
                }

                let block_head = Tip::from_header(genesis.header());
                let header_head = block_head.clone();
                store_update.save_head(&block_head)?;
                store_update.save_final_head(&header_head)?;

                info!(target: "chain", "Init: saved genesis: #{} {} / {:?}", block_head.height, block_head.last_block_hash, state_roots);

                (block_head, header_head)
            }
            Err(err) => return Err(err.into()),
        };
        store_update.commit()?;

        info!(target: "chain", "Init: header head @ #{} {}; block head @ #{} {}",
              block_head.height, block_head.last_block_hash,
              header_head.height, header_head.last_block_hash);
        metrics::BLOCK_HEIGHT_HEAD.set(block_head.height as i64);
        metrics::HEADER_HEAD_HEIGHT.set(header_head.height as i64);

        metrics::TAIL_HEIGHT.set(store.tail()? as i64);
        metrics::CHUNK_TAIL_HEIGHT.set(store.chunk_tail()? as i64);
        metrics::FORK_TAIL_HEIGHT.set(store.fork_tail()? as i64);

        Ok(Chain {
            store,
            runtime_adapter,
            orphans: OrphanBlockPool::new(),
            blocks_with_missing_chunks: MissingChunksPool::new(),
            genesis: genesis.clone(),
            transaction_validity_period: chain_genesis.transaction_validity_period,
            epoch_length: chain_genesis.epoch_length,
            block_economics_config: BlockEconomicsConfig::from(chain_genesis),
            doomslug_threshold_mode,
            pending_states_to_patch: None,
            blocks_delay_tracker: BlocksDelayTracker::default(),
        })
    }

    #[cfg(feature = "test_features")]
    pub fn adv_disable_doomslug(&mut self) {
        self.doomslug_threshold_mode = DoomslugThresholdMode::NoApprovals
    }

    pub fn compute_collection_hash<T: BorshSerialize>(elems: Vec<T>) -> Result<CryptoHash, Error> {
        Ok(hash(&elems.try_to_vec()?))
    }

    pub fn compute_bp_hash(
        runtime_adapter: &dyn RuntimeAdapter,
        epoch_id: EpochId,
        prev_epoch_id: EpochId,
        last_known_hash: &CryptoHash,
    ) -> Result<CryptoHash, Error> {
        let bps = runtime_adapter.get_epoch_block_producers_ordered(&epoch_id, last_known_hash)?;
        let protocol_version = runtime_adapter.get_epoch_protocol_version(&prev_epoch_id)?;
        if checked_feature!("stable", BlockHeaderV3, protocol_version) {
            let validator_stakes = bps.into_iter().map(|(bp, _)| bp).collect();
            Chain::compute_collection_hash(validator_stakes)
        } else {
            let validator_stakes = bps.into_iter().map(|(bp, _)| bp.into_v1()).collect();
            Chain::compute_collection_hash(validator_stakes)
        }
    }

    /// Creates a light client block for the last final block from perspective of some other block
    ///
    /// # Arguments
    ///  * `header` - the last finalized block seen from `header` (not pushed back) will be used to
    ///               compute the light client block
    pub fn create_light_client_block(
        header: &BlockHeader,
        runtime_adapter: &dyn RuntimeAdapter,
        chain_store: &mut dyn ChainStoreAccess,
    ) -> Result<LightClientBlockView, Error> {
        let final_block_header = {
            let ret = chain_store.get_block_header(header.last_final_block())?.clone();
            let two_ahead = chain_store.get_header_by_height(ret.height() + 2)?;
            if two_ahead.epoch_id() != ret.epoch_id() {
                let one_ahead = chain_store.get_header_by_height(ret.height() + 1)?;
                if one_ahead.epoch_id() != ret.epoch_id() {
                    let new_final_hash = *ret.last_final_block();
                    chain_store.get_block_header(&new_final_hash)?.clone()
                } else {
                    let new_final_hash = *one_ahead.last_final_block();
                    chain_store.get_block_header(&new_final_hash)?.clone()
                }
            } else {
                ret
            }
        };

        let next_block_producers = get_epoch_block_producers_view(
            final_block_header.next_epoch_id(),
            header.prev_hash(),
            runtime_adapter,
        )?;

        create_light_client_block_view(&final_block_header, chain_store, Some(next_block_producers))
    }

    pub fn save_block(&mut self, block: MaybeValidated<Block>) -> Result<(), Error> {
        if self.store.get_block(block.hash()).is_ok() {
            return Ok(());
        }
        if let Err(e) = self.validate_block(&block) {
            byzantine_assert!(false);
            return Err(e.into());
        }

        let mut chain_store_update = ChainStoreUpdate::new(&mut self.store);

        chain_store_update.save_block(block.into_inner());
        // We don't need to increase refcount for `prev_hash` at this point
        // because this is the block before State Sync.

        chain_store_update.commit()?;
        Ok(())
    }

    pub fn save_orphan(
        &mut self,
        block: MaybeValidated<Block>,
        requested_missing_chunks: bool,
    ) -> Result<(), Error> {
        if self.orphans.contains(block.hash()) {
            return Ok(());
        }
        if let Err(e) = self.validate_block(&block) {
            byzantine_assert!(false);
            return Err(e.into());
        }
        self.orphans.add(
            Orphan { block, provenance: Provenance::NONE, added: Clock::instant() },
            requested_missing_chunks,
        );
        Ok(())
    }

    fn save_block_height_processed(&mut self, block_height: BlockHeight) -> Result<(), Error> {
        let mut chain_store_update = ChainStoreUpdate::new(&mut self.store);
        if !chain_store_update.is_height_processed(block_height)? {
            chain_store_update.save_block_height_processed(block_height);
        }
        chain_store_update.commit()?;
        Ok(())
    }

    // GC CONTRACT
    // ===
    //
    // Prerequisites, guaranteed by the System:
    // 1. Genesis block is available and should not be removed by GC.
    // 2. No block in storage except Genesis has height lower or equal to `genesis_height`.
    // 3. There is known lowest block height (Tail) came from Genesis or State Sync.
    //    a. Tail is always on the Canonical Chain.
    //    b. Only one Tail exists.
    //    c. Tail's height is higher than or equal to `genesis_height`,
    // 4. There is a known highest block height (Head).
    //    a. Head is always on the Canonical Chain.
    // 5. All blocks in the storage have heights in range [Tail; Head].
    //    a. All forks end up on height of Head or lower.
    // 6. If block A is ancestor of block B, height of A is strictly less then height of B.
    // 7. (Property 1). A block with the lowest height among all the blocks at which the fork has started,
    //    i.e. all the blocks with the outgoing degree 2 or more,
    //    has the least height among all blocks on the fork.
    // 8. (Property 2). The oldest block where the fork happened is never affected
    //    by Canonical Chain Switching and always stays on Canonical Chain.
    //
    // Overall:
    // 1. GC procedure is handled by `clear_data()` function.
    // 2. `clear_data()` runs GC process for all blocks from the Tail to GC Stop Height provided by Epoch Manager.
    // 3. `clear_data()` executes separately:
    //    a. Forks Clearing runs for each height from Tail up to GC Stop Height.
    //    b. Canonical Chain Clearing from (Tail + 1) up to GC Stop Height.
    // 4. Before actual clearing is started, Block Reference Map should be built.
    // 5. `clear_data()` executes every time when block at new height is added.
    // 6. In case of State Sync, State Sync Clearing happens.
    //
    // Forks Clearing:
    // 1. Any fork which ends up on height `height` INCLUSIVELY and earlier will be completely deleted
    //    from the Store with all its ancestors up to the ancestor block where fork is happened
    //    EXCLUDING the ancestor block where fork is happened.
    // 2. The oldest ancestor block always remains on the Canonical Chain by property 2.
    // 3. All forks which end up on height `height + 1` and further are protected from deletion and
    //    no their ancestor will be deleted (even with lowest heights).
    // 4. `clear_forks_data()` handles forks clearing for fixed height `height`.
    //
    // Canonical Chain Clearing:
    // 1. Blocks on the Canonical Chain with the only descendant (if no forks started from them)
    //    are unlocked for Canonical Chain Clearing.
    // 2. If Forks Clearing ended up on the Canonical Chain, the block may be unlocked
    //    for the Canonical Chain Clearing. There is no other reason to unlock the block exists.
    // 3. All the unlocked blocks will be completely deleted
    //    from the Tail up to GC Stop Height EXCLUSIVELY.
    // 4. (Property 3, GC invariant). Tail can be shifted safely to the height of the
    //    earliest existing block. There is always only one Tail (based on property 1)
    //    and it's always on the Canonical Chain (based on property 2).
    //
    // Example:
    //
    // height: 101   102   103   104
    // --------[A]---[B]---[C]---[D]
    //          \     \
    //           \     \---[E]
    //            \
    //             \-[F]---[G]
    //
    // 1. Let's define clearing height = 102. It this case fork A-F-G is protected from deletion
    //    because of G which is on height 103. Nothing will be deleted.
    // 2. Let's define clearing height = 103. It this case Fork Clearing will be executed for A
    //    to delete blocks G and F, then Fork Clearing will be executed for B to delete block E.
    //    Then Canonical Chain Clearing will delete blocks A and B as unlocked.
    //    Block C is the only block of height 103 remains on the Canonical Chain (invariant).
    //
    // State Sync Clearing:
    // 1. Executing State Sync means that no data in the storage is useful for block processing
    //    and should be removed completely.
    // 2. The Tail should be set to the block preceding Sync Block.
    // 3. All the data preceding new Tail is deleted in State Sync Clearing
    //    and the Trie is updated with having only Genesis data.
    // 4. State Sync Clearing happens in `reset_data_pre_state_sync()`.
    //
    pub fn clear_data(
        &mut self,
        tries: ShardTries,
        gc_config: &near_chain_configs::GCConfig,
    ) -> Result<(), Error> {
        let _d = DelayDetector::new(|| "GC".into());

        let head = self.store.head()?;
        let tail = self.store.tail()?;
        let gc_stop_height = self.runtime_adapter.get_gc_stop_height(&head.last_block_hash);
        if gc_stop_height > head.height {
            return Err(ErrorKind::GCError(
                "gc_stop_height cannot be larger than head.height".into(),
            )
            .into());
        }
        let prev_epoch_id = self.get_block_header(&head.prev_block_hash)?.epoch_id();
        let epoch_change = prev_epoch_id != &head.epoch_id;
        let mut fork_tail = self.store.fork_tail()?;
        metrics::TAIL_HEIGHT.set(tail as i64);
        metrics::FORK_TAIL_HEIGHT.set(fork_tail as i64);
        metrics::CHUNK_TAIL_HEIGHT.set(self.store.chunk_tail()? as i64);
        metrics::GC_STOP_HEIGHT.set(gc_stop_height as i64);
        if epoch_change && fork_tail < gc_stop_height {
            // if head doesn't change on the epoch boundary, we may update fork tail several times
            // but that is fine since it doesn't affect correctness and also we limit the number of
            // heights that fork cleaning goes through so it doesn't slow down client either.
            let mut chain_store_update = self.store.store_update();
            chain_store_update.update_fork_tail(gc_stop_height);
            chain_store_update.commit()?;
            fork_tail = gc_stop_height;
        }
        let mut gc_blocks_remaining = gc_config.gc_blocks_limit;

        // Forks Cleaning
        let gc_fork_clean_step = gc_config.gc_fork_clean_step;
        let stop_height = tail.max(fork_tail.saturating_sub(gc_fork_clean_step));
        for height in (stop_height..fork_tail).rev() {
            self.clear_forks_data(tries.clone(), height, &mut gc_blocks_remaining)?;
            if gc_blocks_remaining == 0 {
                return Ok(());
            }
            let mut chain_store_update = self.store.store_update();
            chain_store_update.update_fork_tail(height);
            chain_store_update.commit()?;
        }

        // Canonical Chain Clearing
        for height in tail + 1..gc_stop_height {
            if gc_blocks_remaining == 0 {
                return Ok(());
            }
            let mut chain_store_update = self.store.store_update();
            if let Ok(blocks_current_height) =
                chain_store_update.get_chain_store().get_all_block_hashes_by_height(height)
            {
                let blocks_current_height =
                    blocks_current_height.values().flatten().cloned().collect::<Vec<_>>();
                if let Some(block_hash) = blocks_current_height.first() {
                    let prev_hash = *chain_store_update.get_block_header(block_hash)?.prev_hash();
                    let prev_block_refcount = *chain_store_update.get_block_refcount(&prev_hash)?;
                    if prev_block_refcount > 1 {
                        // Block of `prev_hash` starts a Fork, stopping
                        break;
                    } else if prev_block_refcount == 1 {
                        debug_assert_eq!(blocks_current_height.len(), 1);
                        chain_store_update.clear_block_data(
                            &*self.runtime_adapter,
                            *block_hash,
                            GCMode::Canonical(tries.clone()),
                        )?;
                        gc_blocks_remaining -= 1;
                    } else {
                        return Err(ErrorKind::GCError(
                            "block on canonical chain shouldn't have refcount 0".into(),
                        )
                        .into());
                    }
                }
            }
            chain_store_update.update_tail(height)?;
            chain_store_update.commit()?;
        }
        Ok(())
    }

    /// Garbage collect data which archival node doesn’t need to keep.
    ///
    /// Normally, archival nodes keep all the data from the genesis block and
    /// don’t run garbage collection.  On the other hand, for better performance
    /// the storage contains some data duplication, i.e. values in some of the
    /// columns can be recomputed from data in different columns.  To save on
    /// storage, archival nodes do garbage collect that data.
    ///
    /// `gc_height_limit` limits how many heights will the function process.
    pub fn clear_archive_data(&mut self, gc_height_limit: BlockHeightDelta) -> Result<(), Error> {
        let _d = DelayDetector::new(|| "GC".into());

        let head = self.store.head()?;
        let gc_stop_height = self.runtime_adapter.get_gc_stop_height(&head.last_block_hash);
        if gc_stop_height > head.height {
            return Err(ErrorKind::GCError(
                "gc_stop_height cannot be larger than head.height".into(),
            )
            .into());
        }

        let mut chain_store_update = self.store.store_update();
        chain_store_update.clear_redundant_chunk_data(gc_stop_height, gc_height_limit)?;
        metrics::CHUNK_TAIL_HEIGHT.set(chain_store_update.chunk_tail()? as i64);
        metrics::GC_STOP_HEIGHT.set(gc_stop_height as i64);
        chain_store_update.commit()
    }

    pub fn clear_forks_data(
        &mut self,
        tries: ShardTries,
        height: BlockHeight,
        gc_blocks_remaining: &mut NumBlocks,
    ) -> Result<(), Error> {
        if let Ok(blocks_current_height) = self.store.get_all_block_hashes_by_height(height) {
            let blocks_current_height =
                blocks_current_height.values().flatten().cloned().collect::<Vec<_>>();
            for block_hash in blocks_current_height.iter() {
                let mut current_hash = *block_hash;
                loop {
                    if *gc_blocks_remaining == 0 {
                        return Ok(());
                    }
                    // Block `block_hash` is not on the Canonical Chain
                    // because shorter chain cannot be Canonical one
                    // and it may be safely deleted
                    // and all its ancestors while there are no other sibling blocks rely on it.
                    let mut chain_store_update = self.store.store_update();
                    if *chain_store_update.get_block_refcount(&current_hash)? == 0 {
                        let prev_hash =
                            *chain_store_update.get_block_header(&current_hash)?.prev_hash();

                        // It's safe to call `clear_block_data` for prev data because it clears fork only here
                        chain_store_update.clear_block_data(
                            &*self.runtime_adapter,
                            current_hash,
                            GCMode::Fork(tries.clone()),
                        )?;
                        chain_store_update.commit()?;
                        *gc_blocks_remaining -= 1;

                        current_hash = prev_hash;
                    } else {
                        // Block of `current_hash` is an ancestor for some other blocks, stopping
                        break;
                    }
                }
            }
        }

        Ok(())
    }

    /// Do basic validation of a block upon receiving it. Check that block is
    /// well-formed (various roots match).
    pub fn validate_block(&mut self, block: &MaybeValidated<Block>) -> Result<(), Error> {
        block
            .validate_with(|block| {
                Chain::validate_block_impl(
                    self.runtime_adapter.as_ref(),
                    self.genesis_block(),
                    block,
                )
                .map(|_| true)
            })
            .map(|_| ())
    }

    fn validate_block_impl(
        runtime_adapter: &dyn RuntimeAdapter,
        genesis_block: &Block,
        block: &Block,
    ) -> Result<(), Error> {
        for (shard_id, chunk_header) in block.chunks().iter().enumerate() {
            if chunk_header.height_created() == genesis_block.header().height() {
                // Special case: genesis chunks can be in non-genesis blocks and don't have a signature
                // We must verify that content matches and signature is empty.
                // TODO: this code will not work when genesis block has different number of chunks as the current block
                // https://github.com/near/nearcore/issues/4908
                let genesis_chunk = &genesis_block.chunks()[shard_id];
                if genesis_chunk.chunk_hash() != chunk_header.chunk_hash()
                    || genesis_chunk.signature() != chunk_header.signature()
                {
                    return Err(ErrorKind::InvalidChunk.into());
                }
            } else if chunk_header.height_created() == block.header().height() {
                if !runtime_adapter.verify_chunk_header_signature(
                    &chunk_header.clone(),
                    block.header().epoch_id(),
                    block.header().prev_hash(),
                )? {
                    byzantine_assert!(false);
                    return Err(ErrorKind::InvalidChunk.into());
                }
            }
        }
        block.check_validity().map_err(|e| e.into())
    }

    /// Process a block header received during "header first" propagation.
    pub fn process_block_header(
        &mut self,
        header: &BlockHeader,
        on_challenge: &mut dyn FnMut(ChallengeBody),
    ) -> Result<(), Error> {
        // We create new chain update, but it's not going to be committed so it's read only.
        let mut chain_update = self.chain_update();
        chain_update.process_block_header(header, on_challenge)?;
        Ok(())
    }

    #[cfg(test)]
    pub(crate) fn mark_block_as_challenged(
        &mut self,
        block_hash: &CryptoHash,
        challenger_hash: &CryptoHash,
    ) -> Result<(), Error> {
        let mut chain_update = self.chain_update();
        chain_update.mark_block_as_challenged(block_hash, Some(challenger_hash))?;
        chain_update.commit()?;
        Ok(())
    }

    /// Process a received or produced block, and unroll any orphans that may depend on it.
    /// Changes current state, and calls `block_accepted` callback in case block was successfully applied.
    pub fn process_block(
        &mut self,
        me: &Option<AccountId>,
        block: MaybeValidated<Block>,
        provenance: Provenance,
        block_accepted: &mut dyn FnMut(AcceptedBlock),
        block_misses_chunks: &mut dyn FnMut(BlockMissingChunks),
        block_orphaned_with_missing_chunks: &mut dyn FnMut(OrphanMissingChunks),
        on_challenge: &mut dyn FnMut(ChallengeBody),
    ) -> Result<Option<Tip>, Error> {
        self.blocks_delay_tracker.mark_block_received(block.get_inner(), Clock::instant());
        let block_hash = *block.hash();
        let res = self.process_block_single(
            me,
            block,
            provenance,
            block_accepted,
            block_misses_chunks,
            block_orphaned_with_missing_chunks,
            on_challenge,
        );
        if res.is_ok() {
            if let Some(new_res) = self.check_orphans(
                me,
                block_hash,
                block_accepted,
                block_misses_chunks,
                block_orphaned_with_missing_chunks,
                on_challenge,
            ) {
                return Ok(Some(new_res));
            }
        }
        res
    }

    /// Process challenge to invalidate chain. This is done between blocks to unroll the chain as
    /// soon as possible and allow next block producer to skip invalid blocks.
    pub fn process_challenge(&mut self, challenge: &Challenge) {
        let head = unwrap_or_return!(self.head());
        let mut chain_update = self.chain_update();
        match chain_update.verify_challenges(
            &vec![challenge.clone()],
            &head.epoch_id,
            &head.last_block_hash,
        ) {
            Ok((_, challenged_blocks)) => {
                for block_hash in challenged_blocks {
                    match chain_update.mark_block_as_challenged(&block_hash, None) {
                        Ok(()) => {}
                        Err(err) => {
                            warn!(target: "chain", "Error saving block as challenged: {:?} {:?}", block_hash, err);
                        }
                    }
                }
            }
            Err(err) => {
                warn!(target: "chain", "Invalid challenge: {}\nChallenge: {:#?}", err, challenge);
            }
        }
        unwrap_or_return!(chain_update.commit());
    }

    /// Processes headers and adds them to store for syncing.
    pub fn sync_block_headers(
        &mut self,
        mut headers: Vec<BlockHeader>,
        on_challenge: &mut dyn FnMut(ChallengeBody),
    ) -> Result<(), Error> {
        // Sort headers by heights if they are out of order.
        headers.sort_by_key(|left| left.height());

        if let Some(header) = headers.first() {
            debug!(target: "chain", "Sync block headers: {} headers from {} at {}", headers.len(), header.hash(), header.height());
        } else {
            return Ok(());
        };

        let all_known = if let Some(last_header) = headers.last() {
            self.store.get_block_header(last_header.hash()).is_ok()
        } else {
            false
        };

        if !all_known {
            // Validate header and then add to the chain.
            for header in headers.iter() {
                let mut chain_update = self.chain_update();

                match check_header_known(&chain_update, header)? {
                    Ok(_) => {}
                    Err(_) => continue,
                }

                chain_update.validate_header(header, &Provenance::SYNC, on_challenge)?;
                chain_update.chain_store_update.save_block_header(header.clone())?;

                // Add validator proposals for given header.
                let last_finalized_height =
                    chain_update.chain_store_update.get_block_height(header.last_final_block())?;
                let epoch_manager_update = chain_update
                    .runtime_adapter
                    .add_validator_proposals(BlockHeaderInfo::new(header, last_finalized_height))?;
                chain_update.chain_store_update.merge(epoch_manager_update);
                chain_update.commit()?;
            }
        }

        let mut chain_update = self.chain_update();

        if let Some(header) = headers.last() {
            // Update header_head if it's the new tip
            chain_update.update_header_head_if_not_challenged(header)?;
        }

        chain_update.commit()
    }

    /// Returns if given block header is on the current chain.
    pub fn is_on_current_chain(&mut self, header: &BlockHeader) -> Result<(), Error> {
        let chain_header = self.get_header_by_height(header.height())?;
        if chain_header.hash() == header.hash() {
            Ok(())
        } else {
            Err(ErrorKind::Other(format!("{} not on current chain", header.hash())).into())
        }
    }

    /// Finds first of the given hashes that is known on the main chain.
    pub fn find_common_header(&mut self, hashes: &[CryptoHash]) -> Option<BlockHeader> {
        for hash in hashes {
            if let Ok(header) = self.get_block_header(hash).map(|h| h.clone()) {
                if let Ok(header_at_height) = self.get_header_by_height(header.height()) {
                    if header.hash() == header_at_height.hash() {
                        return Some(header);
                    }
                }
            }
        }
        None
    }

    fn determine_status(&self, head: Option<Tip>, prev_head: Tip) -> BlockStatus {
        let has_head = head.is_some();
        let mut is_next_block = false;

        let old_hash = if let Some(head) = head {
            if head.prev_block_hash == prev_head.last_block_hash {
                is_next_block = true;
                None
            } else {
                Some(prev_head.last_block_hash)
            }
        } else {
            None
        };

        match (has_head, is_next_block) {
            (true, true) => BlockStatus::Next,
            (true, false) => BlockStatus::Reorg(old_hash.unwrap()),
            (false, _) => BlockStatus::Fork,
        }
    }

    pub fn reset_data_pre_state_sync(&mut self, sync_hash: CryptoHash) -> Result<(), Error> {
        let head = self.head()?;
        // Get header we were syncing into.
        let header = self.get_block_header(&sync_hash)?;
        let prev_hash = *header.prev_hash();
        let sync_height = header.height();
        let gc_height = std::cmp::min(head.height + 1, sync_height);

        // GC all the data from current tail up to `gc_height`. In case tail points to a height where
        // there is no block, we need to make sure that the last block before tail is cleaned.
        let tail = self.store.tail()?;
        let mut tail_prev_block_cleaned = false;
        for height in tail..gc_height {
            if let Ok(blocks_current_height) = self.store.get_all_block_hashes_by_height(height) {
                let blocks_current_height =
                    blocks_current_height.values().flatten().cloned().collect::<Vec<_>>();
                for block_hash in blocks_current_height {
                    let runtime_adapter = self.runtime_adapter();
                    let mut chain_store_update = self.mut_store().store_update();
                    if !tail_prev_block_cleaned {
                        let prev_block_hash =
                            *chain_store_update.get_block_header(&block_hash)?.prev_hash();
                        if chain_store_update.get_block(&prev_block_hash).is_ok() {
                            chain_store_update.clear_block_data(
                                &*runtime_adapter,
                                prev_block_hash,
                                GCMode::StateSync { clear_block_info: true },
                            )?;
                        }
                        tail_prev_block_cleaned = true;
                    }
                    chain_store_update.clear_block_data(
                        &*runtime_adapter,
                        block_hash,
                        GCMode::StateSync { clear_block_info: block_hash != prev_hash },
                    )?;
                    chain_store_update.commit()?;
                }
            }
        }

        // Clear Chunks data
        let mut chain_store_update = self.mut_store().store_update();
        // The largest height of chunk we have in storage is head.height + 1
        let chunk_height = std::cmp::min(head.height + 2, sync_height);
        chain_store_update.clear_chunk_data_and_headers(chunk_height)?;
        chain_store_update.commit()?;

        // clear all trie data

        let tries = self.runtime_adapter.get_tries();
        let mut chain_store_update = self.mut_store().store_update();
        let mut store_update = StoreUpdate::new_with_tries(tries);
        store_update.delete_all(DBCol::State);
        chain_store_update.merge(store_update);

        // The reason to reset tail here is not to allow Tail be greater than Head
        chain_store_update.reset_tail();
        chain_store_update.commit()?;
        Ok(())
    }

    /// Set the new head after state sync was completed if it is indeed newer.
    /// Check for potentially unlocked orphans after this update.
    pub fn reset_heads_post_state_sync(
        &mut self,
        me: &Option<AccountId>,
        sync_hash: CryptoHash,
        block_accepted: &mut dyn FnMut(AcceptedBlock),
        block_misses_chunks: &mut dyn FnMut(BlockMissingChunks),
        orphan_misses_chunks: &mut dyn FnMut(OrphanMissingChunks),
        on_challenge: &mut dyn FnMut(ChallengeBody),
    ) -> Result<(), Error> {
        // Get header we were syncing into.
        let header = self.get_block_header(&sync_hash)?;
        let hash = *header.prev_hash();
        let prev_block = self.get_block(&hash)?;
        let new_tail = prev_block.header().height();
        let new_chunk_tail = prev_block.chunks().iter().map(|x| x.height_created()).min().unwrap();
        let tip = Tip::from_header(prev_block.header());
        let final_head = Tip::from_header(self.genesis.header());
        // Update related heads now.
        let mut chain_store_update = self.mut_store().store_update();
        chain_store_update.save_body_head(&tip)?;
        // Reset final head to genesis since at this point we don't have the last final block.
        chain_store_update.save_final_head(&final_head)?;
        // New Tail can not be earlier than `prev_block.header.inner_lite.height`
        chain_store_update.update_tail(new_tail)?;
        // New Chunk Tail can not be earlier than minimum of height_created in Block `prev_block`
        chain_store_update.update_chunk_tail(new_chunk_tail);
        chain_store_update.commit()?;

        // Check if there are any orphans unlocked by this state sync.
        // We can't fail beyond this point because the caller will not process accepted blocks
        //    and the blocks with missing chunks if this method fails
        self.check_orphans(
            me,
            hash,
            block_accepted,
            block_misses_chunks,
            orphan_misses_chunks,
            on_challenge,
        );
        Ok(())
    }

    // Processes a single block, increments the metric for the number of blocks processing and also
    // for the number of blocks processed successfully (returns OK).
    fn process_block_single(
        &mut self,
        me: &Option<AccountId>,
        block: MaybeValidated<Block>,
        provenance: Provenance,
        block_accepted: &mut dyn FnMut(AcceptedBlock),
        block_misses_chunks: &mut dyn FnMut(BlockMissingChunks),
        orphan_misses_chunks: &mut dyn FnMut(OrphanMissingChunks),
        on_challenge: &mut dyn FnMut(ChallengeBody),
    ) -> Result<Option<Tip>, Error> {
        metrics::BLOCK_PROCESSING_ATTEMPTS_TOTAL.inc();
        metrics::NUM_ORPHANS.set(self.orphans.len() as i64);
        let block_hash = *block.hash();
        let _timer = CryptoHashTimer::new(block_hash);
        let success_timer = metrics::BLOCK_PROCESSING_TIME.start_timer();

        let block_height = block.header().height();
        let res = self.process_block_single_impl(
            me,
            block,
            provenance,
            block_accepted,
            block_misses_chunks,
            orphan_misses_chunks,
            on_challenge,
        );

        match &res {
            Ok(_) => {
                metrics::BLOCK_PROCESSED_TOTAL.inc();
                success_timer.stop_and_record();
            }
            Err(_) => {
                // Save the block as processed even if it failed. This is used to filter out the
                // incoming blocks that are not requested on heights which we already processed.
                // If there is a new incoming block that we didn't request and we already have height
                // processed 'marked as true' - then we'll not even attempt to process it
                if let Err(e) = self.save_block_height_processed(block_height) {
                    warn!(target: "chain", "Failed to save processed height {}: {}", block_height, e);
                }
                success_timer.stop_and_discard();
            }
        }
        res
    }

    // Block processing. Unlike process_block_single() this function doesn't update metrics for
    // successful blocks processing.
    fn process_block_single_impl(
        &mut self,
        me: &Option<AccountId>,
        block: MaybeValidated<Block>,
        provenance: Provenance,
        block_accepted: &mut dyn FnMut(AcceptedBlock),
        block_misses_chunks: &mut dyn FnMut(BlockMissingChunks),
        orphan_misses_chunks: &mut dyn FnMut(OrphanMissingChunks),
        on_challenge: &mut dyn FnMut(ChallengeBody),
    ) -> Result<Option<Tip>, Error> {
        let _span =
            tracing::debug_span!(target: "chain", "Process block", "#{}", block.header().height())
                .entered();

        let prev_head = self.store.head()?;

        // 1) preprocess the block where we verify that the block is valid and ready to be processed
        //    No chain updates are applied at this step.
        let preprocess_res = self.preprocess_block(me, &block, &provenance, on_challenge);
        let block_height = block.header().height();
        let preprocess_res = match preprocess_res {
            Ok(preprocess_res) => preprocess_res,
            Err(e) => {
                match e.kind() {
                    ErrorKind::Orphan => {
                        let tail_height = self.store.tail()?;
                        // we only add blocks that couldn't have been gc'ed to the orphan pool.
                        if block_height >= tail_height {
                            let block_hash = *block.hash();
                            let requested_missing_chunks = if let Some(orphan_missing_chunks) =
                                self.should_request_chunks_for_orphan(me, &block)
                            {
                                debug!(target:"chain", "Request missing chunks for orphan {:?} {:?}", block_hash, orphan_missing_chunks.missing_chunks);
                                // This callback handles requesting missing chunks. It adds the missing chunks
                                // to a list and all missing chunks in the list will be requested
                                // at the end of Client::process_block
                                orphan_misses_chunks(orphan_missing_chunks);
                                true
                            } else {
                                false
                            };

                            let time = Clock::instant();
                            self.blocks_delay_tracker.mark_block_orphaned(block.hash(), time);
                            let orphan = Orphan { block, provenance, added: time };
                            self.orphans.add(orphan, requested_missing_chunks);

                            debug!(
                                target: "chain",
                                "Process block: orphan: {:?}, # orphans {}{}",
                                block_hash,
                                self.orphans.len(),
                                if self.orphans.len_evicted() > 0 {
                                    format!(", # evicted {}", self.orphans.len_evicted())
                                } else {
                                    String::new()
                                },
                            );
                        }
                    }
                    ErrorKind::ChunksMissing(missing_chunks) => {
                        let block_hash = *block.hash();
                        let missing_chunk_hashes: Vec<_> =
                            missing_chunks.iter().map(|header| header.chunk_hash()).collect();
                        block_misses_chunks(BlockMissingChunks {
                            prev_hash: *block.header().prev_hash(),
                            missing_chunks,
                            block_hash,
                        });
                        let time = Clock::instant();
                        self.blocks_delay_tracker.mark_block_has_missing_chunks(block.hash(), time);
                        let orphan = Orphan { block, provenance, added: time };
                        self.blocks_with_missing_chunks
                            .add_block_with_missing_chunks(orphan, missing_chunk_hashes.clone());
                        debug!(
                            target: "chain",
                            "Process block: missing chunks. Block hash: {:?}. Missing chunks: {:?}",
                            block_hash, missing_chunk_hashes,
                        );
                    }
                    ErrorKind::EpochOutOfBounds(ref epoch_id) => {
                        // Possibly block arrived before we finished processing all of the blocks for epoch before last.
                        // Or someone is attacking with invalid chain.
                        debug!(target: "chain", "Received block {}/{} ignored, as epoch {:?} is unknown", block_height, block.hash(), epoch_id);
                    }
                    ErrorKind::BlockKnown(ref block_known_error) => {
                        debug!(
                            target: "chain",
                            "Block {} at {} is known at this time: {:?}",
                            block.hash(),
                            block_height,
                            block_known_error);
                    }
                    _ => {}
                }
                return Err(e);
            }
        };

        // 2) apply chunks, this is where the transactions and receipts are processed. At this step,
        //    there still no change to ChainStore.
        let (apply_chunk_work, block_preprocess_info) = preprocess_res;
        let apply_results = do_apply_chunks(apply_chunk_work);

        // 3) finally, store the block on chain. Here we write all the necessary changes in chain_update,
        //    which will be committed to storage all at once.
        let mut chain_update = self.chain_update();
        let maybe_new_head =
            chain_update.postprocess_block(me, &block, block_preprocess_info, apply_results);
        match maybe_new_head {
            Ok(head) => {
                chain_update.chain_store_update.save_block_height_processed(block_height);
                chain_update.commit()?;

                self.pending_states_to_patch = None;

                if let Some(tip) = &head {
                    if let Ok(producers) = self
                        .runtime_adapter
                        .get_epoch_block_producers_ordered(&tip.epoch_id, &tip.last_block_hash)
                    {
                        let mut count = 0;
                        let mut stake = 0;
                        for (info, is_slashed) in producers.iter() {
                            if !*is_slashed {
                                stake += info.stake();
                                count += 1;
                            }
                        }
                        stake /= NEAR_BASE;
                        metrics::VALIDATOR_AMOUNT_STAKED
                            .set(i64::try_from(stake).unwrap_or(i64::MAX));
                        metrics::VALIDATOR_ACTIVE_TOTAL.set(count);
                    }
                };

                let status = self.determine_status(head.clone(), prev_head);

                // Notify other parts of the system of the update.
                block_accepted(AcceptedBlock { hash: *block.hash(), status, provenance });

                Ok(head)
            }
            Err(e) => Err(e),
        }
    }

    /// Preprocess a block before applying chunks, verify that we have the necessary information
    /// to process the block an the block is valid.
    //  Note that this function does NOT introduce any changes to chain state.
    fn preprocess_block(
        &mut self,
        me: &Option<AccountId>,
        block: &MaybeValidated<Block>,
        provenance: &Provenance,
        on_challenge: &mut dyn FnMut(ChallengeBody),
    ) -> Result<
        (
            Vec<Box<dyn FnOnce() -> Result<ApplyChunkResult, Error> + Send + 'static>>,
            BlockPreprocessInfo,
        ),
        Error,
    > {
        // We are still in the process of refactoring this code to move everything in
        // ChainUpdate::process_block to this function.
        let mut chain_update = self.chain_update();
        chain_update.preprocess_block(me, block, provenance, on_challenge)
    }

    /// Check if we can request chunks for this orphan. Conditions are
    /// 1) Orphans that with outstanding missing chunks request has not exceed `MAX_ORPHAN_MISSING_CHUNKS`
    /// 2) we haven't already requested missing chunks for the orphan
    /// 3) All the `NUM_ORPHAN_ANCESTORS_CHECK` immediate parents of the block are either accepted,
    ///    or orphans or in `blocks_with_missing_chunks`
    /// 4) Among the `NUM_ORPHAN_ANCESTORS_CHECK` immediate parents of the block at least one is
    ///    accepted(is in store), call it `ancestor`
    /// 5) The next block of `ancestor` has the same epoch_id as the orphan block
    ///    (This is because when requesting chunks, we will use `ancestor` hash instead of the
    ///     previous block hash of the orphan to decide epoch id)
    /// 6) The orphan has missing chunks
    pub fn should_request_chunks_for_orphan(
        &mut self,
        me: &Option<AccountId>,
        orphan: &Block,
    ) -> Option<OrphanMissingChunks> {
        // 1) Orphans that with outstanding missing chunks request has not exceed `MAX_ORPHAN_MISSING_CHUNKS`
        // 2) we haven't already requested missing chunks for the orphan
        if !self.orphans.can_request_missing_chunks_for_orphan(orphan.hash()) {
            return None;
        }
        let mut block_hash = *orphan.header().prev_hash();
        for _ in 0..NUM_ORPHAN_ANCESTORS_CHECK {
            // 3) All the `NUM_ORPHAN_ANCESTORS_CHECK` immediate parents of the block are either accepted,
            //    or orphans or in `blocks_with_missing_chunks`
            if let Some(block) = self.blocks_with_missing_chunks.get(&block_hash) {
                block_hash = *block.prev_hash();
                continue;
            }
            if let Some(orphan) = self.orphans.get(&block_hash) {
                block_hash = *orphan.prev_hash();
                continue;
            }
            // 4) Among the `NUM_ORPHAN_ANCESTORS_CHECK` immediate parents of the block at least one is
            //    accepted(is in store), call it `ancestor`
            if self.get_block(&block_hash).is_ok() {
                if let Ok(epoch_id) = self.runtime_adapter.get_epoch_id_from_prev_block(&block_hash)
                {
                    // 5) The next block of `ancestor` has the same epoch_id as the orphan block
                    if &epoch_id == orphan.header().epoch_id() {
                        let mut chain_update = self.chain_update();
                        // 6) The orphan has missing chunks
                        if let Err(e) = chain_update.ping_missing_chunks(me, block_hash, orphan) {
                            return match e.kind() {
                                ErrorKind::ChunksMissing(missing_chunks) => {
                                    Some(OrphanMissingChunks {
                                        missing_chunks,
                                        epoch_id,
                                        ancestor_hash: block_hash,
                                        requestor_block_hash: *orphan.header().hash(),
                                    })
                                }
                                _ => None,
                            };
                        }
                    }
                }
                return None;
            }
            return None;
        }
        None
    }

    /// only used for test
    pub fn check_orphan_partial_chunks_requested(&self, block_hash: &CryptoHash) -> bool {
        self.orphans.orphans_requested_missing_chunks.contains(block_hash)
    }

    pub fn prev_block_is_caught_up(
        &self,
        prev_prev_hash: &CryptoHash,
        prev_hash: &CryptoHash,
    ) -> Result<bool, Error> {
        // This method is identical to `ChainUpdate::prev_block_is_caught_up`, see important
        //    disclaimers in there on some dangers of using it
        Ok(!self.store.get_blocks_to_catchup(prev_prev_hash)?.contains(prev_hash))
    }

    /// Return all shards that whose states need to be caught up
    /// That has two cases:
    /// 1) Shard layout will change in the next epoch. In this case, the method returns all shards
    ///    in the current epoch that will be split into a future shard that `me` will track.
    /// 2) Shard layout will be the same. In this case, the method returns all shards that `me` will
    ///    track in the next epoch but not this epoch
    fn get_shards_to_dl_state(
        runtime_adapter: Arc<dyn RuntimeAdapter>,
        me: &Option<AccountId>,
        parent_hash: &CryptoHash,
    ) -> Result<Vec<ShardId>, Error> {
        let epoch_id = runtime_adapter.get_epoch_id_from_prev_block(parent_hash)?;
        Ok((0..runtime_adapter.num_shards(&epoch_id)?)
            .filter(|shard_id| {
                Self::should_catch_up_shard(runtime_adapter.clone(), me, parent_hash, *shard_id)
            })
            .collect())
    }

    fn should_catch_up_shard(
        runtime_adapter: Arc<dyn RuntimeAdapter>,
        me: &Option<AccountId>,
        parent_hash: &CryptoHash,
        shard_id: ShardId,
    ) -> bool {
        let will_shard_layout_change =
            runtime_adapter.will_shard_layout_change_next_epoch(parent_hash).unwrap_or(false);
        // if shard layout will change the next epoch, we should catch up the shard regardless
        // whether we already have the shard's state this epoch, because we need to generate
        // new states for shards split from the current shard for the next epoch
        runtime_adapter.will_care_about_shard(me.as_ref(), parent_hash, shard_id, true)
            && (will_shard_layout_change
                || !runtime_adapter.cares_about_shard(me.as_ref(), parent_hash, shard_id, true))
    }

    /// Check if any block with missing chunk is ready to be processed
    pub fn check_blocks_with_missing_chunks(
        &mut self,
        me: &Option<AccountId>,
        block_accepted: &mut dyn FnMut(AcceptedBlock),
        block_misses_chunks: &mut dyn FnMut(BlockMissingChunks),
        orphan_misses_chunks: &mut dyn FnMut(OrphanMissingChunks),
        on_challenge: &mut dyn FnMut(ChallengeBody),
    ) {
        let mut new_blocks_accepted = vec![];
        let orphans = self.blocks_with_missing_chunks.ready_blocks();
        for orphan in orphans {
            let block_hash = *orphan.block.header().hash();
            let time = Clock::instant();
            let res = self.process_block_single(
                me,
                orphan.block,
                orphan.provenance,
                block_accepted,
                block_misses_chunks,
                orphan_misses_chunks,
                on_challenge,
            );
            match res {
                Ok(_) => {
                    debug!(target: "chain", "Block with missing chunks is accepted; me: {:?}", me);
                    self.blocks_delay_tracker
                        .mark_block_completed_missing_chunks(&block_hash, time);
                    new_blocks_accepted.push(block_hash);
                }
                Err(_) => {
                    debug!(target: "chain", "Block with missing chunks is declined; me: {:?}", me);
                }
            }
        }

        for accepted_block in new_blocks_accepted {
            self.check_orphans(
                me,
                accepted_block,
                block_accepted,
                block_misses_chunks,
                orphan_misses_chunks,
                on_challenge,
            );
        }
    }

    /// Check for orphans that are ready to be processed or request missing chunks, once a block
    /// is successfully accepted.
    /// `prev_hash`: hash of the block that is just accepted
    /// `block_accepted`: callback to be called when an orphan is accepted
    /// `block_misses_chunks`: callback to be called when an orphan is added to the pool of blocks
    ///                        that have missing chunks
    /// `orphan_misses_chunks`: callback to be called when it is ready to request missing chunks for
    ///                         an orphan
    /// `on_challenge`: callback to be called when an orphan should be challenged
    pub fn check_orphans(
        &mut self,
        me: &Option<AccountId>,
        prev_hash: CryptoHash,
        block_accepted: &mut dyn FnMut(AcceptedBlock),
        block_misses_chunks: &mut dyn FnMut(BlockMissingChunks),
        orphan_misses_chunks: &mut dyn FnMut(OrphanMissingChunks),
        on_challenge: &mut dyn FnMut(ChallengeBody),
    ) -> Option<Tip> {
        let mut queue = vec![prev_hash];
        let mut queue_idx = 0;

        let mut maybe_new_head = None;

        // Check if there are orphans we can process.
        debug!(target: "chain", "Check orphans: from {}, # orphans {}", prev_hash, self.orphans.len());
        while queue_idx < queue.len() {
            let prev_hash = queue[queue_idx];
            // check within the descendents of `prev_hash` to see if there are orphans there that
            // are ready to request missing chunks for
            let orphans_to_check =
                self.orphans.get_orphans_within_depth(prev_hash, NUM_ORPHAN_ANCESTORS_CHECK);
            for orphan_hash in orphans_to_check {
                let orphan = self.orphans.get(&orphan_hash).unwrap().block.clone();
                if let Some(orphan_missing_chunks) =
                    self.should_request_chunks_for_orphan(me, &orphan)
                {
                    debug!(target:"chain", "Request missing chunks for orphan {:?}", orphan_hash);
                    orphan_misses_chunks(orphan_missing_chunks);
                    self.orphans.mark_missing_chunks_requested_for_orphan(orphan_hash);
                }
            }
            if let Some(orphans) = self.orphans.remove_by_prev_hash(prev_hash) {
                debug!(target: "chain", "Check orphans: found {} orphans", orphans.len());
                for orphan in orphans.into_iter() {
                    let block_hash = orphan.hash();
                    self.blocks_delay_tracker.mark_block_unorphaned(&block_hash, Clock::instant());
                    let res = self.process_block_single(
                        me,
                        orphan.block,
                        orphan.provenance,
                        block_accepted,
                        block_misses_chunks,
                        orphan_misses_chunks,
                        on_challenge,
                    );
                    match res {
                        Ok(maybe_tip) => {
                            maybe_new_head = maybe_tip;
                            queue.push(block_hash);
                        }
                        Err(_) => {
                            debug!(target: "chain", "Orphan declined");
                        }
                    }
                }
            }
            queue_idx += 1;
        }

        if queue.len() > 1 {
            debug!(
                target: "chain",
                "Check orphans: {} blocks accepted, remaining # orphans {}",
                queue.len() - 1,
                self.orphans.len(),
            );
        }

        maybe_new_head
    }

    pub fn get_outgoing_receipts_for_shard(
        &mut self,
        prev_block_hash: CryptoHash,
        shard_id: ShardId,
        last_height_included: BlockHeight,
    ) -> Result<Vec<Receipt>, Error> {
        self.store.get_outgoing_receipts_for_shard(
            &*self.runtime_adapter,
            prev_block_hash,
            shard_id,
            last_height_included,
        )
    }

    pub fn get_state_response_header(
        &mut self,
        shard_id: ShardId,
        sync_hash: CryptoHash,
    ) -> Result<ShardStateSyncResponseHeader, Error> {
        // Check cache
        let key = StateHeaderKey(shard_id, sync_hash).try_to_vec()?;
        if let Ok(Some(header)) = self.store.store().get_ser(DBCol::StateHeaders, &key) {
            return Ok(header);
        }

        // Consistency rules:
        // 1. Everything prefixed with `sync_` indicates new epoch, for which we are syncing.
        // 1a. `sync_prev` means the last of the prev epoch.
        // 2. Empty prefix means the height where chunk was applied last time in the prev epoch.
        //    Let's call it `current`.
        // 2a. `prev_` means we're working with height before current.
        // 3. In inner loops we use all prefixes with no relation to the context described above.
        let sync_block = self
            .get_block(&sync_hash)
            .log_storage_error("block has already been checked for existence")?;
        let sync_block_header = sync_block.header().clone();
        let sync_block_epoch_id = sync_block.header().epoch_id().clone();
        if shard_id as usize >= sync_block.chunks().len() {
            return Err(ErrorKind::InvalidStateRequest("ShardId out of bounds".into()).into());
        }

        // The chunk was applied at height `chunk_header.height_included`.
        // Getting the `current` state.
        let sync_prev_block = self.get_block(sync_block_header.prev_hash())?;
        if &sync_block_epoch_id == sync_prev_block.header().epoch_id() {
            return Err(ErrorKind::InvalidStateRequest(
                "sync_hash is not the first hash of the epoch".into(),
            )
            .into());
        }
        if shard_id as usize >= sync_prev_block.chunks().len() {
            return Err(ErrorKind::InvalidStateRequest("ShardId out of bounds".into()).into());
        }
        // Chunk header here is the same chunk header as at the `current` height.
        let sync_prev_hash = *sync_prev_block.hash();
        let chunk_header = sync_prev_block.chunks()[shard_id as usize].clone();
        let (chunk_headers_root, chunk_proofs) = merklize(
            &sync_prev_block
                .chunks()
                .iter()
                .map(|shard_chunk| {
                    ChunkHashHeight(shard_chunk.chunk_hash(), shard_chunk.height_included())
                })
                .collect::<Vec<ChunkHashHeight>>(),
        );
        assert_eq!(&chunk_headers_root, sync_prev_block.header().chunk_headers_root());

        let chunk = self.get_chunk_clone_from_header(&chunk_header)?;
        let chunk_proof = chunk_proofs[shard_id as usize].clone();
        let block_header =
            self.get_header_on_chain_by_height(&sync_hash, chunk_header.height_included())?.clone();

        // Collecting the `prev` state.
        let (prev_chunk_header, prev_chunk_proof, prev_chunk_height_included) = match self
            .get_block(block_header.prev_hash())
        {
            Ok(prev_block) => {
                if shard_id as usize >= prev_block.chunks().len() {
                    return Err(
                        ErrorKind::InvalidStateRequest("ShardId out of bounds".into()).into()
                    );
                }
                let prev_chunk_header = prev_block.chunks()[shard_id as usize].clone();
                let (prev_chunk_headers_root, prev_chunk_proofs) = merklize(
                    &prev_block
                        .chunks()
                        .iter()
                        .map(|shard_chunk| {
                            ChunkHashHeight(shard_chunk.chunk_hash(), shard_chunk.height_included())
                        })
                        .collect::<Vec<ChunkHashHeight>>(),
                );
                assert_eq!(&prev_chunk_headers_root, prev_block.header().chunk_headers_root());

                let prev_chunk_proof = prev_chunk_proofs[shard_id as usize].clone();
                let prev_chunk_height_included = prev_chunk_header.height_included();

                (Some(prev_chunk_header), Some(prev_chunk_proof), prev_chunk_height_included)
            }
            Err(e) => match e.kind() {
                ErrorKind::DBNotFoundErr(_) => {
                    if block_header.prev_hash() == &CryptoHash::default() {
                        (None, None, 0)
                    } else {
                        return Err(e);
                    }
                }
                _ => return Err(e),
            },
        };

        // Getting all existing incoming_receipts from prev_chunk height to the new epoch.
        let incoming_receipts_proofs = ChainStoreUpdate::new(&mut self.store)
            .get_incoming_receipts_for_shard(shard_id, sync_hash, prev_chunk_height_included)?;

        // Collecting proofs for incoming receipts.
        let mut root_proofs = vec![];
        for receipt_response in incoming_receipts_proofs.iter() {
            let ReceiptProofResponse(block_hash, receipt_proofs) = receipt_response;
            let block_header = self.get_block_header(block_hash)?.clone();
            let block = self.get_block(block_hash)?;
            let (block_receipts_root, block_receipts_proofs) = merklize(
                &block
                    .chunks()
                    .iter()
                    .map(|chunk| chunk.outgoing_receipts_root())
                    .collect::<Vec<CryptoHash>>(),
            );

            let mut root_proofs_cur = vec![];
            assert_eq!(receipt_proofs.len(), block_header.chunks_included() as usize);
            for receipt_proof in receipt_proofs {
                let ReceiptProof(receipts, shard_proof) = receipt_proof;
                let ShardProof { from_shard_id, to_shard_id: _, proof } = shard_proof;
                let receipts_hash = hash(&ReceiptList(shard_id, receipts).try_to_vec()?);
                let from_shard_id = *from_shard_id as usize;

                let root_proof = block.chunks()[from_shard_id].outgoing_receipts_root();
                root_proofs_cur
                    .push(RootProof(root_proof, block_receipts_proofs[from_shard_id].clone()));

                // Make sure we send something reasonable.
                assert_eq!(block_header.chunk_receipts_root(), &block_receipts_root);
                assert!(verify_path(root_proof, proof, &receipts_hash));
                assert!(verify_path(
                    block_receipts_root,
                    &block_receipts_proofs[from_shard_id],
                    &root_proof,
                ));
            }
            root_proofs.push(root_proofs_cur);
        }

        let state_root_node = self.runtime_adapter.get_state_root_node(
            shard_id,
            &sync_prev_hash,
            &chunk_header.prev_state_root(),
        )?;

        let shard_state_header = match chunk {
            ShardChunk::V1(chunk) => {
                let prev_chunk_header =
                    prev_chunk_header.and_then(|prev_header| match prev_header {
                        ShardChunkHeader::V1(header) => Some(header),
                        ShardChunkHeader::V2(_) => None,
                        ShardChunkHeader::V3(_) => None,
                    });
                ShardStateSyncResponseHeader::V1(ShardStateSyncResponseHeaderV1 {
                    chunk,
                    chunk_proof,
                    prev_chunk_header,
                    prev_chunk_proof,
                    incoming_receipts_proofs,
                    root_proofs,
                    state_root_node,
                })
            }

            chunk @ ShardChunk::V2(_) => {
                ShardStateSyncResponseHeader::V2(ShardStateSyncResponseHeaderV2 {
                    chunk,
                    chunk_proof,
                    prev_chunk_header,
                    prev_chunk_proof,
                    incoming_receipts_proofs,
                    root_proofs,
                    state_root_node,
                })
            }
        };

        // Saving the header data
        let mut store_update = self.store.store().store_update();
        store_update.set_ser(DBCol::StateHeaders, &key, &shard_state_header)?;
        store_update.commit()?;

        Ok(shard_state_header)
    }

    pub fn get_state_response_part(
        &mut self,
        shard_id: ShardId,
        part_id: u64,
        sync_hash: CryptoHash,
    ) -> Result<Vec<u8>, Error> {
        // Check cache
        let key = StatePartKey(sync_hash, shard_id, part_id).try_to_vec()?;
        if let Ok(Some(state_part)) = self.store.store().get(DBCol::StateParts, &key) {
            return Ok(state_part);
        }

        let sync_block = self
            .get_block(&sync_hash)
            .log_storage_error("block has already been checked for existence")?;
        let sync_block_header = sync_block.header().clone();
        let sync_block_epoch_id = sync_block.header().epoch_id().clone();
        if shard_id as usize >= sync_block.chunks().len() {
            return Err(ErrorKind::InvalidStateRequest("shard_id out of bounds".into()).into());
        }
        let sync_prev_block = self.get_block(sync_block_header.prev_hash())?;
        if &sync_block_epoch_id == sync_prev_block.header().epoch_id() {
            return Err(ErrorKind::InvalidStateRequest(
                "sync_hash is not the first hash of the epoch".into(),
            )
            .into());
        }
        if shard_id as usize >= sync_prev_block.chunks().len() {
            return Err(ErrorKind::InvalidStateRequest("shard_id out of bounds".into()).into());
        }
        let state_root = sync_prev_block.chunks()[shard_id as usize].prev_state_root();
        let sync_prev_hash = *sync_prev_block.hash();
        let state_root_node = self
            .runtime_adapter
            .get_state_root_node(shard_id, &sync_prev_hash, &state_root)
            .log_storage_error("get_state_root_node fail")?;
        let num_parts = get_num_state_parts(state_root_node.memory_usage);

        if part_id >= num_parts {
            return Err(ErrorKind::InvalidStateRequest("part_id out of bound".to_string()).into());
        }
        let state_part = self
            .runtime_adapter
            .obtain_state_part(
                shard_id,
                &sync_prev_hash,
                &state_root,
                PartId::new(part_id, num_parts),
            )
            .log_storage_error("obtain_state_part fail")?;

        // Before saving State Part data, we need to make sure we can calculate and save State Header
        self.get_state_response_header(shard_id, sync_hash)?;

        // Saving the part data
        let mut store_update = self.store.store().store_update();
        store_update.set(DBCol::StateParts, &key, &state_part);
        store_update.commit()?;

        Ok(state_part)
    }

    pub fn set_state_header(
        &mut self,
        shard_id: ShardId,
        sync_hash: CryptoHash,
        shard_state_header: ShardStateSyncResponseHeader,
    ) -> Result<(), Error> {
        let sync_block_header = self.get_block_header(&sync_hash)?.clone();

        let chunk = shard_state_header.cloned_chunk();
        let prev_chunk_header = shard_state_header.cloned_prev_chunk_header();

        // 1-2. Checking chunk validity
        if !validate_chunk_proofs(&chunk, &*self.runtime_adapter)? {
            byzantine_assert!(false);
            return Err(ErrorKind::Other(
                "set_shard_state failed: chunk header proofs are invalid".into(),
            )
            .into());
        }

        // Consider chunk itself is valid.

        // 3. Checking that chunks `chunk` and `prev_chunk` are included in appropriate blocks
        // 3a. Checking that chunk `chunk` is included into block at last height before sync_hash
        // 3aa. Also checking chunk.height_included
        let sync_prev_block_header = self.get_block_header(sync_block_header.prev_hash())?.clone();
        if !verify_path(
            *sync_prev_block_header.chunk_headers_root(),
            shard_state_header.chunk_proof(),
            &ChunkHashHeight(chunk.chunk_hash(), chunk.height_included()),
        ) {
            byzantine_assert!(false);
            return Err(ErrorKind::Other(
                "set_shard_state failed: chunk isn't included into block".into(),
            )
            .into());
        }

        let block_header =
            self.get_header_on_chain_by_height(&sync_hash, chunk.height_included())?.clone();
        // 3b. Checking that chunk `prev_chunk` is included into block at height before chunk.height_included
        // 3ba. Also checking prev_chunk.height_included - it's important for getting correct incoming receipts
        match (&prev_chunk_header, shard_state_header.prev_chunk_proof()) {
            (Some(prev_chunk_header), Some(prev_chunk_proof)) => {
                let prev_block_header =
                    self.get_block_header(block_header.prev_hash())?.clone();
                if !verify_path(
                    *prev_block_header.chunk_headers_root(),
                    prev_chunk_proof,
                    &ChunkHashHeight(prev_chunk_header.chunk_hash(), prev_chunk_header.height_included()),
                ) {
                    byzantine_assert!(false);
                    return Err(ErrorKind::Other(
                        "set_shard_state failed: prev_chunk isn't included into block".into(),
                    )
                    .into());
                }
            }
            (None, None) => {
                if chunk.height_included() != 0 {
                    return Err(ErrorKind::Other(
                    "set_shard_state failed: received empty state response for a chunk that is not at height 0".into()
                ).into());
                }
            }
            _ =>
                return Err(ErrorKind::Other("set_shard_state failed: `prev_chunk_header` and `prev_chunk_proof` must either both be present or both absent".into()).into())
        };

        // 4. Proving incoming receipts validity
        // 4a. Checking len of proofs
        if shard_state_header.root_proofs().len()
            != shard_state_header.incoming_receipts_proofs().len()
        {
            byzantine_assert!(false);
            return Err(ErrorKind::Other("set_shard_state failed: invalid proofs".into()).into());
        }
        let mut hash_to_compare = sync_hash;
        for (i, receipt_response) in
            shard_state_header.incoming_receipts_proofs().iter().enumerate()
        {
            let ReceiptProofResponse(block_hash, receipt_proofs) = receipt_response;

            // 4b. Checking that there is a valid sequence of continuous blocks
            if *block_hash != hash_to_compare {
                byzantine_assert!(false);
                return Err(ErrorKind::Other(
                    "set_shard_state failed: invalid incoming receipts".into(),
                )
                .into());
            }
            let header = self.get_block_header(&hash_to_compare)?;
            hash_to_compare = *header.prev_hash();

            let block_header = self.get_block_header(block_hash)?;
            // 4c. Checking len of receipt_proofs for current block
            if receipt_proofs.len() != shard_state_header.root_proofs()[i].len()
                || receipt_proofs.len() != block_header.chunks_included() as usize
            {
                byzantine_assert!(false);
                return Err(
                    ErrorKind::Other("set_shard_state failed: invalid proofs".into()).into()
                );
            }
            // We know there were exactly `block_header.chunks_included` chunks included
            // on the height of block `block_hash`.
            // There were no other proofs except for included chunks.
            // According to Pigeonhole principle, it's enough to ensure all receipt_proofs are distinct
            // to prove that all receipts were received and no receipts were hidden.
            let mut visited_shard_ids = HashSet::<ShardId>::new();
            for (j, receipt_proof) in receipt_proofs.iter().enumerate() {
                let ReceiptProof(receipts, shard_proof) = receipt_proof;
                let ShardProof { from_shard_id, to_shard_id: _, proof } = shard_proof;
                // 4d. Checking uniqueness for set of `from_shard_id`
                match visited_shard_ids.get(from_shard_id) {
                    Some(_) => {
                        byzantine_assert!(false);
                        return Err(ErrorKind::Other(
                            "set_shard_state failed: invalid proofs".into(),
                        )
                        .into());
                    }
                    _ => visited_shard_ids.insert(*from_shard_id),
                };
                let RootProof(root, block_proof) = &shard_state_header.root_proofs()[i][j];
                let receipts_hash = hash(&ReceiptList(shard_id, receipts).try_to_vec()?);
                // 4e. Proving the set of receipts is the subset of outgoing_receipts of shard `shard_id`
                if !verify_path(*root, proof, &receipts_hash) {
                    byzantine_assert!(false);
                    return Err(
                        ErrorKind::Other("set_shard_state failed: invalid proofs".into()).into()
                    );
                }
                // 4f. Proving the outgoing_receipts_root matches that in the block
                if !verify_path(*block_header.chunk_receipts_root(), block_proof, root) {
                    byzantine_assert!(false);
                    return Err(
                        ErrorKind::Other("set_shard_state failed: invalid proofs".into()).into()
                    );
                }
            }
        }
        // 4g. Checking that there are no more heights to get incoming_receipts
        let header = self.get_block_header(&hash_to_compare)?;
        if header.height() != prev_chunk_header.map_or(0, |h| h.height_included()) {
            byzantine_assert!(false);
            return Err(ErrorKind::Other(
                "set_shard_state failed: invalid incoming receipts".into(),
            )
            .into());
        }

        // 5. Checking that state_root_node is valid
        let chunk_inner = chunk.take_header().take_inner();
        if !self.runtime_adapter.validate_state_root_node(
            shard_state_header.state_root_node(),
            chunk_inner.prev_state_root(),
        ) {
            byzantine_assert!(false);
            return Err(ErrorKind::Other(
                "set_shard_state failed: state_root_node is invalid".into(),
            )
            .into());
        }

        // Saving the header data.
        let mut store_update = self.store.store().store_update();
        let key = StateHeaderKey(shard_id, sync_hash).try_to_vec()?;
        store_update.set_ser(DBCol::StateHeaders, &key, &shard_state_header)?;
        store_update.commit()?;

        Ok(())
    }

    pub fn get_state_header(
        &mut self,
        shard_id: ShardId,
        sync_hash: CryptoHash,
    ) -> Result<ShardStateSyncResponseHeader, Error> {
        self.store.get_state_header(shard_id, sync_hash)
    }

    pub fn set_state_part(
        &mut self,
        shard_id: ShardId,
        sync_hash: CryptoHash,
        part_id: PartId,
        data: &Vec<u8>,
    ) -> Result<(), Error> {
        let shard_state_header = self.get_state_header(shard_id, sync_hash)?;
        let chunk = shard_state_header.take_chunk();
        let state_root = *chunk.take_header().take_inner().prev_state_root();
        if !self.runtime_adapter.validate_state_part(&state_root, part_id, data) {
            byzantine_assert!(false);
            return Err(ErrorKind::Other(
                "set_state_part failed: validate_state_part failed".into(),
            )
            .into());
        }

        // Saving the part data.
        let mut store_update = self.store.store().store_update();
        let key = StatePartKey(sync_hash, shard_id, part_id.idx).try_to_vec()?;
        store_update.set(DBCol::StateParts, &key, data);
        store_update.commit()?;
        Ok(())
    }

    pub fn schedule_apply_state_parts(
        &mut self,
        shard_id: ShardId,
        sync_hash: CryptoHash,
        num_parts: u64,
        state_parts_task_scheduler: &dyn Fn(ApplyStatePartsRequest),
    ) -> Result<(), Error> {
        let shard_state_header = self.get_state_header(shard_id, sync_hash)?;
        let state_root = shard_state_header.chunk_prev_state_root();
        let epoch_id = self.get_block_header(&sync_hash)?.epoch_id().clone();

        state_parts_task_scheduler(ApplyStatePartsRequest {
            runtime: Arc::clone(&self.runtime_adapter),
            shard_id,
            state_root,
            num_parts,
            epoch_id,
            sync_hash,
        });

        Ok(())
    }

    pub fn set_state_finalize(
        &mut self,
        shard_id: ShardId,
        sync_hash: CryptoHash,
        apply_result: Result<(), near_chain_primitives::Error>,
    ) -> Result<(), Error> {
        apply_result?;

        let shard_state_header = self.get_state_header(shard_id, sync_hash)?;
        let mut height = shard_state_header.chunk_height_included();
        let mut chain_update = self.chain_update();
        chain_update.set_state_finalize(shard_id, sync_hash, shard_state_header)?;
        chain_update.commit()?;

        // We restored the state on height `shard_state_header.chunk.header.height_included`.
        // Now we should build a chain up to height of `sync_hash` block.
        loop {
            height += 1;
            let mut chain_update = self.chain_update();
            // Result of successful execution of set_state_finalize_on_height is bool,
            // should we commit and continue or stop.
            if chain_update.set_state_finalize_on_height(height, shard_id, sync_hash)? {
                chain_update.commit()?;
            } else {
                break;
            }
        }

        Ok(())
    }

    pub fn build_state_for_split_shards_preprocessing(
        &mut self,
        sync_hash: &CryptoHash,
        shard_id: ShardId,
        state_split_scheduler: &dyn Fn(StateSplitRequest),
    ) -> Result<(), Error> {
        let (epoch_id, next_epoch_id) = {
            let block_header = self.get_block_header(sync_hash)?;
            (block_header.epoch_id().clone(), block_header.next_epoch_id().clone())
        };
        let shard_layout = self.runtime_adapter.get_shard_layout(&epoch_id)?;
        let next_epoch_shard_layout = self.runtime_adapter.get_shard_layout(&next_epoch_id)?;
        let shard_uid = ShardUId::from_shard_id_and_layout(shard_id, &shard_layout);
        let prev_hash = *self.get_block_header(sync_hash)?.prev_hash();
        let state_root = *self.get_chunk_extra(&prev_hash, &shard_uid)?.state_root();
        assert_ne!(shard_layout, next_epoch_shard_layout);

        state_split_scheduler(StateSplitRequest {
            runtime: Arc::clone(&self.runtime_adapter),
            sync_hash: *sync_hash,
            shard_id,
            shard_uid,
            state_root: state_root,
            next_epoch_shard_layout,
        });

        Ok(())
    }

    pub fn build_state_for_split_shards_postprocessing(
        &mut self,
        sync_hash: &CryptoHash,
        state_roots: Result<HashMap<ShardUId, StateRoot>, Error>,
    ) -> Result<(), Error> {
        let prev_hash = *self.get_block_header(sync_hash)?.prev_hash();
        let mut chain_update = self.chain_update();
        for (shard_uid, state_root) in state_roots? {
            // here we store the state roots in chunk_extra in the database for later use
            let chunk_extra = ChunkExtra::new_with_only_state_root(&state_root);
            chain_update.chain_store_update.save_chunk_extra(&prev_hash, &shard_uid, chunk_extra);
            debug!(target:"chain", "Finish building split state for shard {:?} {:?} {:?} ", shard_uid, prev_hash, state_root);
        }
        chain_update.commit()
    }

    pub fn clear_downloaded_parts(
        &mut self,
        shard_id: ShardId,
        sync_hash: CryptoHash,
        num_parts: u64,
    ) -> Result<(), Error> {
        let mut chain_store_update = self.mut_store().store_update();
        chain_store_update.gc_col_state_parts(sync_hash, shard_id, num_parts)?;
        Ok(chain_store_update.commit()?)
    }

    pub fn catchup_blocks_step(
        &mut self,
        me: &Option<AccountId>,
        sync_hash: &CryptoHash,
        blocks_catch_up_state: &mut BlocksCatchUpState,
        block_catch_up_scheduler: &dyn Fn(BlockCatchUpRequest),
    ) -> Result<(), Error> {
        debug!(target:"catchup", "catch up blocks: pending blocks: {:?}, processed {:?}, scheduled: {:?}, done: {:?}",
               blocks_catch_up_state.pending_blocks, blocks_catch_up_state.processed_blocks.keys().collect::<Vec<_>>(),
               blocks_catch_up_state.scheduled_blocks.keys().collect::<Vec<_>>(), blocks_catch_up_state.done_blocks.len());
        for (queued_block, (saved_store_update, results)) in
            blocks_catch_up_state.processed_blocks.drain()
        {
            match self.block_catch_up_postprocess(&queued_block, results, saved_store_update) {
                Ok(_) => {
                    let mut saw_one = false;
                    for next_block_hash in self.store.get_blocks_to_catchup(&queued_block)?.clone()
                    {
                        saw_one = true;
                        blocks_catch_up_state.pending_blocks.push(next_block_hash);
                    }
                    if saw_one {
                        assert_eq!(
                            self.runtime_adapter.get_epoch_id_from_prev_block(&queued_block)?,
                            blocks_catch_up_state.epoch_id
                        );
                    }
                    blocks_catch_up_state.done_blocks.push(queued_block);
                }
                Err(_) => {
                    error!("Error processing block during catch up, retrying");
                    blocks_catch_up_state.pending_blocks.push(queued_block);
                }
            }
        }

        for pending_block in blocks_catch_up_state.pending_blocks.drain(..) {
            let block = self.store.get_block(&pending_block)?.clone();
            let prev_block = self.store.get_block(block.header().prev_hash())?.clone();

            let mut chain_update = self.chain_update();
            let receipts_by_shard =
                chain_update.collect_incoming_receipts_from_block(me, &block)?;
            let work = chain_update.apply_chunks_preprocessing(
                me,
                &block,
                &prev_block,
                &receipts_by_shard,
                ApplyChunksMode::CatchingUp,
            )?;
            blocks_catch_up_state
                .scheduled_blocks
                .insert(pending_block, chain_update.into_saved_store_update());
            block_catch_up_scheduler(BlockCatchUpRequest {
                sync_hash: *sync_hash,
                block_hash: pending_block,
                work,
            });
        }

        Ok(())
    }

    fn block_catch_up_postprocess(
        &mut self,
        block_hash: &CryptoHash,
        results: Vec<Result<ApplyChunkResult, Error>>,
        saved_store_update: SavedStoreUpdate,
    ) -> Result<(), Error> {
        let block = self.store.get_block(block_hash)?.clone();
        let prev_block = self.store.get_block(block.header().prev_hash())?.clone();
        let mut chain_update = self.chain_update_from_save_store_update(saved_store_update);
        chain_update.apply_chunk_postprocessing(&block, &prev_block, results)?;
        chain_update.commit()?;
        Ok(())
    }

    /// Apply transactions in chunks for the next epoch in blocks that were blocked on the state sync
    pub fn finish_catchup_blocks(
        &mut self,
        me: &Option<AccountId>,
        epoch_first_block: &CryptoHash,
        block_accepted: &mut dyn FnMut(AcceptedBlock),
        block_misses_chunks: &mut dyn FnMut(BlockMissingChunks),
        orphan_misses_chunks: &mut dyn FnMut(OrphanMissingChunks),
        on_challenge: &mut dyn FnMut(ChallengeBody),
        affected_blocks: &Vec<CryptoHash>,
    ) -> Result<(), Error> {
        debug!(
            "Finishing catching up blocks after syncing pre {:?}, me: {:?}",
            epoch_first_block, me
        );

        let first_block = self.store.get_block(epoch_first_block)?.clone();

        let mut chain_store_update = ChainStoreUpdate::new(&mut self.store);

        // `blocks_to_catchup` consists of pairs (`prev_hash`, `hash`). For the block that precedes
        // `epoch_first_block` we should only remove the pair with hash = epoch_first_block, while
        // for all the blocks in the queue we can remove all the pairs that have them as `prev_hash`
        // since we processed all the blocks built on top of them above during the BFS
        chain_store_update
            .remove_block_to_catchup(*first_block.header().prev_hash(), *epoch_first_block);

        for block_hash in affected_blocks {
            debug!(target: "chain", "Catching up: removing prev={:?} from the queue. I'm {:?}", block_hash, me);
            chain_store_update.remove_prev_block_to_catchup(*block_hash);
        }
        chain_store_update.remove_state_dl_info(*epoch_first_block);

        chain_store_update.commit()?;

        for hash in affected_blocks.iter() {
            self.check_orphans(
                me,
                *hash,
                block_accepted,
                block_misses_chunks,
                orphan_misses_chunks,
                on_challenge,
            );
        }

        Ok(())
    }

    pub fn get_transaction_execution_result(
        &mut self,
        id: &CryptoHash,
    ) -> Result<Vec<ExecutionOutcomeWithIdView>, Error> {
        Ok(self.store.get_outcomes_by_id(id)?.into_iter().map(Into::into).collect())
    }

    fn get_recursive_transaction_results(
        &mut self,
        id: &CryptoHash,
    ) -> Result<Vec<ExecutionOutcomeWithIdView>, Error> {
        let outcome: ExecutionOutcomeWithIdView = self.get_execution_outcome(id)?.into();
        let receipt_ids = outcome.outcome.receipt_ids.clone();
        let mut results = vec![outcome];
        for receipt_id in &receipt_ids {
            results.extend(self.get_recursive_transaction_results(receipt_id)?);
        }
        Ok(results)
    }

    pub fn get_final_transaction_result(
        &mut self,
        transaction_hash: &CryptoHash,
    ) -> Result<FinalExecutionOutcomeView, Error> {
        let mut outcomes = self.get_recursive_transaction_results(transaction_hash)?;
        let mut looking_for_id = (*transaction_hash).into();
        let num_outcomes = outcomes.len();
        let status = outcomes
            .iter()
            .find_map(|outcome_with_id| {
                if outcome_with_id.id == looking_for_id {
                    match &outcome_with_id.outcome.status {
                        ExecutionStatusView::Unknown if num_outcomes == 1 => {
                            Some(FinalExecutionStatus::NotStarted)
                        }
                        ExecutionStatusView::Unknown => Some(FinalExecutionStatus::Started),
                        ExecutionStatusView::Failure(e) => {
                            Some(FinalExecutionStatus::Failure(e.clone()))
                        }
                        ExecutionStatusView::SuccessValue(v) => {
                            Some(FinalExecutionStatus::SuccessValue(v.clone()))
                        }
                        ExecutionStatusView::SuccessReceiptId(id) => {
                            looking_for_id = *id;
                            None
                        }
                    }
                } else {
                    None
                }
            })
            .expect("results should resolve to a final outcome");
        let receipts_outcome = outcomes.split_off(1);
        let transaction: SignedTransactionView = self
            .store
            .get_transaction(transaction_hash)?
            .ok_or_else(|| {
                ErrorKind::DBNotFoundErr(format!("Transaction {} is not found", transaction_hash))
            })?
            .clone()
            .into();
        let transaction_outcome = outcomes.pop().unwrap();
        Ok(FinalExecutionOutcomeView { status, transaction, transaction_outcome, receipts_outcome })
    }

    pub fn get_final_transaction_result_with_receipt(
        &mut self,
        final_outcome: FinalExecutionOutcomeView,
    ) -> Result<FinalExecutionOutcomeWithReceiptView, Error> {
        let receipt_id_from_transaction =
            final_outcome.transaction_outcome.outcome.receipt_ids.get(0).cloned();
        let is_local_receipt =
            final_outcome.transaction.signer_id == final_outcome.transaction.receiver_id;

        let receipts = final_outcome
            .receipts_outcome
            .iter()
            .filter_map(|outcome| {
                if Some(outcome.id) == receipt_id_from_transaction && is_local_receipt {
                    None
                } else {
                    Some(self.store.get_receipt(&outcome.id).and_then(|r| {
                        r.cloned().map(Into::into).ok_or_else(|| {
                            ErrorKind::DBNotFoundErr(format!("Receipt {} is not found", outcome.id))
                                .into()
                        })
                    }))
                }
            })
            .collect::<Result<Vec<_>, _>>()?;

        Ok(FinalExecutionOutcomeWithReceiptView { final_outcome, receipts })
    }

    /// Find a validator to forward transactions to
    pub fn find_chunk_producer_for_forwarding(
        &self,
        epoch_id: &EpochId,
        shard_id: ShardId,
        horizon: BlockHeight,
    ) -> Result<AccountId, Error> {
        let head = self.head()?;
        let target_height = head.height + horizon - 1;
        self.runtime_adapter.get_chunk_producer(epoch_id, target_height, shard_id)
    }

    /// Find a validator that is responsible for a given shard to forward requests to
    pub fn find_validator_for_forwarding(&self, shard_id: ShardId) -> Result<AccountId, Error> {
        let head = self.head()?;
        let epoch_id = self.runtime_adapter.get_epoch_id_from_prev_block(&head.last_block_hash)?;
        self.find_chunk_producer_for_forwarding(&epoch_id, shard_id, TX_ROUTING_HEIGHT_HORIZON)
    }

    pub fn check_block_final_and_canonical(
        &mut self,
        block_hash: &CryptoHash,
    ) -> Result<(), Error> {
        let last_final_block_hash = *self.head_header()?.last_final_block();
        let last_final_height = self.get_block_header(&last_final_block_hash)?.height();
        let block_header = self.get_block_header(block_hash)?.clone();
        if block_header.height() <= last_final_height {
            self.is_on_current_chain(&block_header)
        } else {
            Err(ErrorKind::Other(format!("{} not on current chain", block_hash)).into())
        }
    }

    /// Get all execution outcomes generated when the chunk are applied
    pub fn get_block_execution_outcomes(
        &mut self,
        block_hash: &CryptoHash,
    ) -> Result<HashMap<ShardId, Vec<ExecutionOutcomeWithIdAndProof>>, Error> {
        let block = self.get_block(block_hash)?;
        let chunk_headers = block.chunks().iter().cloned().collect::<Vec<_>>();

        let mut res = HashMap::new();
        for chunk_header in chunk_headers {
            let shard_id = chunk_header.shard_id();
            let outcomes = self
                .mut_store()
                .get_outcomes_by_block_hash_and_shard_id(block_hash, shard_id)?
                .into_iter()
                .flat_map(|id| {
                    let mut outcomes =
                        self.store.get_outcomes_by_id(&id).unwrap_or_else(|_| vec![]);
                    outcomes.retain(|outcome| &outcome.block_hash == block_hash);
                    outcomes
                })
                .collect::<Vec<_>>();
            res.insert(shard_id, outcomes);
        }
        Ok(res)
    }
}

/// Implement block merkle proof retrieval.
impl Chain {
    fn combine_maybe_hashes(
        hash1: Option<MerkleHash>,
        hash2: Option<MerkleHash>,
    ) -> Option<MerkleHash> {
        match (hash1, hash2) {
            (Some(h1), Some(h2)) => Some(combine_hash(&h1, &h2)),
            (Some(h1), None) => Some(h1),
            (None, Some(_)) => {
                debug_assert!(false, "Inconsistent state in merkle proof computation: left node is None but right node exists");
                None
            }
            _ => None,
        }
    }

    fn chain_update(&mut self) -> ChainUpdate {
        ChainUpdate::new(
            &mut self.store,
            self.runtime_adapter.clone(),
            &self.orphans,
            &self.blocks_with_missing_chunks,
            self.epoch_length,
            &self.block_economics_config,
            self.doomslug_threshold_mode,
            &self.genesis,
            self.transaction_validity_period,
            self.pending_states_to_patch.take(),
        )
    }

    fn chain_update_from_save_store_update(
        &mut self,
        saved_store_update: SavedStoreUpdate,
    ) -> ChainUpdate {
        ChainUpdate::new_from_save_store_update(
            &mut self.store,
            saved_store_update,
            self.runtime_adapter.clone(),
            &self.orphans,
            &self.blocks_with_missing_chunks,
            self.epoch_length,
            &self.block_economics_config,
            self.doomslug_threshold_mode,
            &self.genesis,
            self.transaction_validity_period,
            self.pending_states_to_patch.take(),
        )
    }

    /// Get node at given position (index, level). If the node does not exist, return `None`.
    fn get_merkle_tree_node(
        &mut self,
        index: u64,
        level: u64,
        counter: u64,
        tree_size: u64,
        tree_nodes: &mut HashMap<(u64, u64), Option<MerkleHash>>,
    ) -> Result<Option<MerkleHash>, Error> {
        if let Some(hash) = tree_nodes.get(&(index, level)) {
            Ok(*hash)
        } else {
            if level == 0 {
                let maybe_hash = if index >= tree_size {
                    None
                } else {
                    Some(*self.mut_store().get_block_hash_from_ordinal(index)?)
                };
                tree_nodes.insert((index, level), maybe_hash);
                Ok(maybe_hash)
            } else {
                let cur_tree_size = (index + 1) * counter;
                let maybe_hash = if cur_tree_size > tree_size {
                    if index * counter <= tree_size {
                        let left_hash = self.get_merkle_tree_node(
                            index * 2,
                            level - 1,
                            counter / 2,
                            tree_size,
                            tree_nodes,
                        )?;
                        let right_hash = self.reconstruct_merkle_tree_node(
                            index * 2 + 1,
                            level - 1,
                            counter / 2,
                            tree_size,
                            tree_nodes,
                        )?;
                        Self::combine_maybe_hashes(left_hash, right_hash)
                    } else {
                        None
                    }
                } else {
                    Some(
                        *self
                            .mut_store()
                            .get_block_merkle_tree_from_ordinal(cur_tree_size)?
                            .get_path()
                            .last()
                            .ok_or_else(|| {
                                ErrorKind::Other("Merkle tree node missing".to_string())
                            })?,
                    )
                };
                tree_nodes.insert((index, level), maybe_hash);
                Ok(maybe_hash)
            }
        }
    }

    /// Reconstruct node at given position (index, level). If the node does not exist, return `None`.
    fn reconstruct_merkle_tree_node(
        &mut self,
        index: u64,
        level: u64,
        counter: u64,
        tree_size: u64,
        tree_nodes: &mut HashMap<(u64, u64), Option<MerkleHash>>,
    ) -> Result<Option<MerkleHash>, Error> {
        if let Some(hash) = tree_nodes.get(&(index, level)) {
            Ok(*hash)
        } else {
            if level == 0 {
                let maybe_hash = if index >= tree_size {
                    None
                } else {
                    Some(*self.mut_store().get_block_hash_from_ordinal(index)?)
                };
                tree_nodes.insert((index, level), maybe_hash);
                Ok(maybe_hash)
            } else {
                let left_hash = self.get_merkle_tree_node(
                    index * 2,
                    level - 1,
                    counter / 2,
                    tree_size,
                    tree_nodes,
                )?;
                let right_hash = self.reconstruct_merkle_tree_node(
                    index * 2 + 1,
                    level - 1,
                    counter / 2,
                    tree_size,
                    tree_nodes,
                )?;
                let maybe_hash = Self::combine_maybe_hashes(left_hash, right_hash);
                tree_nodes.insert((index, level), maybe_hash);

                Ok(maybe_hash)
            }
        }
    }

    /// Get merkle proof for block with hash `block_hash` in the merkle tree of `head_block_hash`.
    pub fn get_block_proof(
        &mut self,
        block_hash: &CryptoHash,
        head_block_hash: &CryptoHash,
    ) -> Result<MerklePath, Error> {
        let leaf_index = self.mut_store().get_block_merkle_tree(block_hash)?.size();
        let tree_size = self.mut_store().get_block_merkle_tree(head_block_hash)?.size();
        if leaf_index >= tree_size {
            if block_hash == head_block_hash {
                // special case if the block to prove is the same as head
                return Ok(vec![]);
            }
            return Err(ErrorKind::Other(format!(
                "block {} is ahead of head block {}",
                block_hash, head_block_hash
            ))
            .into());
        }
        let mut level = 0;
        let mut counter = 1;
        let mut cur_index = leaf_index;
        let mut path = vec![];
        let mut tree_nodes = HashMap::new();
        let mut iter = tree_size;
        while iter > 1 {
            if cur_index % 2 == 0 {
                cur_index += 1
            } else {
                cur_index -= 1;
            }
            let direction = if cur_index % 2 == 0 { Direction::Left } else { Direction::Right };
            let maybe_hash = if cur_index % 2 == 1 {
                // node not immediately available. Needs to be reconstructed
                self.reconstruct_merkle_tree_node(
                    cur_index,
                    level,
                    counter,
                    tree_size,
                    &mut tree_nodes,
                )?
            } else {
                self.get_merkle_tree_node(cur_index, level, counter, tree_size, &mut tree_nodes)?
            };
            if let Some(hash) = maybe_hash {
                path.push(MerklePathItem { hash, direction });
            }
            cur_index /= 2;
            iter = (iter + 1) / 2;
            level += 1;
            counter *= 2;
        }
        Ok(path)
    }
}

/// Various chain getters.
impl Chain {
    /// Gets chain head.
    #[inline]
    pub fn head(&self) -> Result<Tip, Error> {
        self.store.head()
    }

    /// Gets chain tail height
    #[inline]
    pub fn tail(&self) -> Result<BlockHeight, Error> {
        self.store.tail()
    }

    /// Gets chain header head.
    #[inline]
    pub fn header_head(&self) -> Result<Tip, Error> {
        self.store.header_head()
    }

    /// Header of the block at the head of the block chain (not the same thing as header_head).
    #[inline]
    pub fn head_header(&mut self) -> Result<&BlockHeader, Error> {
        self.store.head_header()
    }

    /// Get final head of the chain.
    #[inline]
    pub fn final_head(&self) -> Result<Tip, Error> {
        self.store.final_head()
    }

    /// Gets a block by hash.
    #[inline]
    pub fn get_block(&mut self, hash: &CryptoHash) -> Result<&Block, Error> {
        self.store.get_block(hash)
    }

    /// Gets a chunk from hash.
    #[inline]
    pub fn get_chunk(&mut self, chunk_hash: &ChunkHash) -> Result<&ShardChunk, Error> {
        self.store.get_chunk(chunk_hash)
    }

    /// Gets a chunk from header.
    #[inline]
    pub fn get_chunk_clone_from_header(
        &mut self,
        header: &ShardChunkHeader,
    ) -> Result<ShardChunk, Error> {
        self.store.get_chunk_clone_from_header(header)
    }

    /// Gets a block from the current chain by height.
    #[inline]
    pub fn get_block_by_height(&mut self, height: BlockHeight) -> Result<&Block, Error> {
        let hash = self.store.get_block_hash_by_height(height)?;
        self.store.get_block(&hash)
    }

    /// Gets block hash from the current chain by height.
    #[inline]
    pub fn get_block_hash_by_height(&mut self, height: BlockHeight) -> Result<CryptoHash, Error> {
        self.store.get_block_hash_by_height(height)
    }

    /// Gets a block header by hash.
    #[inline]
    pub fn get_block_header(&mut self, hash: &CryptoHash) -> Result<&BlockHeader, Error> {
        self.store.get_block_header(hash)
    }

    /// Returns block header from the canonical chain for given height if present.
    #[inline]
    pub fn get_header_by_height(&mut self, height: BlockHeight) -> Result<&BlockHeader, Error> {
        self.store.get_header_by_height(height)
    }

    /// Returns block header from the current chain defined by `sync_hash` for given height if present.
    #[inline]
    pub fn get_header_on_chain_by_height(
        &mut self,
        sync_hash: &CryptoHash,
        height: BlockHeight,
    ) -> Result<&BlockHeader, Error> {
        self.store.get_header_on_chain_by_height(sync_hash, height)
    }

    /// Get previous block header.
    #[inline]
    pub fn get_previous_header(&mut self, header: &BlockHeader) -> Result<&BlockHeader, Error> {
        self.store.get_previous_header(header)
    }

    /// Returns hash of the first available block after genesis.
    pub fn get_earliest_block_hash(&mut self) -> Result<Option<CryptoHash>, Error> {
        self.store.get_earliest_block_hash()
    }

    /// Check if block exists.
    #[inline]
    pub fn block_exists(&self, hash: &CryptoHash) -> Result<bool, Error> {
        self.store.block_exists(hash)
    }

    /// Get block extra that was computer after applying previous block.
    #[inline]
    pub fn get_block_extra(&mut self, block_hash: &CryptoHash) -> Result<&BlockExtra, Error> {
        self.store.get_block_extra(block_hash)
    }

    /// Get chunk extra that was computed after applying chunk with given hash.
    #[inline]
    pub fn get_chunk_extra(
        &mut self,
        block_hash: &CryptoHash,
        shard_uid: &ShardUId,
    ) -> Result<&ChunkExtra, Error> {
        self.store.get_chunk_extra(block_hash, shard_uid)
    }

    /// Get destination shard id for a given receipt id.
    #[inline]
    pub fn get_shard_id_for_receipt_id(
        &mut self,
        receipt_id: &CryptoHash,
    ) -> Result<ShardId, Error> {
        self.store.get_shard_id_for_receipt_id(receipt_id).cloned()
    }

    /// Get next block hash for which there is a new chunk for the shard.
    /// If sharding changes before we can find a block with a new chunk for the shard,
    /// find the first block that contains a new chunk for any of the shards that split from the
    /// original shard
    pub fn get_next_block_hash_with_new_chunk(
        &mut self,
        block_hash: &CryptoHash,
        shard_id: ShardId,
    ) -> Result<Option<(CryptoHash, ShardId)>, Error> {
        let mut block_hash = *block_hash;
        let mut epoch_id = self.get_block_header(&block_hash)?.epoch_id().clone();
        let mut shard_layout = self.runtime_adapter.get_shard_layout(&epoch_id)?;
        // this corrects all the shard where the original shard will split to if sharding changes
        let mut shard_ids = vec![shard_id];

        while let Ok(next_block_hash) = self.store.get_next_block_hash(&block_hash) {
            let next_block_hash = *next_block_hash;
            let next_epoch_id = self.get_block_header(&next_block_hash)?.epoch_id().clone();
            if next_epoch_id != epoch_id {
                let next_shard_layout = self.runtime_adapter.get_shard_layout(&next_epoch_id)?;
                if next_shard_layout != shard_layout {
                    shard_ids = shard_ids
                        .into_iter()
                        .flat_map(|id| {
                            next_shard_layout.get_split_shard_ids(id).unwrap_or_else(|| {
                                panic!("invalid shard layout {:?} because it does not contain split shards for parent shard {}", next_shard_layout, id)
                            })
                        })
                        .collect();

                    shard_layout = next_shard_layout;
                }
                epoch_id = next_epoch_id;
            }
            block_hash = next_block_hash;

            let block = self.get_block(&block_hash)?;
            let chunks = block.chunks();
            for &shard_id in shard_ids.iter() {
                if chunks[shard_id as usize].height_included() == block.header().height() {
                    return Ok(Some((block_hash, shard_id)));
                }
            }
        }

        Ok(None)
    }

    /// Returns underlying ChainStore.
    #[inline]
    pub fn store(&self) -> &ChainStore {
        &self.store
    }

    /// Returns mutable ChainStore.
    #[inline]
    pub fn mut_store(&mut self) -> &mut ChainStore {
        &mut self.store
    }

    /// Returns underlying RuntimeAdapter.
    #[inline]
    pub fn runtime_adapter(&self) -> Arc<dyn RuntimeAdapter> {
        self.runtime_adapter.clone()
    }

    /// Returns genesis block.
    #[inline]
    pub fn genesis_block(&self) -> &Block {
        &self.genesis
    }

    /// Returns genesis block header.
    #[inline]
    pub fn genesis(&self) -> &BlockHeader {
        self.genesis.header()
    }

    /// Returns number of orphans currently in the orphan pool.
    #[inline]
    pub fn orphans_len(&self) -> usize {
        self.orphans.len()
    }

    /// Returns number of orphans currently in the orphan pool.
    #[inline]
    pub fn blocks_with_missing_chunks_len(&self) -> usize {
        self.blocks_with_missing_chunks.len()
    }

    /// Returns number of evicted orphans.
    #[inline]
    pub fn orphans_evicted_len(&self) -> usize {
        self.orphans.len_evicted()
    }

    /// Check if hash is for a known orphan.
    #[inline]
    pub fn is_orphan(&self, hash: &CryptoHash) -> bool {
        self.orphans.contains(hash)
    }

    /// Check if hash is for a known chunk orphan.
    #[inline]
    pub fn is_chunk_orphan(&self, hash: &CryptoHash) -> bool {
        self.blocks_with_missing_chunks.contains(hash)
    }

    /// Check if can sync with sync_hash
    pub fn check_sync_hash_validity(&mut self, sync_hash: &CryptoHash) -> Result<bool, Error> {
        let head = self.head()?;
        // It's important to check that Block exists because we will sync with it.
        // Do not replace with `get_block_header`.
        let sync_block = self.get_block(sync_hash)?;
        // The Epoch of sync_hash may be either the current one or the previous one
        if head.epoch_id == *sync_block.header().epoch_id()
            || head.epoch_id == *sync_block.header().next_epoch_id()
        {
            let prev_hash = *sync_block.header().prev_hash();
            // If sync_hash is not on the Epoch boundary, it's malicious behavior
            self.runtime_adapter.is_next_block_epoch_start(&prev_hash)
        } else {
            Ok(false) // invalid Epoch of sync_hash, possible malicious behavior
        }
    }

    /// Get transaction result for given hash of transaction or receipt id on the canonical chain
    pub fn get_execution_outcome(
        &mut self,
        id: &CryptoHash,
    ) -> Result<ExecutionOutcomeWithIdAndProof, Error> {
        let outcomes = self.store.get_outcomes_by_id(id)?;
        outcomes
            .into_iter()
            .find(|outcome| match self.get_block_header(&outcome.block_hash) {
                Ok(header) => {
                    let header = header.clone();
                    self.is_on_current_chain(&header).is_ok()
                }
                Err(_) => false,
            })
            .ok_or_else(|| ErrorKind::DBNotFoundErr(format!("EXECUTION OUTCOME: {}", id)).into())
    }

    /// Retrieve the up to `max_headers_returned` headers on the main chain
    /// `hashes`: a list of block "locators". `hashes` should be ordered from older blocks to
    ///           more recent blocks. This function will find the first block in `hashes`
    ///           that is on the main chain and returns the blocks after this block. If none of the
    ///           blocks in `hashes` are on the main chain, the function returns an empty vector.
    pub fn retrieve_headers(
        &mut self,
        hashes: Vec<CryptoHash>,
        max_headers_returned: u64,
        max_height: Option<BlockHeight>,
    ) -> Result<Vec<BlockHeader>, Error> {
        let header = match self.find_common_header(&hashes) {
            Some(header) => header,
            None => return Ok(vec![]),
        };

        let mut headers = vec![];
        let header_head_height = self.header_head()?.height;
        let max_height = max_height.unwrap_or(header_head_height);
        // TODO: this may be inefficient if there are a lot of skipped blocks.
        for h in header.height() + 1..=max_height {
            if let Ok(header) = self.get_header_by_height(h) {
                headers.push(header.clone());
                if headers.len() >= max_headers_returned as usize {
                    break;
                }
            }
        }
        Ok(headers)
    }

    /// Returns a vector of chunk headers, each of which corresponds to the previous chunk of
    /// a chunk in the block after `prev_block`
    /// This function is important when the block after `prev_block` has different number of chunks
    /// from `prev_block`.
    /// In block production and processing, often we need to get the previous chunks of chunks
    /// in the current block, this function provides a way to do so while handling sharding changes
    /// correctly.
    /// For example, if `prev_block` has two shards 0, 1 and the block after `prev_block` will have
    /// 4 shards 0, 1, 2, 3, 0 and 1 split from shard 0 and 2 and 3 split from shard 1.
    /// `get_prev_chunks(runtime_adapter, prev_block)` will return
    /// `[prev_block.chunks()[0], prev_block.chunks()[0], prev_block.chunks()[1], prev_block.chunks()[1]]`
    pub fn get_prev_chunk_headers(
        runtime_adapter: &dyn RuntimeAdapter,
        prev_block: &Block,
    ) -> Result<Vec<ShardChunkHeader>, Error> {
        let epoch_id = runtime_adapter.get_epoch_id_from_prev_block(prev_block.hash())?;
        let num_shards = runtime_adapter.num_shards(&epoch_id)?;
        let prev_shard_ids =
            runtime_adapter.get_prev_shard_ids(prev_block.hash(), (0..num_shards).collect())?;
        let chunks = prev_block.chunks();
        Ok(prev_shard_ids
            .into_iter()
            .map(|shard_id| chunks.get(shard_id as usize).unwrap().clone())
            .collect())
    }

    pub fn get_prev_chunk_header(
        runtime_adapter: &dyn RuntimeAdapter,
        prev_block: &Block,
        shard_id: ShardId,
    ) -> Result<ShardChunkHeader, Error> {
        let prev_shard_id =
            runtime_adapter.get_prev_shard_ids(prev_block.hash(), vec![shard_id])?[0];
        Ok(prev_block.chunks().get(prev_shard_id as usize).unwrap().clone())
    }

    pub fn group_receipts_by_shard(
        receipts: Vec<Receipt>,
        shard_layout: &ShardLayout,
    ) -> HashMap<ShardId, Vec<Receipt>> {
        let mut result = HashMap::with_capacity(shard_layout.num_shards() as usize);
        for receipt in receipts {
            let shard_id = account_id_to_shard_id(&receipt.receiver_id, shard_layout);
            let entry = result.entry(shard_id).or_insert_with(Vec::new);
            entry.push(receipt)
        }
        result
    }

    pub fn build_receipts_hashes(
        receipts: &[Receipt],
        shard_layout: &ShardLayout,
    ) -> Vec<CryptoHash> {
        if shard_layout.num_shards() == 1 {
            return vec![hash(&ReceiptList(0, receipts).try_to_vec().unwrap())];
        }
        let mut account_id_to_shard_id_map = HashMap::new();
        let mut shard_receipts: Vec<_> =
            (0..shard_layout.num_shards()).map(|i| (i, Vec::new())).collect();
        for receipt in receipts.iter() {
            let shard_id = match account_id_to_shard_id_map.get(&receipt.receiver_id) {
                Some(id) => *id,
                None => {
                    let id = account_id_to_shard_id(&receipt.receiver_id, shard_layout);
                    account_id_to_shard_id_map.insert(receipt.receiver_id.clone(), id);
                    id
                }
            };
            shard_receipts[shard_id as usize].1.push(receipt);
        }
        shard_receipts
            .into_iter()
            .map(|(i, rs)| {
                let bytes = (i, rs).try_to_vec().unwrap();
                hash(&bytes)
            })
            .collect()
    }
}

/// Sandbox node specific operations
#[cfg(feature = "sandbox")]
impl Chain {
    pub fn patch_state(&mut self, records: Vec<StateRecord>) {
        match self.pending_states_to_patch.take() {
            None => self.pending_states_to_patch = Some(records),
            Some(mut pending) => {
                pending.extend_from_slice(&records);
                self.pending_states_to_patch = Some(pending);
            }
        }
    }

    pub fn patch_state_in_progress(&self) -> bool {
        self.pending_states_to_patch.is_some()
    }
}

/// Chain update helper, contains information that is needed to process block
/// and decide to accept it or reject it.
/// If rejected nothing will be updated in underlying storage.
/// Safe to stop process mid way (Ctrl+C or crash).
pub struct ChainUpdate<'a> {
    runtime_adapter: Arc<dyn RuntimeAdapter>,
    chain_store_update: ChainStoreUpdate<'a>,
    orphans: &'a OrphanBlockPool,
    blocks_with_missing_chunks: &'a MissingChunksPool<Orphan>,
    epoch_length: BlockHeightDelta,
    block_economics_config: &'a BlockEconomicsConfig,
    doomslug_threshold_mode: DoomslugThresholdMode,
    genesis: &'a Block,
    #[allow(unused)]
    transaction_validity_period: BlockHeightDelta,
    states_to_patch: Option<Vec<StateRecord>>,
}

impl<'a> ChainAccess for ChainUpdate<'a> {
    fn orphans(&self) -> &'a OrphanBlockPool {
        &self.orphans
    }

    fn blocks_with_missing_chunks(&self) -> &'a MissingChunksPool<Orphan> {
        &self.blocks_with_missing_chunks
    }

    fn chain_store(&self) -> &dyn ChainStoreAccess {
        &self.chain_store_update
    }
}

pub struct SameHeightResult {
    shard_uid: ShardUId,
    gas_limit: Gas,
    apply_result: ApplyTransactionResult,
    apply_split_result_or_state_changes: Option<ApplySplitStateResultOrStateChanges>,
}

pub struct DifferentHeightResult {
    shard_uid: ShardUId,
    apply_result: ApplyTransactionResult,
    apply_split_result_or_state_changes: Option<ApplySplitStateResultOrStateChanges>,
}

pub struct SplitStateResult {
    // parent shard of the split states
    shard_uid: ShardUId,
    results: Vec<ApplySplitStateResult>,
}

pub enum ApplyChunkResult {
    SameHeight(SameHeightResult),
    DifferentHeight(DifferentHeightResult),
    SplitState(SplitStateResult),
}

impl<'a> ChainUpdate<'a> {
    pub fn new(
        store: &'a mut ChainStore,
        runtime_adapter: Arc<dyn RuntimeAdapter>,
        orphans: &'a OrphanBlockPool,
        blocks_with_missing_chunks: &'a MissingChunksPool<Orphan>,
        epoch_length: BlockHeightDelta,
        block_economics_config: &'a BlockEconomicsConfig,
        doomslug_threshold_mode: DoomslugThresholdMode,
        genesis: &'a Block,
        transaction_validity_period: BlockHeightDelta,
        states_to_patch: Option<Vec<StateRecord>>,
    ) -> Self {
        let chain_store_update: ChainStoreUpdate<'_> = store.store_update();
        <ChainUpdate<'a>>::new_impl(
            runtime_adapter,
            orphans,
            blocks_with_missing_chunks,
            epoch_length,
            block_economics_config,
            doomslug_threshold_mode,
            genesis,
            transaction_validity_period,
            states_to_patch,
            chain_store_update,
        )
    }

    pub fn new_from_save_store_update(
        store: &'a mut ChainStore,
        saved_store_update: SavedStoreUpdate,
        runtime_adapter: Arc<dyn RuntimeAdapter>,
        orphans: &'a OrphanBlockPool,
        blocks_with_missing_chunks: &'a MissingChunksPool<Orphan>,
        epoch_length: BlockHeightDelta,
        block_economics_config: &'a BlockEconomicsConfig,
        doomslug_threshold_mode: DoomslugThresholdMode,
        genesis: &'a Block,
        transaction_validity_period: BlockHeightDelta,
        states_to_patch: Option<Vec<StateRecord>>,
    ) -> Self {
        let chain_store_update = saved_store_update.restore(store);
        <ChainUpdate<'a>>::new_impl(
            runtime_adapter,
            orphans,
            blocks_with_missing_chunks,
            epoch_length,
            block_economics_config,
            doomslug_threshold_mode,
            genesis,
            transaction_validity_period,
            states_to_patch,
            chain_store_update,
        )
    }

    fn new_impl(
        runtime_adapter: Arc<dyn RuntimeAdapter>,
        orphans: &'a OrphanBlockPool,
        blocks_with_missing_chunks: &'a MissingChunksPool<Orphan>,
        epoch_length: BlockHeightDelta,
        block_economics_config: &'a BlockEconomicsConfig,
        doomslug_threshold_mode: DoomslugThresholdMode,
        genesis: &'a Block,
        transaction_validity_period: BlockHeightDelta,
        states_to_patch: Option<Vec<StateRecord>>,
        chain_store_update: ChainStoreUpdate<'a>,
    ) -> Self {
        ChainUpdate {
            runtime_adapter,
            chain_store_update,
            orphans,
            blocks_with_missing_chunks,
            epoch_length,
            block_economics_config,
            doomslug_threshold_mode,
            genesis,
            transaction_validity_period,
            states_to_patch,
        }
    }

    /// Commit changes to the chain into the database.
    pub fn commit(self) -> Result<(), Error> {
        self.chain_store_update.commit()
    }

    /// Saves store update to preserve between passing work to other thread
    pub fn into_saved_store_update(self) -> SavedStoreUpdate {
        self.chain_store_update.into()
    }

    /// Process block header as part of "header first" block propagation.
    /// We validate the header but we do not store it or update header head
    /// based on this. We will update these once we get the block back after
    /// requesting it.
    pub fn process_block_header(
        &mut self,
        header: &BlockHeader,
        on_challenge: &mut dyn FnMut(ChallengeBody),
    ) -> Result<(), Error> {
        debug!(target: "chain", "Process block header: {} at {}", header.hash(), header.height());

        check_known(self, header.hash())?.map_err(|e| Error::from(ErrorKind::BlockKnown(e)))?;
        self.validate_header(header, &Provenance::NONE, on_challenge)?;
        Ok(())
    }

    /// Find previous header or return Orphan error if not found.
    pub fn get_previous_header(&mut self, header: &BlockHeader) -> Result<&BlockHeader, Error> {
        self.chain_store_update.get_previous_header(header).map_err(|e| match e.kind() {
            ErrorKind::DBNotFoundErr(_) => ErrorKind::Orphan.into(),
            other => other.into(),
        })
    }

    fn care_about_any_shard_or_part(
        &mut self,
        me: &Option<AccountId>,
        parent_hash: CryptoHash,
    ) -> Result<bool, Error> {
        let epoch_id = self.runtime_adapter.get_epoch_id_from_prev_block(&parent_hash)?;
        for shard_id in 0..self.runtime_adapter.num_shards(&epoch_id)? {
            if self.runtime_adapter.cares_about_shard(me.as_ref(), &parent_hash, shard_id, true)
                || self.runtime_adapter.will_care_about_shard(
                    me.as_ref(),
                    &parent_hash,
                    shard_id,
                    true,
                )
            {
                return Ok(true);
            }
        }
        for part_id in 0..self.runtime_adapter.num_total_parts() {
            if &Some(self.runtime_adapter.get_part_owner(&parent_hash, part_id as u64)?) == me {
                return Ok(true);
            }
        }
        Ok(false)
    }

    pub fn ping_missing_chunks(
        &mut self,
        me: &Option<AccountId>,
        parent_hash: CryptoHash,
        block: &Block,
    ) -> Result<(), Error> {
        if !self.care_about_any_shard_or_part(me, parent_hash)? {
            return Ok(());
        }
        let mut missing = vec![];
        let height = block.header().height();
        for (shard_id, chunk_header) in block.chunks().iter().enumerate() {
            // Check if any chunks are invalid in this block.
            if let Some(encoded_chunk) =
                self.chain_store_update.is_invalid_chunk(&chunk_header.chunk_hash())?
            {
                let merkle_paths = Block::compute_chunk_headers_root(block.chunks().iter()).1;
                let chunk_proof = ChunkProofs {
                    block_header: block.header().try_to_vec().expect("Failed to serialize"),
                    merkle_proof: merkle_paths[shard_id].clone(),
                    chunk: MaybeEncodedShardChunk::Encoded(encoded_chunk.clone()),
                };
                return Err(ErrorKind::InvalidChunkProofs(Box::new(chunk_proof)).into());
            }
            let shard_id = shard_id as ShardId;
            if chunk_header.height_included() == height {
                let chunk_hash = chunk_header.chunk_hash();

                if let Err(_) =
                    self.chain_store_update.get_partial_chunk(&chunk_header.chunk_hash())
                {
                    missing.push(chunk_header.clone());
                } else if self.runtime_adapter.cares_about_shard(
                    me.as_ref(),
                    &parent_hash,
                    shard_id,
                    true,
                ) || self.runtime_adapter.will_care_about_shard(
                    me.as_ref(),
                    &parent_hash,
                    shard_id,
                    true,
                ) {
                    if let Err(_) = self.chain_store_update.get_chunk(&chunk_hash) {
                        missing.push(chunk_header.clone());
                    }
                }
            }
        }
        if !missing.is_empty() {
            return Err(ErrorKind::ChunksMissing(missing).into());
        }
        Ok(())
    }

    /// Collect all incoming receipts generated in `block`, return a map from target shard id to the
    /// list of receipts that the target shard receives.
    /// The receipts are sorted by the order that they will be processed.
    /// Note that the receipts returned in this function do not equal all receipts that will be
    /// processed as incoming receipts in this block, because that may include incoming receipts
    /// generated in previous blocks too, if some shards in the previous blocks did not produce
    /// new chunks.
    pub fn collect_incoming_receipts_from_block(
        &mut self,
        me: &Option<AccountId>,
        block: &Block,
    ) -> Result<HashMap<ShardId, Vec<ReceiptProof>>, Error> {
        if !self.care_about_any_shard_or_part(me, *block.header().prev_hash())? {
            return Ok(HashMap::new());
        }
        let height = block.header().height();
        let mut receipt_proofs_by_shard_id = HashMap::new();

        for chunk_header in block.chunks().iter() {
            if chunk_header.height_included() == height {
                let partial_encoded_chunk =
                    self.chain_store_update.get_partial_chunk(&chunk_header.chunk_hash()).unwrap();
                for receipt in partial_encoded_chunk.receipts().iter() {
                    let ReceiptProof(_, shard_proof) = receipt;
                    let ShardProof { from_shard_id: _, to_shard_id, proof: _ } = shard_proof;
                    receipt_proofs_by_shard_id
                        .entry(*to_shard_id)
                        .or_insert_with(Vec::new)
                        .push(receipt.clone());
                }
            }
        }
        // sort the receipts deterministically so the order that they will be processed is deterministic
        for (_, receipt_proofs) in receipt_proofs_by_shard_id.iter_mut() {
            let mut slice = [0u8; 32];
            slice.copy_from_slice(block.hash().as_ref());
            let mut rng: StdRng = SeedableRng::from_seed(slice);
            receipt_proofs.shuffle(&mut rng);
        }

        Ok(receipt_proofs_by_shard_id)
    }

    pub fn create_chunk_state_challenge(
        &mut self,
        prev_block: &Block,
        block: &Block,
        chunk_header: &ShardChunkHeader,
    ) -> Result<ChunkState, Error> {
        let chunk_shard_id = chunk_header.shard_id();
        let prev_merkle_proofs = Block::compute_chunk_headers_root(prev_block.chunks().iter()).1;
        let merkle_proofs = Block::compute_chunk_headers_root(block.chunks().iter()).1;
        let prev_chunk = self
            .chain_store_update
            .get_chain_store()
            .get_chunk_clone_from_header(&prev_block.chunks()[chunk_shard_id as usize].clone())
            .unwrap();

        // TODO (#6316): enable storage proof generation
        // let prev_chunk_header = &prev_block.chunks()[chunk_shard_id as usize];
        // let receipt_proof_response: Vec<ReceiptProofResponse> =
        //     self.chain_store_update.get_incoming_receipts_for_shard(
        //         chunk_shard_id,
        //         *prev_block.hash(),
        //         prev_chunk_header.height_included(),
        //     )?;
        // let receipts = collect_receipts_from_response(&receipt_proof_response);
        //
        // let challenges_result = self.verify_challenges(
        //     block.challenges(),
        //     block.header().epoch_id(),
        //     block.header().prev_hash(),
        //     Some(block.hash()),
        // )?;
        // let prev_chunk_inner = prev_chunk.cloned_header().take_inner();
        // let is_first_block_with_chunk_of_version = check_if_block_is_first_with_chunk_of_version(
        //     &mut self.chain_store_update,
        //     self.runtime_adapter.as_ref(),
        //     prev_block.hash(),
        //     chunk_shard_id,
        // )?;
        // let apply_result = self
        //     .runtime_adapter
        //     .apply_transactions_with_optional_storage_proof(
        //         chunk_shard_id,
        //         prev_chunk_inner.prev_state_root(),
        //         prev_chunk.height_included(),
        //         prev_block.header().raw_timestamp(),
        //         prev_chunk_inner.prev_block_hash(),
        //         prev_block.hash(),
        //         &receipts,
        //         prev_chunk.transactions(),
        //         prev_chunk_inner.validator_proposals(),
        //         prev_block.header().gas_price(),
        //         prev_chunk_inner.gas_limit(),
        //         &challenges_result,
        //         *block.header().random_value(),
        //         true,
        //         true,
        //         is_first_block_with_chunk_of_version,
        //         None,
        //     )
        //     .unwrap();
        // let partial_state = apply_result.proof.unwrap().nodes;
        Ok(ChunkState {
            prev_block_header: prev_block.header().try_to_vec()?,
            block_header: block.header().try_to_vec()?,
            prev_merkle_proof: prev_merkle_proofs[chunk_shard_id as usize].clone(),
            merkle_proof: merkle_proofs[chunk_shard_id as usize].clone(),
            prev_chunk,
            chunk_header: chunk_header.clone(),
            partial_state: PartialState(vec![]),
        })
    }

    /// For all the outgoing receipts generated in block `hash` at the shards we are tracking
    /// in this epoch,
    /// save a mapping from receipt ids to the destination shard ids that the receipt will be sent
    /// to in the next block.
    /// Note that this function should be called after `save_block` is called on this block because
    /// it requires that the block info is available in EpochManager, otherwise it will return an
    /// error.
    pub fn save_receipt_id_to_shard_id_for_block(
        &mut self,
        me: &Option<AccountId>,
        hash: &CryptoHash,
        prev_hash: &CryptoHash,
        num_shards: NumShards,
    ) -> Result<(), Error> {
        for shard_id in 0..num_shards {
            if self.runtime_adapter.cares_about_shard(
                me.as_ref(),
                &prev_hash,
                shard_id as ShardId,
                true,
            ) {
                let receipt_id_to_shard_id: HashMap<_, _> = {
                    // it can be empty if there is no new chunk for this shard
                    if let Ok(outgoing_receipts) =
                        self.chain_store_update.get_outgoing_receipts(hash, shard_id)
                    {
                        let shard_layout =
                            self.runtime_adapter.get_shard_layout_from_prev_block(hash)?;
                        outgoing_receipts
                            .into_iter()
                            .map(|receipt| {
                                (
                                    receipt.receipt_id,
                                    account_id_to_shard_id(&receipt.receiver_id, &shard_layout),
                                )
                            })
                            .collect()
                    } else {
                        HashMap::new()
                    }
                };
                for (receipt_id, shard_id) in receipt_id_to_shard_id {
                    self.chain_store_update.save_receipt_id_to_shard_id(receipt_id, shard_id);
                }
            }
        }

        Ok(())
    }

    fn apply_chunk_postprocessing(
        &mut self,
        block: &Block,
        prev_block: &Block,
        apply_results: Vec<Result<ApplyChunkResult, Error>>,
    ) -> Result<(), Error> {
        apply_results.into_iter().try_for_each(|result| -> Result<(), Error> {
            self.process_apply_chunk_result(result?, *block.hash(), *prev_block.hash())
        })
    }

    fn get_split_state_roots(
        &mut self,
        block: &Block,
        shard_id: ShardId,
    ) -> Result<HashMap<ShardUId, StateRoot>, Error> {
        let next_shard_layout =
            self.runtime_adapter.get_shard_layout(block.header().next_epoch_id())?;
        let new_shards = next_shard_layout.get_split_shard_uids(shard_id).unwrap_or_else(|| {
            panic!("shard layout must contain maps of all shards to its split shards {}", shard_id)
        });
        new_shards
            .iter()
            .map(|shard_uid| {
                self.chain_store_update
                    .get_chunk_extra(block.header().prev_hash(), shard_uid)
                    .map(|chunk_extra| (*shard_uid, *chunk_extra.state_root()))
            })
            .collect()
    }

    /// Creates jobs that would apply chunks
    fn apply_chunks_preprocessing(
        &mut self,
        me: &Option<AccountId>,
        block: &Block,
        prev_block: &Block,
        incoming_receipts: &HashMap<ShardId, Vec<ReceiptProof>>,
        mode: ApplyChunksMode,
    ) -> Result<Vec<Box<dyn FnOnce() -> Result<ApplyChunkResult, Error> + Send + 'static>>, Error>
    {
        let mut result: Vec<Box<dyn FnOnce() -> Result<ApplyChunkResult, Error> + Send + 'static>> =
            Vec::new();
        #[cfg(not(feature = "mock_node"))]
        let protocol_version =
            self.runtime_adapter.get_epoch_protocol_version(block.header().epoch_id())?;

        let prev_hash = block.header().prev_hash();
        let will_shard_layout_change =
            self.runtime_adapter.will_shard_layout_change_next_epoch(prev_hash)?;
        let prev_chunk_headers = Chain::get_prev_chunk_headers(&*self.runtime_adapter, prev_block)?;
        for (shard_id, (chunk_header, prev_chunk_header)) in
            (block.chunks().iter().zip(prev_chunk_headers.iter())).enumerate()
        {
            let shard_id = shard_id as ShardId;
            let cares_about_shard_this_epoch =
                self.runtime_adapter.cares_about_shard(me.as_ref(), prev_hash, shard_id, true);
            let cares_about_shard_next_epoch =
                self.runtime_adapter.will_care_about_shard(me.as_ref(), prev_hash, shard_id, true);
            // We want to guarantee that transactions are only applied once for each shard, even
            // though apply_chunks may be called twice, once with ApplyChunksMode::NotCaughtUp
            // once with ApplyChunksMode::CatchingUp
            // Note that this variable does not guard whether we split states or not, see the comments
            // before `need_to_split_state`
            let should_apply_transactions = match mode {
                // next epoch's shard states are not ready, only update this epoch's shards
                ApplyChunksMode::NotCaughtUp => cares_about_shard_this_epoch,
                // update both this epoch and next epoch
                ApplyChunksMode::IsCaughtUp => {
                    cares_about_shard_this_epoch || cares_about_shard_next_epoch
                }
                // catching up next epoch's shard states, do not update this epoch's shard state
                // since it has already been updated through ApplyChunksMode::NotCaughtUp
                ApplyChunksMode::CatchingUp => {
                    !cares_about_shard_this_epoch && cares_about_shard_next_epoch
                }
            };
            let need_to_split_states = will_shard_layout_change && cares_about_shard_next_epoch;
            // We can only split states when states are ready, i.e., mode != ApplyChunksMode::NotCaughtUp
            // 1) if should_apply_transactions == true && split_state_roots.is_some(),
            //     that means split states are ready.
            //    `apply_split_state_changes` will apply updates to split_states
            // 2) if should_apply_transactions == true && split_state_roots.is_none(),
            //     that means split states are not ready yet.
            //    `apply_split_state_changes` will return `state_changes_for_split_states`,
            //     which will be stored to the database in `process_apply_chunks`
            // 3) if should_apply_transactions == false && split_state_roots.is_some()
            //    This implies mode == CatchingUp and cares_about_shard_this_epoch == true,
            //    otherwise should_apply_transactions will be true
            //    That means transactions have already been applied last time when apply_chunks are
            //    called with mode NotCaughtUp, therefore `state_changes_for_split_states` have been
            //    stored in the database. Then we can safely read that and apply that to the split
            //    states
            let split_state_roots = if need_to_split_states {
                match mode {
                    ApplyChunksMode::IsCaughtUp | ApplyChunksMode::CatchingUp => {
                        Some(self.get_split_state_roots(block, shard_id)?)
                    }
                    ApplyChunksMode::NotCaughtUp => None,
                }
            } else {
                None
            };
            let shard_uid =
                self.runtime_adapter.shard_id_to_uid(shard_id, block.header().epoch_id())?;
            let is_new_chunk = chunk_header.height_included() == block.header().height();
            if should_apply_transactions {
                if is_new_chunk {
                    let prev_chunk_height_included = prev_chunk_header.height_included();
                    // Validate state root.
                    let prev_chunk_extra =
                        self.chain_store_update.get_chunk_extra(prev_hash, &shard_uid)?.clone();

                    // Validate that all next chunk information matches previous chunk extra.
                    validate_chunk_with_chunk_extra(
                        // It's safe here to use ChainStore instead of ChainStoreUpdate
                        // because we're asking prev_chunk_header for already committed block
                        self.chain_store_update.get_chain_store(),
                        &*self.runtime_adapter,
                        block.header().prev_hash(),
                        &prev_chunk_extra,
                        prev_chunk_height_included,
                        chunk_header,
                    )
                    .map_err(|e| {
                        warn!(target: "chain", "Failed to validate chunk extra: {:?}.\n\
                                                block prev_hash: {}\n\
                                                block hash: {}\n\
                                                shard_id: {}\n\
                                                prev_chunk_height_included: {}\n\
                                                prev_chunk_extra: {:#?}\n\
                                                chunk_header: {:#?}", e,block.header().prev_hash(),block.header().hash(),shard_id,prev_chunk_height_included,prev_chunk_extra,chunk_header);
                        byzantine_assert!(false);
                        match self.create_chunk_state_challenge(prev_block, block, chunk_header) {
                            Ok(chunk_state) => {
                                Error::from(ErrorKind::InvalidChunkState(Box::new(chunk_state)))
                            }
                            Err(err) => err,
                        }
                    })?;
                    // we can't use hash from the current block here yet because the incoming receipts
                    // for this block is not stored yet
                    let mut receipts = collect_receipts(incoming_receipts.get(&shard_id).unwrap());
                    receipts.extend(collect_receipts_from_response(
                        &self.chain_store_update.get_incoming_receipts_for_shard(
                            shard_id,
                            prev_hash.clone(),
                            prev_chunk_height_included,
                        )?,
                    ));
                    let chunk = self
                        .chain_store_update
                        .get_chunk_clone_from_header(&chunk_header.clone())?;

                    let transactions = chunk.transactions();
                    if !validate_transactions_order(transactions) {
                        let merkle_paths =
                            Block::compute_chunk_headers_root(block.chunks().iter()).1;
                        let chunk_proof = ChunkProofs {
                            block_header: block.header().try_to_vec().expect("Failed to serialize"),
                            merkle_proof: merkle_paths[shard_id as usize].clone(),
                            chunk: MaybeEncodedShardChunk::Decoded(chunk),
                        };
                        return Err(Error::from(ErrorKind::InvalidChunkProofs(Box::new(
                            chunk_proof,
                        ))));
                    }

                    // if we are running mock_node, ignore this check because
                    // this check may require old block headers, which may not exist in storage
                    // of the client in the mock network
                    #[cfg(not(feature = "mock_node"))]
                    if checked_feature!("stable", AccessKeyNonceRange, protocol_version) {
                        let transaction_validity_period = self.transaction_validity_period;
                        for transaction in transactions {
                            self.chain_store_update
                                .get_chain_store()
                                .check_transaction_validity_period(
                                    prev_block.header(),
                                    &transaction.transaction.block_hash,
                                    transaction_validity_period,
                                )
                                .map_err(|_| Error::from(ErrorKind::InvalidTransactions))?;
                        }
                    };

                    let chunk_inner = chunk.cloned_header().take_inner();
                    let gas_limit = chunk_inner.gas_limit();

                    // This variable is responsible for checking to which block we can apply receipts previously lost in apply_chunks
                    // (see https://github.com/near/nearcore/pull/4248/)
                    // We take the first block with existing chunk in the first epoch in which protocol feature
                    // RestoreReceiptsAfterFixApplyChunks was enabled, and put the restored receipts there.
                    let is_first_block_with_chunk_of_version =
                        check_if_block_is_first_with_chunk_of_version(
                            &mut self.chain_store_update,
                            self.runtime_adapter.as_ref(),
                            prev_block.hash(),
                            shard_id,
                        )?;

                    let runtime_adapter = self.runtime_adapter.clone();
                    let block_hash = *block.hash();
                    let challenges_result = block.header().challenges_result().clone();
                    let block_timestamp = block.header().raw_timestamp();
                    let gas_price = prev_block.header().gas_price();
                    let random_seed = *block.header().random_value();
                    let height = chunk_header.height_included();
                    let prev_block_hash = chunk_header.prev_block_hash();
                    #[cfg(feature = "sandbox")]
                    let states_to_patch = self.states_to_patch.take();

                    result.push(Box::new(move || -> Result<ApplyChunkResult, Error> {
                        let _timer = CryptoHashTimer::new(chunk.chunk_hash().0);
                        match runtime_adapter.apply_transactions(
                            shard_id,
                            chunk_inner.prev_state_root(),
                            height,
                            block_timestamp,
                            &prev_block_hash,
                            &block_hash,
                            &receipts,
                            chunk.transactions(),
                            chunk_inner.validator_proposals(),
                            gas_price,
                            gas_limit,
                            &challenges_result,
                            random_seed,
                            true,
                            is_first_block_with_chunk_of_version,
                            #[cfg(feature = "sandbox")]
                            states_to_patch,
                            #[cfg(not(feature = "sandbox"))]
                            None,
                        ) {
                            Ok(apply_result) => {
                                let apply_split_result_or_state_changes =
                                    if will_shard_layout_change {
                                        Some(Self::apply_split_state_changes(
                                            &*runtime_adapter,
                                            &block_hash,
                                            &prev_block_hash,
                                            &apply_result,
                                            split_state_roots,
                                        )?)
                                    } else {
                                        None
                                    };
                                Ok(ApplyChunkResult::SameHeight(SameHeightResult {
                                    gas_limit,
                                    shard_uid,
                                    apply_result,
                                    apply_split_result_or_state_changes,
                                }))
                            }
                            Err(err) => Err(ErrorKind::Other(err.to_string()).into()),
                        }
                    }));
                } else {
                    let new_extra = self
                        .chain_store_update
                        .get_chunk_extra(prev_block.hash(), &shard_uid)?
                        .clone();

                    let runtime_adapter = self.runtime_adapter.clone();
                    let block_hash = *block.hash();
                    let challenges_result = block.header().challenges_result().clone();
                    let block_timestamp = block.header().raw_timestamp();
                    let gas_price = block.header().gas_price();
                    let random_seed = *block.header().random_value();
                    let height = block.header().height();
                    let prev_block_hash = *prev_block.hash();
                    #[cfg(feature = "sandbox")]
                    let states_to_patch = self.states_to_patch.take();
                    #[cfg(not(feature = "sandbox"))]
                    let _ = self.states_to_patch;

                    result.push(Box::new(move || -> Result<ApplyChunkResult, Error> {
                        match runtime_adapter.apply_transactions(
                            shard_id,
                            new_extra.state_root(),
                            height,
                            block_timestamp,
                            &prev_block_hash,
                            &block_hash,
                            &[],
                            &[],
                            new_extra.validator_proposals(),
                            gas_price,
                            new_extra.gas_limit(),
                            &challenges_result,
                            random_seed,
                            false,
                            false,
                            #[cfg(feature = "sandbox")]
                            states_to_patch,
                            #[cfg(not(feature = "sandbox"))]
                            None,
                        ) {
                            Ok(apply_result) => {
                                let apply_split_result_or_state_changes =
                                    if will_shard_layout_change {
                                        Some(Self::apply_split_state_changes(
                                            &*runtime_adapter,
                                            &block_hash,
                                            &prev_block_hash,
                                            &apply_result,
                                            split_state_roots,
                                        )?)
                                    } else {
                                        None
                                    };
                                Ok(ApplyChunkResult::DifferentHeight(DifferentHeightResult {
                                    shard_uid,
                                    apply_result,
                                    apply_split_result_or_state_changes,
                                }))
                            }
                            Err(err) => Err(ErrorKind::Other(err.to_string()).into()),
                        }
                    }));
                }
            } else if let Some(split_state_roots) = split_state_roots {
                // case 3)
                assert!(mode == ApplyChunksMode::CatchingUp && cares_about_shard_this_epoch);
                // Split state are ready. Read the state changes from the database and apply them
                // to the split states.
                let next_epoch_shard_layout =
                    self.runtime_adapter.get_shard_layout(block.header().next_epoch_id())?;
                let state_changes = self
                    .chain_store_update
                    .get_state_changes_for_split_states(block.hash(), shard_id)?;
                let runtime_adapter = self.runtime_adapter.clone();
                let block_hash = *block.hash();
                result.push(Box::new(move || -> Result<ApplyChunkResult, Error> {
                    Ok(ApplyChunkResult::SplitState(SplitStateResult {
                        shard_uid,
                        results: runtime_adapter.apply_update_to_split_states(
                            &block_hash,
                            split_state_roots,
                            &next_epoch_shard_layout,
                            state_changes,
                        )?,
                    }))
                }));
            }
        }

        Ok(result)
    }

    /// Process ApplyTransactionResult to apply changes to split states
    /// When shards will change next epoch,
    ///    if `split_state_roots` is not None, that means states for the split shards are ready
    ///    this function updates these states and return apply results for these states
    ///    otherwise, this function returns state changes needed to be applied to split
    ///    states. These state changes will be stored in the database by `process_split_state`
    fn apply_split_state_changes(
        runtime_adapter: &dyn RuntimeAdapter,
        block_hash: &CryptoHash,
        prev_block_hash: &CryptoHash,
        apply_result: &ApplyTransactionResult,
        split_state_roots: Option<HashMap<ShardUId, StateRoot>>,
    ) -> Result<ApplySplitStateResultOrStateChanges, Error> {
        let state_changes = StateChangesForSplitStates::from_raw_state_changes(
            apply_result.trie_changes.state_changes(),
            apply_result.processed_delayed_receipts.clone(),
        );
        let next_epoch_shard_layout = {
            let next_epoch_id =
                runtime_adapter.get_next_epoch_id_from_prev_block(prev_block_hash)?;
            runtime_adapter.get_shard_layout(&next_epoch_id)?
        };
        // split states are ready, apply update to them now
        if let Some(state_roots) = split_state_roots {
            let split_state_results = runtime_adapter.apply_update_to_split_states(
                block_hash,
                state_roots,
                &next_epoch_shard_layout,
                state_changes,
            )?;
            Ok(ApplySplitStateResultOrStateChanges::ApplySplitStateResults(split_state_results))
        } else {
            // split states are not ready yet, store state changes in consolidated_state_changes
            Ok(ApplySplitStateResultOrStateChanges::StateChangesForSplitStates(state_changes))
        }
    }

    /// Postprocess split state results or state changes, do the necessary update on chain
    /// for split state results: store the chunk extras and trie changes for the split states
    /// for state changes, store the state changes for splitting states
    fn process_split_state(
        &mut self,
        block_hash: &CryptoHash,
        prev_block_hash: &CryptoHash,
        shard_uid: &ShardUId,
        apply_results_or_state_changes: ApplySplitStateResultOrStateChanges,
    ) -> Result<(), Error> {
        match apply_results_or_state_changes {
            ApplySplitStateResultOrStateChanges::ApplySplitStateResults(results) => {
                // Split validator_proposals, gas_burnt, balance_burnt to each split shard
                // and store the chunk extra for split shards
                // Note that here we do not split outcomes by the new shard layout, we simply store
                // the outcome_root from the parent shard. This is because outcome proofs are
                // generated per shard using the old shard layout and stored in the database.
                // For these proofs to work, we must store the outcome root per shard
                // using the old shard layout instead of the new shard layout
                let chunk_extra = self.chain_store_update.get_chunk_extra(block_hash, shard_uid)?;
                let next_epoch_shard_layout = {
                    let epoch_id =
                        self.runtime_adapter.get_next_epoch_id_from_prev_block(prev_block_hash)?;
                    self.runtime_adapter.get_shard_layout(&epoch_id)?
                };

                let mut validator_proposals_by_shard: HashMap<_, Vec<_>> = HashMap::new();
                for validator_proposal in chunk_extra.validator_proposals() {
                    let shard_id = account_id_to_shard_uid(
                        validator_proposal.account_id(),
                        &next_epoch_shard_layout,
                    );
                    validator_proposals_by_shard
                        .entry(shard_id)
                        .or_default()
                        .push(validator_proposal);
                }

                let num_split_shards = next_epoch_shard_layout
                    .get_split_shard_uids(shard_uid.shard_id())
                    .unwrap_or_else(|| panic!("invalid shard layout {:?}", next_epoch_shard_layout))
                    .len() as NumShards;
                let total_gas_used = chunk_extra.gas_used();
                let total_balance_burnt = chunk_extra.balance_burnt();
                let gas_res = total_gas_used % num_split_shards;
                let gas_split = total_gas_used / num_split_shards;
                let balance_res = (total_balance_burnt % num_split_shards as u128) as NumShards;
                let balance_split = total_balance_burnt / (num_split_shards as u128);
                let gas_limit = chunk_extra.gas_limit();
                let outcome_root = *chunk_extra.outcome_root();

                let mut sum_gas_used = 0;
                let mut sum_balance_burnt = 0;
                for result in results {
                    let shard_id = result.shard_uid.shard_id();
                    let gas_burnt = gas_split + if shard_id < gas_res { 1 } else { 0 };
                    let balance_burnt = balance_split + if shard_id < balance_res { 1 } else { 0 };
                    let new_chunk_extra = ChunkExtra::new(
                        &result.new_root,
                        outcome_root,
                        validator_proposals_by_shard.remove(&result.shard_uid).unwrap_or_default(),
                        gas_burnt,
                        gas_limit,
                        balance_burnt,
                    );
                    sum_gas_used += gas_burnt;
                    sum_balance_burnt += balance_burnt;

                    self.chain_store_update.save_chunk_extra(
                        block_hash,
                        &result.shard_uid,
                        new_chunk_extra,
                    );
                    self.chain_store_update.save_trie_changes(result.trie_changes);
                }
                assert_eq!(sum_gas_used, total_gas_used);
                assert_eq!(sum_balance_burnt, total_balance_burnt);
            }
            ApplySplitStateResultOrStateChanges::StateChangesForSplitStates(state_changes) => {
                self.chain_store_update.add_state_changes_for_split_states(
                    *block_hash,
                    shard_uid.shard_id(),
                    state_changes,
                );
            }
        }
        Ok(())
    }

    /// Processed results of applying chunk
    fn process_apply_chunk_result(
        &mut self,
        result: ApplyChunkResult,
        block_hash: CryptoHash,
        prev_block_hash: CryptoHash,
    ) -> Result<(), Error> {
        match result {
            ApplyChunkResult::SameHeight(SameHeightResult {
                gas_limit,
                shard_uid,
                apply_result,
                apply_split_result_or_state_changes,
            }) => {
                let (outcome_root, outcome_paths) =
                    ApplyTransactionResult::compute_outcomes_proof(&apply_result.outcomes);
                let shard_id = shard_uid.shard_id();

                // Save state root after applying transactions.
                self.chain_store_update.save_chunk_extra(
                    &block_hash,
                    &shard_uid,
                    ChunkExtra::new(
                        &apply_result.new_root,
                        outcome_root,
                        apply_result.validator_proposals,
                        apply_result.total_gas_burnt,
                        gas_limit,
                        apply_result.total_balance_burnt,
                    ),
                );
                self.chain_store_update.save_trie_changes(apply_result.trie_changes);
                self.chain_store_update.save_outgoing_receipt(
                    &block_hash,
                    shard_id,
                    apply_result.outgoing_receipts,
                );
                // Save receipt and transaction results.
                self.chain_store_update.save_outcomes_with_proofs(
                    &block_hash,
                    shard_id,
                    apply_result.outcomes,
                    outcome_paths,
                );
                if let Some(apply_results_or_state_changes) = apply_split_result_or_state_changes {
                    self.process_split_state(
                        &block_hash,
                        &prev_block_hash,
                        &shard_uid,
                        apply_results_or_state_changes,
                    )?;
                }
            }
            ApplyChunkResult::DifferentHeight(DifferentHeightResult {
                shard_uid,
                apply_result,
                apply_split_result_or_state_changes,
            }) => {
                let mut new_extra =
                    self.chain_store_update.get_chunk_extra(&prev_block_hash, &shard_uid)?.clone();

                *new_extra.state_root_mut() = apply_result.new_root;

                self.chain_store_update.save_chunk_extra(&block_hash, &shard_uid, new_extra);
                self.chain_store_update.save_trie_changes(apply_result.trie_changes);

                if let Some(apply_results_or_state_changes) = apply_split_result_or_state_changes {
                    self.process_split_state(
                        &block_hash,
                        &prev_block_hash,
                        &shard_uid,
                        apply_results_or_state_changes,
                    )?;
                }
            }
            ApplyChunkResult::SplitState(SplitStateResult { shard_uid, results }) => {
                self.chain_store_update.remove_state_changes_for_split_states(
                    block_hash.clone(),
                    shard_uid.shard_id(),
                );
                self.process_split_state(
                    &block_hash,
                    &prev_block_hash,
                    &shard_uid,
                    ApplySplitStateResultOrStateChanges::ApplySplitStateResults(results),
                )?;
            }
        };
        Ok(())
    }

    /// Return a StateSyncInfo that includes the information needed for syncing state for shards needed
    /// in the next epoch.
    fn get_state_dl_info(
        &mut self,
        me: &Option<AccountId>,
        block: &Block,
    ) -> Result<Option<StateSyncInfo>, Error> {
        let prev_hash = *block.header().prev_hash();
        let shards_to_dl =
            Chain::get_shards_to_dl_state(self.runtime_adapter.clone(), me, &prev_hash)?;
        let prev_block = self.chain_store_update.get_block(&prev_hash)?;

        if prev_block.chunks().len() != block.chunks().len() && !shards_to_dl.is_empty() {
            // Currently, the state sync algorithm assumes that the number of chunks do not change
            // between the epoch being synced to and the last epoch.
            // For example, if shard layout changes at the beginning of epoch T, validators
            // will not be able to sync states at epoch T for epoch T+1
            // Fortunately, since all validators track all shards for now, this error will not be
            // triggered in live yet
            // Instead of propagating the error, we simply log the error here because the error
            // do not affect processing blocks for this epoch. However, when the next epoch comes,
            // the validator will not have the states ready so it will halt.
            error!(
                "Cannot download states for epoch {:?} because sharding just changed. I'm {:?}",
                block.header().epoch_id(),
                me
            );
            debug_assert!(false);
        }
        if shards_to_dl.is_empty() {
            Ok(None)
        } else {
            debug!(target: "chain", "Downloading state for {:?}, I'm {:?}", shards_to_dl, me);

            let state_dl_info = StateSyncInfo {
                epoch_tail_hash: *block.header().hash(),
                shards: shards_to_dl
                    .iter()
                    .map(|shard_id| {
                        let chunk = &prev_block.chunks()[*shard_id as usize];
                        ShardInfo(*shard_id, chunk.chunk_hash())
                    })
                    .collect(),
            };

            Ok(Some(state_dl_info))
        }
    }

    /// Do basic validation of the information that we can get from the chunk headers in `block`
    fn validate_chunk_headers(&mut self, block: &Block, prev_block: &Block) -> Result<(), Error> {
        let prev_chunk_headers = Chain::get_prev_chunk_headers(&*self.runtime_adapter, prev_block)?;
        for (chunk_header, prev_chunk_header) in
            block.chunks().iter().zip(prev_chunk_headers.iter())
        {
            if chunk_header.height_included() == block.header().height() {
                if &chunk_header.prev_block_hash() != block.header().prev_hash() {
                    return Err(ErrorKind::InvalidChunk.into());
                }
            } else {
                if prev_chunk_header != chunk_header {
                    return Err(ErrorKind::InvalidChunk.into());
                }
            }
        }

        // Verify that proposals from chunks match block header proposals.
        let block_height = block.header().height();
        for pair in block
            .chunks()
            .iter()
            .filter(|chunk| block_height == chunk.height_included())
            .flat_map(|chunk| chunk.validator_proposals())
            .zip_longest(block.header().validator_proposals())
        {
            match pair {
                itertools::EitherOrBoth::Both(cp, hp) => {
                    if hp != cp {
                        // Proposals differed!
                        return Err(ErrorKind::InvalidValidatorProposals.into());
                    }
                }
                _ => {
                    // Can only occur if there were a different number of proposals in the header
                    // and chunks
                    return Err(ErrorKind::InvalidValidatorProposals.into());
                }
            }
        }

        Ok(())
    }

    /// Preprocess a block before applying chunks, verify that we have the necessary information
    /// to process the block an the block is valid.
    //  Note that this function does NOT introduce any changes to chain state.
    fn preprocess_block(
        &mut self,
        me: &Option<AccountId>,
        block: &MaybeValidated<Block>,
        provenance: &Provenance,
        on_challenge: &mut dyn FnMut(ChallengeBody),
    ) -> Result<
        (
            Vec<Box<dyn FnOnce() -> Result<ApplyChunkResult, Error> + Send + 'static>>,
            BlockPreprocessInfo,
        ),
        Error,
    > {
        debug!(target: "chain", "Block {}, approvals: {}, me: {:?}", block.hash(), block.header().num_approvals(), me);

        // Check that we know the epoch of the block before we try to get the header
        // (so that a block from unknown epoch doesn't get marked as an orphan)
        if !self.runtime_adapter.epoch_exists(block.header().epoch_id()) {
            return Err(ErrorKind::EpochOutOfBounds(block.header().epoch_id().clone()).into());
        }

        if block.chunks().len()
            != self.runtime_adapter.num_shards(block.header().epoch_id())? as usize
        {
            return Err(ErrorKind::IncorrectNumberOfChunkHeaders.into());
        }

        // Check if we have already processed this block previously.
        check_known(self, block.header().hash())?
            .map_err(|e| Error::from(ErrorKind::BlockKnown(e)))?;

        // Delay hitting the db for current chain head until we know this block is not already known.
        let head = self.chain_store_update.head()?;
        let is_next = block.header().prev_hash() == &head.last_block_hash;

        // Sandbox allows fast-forwarding, so only enable when not within sandbox
        if !cfg!(feature = "sandbox") {
            // A heuristic to prevent block height to jump too fast towards BlockHeight::max and cause
            // overflow-related problems
            let block_height = block.header().height();
            if block_height > head.height + self.epoch_length * 20 {
                return Err(ErrorKind::InvalidBlockHeight(block_height).into());
            }
        }

        // Block is an orphan if we do not know about the previous full block.
        if !is_next && !self.chain_store_update.block_exists(block.header().prev_hash())? {
            // Before we add the block to the orphan pool, do some checks:
            // 1. Block header is signed by the block producer for height.
            // 2. Chunk headers in block body match block header.
            // 3. Header has enough approvals from epoch block producers.
            // Not checked:
            // - Block producer could be slashed
            // - Chunk header signatures could be wrong
            if !self.partial_verify_orphan_header_signature(block.header())? {
                return Err(ErrorKind::InvalidSignature.into());
            }
            block.check_validity()?;
            // TODO: enable after #3729 and #3863
            // self.verify_orphan_header_approvals(&block.header())?;
            return Err(ErrorKind::Orphan.into());
        }

        // First real I/O expense.
        let prev = self.get_previous_header(block.header())?;
        let prev_hash = *prev.hash();
        let prev_prev_hash = *prev.prev_hash();
        let prev_gas_price = prev.gas_price();
        let prev_random_value = *prev.random_value();
        let prev_height = prev.height();

        // Do not accept old forks
        if prev_height < self.runtime_adapter.get_gc_stop_height(&head.last_block_hash) {
            return Err(ErrorKind::InvalidBlockHeight(prev_height).into());
        }

        let (is_caught_up, state_dl_info) =
            if self.runtime_adapter.is_next_block_epoch_start(&prev_hash)? {
                if !self.prev_block_is_caught_up(&prev_prev_hash, &prev_hash)? {
                    // The previous block is not caught up for the next epoch relative to the previous
                    // block, which is the current epoch for this block, so this block cannot be applied
                    // at all yet, needs to be orphaned
                    return Err(ErrorKind::Orphan.into());
                }

                // For the first block of the epoch we check if we need to start download states for
                // shards that we will care about in the next epoch. If there is no state to be downloaded,
                // we consider that we are caught up, otherwise not
                let state_dl_info = self.get_state_dl_info(me, block)?;
                (state_dl_info.is_none(), state_dl_info)
            } else {
                (self.prev_block_is_caught_up(&prev_prev_hash, &prev_hash)?, None)
            };

        debug!(target: "chain", "{:?} Process block {}, is_caught_up: {}", me, block.hash(), is_caught_up);

        // Check the header is valid before we proceed with the full block.
        self.validate_header(block.header(), provenance, on_challenge)?;

        self.runtime_adapter.verify_block_vrf(
            block.header().epoch_id(),
            block.header().height(),
            &prev_random_value,
            block.vrf_value(),
            block.vrf_proof(),
        )?;

        if block.header().random_value() != &hash(block.vrf_value().0.as_ref()) {
            return Err(ErrorKind::InvalidRandomnessBeaconOutput.into());
        }

        let res = block.validate_with(|block| {
            Chain::validate_block_impl(self.runtime_adapter.as_ref(), self.genesis, block)
                .map(|_| true)
        });
        if let Err(e) = res {
            byzantine_assert!(false);
            return Err(e.into());
        }

        let protocol_version =
            self.runtime_adapter.get_epoch_protocol_version(block.header().epoch_id())?;
        if !block.verify_gas_price(
            prev_gas_price,
            self.block_economics_config.min_gas_price(protocol_version),
            self.block_economics_config.max_gas_price(protocol_version),
            self.block_economics_config.gas_price_adjustment_rate(protocol_version),
        ) {
            byzantine_assert!(false);
            return Err(ErrorKind::InvalidGasPrice.into());
        }

        let (challenges_result, challenged_blocks) = self.verify_challenges(
            block.challenges(),
            block.header().epoch_id(),
            block.header().prev_hash(),
        )?;

        let prev_block = self.chain_store_update.get_block(&prev_hash)?.clone();

        self.validate_chunk_headers(&block, &prev_block)?;

        self.ping_missing_chunks(me, prev_hash, block)?;
        let incoming_receipts = self.collect_incoming_receipts_from_block(me, block)?;

        // If we have the state for shards in the next epoch already downloaded, apply the state transition
        // for these states as well
        // otherwise put the block into the permanent storage, waiting for be caught up
        let apply_chunk_work = if is_caught_up {
            self.apply_chunks_preprocessing(
                me,
                block,
                &prev_block,
                &incoming_receipts,
                ApplyChunksMode::IsCaughtUp,
            )?
        } else {
            self.apply_chunks_preprocessing(
                me,
                block,
                &prev_block,
                &incoming_receipts,
                ApplyChunksMode::NotCaughtUp,
            )?
        };

        Ok((
            apply_chunk_work,
            BlockPreprocessInfo {
<<<<<<< HEAD
                state_dl_info,
                incoming_receipts,
                challenges_result,
                challenged_blocks,
=======
                is_caught_up,
                state_dl_info,
                incoming_receipts,
                challenges_result,
>>>>>>> 020cbc74
            },
        ))
    }

    /// This is the last step of process_block_single, where we take the preprocess block info
    /// apply chunk results and store the results on chain.
    fn postprocess_block(
        &mut self,
        me: &Option<AccountId>,
        block: &MaybeValidated<Block>,
        preprocess_block_info: BlockPreprocessInfo,
        apply_chunks_results: Vec<Result<ApplyChunkResult, Error>>,
    ) -> Result<Option<Tip>, Error> {
        let prev_hash = block.header().prev_hash();
        let prev_block = self.chain_store_update.get_block(prev_hash)?.clone();
        self.apply_chunk_postprocessing(block, &prev_block, apply_chunks_results)?;

        let BlockPreprocessInfo {
<<<<<<< HEAD
            state_dl_info,
            incoming_receipts,
            challenges_result,
            challenged_blocks,
        } = preprocess_block_info;
=======
            is_caught_up,
            state_dl_info,
            incoming_receipts,
            challenges_result,
        } = preprocess_block_info;

        if !is_caught_up {
            debug!("Add block to catch up {:?} {:?}", prev_hash, *block.hash());
            self.chain_store_update.add_block_to_catchup(prev_hash.clone(), *block.hash());
        }
>>>>>>> 020cbc74

        for (shard_id, receipt_proofs) in incoming_receipts {
            self.chain_store_update.save_incoming_receipt(block.hash(), shard_id, receipt_proofs);
        }
        if let Some(state_dl_info) = state_dl_info {
            self.chain_store_update.add_state_dl_info(state_dl_info);
        }

        self.chain_store_update.save_block_extra(block.hash(), BlockExtra { challenges_result });
        for block_hash in challenged_blocks {
            self.mark_block_as_challenged(&block_hash, Some(block.hash()))?;
        }

        self.chain_store_update.save_block_header(block.header().clone())?;
        self.update_header_head_if_not_challenged(block.header())?;

        // If block checks out, record validator proposals for given block.
        let last_final_block = block.header().last_final_block();
        let last_finalized_height = if last_final_block == &CryptoHash::default() {
            self.chain_store_update.get_genesis_height()
        } else {
            self.chain_store_update.get_block_header(last_final_block)?.height()
        };

        let epoch_manager_update = self
            .runtime_adapter
            .add_validator_proposals(BlockHeaderInfo::new(block.header(), last_finalized_height))?;
        self.chain_store_update.merge(epoch_manager_update);

        // Add validated block to the db, even if it's not the canonical fork.
        self.chain_store_update.save_block(block.clone().into_inner());
        self.chain_store_update.inc_block_refcount(prev_hash)?;

        // Save receipt_id_to_shard_id for all outgoing receipts generated in this block
        self.save_receipt_id_to_shard_id_for_block(
            me,
            block.hash(),
            prev_hash,
            block.chunks().len() as NumShards,
        )?;

        // Update the chain head if it's the new tip
        let res = self.update_head(block.header())?;

        if res.is_some() {
            // On the epoch switch record the epoch light client block
            // Note that we only do it if `res.is_some()`, i.e. if the current block is the head.
            // This is necessary because the computation of the light client block relies on
            // `ColNextBlockHash`-es populated, and they are only populated for the canonical
            // chain. We need to be careful to avoid a situation when the first block of the epoch
            // never becomes a tip of the canonical chain.
            // Presently the epoch boundary is defined by the height, and the fork choice rule
            // is also just height, so the very first block to cross the epoch end is guaranteed
            // to be the head of the chain, and result in the light client block produced.
            let prev = self.get_previous_header(block.header())?.clone();
            let prev_epoch_id = prev.epoch_id().clone();
            if block.header().epoch_id() != &prev_epoch_id {
                if prev.last_final_block() != &CryptoHash::default() {
                    let light_client_block = self.create_light_client_block(&prev)?;
                    self.chain_store_update
                        .save_epoch_light_client_block(&prev_epoch_id.0, light_client_block);
                }
            }
        }

        Ok(res)
    }

    pub fn create_light_client_block(
        &mut self,
        header: &BlockHeader,
    ) -> Result<LightClientBlockView, Error> {
        // First update the last next_block, since it might not be set yet
        self.chain_store_update.save_next_block_hash(header.prev_hash(), *header.hash());

        Chain::create_light_client_block(
            header,
            &*self.runtime_adapter,
            &mut self.chain_store_update,
        )
    }

    fn prev_block_is_caught_up(
        &self,
        prev_prev_hash: &CryptoHash,
        prev_hash: &CryptoHash,
    ) -> Result<bool, Error> {
        // Needs to be used with care: for the first block of each epoch the semantic is slightly
        // different, since the prev_block is in a different epoch. So for all the blocks but the
        // first one in each epoch this method returns true if the block is ready to have state
        // applied for the next epoch, while for the first block in a particular epoch this method
        // returns true if the block is ready to have state applied for the current epoch (and
        // otherwise should be orphaned)
        Ok(!self.chain_store_update.get_blocks_to_catchup(prev_prev_hash)?.contains(prev_hash))
    }

    fn validate_header(
        &mut self,
        header: &BlockHeader,
        provenance: &Provenance,
        on_challenge: &mut dyn FnMut(ChallengeBody),
    ) -> Result<(), Error> {
        // Refuse blocks from the too distant future.
        if header.timestamp() > Clock::utc() + Duration::seconds(ACCEPTABLE_TIME_DIFFERENCE) {
            return Err(ErrorKind::InvalidBlockFutureTime(header.timestamp()).into());
        }

        // First I/O cost, delay as much as possible.
        if !self.runtime_adapter.verify_header_signature(header)? {
            return Err(ErrorKind::InvalidSignature.into());
        }

        // Check we don't know a block with given height already.
        // If we do - send out double sign challenge and keep going as double signed blocks are valid blocks.
        if let Ok(epoch_id_to_blocks) = self
            .chain_store_update
            .get_chain_store()
            .get_all_block_hashes_by_height(header.height())
            .map(Clone::clone)
        {
            // Check if there is already known block of the same height that has the same epoch id
            if let Some(block_hashes) = epoch_id_to_blocks.get(header.epoch_id()) {
                // This should be guaranteed but it doesn't hurt to check again
                if !block_hashes.contains(header.hash()) {
                    let other_header = self
                        .chain_store_update
                        .get_block_header(block_hashes.iter().next().unwrap())?;

                    on_challenge(ChallengeBody::BlockDoubleSign(BlockDoubleSign {
                        left_block_header: header.try_to_vec().expect("Failed to serialize"),
                        right_block_header: other_header.try_to_vec().expect("Failed to serialize"),
                    }));
                }
            }
        }

        let prev_header = self.get_previous_header(header)?.clone();

        // Check that epoch_id in the header does match epoch given previous header (only if previous header is present).
        let epoch_id_from_prev_block =
            &self.runtime_adapter.get_epoch_id_from_prev_block(header.prev_hash())?;
        let epoch_id_from_header = header.epoch_id();
        if epoch_id_from_prev_block != epoch_id_from_header {
            return Err(ErrorKind::InvalidEpochHash.into());
        }

        // Check that epoch_id in the header does match epoch given previous header (only if previous header is present).
        if &self.runtime_adapter.get_next_epoch_id_from_prev_block(header.prev_hash())?
            != header.next_epoch_id()
        {
            return Err(ErrorKind::InvalidEpochHash.into());
        }

        if header.epoch_id() == prev_header.epoch_id() {
            if header.next_bp_hash() != prev_header.next_bp_hash() {
                return Err(ErrorKind::InvalidNextBPHash.into());
            }
        } else {
            if header.next_bp_hash()
                != &Chain::compute_bp_hash(
                    &*self.runtime_adapter,
                    header.next_epoch_id().clone(),
                    header.epoch_id().clone(),
                    header.prev_hash(),
                )?
            {
                return Err(ErrorKind::InvalidNextBPHash.into());
            }
        }

        if header.chunk_mask().len() as u64 != self.runtime_adapter.num_shards(header.epoch_id())? {
            return Err(ErrorKind::InvalidChunkMask.into());
        }

        if !header.verify_chunks_included() {
            return Err(ErrorKind::InvalidChunkMask.into());
        }

        if let Some(prev_height) = header.prev_height() {
            if prev_height != prev_header.height() {
                return Err(ErrorKind::Other("Invalid prev_height".to_string()).into());
            }
        }

        // Prevent time warp attacks and some timestamp manipulations by forcing strict
        // time progression.
        if header.raw_timestamp() <= prev_header.raw_timestamp() {
            return Err(ErrorKind::InvalidBlockPastTime(
                prev_header.timestamp(),
                header.timestamp(),
            )
            .into());
        }
        // If this is not the block we produced (hence trust in it) - validates block
        // producer, confirmation signatures and finality info.
        if *provenance != Provenance::PRODUCED {
            // first verify aggregated signature
            if !self.runtime_adapter.verify_approval(
                prev_header.hash(),
                prev_header.height(),
                header.height(),
                header.approvals(),
            )? {
                return Err(ErrorKind::InvalidApprovals.into());
            };

            let stakes = self
                .runtime_adapter
                .get_epoch_block_approvers_ordered(header.prev_hash())?
                .iter()
                .map(|(x, is_slashed)| (x.stake_this_epoch, x.stake_next_epoch, *is_slashed))
                .collect();
            if !Doomslug::can_approved_block_be_produced(
                self.doomslug_threshold_mode,
                header.approvals(),
                &stakes,
            ) {
                return Err(ErrorKind::NotEnoughApprovals.into());
            }

            let expected_last_ds_final_block = if prev_header.height() + 1 == header.height() {
                prev_header.hash()
            } else {
                prev_header.last_ds_final_block()
            };

            let expected_last_final_block = if prev_header.height() + 1 == header.height()
                && prev_header.last_ds_final_block() == prev_header.prev_hash()
            {
                prev_header.prev_hash()
            } else {
                prev_header.last_final_block()
            };

            if header.last_ds_final_block() != expected_last_ds_final_block
                || header.last_final_block() != expected_last_final_block
            {
                return Err(ErrorKind::InvalidFinalityInfo.into());
            }

            let mut block_merkle_tree =
                self.chain_store_update.get_block_merkle_tree(header.prev_hash())?.clone();
            block_merkle_tree.insert(*header.prev_hash());
            if &block_merkle_tree.root() != header.block_merkle_root() {
                return Err(ErrorKind::InvalidBlockMerkleRoot.into());
            }

            // Check that challenges root is empty to ensure later that block doesn't contain challenges.
            // TODO (#2445): Enable challenges when they are working correctly.
            if header.challenges_root() != &MerkleHash::default() {
                return Err(ErrorKind::InvalidChallengeRoot.into());
            }
        }

        Ok(())
    }

    #[allow(dead_code)]
    fn verify_orphan_header_approvals(&mut self, header: &BlockHeader) -> Result<(), Error> {
        let prev_hash = header.prev_hash();
        let prev_height = match header.prev_height() {
            None => {
                // this will accept orphans of V1 and V2
                // TODO: reject header V1 and V2 after a certain height
                return Ok(());
            }
            Some(prev_height) => prev_height,
        };
        let height = header.height();
        let epoch_id = header.epoch_id();
        let approvals = header.approvals();
        self.runtime_adapter.verify_approvals_and_threshold_orphan(
            epoch_id,
            self.doomslug_threshold_mode,
            prev_hash,
            prev_height,
            height,
            approvals,
        )
    }

    /// Update the header head if this header has most work.
    fn update_header_head_if_not_challenged(
        &mut self,
        header: &BlockHeader,
    ) -> Result<Option<Tip>, Error> {
        let header_head = self.chain_store_update.header_head()?;
        if header.height() > header_head.height {
            let tip = Tip::from_header(header);
            self.chain_store_update.save_header_head_if_not_challenged(&tip)?;
            debug!(target: "chain", "Header head updated to {} at {}", tip.last_block_hash, tip.height);
            metrics::HEADER_HEAD_HEIGHT.set(tip.height as i64);

            Ok(Some(tip))
        } else {
            Ok(None)
        }
    }

    fn update_final_head_from_block(&mut self, header: &BlockHeader) -> Result<Option<Tip>, Error> {
        let final_head = self.chain_store_update.final_head()?;
        let last_final_block_header =
            match self.chain_store_update.get_block_header(header.last_final_block()) {
                Ok(final_header) => final_header,
                Err(e) => match e.kind() {
                    ErrorKind::DBNotFoundErr(_) => return Ok(None),
                    _ => return Err(e),
                },
            };
        if last_final_block_header.height() > final_head.height {
            let tip = Tip::from_header(last_final_block_header);
            self.chain_store_update.save_final_head(&tip)?;
            Ok(Some(tip))
        } else {
            Ok(None)
        }
    }

    /// Directly updates the head if we've just appended a new block to it or handle
    /// the situation where the block has higher height to have a fork
    fn update_head(&mut self, header: &BlockHeader) -> Result<Option<Tip>, Error> {
        // if we made a fork with higher height than the head (which should also be true
        // when extending the head), update it
        self.update_final_head_from_block(header)?;
        let head = self.chain_store_update.head()?;
        if header.height() > head.height {
            let tip = Tip::from_header(header);

            self.chain_store_update.save_body_head(&tip)?;
            metrics::BLOCK_HEIGHT_HEAD.set(tip.height as i64);
            debug!(target: "chain", "Head updated to {} at {}", tip.last_block_hash, tip.height);
            Ok(Some(tip))
        } else {
            Ok(None)
        }
    }

    /// Marks a block as invalid,
    fn mark_block_as_challenged(
        &mut self,
        block_hash: &CryptoHash,
        challenger_hash: Option<&CryptoHash>,
    ) -> Result<(), Error> {
        info!(target: "chain", "Marking {} as challenged block (challenged in {:?}) and updating the chain.", block_hash, challenger_hash);
        let block_header = match self.chain_store_update.get_block_header(block_hash) {
            Ok(block_header) => block_header.clone(),
            Err(e) => match e.kind() {
                ErrorKind::DBNotFoundErr(_) => {
                    // The block wasn't seen yet, still challenge is good.
                    self.chain_store_update.save_challenged_block(*block_hash);
                    return Ok(());
                }
                _ => return Err(e),
            },
        };

        let cur_block_at_same_height =
            match self.chain_store_update.get_block_hash_by_height(block_header.height()) {
                Ok(bh) => Some(bh),
                Err(e) => match e.kind() {
                    ErrorKind::DBNotFoundErr(_) => None,
                    _ => return Err(e),
                },
            };

        self.chain_store_update.save_challenged_block(*block_hash);

        // If the block being invalidated is on the canonical chain, update head
        if cur_block_at_same_height == Some(*block_hash) {
            // We only consider two candidates for the new head: the challenger and the block
            //   immediately preceding the block being challenged
            // It could be that there is a better chain known. However, it is extremely unlikely,
            //   and even if there's such chain available, the very next block built on it will
            //   bring this node's head to that chain.
            let prev_header =
                self.chain_store_update.get_block_header(block_header.prev_hash())?.clone();
            let prev_height = prev_header.height();
            let new_head_header = if let Some(hash) = challenger_hash {
                let challenger_header = self.chain_store_update.get_block_header(hash)?;
                if challenger_header.height() > prev_height {
                    challenger_header
                } else {
                    &prev_header
                }
            } else {
                &prev_header
            };
            let last_final_block = *new_head_header.last_final_block();

            let tip = Tip::from_header(new_head_header);
            self.chain_store_update.save_head(&tip)?;
            let new_final_header =
                self.chain_store_update.get_block_header(&last_final_block)?.clone();
            self.chain_store_update.save_final_head(&Tip::from_header(&new_final_header))?;
        }

        Ok(())
    }

    pub fn set_state_finalize(
        &mut self,
        shard_id: ShardId,
        sync_hash: CryptoHash,
        shard_state_header: ShardStateSyncResponseHeader,
    ) -> Result<(), Error> {
        let (chunk, incoming_receipts_proofs) = match shard_state_header {
            ShardStateSyncResponseHeader::V1(shard_state_header) => (
                ShardChunk::V1(shard_state_header.chunk),
                shard_state_header.incoming_receipts_proofs,
            ),
            ShardStateSyncResponseHeader::V2(shard_state_header) => {
                (shard_state_header.chunk, shard_state_header.incoming_receipts_proofs)
            }
        };

        let block_header = self
            .chain_store_update
            .get_header_on_chain_by_height(&sync_hash, chunk.height_included())?
            .clone();

        // Getting actual incoming receipts.
        let mut receipt_proof_response: Vec<ReceiptProofResponse> = vec![];
        for incoming_receipt_proof in incoming_receipts_proofs.iter() {
            let ReceiptProofResponse(hash, _) = incoming_receipt_proof;
            let block_header = self.chain_store_update.get_block_header(hash)?;
            if block_header.height() <= chunk.height_included() {
                receipt_proof_response.push(incoming_receipt_proof.clone());
            }
        }
        let receipts = collect_receipts_from_response(&receipt_proof_response);
        // Prev block header should be present during state sync, since headers have been synced at this point.
        let gas_price = if block_header.height() == self.chain_store_update.get_genesis_height() {
            block_header.gas_price()
        } else {
            self.chain_store_update.get_block_header(block_header.prev_hash())?.gas_price()
        };

        let chunk_header = chunk.cloned_header();
        let gas_limit = chunk_header.gas_limit();
        let is_first_block_with_chunk_of_version = check_if_block_is_first_with_chunk_of_version(
            &mut self.chain_store_update,
            self.runtime_adapter.as_ref(),
            &chunk_header.prev_block_hash(),
            shard_id,
        )?;

        let apply_result = self.runtime_adapter.apply_transactions(
            shard_id,
            &chunk_header.prev_state_root(),
            chunk_header.height_included(),
            block_header.raw_timestamp(),
            &chunk_header.prev_block_hash(),
            block_header.hash(),
            &receipts,
            chunk.transactions(),
            chunk_header.validator_proposals(),
            gas_price,
            gas_limit,
            block_header.challenges_result(),
            *block_header.random_value(),
            true,
            is_first_block_with_chunk_of_version,
            None,
        )?;

        let (outcome_root, outcome_proofs) =
            ApplyTransactionResult::compute_outcomes_proof(&apply_result.outcomes);

        self.chain_store_update.save_chunk(chunk);

        self.chain_store_update.save_trie_changes(apply_result.trie_changes);
        let chunk_extra = ChunkExtra::new(
            &apply_result.new_root,
            outcome_root,
            apply_result.validator_proposals,
            apply_result.total_gas_burnt,
            gas_limit,
            apply_result.total_balance_burnt,
        );
        let shard_uid = self.runtime_adapter.shard_id_to_uid(shard_id, block_header.epoch_id())?;
        self.chain_store_update.save_chunk_extra(block_header.hash(), &shard_uid, chunk_extra);

        self.chain_store_update.save_outgoing_receipt(
            block_header.hash(),
            shard_id,
            apply_result.outgoing_receipts,
        );
        // Saving transaction results.
        self.chain_store_update.save_outcomes_with_proofs(
            block_header.hash(),
            shard_id,
            apply_result.outcomes,
            outcome_proofs,
        );
        // Saving all incoming receipts.
        for receipt_proof_response in incoming_receipts_proofs {
            self.chain_store_update.save_incoming_receipt(
                &receipt_proof_response.0,
                shard_id,
                receipt_proof_response.1,
            );
        }
        Ok(())
    }

    pub fn set_state_finalize_on_height(
        &mut self,
        height: BlockHeight,
        shard_id: ShardId,
        sync_hash: CryptoHash,
    ) -> Result<bool, Error> {
        let block_header_result =
            self.chain_store_update.get_header_on_chain_by_height(&sync_hash, height);
        if let Err(_) = block_header_result {
            // No such height, go ahead.
            return Ok(true);
        }
        let block_header = block_header_result?.clone();
        if block_header.hash() == &sync_hash {
            // Don't continue
            return Ok(false);
        }
        let prev_block_header =
            self.chain_store_update.get_block_header(block_header.prev_hash())?.clone();

        let shard_uid = self.runtime_adapter.shard_id_to_uid(shard_id, block_header.epoch_id())?;
        let mut chunk_extra =
            self.chain_store_update.get_chunk_extra(prev_block_header.hash(), &shard_uid)?.clone();

        let apply_result = self.runtime_adapter.apply_transactions(
            shard_id,
            chunk_extra.state_root(),
            block_header.height(),
            block_header.raw_timestamp(),
            prev_block_header.hash(),
            block_header.hash(),
            &[],
            &[],
            chunk_extra.validator_proposals(),
            prev_block_header.gas_price(),
            chunk_extra.gas_limit(),
            block_header.challenges_result(),
            *block_header.random_value(),
            false,
            false,
            None,
        )?;

        self.chain_store_update.save_trie_changes(apply_result.trie_changes);
        *chunk_extra.state_root_mut() = apply_result.new_root;

        self.chain_store_update.save_chunk_extra(block_header.hash(), &shard_uid, chunk_extra);
        Ok(true)
    }

    /// Verify that `challenges` are valid
    /// If all challenges are valid, returns ChallengesResult, which comprises of the list of
    /// validators that need to be slashed and the list of blocks that are challenged.
    /// Returns Error if any challenge is invalid.
    /// Note: you might be wondering why the list of challenged blocks is not part of ChallengesResult.
    /// That's because ChallengesResult is part of BlockHeader, to modify that struct requires protocol
    /// upgrade.
    pub fn verify_challenges(
        &mut self,
        challenges: &Vec<Challenge>,
        epoch_id: &EpochId,
        prev_block_hash: &CryptoHash,
    ) -> Result<(ChallengesResult, Vec<CryptoHash>), Error> {
        debug!(target: "chain", "Verifying challenges {:?}", challenges);
        let mut result = vec![];
        let mut challenged_blocks = vec![];
        for challenge in challenges.iter() {
            match validate_challenge(&*self.runtime_adapter, epoch_id, prev_block_hash, challenge) {
                Ok((hash, account_ids)) => {
                    let is_double_sign = match challenge.body {
                        // If it's double signed block, we don't invalidate blocks just slash.
                        ChallengeBody::BlockDoubleSign(_) => true,
                        _ => {
                            challenged_blocks.push(hash);
                            false
                        }
                    };
                    let slash_validators: Vec<_> = account_ids
                        .into_iter()
                        .map(|id| SlashedValidator::new(id, is_double_sign))
                        .collect();
                    result.extend(slash_validators);
                }
                Err(ref err) if err.kind() == ErrorKind::MaliciousChallenge => {
                    result.push(SlashedValidator::new(challenge.account_id.clone(), false));
                }
                Err(err) => return Err(err),
            }
        }
        Ok((result, challenged_blocks))
    }

    /// Verify header signature when the epoch is known, but not the whole chain.
    /// Same as verify_header_signature except it does not verify that block producer hasn't been slashed
    fn partial_verify_orphan_header_signature(&self, header: &BlockHeader) -> Result<bool, Error> {
        let block_producer =
            self.runtime_adapter.get_block_producer(header.epoch_id(), header.height())?;
        // DEVNOTE: we pass head which is not necessarily on block's chain, but it's only used for
        // slashing info which we will ignore
        let head = self.chain_store_update.head()?;
        let (block_producer, _slashed) = self.runtime_adapter.get_validator_by_account_id(
            header.epoch_id(),
            &head.last_block_hash,
            &block_producer,
        )?;
        Ok(header.signature().verify(header.hash().as_ref(), block_producer.public_key()))
    }
}

pub fn do_apply_chunks(
    work: Vec<Box<dyn FnOnce() -> Result<ApplyChunkResult, Error> + Send>>,
) -> Vec<Result<ApplyChunkResult, Error>> {
    work.into_par_iter().map(|task| task()).collect::<Vec<_>>()
}

pub fn collect_receipts<'a, T>(receipt_proofs: T) -> Vec<Receipt>
where
    T: IntoIterator<Item = &'a ReceiptProof>,
{
    receipt_proofs.into_iter().flat_map(|ReceiptProof(receipts, _)| receipts).cloned().collect()
}

pub fn collect_receipts_from_response(
    receipt_proof_response: &[ReceiptProofResponse],
) -> Vec<Receipt> {
    collect_receipts(
        receipt_proof_response.iter().flat_map(|ReceiptProofResponse(_, proofs)| proofs),
    )
}

#[derive(Message)]
#[rtype(result = "()")]
pub struct ApplyStatePartsRequest {
    pub runtime: Arc<dyn RuntimeAdapter>,
    pub shard_id: ShardId,
    pub state_root: StateRoot,
    pub num_parts: u64,
    pub epoch_id: EpochId,
    pub sync_hash: CryptoHash,
}

#[derive(Message)]
#[rtype(result = "()")]
pub struct ApplyStatePartsResponse {
    pub apply_result: Result<(), near_chain_primitives::error::Error>,
    pub shard_id: ShardId,
    pub sync_hash: CryptoHash,
}

#[derive(Message)]
#[rtype(result = "()")]
pub struct BlockCatchUpRequest {
    pub sync_hash: CryptoHash,
    pub block_hash: CryptoHash,
    pub work: Vec<Box<dyn FnOnce() -> Result<ApplyChunkResult, Error> + Send>>,
}

#[derive(Message)]
#[rtype(result = "()")]
pub struct BlockCatchUpResponse {
    pub sync_hash: CryptoHash,
    pub block_hash: CryptoHash,
    pub results: Vec<Result<ApplyChunkResult, Error>>,
}

#[derive(Message)]
#[rtype(result = "()")]
pub struct StateSplitRequest {
    pub runtime: Arc<dyn RuntimeAdapter>,
    pub sync_hash: CryptoHash,
    pub shard_id: ShardId,
    pub shard_uid: ShardUId,
    pub state_root: StateRoot,
    pub next_epoch_shard_layout: ShardLayout,
}

#[derive(Message)]
#[rtype(result = "()")]
pub struct StateSplitResponse {
    pub sync_hash: CryptoHash,
    pub shard_id: ShardId,
    pub new_state_roots: Result<HashMap<ShardUId, StateRoot>, Error>,
}

/// Helper to track blocks catch up
/// Lifetime of a block_hash is as follows:
/// 1. It is added to pending blocks, either as first block of an epoch or because we (post)
///     processed previous block
/// 2. Block is preprocessed and scheduled for processing in sync jobs actor. Block hash
///     and state changes from preprocessing goes to scheduled blocks
/// 3. We've got response from sync jobs actor that block was processed. Block hash, state
///     changes from preprocessing and result of processing block are moved to processed blocks
/// 4. Results are postprocessed. If there is any error block goes back to pending to try again.
///     Otherwise results are commited, block is moved to done blocks and any blocks that
///     have this block as previous are added to pending
pub struct BlocksCatchUpState {
    /// Hash of first block of an epoch
    pub first_block_hash: CryptoHash,
    /// Epoch id
    pub epoch_id: EpochId,
    /// Collection of block hashes that are yet to be sent for processed
    pub pending_blocks: Vec<CryptoHash>,
    /// Map from block hashes that are scheduled for processing to saved store updates from their
    /// preprocessing
    pub scheduled_blocks: HashMap<CryptoHash, SavedStoreUpdate>,
    /// Map from block hashes that were processed to (saved store update, process results)
    pub processed_blocks:
        HashMap<CryptoHash, (SavedStoreUpdate, Vec<Result<ApplyChunkResult, Error>>)>,
    /// Collection of block hashes that are fully processed
    pub done_blocks: Vec<CryptoHash>,
}

impl BlocksCatchUpState {
    pub fn new(first_block_hash: CryptoHash, epoch_id: EpochId) -> Self {
        Self {
            first_block_hash,
            epoch_id,
            pending_blocks: vec![first_block_hash],
            scheduled_blocks: HashMap::new(),
            processed_blocks: HashMap::new(),
            done_blocks: vec![],
        }
    }

    pub fn is_finished(&self) -> bool {
        self.pending_blocks.is_empty()
            && self.scheduled_blocks.is_empty()
            && self.processed_blocks.is_empty()
    }
}<|MERGE_RESOLUTION|>--- conflicted
+++ resolved
@@ -4503,17 +4503,11 @@
         Ok((
             apply_chunk_work,
             BlockPreprocessInfo {
-<<<<<<< HEAD
+                is_caught_up,
                 state_dl_info,
                 incoming_receipts,
                 challenges_result,
                 challenged_blocks,
-=======
-                is_caught_up,
-                state_dl_info,
-                incoming_receipts,
-                challenges_result,
->>>>>>> 020cbc74
             },
         ))
     }
@@ -4532,24 +4526,17 @@
         self.apply_chunk_postprocessing(block, &prev_block, apply_chunks_results)?;
 
         let BlockPreprocessInfo {
-<<<<<<< HEAD
+            is_caught_up,
             state_dl_info,
             incoming_receipts,
             challenges_result,
             challenged_blocks,
         } = preprocess_block_info;
-=======
-            is_caught_up,
-            state_dl_info,
-            incoming_receipts,
-            challenges_result,
-        } = preprocess_block_info;
 
         if !is_caught_up {
             debug!("Add block to catch up {:?} {:?}", prev_hash, *block.hash());
             self.chain_store_update.add_block_to_catchup(prev_hash.clone(), *block.hash());
         }
->>>>>>> 020cbc74
 
         for (shard_id, receipt_proofs) in incoming_receipts {
             self.chain_store_update.save_incoming_receipt(block.hash(), shard_id, receipt_proofs);
