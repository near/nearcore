--- conflicted
+++ resolved
@@ -1109,18 +1109,9 @@
 
                 if let Err(_) = self.chain_store.get_partial_chunk(&chunk_header.chunk_hash()) {
                     missing.push(chunk_header.clone());
-<<<<<<< HEAD
                 } else if self
                     .shard_tracker
                     .cares_about_shard_this_or_next_epoch(&parent_hash, shard_id)
-=======
-                } else if self.shard_tracker.cares_about_shard(
-                    me.as_ref(),
-                    &parent_hash,
-                    shard_id,
-                    true,
-                ) || self.shard_tracker.will_care_about_shard(&parent_hash, shard_id)
->>>>>>> ad5ff170
                 {
                     if let Err(_) = self.chain_store.get_chunk(&chunk_hash) {
                         missing.push(chunk_header.clone());
@@ -1141,13 +1132,7 @@
     ) -> Result<bool, Error> {
         let epoch_id = self.epoch_manager.get_epoch_id_from_prev_block(&parent_hash)?;
         for shard_id in self.epoch_manager.shard_ids(&epoch_id)? {
-<<<<<<< HEAD
             if self.shard_tracker.cares_about_shard_this_or_next_epoch(&parent_hash, shard_id) {
-=======
-            if self.shard_tracker.cares_about_shard(me.as_ref(), &parent_hash, shard_id, true)
-                || self.shard_tracker.will_care_about_shard(&parent_hash, shard_id)
-            {
->>>>>>> ad5ff170
                 return Ok(true);
             }
         }
@@ -1892,17 +1877,8 @@
         let epoch_id = block.header().epoch_id();
         let mut shards_cares_this_or_next_epoch = vec![];
         for shard_id in self.epoch_manager.shard_ids(epoch_id)? {
-<<<<<<< HEAD
             let cares_about_shard =
                 self.shard_tracker.cares_about_shard(block.header().prev_hash(), shard_id);
-=======
-            let cares_about_shard = self.shard_tracker.cares_about_shard(
-                me.as_ref(),
-                block.header().prev_hash(),
-                shard_id,
-                true,
-            );
->>>>>>> ad5ff170
             let will_care_about_shard =
                 self.shard_tracker.will_care_about_shard(block.header().prev_hash(), shard_id);
             let cares_about_shard_this_or_next_epoch = cares_about_shard || will_care_about_shard;
@@ -2778,17 +2754,8 @@
         for shard_id in self.epoch_manager.shard_ids(epoch_id)? {
             // Update flat storage for each shard being caught up. We catch up a shard if it is tracked in the next
             // epoch. If it is tracked in this epoch as well, it was updated during regular block processing.
-<<<<<<< HEAD
             if !self.shard_tracker.cares_about_shard(block.header().prev_hash(), shard_id)
                 && self.shard_tracker.will_care_about_shard(block.header().prev_hash(), shard_id)
-=======
-            if !self.shard_tracker.cares_about_shard(
-                me.as_ref(),
-                block.header().prev_hash(),
-                shard_id,
-                true,
-            ) && self.shard_tracker.will_care_about_shard(block.header().prev_hash(), shard_id)
->>>>>>> ad5ff170
             {
                 let shard_uid = shard_id_to_uid(self.epoch_manager.as_ref(), shard_id, epoch_id)?;
                 self.resharding_manager.start_resharding(
