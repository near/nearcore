use crate::apply_chunks_thread_pool::ApplyChunksSpawner;
use crate::approval_verification::verify_approval_with_approvers_info;
use crate::block_processing_utils::{
    ApplyChunksDoneWaiter, ApplyChunksStillApplying, BlockPreprocessInfo, BlockProcessingArtifact,
    BlocksInProcessing, OptimisticBlockInfo,
};
use crate::blocks_delay_tracker::BlocksDelayTracker;
use crate::chain_update::ChainUpdate;
use crate::crypto_hash_timer::CryptoHashTimer;
use crate::lightclient::get_epoch_block_producers_view;
use crate::missing_chunks::{MissingChunksPool, OptimisticBlockChunksPool};
use crate::orphan::{Orphan, OrphanBlockPool};
use crate::pending::PendingBlocksPool;
use crate::resharding::manager::ReshardingManager;
use crate::resharding::types::ReshardingSender;
use crate::sharding::{get_receipts_shuffle_salt, shuffle_receipt_proofs};
use crate::signature_verification::{
    verify_block_header_signature_with_epoch_manager, verify_block_vrf,
    verify_chunk_header_signature_with_epoch_manager,
};
use crate::state_snapshot_actor::SnapshotCallbacks;
use crate::state_sync::ChainStateSyncAdapter;
use crate::stateless_validation::chunk_endorsement::{
    validate_chunk_endorsements_in_block, validate_chunk_endorsements_in_header,
};
use crate::store::utils::{get_chunk_clone_from_header, get_incoming_receipts_for_shard};
use crate::store::{
    ChainStore, ChainStoreAccess, ChainStoreUpdate, MerkleProofAccess, ReceiptFilter,
};
use crate::types::{
    AcceptedBlock, ApplyChunkBlockContext, BlockEconomicsConfig, BlockType, ChainConfig,
    RuntimeAdapter, StorageDataSource,
};
pub use crate::update_shard::{
    NewChunkData, NewChunkResult, OldChunkData, OldChunkResult, ShardContext, StorageContext,
    apply_new_chunk, apply_old_chunk,
};
use crate::update_shard::{ShardUpdateReason, ShardUpdateResult, process_shard_update};
use crate::validate::validate_chunk_with_chunk_extra;
use crate::{
    BlockStatus, ChainGenesis, Doomslug, Provenance, byzantine_assert,
    create_light_client_block_view,
};
use crate::{DoomslugThresholdMode, metrics};
use crossbeam_channel::{Receiver, Sender, unbounded};
use itertools::Itertools;
use lru::LruCache;
use near_async::futures::AsyncComputationSpawner;
use near_async::futures::AsyncComputationSpawnerExt;
use near_async::messaging::{IntoMultiSender, noop};
use near_async::time::{Clock, Duration, Instant};
use near_chain_configs::MutableValidatorSigner;
use near_chain_primitives::error::{BlockKnownError, Error};
use near_epoch_manager::EpochManagerAdapter;
use near_epoch_manager::shard_assignment::shard_id_to_uid;
use near_epoch_manager::shard_tracker::ShardTracker;
use near_epoch_manager::validate::validate_optimistic_block_relevant;
use near_primitives::block::{
    Block, BlockValidityError, Chunks, MaybeNew, Tip, compute_bp_hash_from_validator_stakes,
};
use near_primitives::block_header::BlockHeader;
use near_primitives::challenge::{ChunkProofs, MaybeEncodedShardChunk};
use near_primitives::epoch_block_info::BlockInfo;
use near_primitives::errors::EpochError;
use near_primitives::hash::{CryptoHash, hash};
use near_primitives::merkle::PartialMerkleTree;
use near_primitives::optimistic_block::{
    BlockToApply, CachedShardUpdateKey, OptimisticBlock, OptimisticBlockKeySource,
};
use near_primitives::receipt::Receipt;
use near_primitives::sandbox::state_patch::SandboxStatePatch;
use near_primitives::shard_layout::{ShardLayout, ShardUId};
use near_primitives::sharding::{
    ChunkHash, EncodedShardChunk, ReceiptProof, ShardChunk, ShardChunkHeader, ShardProof,
    StateSyncInfo,
};
use near_primitives::state_sync::ReceiptProofResponse;
use near_primitives::stateless_validation::state_witness::{
    ChunkStateWitness, ChunkStateWitnessSize,
};
use near_primitives::transaction::{ExecutionOutcomeWithIdAndProof, SignedTransaction};
use near_primitives::types::chunk_extra::ChunkExtra;
use near_primitives::types::{
    AccountId, Balance, BlockHeight, BlockHeightDelta, EpochId, NumBlocks, ShardId, ShardIndex,
};
use near_primitives::utils::MaybeValidated;
use near_primitives::version::PROTOCOL_VERSION;
use near_primitives::views::{
    BlockStatusView, DroppedReason, ExecutionOutcomeWithIdView, ExecutionStatusView,
    FinalExecutionOutcomeView, FinalExecutionOutcomeWithReceiptView, FinalExecutionStatus,
    LightClientBlockView, SignedTransactionView,
};
use near_store::adapter::chain_store::ChainStoreAdapter;
use near_store::get_genesis_state_roots;
use near_store::{DBCol, StateSnapshotConfig};
use node_runtime::SignedValidPeriodTransactions;
use rayon::iter::{IntoParallelIterator, ParallelIterator};
use std::cell::Cell;
use std::collections::{BTreeMap, HashMap, HashSet};
use std::fmt::{Debug, Formatter};
use std::num::NonZeroUsize;
use std::sync::Arc;
use time::OffsetDateTime;
use time::ext::InstantExt as _;
use tracing::{Span, debug, debug_span, error, info, warn};

pub const APPLY_CHUNK_RESULTS_CACHE_SIZE: usize = 100;

/// The size of the invalid_blocks in-memory pool
pub const INVALID_CHUNKS_POOL_SIZE: usize = 5000;

/// The size of the processed_hashes in-memory pool
pub const PROCESSED_HASHES_POOL_SIZE: usize = 5000;

/// 5000 years in seconds. Big constant for sandbox to allow time traveling.
#[cfg(feature = "sandbox")]
const ACCEPTABLE_TIME_DIFFERENCE: i64 = 60 * 60 * 24 * 365 * 5000;

// Number of parent blocks traversed to check if the block can be finalized.
const NUM_PARENTS_TO_CHECK_FINALITY: usize = 20;

/// Refuse blocks more than this many block intervals in the future (as in bitcoin).
#[cfg(not(feature = "sandbox"))]
const ACCEPTABLE_TIME_DIFFERENCE: i64 = 12 * 10;

/// Private constant for 1 NEAR (copy from near/config.rs) used for reporting.
const NEAR_BASE: Balance = 1_000_000_000_000_000_000_000_000;

/// apply_chunks may be called in two code paths, through process_block or through catchup_blocks
/// When it is called through process_block, it is possible that the shard state for the next epoch
/// has not been caught up yet, thus the two modes IsCaughtUp and NotCaughtUp.
/// CatchingUp is for when apply_chunks is called through catchup_blocks, this is to catch up the
/// shard states for the next epoch
#[derive(Eq, PartialEq, Copy, Clone, Debug)]
pub enum ApplyChunksMode {
    IsCaughtUp,
    CatchingUp,
    NotCaughtUp,
}

/// `ApplyChunksDoneMessage` is a message that signals the finishing of applying chunks of a block.
/// Upon receiving this message, ClientActors know that it's time to finish processing the blocks that
/// just finished applying chunks.
#[derive(actix::Message, Debug)]
#[rtype(result = "()")]
pub struct ApplyChunksDoneMessage;

/// Contains information for missing chunks in a block
pub struct BlockMissingChunks {
    /// previous block hash
    pub prev_hash: CryptoHash,
    pub missing_chunks: Vec<ShardChunkHeader>,
}

impl Debug for BlockMissingChunks {
    fn fmt(&self, f: &mut Formatter<'_>) -> std::fmt::Result {
        f.debug_struct("BlockMissingChunks")
            .field("prev_hash", &self.prev_hash)
            .field("num_missing_chunks", &self.missing_chunks.len())
            .finish()
    }
}

/// Check if block header is known
/// Returns Err(Error) if any error occurs when checking store
///         Ok(Err(BlockKnownError)) if the block header is known
///         Ok(Ok()) otherwise
pub fn check_header_known(
    chain: &Chain,
    header: &BlockHeader,
) -> Result<Result<(), BlockKnownError>, Error> {
    // TODO: Change the return type to Result<BlockKnownStatusEnum, Error>.
    let header_head = chain.chain_store().header_head()?;
    if header.hash() == &header_head.last_block_hash
        || header.hash() == &header_head.prev_block_hash
    {
        return Ok(Err(BlockKnownError::KnownInHeader));
    }
    check_known_store(chain, header.hash())
}

/// Check if this block is in the store already.
/// Returns Err(Error) if any error occurs when checking store
///         Ok(Err(BlockKnownError)) if the block is in the store
///         Ok(Ok()) otherwise
fn check_known_store(
    chain: &Chain,
    block_hash: &CryptoHash,
) -> Result<Result<(), BlockKnownError>, Error> {
    // TODO: Change the return type to Result<BlockKnownStatusEnum, Error>.
    if chain.chain_store().block_exists(block_hash)? {
        Ok(Err(BlockKnownError::KnownInStore))
    } else {
        // Not yet processed this block, we can proceed.
        Ok(Ok(()))
    }
}

/// Check if block is known: head, orphan, in processing or in store.
/// Returns Err(Error) if any error occurs when checking store
///         Ok(Err(BlockKnownError)) if the block is known
///         Ok(Ok()) otherwise
pub fn check_known(
    chain: &Chain,
    block_hash: &CryptoHash,
) -> Result<Result<(), BlockKnownError>, Error> {
    // TODO: Change the return type to Result<BlockKnownStatusEnum, Error>.
    let head = chain.chain_store().head()?;
    // Quick in-memory check for fast-reject any block handled recently.
    if block_hash == &head.last_block_hash || block_hash == &head.prev_block_hash {
        return Ok(Err(BlockKnownError::KnownInHead));
    }
    if chain.blocks_in_processing.contains(&BlockToApply::Normal(*block_hash)) {
        return Ok(Err(BlockKnownError::KnownInProcessing));
    }
    // Check if this block is in the set of known orphans.
    if chain.orphans.contains(block_hash) {
        return Ok(Err(BlockKnownError::KnownInOrphan));
    }
    if chain.blocks_with_missing_chunks.contains(block_hash) {
        return Ok(Err(BlockKnownError::KnownInMissingChunks));
    }
    if chain.is_block_invalid(block_hash) {
        return Ok(Err(BlockKnownError::KnownAsInvalid));
    }
    check_known_store(chain, block_hash)
}

pub struct ApplyChunksResultCache {
    cache: LruCache<CachedShardUpdateKey, ShardUpdateResult>,
    /// We use Cell to record access statistics even if we don't have
    /// mutability.
    hits: Cell<usize>,
    misses: Cell<usize>,
}

impl ApplyChunksResultCache {
    pub fn new(size: usize) -> Self {
        Self {
            cache: LruCache::new(NonZeroUsize::new(size).unwrap()),
            hits: Cell::new(0),
            misses: Cell::new(0),
        }
    }

    pub fn peek(
        &self,
        key: &CachedShardUpdateKey,
        shard_id: ShardId,
        record_metric: bool,
    ) -> Option<&ShardUpdateResult> {
        let shard_id_label = shard_id.to_string();
        if let Some(result) = self.cache.peek(key) {
            self.hits.set(self.hits.get() + 1);
            if record_metric {
                metrics::APPLY_CHUNK_RESULTS_CACHE_HITS
                    .with_label_values(&[shard_id_label.as_str()])
                    .inc();
            }
            return Some(result);
        }

        self.misses.set(self.misses.get() + 1);
        if record_metric {
            metrics::APPLY_CHUNK_RESULTS_CACHE_MISSES
                .with_label_values(&[shard_id_label.as_str()])
                .inc();
        }
        None
    }

    pub fn push(&mut self, key: CachedShardUpdateKey, result: ShardUpdateResult) {
        self.cache.put(key, result);
    }

    pub fn hits(&self) -> usize {
        self.hits.get()
    }

    pub fn misses(&self) -> usize {
        self.misses.get()
    }

    pub fn len(&self) -> usize {
        self.cache.len()
    }
}

type BlockApplyChunksResult =
    (BlockToApply, Vec<(ShardId, CachedShardUpdateKey, Result<ShardUpdateResult, Error>)>);

/// Facade to the blockchain block processing and storage.
/// Provides current view on the state according to the chain state.
pub struct Chain {
    pub(crate) clock: Clock,
    pub chain_store: ChainStore,
    pub epoch_manager: Arc<dyn EpochManagerAdapter>,
    pub shard_tracker: ShardTracker,
    pub runtime_adapter: Arc<dyn RuntimeAdapter>,
    pub state_sync_adapter: ChainStateSyncAdapter,
    pub(crate) orphans: OrphanBlockPool,
    pub blocks_with_missing_chunks: MissingChunksPool<Orphan>,
    pub optimistic_block_chunks: OptimisticBlockChunksPool,
    pub blocks_pending_execution: PendingBlocksPool<Orphan>,
    pub(crate) genesis: Arc<Block>,
    pub epoch_length: BlockHeightDelta,
    /// Block economics, relevant to changes when new block must be produced.
    pub block_economics_config: BlockEconomicsConfig,
    pub doomslug_threshold_mode: DoomslugThresholdMode,
    pub blocks_delay_tracker: BlocksDelayTracker,
    /// Processing a block is done in three stages: preprocess_block, async_apply_chunks and
    /// postprocess_block. The async_apply_chunks is done asynchronously from the ClientActor thread.
    /// `blocks_in_processing` keeps track of all the blocks that have been preprocessed but are
    /// waiting for chunks being applied.
    pub(crate) blocks_in_processing: BlocksInProcessing,
    /// Used by async_apply_chunks to send apply chunks results back to chain
    apply_chunks_sender: Sender<BlockApplyChunksResult>,
    /// Used to receive apply chunks results
    apply_chunks_receiver: Receiver<BlockApplyChunksResult>,
    /// Used to spawn the apply chunks jobs.
    apply_chunks_spawner: Arc<dyn AsyncComputationSpawner>,
    pub apply_chunk_results_cache: ApplyChunksResultCache,
    /// Time when head was updated most recently.
    last_time_head_updated: Instant,
    /// Prevents re-application of blocks received multiple times.
    processed_hashes: LruCache<CryptoHash, ()>,
    /// Prevents re-application of known-to-be-invalid blocks, so that in case of a
    /// protocol issue we can recover faster by focusing on correct blocks.
    invalid_blocks: LruCache<CryptoHash, ()>,

    /// Support for sandbox's patch_state requests.
    ///
    /// Sandbox needs ability to arbitrary modify the state. Blockchains
    /// naturally prevent state tampering, so we can't *just* modify data in
    /// place in the database. Instead, we will include this "bonus changes" in
    /// the next block we'll be processing, keeping them in this field in the
    /// meantime.
    ///
    /// Note that without `sandbox` feature enabled, `SandboxStatePatch` is
    /// a ZST.  All methods of the type are no-ops which behave as if the object
    /// was empty and could not hold any records (which it cannot).  It's
    /// impossible to have non-empty state patch on non-sandbox builds.
    pending_state_patch: SandboxStatePatch,

    /// A callback to initiate state snapshot.
    snapshot_callbacks: Option<SnapshotCallbacks>,

    /// Manages all tasks related to resharding.
    pub resharding_manager: ReshardingManager,
}

impl Drop for Chain {
    fn drop(&mut self) {
        let _ = self.blocks_in_processing.wait_for_all_blocks();
    }
}

/// UpdateShardJob is a closure that is responsible for updating a shard for a single block.
/// Execution context (latest blocks/chunks details) are already captured within.
pub type UpdateShardJob = (
    ShardId,
    CachedShardUpdateKey,
    Box<dyn FnOnce(&Span) -> Result<ShardUpdateResult, Error> + Send + Sync + 'static>,
);

/// PreprocessBlockResult is a tuple where the first element is a vector of jobs
/// to update shards, the second element is BlockPreprocessInfo, and the third element shall be
/// dropped when the chunks finish applying.
type PreprocessBlockResult = (Vec<UpdateShardJob>, BlockPreprocessInfo, ApplyChunksStillApplying);

// Used only for verify_block_hash_and_signature. See that method.
#[derive(Clone, Copy, PartialEq, Eq)]
pub enum VerifyBlockHashAndSignatureResult {
    Correct,
    Incorrect,
    CannotVerifyBecauseBlockIsOrphan,
}

/// returned by should_make_or_delete_snapshot(), this type tells what we should do to the state snapshot
enum SnapshotAction {
    /// Make a new snapshot. Contains the prev_hash of the sync_hash that is used for state sync
    MakeSnapshot(CryptoHash),
    None,
}

impl Chain {
    pub fn new_for_view_client(
        clock: Clock,
        epoch_manager: Arc<dyn EpochManagerAdapter>,
        shard_tracker: ShardTracker,
        runtime_adapter: Arc<dyn RuntimeAdapter>,
        chain_genesis: &ChainGenesis,
        doomslug_threshold_mode: DoomslugThresholdMode,
        save_trie_changes: bool,
    ) -> Result<Chain, Error> {
        let store = runtime_adapter.store();
        let transaction_validity_period = chain_genesis.transaction_validity_period;
        let chain_store =
            ChainStore::new(store.clone(), save_trie_changes, transaction_validity_period);
        let state_sync_adapter = ChainStateSyncAdapter::new(
            clock.clone(),
            ChainStoreAdapter::new(chain_store.store()),
            epoch_manager.clone(),
            runtime_adapter.clone(),
        );
        let state_roots = get_genesis_state_roots(runtime_adapter.store())?
            .expect("genesis should be initialized.");
        let (genesis, _genesis_chunks) = Self::make_genesis_block(
            epoch_manager.as_ref(),
            runtime_adapter.as_ref(),
            chain_genesis,
            state_roots,
        )?;
        let (sc, rc) = unbounded();
        let resharding_manager = ReshardingManager::new(
            store.clone(),
            epoch_manager.clone(),
            shard_tracker.clone(),
            noop().into_multi_sender(),
        );
        let num_shards = runtime_adapter.get_shard_layout(PROTOCOL_VERSION).num_shards() as usize;
        Ok(Chain {
            clock: clock.clone(),
            chain_store,
            epoch_manager,
            shard_tracker,
            runtime_adapter,
            state_sync_adapter,
            orphans: OrphanBlockPool::new(),
            blocks_with_missing_chunks: MissingChunksPool::new(),
            optimistic_block_chunks: OptimisticBlockChunksPool::new(),
            blocks_pending_execution: PendingBlocksPool::new(),
            blocks_in_processing: BlocksInProcessing::new(),
            genesis: genesis.into(),
            epoch_length: chain_genesis.epoch_length,
            block_economics_config: BlockEconomicsConfig::from(chain_genesis),
            doomslug_threshold_mode,
            blocks_delay_tracker: BlocksDelayTracker::new(clock.clone()),
            apply_chunks_sender: sc,
            apply_chunks_receiver: rc,
            apply_chunks_spawner: ApplyChunksSpawner::default().into_spawner(num_shards),
            apply_chunk_results_cache: ApplyChunksResultCache::new(APPLY_CHUNK_RESULTS_CACHE_SIZE),
            last_time_head_updated: clock.now(),
            processed_hashes: LruCache::new(NonZeroUsize::new(PROCESSED_HASHES_POOL_SIZE).unwrap()),
            invalid_blocks: LruCache::new(NonZeroUsize::new(INVALID_CHUNKS_POOL_SIZE).unwrap()),
            pending_state_patch: Default::default(),
            snapshot_callbacks: None,
            resharding_manager,
        })
    }

    pub fn new(
        clock: Clock,
        epoch_manager: Arc<dyn EpochManagerAdapter>,
        shard_tracker: ShardTracker,
        runtime_adapter: Arc<dyn RuntimeAdapter>,
        chain_genesis: &ChainGenesis,
        doomslug_threshold_mode: DoomslugThresholdMode,
        chain_config: ChainConfig,
        snapshot_callbacks: Option<SnapshotCallbacks>,
        apply_chunks_spawner: ApplyChunksSpawner,
        #[allow(unused)] validator: MutableValidatorSigner, // we would use this in the next PR
        resharding_sender: ReshardingSender,
    ) -> Result<Chain, Error> {
        let state_roots = get_genesis_state_roots(runtime_adapter.store())?
            .expect("genesis should be initialized.");
        let (genesis, genesis_chunks) = Self::make_genesis_block(
            epoch_manager.as_ref(),
            runtime_adapter.as_ref(),
            chain_genesis,
            state_roots,
        )?;
        let transaction_validity_period = chain_genesis.transaction_validity_period;

        // Check if we have a head in the store, otherwise pick genesis block.
        let mut chain_store = ChainStore::new(
            runtime_adapter.store().clone(),
            chain_config.save_trie_changes,
            transaction_validity_period,
        );
        let state_sync_adapter = ChainStateSyncAdapter::new(
            clock.clone(),
            ChainStoreAdapter::new(chain_store.store()),
            epoch_manager.clone(),
            runtime_adapter.clone(),
        );
        let (block_head, header_head) = match chain_store.head() {
            Ok(block_head) => {
                // Check that genesis in the store is the same as genesis given in the config.
                let genesis_hash = chain_store.get_block_hash_by_height(chain_genesis.height)?;
                if &genesis_hash != genesis.hash() {
                    return Err(Error::Other(format!(
                        "Genesis mismatch between storage and config: {:?} vs {:?}",
                        genesis_hash,
                        genesis.hash()
                    )));
                }

                // Check we have the header corresponding to the header_head.
                let mut header_head = chain_store.header_head()?;
                if chain_store.get_block_header(&header_head.last_block_hash).is_err() {
                    // Reset header head and "sync" head to be consistent with current block head.
                    let mut store_update = chain_store.store_update();
                    store_update.save_header_head(&block_head)?;
                    store_update.commit()?;
                    header_head = block_head.clone();
                }

                // TODO: perform validation that latest state in runtime matches the stored chain.

                (Tip::clone(&block_head), Tip::clone(&header_head))
            }
            Err(Error::DBNotFoundErr(_)) => {
                Self::save_genesis_block_and_chunks(
                    epoch_manager.as_ref(),
                    runtime_adapter.as_ref(),
                    &mut chain_store,
                    &genesis,
                    &genesis_chunks,
                )?;
                let genesis_head = Tip::from_header(genesis.header());
                (genesis_head.clone(), genesis_head)
            }
            Err(err) => return Err(err),
        };

        // We must load in-memory tries here, and not inside runtime, because
        // if we were initializing from genesis, the runtime would be
        // initialized when no blocks or flat storage were initialized. We
        // require flat storage in order to load in-memory tries.
        // TODO(#9511): The calculation of shard UIDs is not precise in the case
        // of resharding. We need to revisit this.
        let tip = chain_store.head()?;
        let shard_layout = epoch_manager.get_shard_layout(&tip.epoch_id)?;
        let shard_uids = shard_layout.shard_uids().collect_vec();
        let me = validator.get().map(|v| v.validator_id().clone());
        let tracked_shards: Vec<_> = shard_uids
            .iter()
            .filter(|shard_uid| {
<<<<<<< HEAD
                shard_tracker.cares_about_shard(&tip.prev_block_hash, shard_uid.shard_id())
=======
                shard_tracker.cares_about_shard(
                    me.as_ref(),
                    &tip.prev_block_hash,
                    shard_uid.shard_id(),
                    true,
                )
>>>>>>> cee18fce
            })
            .cloned()
            .collect();

        let head_protocol_version = epoch_manager.get_epoch_protocol_version(&tip.epoch_id)?;
        let shard_uids_pending_resharding = epoch_manager
            .get_shard_uids_pending_resharding(head_protocol_version, PROTOCOL_VERSION)?;
        runtime_adapter.get_tries().load_memtries_for_enabled_shards(
            &tracked_shards,
            &shard_uids_pending_resharding,
            true,
        )?;

        info!(target: "chain", "Init: header head @ #{} {}; block head @ #{} {}",
              header_head.height, header_head.last_block_hash,
              block_head.height, block_head.last_block_hash);
        metrics::BLOCK_HEIGHT_HEAD.set(block_head.height as i64);
        let block_header = chain_store.get_block_header(&block_head.last_block_hash)?;
        metrics::BLOCK_ORDINAL_HEAD.set(block_header.block_ordinal() as i64);
        metrics::HEADER_HEAD_HEIGHT.set(header_head.height as i64);
        metrics::BOOT_TIME_SECONDS.set(clock.now_utc().unix_timestamp());

        metrics::TAIL_HEIGHT.set(chain_store.tail()? as i64);
        metrics::CHUNK_TAIL_HEIGHT.set(chain_store.chunk_tail()? as i64);
        metrics::FORK_TAIL_HEIGHT.set(chain_store.fork_tail()? as i64);

        // Even though the channel is unbounded, the channel size is practically bounded by the size
        // of blocks_in_processing, which is set to 5 now.
        let (sc, rc) = unbounded();
        let resharding_manager = ReshardingManager::new(
            chain_store.store(),
            epoch_manager.clone(),
            shard_tracker.clone(),
            resharding_sender,
        );

        // The number of shards for the binary's latest `PROTOCOL_VERSION` is used as a thread limit. This assumes that:
        // a) The number of shards will not grow above this limit without the binary being updated (no dynamic resharding),
        // b) Under normal conditions, the node will not process more chunks at the same time as there are shards.
        let max_num_shards =
            runtime_adapter.get_shard_layout(PROTOCOL_VERSION).num_shards() as usize;
        let apply_chunks_spawner = apply_chunks_spawner.into_spawner(max_num_shards);
        Ok(Chain {
            clock: clock.clone(),
            chain_store,
            epoch_manager,
            shard_tracker,
            runtime_adapter,
            state_sync_adapter,
            orphans: OrphanBlockPool::new(),
            blocks_with_missing_chunks: MissingChunksPool::new(),
            optimistic_block_chunks: OptimisticBlockChunksPool::new(),
            blocks_pending_execution: PendingBlocksPool::new(),
            blocks_in_processing: BlocksInProcessing::new(),
            processed_hashes: LruCache::new(NonZeroUsize::new(PROCESSED_HASHES_POOL_SIZE).unwrap()),
            invalid_blocks: LruCache::new(NonZeroUsize::new(INVALID_CHUNKS_POOL_SIZE).unwrap()),
            genesis: genesis.into(),
            epoch_length: chain_genesis.epoch_length,
            block_economics_config: BlockEconomicsConfig::from(chain_genesis),
            doomslug_threshold_mode,
            blocks_delay_tracker: BlocksDelayTracker::new(clock.clone()),
            apply_chunks_sender: sc,
            apply_chunks_receiver: rc,
            apply_chunks_spawner,
            apply_chunk_results_cache: ApplyChunksResultCache::new(APPLY_CHUNK_RESULTS_CACHE_SIZE),
            last_time_head_updated: clock.now(),
            pending_state_patch: Default::default(),
            snapshot_callbacks,
            resharding_manager,
        })
    }

    #[cfg(feature = "test_features")]
    pub fn adv_disable_doomslug(&mut self) {
        self.doomslug_threshold_mode = DoomslugThresholdMode::NoApprovals
    }

    pub fn compute_bp_hash(
        epoch_manager: &dyn EpochManagerAdapter,
        epoch_id: EpochId,
    ) -> Result<CryptoHash, Error> {
        let validator_stakes = epoch_manager.get_epoch_block_producers_ordered(&epoch_id)?;
        let bp_hash = compute_bp_hash_from_validator_stakes(
            &validator_stakes,
            true, // We always use use_versioned_bp_hash_format after BlockHeaderV3 feature
        );
        Ok(bp_hash)
    }

    pub fn get_last_time_head_updated(&self) -> Instant {
        self.last_time_head_updated
    }

    /// Creates a light client block for the last final block from perspective of some other block
    ///
    /// # Arguments
    ///  * `header` - the last finalized block seen from `header` (not pushed back) will be used to
    ///               compute the light client block
    pub fn create_light_client_block(
        header: &BlockHeader,
        epoch_manager: &dyn EpochManagerAdapter,
        chain_store: &dyn ChainStoreAccess,
    ) -> Result<LightClientBlockView, Error> {
        let final_block_header = {
            let ret = chain_store.get_block_header(header.last_final_block())?;
            let two_ahead = chain_store.get_block_header_by_height(ret.height() + 2)?;
            if two_ahead.epoch_id() != ret.epoch_id() {
                let one_ahead = chain_store.get_block_header_by_height(ret.height() + 1)?;
                if one_ahead.epoch_id() != ret.epoch_id() {
                    let new_final_hash = *ret.last_final_block();
                    chain_store.get_block_header(&new_final_hash)?
                } else {
                    let new_final_hash = *one_ahead.last_final_block();
                    chain_store.get_block_header(&new_final_hash)?
                }
            } else {
                ret
            }
        };

        let next_block_producers =
            get_epoch_block_producers_view(final_block_header.next_epoch_id(), epoch_manager)?;

        create_light_client_block_view(&final_block_header, chain_store, Some(next_block_producers))
    }

    pub fn save_block(&mut self, block: MaybeValidated<Arc<Block>>) -> Result<(), Error> {
        if self.chain_store.get_block(block.hash()).is_ok() {
            return Ok(());
        }
        let mut chain_store_update = ChainStoreUpdate::new(&mut self.chain_store);

        chain_store_update.save_block(block.into_inner());
        // We don't need to increase refcount for `prev_hash` at this point
        // because this is the block before State Sync.

        chain_store_update.commit()?;
        Ok(())
    }

    fn save_block_hash_processed(&mut self, block_hash: CryptoHash) {
        self.processed_hashes.put(block_hash, ());
    }

    fn save_block_height_processed(&mut self, block_height: BlockHeight) -> Result<(), Error> {
        let mut chain_store_update = ChainStoreUpdate::new(&mut self.chain_store);
        if !chain_store_update.is_height_processed(block_height)? {
            chain_store_update.save_block_height_processed(block_height);
        }
        chain_store_update.commit()?;
        Ok(())
    }

    fn maybe_mark_block_invalid(&mut self, block_hash: CryptoHash, error: &Error) {
        // We only mark the block as invalid if the block has bad data (not for other errors that would
        // not be the fault of the block itself), except when the block has a bad signature which means
        // the block might not have been what the block producer originally produced. Either way, it's
        // OK if we miss some cases here because this is just an optimization to avoid reprocessing
        // known invalid blocks so the network recovers faster in case of any issues.
        if error.is_bad_data()
            && !matches!(error, Error::InvalidSignature | Error::InvalidBlockHeight(_))
        {
            metrics::NUM_INVALID_BLOCKS.with_label_values(&[error.prometheus_label_value()]).inc();
            self.invalid_blocks.put(block_hash, ());
        }
    }

    /// Do basic validation of a block upon receiving it. Check that block is
    /// well-formed (various roots match).
    pub fn validate_block(&self, block: &MaybeValidated<Arc<Block>>) -> Result<(), Error> {
        block
            .validate_with(|block| {
                Chain::validate_block_impl(
                    self.epoch_manager.as_ref(),
                    &self.genesis_block(),
                    block,
                )
                .map(|_| true)
            })
            .map(|_| ())
    }

    fn validate_block_impl(
        epoch_manager: &dyn EpochManagerAdapter,
        genesis_block: &Block,
        block: &Block,
    ) -> Result<(), Error> {
        let epoch_id = block.header().epoch_id();
        let shard_layout = epoch_manager.get_shard_layout(&epoch_id)?;

        for (shard_index, chunk_header) in block.chunks().iter_deprecated().enumerate() {
            let shard_id = shard_layout.get_shard_id(shard_index)?;
            if chunk_header.is_genesis() {
                // Special case: genesis chunks can be in non-genesis blocks and don't have a signature
                // We must verify that content matches and signature is empty.
                // TODO: this code will not work when genesis block has different number of chunks as the current block
                // https://github.com/near/nearcore/issues/4908
                let chunks = genesis_block.chunks();
                let genesis_chunk = chunks.get(shard_index);
                let genesis_chunk = genesis_chunk.ok_or_else(|| {
                    Error::InvalidChunk(format!(
                        "genesis chunk not found for shard {}, genesis block has {} chunks",
                        shard_id,
                        chunks.len(),
                    ))
                })?;

                if genesis_chunk.chunk_hash() != chunk_header.chunk_hash()
                    || genesis_chunk.signature() != chunk_header.signature()
                {
                    return Err(Error::InvalidChunk(format!(
                        "genesis chunk mismatch for shard {}. genesis chunk hash: {:?}, chunk hash: {:?}, genesis signature: {}, chunk signature: {}",
                        shard_id,
                        genesis_chunk.chunk_hash(),
                        chunk_header.chunk_hash(),
                        genesis_chunk.signature(),
                        chunk_header.signature()
                    )));
                }
            } else if chunk_header.is_new_chunk(block.header().height()) {
                if chunk_header.shard_id() != shard_id {
                    return Err(Error::InvalidShardId(chunk_header.shard_id()));
                }
                let parent_hash = block.header().prev_hash();
                let epoch_id = epoch_manager.get_epoch_id_from_prev_block(parent_hash)?;
                if !verify_chunk_header_signature_with_epoch_manager(
                    epoch_manager,
                    &chunk_header,
                    epoch_id,
                )? {
                    byzantine_assert!(false);
                    return Err(Error::InvalidChunk(format!(
                        "Invalid chunk header signature for shard {}, chunk hash: {:?}",
                        shard_id,
                        chunk_header.chunk_hash()
                    )));
                }
            }
        }
        block.check_validity().map_err(|e| <BlockValidityError as Into<Error>>::into(e))?;
        Ok(())
    }

    /// Verify header signature when the epoch is known, but not the whole chain.
    /// Same as verify_header_signature except it does not verify that block producer hasn't been slashed
    fn partial_verify_orphan_header_signature(&self, header: &BlockHeader) -> Result<bool, Error> {
        let block_producer =
            self.epoch_manager.get_block_producer(header.epoch_id(), header.height())?;
        let block_producer =
            self.epoch_manager.get_validator_by_account_id(header.epoch_id(), &block_producer)?;
        Ok(header.signature().verify(header.hash().as_ref(), block_producer.public_key()))
    }

    /// Optimization which checks if block with the given header can be reached from final head, and thus can be
    /// finalized by this node.
    /// If this is the case, returns Ok.
    /// If we discovered that it is not the case, returns `Error::CannotBeFinalized`.
    /// If too many parents were checked, returns Ok to avoid long delays.
    fn check_if_finalizable(&self, header: &BlockHeader) -> Result<(), Error> {
        let mut header = header.clone();
        let final_head = self.final_head()?;
        for _ in 0..NUM_PARENTS_TO_CHECK_FINALITY {
            // If we reached final head, then block can be finalized.
            if header.hash() == &final_head.last_block_hash {
                return Ok(());
            }
            // If we went behind final head, then block cannot be finalized on top of final head.
            if header.height() < final_head.height {
                return Err(Error::CannotBeFinalized);
            }
            // Otherwise go to parent block.
            header = match self.get_previous_header(&header) {
                // FIXME: this clone can be pretty expensive!
                Ok(header) => <_>::clone(&header),
                Err(_) => {
                    // We couldn't find previous header. Return Ok because it can be an orphaned block which can be
                    // connected to canonical chain later.
                    return Ok(());
                }
            }
        }

        // If we traversed too many blocks, return Ok to avoid long delays.
        Ok(())
    }

    fn validate_header(&self, header: &BlockHeader, provenance: &Provenance) -> Result<(), Error> {
        if header.challenges_present() {
            return Err(Error::InvalidChallenge);
        }

        // Refuse blocks from the too distant future.
        if header.timestamp() > self.clock.now_utc() + Duration::seconds(ACCEPTABLE_TIME_DIFFERENCE)
        {
            return Err(Error::InvalidBlockFutureTime(header.timestamp()));
        }

        // Check the signature.
        if !verify_block_header_signature_with_epoch_manager(self.epoch_manager.as_ref(), header)? {
            return Err(Error::InvalidSignature);
        }

        if let Ok(epoch_protocol_version) =
            self.epoch_manager.get_epoch_protocol_version(header.epoch_id())
        {
            if header.latest_protocol_version() < epoch_protocol_version {
                error!(
                    "header protocol version {} smaller than epoch protocol version {}",
                    header.latest_protocol_version(),
                    epoch_protocol_version
                );
                return Err(Error::InvalidProtocolVersion);
            }
        }

        let prev_header = self.get_previous_header(header)?;

        // Check that epoch_id in the header does match epoch given previous header (only if previous header is present).
        let epoch_id_from_prev_block =
            &self.epoch_manager.get_epoch_id_from_prev_block(header.prev_hash())?;
        let epoch_id_from_header = header.epoch_id();
        if epoch_id_from_prev_block != epoch_id_from_header {
            return Err(Error::InvalidEpochHash);
        }

        // Check that epoch_id in the header does match epoch given previous header (only if previous header is present).
        if &self.epoch_manager.get_next_epoch_id_from_prev_block(header.prev_hash())?
            != header.next_epoch_id()
        {
            return Err(Error::InvalidEpochHash);
        }

        if header.epoch_id() == prev_header.epoch_id() {
            if header.next_bp_hash() != prev_header.next_bp_hash() {
                return Err(Error::InvalidNextBPHash);
            }
        } else {
            if header.next_bp_hash()
                != &Chain::compute_bp_hash(self.epoch_manager.as_ref(), *header.next_epoch_id())?
            {
                return Err(Error::InvalidNextBPHash);
            }
        }

        if header.chunk_mask().len() != self.epoch_manager.shard_ids(header.epoch_id())?.len() {
            return Err(Error::InvalidChunkMask);
        }

        if !header.verify_chunks_included() {
            return Err(Error::InvalidChunkMask);
        }

        if let Some(prev_height) = header.prev_height() {
            if prev_height != prev_header.height() {
                return Err(Error::Other("Invalid prev_height".to_string()));
            }
        }

        // Prevent time warp attacks and some timestamp manipulations by forcing strict
        // time progression.
        if header.raw_timestamp() <= prev_header.raw_timestamp() {
            return Err(Error::InvalidBlockPastTime(prev_header.timestamp(), header.timestamp()));
        }
        // If this is not the block we produced (hence trust in it) - validates block
        // producer, confirmation signatures and finality info.
        if *provenance != Provenance::PRODUCED {
            // first verify aggregated signature
            let info = self.epoch_manager.get_epoch_block_approvers_ordered(prev_header.hash())?;
            if !verify_approval_with_approvers_info(
                prev_header.hash(),
                prev_header.height(),
                header.height(),
                header.approvals(),
                info,
            )? {
                return Err(Error::InvalidApprovals);
            };

            let stakes = self
                .epoch_manager
                .get_epoch_block_approvers_ordered(header.prev_hash())?
                .iter()
                .map(|x| (x.stake_this_epoch, x.stake_next_epoch))
                .collect::<Vec<_>>();
            if !Doomslug::can_approved_block_be_produced(
                self.doomslug_threshold_mode,
                header.approvals(),
                &stakes,
            ) {
                return Err(Error::NotEnoughApprovals);
            }

            let expected_last_ds_final_block = if prev_header.height() + 1 == header.height() {
                prev_header.hash()
            } else {
                prev_header.last_ds_final_block()
            };

            let expected_last_final_block = if prev_header.height() + 1 == header.height()
                && prev_header.last_ds_final_block() == prev_header.prev_hash()
            {
                prev_header.prev_hash()
            } else {
                prev_header.last_final_block()
            };

            if header.last_ds_final_block() != expected_last_ds_final_block
                || header.last_final_block() != expected_last_final_block
            {
                return Err(Error::InvalidFinalityInfo);
            }

            let block_merkle_tree = self.chain_store.get_block_merkle_tree(header.prev_hash())?;
            let mut block_merkle_tree = PartialMerkleTree::clone(&block_merkle_tree);
            block_merkle_tree.insert(*header.prev_hash());
            if &block_merkle_tree.root() != header.block_merkle_root() {
                return Err(Error::InvalidBlockMerkleRoot);
            }

            if !cfg!(feature = "protocol_feature_spice") {
                validate_chunk_endorsements_in_header(self.epoch_manager.as_ref(), header)?;
            }
        }

        Ok(())
    }

    /// Process block header as part of "header first" block propagation.
    /// We validate the header but we do not store it or update header head
    /// based on this. We will update these once we get the block back after
    /// requesting it.
    pub fn process_block_header(&self, header: &BlockHeader) -> Result<(), Error> {
        debug!(target: "chain", block_hash=?header.hash(), height=header.height(), "process_block_header");

        check_known(self, header.hash())?.map_err(|e| Error::BlockKnown(e))?;
        self.validate_header(header, &Provenance::NONE)?;
        Ok(())
    }

    /// Verify that the block signature and block body hash matches. It makes sure that the block
    /// content is not tampered by a middle man.
    /// Returns Correct if the both check succeeds. Returns Incorrect if either check fails.
    /// Returns CannotVerifyBecauseBlockIsOrphan, if we could not verify the signature because
    /// the parent block is not yet available.
    pub fn verify_block_hash_and_signature(
        &self,
        block: &Block,
    ) -> Result<VerifyBlockHashAndSignatureResult, Error> {
        // skip the verification if we are processing the genesis block
        if block.hash() == self.genesis.hash() {
            return Ok(VerifyBlockHashAndSignatureResult::Correct);
        }

        // Check that block body hash matches the block body. This makes sure that the block body
        // content is not tampered
        let block_body_hash = block.compute_block_body_hash();
        if block_body_hash.is_none() {
            tracing::warn!("Block version too old for block: {:?}", block.hash());
            return Ok(VerifyBlockHashAndSignatureResult::Incorrect);
        }
        if block.header().block_body_hash() != block_body_hash {
            tracing::warn!("Invalid block body hash for block: {:?}", block.hash());
            return Ok(VerifyBlockHashAndSignatureResult::Incorrect);
        }

        // Verify the signature. Since the signature is signed on the hash of block header, this check
        // makes sure the block header content is not tampered
        if !verify_block_header_signature_with_epoch_manager(
            self.epoch_manager.as_ref(),
            block.header(),
        )? {
            tracing::error!("wrong signature");
            return Ok(VerifyBlockHashAndSignatureResult::Incorrect);
        }
        Ok(VerifyBlockHashAndSignatureResult::Correct)
    }

    /// Do basic validation of the information that we can get from the chunk headers in `block`
    fn validate_chunk_headers(&self, block: &Block, prev_block: &Block) -> Result<(), Error> {
        let prev_chunk_headers = self.epoch_manager.get_prev_chunk_headers(prev_block)?;
        for (chunk_header, prev_chunk_header) in
            block.chunks().iter_deprecated().zip(prev_chunk_headers.iter())
        {
            if chunk_header.height_included() == block.header().height() {
                // new chunk
                if chunk_header.prev_block_hash() != block.header().prev_hash() {
                    return Err(Error::InvalidChunk(format!(
                        "Invalid prev_block_hash, chunk hash {:?}, chunk prev block hash {}, block prev block hash {}",
                        chunk_header.chunk_hash(),
                        chunk_header.prev_block_hash(),
                        block.header().prev_hash()
                    )));
                }
            } else {
                // old chunk
                if prev_chunk_header != chunk_header {
                    return Err(Error::InvalidChunk(format!(
                        "Invalid chunk header, prev chunk hash {:?}, chunk hash {:?}",
                        prev_chunk_header.chunk_hash(),
                        chunk_header.chunk_hash()
                    )));
                }
            }
        }

        // Verify that proposals from chunks match block header proposals.
        let block_height = block.header().height();
        for pair in block
            .chunks()
            .iter_deprecated()
            .filter(|chunk| chunk.is_new_chunk(block_height))
            .flat_map(|chunk| chunk.prev_validator_proposals())
            .zip_longest(block.header().prev_validator_proposals())
        {
            match pair {
                itertools::EitherOrBoth::Both(cp, hp) => {
                    if hp != cp {
                        // Proposals differed!
                        return Err(Error::InvalidValidatorProposals);
                    }
                }
                _ => {
                    // Can only occur if there were a different number of proposals in the header
                    // and chunks
                    return Err(Error::InvalidValidatorProposals);
                }
            }
        }

        Ok(())
    }

    pub fn ping_missing_chunks(
        &self,
        me: &Option<AccountId>,
        parent_hash: CryptoHash,
        block: &Block,
    ) -> Result<(), Error> {
        if !self.cares_about_any_shard_or_part(me, parent_hash)? {
            return Ok(());
        }
        let mut missing = vec![];
        let block_height = block.header().height();

        let epoch_id = block.header().epoch_id();
        let shard_layout = self.epoch_manager.get_shard_layout(&epoch_id)?;

        for (shard_index, chunk_header) in block.chunks().iter_deprecated().enumerate() {
            let shard_id = shard_layout.get_shard_id(shard_index)?;
            // Check if any chunks are invalid in this block.
            if let Some(encoded_chunk) =
                self.chain_store.is_invalid_chunk(&chunk_header.chunk_hash())?
            {
                let merkle_paths =
                    Block::compute_chunk_headers_root(block.chunks().iter_deprecated()).1;
                let merkle_proof =
                    merkle_paths.get(shard_index).ok_or(Error::InvalidShardId(shard_id))?;
                let chunk_proof = ChunkProofs {
                    block_header: borsh::to_vec(&block.header()).expect("Failed to serialize"),
                    merkle_proof: merkle_proof.clone(),
                    chunk: Box::new(MaybeEncodedShardChunk::Encoded(EncodedShardChunk::clone(
                        &encoded_chunk,
                    ))),
                };
                return Err(Error::InvalidChunkProofs(Box::new(chunk_proof)));
            }
            if chunk_header.is_new_chunk(block_height) {
                let chunk_hash = chunk_header.chunk_hash();

                if let Err(_) = self.chain_store.get_partial_chunk(&chunk_header.chunk_hash()) {
                    missing.push(chunk_header.clone());
                } else if self
                    .shard_tracker
                    .cares_about_shard_this_or_next_epoch(&parent_hash, shard_id)
                {
                    if let Err(_) = self.chain_store.get_chunk(&chunk_hash) {
                        missing.push(chunk_header.clone());
                    }
                }
            }
        }
        if !missing.is_empty() {
            return Err(Error::ChunksMissing(missing));
        }
        Ok(())
    }

    fn cares_about_any_shard_or_part(
        &self,
        me: &Option<AccountId>,
        parent_hash: CryptoHash,
    ) -> Result<bool, Error> {
        let epoch_id = self.epoch_manager.get_epoch_id_from_prev_block(&parent_hash)?;
        for shard_id in self.epoch_manager.shard_ids(&epoch_id)? {
            if self.shard_tracker.cares_about_shard_this_or_next_epoch(&parent_hash, shard_id) {
                return Ok(true);
            }
        }
        for part_id in 0..self.epoch_manager.num_total_parts() {
            if &Some(self.epoch_manager.get_part_owner(&epoch_id, part_id as u64)?) == me {
                return Ok(true);
            }
        }
        Ok(false)
    }

    /// Collect all incoming receipts from chunks included in some block,
    /// return a map from target shard id to the list of receipts that the
    /// target shard receives.
    /// The receipts are sorted by the order that they will be processed.
    /// Note that the receipts returned in this function do not equal all receipts that will be
    /// processed as incoming receipts in this block, because that may include incoming receipts
    /// generated in previous blocks too, if some shards in the previous blocks did not produce
    /// new chunks.
    pub fn collect_incoming_receipts_from_chunks(
        &self,
        me: &Option<AccountId>,
        chunks: &Chunks,
        prev_block_hash: &CryptoHash,
        shuffle_salt: &CryptoHash,
    ) -> Result<HashMap<ShardId, Vec<ReceiptProof>>, Error> {
        if !self.cares_about_any_shard_or_part(me, *prev_block_hash)? {
            return Ok(HashMap::new());
        }
        let mut receipt_proofs_by_shard_id = HashMap::new();

        for chunk_header in chunks.iter() {
            let MaybeNew::New(chunk_header) = chunk_header else {
                continue;
            };
            let partial_encoded_chunk =
                self.chain_store.get_partial_chunk(&chunk_header.chunk_hash()).unwrap();
            for receipt in partial_encoded_chunk.prev_outgoing_receipts() {
                let ReceiptProof(_, shard_proof) = receipt;
                let ShardProof { to_shard_id, .. } = shard_proof;
                receipt_proofs_by_shard_id
                    .entry(*to_shard_id)
                    .or_insert_with(Vec::new)
                    .push(receipt.clone());
            }
        }
        // sort the receipts deterministically so the order that they will be processed is deterministic
        for (_, receipt_proofs) in &mut receipt_proofs_by_shard_id {
            shuffle_receipt_proofs(receipt_proofs, shuffle_salt);
        }

        Ok(receipt_proofs_by_shard_id)
    }

    /// Start processing a received or produced block. This function will process block asynchronously.
    /// It preprocesses the block by verifying that the block is valid and ready to process, then
    /// schedules the work of applying chunks in rayon thread pool. The function will return before
    /// the block processing is finished.
    /// This function is used in conjunction with the function postprocess_ready_blocks, which checks
    /// if any of the blocks in processing has finished applying chunks to finish postprocessing
    /// these blocks that are ready.
    /// `block_processing_artifacts`: Callers can pass an empty object or an existing BlockProcessingArtifact.
    ///              This function will add the effect from processing this block to there.
    /// `apply_chunks_done_sender`: An ApplyChunksDoneMessage message will be sent via this sender after apply_chunks is finished
    ///              (so it also happens asynchronously in the rayon thread pool). Callers can
    ///              use this sender as a way to receive notifications when apply chunks are done
    ///              so it can call postprocess_ready_blocks.
    pub fn start_process_block_async(
        &mut self,
        me: &Option<AccountId>,
        block: MaybeValidated<Arc<Block>>,
        provenance: Provenance,
        block_processing_artifacts: &mut BlockProcessingArtifact,
        apply_chunks_done_sender: Option<near_async::messaging::Sender<ApplyChunksDoneMessage>>,
    ) -> Result<(), Error> {
        let block_height = block.header().height();
        let _span =
            debug_span!(target: "chain", "start_process_block_async", ?provenance, height=block_height).entered();
        let block_received_time = self.clock.now();
        metrics::BLOCK_PROCESSING_ATTEMPTS_TOTAL.inc();

        let hash = *block.hash();
        let res = self.start_process_block_impl(
            me,
            block,
            provenance,
            block_processing_artifacts,
            apply_chunks_done_sender,
            block_received_time,
        );

        if matches!(res, Err(Error::TooManyProcessingBlocks)) {
            self.blocks_delay_tracker
                .mark_block_dropped(&hash, DroppedReason::TooManyProcessingBlocks);
        }
        // Save the block as processed even if it failed. This is used to filter out the
        // incoming blocks that are not requested but already processed.
        self.save_block_hash_processed(hash);
        if let Err(e) = self.save_block_height_processed(block_height) {
            warn!(target: "chain", "Failed to save processed height {}: {}", block_height, e);
        }

        res
    }

    /// Preprocess an optimistic block.
    pub fn preprocess_optimistic_block(
        &mut self,
        block: OptimisticBlock,
        me: &Option<AccountId>,
        apply_chunks_done_sender: Option<near_async::messaging::Sender<ApplyChunksDoneMessage>>,
    ) {
        // Validate the optimistic block.
        // Discard the block if it is old or not created by the right producer.
        if let Err(e) = self.check_optimistic_block(&block) {
            metrics::NUM_INVALID_OPTIMISTIC_BLOCKS.inc();
            debug!(target: "client", ?e, "Optimistic block is invalid");
            return;
        }

        self.optimistic_block_chunks.add_block(block);
        self.maybe_process_optimistic_block(me, apply_chunks_done_sender);
    }

    pub fn maybe_process_optimistic_block(
        &mut self,
        me: &Option<AccountId>,
        apply_chunks_done_sender: Option<near_async::messaging::Sender<ApplyChunksDoneMessage>>,
    ) {
        let Some((block, chunks)) = self.optimistic_block_chunks.take_latest_ready_block() else {
            return;
        };
        let prev_block_hash = *block.prev_block_hash();
        let block_hash = *block.hash();
        let block_height = block.height();

        self.blocks_delay_tracker.record_optimistic_block_ready(block_height);
        if let Ok(true) = self.is_height_processed(block_height) {
            metrics::NUM_DROPPED_OPTIMISTIC_BLOCKS_BECAUSE_OF_PROCESSED_HEIGHT.inc();
            debug!(
                target: "chain", prev_block_hash = ?prev_block_hash,
                hash = ?block_hash, height = block_height,
                "Dropping optimistic block, the height was already processed"
            );
            return;
        }

        match self.process_optimistic_block(me, block, chunks, apply_chunks_done_sender) {
            Ok(()) => {
                debug!(
                    target: "chain", prev_block_hash = ?prev_block_hash,
                    hash = ?block_hash, height = block_height,
                    "Processed optimistic block"
                );
            }
            Err(err) => {
                metrics::NUM_FAILED_OPTIMISTIC_BLOCKS.inc();
                warn!(
                    target: "chain", err = ?err,
                    prev_block_hash = ?prev_block_hash,
                    hash = ?block_hash, height = block_height,
                    "Failed to process optimistic block"
                );
            }
        }
    }

    pub fn process_optimistic_block(
        &mut self,
        me: &Option<AccountId>,
        block: OptimisticBlock,
        chunk_headers: Vec<ShardChunkHeader>,
        apply_chunks_done_sender: Option<near_async::messaging::Sender<ApplyChunksDoneMessage>>,
    ) -> Result<(), Error> {
        let _span = debug_span!(
            target: "chain",
            "process_optimistic_block",
            hash = ?block.hash(),
            height = ?block.height(),
            tag_block_production = true
        )
        .entered();

        if cfg!(feature = "protocol_feature_spice") {
            return Ok(());
        }

        let block_height = block.height();
        let prev_block_hash = *block.prev_block_hash();
        let prev_block = self.get_block(&prev_block_hash)?;
        let prev_prev_hash = prev_block.header().prev_hash();
        let prev_chunk_headers = self.epoch_manager.get_prev_chunk_headers(&prev_block)?;
        let epoch_id = self.epoch_manager.get_epoch_id_from_prev_block(&prev_block_hash)?;

        let (is_caught_up, _) =
            self.get_catchup_and_state_sync_infos(None, &prev_block_hash, prev_prev_hash)?;

        let shard_layout = self.epoch_manager.get_shard_layout(&epoch_id)?;
        let chunks = Chunks::from_chunk_headers(&chunk_headers, block_height);
        let incoming_receipts = self.collect_incoming_receipts_from_chunks(
            me,
            &chunks,
            &prev_block_hash,
            &prev_block_hash,
        )?;

        let mut maybe_jobs = vec![];
        let mut shard_update_keys = vec![];
        for (shard_index, prev_chunk_header) in prev_chunk_headers.iter().enumerate() {
            let shard_id = shard_layout.get_shard_id(shard_index)?;
            let block_context = ApplyChunkBlockContext {
                block_type: BlockType::Optimistic,
                height: block_height,
                // TODO: consider removing this field completely to avoid
                // confusion with real block hash.
                block_hash: CryptoHash::default(),
                prev_block_hash: *block.prev_block_hash(),
                block_timestamp: block.block_timestamp(),
                gas_price: prev_block.header().next_gas_price(),
                random_seed: *block.random_value(),
                congestion_info: chunks.block_congestion_info(),
                bandwidth_requests: chunks.block_bandwidth_requests(),
            };
            let incoming_receipts = incoming_receipts.get(&shard_id);
            let storage_context = StorageContext {
                storage_data_source: StorageDataSource::Db,
                state_patch: SandboxStatePatch::default(),
            };

            let cached_shard_update_key =
                Self::get_cached_shard_update_key(&block_context, &chunks, shard_id)?;
            shard_update_keys.push(cached_shard_update_key);
            let job = self.get_update_shard_job(
                cached_shard_update_key,
                block_context,
                &chunks,
                shard_index,
                &prev_block,
                prev_chunk_header,
                if is_caught_up {
                    ApplyChunksMode::IsCaughtUp
                } else {
                    ApplyChunksMode::NotCaughtUp
                },
                incoming_receipts,
                storage_context,
            );
            maybe_jobs.push(job);
        }

        let mut jobs = vec![];
        for job in maybe_jobs {
            match job {
                Ok(Some(processor)) => jobs.push(processor),
                Ok(None) => {}
                Err(err) => return Err(err),
            }
        }

        let (apply_chunks_done_waiter, apply_chunks_still_applying) = ApplyChunksDoneWaiter::new();
        self.blocks_in_processing.add_optimistic(
            block,
            OptimisticBlockInfo {
                apply_chunks_done_waiter,
                block_start_processing_time: self.clock.now(),
                shard_update_keys,
            },
        )?;

        // 3) schedule apply chunks, which will be executed in the rayon thread pool.
        self.schedule_apply_chunks(
            BlockToApply::Optimistic(block_height),
            block_height,
            jobs,
            apply_chunks_still_applying,
            apply_chunks_done_sender,
        );

        Ok(())
    }

    /// Checks if any block has finished applying chunks and postprocesses these blocks to complete
    /// their processing. Return a list of blocks that have finished processing.
    /// If there are no blocks that are ready to be postprocessed, it returns immediately
    /// with an empty list. Even if there are blocks being processed, it does not wait
    /// for these blocks to be ready.
    pub fn postprocess_ready_blocks(
        &mut self,
        me: &Option<AccountId>,
        block_processing_artifacts: &mut BlockProcessingArtifact,
        apply_chunks_done_sender: Option<near_async::messaging::Sender<ApplyChunksDoneMessage>>,
    ) -> (Vec<AcceptedBlock>, HashMap<CryptoHash, Error>) {
        let _span = debug_span!(target: "chain", "postprocess_ready_blocks_chain").entered();
        let mut accepted_blocks = vec![];
        let mut errors = HashMap::new();
        while let Ok((block, apply_result)) = self.apply_chunks_receiver.try_recv() {
            match block {
                BlockToApply::Normal(block_hash) => {
                    let apply_result = apply_result.into_iter().map(|res| (res.0, res.2)).collect();
                    match self.postprocess_ready_block(
                        me,
                        block_hash,
                        apply_result,
                        block_processing_artifacts,
                        apply_chunks_done_sender.clone(),
                    ) {
                        Err(e) => {
                            errors.insert(block_hash, e);
                        }
                        Ok(accepted_block) => {
                            accepted_blocks.push(accepted_block);
                        }
                    }
                }
                BlockToApply::Optimistic(block_height) => {
                    self.postprocess_optimistic_block(
                        me,
                        block_height,
                        apply_result,
                        block_processing_artifacts,
                        apply_chunks_done_sender.clone(),
                    );
                }
            }
        }
        (accepted_blocks, errors)
    }

    fn chain_update(&mut self) -> ChainUpdate {
        ChainUpdate::new(
            &mut self.chain_store,
            self.epoch_manager.clone(),
            self.runtime_adapter.clone(),
            self.doomslug_threshold_mode,
        )
    }

    /// Processes headers and adds them to store for syncing.
    pub fn sync_block_headers(&mut self, mut headers: Vec<Arc<BlockHeader>>) -> Result<(), Error> {
        // Sort headers by heights.
        headers.sort_by_key(|left| left.height());

        if let (Some(first_header), Some(last_header)) = (headers.first(), headers.last()) {
            info!(
                target: "chain",
                num_headers = headers.len(),
                first_hash = ?first_header.hash(),
                first_height = first_header.height(),
                last_hash = ?last_header.hash(),
                last_height = ?last_header.height(),
                "Sync block headers");
        } else {
            // No headers.
            return Ok(());
        };

        // Performance optimization to skip looking up every header in the store.
        let all_known = if let Some(last_header) = headers.last() {
            // If the last header is known, then the other headers are known too.
            self.chain_store.get_block_header(last_header.hash()).is_ok()
        } else {
            // Empty set of headers, therefore all received headers are known.
            true
        };

        if all_known {
            return Ok(());
        }

        // Validate header and then add to the chain.
        for header in &headers {
            match check_header_known(self, header)? {
                Ok(_) => {}
                Err(_) => continue,
            }

            self.validate_header(header, &Provenance::SYNC)?;
            let mut chain_store_update = self.chain_store.store_update();
            chain_store_update.save_block_header(BlockHeader::clone(&header))?;

            // Add validator proposals for given header.
            let last_finalized_height =
                chain_store_update.get_block_height(header.last_final_block())?;
            let epoch_manager_update = self.epoch_manager.add_validator_proposals(
                BlockInfo::from_header(header, last_finalized_height),
                *header.random_value(),
            )?;
            chain_store_update.merge(epoch_manager_update);
            chain_store_update.commit()?;
        }

        let mut chain_update = self.chain_update();
        if let Some(header) = headers.last() {
            // Update header_head if it's the new tip
            chain_update.update_header_head(header)?;
        }
        chain_update.commit()
    }

    /// Returns if given block header is on the current chain.
    ///
    /// This is done by fetching header by height and checking that it's the
    /// same one as provided.
    fn is_on_current_chain(&self, header: &BlockHeader) -> Result<bool, Error> {
        let chain_header = self.get_block_header_by_height(header.height())?;
        Ok(chain_header.hash() == header.hash())
    }

    fn determine_status(&self, head: Option<&Tip>, prev_head: &Tip) -> BlockStatus {
        let has_head = head.is_some();
        let mut is_next_block = false;

        let old_hash = if let Some(head) = head {
            if head.prev_block_hash == prev_head.last_block_hash {
                is_next_block = true;
                None
            } else {
                Some(prev_head.last_block_hash)
            }
        } else {
            None
        };

        match (has_head, is_next_block) {
            (true, true) => BlockStatus::Next,
            (true, false) => BlockStatus::Reorg(old_hash.unwrap()),
            (false, _) => BlockStatus::Fork,
        }
    }

    /// Set the new head after state sync was completed if it is indeed newer.
    /// Check for potentially unlocked orphans after this update.
    pub fn reset_heads_post_state_sync(
        &mut self,
        me: &Option<AccountId>,
        sync_hash: CryptoHash,
        block_processing_artifacts: &mut BlockProcessingArtifact,
        apply_chunks_done_sender: Option<near_async::messaging::Sender<ApplyChunksDoneMessage>>,
    ) -> Result<(), Error> {
        let _span = tracing::debug_span!(target: "sync", "reset_heads_post_state_sync", ?sync_hash)
            .entered();
        // Get header we were syncing into.
        let header = self.get_block_header(&sync_hash)?;
        let prev_hash = *header.prev_hash();
        let prev_block = self.get_block(&prev_hash)?;

        // Check which blocks were downloaded during state sync
        // and set the tail and chunk tail accordingly
        let tail_block_hash = self
            .get_extra_sync_block_hashes(&prev_hash)
            .into_iter()
            .min_by_key(|block_hash| self.get_block_header(block_hash).unwrap().height())
            .unwrap_or(prev_hash);
        let tail_block = self.get_block(&tail_block_hash)?;

        let new_tail = tail_block.header().height();
        let new_chunk_tail = tail_block.chunks().min_height_included().unwrap();
        tracing::debug!(target: "sync", ?new_tail, ?new_chunk_tail, "adjusting tail for sync blocks");

        let tip = Tip::from_header(prev_block.header());
        let final_head = Tip::from_header(self.genesis.header());
        // Update related heads now.
        let mut chain_store_update = self.mut_chain_store().store_update();
        chain_store_update.save_body_head(&tip)?;
        // Reset final head to genesis since at this point we don't have the last final block.
        chain_store_update.save_final_head(&final_head)?;
        // New Tail can not be earlier than `prev_block.header.inner_lite.height`
        chain_store_update.update_tail(new_tail)?;
        // New Chunk Tail can not be earlier than minimum of height_created in Block `prev_block`
        chain_store_update.update_chunk_tail(new_chunk_tail);
        chain_store_update.commit()?;

        // Check if there are any orphans unlocked by this state sync.
        // We can't fail beyond this point because the caller will not process accepted blocks
        //    and the blocks with missing chunks if this method fails
        self.check_orphans(me, prev_hash, block_processing_artifacts, apply_chunks_done_sender);
        Ok(())
    }

    // Unlike start_process_block() this function doesn't update metrics for
    // successful blocks processing.
    fn start_process_block_impl(
        &mut self,
        me: &Option<AccountId>,
        block: MaybeValidated<Arc<Block>>,
        provenance: Provenance,
        block_processing_artifact: &mut BlockProcessingArtifact,
        apply_chunks_done_sender: Option<near_async::messaging::Sender<ApplyChunksDoneMessage>>,
        block_received_time: Instant,
    ) -> Result<(), Error> {
        let block_height = block.header().height();
        let _span =
            debug_span!(target: "chain", "start_process_block_impl", block_height).entered();
        // 0) Before we proceed with any further processing, we first check that the block
        // hash and signature matches to make sure the block is indeed produced by the assigned
        // block producer. If not, we drop the block immediately
        // Note that it may appear that we call verify_block_hash_signature twice, once in
        // receive_block_impl, once here. The redundancy is because if a block is received as an orphan,
        // the check in receive_block_impl will not be complete and the block will be stored in
        // the orphan pool. When the orphaned block is ready to be processed, we must perform this check.
        // Also note that we purposely separates the check from the rest of the block verification check in
        // preprocess_block.
        if self.verify_block_hash_and_signature(&block)?
            == VerifyBlockHashAndSignatureResult::Incorrect
        {
            return Err(Error::InvalidSignature);
        }

        // 1) preprocess the block where we verify that the block is valid and ready to be processed
        //    No chain updates are applied at this step.
        let state_patch = self.pending_state_patch.take();
        let preprocess_timer = metrics::BLOCK_PREPROCESSING_TIME.start_timer();
        let preprocess_res = self.preprocess_block(
            me,
            &block,
            &provenance,
            &mut block_processing_artifact.invalid_chunks,
            block_received_time,
            state_patch,
        );
        let preprocess_res = match preprocess_res {
            Ok(preprocess_res) => {
                preprocess_timer.observe_duration();
                preprocess_res
            }
            Err(e) => {
                self.maybe_mark_block_invalid(*block.hash(), &e);
                preprocess_timer.stop_and_discard();
                match &e {
                    Error::Orphan => {
                        let tail_height = self.chain_store.tail()?;
                        // we only add blocks that couldn't have been gc'ed to the orphan pool.
                        if block_height >= tail_height {
                            let requested_missing_chunks = if let Some(orphan_missing_chunks) =
                                self.should_request_chunks_for_orphan(me, &block)
                            {
                                block_processing_artifact
                                    .orphans_missing_chunks
                                    .push(orphan_missing_chunks);
                                true
                            } else {
                                false
                            };

                            self.blocks_delay_tracker.mark_block_orphaned(block.hash());
                            self.save_orphan(block, provenance, requested_missing_chunks);
                        }
                    }
                    Error::ChunksMissing(missing_chunks) => {
                        let block_hash = *block.hash();
                        let missing_chunk_hashes: Vec<_> = missing_chunks
                            .iter()
                            .map(|header| header.chunk_hash())
                            .cloned()
                            .collect();
                        block_processing_artifact.blocks_missing_chunks.push(BlockMissingChunks {
                            prev_hash: *block.header().prev_hash(),
                            missing_chunks: missing_chunks.clone(),
                        });
                        self.blocks_delay_tracker.mark_block_has_missing_chunks(block.hash());
                        let orphan = Orphan { block, provenance, added: self.clock.now() };
                        self.blocks_with_missing_chunks
                            .add_block_with_missing_chunks(orphan, missing_chunk_hashes.clone());
                        debug!(
                            target: "chain",
                            ?block_hash,
                            chunk_hashes=missing_chunk_hashes.iter().map(|h| format!("{:?}", h)).join(","),
                            "Process block: missing chunks"
                        );
                    }
                    Error::BlockPendingOptimisticExecution => {
                        let block_hash = *block.hash();
                        self.blocks_delay_tracker.mark_block_pending_execution(&block_hash);
                        let orphan = Orphan { block, provenance, added: self.clock.now() };
                        self.blocks_pending_execution.add_block(orphan);
                        debug!(
                            target: "chain",
                            ?block_hash,
                            "Process block: optimistic block in processing"
                        );
                    }
                    Error::EpochOutOfBounds(epoch_id) => {
                        // Possibly block arrived before we finished processing all of the blocks for epoch before last.
                        // Or someone is attacking with invalid chain.
                        debug!(target: "chain", "Received block {}/{} ignored, as epoch {:?} is unknown", block_height, block.hash(), epoch_id);
                    }
                    Error::BlockKnown(block_known_error) => {
                        debug!(
                            target: "chain",
                            block_hash=?block.hash(),
                            height=block_height,
                            error=?block_known_error,
                            "Block known at this time");
                    }
                    _ => {}
                }
                return Err(e);
            }
        };
        let (apply_chunk_work, block_preprocess_info, apply_chunks_still_applying) = preprocess_res;

        if self.epoch_manager.is_next_block_epoch_start(block.header().prev_hash())? {
            // This is the end of the epoch. Next epoch we will generate new state parts. We can drop the old ones.
            self.clear_all_downloaded_parts()?;
        }

        // 2) Start creating snapshot if needed.
        if let Err(err) = self.process_snapshot() {
            tracing::error!(target: "state_snapshot", ?err, "Failed to make a state snapshot");
        }

        let block = block.into_inner();
        let block_hash = *block.hash();
        let block_height = block.header().height();
        self.blocks_in_processing.add(block, block_preprocess_info)?;

        // 3) schedule apply chunks, which will be executed in the rayon thread pool.
        self.schedule_apply_chunks(
            BlockToApply::Normal(block_hash),
            block_height,
            apply_chunk_work,
            apply_chunks_still_applying,
            apply_chunks_done_sender,
        );

        Ok(())
    }

    /// Applying chunks async by starting the work at the rayon thread pool
    /// `apply_chunks_done_tracker`: notifies the threads that wait for applying chunks is finished
    /// `apply_chunks_done_sender`: a sender to send a ApplyChunksDoneMessage message once applying chunks is finished
    fn schedule_apply_chunks(
        &self,
        block: BlockToApply,
        block_height: BlockHeight,
        work: Vec<UpdateShardJob>,
        apply_chunks_still_applying: ApplyChunksStillApplying,
        apply_chunks_done_sender: Option<near_async::messaging::Sender<ApplyChunksDoneMessage>>,
    ) {
        let sc = self.apply_chunks_sender.clone();
        let clock = self.clock.clone();
        self.apply_chunks_spawner.spawn("apply_chunks", move || {
            let apply_all_chunks_start_time = clock.now();
            // do_apply_chunks runs `work` in parallel, but still waits for all of them to finish
            let res = do_apply_chunks(block.clone(), block_height, work);
            // If we encounter an error here, that means the receiver is deallocated and the client
            // thread is already shut down. The node is already crashed, so we can unwrap here
            metrics::APPLY_ALL_CHUNKS_TIME.with_label_values(&[block.as_ref()]).observe(
                (clock.now().signed_duration_since(apply_all_chunks_start_time)).as_seconds_f64(),
            );
            sc.send((block, res)).unwrap();
            drop(apply_chunks_still_applying);
            if let Some(sender) = apply_chunks_done_sender {
                sender.send(ApplyChunksDoneMessage {});
            }
        });
    }

    #[tracing::instrument(level = "debug", target = "chain", "postprocess_block_only", skip_all)]
    fn postprocess_block_only(
        &mut self,
        me: &Option<AccountId>,
        block: Arc<Block>,
        block_preprocess_info: BlockPreprocessInfo,
        apply_results: Vec<(ShardId, Result<ShardUpdateResult, Error>)>,
    ) -> Result<Option<Tip>, Error> {
        // Save state transition data to the database only if it might later be needed
        // for generating a state witness. Storage space optimization.
        let should_save_state_transition_data =
            self.should_produce_state_witness_for_this_or_next_epoch(me, block.header())?;
        let mut chain_update = self.chain_update();
        let new_head = chain_update.postprocess_block(
            block,
            block_preprocess_info,
            apply_results,
            should_save_state_transition_data,
        )?;
        chain_update.commit()?;
        Ok(new_head)
    }

    /// Run postprocessing on this block, which stores the block on chain.
    /// Check that if accepting the block unlocks any orphans in the orphan pool and start
    /// the processing of those blocks.
    fn postprocess_ready_block(
        &mut self,
        me: &Option<AccountId>,
        block_hash: CryptoHash,
        apply_results: Vec<(ShardId, Result<ShardUpdateResult, Error>)>,
        block_processing_artifacts: &mut BlockProcessingArtifact,
        apply_chunks_done_sender: Option<near_async::messaging::Sender<ApplyChunksDoneMessage>>,
    ) -> Result<AcceptedBlock, Error> {
        let timer = metrics::BLOCK_POSTPROCESSING_TIME.start_timer();
        let (block, block_preprocess_info) =
            self.blocks_in_processing.remove(&block_hash).unwrap_or_else(|| {
                panic!(
                    "block {:?} finished applying chunks but not in blocks_in_processing pool",
                    block_hash
                )
            });
        // We want to include block height here, so we didn't put this line at the beginning of the
        // function.
        let _span = tracing::debug_span!(
            target: "chain",
            "postprocess_ready_block",
            height = block.header().height(),
            tag_block_production = true
        )
        .entered();

        let epoch_id = block.header().epoch_id();
        let shard_layout = self.epoch_manager.get_shard_layout(&epoch_id)?;

        let prev_head = self.chain_store.head()?;
        let is_caught_up = block_preprocess_info.is_caught_up;
        let provenance = block_preprocess_info.provenance.clone();
        let block_start_processing_time = block_preprocess_info.block_start_processing_time;
        // TODO(#8055): this zip relies on the ordering of the apply_results.
        // TODO(wacban): do the above todo
        for (shard_id, apply_result) in &apply_results {
            let shard_index = shard_layout.get_shard_index(*shard_id)?;
            if let Err(err) = apply_result {
                if err.is_bad_data() {
                    let chunk = block.chunks()[shard_index].clone();
                    block_processing_artifacts.invalid_chunks.push(chunk);
                }
            }
        }
        let new_head = match self.postprocess_block_only(
            me,
            Arc::clone(&block),
            block_preprocess_info,
            apply_results,
        ) {
            Err(err) => {
                self.maybe_mark_block_invalid(*block.hash(), &err);
                self.blocks_delay_tracker.mark_block_errored(&block_hash, err.to_string());
                return Err(err);
            }
            Ok(new_head) => new_head,
        };

        self.update_optimistic_blocks_pool(&block)?;

        let epoch_id = block.header().epoch_id();
        let mut shards_cares_this_or_next_epoch = vec![];
        for shard_id in self.epoch_manager.shard_ids(epoch_id)? {
            let cares_about_shard =
                self.shard_tracker.cares_about_shard(block.header().prev_hash(), shard_id);
            let will_care_about_shard =
                self.shard_tracker.will_care_about_shard(block.header().prev_hash(), shard_id);
            let cares_about_shard_this_or_next_epoch = cares_about_shard || will_care_about_shard;
            let shard_uid = shard_id_to_uid(self.epoch_manager.as_ref(), shard_id, epoch_id)?;
            if cares_about_shard_this_or_next_epoch {
                shards_cares_this_or_next_epoch.push(shard_uid);
            }

            let need_storage_update = if is_caught_up {
                // If we already caught up this epoch, then storage exists for both shards which we already track
                // and shards which will be tracked in next epoch, so we can update them.
                cares_about_shard_this_or_next_epoch
            } else {
                // If we didn't catch up, we can update only shards tracked right now. Remaining shards will be updated
                // during catchup of this block.
                cares_about_shard
            };
            tracing::debug!(target: "chain", %shard_id, need_storage_update, "Updating storage");

            if need_storage_update {
                self.resharding_manager.start_resharding(
                    self.chain_store.store_update(),
                    &block,
                    shard_uid,
                    self.runtime_adapter.get_tries(),
                )?;

                // Update flat storage head to be the last final block. Note that this update happens
                // in a separate db transaction from the update from block processing. This is intentional
                // because flat_storage need to be locked during the update of flat head, otherwise
                // flat_storage is in an inconsistent state that could be accessed by the other
                // apply chunks processes. This means, the flat head is not always the same as
                // the last final block on chain, which is OK, because in the flat storage implementation
                // we don't assume that.
                self.update_flat_storage_and_memtrie(&block, shard_id)?;
            }
        }

        if self.epoch_manager.is_next_block_epoch_start(block.header().prev_hash())? {
            // Keep in memory only these tries that we care about this or next epoch.
            self.runtime_adapter.get_tries().retain_memtries(&shards_cares_this_or_next_epoch);
        }

        self.pending_state_patch.clear();

        if let Some(tip) = &new_head {
            // TODO: move this logic of tracking validators metrics to EpochManager
            let mut block_producers_count = 0;
            let mut chunk_producers_count = 0;
            let mut chunk_validators_count = 0;
            let mut stake = 0;

            // Get block producers count
            if let Ok(block_producers) =
                self.epoch_manager.get_epoch_block_producers_ordered(&tip.epoch_id)
            {
                block_producers_count = block_producers.len();
            }

            // Get chunk producers count and total stake
            if let Ok(producers) = self.epoch_manager.get_epoch_chunk_producers(&tip.epoch_id) {
                stake += producers.iter().map(|info| info.stake()).sum::<Balance>();
                chunk_producers_count += producers.len();
            }

            // Get chunk validators count using validators_len
            // Note: Currently all validators are chunk validators
            if let Ok(epoch_info) = self.epoch_manager.get_epoch_info(&tip.epoch_id) {
                chunk_validators_count = epoch_info.validators_len();
            }

            stake /= NEAR_BASE;
            metrics::VALIDATOR_AMOUNT_STAKED.set(i64::try_from(stake).unwrap_or(i64::MAX));
            metrics::VALIDATOR_ACTIVE_TOTAL
                .set(i64::try_from(chunk_producers_count).unwrap_or(i64::MAX));
            metrics::VALIDATOR_BLOCK_PRODUCERS_TOTAL
                .set(i64::try_from(block_producers_count).unwrap_or(i64::MAX));
            metrics::VALIDATOR_CHUNK_PRODUCERS_TOTAL
                .set(i64::try_from(chunk_producers_count).unwrap_or(i64::MAX));
            metrics::VALIDATOR_CHUNK_VALIDATORS_TOTAL
                .set(i64::try_from(chunk_validators_count).unwrap_or(i64::MAX));

            self.last_time_head_updated = self.clock.now();
        }

        metrics::BLOCK_PROCESSED_TOTAL.inc();
        metrics::BLOCK_PROCESSING_TIME.observe(
            (self.clock.now().signed_duration_since(block_start_processing_time))
                .as_seconds_f64()
                .max(0.0),
        );
        let shard_layout = self.epoch_manager.get_shard_layout(epoch_id)?;
        self.blocks_delay_tracker.finish_block_processing(
            &shard_layout,
            &block_hash,
            new_head.clone(),
        );

        timer.observe_duration();
        let _timer = CryptoHashTimer::new_with_start(
            self.clock.clone(),
            *block.hash(),
            block_start_processing_time,
        );

        self.check_orphans(me, *block.hash(), block_processing_artifacts, apply_chunks_done_sender);

        self.check_if_upgrade_needed(&block_hash);

        // Determine the block status of this block (whether it is a side fork and updates the chain head)
        // Block status is needed in Client::on_block_accepted_with_optional_chunk_produce to
        // decide to how to update the tx pool.
        let block_status = self.determine_status(new_head.as_ref(), &prev_head);
        Ok(AcceptedBlock { hash: *block.hash(), status: block_status, provenance })
    }

    fn postprocess_optimistic_block(
        &mut self,
        me: &Option<AccountId>,
        block_height: BlockHeight,
        apply_result: Vec<(ShardId, CachedShardUpdateKey, Result<ShardUpdateResult, Error>)>,
        block_processing_artifacts: &mut BlockProcessingArtifact,
        apply_chunks_done_sender: Option<near_async::messaging::Sender<ApplyChunksDoneMessage>>,
    ) {
        let (optimistic_block, optimistic_block_info) = self.blocks_in_processing.remove_optimistic(&block_height).unwrap_or_else(|| {
            panic!(
                "optimistic block {:?} finished applying chunks but not in blocks_in_processing pool",
                block_height
            )
        });
        self.blocks_delay_tracker.record_optimistic_block_processed(optimistic_block.height());

        let prev_block_hash = optimistic_block.prev_block_hash();
        let block_height = optimistic_block.height();
        for (shard_id, cached_shard_update_key, apply_result) in apply_result {
            match apply_result {
                Ok(result) => {
                    debug!(
                        target: "chain", ?prev_block_hash, block_height,
                        %shard_id, ?cached_shard_update_key,
                        "Caching ShardUpdate result from OptimisticBlock"
                    );
                    self.apply_chunk_results_cache.push(cached_shard_update_key, result);
                }
                Err(e) => {
                    warn!(
                        target: "chain", ?e,
                        ?prev_block_hash, block_height, %shard_id,
                        ?cached_shard_update_key,
                        "Error applying chunk for OptimisticBlock"
                    );
                }
            }
        }

        let processing_time = self
            .clock
            .now()
            .signed_duration_since(optimistic_block_info.block_start_processing_time);
        metrics::OPTIMISTIC_BLOCK_PROCESSING_TIME
            .observe(processing_time.as_seconds_f64().max(0.0));

        let Some(orphan) = self.blocks_pending_execution.take_block(&block_height) else {
            return;
        };
        let block_hash = *orphan.block.hash();
        self.blocks_delay_tracker.mark_block_completed_pending_execution(&block_hash);
        if let Err(err) = self.start_process_block_async(
            me,
            orphan.block,
            orphan.provenance,
            block_processing_artifacts,
            apply_chunks_done_sender,
        ) {
            debug!(target: "chain", "Pending block {:?} declined, error: {:?}", block_hash, err);
        }
    }

    fn check_if_upgrade_needed(&self, block_hash: &CryptoHash) {
        if let Ok(next_epoch_protocol_version) =
            self.epoch_manager.get_next_epoch_protocol_version(block_hash)
        {
            if PROTOCOL_VERSION < next_epoch_protocol_version {
                error!(
                    "The protocol version is about to be superseded, please upgrade nearcore as soon as possible. Client protocol version {}, new protocol version {}",
                    PROTOCOL_VERSION, next_epoch_protocol_version,
                );
            }
        }
    }

    /// Gets new flat storage head candidate for given `shard_id` and newly
    /// processed `block`.
    /// It will be `block.last_final_block().chunk(shard_id).prev_block_hash()`
    /// if all necessary conditions are met.
    /// This is required for `StateSnapshot` to be able to make snapshot of
    /// flat storage at the epoch boundary.
    fn get_new_flat_storage_head(
        &self,
        block: &Block,
        shard_uid: ShardUId,
    ) -> Result<Option<CryptoHash>, Error> {
        let epoch_id = block.header().epoch_id();
        let last_final_block_hash = *block.header().last_final_block();
        // If final block doesn't exist yet, skip getting candidate.
        if last_final_block_hash == CryptoHash::default() {
            return Ok(None);
        }

        let shard_layout = self.epoch_manager.get_shard_layout(epoch_id)?;

        // If the full block is not available, skip getting candidate.
        // This is possible if the node just went through state sync.
        let Ok(last_final_block) = self.get_block(&last_final_block_hash) else {
            tracing::warn!(
                "get_new_flat_storage_head could not get last final block {}",
                last_final_block_hash
            );
            return Ok(None);
        };

        let last_final_block_epoch_id = last_final_block.header().epoch_id();
        // If shard layout was changed, the update is impossible so we skip
        // getting candidate.
        if self.epoch_manager.get_shard_layout(last_final_block_epoch_id)? != shard_layout {
            return Ok(None);
        }

        // Here we're checking the ShardUID of the chunk because it's possible that it's an old
        // chunk from before a resharding, in which case we don't want to do anything. This can
        // happen if we are early into a post-resharding epoch and `shard_uid` is a child shard that
        // hasn't had any new chunks yet.
        let shard_index = shard_layout.get_shard_index(shard_uid.shard_id())?;
        let last_final_block_chunks = last_final_block.chunks();
        let chunk_header = last_final_block_chunks
            .get(shard_index)
            .ok_or_else(|| Error::InvalidShardId(shard_uid.shard_id()))?;
        let chunk_shard_layout =
            self.epoch_manager.get_shard_layout_from_prev_block(chunk_header.prev_block_hash())?;
        let chunk_shard_uid =
            ShardUId::from_shard_id_and_layout(chunk_header.shard_id(), &chunk_shard_layout);

        if shard_uid != chunk_shard_uid {
            return Ok(None);
        }
        let new_flat_head = *chunk_header.prev_block_hash();
        if new_flat_head == CryptoHash::default() {
            return Ok(None);
        }
        Ok(Some(new_flat_head))
    }

    /// Update flat storage and memtrie for given `shard_id` and newly
    /// processed `block`.
    fn update_flat_storage_and_memtrie(
        &self,
        block: &Block,
        shard_id: ShardId,
    ) -> Result<(), Error> {
        let epoch_id = block.header().epoch_id();
        let shard_uid = shard_id_to_uid(self.epoch_manager.as_ref(), shard_id, epoch_id)?;

        // Update flat storage.
        let flat_storage_manager = self.runtime_adapter.get_flat_storage_manager();
        if flat_storage_manager.get_flat_storage_for_shard(shard_uid).is_some() {
            if let Some(new_flat_head) = self.get_new_flat_storage_head(block, shard_uid)? {
                flat_storage_manager.update_flat_storage_for_shard(shard_uid, new_flat_head)?;
            }
        }

        // Garbage collect memtrie roots.
        let tries = self.runtime_adapter.get_tries();
        let last_final_block = block.header().last_final_block();
        if last_final_block != &CryptoHash::default() {
            let header = self.chain_store.get_block_header(last_final_block).unwrap();
            if let Some(prev_height) = header.prev_height() {
                tries.delete_memtrie_roots_up_to_height(shard_uid, prev_height);
            }
        }
        Ok(())
    }

    /// If `block` is committed, the `last_final_block(block)` is final.
    /// Thus it is enough to keep only chunks which are built on top of block
    /// with `height(last_final_block(block))` or higher.
    fn update_optimistic_blocks_pool(&mut self, block: &Block) -> Result<(), Error> {
        let final_block = block.header().last_final_block();
        if final_block == &CryptoHash::default() {
            return Ok(());
        }

        let final_block_height = self.chain_store.get_block_header(final_block)?.height();
        self.optimistic_block_chunks.update_minimal_base_height(final_block_height);
        Ok(())
    }

    pub fn pre_check_optimistic_block(&self, block: &OptimisticBlock) -> Result<(), Error> {
        // Refuse blocks from the too distant future.
        let ob_timestamp =
            OffsetDateTime::from_unix_timestamp_nanos(block.block_timestamp().into())
                .map_err(|e| Error::Other(e.to_string()))?;
        let future_threshold: OffsetDateTime =
            self.clock.now_utc() + Duration::seconds(ACCEPTABLE_TIME_DIFFERENCE);
        if ob_timestamp > future_threshold {
            return Err(Error::InvalidBlockFutureTime(ob_timestamp));
        };

        if !validate_optimistic_block_relevant(
            self.epoch_manager.as_ref(),
            block,
            &self.chain_store.store(),
        )? {
            return Err(Error::InvalidSignature);
        }

        Ok(())
    }

    /// Check if optimistic block is valid and relevant to the current chain.
    pub fn check_optimistic_block(&self, block: &OptimisticBlock) -> Result<(), Error> {
        // Refuse blocks from the too distant future.
        let ob_timestamp =
            OffsetDateTime::from_unix_timestamp_nanos(block.block_timestamp().into())
                .map_err(|e| Error::Other(e.to_string()))?;

        // Check source of the optimistic block.
        let epoch_id = self.epoch_manager.get_epoch_id_from_prev_block(&block.prev_block_hash())?;
        let validator = self.epoch_manager.get_block_producer_info(&epoch_id, block.height())?;

        // Check the signature.
        if !block.signature.verify(block.hash().as_bytes(), validator.public_key()) {
            return Err(Error::InvalidSignature);
        }

        let prev = self.get_block_header(&block.prev_block_hash())?;
        let prev_random_value = *prev.random_value();

        // Prevent time warp attacks and some timestamp manipulations by forcing strict
        // time progression.
        if ob_timestamp <= prev.timestamp() {
            return Err(Error::InvalidBlockPastTime(prev.timestamp(), ob_timestamp));
        }

        verify_block_vrf(
            validator,
            &prev_random_value,
            &block.inner.vrf_value,
            &block.inner.vrf_proof,
        )?;

        if &block.inner.random_value != &hash(&block.inner.vrf_value.0.as_ref()) {
            return Err(Error::InvalidRandomnessBeaconOutput);
        }

        Ok(())
    }

    /// Preprocess a block before applying chunks, verify that we have the necessary information
    /// to process the block and the block is valid.
    /// Note that this function does NOT introduce any changes to chain state.
    fn preprocess_block(
        &self,
        me: &Option<AccountId>,
        block: &MaybeValidated<Arc<Block>>,
        provenance: &Provenance,
        invalid_chunks: &mut Vec<ShardChunkHeader>,
        block_received_time: Instant,
        state_patch: SandboxStatePatch,
    ) -> Result<PreprocessBlockResult, Error> {
        let _span = tracing::debug_span!(
            target: "chain",
            "preprocess_block",
            height = block.header().height(),
            tag_block_production = true
        )
        .entered();

        let header = block.header();

        // see if the block is already in processing or if there are too many blocks being processed
        self.blocks_in_processing.add_dry_run(&BlockToApply::Normal(*block.hash()))?;

        debug!(target: "chain", height=header.height(), num_approvals = header.num_approvals(), "preprocess_block");

        // Check that we know the epoch of the block before we try to get the header
        // (so that a block from unknown epoch doesn't get marked as an orphan)
        if !self.epoch_manager.epoch_exists(header.epoch_id()) {
            return Err(Error::EpochOutOfBounds(*header.epoch_id()));
        }

        if block.chunks().len() != self.epoch_manager.shard_ids(header.epoch_id())?.len() {
            return Err(Error::IncorrectNumberOfChunkHeaders);
        }

        // Check if we have already processed this block previously.
        check_known(self, header.hash())?.map_err(|e| Error::BlockKnown(e))?;

        // Delay hitting the db for current chain head until we know this block is not already known.
        let head = self.head()?;
        let prev_hash = header.prev_hash();
        let is_next = prev_hash == &head.last_block_hash;

        // Sandbox allows fast-forwarding, so only enable when not within sandbox
        if !cfg!(feature = "sandbox") {
            // A heuristic to prevent block height to jump too fast towards BlockHeight::max and cause
            // overflow-related problems
            let block_height = header.height();
            if block_height > head.height + self.epoch_length * 20 {
                return Err(Error::InvalidBlockHeight(block_height));
            }
        }

        // Block is an orphan if we do not know about the previous full block.
        if !is_next && !self.block_exists(prev_hash)? {
            // Before we add the block to the orphan pool, do some checks:
            // 1. Block header is signed by the block producer for height.
            // 2. Chunk headers in block body match block header.
            // 3. Header has enough approvals from epoch block producers.
            // Not checked:
            // - Block producer could be slashed
            // - Chunk header signatures could be wrong
            if !self.partial_verify_orphan_header_signature(header)? {
                return Err(Error::InvalidSignature);
            }
            block.check_validity()?;
            // TODO: enable after #3729 and #3863
            // self.verify_orphan_header_approvals(&header)?;
            return Err(Error::Orphan);
        }

        let epoch_protocol_version =
            self.epoch_manager.get_epoch_protocol_version(header.epoch_id())?;
        if epoch_protocol_version > PROTOCOL_VERSION {
            panic!(
                "The client protocol version is older than the protocol version of the network. Please update nearcore. Client protocol version:{}, network protocol version {}",
                PROTOCOL_VERSION, epoch_protocol_version
            );
        }

        // First real I/O expense.
        let prev = self.get_previous_header(header)?;
        let prev_hash = *prev.hash();
        let prev_prev_hash = prev.prev_hash();
        let gas_price = prev.next_gas_price();
        let prev_random_value = *prev.random_value();
        let prev_height = prev.height();

        // Do not accept old forks
        if prev_height < self.runtime_adapter.get_gc_stop_height(&head.last_block_hash) {
            return Err(Error::InvalidBlockHeight(prev_height));
        }

        let (is_caught_up, state_sync_info) =
            self.get_catchup_and_state_sync_infos(Some(header.hash()), &prev_hash, prev_prev_hash)?;

        debug!(target: "chain", block_hash = ?header.hash(), is_caught_up=is_caught_up, "Process block");

        // Check the header is valid before we proceed with the full block.
        self.validate_header(header, provenance)?;

        let validator =
            self.epoch_manager.get_block_producer_info(header.epoch_id(), header.height())?;
        verify_block_vrf(validator, &prev_random_value, block.vrf_value(), block.vrf_proof())?;

        if header.random_value() != &hash(block.vrf_value().0.as_ref()) {
            return Err(Error::InvalidRandomnessBeaconOutput);
        }

        if let Err(e) = self.validate_block(block) {
            byzantine_assert!(false);
            return Err(e);
        }

        if !block.verify_gas_price(
            gas_price,
            self.block_economics_config.min_gas_price(),
            self.block_economics_config.max_gas_price(),
            self.block_economics_config.gas_price_adjustment_rate(),
        ) {
            byzantine_assert!(false);
            return Err(Error::InvalidGasPrice);
        }
        let minted_amount = if self.epoch_manager.is_next_block_epoch_start(&prev_hash)? {
            Some(self.epoch_manager.get_epoch_info(header.next_epoch_id())?.minted_amount())
        } else {
            None
        };

        if !block.verify_total_supply(prev.total_supply(), minted_amount) {
            byzantine_assert!(false);
            return Err(Error::InvalidGasPrice);
        }

        let prev_block = self.get_block(&prev_hash)?;

        self.validate_chunk_headers(&block, &prev_block)?;

        if !cfg!(feature = "protocol_feature_spice") {
            validate_chunk_endorsements_in_block(self.epoch_manager.as_ref(), &block)?;
        }

        self.ping_missing_chunks(me, prev_hash, block)?;

        let incoming_receipts = if cfg!(feature = "protocol_feature_spice") {
            // TODO(spice): move incoming receipts collection inside apply_chunks_preprocessing
            HashMap::default()
        } else {
            let receipts_shuffle_salt =
                get_receipts_shuffle_salt(self.epoch_manager.as_ref(), &block)?;
            self.collect_incoming_receipts_from_chunks(
                me,
                &block.chunks(),
                &prev_hash,
                receipts_shuffle_salt,
            )?
        };

        // Check if block can be finalized and drop it otherwise.
        self.check_if_finalizable(header)?;

        let apply_chunk_work = self.apply_chunks_preprocessing(
            block,
            &prev_block,
            &incoming_receipts,
            // If we have the state for shards in the next epoch already downloaded, apply the state transition
            // for these states as well
            // otherwise put the block into the permanent storage, waiting for be caught up
            if is_caught_up { ApplyChunksMode::IsCaughtUp } else { ApplyChunksMode::NotCaughtUp },
            state_patch,
            invalid_chunks,
        )?;

        let (apply_chunks_done_waiter, apply_chunks_still_applying) = ApplyChunksDoneWaiter::new();

        Ok((
            apply_chunk_work,
            BlockPreprocessInfo {
                is_caught_up,
                state_sync_info,
                incoming_receipts,
                provenance: provenance.clone(),
                apply_chunks_done_waiter,
                block_start_processing_time: block_received_time,
            },
            apply_chunks_still_applying,
        ))
    }

    /// Finds whether the block with `prev_hash` is caught up.
    /// Additionally, if `block_hash` is provided and state sync info exists,
    /// returns it as well.
    fn get_catchup_and_state_sync_infos(
        &self,
        block_hash: Option<&CryptoHash>,
        prev_hash: &CryptoHash,
        prev_prev_hash: &CryptoHash,
    ) -> Result<(bool, Option<StateSyncInfo>), Error> {
        if !self.epoch_manager.is_next_block_epoch_start(prev_hash)? {
            return Ok((self.prev_block_is_caught_up(prev_prev_hash, prev_hash)?, None));
        }
        if !self.prev_block_is_caught_up(prev_prev_hash, prev_hash)? {
            // The previous block is not caught up for the next epoch relative to the previous
            // block, which is the current epoch for this block, so this block cannot be applied
            // at all yet, needs to be orphaned
            return Err(Error::Orphan);
        }

        // For the first block of the epoch we check if we need to start download states for
        // shards that we will care about in the next epoch. If there is no state to be downloaded,
        // we consider that we are caught up, otherwise not
        let state_sync_info = match block_hash {
            Some(block_hash) => self.shard_tracker.get_state_sync_info(block_hash, prev_hash)?,
            None => None,
        };
        debug!(
            target: "chain", ?block_hash, shards_to_sync=?state_sync_info.as_ref().map(|s| s.shards()),
            "Checked for shards to sync for epoch T+1 upon processing first block of epoch T"
        );
        Ok((state_sync_info.is_none(), state_sync_info))
    }

    pub fn prev_block_is_caught_up(
        &self,
        prev_prev_hash: &CryptoHash,
        prev_hash: &CryptoHash,
    ) -> Result<bool, Error> {
        Ok(ChainStore::prev_block_is_caught_up(&self.chain_store, prev_prev_hash, prev_hash)?)
    }

    /// Check if any block with missing chunk is ready to be processed and start processing these blocks
    pub fn check_blocks_with_missing_chunks(
        &mut self,
        me: &Option<AccountId>,
        block_processing_artifact: &mut BlockProcessingArtifact,
        apply_chunks_done_sender: Option<near_async::messaging::Sender<ApplyChunksDoneMessage>>,
    ) {
        let blocks = self.blocks_with_missing_chunks.ready_blocks();
        if !blocks.is_empty() {
            debug!(target:"chain", "Got {} blocks that were missing chunks but now are ready.", blocks.len());
        }
        for block in blocks {
            let block_hash = *block.block.header().hash();
            let height = block.block.header().height();
            let res = self.start_process_block_async(
                me,
                block.block,
                block.provenance,
                block_processing_artifact,
                apply_chunks_done_sender.clone(),
            );
            match res {
                Ok(_) => {
                    debug!(target: "chain", %block_hash, height, "Accepted block with missing chunks");
                    self.blocks_delay_tracker.mark_block_completed_missing_chunks(&block_hash);
                }
                Err(_) => {
                    debug!(target: "chain", %block_hash, height, "Declined block with missing chunks is declined.");
                }
            }
        }
    }

    pub fn get_outgoing_receipts_for_shard(
        &self,
        prev_block_hash: CryptoHash,
        shard_id: ShardId,
        last_height_included: BlockHeight,
    ) -> Result<Vec<Receipt>, Error> {
        self.chain_store.get_outgoing_receipts_for_shard(
            self.epoch_manager.as_ref(),
            prev_block_hash,
            shard_id,
            last_height_included,
        )
    }

    /// This method is called when the state sync is finished for a shard. It
    /// applies the chunks and populates information in the db, most notably for
    /// the chunk, chunk extra and flat storage.
    ///
    /// It starts at the height included of the chunk in the sync hash up until
    /// the height of the sync hash.
    ///
    /// The first chunk, the one at height included, is a new chunk. The
    /// remaining ones are old (missing) chunks.
    pub fn set_state_finalize(
        &mut self,
        shard_id: ShardId,
        sync_hash: CryptoHash,
    ) -> Result<(), Error> {
        let _span = tracing::debug_span!(target: "sync", "set_state_finalize").entered();
        let shard_state_header = self.state_sync_adapter.get_state_header(shard_id, sync_hash)?;
        let mut height = shard_state_header.chunk_height_included();
        let mut chain_update = self.chain_update();
        let shard_uid = chain_update.set_state_finalize(shard_id, sync_hash, shard_state_header)?;
        chain_update.commit()?;

        // We restored the state on height `shard_state_header.chunk.header.height_included`.
        // Now we should build a chain up to height of `sync_hash` block.
        loop {
            height += 1;
            let mut chain_update = self.chain_update();
            // Result of successful execution of set_state_finalize_on_height is bool,
            // should we commit and continue or stop.
            if chain_update.set_state_finalize_on_height(height, shard_id, sync_hash)? {
                chain_update.commit()?;
            } else {
                break;
            }
        }

        let flat_storage_manager = self.runtime_adapter.get_flat_storage_manager();
        if let Some(flat_storage) = flat_storage_manager.get_flat_storage_for_shard(shard_uid) {
            let header = self.get_block_header(&sync_hash)?;
            flat_storage.update_flat_head(header.prev_hash()).unwrap();
        }

        Ok(())
    }

    pub fn clear_downloaded_parts(
        &mut self,
        shard_id: ShardId,
        sync_hash: CryptoHash,
        num_parts: u64,
    ) -> Result<(), Error> {
        let mut chain_store_update = self.mut_chain_store().store_update();
        chain_store_update.gc_col_state_parts(sync_hash, shard_id, num_parts)?;
        chain_store_update.commit()
    }

    /// Drop all downloaded or generated state parts and headers.
    pub fn clear_all_downloaded_parts(&mut self) -> Result<(), Error> {
        tracing::debug!(target: "state_sync", "Clear old state parts");
        let mut store_update = self.chain_store.store().store_update();
        store_update.delete_all(DBCol::StateParts);
        store_update.delete_all(DBCol::StateHeaders);
        store_update.commit()?;
        Ok(())
    }

    pub fn catchup_blocks_step(
        &mut self,
        me: &Option<AccountId>,
        sync_hash: &CryptoHash,
        blocks_catch_up_state: &mut BlocksCatchUpState,
        block_catch_up_scheduler: &near_async::messaging::Sender<BlockCatchUpRequest>,
    ) -> Result<(), Error> {
        tracing::debug!(
            target: "catchup",
            pending_blocks = ?blocks_catch_up_state.pending_blocks,
            processed_blocks = ?blocks_catch_up_state.processed_blocks.keys().collect::<Vec<_>>(),
            scheduled_blocks = ?blocks_catch_up_state.scheduled_blocks,
            done_blocks = blocks_catch_up_state.done_blocks.len(),
            "catch up blocks");
        let mut processed_blocks = HashMap::new();
        for (queued_block, results) in blocks_catch_up_state.processed_blocks.drain() {
            // If this block is parent of some blocks in processing that need to be caught up,
            // we can't mark this block as done yet because these blocks haven't been added to
            // the store as blocks to be caught up yet. If we mark this block as done right now,
            // these blocks will never get caught up. So we add these blocks back to the processed_blocks
            // queue.
            if self.blocks_in_processing.has_blocks_to_catch_up(&queued_block) {
                processed_blocks.insert(queued_block, results);
            } else {
                match self.block_catch_up_postprocess(me, &queued_block, results) {
                    Ok(_) => {
                        let mut saw_one = false;
                        for next_block_hash in
                            self.chain_store.get_blocks_to_catchup(&queued_block)?.clone()
                        {
                            saw_one = true;
                            blocks_catch_up_state.pending_blocks.push(next_block_hash);
                        }
                        if saw_one {
                            assert_eq!(
                                self.epoch_manager.get_epoch_id_from_prev_block(&queued_block)?,
                                blocks_catch_up_state.epoch_id
                            );
                        }
                        blocks_catch_up_state.done_blocks.push(queued_block);
                    }
                    Err(err) => {
                        error!(target: "chain", ?err, "Error processing block during catch up, retrying");
                        blocks_catch_up_state.pending_blocks.push(queued_block);
                    }
                }
            }
        }
        blocks_catch_up_state.processed_blocks = processed_blocks;

        for pending_block in blocks_catch_up_state.pending_blocks.drain(..) {
            let block = self.chain_store.get_block(&pending_block)?.clone();
            let prev_block = self.chain_store.get_block(block.header().prev_hash())?.clone();
            let prev_hash = *prev_block.hash();

            let receipts_shuffle_salt =
                get_receipts_shuffle_salt(self.epoch_manager.as_ref(), &block)?;
            let receipts_by_shard = self.collect_incoming_receipts_from_chunks(
                me,
                &block.chunks(),
                &prev_hash,
                receipts_shuffle_salt,
            )?;

            let work = self.apply_chunks_preprocessing(
                &block,
                &prev_block,
                &receipts_by_shard,
                ApplyChunksMode::CatchingUp,
                Default::default(),
                &mut Vec::new(),
            )?;
            metrics::SCHEDULED_CATCHUP_BLOCK.set(block.header().height() as i64);
            blocks_catch_up_state.scheduled_blocks.insert(pending_block);
            block_catch_up_scheduler.send(BlockCatchUpRequest {
                sync_hash: *sync_hash,
                block_hash: pending_block,
                block_height: block.header().height(),
                work,
            });
        }

        Ok(())
    }

    /// Validates basic correctness of array of transactions included in chunk.
    /// Doesn't require state.
    fn validate_chunk_transactions(
        &self,
        prev_block_header: &BlockHeader,
        chunk: &ShardChunk,
    ) -> Vec<bool> {
        self.chain_store().compute_transaction_validity(prev_block_header, chunk)
    }

    pub fn transaction_validity_check<'a>(
        &'a self,
        prev_block_header: BlockHeader,
    ) -> impl Fn(&SignedTransaction) -> bool + 'a {
        move |tx: &SignedTransaction| -> bool {
            self.chain_store()
                .check_transaction_validity_period(&prev_block_header, tx.transaction.block_hash())
                .is_ok()
        }
    }

    /// For a given previous block header and current block, return information
    /// about block necessary for processing shard update.
    /// TODO(#10584): implement the same method for OptimisticBlock.
    pub fn get_apply_chunk_block_context_from_block_header(
        block_header: &BlockHeader,
        chunks: &Chunks,
        prev_block_header: &BlockHeader,
        is_new_chunk: bool,
    ) -> Result<ApplyChunkBlockContext, Error> {
        // Before `FixApplyChunks` feature, gas price was taken from current
        // block by mistake. Preserve it for backwards compatibility.
        let gas_price = if is_new_chunk {
            prev_block_header.next_gas_price()
        } else {
            // TODO(#10584): next_gas_price should be Some() if derived from
            // Block and None if derived from OptimisticBlock. Attempt to take
            // next_gas_price since OptimisticBlock enabled must fail.
            block_header.next_gas_price()
        };

        let congestion_info = chunks.block_congestion_info();
        let bandwidth_requests = chunks.block_bandwidth_requests();

        Ok(ApplyChunkBlockContext::from_header(
            block_header,
            gas_price,
            congestion_info,
            bandwidth_requests,
        ))
    }

    pub fn get_apply_chunk_block_context(
        block: &Block,
        prev_block_header: &BlockHeader,
        is_new_chunk: bool,
    ) -> Result<ApplyChunkBlockContext, Error> {
        Self::get_apply_chunk_block_context_from_block_header(
            block.header(),
            &block.chunks(),
            prev_block_header,
            is_new_chunk,
        )
    }

    fn block_catch_up_postprocess(
        &mut self,
        me: &Option<AccountId>,
        block_hash: &CryptoHash,
        results: Vec<Result<ShardUpdateResult, Error>>,
    ) -> Result<(), Error> {
        let block = self.chain_store.get_block(block_hash)?;
        // Save state transition data to the database only if it might later be needed
        // for generating a state witness. Storage space optimization.
        let should_save_state_transition_data =
            self.should_produce_state_witness_for_this_or_next_epoch(me, block.header())?;
        let mut chain_update = self.chain_update();
        let results = results.into_iter().collect::<Result<Vec<_>, Error>>()?;
        chain_update.apply_chunk_postprocessing(
            &block,
            results,
            should_save_state_transition_data,
        )?;
        chain_update.commit()?;

        let epoch_id = block.header().epoch_id();
        for shard_id in self.epoch_manager.shard_ids(epoch_id)? {
            // Update flat storage for each shard being caught up. We catch up a shard if it is tracked in the next
            // epoch. If it is tracked in this epoch as well, it was updated during regular block processing.
            if !self.shard_tracker.cares_about_shard(block.header().prev_hash(), shard_id)
                && self.shard_tracker.will_care_about_shard(block.header().prev_hash(), shard_id)
            {
                let shard_uid = shard_id_to_uid(self.epoch_manager.as_ref(), shard_id, epoch_id)?;
                self.resharding_manager.start_resharding(
                    self.chain_store.store_update(),
                    &block,
                    shard_uid,
                    self.runtime_adapter.get_tries(),
                )?;
                self.update_flat_storage_and_memtrie(&block, shard_id)?;
            }
        }

        Ok(())
    }

    /// Apply transactions in chunks for the next epoch in blocks that were blocked on the state sync
    pub fn finish_catchup_blocks(
        &mut self,
        me: &Option<AccountId>,
        epoch_first_block: &CryptoHash,
        // TODO(current_epoch_state_sync): remove the ones not in affected_blocks by breadth first searching from `epoch_first_block` and adding
        // descendant blocks to the search when they're not equal to this hash, and then removing everything we see in that search
        _catchup_start_block: &CryptoHash,
        block_processing_artifacts: &mut BlockProcessingArtifact,
        apply_chunks_done_sender: Option<near_async::messaging::Sender<ApplyChunksDoneMessage>>,
        affected_blocks: &[CryptoHash],
    ) -> Result<(), Error> {
        debug!(
            "Finishing catching up blocks after syncing pre {:?}, me: {:?}",
            epoch_first_block, me
        );

        let first_block = self.chain_store.get_block(epoch_first_block)?;

        let mut chain_store_update = ChainStoreUpdate::new(&mut self.chain_store);

        // `blocks_to_catchup` consists of pairs (`prev_hash`, `hash`). For the block that precedes
        // `epoch_first_block` we should only remove the pair with hash = epoch_first_block, while
        // for all the blocks in the queue we can remove all the pairs that have them as `prev_hash`
        // since we processed all the blocks built on top of them above during the BFS
        chain_store_update
            .remove_block_to_catchup(*first_block.header().prev_hash(), *epoch_first_block);

        for block_hash in affected_blocks {
            debug!(target: "chain", "Catching up: removing prev={:?} from the queue. I'm {:?}", block_hash, me);
            chain_store_update.remove_prev_block_to_catchup(*block_hash);
        }
        chain_store_update.remove_state_sync_info(*epoch_first_block);

        chain_store_update.commit()?;

        for hash in affected_blocks {
            self.check_orphans(
                me,
                *hash,
                block_processing_artifacts,
                apply_chunks_done_sender.clone(),
            );
        }

        Ok(())
    }

    pub fn get_transaction_execution_result(
        &self,
        id: &CryptoHash,
    ) -> Result<Vec<ExecutionOutcomeWithIdView>, Error> {
        Ok(self.chain_store.get_outcomes_by_id(id)?.into_iter().map(Into::into).collect())
    }

    /// Returns execution status based on the list of currently existing outcomes
    fn get_execution_status(
        &self,
        outcomes: &[ExecutionOutcomeWithIdView],
        transaction_hash: &CryptoHash,
    ) -> FinalExecutionStatus {
        if outcomes.is_empty() {
            return FinalExecutionStatus::NotStarted;
        }
        let mut looking_for_id = *transaction_hash;
        let num_outcomes = outcomes.len();
        outcomes
            .iter()
            .find_map(|outcome_with_id| {
                if outcome_with_id.id == looking_for_id {
                    match &outcome_with_id.outcome.status {
                        ExecutionStatusView::Unknown if num_outcomes == 1 => {
                            Some(FinalExecutionStatus::NotStarted)
                        }
                        ExecutionStatusView::Unknown => Some(FinalExecutionStatus::Started),
                        ExecutionStatusView::Failure(e) => {
                            Some(FinalExecutionStatus::Failure(e.clone()))
                        }
                        ExecutionStatusView::SuccessValue(v) => {
                            Some(FinalExecutionStatus::SuccessValue(v.clone()))
                        }
                        ExecutionStatusView::SuccessReceiptId(id) => {
                            looking_for_id = *id;
                            None
                        }
                    }
                } else {
                    None
                }
            })
            .unwrap_or(FinalExecutionStatus::Started)
    }

    /// Collect all the execution outcomes existing at the current moment
    /// Fails if there are non executed receipts, and require_all_outcomes == true
    fn get_recursive_transaction_results(
        &self,
        outcomes: &mut Vec<ExecutionOutcomeWithIdView>,
        id: &CryptoHash,
        require_all_outcomes: bool,
    ) -> Result<(), Error> {
        let outcome = match self.get_execution_outcome(id) {
            Ok(outcome) => outcome,
            Err(err) => return if require_all_outcomes { Err(err) } else { Ok(()) },
        };
        outcomes.push(ExecutionOutcomeWithIdView::from(outcome));
        let outcome_idx = outcomes.len() - 1;
        for idx in 0..outcomes[outcome_idx].outcome.receipt_ids.len() {
            let id = outcomes[outcome_idx].outcome.receipt_ids[idx];
            self.get_recursive_transaction_results(outcomes, &id, require_all_outcomes)?;
        }
        Ok(())
    }

    /// Returns FinalExecutionOutcomeView for the given transaction.
    /// Waits for the end of the execution of all corresponding receipts
    pub fn get_final_transaction_result(
        &self,
        transaction_hash: &CryptoHash,
    ) -> Result<FinalExecutionOutcomeView, Error> {
        let mut outcomes = Vec::new();
        self.get_recursive_transaction_results(&mut outcomes, transaction_hash, true)?;
        let status = self.get_execution_status(&outcomes, transaction_hash);
        let receipts_outcome = outcomes.split_off(1);
        let transaction = self.chain_store.get_transaction(transaction_hash)?.ok_or_else(|| {
            Error::DBNotFoundErr(format!("Transaction {} is not found", transaction_hash))
        })?;
        let transaction = SignedTransactionView::from(Arc::unwrap_or_clone(transaction));
        let transaction_outcome = outcomes.pop().unwrap();
        Ok(FinalExecutionOutcomeView { status, transaction, transaction_outcome, receipts_outcome })
    }

    /// Returns FinalExecutionOutcomeView for the given transaction.
    /// Does not wait for the end of the execution of all corresponding receipts
    pub fn get_partial_transaction_result(
        &self,
        transaction_hash: &CryptoHash,
    ) -> Result<FinalExecutionOutcomeView, Error> {
        let transaction = self.chain_store.get_transaction(transaction_hash)?.ok_or_else(|| {
            Error::DBNotFoundErr(format!("Transaction {} is not found", transaction_hash))
        })?;
        let transaction = SignedTransactionView::from(Arc::unwrap_or_clone(transaction));

        let mut outcomes = Vec::new();
        self.get_recursive_transaction_results(&mut outcomes, transaction_hash, false)?;
        if outcomes.is_empty() {
            // It can't be, we would fail with tx not found error earlier in this case
            // But if so, let's return meaningful error instead of panic on split_off
            return Err(Error::DBNotFoundErr(format!(
                "Transaction {} is not found",
                transaction_hash
            )));
        }

        let status = self.get_execution_status(&outcomes, transaction_hash);
        let receipts_outcome = outcomes.split_off(1);
        let transaction_outcome = outcomes.pop().unwrap();
        Ok(FinalExecutionOutcomeView { status, transaction, transaction_outcome, receipts_outcome })
    }

    /// Returns corresponding receipts for provided outcome
    /// The incoming list in receipts_outcome may be partial
    pub fn get_transaction_result_with_receipt(
        &self,
        outcome: FinalExecutionOutcomeView,
    ) -> Result<FinalExecutionOutcomeWithReceiptView, Error> {
        let receipt_id_from_transaction =
            outcome.transaction_outcome.outcome.receipt_ids.get(0).cloned();
        let is_local_receipt = outcome.transaction.signer_id == outcome.transaction.receiver_id;

        let receipts = outcome
            .receipts_outcome
            .iter()
            .filter_map(|outcome| {
                if Some(outcome.id) == receipt_id_from_transaction && is_local_receipt {
                    None
                } else {
                    Some(self.chain_store.get_receipt(&outcome.id).and_then(|r| {
                        r.map(|r| Receipt::clone(&r).into()).ok_or_else(|| {
                            Error::DBNotFoundErr(format!("Receipt {} is not found", outcome.id))
                        })
                    }))
                }
            })
            .collect::<Result<Vec<_>, _>>()?;

        Ok(FinalExecutionOutcomeWithReceiptView { final_outcome: outcome, receipts })
    }

    pub fn check_blocks_final_and_canonical<'a>(
        &self,
        block_headers: impl IntoIterator<Item = &'a BlockHeader>,
    ) -> Result<(), Error> {
        let last_final_block_hash = *self.head_header()?.last_final_block();
        let last_final_height = self.get_block_header(&last_final_block_hash)?.height();
        for hdr in block_headers {
            if hdr.height() > last_final_height || !self.is_on_current_chain(hdr)? {
                return Err(Error::Other(format!("{} not on current chain", hdr.hash())));
            }
        }
        Ok(())
    }

    /// Checks whether `me` is chunk producer for this or next epoch, given
    /// block header which is not in DB yet. If this is the case, node must
    /// produce necessary data for state witness.
    /// TODO(#9292): Check this for specific shard by extending EpochManager
    /// interface. Consider asserting that node tracks the shard. Consider
    /// returning true only if node produces state witness only for the next
    /// chunk. However, node can't determine this if next validators missed
    /// chunks.
    pub fn should_produce_state_witness_for_this_or_next_epoch(
        &self,
        me: &Option<AccountId>,
        block_header: &BlockHeader,
    ) -> Result<bool, Error> {
        if cfg!(feature = "shadow_chunk_validation") {
            return Ok(true);
        }
        let epoch_id = block_header.epoch_id();
        // Use epoch manager because block is not in DB yet.
        let next_epoch_id =
            self.epoch_manager.get_next_epoch_id_from_prev_block(block_header.prev_hash())?;
        let Some(account_id) = me.as_ref() else { return Ok(false) };
        Ok(self.epoch_manager.is_chunk_producer_for_epoch(epoch_id, account_id)?
            || self.epoch_manager.is_chunk_producer_for_epoch(&next_epoch_id, account_id)?)
    }

    /// Check if the block should be pending execution, which means waiting
    /// for optimistic block to be applied.
    fn should_be_pending_execution(
        &self,
        block: &Block,
        cached_shard_update_keys: &[&CachedShardUpdateKey],
    ) -> bool {
        // If there is no matching optimistic block in processing, return false
        // immediately.
        if !self
            .blocks_in_processing
            .has_optimistic_block_with(block.header().height(), cached_shard_update_keys)
        {
            return false;
        }

        // If we have optimistic block in processing and there are no pending
        // blocks at this height, this block should be pending execution.
        if !self.blocks_pending_execution.contains_key(&block.header().height()) {
            return true;
        }

        // If there is already a pending block at this height, check if it is
        // the same block. Otherwise we have multiple blocks at the same
        // height. This is malicious case. To simplify behaviour, we process
        // the block right away.
        self.blocks_pending_execution.contains_block_hash(&block.hash())
    }

    /// Creates jobs which will update shards for the given block and incoming
    /// receipts aggregated for it.
    fn apply_chunks_preprocessing(
        &self,
        block: &Block,
        prev_block: &Block,
        incoming_receipts: &HashMap<ShardId, Vec<ReceiptProof>>,
        mode: ApplyChunksMode,
        mut state_patch: SandboxStatePatch,
        invalid_chunks: &mut Vec<ShardChunkHeader>,
    ) -> Result<Vec<UpdateShardJob>, Error> {
        let _span = tracing::debug_span!(target: "chain", "apply_chunks_preprocessing").entered();

        if cfg!(feature = "protocol_feature_spice") {
            return Ok(vec![]);
        }

        let prev_chunk_headers = self.epoch_manager.get_prev_chunk_headers(prev_block)?;

        let epoch_id = block.header().epoch_id();
        let shard_layout = self.epoch_manager.get_shard_layout(&epoch_id)?;

        let mut maybe_jobs = vec![];
        let chunk_headers = &block.chunks();
        let mut update_shard_args = vec![];

        for (shard_index, chunk_header) in chunk_headers.iter().enumerate() {
            let shard_id = shard_layout.get_shard_id(shard_index)?;
            let is_new_chunk = matches!(chunk_header, MaybeNew::New(_));

            let block_context = Self::get_apply_chunk_block_context_from_block_header(
                block.header(),
                &chunk_headers,
                prev_block.header(),
                is_new_chunk,
            )?;

            let cached_shard_update_key =
                Self::get_cached_shard_update_key(&block_context, chunk_headers, shard_id)?;
            update_shard_args.push((block_context, cached_shard_update_key));
        }

        let cached_shard_update_keys = update_shard_args
            .iter()
            .map(|(_, cached_shard_update_key)| cached_shard_update_key)
            .collect_vec();

        // The check below is safe because chain is single threaded.
        // Otherwise there could be data races where optimistic block gets
        // postprocessed in the meantime, in case of which block would never
        // leave the pending pool.
        if self.should_be_pending_execution(&block, &cached_shard_update_keys) {
            return Err(Error::BlockPendingOptimisticExecution);
        }

        for (shard_index, (block_context, cached_shard_update_key)) in
            update_shard_args.into_iter().enumerate()
        {
            // XXX: This is a bit questionable -- sandbox state patching works
            // only for a single shard. This so far has been enough.
            let state_patch = state_patch.take();

            let shard_id = shard_layout.get_shard_id(shard_index)?;
            let prev_chunk_header =
                prev_chunk_headers.get(shard_index).ok_or(Error::InvalidShardId(shard_id))?;
            let incoming_receipts = incoming_receipts.get(&shard_id);
            let storage_context =
                StorageContext { storage_data_source: StorageDataSource::Db, state_patch };
            let job = self.get_update_shard_job(
                cached_shard_update_key,
                block_context,
                chunk_headers,
                shard_index,
                prev_block,
                prev_chunk_header,
                mode,
                incoming_receipts,
                storage_context,
            );
            maybe_jobs.push(job);
        }

        let mut jobs = vec![];
        for (shard_index, maybe_job) in maybe_jobs.into_iter().enumerate() {
            match maybe_job {
                Ok(Some(processor)) => jobs.push(processor),
                Ok(None) => {}
                Err(err) => {
                    let epoch_id = block.header().epoch_id();
                    let shard_layout = self.epoch_manager.get_shard_layout(&epoch_id)?;
                    let shard_id = shard_layout.get_shard_id(shard_index)?;

                    if err.is_bad_data() {
                        let chunk_header = block
                            .chunks()
                            .get(shard_index)
                            .ok_or(Error::InvalidShardId(shard_id))?
                            .clone();
                        invalid_chunks.push(chunk_header);
                    }

                    if let Error::InvalidChunkTransactionsOrder(chunk) = err {
                        let merkle_paths =
                            Block::compute_chunk_headers_root(block.chunks().iter_deprecated()).1;
                        let chunk_proof = ChunkProofs {
                            block_header: borsh::to_vec(&block.header())
                                .expect("Failed to serialize"),
                            merkle_proof: merkle_paths[shard_index].clone(),
                            chunk,
                        };
                        return Err(Error::InvalidChunkProofs(Box::new(chunk_proof)));
                    }

                    return Err(err);
                }
            }
        }

        Ok(jobs)
    }

    fn get_shard_context(
        &self,
        prev_hash: &CryptoHash,
        epoch_id: &EpochId,
        shard_id: ShardId,
        mode: ApplyChunksMode,
    ) -> Result<ShardContext, Error> {
        let cares_about_shard_this_epoch =
            self.shard_tracker.cares_about_shard(prev_hash, shard_id);
        let cares_about_shard_next_epoch =
            self.shard_tracker.will_care_about_shard(prev_hash, shard_id);
        let cared_about_shard_prev_epoch =
            self.shard_tracker.cared_about_shard_in_prev_epoch_from_prev_hash(prev_hash, shard_id);
        let should_apply_chunk = get_should_apply_chunk(
            mode,
            cares_about_shard_this_epoch,
            cares_about_shard_next_epoch,
            cared_about_shard_prev_epoch,
        );
        let shard_uid = shard_id_to_uid(self.epoch_manager.as_ref(), shard_id, epoch_id)?;
        Ok(ShardContext { shard_uid, should_apply_chunk })
    }

    /// Get a key which can uniquely define result of applying a chunk based on
    /// block execution context and other chunks.
    pub fn get_cached_shard_update_key(
        block_context: &ApplyChunkBlockContext,
        chunk_headers: &Chunks,
        shard_id: ShardId,
    ) -> Result<CachedShardUpdateKey, Error> {
        const BYTES_LEN: usize =
            size_of::<CryptoHash>() + size_of::<CryptoHash>() + size_of::<u64>();

        let mut bytes: Vec<u8> = Vec::with_capacity(BYTES_LEN);
        let block = OptimisticBlockKeySource {
            height: block_context.height,
            prev_block_hash: block_context.prev_block_hash,
            block_timestamp: block_context.block_timestamp,
            random_seed: block_context.random_seed,
        };
        bytes.extend_from_slice(&hash(&borsh::to_vec(&block)?).0);

        let chunks_key_source: Vec<_> = chunk_headers.iter_raw().map(|c| c.chunk_hash()).collect();
        bytes.extend_from_slice(&hash(&borsh::to_vec(&chunks_key_source)?).0);
        bytes.extend_from_slice(&shard_id.to_le_bytes());

        Ok(CachedShardUpdateKey::new(hash(&bytes)))
    }

    /// This method returns the closure that is responsible for updating a shard.
    fn get_update_shard_job(
        &self,
        cached_shard_update_key: CachedShardUpdateKey,
        block: ApplyChunkBlockContext,
        chunk_headers: &Chunks,
        shard_index: ShardIndex,
        prev_block: &Block,
        prev_chunk_header: &ShardChunkHeader,
        mode: ApplyChunksMode,
        incoming_receipts: Option<&Vec<ReceiptProof>>,
        storage_context: StorageContext,
    ) -> Result<Option<UpdateShardJob>, Error> {
        let prev_hash = prev_block.hash();
        let block_height = block.height;
        let _span =
            tracing::debug_span!(target: "chain", "get_update_shard_job", ?prev_hash, block_height)
                .entered();

        let epoch_id = self.epoch_manager.get_epoch_id_from_prev_block(prev_hash)?;
        let shard_layout = self.epoch_manager.get_shard_layout(&epoch_id)?;
        let shard_id = shard_layout.get_shard_id(shard_index)?;
        let shard_context = self.get_shard_context(prev_hash, &epoch_id, shard_id, mode)?;
        if !shard_context.should_apply_chunk {
            return Ok(None);
        }

        let chunk_header = chunk_headers.get(shard_index).ok_or(Error::InvalidShardId(shard_id))?;
        let is_new_chunk = chunk_header.is_new_chunk(block_height);

        if !cfg!(feature = "sandbox") {
            if let Some(result) = self.apply_chunk_results_cache.peek(
                &cached_shard_update_key,
                shard_id,
                matches!(block.block_type, BlockType::Normal),
            ) {
                debug!(target: "chain", %shard_id, ?cached_shard_update_key, "Using cached ShardUpdate result");
                let result = result.clone();
                return Ok(Some((
                    shard_id,
                    cached_shard_update_key,
                    Box::new(move |_| -> Result<ShardUpdateResult, Error> { Ok(result) }),
                )));
            }
        }
        debug!(target: "chain", %shard_id, ?cached_shard_update_key, "Creating ShardUpdate job");

        let shard_update_reason = if is_new_chunk {
            // Validate new chunk and collect incoming receipts for it.
            let prev_chunk_extra = self.get_chunk_extra(prev_hash, &shard_context.shard_uid)?;
            let chunk = get_chunk_clone_from_header(&self.chain_store, chunk_header)?;
            let prev_chunk_height_included = prev_chunk_header.height_included();

            // Validate that all next chunk information matches previous chunk extra.
            validate_chunk_with_chunk_extra(
                // It's safe here to use ChainStore instead of ChainStoreUpdate
                // because we're asking prev_chunk_header for already committed block
                self.chain_store(),
                self.epoch_manager.as_ref(),
                prev_hash,
                prev_chunk_extra.as_ref(),
                prev_chunk_height_included,
                chunk_header,
            )
            .map_err(|err| {
                warn!(
                    target: "chain",
                    ?err,
                    %shard_id,
                    prev_chunk_height_included,
                    ?prev_chunk_extra,
                    ?chunk_header,
                    "Failed to validate chunk extra"
                );
                byzantine_assert!(false);
                err
            })?;

            let tx_valid_list = self.validate_chunk_transactions(prev_block.header(), &chunk);

            // we can't use hash from the current block here yet because the incoming receipts
            // for this block is not stored yet
            let new_receipts = collect_receipts(incoming_receipts.unwrap());
            let old_receipts = get_incoming_receipts_for_shard(
                &self.chain_store(),
                self.epoch_manager.as_ref(),
                shard_id,
                &shard_layout,
                *prev_hash,
                prev_chunk_height_included,
                ReceiptFilter::TargetShard,
            )?;
            let old_receipts = collect_receipts_from_response(&old_receipts);
            let receipts = [new_receipts, old_receipts].concat();
            let transactions =
                SignedValidPeriodTransactions::new(chunk.into_transactions(), tx_valid_list);

            ShardUpdateReason::NewChunk(NewChunkData {
                chunk_header: chunk_header.clone(),
                transactions,
                receipts,
                block,
                storage_context,
            })
        } else {
            ShardUpdateReason::OldChunk(OldChunkData {
                block,
                prev_chunk_extra: ChunkExtra::clone(
                    self.get_chunk_extra(prev_hash, &shard_context.shard_uid)?.as_ref(),
                ),
                storage_context,
            })
        };

        let runtime = self.runtime_adapter.clone();
        Ok(Some((
            shard_id,
            cached_shard_update_key,
            Box::new(move |parent_span| -> Result<ShardUpdateResult, Error> {
                Ok(process_shard_update(
                    parent_span,
                    runtime.as_ref(),
                    shard_update_reason,
                    shard_context,
                )?)
            }),
        )))
    }

    fn min_chunk_prev_height(&self, block: &Block) -> Result<BlockHeight, Error> {
        let mut ret = None;
        for chunk in block.chunks().iter_raw() {
            let prev_height = if chunk.prev_block_hash() == &CryptoHash::default() {
                0
            } else {
                let prev_header = self.get_block_header(chunk.prev_block_hash())?;
                prev_header.height()
            };
            if let Some(min_height) = ret {
                ret = Some(std::cmp::min(min_height, prev_height));
            } else {
                ret = Some(prev_height);
            }
        }
        Ok(ret.unwrap_or(0))
    }

    /// Function to create or delete a snapshot if necessary.
    /// TODO: this function calls head() inside of start_process_block_impl(), consider moving this to be called right after HEAD gets updated
    fn process_snapshot(&self) -> Result<(), Error> {
        let snapshot_action = self.should_make_snapshot()?;
        let Some(snapshot_callbacks) = &self.snapshot_callbacks else { return Ok(()) };
        match snapshot_action {
            SnapshotAction::MakeSnapshot(prev_hash) => {
                let prev_block = self.get_block(&prev_hash)?;
                let prev_prev_hash = prev_block.header().prev_hash();
                let min_chunk_prev_height = self.min_chunk_prev_height(&prev_block)?;
                let epoch_height =
                    self.epoch_manager.get_epoch_height_from_prev_block(prev_prev_hash)?;
                let shard_layout =
                    &self.epoch_manager.get_shard_layout_from_prev_block(prev_prev_hash)?;
                let shard_uids = shard_layout.shard_uids().enumerate().collect();

                let make_snapshot_callback = &snapshot_callbacks.make_snapshot_callback;
                make_snapshot_callback(min_chunk_prev_height, epoch_height, shard_uids, prev_block);
            }
            SnapshotAction::None => {}
        };
        Ok(())
    }

    /// Function to check whether we need to create a new snapshot while processing the current block
    /// Note that this functions is called as a part of block preprocessing, so the head is not updated to current block
    fn should_make_snapshot(&self) -> Result<SnapshotAction, Error> {
        if let StateSnapshotConfig::Disabled =
            self.runtime_adapter.get_tries().state_snapshot_config()
        {
            return Ok(SnapshotAction::None);
        }

        // head value is that of the previous block, i.e. curr_block.prev_hash
        let head = self.head()?;
        if head.prev_block_hash == CryptoHash::default() {
            // genesis block, do not snapshot
            return Ok(SnapshotAction::None);
        }

        let is_sync_prev = self.state_sync_adapter.is_sync_prev_hash(&head)?;
        if is_sync_prev {
            // Here the head block is the prev block of what the sync hash will be, and the previous
            // block is the point in the chain we want to snapshot state for
            Ok(SnapshotAction::MakeSnapshot(head.last_block_hash))
        } else {
            Ok(SnapshotAction::None)
        }
    }

    pub fn transaction_validity_period(&self) -> BlockHeightDelta {
        self.chain_store.transaction_validity_period
    }

    pub fn set_transaction_validity_period(&mut self, to: BlockHeightDelta) {
        self.chain_store.transaction_validity_period = to;
    }
}

/// We want to guarantee that transactions are only applied once for each shard,
/// even though apply_chunks may be called twice, once with
/// ApplyChunksMode::NotCaughtUp once with ApplyChunksMode::CatchingUp. Note
/// that it does not guard whether the children shards are ready or not, see the
/// comments before `need_to_reshard`
pub fn get_should_apply_chunk(
    mode: ApplyChunksMode,
    cares_about_shard_this_epoch: bool,
    cares_about_shard_next_epoch: bool,
    cared_about_shard_prev_epoch: bool,
) -> bool {
    match mode {
        // next epoch's shard states are not ready, only update this epoch's shards plus shards we will care about in the future
        // and already have state for
        ApplyChunksMode::NotCaughtUp => {
            cares_about_shard_this_epoch
                || (cares_about_shard_next_epoch && cared_about_shard_prev_epoch)
        }
        // update both this epoch and next epoch
        ApplyChunksMode::IsCaughtUp => cares_about_shard_this_epoch || cares_about_shard_next_epoch,
        // catching up next epoch's shard states, do not update this epoch's shard state
        // since it has already been updated through ApplyChunksMode::NotCaughtUp
        ApplyChunksMode::CatchingUp => {
            let syncing_shard = !cares_about_shard_this_epoch
                && cares_about_shard_next_epoch
                && !cared_about_shard_prev_epoch;
            syncing_shard
        }
    }
}

impl MerkleProofAccess for Chain {
    fn get_block_merkle_tree(
        &self,
        block_hash: &CryptoHash,
    ) -> Result<Arc<PartialMerkleTree>, Error> {
        ChainStoreAccess::get_block_merkle_tree(self.chain_store(), block_hash)
    }

    fn get_block_hash_from_ordinal(&self, block_ordinal: NumBlocks) -> Result<CryptoHash, Error> {
        ChainStoreAccess::get_block_hash_from_ordinal(self.chain_store(), block_ordinal)
    }
}

/// Various chain getters.
impl Chain {
    /// Gets chain head.
    #[inline]
    pub fn head(&self) -> Result<Arc<Tip>, Error> {
        self.chain_store.head()
    }

    /// Gets chain tail height
    #[inline]
    pub fn tail(&self) -> Result<BlockHeight, Error> {
        self.chain_store.tail()
    }

    /// Gets chain header head.
    #[inline]
    pub fn header_head(&self) -> Result<Arc<Tip>, Error> {
        self.chain_store.header_head()
    }

    /// Header of the block at the head of the block chain (not the same thing as header_head).
    #[inline]
    pub fn head_header(&self) -> Result<Arc<BlockHeader>, Error> {
        self.chain_store.head_header()
    }

    /// Get final head of the chain.
    #[inline]
    pub fn final_head(&self) -> Result<Arc<Tip>, Error> {
        self.chain_store.final_head()
    }

    /// Gets a block by hash.
    #[inline]
    pub fn get_block(&self, hash: &CryptoHash) -> Result<Arc<Block>, Error> {
        self.chain_store.get_block(hash)
    }

    /// Gets the block at chain head
    pub fn get_head_block(&self) -> Result<Arc<Block>, Error> {
        let tip = self.head()?;
        self.chain_store.get_block(&tip.last_block_hash)
    }

    pub fn get_chunk(&self, chunk_hash: &ChunkHash) -> Result<ShardChunk, Error> {
        self.chain_store.get_chunk(chunk_hash)
    }

    /// Gets a block from the current chain by height.
    #[inline]
    pub fn get_block_by_height(&self, height: BlockHeight) -> Result<Arc<Block>, Error> {
        let hash = self.chain_store.get_block_hash_by_height(height)?;
        self.chain_store.get_block(&hash)
    }

    /// Gets block hash from the current chain by height.
    #[inline]
    pub fn get_block_hash_by_height(&self, height: BlockHeight) -> Result<CryptoHash, Error> {
        self.chain_store.get_block_hash_by_height(height)
    }

    /// Gets a block header by hash.
    #[inline]
    pub fn get_block_header(&self, hash: &CryptoHash) -> Result<Arc<BlockHeader>, Error> {
        self.chain_store.get_block_header(hash)
    }

    /// Returns block header from the canonical chain for given height if present.
    #[inline]
    pub fn get_block_header_by_height(
        &self,
        height: BlockHeight,
    ) -> Result<Arc<BlockHeader>, Error> {
        self.chain_store.get_block_header_by_height(height)
    }

    /// Get previous block header.
    #[inline]
    pub fn get_previous_header(&self, header: &BlockHeader) -> Result<Arc<BlockHeader>, Error> {
        self.chain_store.get_previous_header(header).map_err(|e: Error| match e {
            Error::DBNotFoundErr(_) => Error::Orphan,
            other => other,
        })
    }

    /// Returns hash of the first available block after genesis.
    pub fn get_earliest_block_hash(&self) -> Result<Option<CryptoHash>, Error> {
        self.chain_store.get_earliest_block_hash()
    }

    /// Check if block exists.
    #[inline]
    pub fn block_exists(&self, hash: &CryptoHash) -> Result<bool, Error> {
        self.chain_store.block_exists(hash)
    }

    /// Get chunk extra that was computed after applying chunk with given hash.
    #[inline]
    pub fn get_chunk_extra(
        &self,
        block_hash: &CryptoHash,
        shard_uid: &ShardUId,
    ) -> Result<Arc<ChunkExtra>, Error> {
        self.chain_store.get_chunk_extra(block_hash, shard_uid)
    }

    /// Get next block hash for which there is a new chunk for the shard.
    /// If sharding changes before we can find a block with a new chunk for the shard,
    /// find the first block that contains a new chunk for any of the shards that split from the
    /// original shard
    pub fn get_next_block_hash_with_new_chunk(
        &self,
        block_hash: &CryptoHash,
        shard_id: ShardId,
    ) -> Result<Option<(CryptoHash, ShardId)>, Error> {
        let mut block_hash = *block_hash;
        let mut epoch_id = *self.get_block_header(&block_hash)?.epoch_id();
        let mut shard_layout = self.epoch_manager.get_shard_layout(&epoch_id)?;
        // this corrects all the shard where the original shard will split to if sharding changes
        let mut shard_ids = vec![shard_id];

        while let Ok(next_block_hash) = self.chain_store.get_next_block_hash(&block_hash) {
            let next_epoch_id = *self.get_block_header(&next_block_hash)?.epoch_id();
            if next_epoch_id != epoch_id {
                let next_shard_layout = self.epoch_manager.get_shard_layout(&next_epoch_id)?;
                if next_shard_layout != shard_layout {
                    shard_ids = shard_ids
                        .into_iter()
                        .flat_map(|id| {
                            next_shard_layout.get_children_shards_ids(id).unwrap_or_else(|| {
                                panic!("invalid shard layout {:?} because it does not contain children shards for parent shard {}", next_shard_layout, id)
                            })
                        })
                        .collect();

                    shard_layout = next_shard_layout;
                }
                epoch_id = next_epoch_id;
            }
            block_hash = next_block_hash;

            let block = self.get_block(&block_hash)?;
            let chunks = block.chunks();
            for &shard_id in &shard_ids {
                let shard_index = shard_layout.get_shard_index(shard_id)?;
                let chunk_header =
                    &chunks.get(shard_index).ok_or(Error::InvalidShardId(shard_id))?;
                if chunk_header.height_included() == block.header().height() {
                    return Ok(Some((block_hash, shard_id)));
                }
            }
        }

        Ok(None)
    }

    /// Returns underlying ChainStore.
    #[inline]
    pub fn chain_store(&self) -> &ChainStore {
        &self.chain_store
    }

    /// Returns mutable ChainStore.
    #[inline]
    pub fn mut_chain_store(&mut self) -> &mut ChainStore {
        &mut self.chain_store
    }

    /// Returns genesis block.
    #[inline]
    pub fn genesis_block(&self) -> Arc<Block> {
        Arc::clone(&self.genesis)
    }

    /// Returns genesis block header.
    #[inline]
    pub fn genesis(&self) -> &BlockHeader {
        self.genesis.header()
    }

    /// Returns number of orphans currently in the orphan pool.
    #[inline]
    pub fn blocks_with_missing_chunks_len(&self) -> usize {
        self.blocks_with_missing_chunks.len()
    }

    #[inline]
    pub fn blocks_in_processing_len(&self) -> usize {
        self.blocks_in_processing.len()
    }

    /// Check if hash is for a known chunk orphan.
    #[inline]
    pub fn is_chunk_orphan(&self, hash: &CryptoHash) -> bool {
        self.blocks_with_missing_chunks.contains(hash)
    }

    /// Check if hash is for a block that is being processed
    #[inline]
    pub fn is_in_processing(&self, hash: &CryptoHash) -> bool {
        self.blocks_in_processing.contains(&BlockToApply::Normal(*hash))
    }

    #[inline]
    pub fn is_hash_processed(&self, hash: &CryptoHash) -> bool {
        self.processed_hashes.contains(hash)
    }

    #[inline]
    pub fn is_height_processed(&self, height: BlockHeight) -> Result<bool, Error> {
        self.chain_store.is_height_processed(height)
    }

    #[inline]
    pub fn is_block_invalid(&self, hash: &CryptoHash) -> bool {
        self.invalid_blocks.contains(hash)
    }

    /// Check that sync_hash matches the one we expect for the epoch containing that block.
    pub fn check_sync_hash_validity(&self, sync_hash: &CryptoHash) -> Result<bool, Error> {
        // It's important to check that Block exists because we will sync with it.
        // Do not replace with `get_block_header()`.
        let _sync_block = self.get_block(sync_hash)?;

        let good_sync_hash = self.get_sync_hash(sync_hash)?;
        Ok(good_sync_hash.as_ref() == Some(sync_hash))
    }

    /// Get transaction result for given hash of transaction or receipt id
    /// Chain may not be canonical yet
    pub fn get_execution_outcome(
        &self,
        id: &CryptoHash,
    ) -> Result<ExecutionOutcomeWithIdAndProof, Error> {
        let outcomes = self.chain_store.get_outcomes_by_id(id)?;
        outcomes
            .into_iter()
            .find(|outcome| match self.get_block_header(&outcome.block_hash) {
                Ok(header) => self.is_on_current_chain(&header).unwrap_or(false),
                Err(_) => false,
            })
            .ok_or_else(|| Error::DBNotFoundErr(format!("EXECUTION OUTCOME: {}", id)))
    }

    pub fn group_receipts_by_shard(
        receipts: Vec<Receipt>,
        shard_layout: &ShardLayout,
    ) -> Result<HashMap<ShardId, Vec<Receipt>>, EpochError> {
        let mut result = HashMap::new();
        for receipt in receipts {
            let shard_id = receipt.receiver_shard_id(shard_layout)?;
            let entry = result.entry(shard_id).or_insert_with(Vec::new);
            entry.push(receipt);
        }
        Ok(result)
    }

    pub fn build_receipts_hashes(
        receipts: &[Receipt],
        shard_layout: &ShardLayout,
    ) -> Result<Vec<CryptoHash>, EpochError> {
        // Using a BTreeMap instead of HashMap to enable in order iteration
        // below. It's important here to use the ShardIndexes, rather than
        // ShardIds since the latter are not guaranteed to be in order.
        //
        // Pre-populating because even if there are no receipts for a shard, we
        // need an empty vector for it.
        let mut result_map: BTreeMap<ShardIndex, (ShardId, Vec<&Receipt>)> = BTreeMap::new();
        for shard_info in shard_layout.shard_infos() {
            result_map.insert(shard_info.shard_index(), (shard_info.shard_id(), vec![]));
        }
        for receipt in receipts {
            let shard_id = receipt.receiver_shard_id(shard_layout)?;
            // This unwrap should be safe as we pre-populated the map with all
            // valid shard ids.
            let shard_index = shard_layout.get_shard_index(shard_id).unwrap();
            result_map.get_mut(&shard_index).unwrap().1.push(receipt);
        }

        let mut result_vec = vec![];
        for (_, (shard_id, receipts)) in result_map {
            let bytes = borsh::to_vec(&(shard_id, receipts)).unwrap();
            result_vec.push(hash(&bytes));
        }
        Ok(result_vec)
    }
}

/// Sandbox node specific operations
impl Chain {
    // NB: `SandboxStatePatch` can only be created in `#[cfg(feature =
    // "sandbox")]`, so we don't need extra cfg-gating here.
    pub fn patch_state(&mut self, patch: SandboxStatePatch) {
        self.pending_state_patch.merge(patch);
    }

    pub fn patch_state_in_progress(&self) -> bool {
        !self.pending_state_patch.is_empty()
    }
}

pub fn do_apply_chunks(
    block: BlockToApply,
    block_height: BlockHeight,
    work: Vec<UpdateShardJob>,
) -> Vec<(ShardId, CachedShardUpdateKey, Result<ShardUpdateResult, Error>)> {
    let parent_span =
        tracing::debug_span!(target: "chain", "do_apply_chunks", block_height, ?block).entered();
    work.into_par_iter()
        .map(|(shard_id, cached_shard_update_key, task)| {
            // As chunks can be processed in parallel, make sure they are all tracked as children of
            // a single span.
            (shard_id, cached_shard_update_key, task(&parent_span))
        })
        .collect()
}

pub fn collect_receipts<'a, T>(receipt_proofs: T) -> Vec<Receipt>
where
    T: IntoIterator<Item = &'a ReceiptProof>,
{
    receipt_proofs.into_iter().flat_map(|ReceiptProof(receipts, _)| receipts).cloned().collect()
}

pub fn collect_receipts_from_response(
    receipt_proof_response: &[ReceiptProofResponse],
) -> Vec<Receipt> {
    collect_receipts(
        receipt_proof_response.iter().flat_map(|ReceiptProofResponse(_, proofs)| proofs.iter()),
    )
}

#[derive(actix::Message)]
#[rtype(result = "()")]
pub struct BlockCatchUpRequest {
    pub sync_hash: CryptoHash,
    pub block_hash: CryptoHash,
    pub block_height: BlockHeight,
    pub work: Vec<UpdateShardJob>,
}

// Skip `work`, because displaying functions is not possible.
impl Debug for BlockCatchUpRequest {
    fn fmt(&self, f: &mut Formatter<'_>) -> std::fmt::Result {
        f.debug_struct("BlockCatchUpRequest")
            .field("sync_hash", &self.sync_hash)
            .field("block_hash", &self.block_hash)
            .field("block_height", &self.block_height)
            .field("work", &format!("<vector of length {}>", self.work.len()))
            .finish()
    }
}

#[derive(actix::Message, Debug)]
#[rtype(result = "()")]
pub struct BlockCatchUpResponse {
    pub sync_hash: CryptoHash,
    pub block_hash: CryptoHash,
    pub results: Vec<(ShardId, Result<ShardUpdateResult, Error>)>,
}

#[derive(actix::Message, Debug, Clone, PartialEq, Eq)]
#[rtype(result = "()")]
pub struct ChunkStateWitnessMessage {
    pub witness: ChunkStateWitness,
    pub raw_witness_size: ChunkStateWitnessSize,
}

/// Helper to track blocks catch up
/// Starting from the first block we want to apply after syncing state (so either the first block
/// of an epoch, or a couple blocks after that, if syncing the current epoch's state) the lifetime
/// of a block_hash is as follows:
/// 1. It is added to pending blocks, either as first block of an epoch or because we (post)
///     processed previous block
/// 2. Block is preprocessed and scheduled for processing in sync jobs actor. Block hash
///     and state changes from preprocessing goes to scheduled blocks
/// 3. We've got response from sync jobs actor that block was processed. Block hash, state
///     changes from preprocessing and result of processing block are moved to processed blocks
/// 4. Results are postprocessed. If there is any error block goes back to pending to try again.
///     Otherwise results are committed, block is moved to done blocks and any blocks that
///     have this block as previous are added to pending
pub struct BlocksCatchUpState {
    /// Hash of the block where catchup will start from
    pub first_block_hash: CryptoHash,
    /// Epoch id
    pub epoch_id: EpochId,
    /// Collection of block hashes that are yet to be sent for processed
    pub pending_blocks: Vec<CryptoHash>,
    /// Map from block hashes that are scheduled for processing to saved store updates from their
    /// preprocessing
    pub scheduled_blocks: HashSet<CryptoHash>,
    /// Map from block hashes that were processed to (saved store update, process results)
    pub processed_blocks: HashMap<CryptoHash, Vec<Result<ShardUpdateResult, Error>>>,
    /// Collection of block hashes that are fully processed
    pub done_blocks: Vec<CryptoHash>,
}

impl BlocksCatchUpState {
    pub fn new(first_block_hash: CryptoHash, epoch_id: EpochId) -> Self {
        Self {
            first_block_hash,
            epoch_id,
            pending_blocks: vec![first_block_hash],
            scheduled_blocks: HashSet::new(),
            processed_blocks: HashMap::new(),
            done_blocks: vec![],
        }
    }

    pub fn is_finished(&self) -> bool {
        self.pending_blocks.is_empty()
            && self.scheduled_blocks.is_empty()
            && self.processed_blocks.is_empty()
    }
}

impl Chain {
    // Get status for debug page
    pub fn get_block_catchup_status(
        &self,
        block_catchup_state: &BlocksCatchUpState,
    ) -> Vec<BlockStatusView> {
        block_catchup_state
            .pending_blocks
            .iter()
            .chain(block_catchup_state.scheduled_blocks.iter())
            .chain(block_catchup_state.processed_blocks.keys())
            .map(|block_hash| BlockStatusView {
                height: self
                    .get_block_header(block_hash)
                    .map(|header| header.height())
                    .unwrap_or_default(),
                hash: *block_hash,
            })
            .collect()
    }
}<|MERGE_RESOLUTION|>--- conflicted
+++ resolved
@@ -533,20 +533,10 @@
         let tip = chain_store.head()?;
         let shard_layout = epoch_manager.get_shard_layout(&tip.epoch_id)?;
         let shard_uids = shard_layout.shard_uids().collect_vec();
-        let me = validator.get().map(|v| v.validator_id().clone());
         let tracked_shards: Vec<_> = shard_uids
             .iter()
             .filter(|shard_uid| {
-<<<<<<< HEAD
                 shard_tracker.cares_about_shard(&tip.prev_block_hash, shard_uid.shard_id())
-=======
-                shard_tracker.cares_about_shard(
-                    me.as_ref(),
-                    &tip.prev_block_hash,
-                    shard_uid.shard_id(),
-                    true,
-                )
->>>>>>> cee18fce
             })
             .cloned()
             .collect();
