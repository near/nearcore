--- conflicted
+++ resolved
@@ -663,11 +663,7 @@
         genesis_protocol_version: ProtocolVersion,
         congestion_info: Option<CongestionInfo>,
     ) -> Result<ChunkExtra, Error> {
-<<<<<<< HEAD
-        let shard_index = shard_id as usize;
-=======
         let shard_index = shard_layout.get_shard_index(shard_id)?;
->>>>>>> 8097202b
         let state_root = *get_genesis_state_roots(&self.chain_store.store())?
             .ok_or_else(|| Error::Other("genesis state roots do not exist in the db".to_owned()))?
             .get(shard_index)
