--- conflicted
+++ resolved
@@ -89,15 +89,10 @@
     FinalExecutionOutcomeView, FinalExecutionOutcomeWithReceiptView, FinalExecutionStatus,
     LightClientBlockView, SignedTransactionView,
 };
-use near_store::adapter::{StoreAdapter, StoreUpdateAdapter};
+use near_store::adapter::StoreUpdateAdapter;
 use near_store::config::StateSnapshotType;
-<<<<<<< HEAD
-use near_store::flat::{store_helper, FlatStorageReadyStatus, FlatStorageStatus};
+use near_store::flat::{FlatStorageReadyStatus, FlatStorageStatus};
 use near_store::get_genesis_state_roots;
-=======
-use near_store::flat::{FlatStorageReadyStatus, FlatStorageStatus};
-use near_store::trie::mem::resharding::RetainMode;
->>>>>>> 9ad42e0b
 use near_store::DBCol;
 use node_runtime::bootstrap_congestion_info;
 use rayon::iter::{IntoParallelIterator, ParallelIterator};
@@ -1853,91 +1848,6 @@
         });
     }
 
-<<<<<<< HEAD
-=======
-    /// If shard layout changes after the given block, creates temporary
-    /// memtries for new shards to be able to process them in the next epoch.
-    /// Note this doesn't complete resharding, proper memtries are to be
-    /// created later.
-    fn process_memtrie_resharding_storage_update(
-        &mut self,
-        block: &Block,
-        shard_uid: ShardUId,
-    ) -> Result<(), Error> {
-        let block_hash = block.hash();
-        let block_height = block.header().height();
-        let prev_hash = block.header().prev_hash();
-        if !self.epoch_manager.will_shard_layout_change(prev_hash)? {
-            return Ok(());
-        }
-
-        let next_epoch_id = self.epoch_manager.get_next_epoch_id_from_prev_block(prev_hash)?;
-        let next_shard_layout = self.epoch_manager.get_shard_layout(&next_epoch_id)?;
-        let children_shard_uids =
-            next_shard_layout.get_children_shards_uids(shard_uid.shard_id()).unwrap();
-
-        // Hack to ensure this logic is not applied before ReshardingV3.
-        // TODO(#12019): proper logic.
-        if next_shard_layout.version() < 3 || children_shard_uids.len() == 1 {
-            return Ok(());
-        }
-        assert_eq!(children_shard_uids.len(), 2);
-
-        let chunk_extra = self.get_chunk_extra(block_hash, &shard_uid)?;
-        let tries = self.runtime_adapter.get_tries();
-        let Some(mem_tries) = tries.get_mem_tries(shard_uid) else {
-            // TODO(#12019): what if node doesn't have memtrie? just pause
-            // processing?
-            error!(
-                "Memtrie not loaded. Cannot process memtrie resharding storage
-                 update for block {:?}, shard {:?}",
-                block_hash, shard_uid
-            );
-            return Err(Error::Other("Memtrie not loaded".to_string()));
-        };
-
-        // TODO(#12019): take proper boundary account.
-        let boundary_account = AccountId::from_str("boundary.near").unwrap();
-
-        // TODO(#12019): leave only tracked shards.
-        for (new_shard_uid, retain_mode) in [
-            (children_shard_uids[0], RetainMode::Left),
-            (children_shard_uids[1], RetainMode::Right),
-        ] {
-            let mut mem_tries = mem_tries.write().unwrap();
-            let mem_trie_update = mem_tries.update(*chunk_extra.state_root(), true)?;
-
-            let (trie_changes, _) =
-                mem_trie_update.retain_split_shard(boundary_account.clone(), retain_mode);
-            let partial_state = PartialState::default();
-            let partial_storage = PartialStorage { nodes: partial_state };
-            let mem_changes = trie_changes.mem_trie_changes.as_ref().unwrap();
-            let new_state_root = mem_tries.apply_memtrie_changes(block_height, mem_changes);
-            // TODO(#12019): set all fields of `ChunkExtra`. Consider stronger
-            // typing. Clarify where it should happen when `State` and
-            // `FlatState` update is implemented.
-            let mut child_chunk_extra = ChunkExtra::clone(&chunk_extra);
-            *child_chunk_extra.state_root_mut() = new_state_root;
-
-            let mut chain_store_update = ChainStoreUpdate::new(&mut self.chain_store);
-            chain_store_update.save_chunk_extra(block_hash, &new_shard_uid, child_chunk_extra);
-            chain_store_update.save_state_transition_data(
-                *block_hash,
-                new_shard_uid.shard_id(),
-                Some(partial_storage),
-                CryptoHash::default(),
-            );
-            chain_store_update.commit()?;
-
-            let mut store_update = self.chain_store.store().trie_store().store_update();
-            tries.apply_insertions(&trie_changes, new_shard_uid, &mut store_update);
-            store_update.commit()?;
-        }
-
-        Ok(())
-    }
-
->>>>>>> 9ad42e0b
     #[tracing::instrument(level = "debug", target = "chain", "postprocess_block_only", skip_all)]
     fn postprocess_block_only(
         &mut self,
