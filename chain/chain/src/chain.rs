--- conflicted
+++ resolved
@@ -4,13 +4,8 @@
 
 use borsh::BorshSerialize;
 use chrono::Duration;
-<<<<<<< HEAD
+use chrono::Utc;
 use log::{debug, error, info, warn};
-use num_rational::Rational;
-=======
-use chrono::Utc;
-use log::{debug, error, info};
->>>>>>> 9d7aaf59
 use rand::rngs::StdRng;
 use rand::seq::SliceRandom;
 use rand::SeedableRng;
