--- conflicted
+++ resolved
@@ -136,8 +136,7 @@
 #[derive(Message, Debug)]
 pub struct ApplyChunksDoneMessage;
 
-#[derive(actix::Message, Debug)]
-#[rtype(result = "()")]
+#[derive(Message, Debug)]
 pub struct NewChunkAppliedMessage {
     pub result: NewChunkResult,
     pub block_context: ApplyChunkBlockContext,
@@ -1752,16 +1751,12 @@
         self.apply_chunks_spawner.spawn("apply_chunks", move || {
             let apply_all_chunks_start_time = clock.now();
             // do_apply_chunks runs `work` in parallel, but still waits for all of them to finish
-<<<<<<< HEAD
             let res = if let Some(block_context) = &block_context {
-                do_apply_chunks(block.clone(), block_context.height, work)
+                do_apply_chunks(iteration_mode, block.clone(), block_context.height, work)
             } else {
                 // seemingly spice block
                 vec![]
             };
-=======
-            let res = do_apply_chunks(iteration_mode, block.clone(), block_height, work);
->>>>>>> ed3c4c9f
             // If we encounter an error here, that means the receiver is deallocated and the client
             // thread is already shut down. The node is already crashed, so we can unwrap here
             metrics::APPLY_ALL_CHUNKS_TIME.with_label_values(&[block.as_ref()]).observe(
@@ -3043,13 +3038,7 @@
         mode: ApplyChunksMode,
         mut state_patch: SandboxStatePatch,
         invalid_chunks: &mut Vec<ShardChunkHeader>,
-<<<<<<< HEAD
     ) -> Result<(Vec<UpdateShardJob>, Option<ApplyChunkBlockContext>), Error> {
-        let _span = tracing::debug_span!(target: "chain", "apply_chunks_preprocessing").entered();
-
-=======
-    ) -> Result<Vec<UpdateShardJob>, Error> {
->>>>>>> ed3c4c9f
         if cfg!(feature = "protocol_feature_spice") {
             return Ok((vec![], None));
         }
@@ -3303,6 +3292,7 @@
                 receipts,
                 block,
                 storage_context,
+                chunk: Some(chunk_header.clone()),
             })
         } else {
             ShardUpdateReason::OldChunk(OldChunkData {
