use std::collections::{HashMap, HashSet};
use std::sync::Arc;
use std::time::{Duration as TimeDuration, Instant};

use borsh::BorshSerialize;
use chrono::prelude::{DateTime, Utc};
use chrono::Duration;
use log::{debug, error, info};

use near_primitives::block::{genesis_chunks, Approval};
use near_primitives::challenge::{
    BlockDoubleSign, Challenge, ChallengeBody, ChallengesResult, ChunkProofs, ChunkState,
    MaybeEncodedShardChunk,
};
use near_primitives::hash::{hash, CryptoHash};
use near_primitives::merkle::{merklize, verify_path};
use near_primitives::receipt::Receipt;
use near_primitives::sharding::{
    ChunkHash, ChunkHashHeight, ReceiptProof, ShardChunk, ShardChunkHeader, ShardProof,
};
use near_primitives::transaction::{ExecutionOutcome, ExecutionOutcomeWithProof, ExecutionStatus};
use near_primitives::types::{
    AccountId, Balance, BlockExtra, BlockIndex, ChunkExtra, EpochId, Gas, ShardId, ValidatorStake,
};
use near_primitives::unwrap_or_return;
use near_primitives::views::{
    ExecutionOutcomeView, ExecutionOutcomeWithIdView, ExecutionStatusView,
    FinalExecutionOutcomeView, FinalExecutionStatus, LightClientBlockView,
};
use near_store::{ColStateHeaders, ColStateParts, Store};

use crate::error::{Error, ErrorKind};
use crate::finality::{ApprovalVerificationError, FinalityGadget, FinalityGadgetQuorums};
use crate::lightclient::get_epoch_block_producers_view;
use crate::metrics;
use crate::store::{ChainStore, ChainStoreAccess, ChainStoreUpdate, ShardInfo, StateSyncInfo};
use crate::types::{
    AcceptedBlock, ApplyTransactionResult, Block, BlockHeader, BlockStatus, Provenance,
    ReceiptList, ReceiptProofResponse, ReceiptResponse, RootProof, RuntimeAdapter,
    ShardStateSyncResponseHeader, StateHeaderKey, StatePartKey, Tip,
};
<<<<<<< HEAD
use crate::validate::{
    validate_challenge, validate_chunk_proofs, validate_chunk_transactions,
    validate_chunk_with_chunk_extra,
};
=======
use crate::validate::{validate_challenge, validate_chunk_proofs, validate_chunk_with_chunk_extra};
use crate::{byzantine_assert, create_light_client_block_view};
>>>>>>> e74da346

/// Maximum number of orphans chain can store.
pub const MAX_ORPHAN_SIZE: usize = 1024;

/// Maximum age of orhpan to store in the chain.
const MAX_ORPHAN_AGE_SECS: u64 = 300;

/// Refuse blocks more than this many block intervals in the future (as in bitcoin).
const ACCEPTABLE_TIME_DIFFERENCE: i64 = 12 * 10;

/// Over this number of blocks in advance if we are not chunk producer - route tx to upcoming validators.
pub const TX_ROUTING_HEIGHT_HORIZON: BlockIndex = 4;

enum ApplyChunksMode {
    ThisEpoch,
    NextEpoch,
}

pub struct Orphan {
    block: Block,
    provenance: Provenance,
    added: Instant,
}

pub struct OrphanBlockPool {
    orphans: HashMap<CryptoHash, Orphan>,
    height_idx: HashMap<BlockIndex, Vec<CryptoHash>>,
    prev_hash_idx: HashMap<CryptoHash, Vec<CryptoHash>>,
    evicted: usize,
}

impl OrphanBlockPool {
    pub fn new() -> OrphanBlockPool {
        OrphanBlockPool {
            orphans: HashMap::default(),
            height_idx: HashMap::default(),
            prev_hash_idx: HashMap::default(),
            evicted: 0,
        }
    }

    fn len(&self) -> usize {
        self.orphans.len()
    }

    fn len_evicted(&self) -> usize {
        self.evicted
    }

    fn add(&mut self, orphan: Orphan) {
        let height_hashes =
            self.height_idx.entry(orphan.block.header.inner_lite.height).or_insert_with(|| vec![]);
        height_hashes.push(orphan.block.hash());
        let prev_hash_entries =
            self.prev_hash_idx.entry(orphan.block.header.prev_hash).or_insert_with(|| vec![]);
        prev_hash_entries.push(orphan.block.hash());
        self.orphans.insert(orphan.block.hash(), orphan);

        if self.orphans.len() > MAX_ORPHAN_SIZE {
            let old_len = self.orphans.len();

            self.orphans.retain(|_, ref mut x| {
                x.added.elapsed() < TimeDuration::from_secs(MAX_ORPHAN_AGE_SECS)
            });
            let mut heights = self.height_idx.keys().cloned().collect::<Vec<u64>>();
            heights.sort_unstable();
            let mut removed_hashes: HashSet<CryptoHash> = HashSet::default();
            for h in heights.iter().rev() {
                if let Some(hash) = self.height_idx.remove(h) {
                    for h in hash {
                        let _ = self.orphans.remove(&h);
                        removed_hashes.insert(h);
                    }
                }
                if self.orphans.len() < MAX_ORPHAN_SIZE {
                    break;
                }
            }
            self.height_idx.retain(|_, ref mut xs| xs.iter().any(|x| !removed_hashes.contains(&x)));
            self.prev_hash_idx
                .retain(|_, ref mut xs| xs.iter().any(|x| !removed_hashes.contains(&x)));

            self.evicted += old_len - self.orphans.len();
        }
    }

    pub fn contains(&self, hash: &CryptoHash) -> bool {
        self.orphans.contains_key(hash)
    }

    pub fn remove_by_prev_hash(&mut self, prev_hash: CryptoHash) -> Option<Vec<Orphan>> {
        let mut removed_hashes: HashSet<CryptoHash> = HashSet::default();
        let ret = self.prev_hash_idx.remove(&prev_hash).map(|hs| {
            hs.iter()
                .filter_map(|h| {
                    removed_hashes.insert(h.clone());
                    self.orphans.remove(h)
                })
                .collect()
        });

        self.height_idx.retain(|_, ref mut xs| xs.iter().any(|x| !removed_hashes.contains(&x)));

        ret
    }
}

/// Chain genesis configuration.
#[derive(Clone)]
pub struct ChainGenesis {
    pub time: DateTime<Utc>,
    pub gas_limit: Gas,
    pub gas_price: Balance,
    pub total_supply: Balance,
    pub max_inflation_rate: u8,
    pub gas_price_adjustment_rate: u8,
    pub transaction_validity_period: BlockIndex,
    pub epoch_length: BlockIndex,
}

impl ChainGenesis {
    pub fn new(
        time: DateTime<Utc>,
        gas_limit: Gas,
        gas_price: Balance,
        total_supply: Balance,
        max_inflation_rate: u8,
        gas_price_adjustment_rate: u8,
        transaction_validity_period: BlockIndex,
        epoch_length: BlockIndex,
    ) -> Self {
        Self {
            time,
            gas_limit,
            gas_price,
            total_supply,
            max_inflation_rate,
            gas_price_adjustment_rate,
            transaction_validity_period,
            epoch_length,
        }
    }
}

/// Facade to the blockchain block processing and storage.
/// Provides current view on the state according to the chain state.
pub struct Chain {
    store: ChainStore,
    pub runtime_adapter: Arc<dyn RuntimeAdapter>,
    orphans: OrphanBlockPool,
    blocks_with_missing_chunks: OrphanBlockPool,
    genesis: BlockHeader,
    pub transaction_validity_period: BlockIndex,
    pub epoch_length: BlockIndex,
    gas_price_adjustment_rate: u8,
}

impl Chain {
    pub fn new(
        store: Arc<Store>,
        runtime_adapter: Arc<dyn RuntimeAdapter>,
        chain_genesis: &ChainGenesis,
    ) -> Result<Chain, Error> {
        let mut store = ChainStore::new(store);

        // Get runtime initial state and create genesis block out of it.
        let (state_store_update, state_roots) = runtime_adapter.genesis_state();
        let genesis_chunks = genesis_chunks(
            state_roots.clone(),
            runtime_adapter.num_shards(),
            chain_genesis.gas_limit,
        );
        let genesis = Block::genesis(
            genesis_chunks.iter().map(|chunk| chunk.header.clone()).collect(),
            chain_genesis.time,
            chain_genesis.gas_price,
            chain_genesis.total_supply,
            Chain::compute_bp_hash(&*runtime_adapter, EpochId::default(), &CryptoHash::default())?,
        );

        // Check if we have a head in the store, otherwise pick genesis block.
        let mut store_update = store.store_update();
        let head_res = store_update.head();
        let head: Tip;
        match head_res {
            Ok(h) => {
                head = h;

                // Check that genesis in the store is the same as genesis given in the config.
                let genesis_hash = store_update.get_block_hash_by_height(0)?;
                if genesis_hash != genesis.hash() {
                    return Err(ErrorKind::Other(format!(
                        "Genesis mismatch between storage and config: {:?} vs {:?}",
                        genesis_hash,
                        genesis.hash()
                    ))
                    .into());
                }

                // Check we have the header corresponding to the header_head.
                let header_head = store_update.header_head()?;
                if store_update.get_block_header(&header_head.last_block_hash).is_err() {
                    // Reset header head and "sync" head to be consistent with current block head.
                    store_update.save_header_head_if_not_challenged(&head)?;
                    store_update.save_sync_head(&head);
                } else {
                    // Reset sync head to be consistent with current header head.
                    store_update.save_sync_head(&header_head);
                }
                // TODO: perform validation that latest state in runtime matches the stored chain.
            }
            Err(err) => match err.kind() {
                ErrorKind::DBNotFoundErr(_) => {
                    for chunk in genesis_chunks {
                        store_update.save_chunk(&chunk.chunk_hash, chunk.clone());
                    }
                    runtime_adapter.add_validator_proposals(
                        CryptoHash::default(),
                        genesis.hash(),
                        genesis.header.inner_lite.height,
                        0,
                        vec![],
                        vec![],
                        vec![],
                        0,
                        0,
                        chain_genesis.total_supply,
                    )?;
                    store_update.save_block_header(genesis.header.clone());
                    store_update.save_block(genesis.clone());
                    store_update.save_block_extra(
                        &genesis.hash(),
                        BlockExtra { challenges_result: vec![] },
                    );

                    for (chunk_header, state_root) in genesis.chunks.iter().zip(state_roots.iter())
                    {
                        store_update.save_chunk_extra(
                            &genesis.hash(),
                            chunk_header.inner.shard_id,
                            ChunkExtra::new(
                                state_root,
                                CryptoHash::default(),
                                vec![],
                                0,
                                chain_genesis.gas_limit,
                                0,
                                0,
                                0,
                            ),
                        );
                    }

                    head = Tip::from_header(&genesis.header);
                    store_update.save_head(&head)?;
                    store_update.save_sync_head(&head);

                    store_update.merge(state_store_update);

                    info!(target: "chain", "Init: saved genesis: {:?} / {:?}", genesis.hash(), state_roots);
                }
                e => return Err(e.into()),
            },
        }
        store_update.commit()?;

        info!(target: "chain", "Init: head: weight: {}, score: {} @ {} [{}]", head.weight_and_score.weight.to_num(), head.weight_and_score.score.to_num(), head.height, head.last_block_hash);

        Ok(Chain {
            store,
            runtime_adapter,
            orphans: OrphanBlockPool::new(),
            blocks_with_missing_chunks: OrphanBlockPool::new(),
            genesis: genesis.header,
            transaction_validity_period: chain_genesis.transaction_validity_period,
            epoch_length: chain_genesis.epoch_length,
            gas_price_adjustment_rate: chain_genesis.gas_price_adjustment_rate,
        })
    }

    pub fn process_approval(
        &mut self,
        me: &Option<AccountId>,
        approval: &Approval,
    ) -> Result<(), Error> {
        let mut chain_store_update = ChainStoreUpdate::new(&mut self.store);
        FinalityGadget::process_approval(me, approval, &mut chain_store_update)?;
        chain_store_update.commit()?;
        Ok(())
    }

    pub fn verify_approval_conditions(
        &mut self,
        approval: &Approval,
    ) -> Result<(), ApprovalVerificationError> {
        FinalityGadget::verify_approval_conditions(approval, &mut self.store)
    }

    pub fn get_my_approval_reference_hash(&mut self, last_hash: CryptoHash) -> Option<CryptoHash> {
        FinalityGadget::get_my_approval_reference_hash(last_hash, &mut self.store)
    }

    pub fn compute_bp_hash_inner(bps: &Vec<ValidatorStake>) -> Result<CryptoHash, Error> {
        let mut arr = vec![];
        for bp in bps.iter() {
            arr.append(&mut hash(bp.account_id.as_bytes()).into());
            arr.append(&mut hash(bp.public_key.try_to_vec()?.as_ref()).into());
            arr.append(&mut hash(bp.amount.try_to_vec()?.as_ref()).into());
        }

        Ok(hash(&arr))
    }

    pub fn compute_bp_hash(
        runtime_adapter: &dyn RuntimeAdapter,
        epoch_id: EpochId,
        last_known_hash: &CryptoHash,
    ) -> Result<CryptoHash, Error> {
        let bps = runtime_adapter
            .get_epoch_block_producers(&epoch_id, last_known_hash)?
            .iter()
            .map(|x| x.0.clone())
            .collect();
        Chain::compute_bp_hash_inner(&bps)
    }

    pub fn compute_quorums(
        prev_hash: CryptoHash,
        epoch_id: EpochId,
        height: BlockIndex,
        approvals: Vec<Approval>,
        runtime_adapter: &dyn RuntimeAdapter,
        chain_store: &mut dyn ChainStoreAccess,
        push_back_if_needed: bool,
    ) -> Result<FinalityGadgetQuorums, Error> {
        let stakes = runtime_adapter
            .get_epoch_block_producers(&epoch_id, &prev_hash)?
            .iter()
            .map(|x| x.0.clone())
            .collect();
        let mut ret = FinalityGadget::compute_quorums(
            prev_hash,
            epoch_id,
            height,
            approvals,
            chain_store,
            &stakes,
        )?;
        if push_back_if_needed {
            ret.last_quorum_pre_commit = runtime_adapter
                .push_final_block_back_if_needed(prev_hash, ret.last_quorum_pre_commit)?;
        }
        Ok(ret)
    }

    /// Creates a light client block for the last final block from perspective of some other block
    ///
    /// # Arguments
    ///  * `header` - the last finalized block seen from `header` (not pushed back) will be used to
    ///               compute the light client block
    pub fn create_light_client_block(
        header: &BlockHeader,
        runtime_adapter: &dyn RuntimeAdapter,
        chain_store: &mut dyn ChainStoreAccess,
    ) -> Result<LightClientBlockView, Error> {
        // Compute actual, not pushed back, quorum_pre_commit
        let actual_quorum = Chain::compute_quorums(
            header.prev_hash,
            header.inner_lite.epoch_id.clone(),
            header.inner_lite.height,
            header.inner_rest.approvals.clone(),
            runtime_adapter,
            chain_store,
            false,
        )?;

        // Get the actual, not pushed, back, final block
        let final_block_header =
            chain_store.get_block_header(&actual_quorum.last_quorum_pre_commit)?.clone();

        let block_producers = get_epoch_block_producers_view(
            &final_block_header.inner_lite.epoch_id,
            &header.prev_hash,
            runtime_adapter,
        )?;

        let next_block_producers = get_epoch_block_producers_view(
            &final_block_header.inner_lite.next_epoch_id,
            &header.prev_hash,
            runtime_adapter,
        )?;

        create_light_client_block_view(
            &final_block_header,
            &header.inner_rest.last_quorum_pre_commit,
            chain_store,
            &block_producers,
            Some(next_block_producers),
        )
    }

    /// Reset "sync" head to current header head.
    /// Do this when first transition to header syncing.
    pub fn reset_sync_head(&mut self) -> Result<Tip, Error> {
        let mut chain_store_update = self.store.store_update();
        let header_head = chain_store_update.header_head()?;
        chain_store_update.save_sync_head(&header_head);
        chain_store_update.commit()?;
        Ok(header_head)
    }

    pub fn save_block(&mut self, block: &Block) -> Result<(), Error> {
        let mut chain_store_update = ChainStoreUpdate::new(&mut self.store);

        if !block.check_validity() {
            byzantine_assert!(false);
            return Err(ErrorKind::Other("Invalid block".into()).into());
        }

        chain_store_update.save_block(block.clone());

        chain_store_update.commit()?;
        Ok(())
    }

    pub fn save_orphan(&mut self, block: &Block) {
        self.orphans.add(Orphan {
            block: block.clone(),
            provenance: Provenance::NONE,
            added: Instant::now(),
        });
    }

    /// Process a block header received during "header first" propagation.
    pub fn process_block_header<F>(
        &mut self,
        header: &BlockHeader,
        on_challenge: F,
    ) -> Result<(), Error>
    where
        F: FnMut(ChallengeBody) -> (),
    {
        // We create new chain update, but it's not going to be committed so it's read only.
        let mut chain_update = ChainUpdate::new(
            &mut self.store,
            self.runtime_adapter.clone(),
            &self.orphans,
            &self.blocks_with_missing_chunks,
            self.transaction_validity_period,
            self.epoch_length,
            self.gas_price_adjustment_rate,
        );
        chain_update.process_block_header(header, on_challenge)?;
        Ok(())
    }

    pub fn mark_block_as_challenged(
        &mut self,
        block_hash: &CryptoHash,
        challenger_hash: &CryptoHash,
    ) -> Result<(), Error> {
        let mut chain_update = ChainUpdate::new(
            &mut self.store,
            self.runtime_adapter.clone(),
            &self.orphans,
            &self.blocks_with_missing_chunks,
            self.transaction_validity_period,
            self.epoch_length,
            self.gas_price_adjustment_rate,
        );
        chain_update.mark_block_as_challenged(block_hash, Some(challenger_hash))?;
        chain_update.commit()?;
        Ok(())
    }

    /// Process a received or produced block, and unroll any orphans that may depend on it.
    /// Changes current state, and calls `block_accepted` callback in case block was successfully applied.
    pub fn process_block<F, F2, F3>(
        &mut self,
        me: &Option<AccountId>,
        block: Block,
        provenance: Provenance,
        block_accepted: F,
        block_misses_chunks: F2,
        on_challenge: F3,
    ) -> Result<Option<Tip>, Error>
    where
        F: Copy + FnMut(AcceptedBlock) -> (),
        F2: Copy + FnMut(Vec<ShardChunkHeader>) -> (),
        F3: Copy + FnMut(ChallengeBody) -> (),
    {
        let block_hash = block.hash();
        let timer = near_metrics::start_timer(&metrics::BLOCK_PROCESSING_TIME);
        let res = self.process_block_single(
            me,
            block,
            provenance,
            block_accepted,
            block_misses_chunks,
            on_challenge,
        );
        near_metrics::stop_timer(timer);
        if res.is_ok() {
            near_metrics::inc_counter(&metrics::BLOCK_PROCESSED_SUCCESSFULLY_TOTAL);

            if let Some(new_res) = self.check_orphans(
                me,
                block_hash,
                block_accepted,
                block_misses_chunks,
                on_challenge,
            ) {
                return Ok(Some(new_res));
            }
        }
        res
    }

    /// Process challenge to invalidate chain. This is done between blocks to unroll the chain as
    /// soon as possible and allow next block producer to skip invalid blocks.
    pub fn process_challenge(&mut self, challenge: &Challenge) {
        let head = unwrap_or_return!(self.head());
        let mut chain_update = ChainUpdate::new(
            &mut self.store,
            self.runtime_adapter.clone(),
            &self.orphans,
            &self.blocks_with_missing_chunks,
            self.transaction_validity_period,
            self.epoch_length,
            self.gas_price_adjustment_rate,
        );
        match chain_update.verify_challenges(
            &vec![challenge.clone()],
            &head.epoch_id,
            &head.last_block_hash,
            None,
        ) {
            Ok(_) => {}
            Err(err) => {
                debug!(target: "chain", "Invalid challenge: {}", err);
            }
        }
        unwrap_or_return!(chain_update.commit());
    }

    /// Processes headers and adds them to store for syncing.
    pub fn sync_block_headers<F>(
        &mut self,
        mut headers: Vec<BlockHeader>,
        on_challenge: F,
    ) -> Result<(), Error>
    where
        F: Copy + FnMut(ChallengeBody) -> (),
    {
        // Sort headers by heights if they are out of order.
        headers.sort_by(|left, right| left.inner_lite.height.cmp(&right.inner_lite.height));

        if let Some(header) = headers.first() {
            debug!(target: "chain", "Sync block headers: {} headers from {} at {}", headers.len(), header.hash(), header.inner_lite.height);
        } else {
            return Ok(());
        };

        let all_known = if let Some(last_header) = headers.last() {
            self.store.get_block_header(&last_header.hash()).is_ok()
        } else {
            false
        };

        if !all_known {
            // Validate header and then add to the chain.
            for header in headers.iter() {
                let mut chain_update = ChainUpdate::new(
                    &mut self.store,
                    self.runtime_adapter.clone(),
                    &self.orphans,
                    &self.blocks_with_missing_chunks,
                    self.transaction_validity_period,
                    self.epoch_length,
                    self.gas_price_adjustment_rate,
                );

                match chain_update.check_header_known(header) {
                    Ok(_) => {}
                    Err(e) => match e.kind() {
                        ErrorKind::Unfit(_) => continue,
                        _ => return Err(e),
                    },
                }

                chain_update.validate_header(header, &Provenance::SYNC, on_challenge)?;
                chain_update.chain_store_update.save_block_header(header.clone());
                chain_update.commit()?;

                // Add validator proposals for given header.
                self.runtime_adapter.add_validator_proposals(
                    header.prev_hash,
                    header.hash(),
                    header.inner_lite.height,
                    self.store.get_block_height(&header.inner_rest.last_quorum_pre_commit)?,
                    header.inner_rest.validator_proposals.clone(),
                    vec![],
                    header.inner_rest.chunk_mask.clone(),
                    header.inner_rest.rent_paid,
                    header.inner_rest.validator_reward,
                    header.inner_rest.total_supply,
                )?;
            }
        }

        let mut chain_update = ChainUpdate::new(
            &mut self.store,
            self.runtime_adapter.clone(),
            &self.orphans,
            &self.blocks_with_missing_chunks,
            self.transaction_validity_period,
            self.epoch_length,
            self.gas_price_adjustment_rate,
        );

        if let Some(header) = headers.last() {
            // Update sync_head regardless of the total weight.
            chain_update.update_sync_head(header)?;
            // Update header_head if total weight changed.
            chain_update.update_header_head_if_not_challenged(header)?;
        }

        chain_update.commit()
    }

    /// Check if state download is required, otherwise return hashes of blocks to fetch.
    pub fn check_state_needed(
        &mut self,
        block_fetch_horizon: BlockIndex,
    ) -> Result<(bool, Vec<CryptoHash>), Error> {
        let block_head = self.head()?;
        let header_head = self.header_head()?;
        let mut hashes = vec![];

        if block_head.weight_and_score >= header_head.weight_and_score {
            return Ok((false, hashes));
        }

        // Find common block between header chain and block chain.
        let mut oldest_height = 0;
        let mut current = self.get_block_header(&header_head.last_block_hash).map(|h| h.clone());
        while let Ok(header) = current {
            if header.inner_lite.height <= block_head.height {
                if self.is_on_current_chain(&header).is_ok() {
                    break;
                }
            }

            oldest_height = header.inner_lite.height;
            hashes.push(header.hash());
            current = self.get_previous_header(&header).map(|h| h.clone());
        }

        let sync_head = self.sync_head()?;
        if oldest_height < sync_head.height.saturating_sub(block_fetch_horizon) {
            return Ok((true, vec![]));
        }
        Ok((false, hashes))
    }

    /// Returns if given block header on the current chain.
    fn is_on_current_chain(&mut self, header: &BlockHeader) -> Result<(), Error> {
        let chain_header = self.get_header_by_height(header.inner_lite.height)?;
        if chain_header.hash() == header.hash() {
            Ok(())
        } else {
            Err(ErrorKind::Other(format!("{} not on current chain", header.hash())).into())
        }
    }

    /// Finds first of the given hashes that is known on the main chain.
    pub fn find_common_header(&mut self, hashes: &Vec<CryptoHash>) -> Option<BlockHeader> {
        for hash in hashes {
            if let Ok(header) = self.get_block_header(&hash).map(|h| h.clone()) {
                if let Ok(header_at_height) = self.get_header_by_height(header.inner_lite.height) {
                    if header.hash() == header_at_height.hash() {
                        return Some(header);
                    }
                }
            }
        }
        None
    }

    fn determine_status(&self, head: Option<Tip>, prev_head: Tip) -> BlockStatus {
        let has_head = head.is_some();
        let mut is_next_block = false;

        let old_hash = if let Some(head) = head {
            if head.prev_block_hash == prev_head.last_block_hash {
                is_next_block = true;
                None
            } else {
                Some(prev_head.last_block_hash)
            }
        } else {
            None
        };

        match (has_head, is_next_block) {
            (true, true) => BlockStatus::Next,
            (true, false) => BlockStatus::Reorg(old_hash.unwrap()),
            (false, _) => BlockStatus::Fork,
        }
    }

    pub fn reset_heads_post_state_sync<F, F2, F3>(
        &mut self,
        me: &Option<AccountId>,
        sync_hash: CryptoHash,
        block_accepted: F,
        block_misses_chunks: F2,
        on_challenge: F3,
    ) -> Result<(), Error>
    where
        F: Copy + FnMut(AcceptedBlock) -> (),
        F2: Copy + FnMut(Vec<ShardChunkHeader>) -> (),
        F3: Copy + FnMut(ChallengeBody) -> (),
    {
        // Get header we were syncing into.
        let header = self.get_block_header(&sync_hash)?;
        let hash = header.prev_hash;
        let prev_header = self.get_block_header(&hash)?;
        let tip = Tip::from_header(prev_header);
        // Update related heads now.
        let mut chain_store_update = self.mut_store().store_update();
        chain_store_update.save_body_head(&tip)?;
        chain_store_update.save_body_tail(&tip);
        chain_store_update.commit()?;

        // Check if there are any orphans unlocked by this state sync.
        // We can't fail beyond this point because the caller will not process accepted blocks
        //    and the blocks with missing chunks if this method fails
        self.check_orphans(me, hash, block_accepted, block_misses_chunks, on_challenge);
        Ok(())
    }

    fn start_downloading_state(
        &mut self,
        me: &Option<AccountId>,
        block: &Block,
    ) -> Result<(), Error> {
        let prev_hash = block.header.prev_hash;
        let shards_to_dl = self.get_shards_to_dl_state(me, &prev_hash);
        let prev_block = self.get_block(&prev_hash)?;

        debug!(target: "chain", "Downloading state for {:?}, I'm {:?}", shards_to_dl, me);

        let state_dl_info = StateSyncInfo {
            epoch_tail_hash: block.header.hash(),
            shards: shards_to_dl
                .iter()
                .map(|shard_id| {
                    let chunk = &prev_block.chunks[*shard_id as usize];
                    ShardInfo(*shard_id, chunk.chunk_hash())
                })
                .collect(),
        };

        let mut chain_store_update = ChainStoreUpdate::new(&mut self.store);

        chain_store_update.add_state_dl_info(state_dl_info);

        chain_store_update.commit()?;

        Ok(())
    }

    fn process_block_single<F, F2, F3>(
        &mut self,
        me: &Option<AccountId>,
        block: Block,
        provenance: Provenance,
        mut block_accepted: F,
        mut block_misses_chunks: F2,
        on_challenge: F3,
    ) -> Result<Option<Tip>, Error>
    where
        F: FnMut(AcceptedBlock) -> (),
        F2: Copy + FnMut(Vec<ShardChunkHeader>) -> (),
        F3: FnMut(ChallengeBody) -> (),
    {
        near_metrics::inc_counter(&metrics::BLOCK_PROCESSED_TOTAL);

        if block.chunks.len() != self.runtime_adapter.num_shards() as usize {
            return Err(ErrorKind::IncorrectNumberOfChunkHeaders.into());
        }

        let prev_head = self.store.head()?;
        let mut chain_update = ChainUpdate::new(
            &mut self.store,
            self.runtime_adapter.clone(),
            &self.orphans,
            &self.blocks_with_missing_chunks,
            self.transaction_validity_period,
            self.epoch_length,
            self.gas_price_adjustment_rate,
        );
        let maybe_new_head = chain_update.process_block(me, &block, &provenance, on_challenge);

        match maybe_new_head {
            Ok((head, needs_to_start_fetching_state)) => {
                chain_update.commit()?;

                if needs_to_start_fetching_state {
                    debug!(target: "chain", "Downloading state for block {}", block.hash());
                    self.start_downloading_state(me, &block)?;
                }

                match &head {
                    Some(tip) => {
                        near_metrics::set_gauge(
                            &metrics::VALIDATOR_ACTIVE_TOTAL,
                            match self
                                .runtime_adapter
                                .get_epoch_block_producers(&tip.epoch_id, &tip.last_block_hash)
                            {
                                Ok(value) => value
                                    .iter()
                                    .map(|(_, is_slashed)| if *is_slashed { 0 } else { 1 })
                                    .sum(),
                                Err(_) => 0,
                            },
                        );
                    }
                    None => {}
                }
                // Sum validator balances in full NEARs (divided by 10**18)
                let sum = block
                    .header
                    .inner_rest
                    .validator_proposals
                    .iter()
                    .map(|validator_stake| {
                        (validator_stake.amount / 1_000_000_000_000_000_000) as i64
                    })
                    .sum::<i64>();
                near_metrics::set_gauge(&metrics::VALIDATOR_AMOUNT_STAKED, sum);

                let status = self.determine_status(head.clone(), prev_head);

                // Notify other parts of the system of the update.
                block_accepted(AcceptedBlock { hash: block.hash(), status, provenance });

                Ok(head)
            }
            Err(e) => match e.kind() {
                ErrorKind::Orphan => {
                    let block_hash = block.hash();
                    let orphan = Orphan { block, provenance, added: Instant::now() };

                    self.orphans.add(orphan);

                    debug!(
                        target: "chain",
                        "Process block: orphan: {:?}, # orphans {}{}",
                        block_hash,
                        self.orphans.len(),
                        if self.orphans.len_evicted() > 0 {
                            format!(", # evicted {}", self.orphans.len_evicted())
                        } else {
                            String::new()
                        },
                    );
                    Err(e)
                }
                ErrorKind::ChunksMissing(missing_chunks) => {
                    let block_hash = block.hash();
                    block_misses_chunks(missing_chunks.clone());
                    let orphan = Orphan { block, provenance, added: Instant::now() };

                    self.blocks_with_missing_chunks.add(orphan);

                    debug!(
                        target: "chain",
                        "Process block: missing chunks. Block hash: {:?}. Missing chunks: {:?}",
                        block_hash, missing_chunks,
                    );
                    Err(e)
                }
                ErrorKind::EpochOutOfBounds => {
                    // Possibly block arrived before we finished processing all of the blocks for epoch before last.
                    // Or someone is attacking with invalid chain.
                    debug!(target: "chain", "Received block {}/{} ignored, as epoch is unknown", block.header.inner_lite.height, block.hash());
                    Ok(Some(prev_head))
                }
                ErrorKind::Unfit(ref msg) => {
                    debug!(
                        target: "chain",
                        "Block {} at {} is unfit at this time: {}",
                        block.hash(),
                        block.header.inner_lite.height,
                        msg
                    );
                    Err(ErrorKind::Unfit(msg.clone()).into())
                }
                _ => Err(e),
            },
        }
    }

    pub fn prev_block_is_caught_up(
        &self,
        prev_prev_hash: &CryptoHash,
        prev_hash: &CryptoHash,
    ) -> Result<bool, Error> {
        // This method is identical to `ChainUpdate::prev_block_is_caught_up`, see important
        //    disclaimers in there on some dangers of using it
        Ok(!self.store.get_blocks_to_catchup(prev_prev_hash)?.contains(&prev_hash))
    }

    fn get_shards_to_dl_state(
        &self,
        me: &Option<AccountId>,
        parent_hash: &CryptoHash,
    ) -> Vec<ShardId> {
        (0..self.runtime_adapter.num_shards())
            .filter(|shard_id| {
                self.runtime_adapter.will_care_about_shard(
                    me.as_ref(),
                    parent_hash,
                    *shard_id,
                    true,
                ) && !self.runtime_adapter.cares_about_shard(
                    me.as_ref(),
                    parent_hash,
                    *shard_id,
                    true,
                )
            })
            .collect()
    }

    /// Check if any block with missing chunk is ready to be processed
    pub fn check_blocks_with_missing_chunks<F, F2, F3>(
        &mut self,
        me: &Option<AccountId>,
        prev_hash: CryptoHash,
        block_accepted: F,
        block_misses_chunks: F2,
        on_challenge: F3,
    ) where
        F: Copy + FnMut(AcceptedBlock) -> (),
        F2: Copy + FnMut(Vec<ShardChunkHeader>) -> (),
        F3: Copy + FnMut(ChallengeBody) -> (),
    {
        let mut new_blocks_accepted = vec![];
        if let Some(orphans) = self.blocks_with_missing_chunks.remove_by_prev_hash(prev_hash) {
            for orphan in orphans.into_iter() {
                let block_hash = orphan.block.header.hash();
                let res = self.process_block_single(
                    me,
                    orphan.block,
                    orphan.provenance,
                    block_accepted,
                    block_misses_chunks,
                    on_challenge,
                );
                match res {
                    Ok(_) => {
                        debug!(target: "chain", "Block with missing chunks is accepted; me: {:?}", me);
                        new_blocks_accepted.push(block_hash);
                    }
                    Err(_) => {
                        debug!(target: "chain", "Block with missing chunks is declined; me: {:?}", me);
                    }
                }
            }
        };

        for accepted_block in new_blocks_accepted {
            self.check_orphans(
                me,
                accepted_block,
                block_accepted,
                block_misses_chunks,
                on_challenge,
            );
        }
    }

    /// Check for orphans, once a block is successfully added.
    pub fn check_orphans<F, F2, F3>(
        &mut self,
        me: &Option<AccountId>,
        prev_hash: CryptoHash,
        block_accepted: F,
        block_misses_chunks: F2,
        on_challenge: F3,
    ) -> Option<Tip>
    where
        F: Copy + FnMut(AcceptedBlock) -> (),
        F2: Copy + FnMut(Vec<ShardChunkHeader>) -> (),
        F3: Copy + FnMut(ChallengeBody) -> (),
    {
        let mut queue = vec![prev_hash];
        let mut queue_idx = 0;

        let mut maybe_new_head = None;

        // Check if there are orphans we can process.
        debug!(target: "chain", "Check orphans: from {}, # orphans {}", prev_hash, self.orphans.len());
        while queue_idx < queue.len() {
            if let Some(orphans) = self.orphans.remove_by_prev_hash(queue[queue_idx]) {
                debug!(target: "chain", "Check orphans: found {} orphans", orphans.len());
                for orphan in orphans.into_iter() {
                    let block_hash = orphan.block.hash();
                    let timer = near_metrics::start_timer(&metrics::BLOCK_PROCESSING_TIME);
                    let res = self.process_block_single(
                        me,
                        orphan.block,
                        orphan.provenance,
                        block_accepted,
                        block_misses_chunks,
                        on_challenge,
                    );
                    near_metrics::stop_timer(timer);
                    match res {
                        Ok(maybe_tip) => {
                            near_metrics::inc_counter(&metrics::BLOCK_PROCESSED_SUCCESSFULLY_TOTAL);
                            maybe_new_head = maybe_tip;
                            queue.push(block_hash);
                        }
                        Err(_) => {
                            debug!(target: "chain", "Orphan declined");
                        }
                    }
                }
            }
            queue_idx += 1;
        }

        if queue.len() > 1 {
            debug!(
                target: "chain",
                "Check orphans: {} blocks accepted, remaining # orphans {}",
                queue.len() - 1,
                self.orphans.len(),
            );
        }

        maybe_new_head
    }

    pub fn get_outgoing_receipts_for_shard(
        &mut self,
        prev_block_hash: CryptoHash,
        shard_id: ShardId,
        last_height_included: BlockIndex,
    ) -> Result<ReceiptResponse, Error> {
        self.store.get_outgoing_receipts_for_shard(prev_block_hash, shard_id, last_height_included)
    }

    pub fn get_state_response_header(
        &mut self,
        shard_id: ShardId,
        sync_hash: CryptoHash,
    ) -> Result<ShardStateSyncResponseHeader, Error> {
        // Consistency rules:
        // 1. Everything prefixed with `sync_` indicates new epoch, for which we are syncing.
        // 1a. `sync_prev` means the last of the prev epoch.
        // 2. Empty prefix means the height where chunk was applied last time in the prev epoch.
        //    Let's call it `current`.
        // 2a. `prev_` means we're working with height before current.
        // 3. In inner loops we use all prefixes with no relation to the context described above.
        let sync_block = self.get_block(&sync_hash)?;
        let sync_block_header = sync_block.header.clone();
        if shard_id as usize >= sync_block.chunks.len() {
            return Err(ErrorKind::Other("Invalid request: ShardId out of bounds".into()).into());
        }

        // The chunk was applied at height `chunk_header.height_included`.
        // Getting the `current` state.
        let sync_prev_block = self.get_block(&sync_block_header.prev_hash)?;
        if shard_id as usize >= sync_prev_block.chunks.len() {
            return Err(ErrorKind::Other("Invalid request: ShardId out of bounds".into()).into());
        }
        // Chunk header here is the same chunk header as at the `current` height.
        let chunk_header = sync_prev_block.chunks[shard_id as usize].clone();
        let (chunk_headers_root, chunk_proofs) = merklize(
            &sync_prev_block
                .chunks
                .iter()
                .map(|shard_chunk| {
                    ChunkHashHeight(shard_chunk.hash.clone(), shard_chunk.height_included)
                })
                .collect::<Vec<ChunkHashHeight>>(),
        );
        assert_eq!(chunk_headers_root, sync_prev_block.header.inner_rest.chunk_headers_root);

        let chunk = self.get_chunk_clone_from_header(&chunk_header)?;
        let chunk_proof = chunk_proofs[shard_id as usize].clone();
        let block_header =
            self.get_header_on_chain_by_height(&sync_hash, chunk_header.height_included)?.clone();

        // Collecting the `prev` state.
        let (prev_chunk_header, prev_chunk_proof, prev_chunk_height_included) = match self
            .get_block(&block_header.prev_hash)
        {
            Ok(prev_block) => {
                if shard_id as usize >= prev_block.chunks.len() {
                    return Err(
                        ErrorKind::Other("Invalid request: ShardId out of bounds".into()).into()
                    );
                }
                let prev_chunk_header = prev_block.chunks[shard_id as usize].clone();
                let (prev_chunk_headers_root, prev_chunk_proofs) = merklize(
                    &prev_block
                        .chunks
                        .iter()
                        .map(|shard_chunk| {
                            ChunkHashHeight(shard_chunk.hash.clone(), shard_chunk.height_included)
                        })
                        .collect::<Vec<ChunkHashHeight>>(),
                );
                assert_eq!(
                    prev_chunk_headers_root,
                    prev_block.header.inner_rest.chunk_headers_root
                );

                let prev_chunk_proof = prev_chunk_proofs[shard_id as usize].clone();
                let prev_chunk_height_included = prev_chunk_header.height_included;

                (Some(prev_chunk_header), Some(prev_chunk_proof), prev_chunk_height_included)
            }
            Err(e) => match e.kind() {
                ErrorKind::DBNotFoundErr(_) => {
                    if block_header.prev_hash == CryptoHash::default() {
                        (None, None, 0)
                    } else {
                        return Err(e);
                    }
                }
                _ => return Err(e),
            },
        };

        // Getting all existing incoming_receipts from prev_chunk height to the new epoch.
        let incoming_receipts_proofs = ChainStoreUpdate::new(&mut self.store)
            .get_incoming_receipts_for_shard(shard_id, sync_hash, prev_chunk_height_included)?
            .clone();

        // Collecting proofs for incoming receipts.
        let mut root_proofs = vec![];
        for receipt_response in incoming_receipts_proofs.iter() {
            let ReceiptProofResponse(block_hash, receipt_proofs) = receipt_response;
            let block_header = self.get_block_header(&block_hash)?.clone();
            let block = self.get_block(&block_hash)?;
            let (block_receipts_root, block_receipts_proofs) = merklize(
                &block
                    .chunks
                    .iter()
                    .map(|chunk| chunk.inner.outgoing_receipts_root)
                    .collect::<Vec<CryptoHash>>(),
            );

            let mut root_proofs_cur = vec![];
            assert_eq!(receipt_proofs.len(), block_header.inner_rest.chunks_included as usize);
            for receipt_proof in receipt_proofs {
                let ReceiptProof(receipts, shard_proof) = receipt_proof;
                let ShardProof { from_shard_id, to_shard_id: _, proof } = shard_proof;
                let receipts_hash = hash(&ReceiptList(shard_id, receipts.to_vec()).try_to_vec()?);
                let from_shard_id = *from_shard_id as usize;

                let root_proof = block.chunks[from_shard_id].inner.outgoing_receipts_root;
                root_proofs_cur
                    .push(RootProof(root_proof, block_receipts_proofs[from_shard_id].clone()));

                // Make sure we send something reasonable.
                assert_eq!(block_header.inner_rest.chunk_receipts_root, block_receipts_root);
                assert!(verify_path(root_proof, &proof, &receipts_hash));
                assert!(verify_path(
                    block_receipts_root,
                    &block_receipts_proofs[from_shard_id],
                    &root_proof,
                ));
            }
            root_proofs.push(root_proofs_cur);
        }

        let state_root_node =
            self.runtime_adapter.get_state_root_node(&chunk_header.inner.prev_state_root);

        Ok(ShardStateSyncResponseHeader {
            chunk,
            chunk_proof,
            prev_chunk_header,
            prev_chunk_proof,
            incoming_receipts_proofs,
            root_proofs,
            state_root_node,
        })
    }

    pub fn get_state_response_part(
        &mut self,
        shard_id: ShardId,
        part_id: u64,
        num_parts: u64,
        sync_hash: CryptoHash,
    ) -> Result<Vec<u8>, Error> {
        let sync_block = self.get_block(&sync_hash)?;
        let sync_block_header = sync_block.header.clone();
        if shard_id as usize >= sync_block.chunks.len() {
            return Err(ErrorKind::Other(
                "get_syncing_state_root fail: shard_id out of bounds".into(),
            )
            .into());
        }
        let sync_prev_block = self.get_block(&sync_block_header.prev_hash)?;
        if shard_id as usize >= sync_prev_block.chunks.len() {
            return Err(ErrorKind::Other(
                "get_syncing_state_root fail: shard_id out of bounds".into(),
            )
            .into());
        }
        let state_root = sync_prev_block.chunks[shard_id as usize].inner.prev_state_root.clone();

        if part_id >= num_parts {
            return Err(ErrorKind::Other(
                "get_state_response_part fail: part_id out of bound".to_string(),
            )
            .into());
        }
        let state_part = self.runtime_adapter.obtain_state_part(&state_root, part_id, num_parts);

        Ok(state_part)
    }

    pub fn set_state_header(
        &mut self,
        shard_id: ShardId,
        sync_hash: CryptoHash,
        shard_state_header: ShardStateSyncResponseHeader,
    ) -> Result<(), Error> {
        let sync_block_header = self.get_block_header(&sync_hash)?.clone();

        let ShardStateSyncResponseHeader {
            chunk,
            chunk_proof,
            prev_chunk_header,
            prev_chunk_proof,
            incoming_receipts_proofs,
            root_proofs,
            state_root_node,
        } = &shard_state_header;

        // 1-2. Checking chunk validity
        if !validate_chunk_proofs(&chunk, &*self.runtime_adapter) {
            byzantine_assert!(false);
            return Err(ErrorKind::Other(
                "set_shard_state failed: chunk header proofs are invalid".into(),
            )
            .into());
        }

        // Consider chunk itself is valid.

        // 3. Checking that chunks `chunk` and `prev_chunk` are included in appropriate blocks
        // 3a. Checking that chunk `chunk` is included into block at last height before sync_hash
        // 3aa. Also checking chunk.height_included
        let sync_prev_block_header = self.get_block_header(&sync_block_header.prev_hash)?.clone();
        if !verify_path(
            sync_prev_block_header.inner_rest.chunk_headers_root,
            &chunk_proof,
            &ChunkHashHeight(chunk.chunk_hash.clone(), chunk.header.height_included),
        ) {
            byzantine_assert!(false);
            return Err(ErrorKind::Other(
                "set_shard_state failed: chunk isn't included into block".into(),
            )
            .into());
        }

        let block_header =
            self.get_header_on_chain_by_height(&sync_hash, chunk.header.height_included)?.clone();
        // 3b. Checking that chunk `prev_chunk` is included into block at height before chunk.height_included
        // 3ba. Also checking prev_chunk.height_included - it's important for getting correct incoming receipts
        let prev_chunk_height_included = match prev_chunk_header {
            Some(header) => header.height_included,
            None => 0,
        };
        match (prev_chunk_header, prev_chunk_proof) {
            (Some(prev_chunk_header), Some(prev_chunk_proof)) => {
                let prev_block_header =
                    self.get_block_header(&block_header.prev_hash)?.clone();
                if !verify_path(
                    prev_block_header.inner_rest.chunk_headers_root,
                    &prev_chunk_proof,
                    &ChunkHashHeight(prev_chunk_header.hash.clone(), prev_chunk_height_included),
                ) {
                    byzantine_assert!(false);
                    return Err(ErrorKind::Other(
                        "set_shard_state failed: prev_chunk isn't included into block".into(),
                    )
                    .into());
                }
            }
            (None, None) => {
                if chunk.header.height_included != 0 {
                    return Err(ErrorKind::Other(
                    "set_shard_state failed: received empty state response for a chunk that is not at height 0".into()
                ).into());
                }
            }
            _ =>
                return Err(ErrorKind::Other("set_shard_state failed: `prev_chunk_header` and `prev_chunk_proof` must either both be present or both absent".into()).into())
        };

        // 4. Proving incoming receipts validity
        // 4a. Checking len of proofs
        if root_proofs.len() != incoming_receipts_proofs.len() {
            byzantine_assert!(false);
            return Err(ErrorKind::Other("set_shard_state failed: invalid proofs".into()).into());
        }
        let mut hash_to_compare = sync_hash;
        for (i, receipt_response) in incoming_receipts_proofs.iter().enumerate() {
            let ReceiptProofResponse(block_hash, receipt_proofs) = receipt_response;

            // 4b. Checking that there is a valid sequence of continuous blocks
            if *block_hash != hash_to_compare {
                byzantine_assert!(false);
                return Err(ErrorKind::Other(
                    "set_shard_state failed: invalid incoming receipts".into(),
                )
                .into());
            }
            let header = self.get_block_header(&hash_to_compare)?;
            hash_to_compare = header.prev_hash;

            let block_header = self.get_block_header(&block_hash)?;
            // 4c. Checking len of receipt_proofs for current block
            if receipt_proofs.len() != root_proofs[i].len()
                || receipt_proofs.len() != block_header.inner_rest.chunks_included as usize
            {
                byzantine_assert!(false);
                return Err(
                    ErrorKind::Other("set_shard_state failed: invalid proofs".into()).into()
                );
            }
            // We know there were exactly `block_header.inner.chunks_included` chunks included
            // on the height of block `block_hash`.
            // There were no other proofs except for included chunks.
            // According to Pigeonhole principle, it's enough to ensure all receipt_proofs are distinct
            // to prove that all receipts were received and no receipts were hidden.
            let mut visited_shard_ids = HashSet::<ShardId>::new();
            for (j, receipt_proof) in receipt_proofs.iter().enumerate() {
                let ReceiptProof(receipts, shard_proof) = receipt_proof;
                let ShardProof { from_shard_id, to_shard_id: _, proof } = shard_proof;
                // 4d. Checking uniqueness for set of `from_shard_id`
                match visited_shard_ids.get(from_shard_id) {
                    Some(_) => {
                        byzantine_assert!(false);
                        return Err(ErrorKind::Other(
                            "set_shard_state failed: invalid proofs".into(),
                        )
                        .into());
                    }
                    _ => visited_shard_ids.insert(*from_shard_id),
                };
                let RootProof(root, block_proof) = &root_proofs[i][j];
                let receipts_hash = hash(&ReceiptList(shard_id, receipts.to_vec()).try_to_vec()?);
                // 4e. Proving the set of receipts is the subset of outgoing_receipts of shard `shard_id`
                if !verify_path(*root, &proof, &receipts_hash) {
                    byzantine_assert!(false);
                    return Err(
                        ErrorKind::Other("set_shard_state failed: invalid proofs".into()).into()
                    );
                }
                // 4f. Proving the outgoing_receipts_root matches that in the block
                if !verify_path(block_header.inner_rest.chunk_receipts_root, block_proof, root) {
                    byzantine_assert!(false);
                    return Err(
                        ErrorKind::Other("set_shard_state failed: invalid proofs".into()).into()
                    );
                }
            }
        }
        // 4g. Checking that there are no more heights to get incoming_receipts
        let header = self.get_block_header(&hash_to_compare)?;
        if header.inner_lite.height != prev_chunk_height_included {
            byzantine_assert!(false);
            return Err(ErrorKind::Other(
                "set_shard_state failed: invalid incoming receipts".into(),
            )
            .into());
        }

        // 5. Checking that state_root_node is valid
        if !self
            .runtime_adapter
            .validate_state_root_node(state_root_node, &chunk.header.inner.prev_state_root)
        {
            byzantine_assert!(false);
            return Err(ErrorKind::Other(
                "set_shard_state failed: state_root_node is invalid".into(),
            )
            .into());
        }

        // Saving the header data.
        let mut store_update = self.store.owned_store().store_update();
        let key = StateHeaderKey(shard_id, sync_hash).try_to_vec()?;
        store_update.set_ser(ColStateHeaders, &key, &shard_state_header)?;
        store_update.commit()?;

        Ok(())
    }

    pub fn get_received_state_header(
        &mut self,
        shard_id: ShardId,
        sync_hash: CryptoHash,
    ) -> Result<ShardStateSyncResponseHeader, Error> {
        let key = StateHeaderKey(shard_id, sync_hash).try_to_vec()?;
        /*self.store.store().get_ser(ColStateHeaders, sync_hash.as_ref())?.unwrap_or(
            return Err(
            ErrorKind::Other("set_state_finalize failed: cannot get shard_state_header".into())
                .into(),
        ));*/
        // TODO achtung, line above compiles weirdly, remove unwrap
        Ok(self.store.owned_store().get_ser(ColStateHeaders, &key)?.unwrap())
    }

    pub fn set_state_part(
        &mut self,
        shard_id: ShardId,
        sync_hash: CryptoHash,
        part_id: u64,
        num_parts: u64,
        data: &Vec<u8>,
    ) -> Result<(), Error> {
        let shard_state_header = self.get_received_state_header(shard_id, sync_hash)?;
        let ShardStateSyncResponseHeader { chunk, .. } = shard_state_header;
        let state_root = chunk.header.inner.prev_state_root;
        if !self.runtime_adapter.validate_state_part(&state_root, part_id, num_parts, data) {
            byzantine_assert!(false);
            return Err(ErrorKind::Other(
                "set_state_part failed: validate_state_part failed".into(),
            )
            .into());
        }

        // Saving the part data.
        let mut store_update = self.store.owned_store().store_update();
        let key = StatePartKey(sync_hash, shard_id, part_id).try_to_vec()?;
        store_update.set_ser(ColStateParts, &key, data)?;
        store_update.commit()?;
        Ok(())
    }

    pub fn set_state_finalize(
        &mut self,
        shard_id: ShardId,
        sync_hash: CryptoHash,
        num_parts: u64,
    ) -> Result<(), Error> {
        let shard_state_header = self.get_received_state_header(shard_id, sync_hash)?;
        let mut height = shard_state_header.chunk.header.height_included;
        let state_root = shard_state_header.chunk.header.inner.prev_state_root.clone();
        let mut parts = vec![];
        for part_id in 0..num_parts {
            let key = StatePartKey(sync_hash, shard_id, part_id).try_to_vec()?;
            parts.push(self.store.owned_store().get_ser(ColStateParts, &key)?.unwrap());
        }

        // Confirm that state matches the parts we received
        self.runtime_adapter.confirm_state(&state_root, &parts)?;

        // Applying the chunk starts here
        let mut chain_update = ChainUpdate::new(
            &mut self.store,
            self.runtime_adapter.clone(),
            &self.orphans,
            &self.blocks_with_missing_chunks,
            self.transaction_validity_period,
            self.epoch_length,
            self.gas_price_adjustment_rate,
        );
        chain_update.set_state_finalize(shard_id, sync_hash, shard_state_header)?;
        chain_update.commit()?;

        // We restored the state on height `shard_state_header.chunk.header.height_included`.
        // Now we should build a chain up to height of `sync_hash` block.
        loop {
            height += 1;
            let mut chain_update = ChainUpdate::new(
                &mut self.store,
                self.runtime_adapter.clone(),
                &self.orphans,
                &self.blocks_with_missing_chunks,
                self.transaction_validity_period,
                self.epoch_length,
                self.gas_price_adjustment_rate,
            );
            // Result of successful execution of set_state_finalize_on_height is bool,
            // should we commit and continue or stop.
            if chain_update.set_state_finalize_on_height(height, shard_id, sync_hash)? {
                chain_update.commit()?;
            } else {
                break;
            }
        }
        Ok(())
    }

    pub fn clear_downloaded_parts(
        &mut self,
        shard_id: ShardId,
        sync_hash: CryptoHash,
        num_parts: u64,
    ) -> Result<(), Error> {
        let mut store_update = self.store.owned_store().store_update();
        for part_id in 0..num_parts {
            let key = StatePartKey(sync_hash, shard_id, part_id).try_to_vec()?;
            store_update.delete(ColStateParts, &key);
        }
        Ok(store_update.commit()?)
    }

    /// Apply transactions in chunks for the next epoch in blocks that were blocked on the state sync
    pub fn catchup_blocks<F, F2, F3>(
        &mut self,
        me: &Option<AccountId>,
        epoch_first_block: &CryptoHash,
        block_accepted: F,
        block_misses_chunks: F2,
        on_challenge: F3,
    ) -> Result<(), Error>
    where
        F: Copy + FnMut(AcceptedBlock) -> (),
        F2: Copy + FnMut(Vec<ShardChunkHeader>) -> (),
        F3: Copy + FnMut(ChallengeBody) -> (),
    {
        debug!("Catching up blocks after syncing pre {:?}, me: {:?}", epoch_first_block, me);

        let mut affected_blocks: HashSet<CryptoHash> = HashSet::new();

        // Apply the epoch start block separately, since it doesn't follow the pattern
        let block = self.store.get_block(&epoch_first_block)?.clone();
        let prev_block = self.store.get_block(&block.header.prev_hash)?.clone();

        let mut chain_update = ChainUpdate::new(
            &mut self.store,
            self.runtime_adapter.clone(),
            &self.orphans,
            &self.blocks_with_missing_chunks,
            self.transaction_validity_period,
            self.epoch_length,
            self.gas_price_adjustment_rate,
        );
        chain_update.apply_chunks(me, &block, &prev_block, ApplyChunksMode::NextEpoch)?;
        chain_update.commit()?;

        affected_blocks.insert(block.header.hash());

        let first_epoch = block.header.inner_lite.epoch_id.clone();

        let mut queue = vec![*epoch_first_block];
        let mut cur = 0;

        while cur < queue.len() {
            let block_hash = queue[cur];

            // TODO: cloning these blocks is extremely wasteful, figure out how to not to clone them
            //    without summoning mutable references tomfoolery
            let prev_block = self.store.get_block(&block_hash).unwrap().clone();

            let mut saw_one = false;
            for next_block_hash in self.store.get_blocks_to_catchup(&block_hash)?.clone() {
                saw_one = true;
                let block = self.store.get_block(&next_block_hash).unwrap().clone();

                let mut chain_update = ChainUpdate::new(
                    &mut self.store,
                    self.runtime_adapter.clone(),
                    &self.orphans,
                    &self.blocks_with_missing_chunks,
                    self.transaction_validity_period,
                    self.epoch_length,
                    self.gas_price_adjustment_rate,
                );

                chain_update.apply_chunks(me, &block, &prev_block, ApplyChunksMode::NextEpoch)?;

                chain_update.commit()?;

                affected_blocks.insert(block.header.hash());
                queue.push(next_block_hash);
            }
            if saw_one {
                assert_eq!(
                    self.runtime_adapter.get_epoch_id_from_prev_block(&block_hash)?,
                    first_epoch
                );
            }

            cur += 1;
        }

        let mut chain_store_update = ChainStoreUpdate::new(&mut self.store);

        // `blocks_to_catchup` consists of pairs (`prev_hash`, `hash`). For the block that precedes
        // `epoch_first_block` we should only remove the pair with hash = epoch_first_block, while
        // for all the blocks in the queue we can remove all the pairs that have them as `prev_hash`
        // since we processed all the blocks built on top of them above during the BFS
        chain_store_update.remove_block_to_catchup(block.header.prev_hash, *epoch_first_block);

        for block_hash in queue {
            debug!(target: "chain", "Catching up: removing prev={:?} from the queue. I'm {:?}", block_hash, me);
            chain_store_update.remove_prev_block_to_catchup(block_hash);
        }
        chain_store_update.remove_state_dl_info(*epoch_first_block);

        chain_store_update.commit()?;

        for hash in affected_blocks.iter() {
            self.check_orphans(me, hash.clone(), block_accepted, block_misses_chunks, on_challenge);
        }

        Ok(())
    }

    pub fn get_transaction_execution_result(
        &mut self,
        hash: &CryptoHash,
    ) -> Result<ExecutionOutcomeView, String> {
        match self.get_execution_outcome(hash) {
            Ok(result) => Ok(result.clone().into()),
            Err(err) => match err.kind() {
                ErrorKind::DBNotFoundErr(_) => Ok(ExecutionOutcomeWithProof {
                    outcome: ExecutionOutcome {
                        status: ExecutionStatus::Unknown,
                        ..Default::default()
                    },
                    ..Default::default()
                }
                .into()),
                _ => Err(err.to_string()),
            },
        }
    }

    fn get_recursive_transaction_results(
        &mut self,
        hash: &CryptoHash,
    ) -> Result<Vec<ExecutionOutcomeWithIdView>, String> {
        let outcome = self.get_transaction_execution_result(hash)?;
        let receipt_ids = outcome.receipt_ids.clone();
        let mut transactions = vec![ExecutionOutcomeWithIdView { id: (*hash).into(), outcome }];
        for hash in &receipt_ids {
            transactions
                .extend(self.get_recursive_transaction_results(&hash.clone().into())?.into_iter());
        }
        Ok(transactions)
    }

    pub fn get_final_transaction_result(
        &mut self,
        hash: &CryptoHash,
    ) -> Result<FinalExecutionOutcomeView, String> {
        let mut outcomes = self.get_recursive_transaction_results(hash)?;
        let mut looking_for_id = (*hash).into();
        let num_outcomes = outcomes.len();
        let status = outcomes
            .iter()
            .find_map(|outcome_with_id| {
                if outcome_with_id.id == looking_for_id {
                    match &outcome_with_id.outcome.status {
                        ExecutionStatusView::Unknown if num_outcomes == 1 => {
                            Some(FinalExecutionStatus::NotStarted)
                        }
                        ExecutionStatusView::Unknown => Some(FinalExecutionStatus::Started),
                        ExecutionStatusView::Failure(e) => {
                            Some(FinalExecutionStatus::Failure(e.clone()))
                        }
                        ExecutionStatusView::SuccessValue(v) => {
                            Some(FinalExecutionStatus::SuccessValue(v.clone()))
                        }
                        ExecutionStatusView::SuccessReceiptId(id) => {
                            looking_for_id = id.clone();
                            None
                        }
                    }
                } else {
                    None
                }
            })
            .expect("results should resolve to a final outcome");
        let receipts = outcomes.split_off(1);
        Ok(FinalExecutionOutcomeView { status, transaction: outcomes.pop().unwrap(), receipts })
    }

    /// Find a validator that is responsible for a given shard to forward requests to
    pub fn find_validator_for_forwarding(&self, shard_id: ShardId) -> Result<AccountId, Error> {
        let head = self.head()?;
        let target_height = head.height + TX_ROUTING_HEIGHT_HORIZON - 1;
        self.runtime_adapter.get_chunk_producer(&head.epoch_id, target_height, shard_id)
    }
}

/// Various chain getters.
impl Chain {
    /// Gets chain head.
    #[inline]
    pub fn head(&self) -> Result<Tip, Error> {
        self.store.head()
    }

    /// Gets chain header head.
    #[inline]
    pub fn header_head(&self) -> Result<Tip, Error> {
        self.store.header_head()
    }

    /// Gets "sync" head. This may be significantly different to current header chain.
    #[inline]
    pub fn sync_head(&self) -> Result<Tip, Error> {
        self.store.sync_head()
    }

    /// Header of the block at the head of the block chain (not the same thing as header_head).
    #[inline]
    pub fn head_header(&mut self) -> Result<&BlockHeader, Error> {
        self.store.head_header()
    }

    /// Gets a block by hash.
    #[inline]
    pub fn get_block(&mut self, hash: &CryptoHash) -> Result<&Block, Error> {
        self.store.get_block(hash)
    }

    /// Gets a chunk from hash.
    #[inline]
    pub fn get_chunk(&mut self, chunk_hash: &ChunkHash) -> Result<&ShardChunk, Error> {
        self.store.get_chunk(chunk_hash)
    }

    /// Gets a chunk from header.
    #[inline]
    pub fn get_chunk_clone_from_header(
        &mut self,
        header: &ShardChunkHeader,
    ) -> Result<ShardChunk, Error> {
        self.store.get_chunk_clone_from_header(header)
    }

    /// Gets a block from the current chain by height.
    #[inline]
    pub fn get_block_by_height(&mut self, height: BlockIndex) -> Result<&Block, Error> {
        let hash = self.store.get_block_hash_by_height(height)?;
        self.store.get_block(&hash)
    }

    /// Gets a block header by hash.
    #[inline]
    pub fn get_block_header(&mut self, hash: &CryptoHash) -> Result<&BlockHeader, Error> {
        self.store.get_block_header(hash)
    }

    /// Returns block header from the canonical chain for given height if present.
    #[inline]
    pub fn get_header_by_height(&mut self, height: BlockIndex) -> Result<&BlockHeader, Error> {
        self.store.get_header_by_height(height)
    }

    /// Returns block header from the current chain defined by `sync_hash` for given height if present.
    #[inline]
    pub fn get_header_on_chain_by_height(
        &mut self,
        sync_hash: &CryptoHash,
        height: BlockIndex,
    ) -> Result<&BlockHeader, Error> {
        self.store.get_header_on_chain_by_height(sync_hash, height)
    }

    /// Get previous block header.
    #[inline]
    pub fn get_previous_header(&mut self, header: &BlockHeader) -> Result<&BlockHeader, Error> {
        self.store.get_previous_header(header)
    }

    /// Check if block exists.
    #[inline]
    pub fn block_exists(&self, hash: &CryptoHash) -> Result<bool, Error> {
        self.store.block_exists(hash)
    }

    /// Get block extra that was computer after applying previous block.
    #[inline]
    pub fn get_block_extra(&mut self, block_hash: &CryptoHash) -> Result<&BlockExtra, Error> {
        self.store.get_block_extra(block_hash)
    }

    /// Get chunk extra that was computed after applying chunk with given hash.
    #[inline]
    pub fn get_chunk_extra(
        &mut self,
        block_hash: &CryptoHash,
        shard_id: ShardId,
    ) -> Result<&ChunkExtra, Error> {
        self.store.get_chunk_extra(block_hash, shard_id)
    }

    /// Helper to return latest chunk extra for given shard.
    #[inline]
    pub fn get_latest_chunk_extra(&mut self, shard_id: ShardId) -> Result<&ChunkExtra, Error> {
        self.store.get_chunk_extra(&self.head()?.last_block_hash, shard_id)
    }

    /// Get transaction result for given hash of transaction.
    #[inline]
    pub fn get_execution_outcome(
        &mut self,
        hash: &CryptoHash,
    ) -> Result<&ExecutionOutcomeWithProof, Error> {
        self.store.get_execution_outcome(hash)
    }

    /// Returns underlying ChainStore.
    #[inline]
    pub fn store(&self) -> &ChainStore {
        &self.store
    }

    /// Returns mutable ChainStore.
    #[inline]
    pub fn mut_store(&mut self) -> &mut ChainStore {
        &mut self.store
    }

    /// Returns underlying RuntimeAdapter.
    #[inline]
    pub fn runtime_adapter(&self) -> Arc<dyn RuntimeAdapter> {
        self.runtime_adapter.clone()
    }

    /// Returns genesis block header.
    #[inline]
    pub fn genesis(&self) -> &BlockHeader {
        &self.genesis
    }

    /// Returns number of orphans currently in the orphan pool.
    #[inline]
    pub fn orphans_len(&self) -> usize {
        self.orphans.len()
    }

    /// Returns number of orphans currently in the orphan pool.
    #[inline]
    pub fn blocks_with_missing_chunks_len(&self) -> usize {
        self.blocks_with_missing_chunks.len()
    }

    /// Returns number of evicted orphans.
    #[inline]
    pub fn orphans_evicted_len(&self) -> usize {
        self.orphans.len_evicted()
    }

    /// Check if hash is for a known orphan.
    #[inline]
    pub fn is_orphan(&self, hash: &CryptoHash) -> bool {
        self.orphans.contains(hash)
    }

    /// Check if hash is for a known chunk orphan.
    #[inline]
    pub fn is_chunk_orphan(&self, hash: &CryptoHash) -> bool {
        self.blocks_with_missing_chunks.contains(hash)
    }
}

/// Chain update helper, contains information that is needed to process block
/// and decide to accept it or reject it.
/// If rejected nothing will be updated in underlying storage.
/// Safe to stop process mid way (Ctrl+C or crash).
pub struct ChainUpdate<'a> {
    runtime_adapter: Arc<dyn RuntimeAdapter>,
    chain_store_update: ChainStoreUpdate<'a>,
    orphans: &'a OrphanBlockPool,
    blocks_with_missing_chunks: &'a OrphanBlockPool,
    transaction_validity_period: BlockIndex,
    epoch_length: BlockIndex,
    gas_price_adjustment_rate: u8,
}

impl<'a> ChainUpdate<'a> {
    pub fn new(
        store: &'a mut ChainStore,
        runtime_adapter: Arc<dyn RuntimeAdapter>,
        orphans: &'a OrphanBlockPool,
        blocks_with_missing_chunks: &'a OrphanBlockPool,
        transaction_validity_period: BlockIndex,
        epoch_length: BlockIndex,
        gas_price_adjustment_rate: u8,
    ) -> Self {
        let chain_store_update: ChainStoreUpdate = store.store_update();
        ChainUpdate {
            runtime_adapter,
            chain_store_update,
            orphans,
            blocks_with_missing_chunks,
            transaction_validity_period,
            epoch_length,
            gas_price_adjustment_rate,
        }
    }

    /// Commit changes to the chain into the database.
    pub fn commit(self) -> Result<(), Error> {
        self.chain_store_update.commit()
    }

    /// Process block header as part of "header first" block propagation.
    /// We validate the header but we do not store it or update header head
    /// based on this. We will update these once we get the block back after
    /// requesting it.
    pub fn process_block_header<F>(
        &mut self,
        header: &BlockHeader,
        on_challenge: F,
    ) -> Result<(), Error>
    where
        F: FnMut(ChallengeBody) -> (),
    {
        debug!(target: "chain", "Process block header: {} at {}", header.hash(), header.inner_lite.height);

        self.check_header_known(header)?;
        self.validate_header(header, &Provenance::NONE, on_challenge)?;
        Ok(())
    }

    /// Find previous header or return Orphan error if not found.
    pub fn get_previous_header(&mut self, header: &BlockHeader) -> Result<&BlockHeader, Error> {
        self.chain_store_update.get_previous_header(header).map_err(|e| match e.kind() {
            ErrorKind::DBNotFoundErr(_) => ErrorKind::Orphan.into(),
            other => other.into(),
        })
    }

    fn care_about_any_shard_or_part(
        &mut self,
        me: &Option<AccountId>,
        parent_hash: CryptoHash,
    ) -> Result<bool, Error> {
        for shard_id in 0..self.runtime_adapter.num_shards() {
            if self.runtime_adapter.cares_about_shard(me.as_ref(), &parent_hash, shard_id, true)
                || self.runtime_adapter.will_care_about_shard(
                    me.as_ref(),
                    &parent_hash,
                    shard_id,
                    true,
                )
            {
                return Ok(true);
            }
        }
        for part_id in 0..self.runtime_adapter.num_total_parts(&parent_hash) {
            if &Some(self.runtime_adapter.get_part_owner(&parent_hash, part_id as u64)?) == me {
                return Ok(true);
            }
        }
        Ok(false)
    }

    pub fn ping_missing_chunks(
        &mut self,
        me: &Option<AccountId>,
        parent_hash: CryptoHash,
        block: &Block,
    ) -> Result<(), Error> {
        if !self.care_about_any_shard_or_part(me, parent_hash)? {
            return Ok(());
        }
        let mut missing = vec![];
        let height = block.header.inner_lite.height;
        for (shard_id, chunk_header) in block.chunks.iter().enumerate() {
            // Check if any chunks are invalid in this block.
            if let Some(encoded_chunk) =
                self.chain_store_update.is_invalid_chunk(&chunk_header.hash)?
            {
                let merkle_paths = Block::compute_chunk_headers_root(&block.chunks).1;
                let chunk_proof = ChunkProofs {
                    block_header: block.header.try_to_vec().expect("Failed to serialize"),
                    merkle_proof: merkle_paths[shard_id].clone(),
                    chunk: MaybeEncodedShardChunk::Encoded(encoded_chunk.clone()),
                };
                return Err(ErrorKind::InvalidChunkProofs(chunk_proof).into());
            }
            let shard_id = shard_id as ShardId;
            if chunk_header.height_included == height {
                let chunk_hash = chunk_header.chunk_hash();

                if let Err(_) =
                    self.chain_store_update.get_partial_chunk(&chunk_header.chunk_hash())
                {
                    missing.push(chunk_header.clone());
                } else if self.runtime_adapter.cares_about_shard(
                    me.as_ref(),
                    &parent_hash,
                    shard_id,
                    true,
                ) || self.runtime_adapter.will_care_about_shard(
                    me.as_ref(),
                    &parent_hash,
                    shard_id,
                    true,
                ) {
                    if let Err(_) = self.chain_store_update.get_chunk(&chunk_hash) {
                        missing.push(chunk_header.clone());
                    }
                }
            }
        }
        if !missing.is_empty() {
            return Err(ErrorKind::ChunksMissing(missing).into());
        }
        Ok(())
    }

    pub fn save_incoming_receipts_from_block(
        &mut self,
        me: &Option<AccountId>,
        block: &Block,
    ) -> Result<(), Error> {
        if !self.care_about_any_shard_or_part(me, block.header.prev_hash)? {
            return Ok(());
        }
        let height = block.header.inner_lite.height;
        let mut receipt_proofs_by_shard_id = HashMap::new();

        for chunk_header in block.chunks.iter() {
            if chunk_header.height_included == height {
                let partial_encoded_chunk =
                    self.chain_store_update.get_partial_chunk(&chunk_header.chunk_hash()).unwrap();
                for receipt in partial_encoded_chunk.receipts.iter() {
                    let ReceiptProof(_, shard_proof) = receipt;
                    let ShardProof { from_shard_id: _, to_shard_id, proof: _ } = shard_proof;
                    receipt_proofs_by_shard_id
                        .entry(*to_shard_id)
                        .or_insert_with(Vec::new)
                        .push(receipt.clone());
                }
            }
        }

        for (shard_id, receipt_proofs) in receipt_proofs_by_shard_id {
            self.chain_store_update.save_incoming_receipt(&block.hash(), shard_id, receipt_proofs);
        }

        Ok(())
    }

    pub fn create_chunk_state_challenge(
        &mut self,
        prev_block: &Block,
        block: &Block,
        chunk_header: &ShardChunkHeader,
    ) -> Result<ChunkState, Error> {
        let prev_chunk_header = &prev_block.chunks[chunk_header.inner.shard_id as usize];
        let prev_merkle_proofs = Block::compute_chunk_headers_root(&prev_block.chunks).1;
        let merkle_proofs = Block::compute_chunk_headers_root(&block.chunks).1;
        let prev_chunk = self
            .chain_store_update
            .get_chain_store()
            .get_chunk_clone_from_header(&prev_block.chunks[chunk_header.inner.shard_id as usize])
            .unwrap();
        let receipt_proof_response: Vec<ReceiptProofResponse> =
            self.chain_store_update.get_incoming_receipts_for_shard(
                chunk_header.inner.shard_id,
                prev_block.hash(),
                prev_chunk_header.height_included,
            )?;
        let receipts = collect_receipts_from_response(&receipt_proof_response);

        let challenges_result = self.verify_challenges(
            &block.challenges,
            &block.header.inner_lite.epoch_id,
            &block.header.prev_hash,
            Some(&block.hash()),
        )?;
        let apply_result = self
            .runtime_adapter
            .apply_transactions_with_optional_storage_proof(
                chunk_header.inner.shard_id,
                &prev_chunk.header.inner.prev_state_root,
                prev_chunk.header.height_included,
                prev_block.header.inner_lite.timestamp,
                &prev_chunk.header.inner.prev_block_hash,
                &prev_block.hash(),
                &receipts,
                &prev_chunk.transactions,
                &prev_chunk.header.inner.validator_proposals,
                prev_block.header.inner_rest.gas_price,
                prev_chunk.header.inner.gas_limit,
                &challenges_result,
                true,
            )
            .unwrap();
        let partial_state = apply_result.proof.unwrap().nodes;
        Ok(ChunkState {
            prev_block_header: prev_block.header.try_to_vec()?,
            block_header: block.header.try_to_vec()?,
            prev_merkle_proof: prev_merkle_proofs[chunk_header.inner.shard_id as usize].clone(),
            merkle_proof: merkle_proofs[chunk_header.inner.shard_id as usize].clone(),
            prev_chunk,
            chunk_header: chunk_header.clone(),
            partial_state,
        })
    }

    fn apply_chunks(
        &mut self,
        me: &Option<AccountId>,
        block: &Block,
        prev_block: &Block,
        mode: ApplyChunksMode,
    ) -> Result<(), Error> {
        let challenges_result = self.verify_challenges(
            &block.challenges,
            &block.header.inner_lite.epoch_id,
            &block.header.prev_hash,
            Some(&block.hash()),
        )?;
        self.chain_store_update.save_block_extra(&block.hash(), BlockExtra { challenges_result });

        for (shard_id, (chunk_header, prev_chunk_header)) in
            (block.chunks.iter().zip(prev_block.chunks.iter())).enumerate()
        {
            let shard_id = shard_id as ShardId;
            let care_about_shard = match mode {
                ApplyChunksMode::ThisEpoch => self.runtime_adapter.cares_about_shard(
                    me.as_ref(),
                    &block.header.prev_hash,
                    shard_id,
                    true,
                ),
                ApplyChunksMode::NextEpoch => {
                    self.runtime_adapter.will_care_about_shard(
                        me.as_ref(),
                        &block.header.prev_hash,
                        shard_id,
                        true,
                    ) && !self.runtime_adapter.cares_about_shard(
                        me.as_ref(),
                        &block.header.prev_hash,
                        shard_id,
                        true,
                    )
                }
            };
            if care_about_shard {
                if chunk_header.height_included == block.header.inner_lite.height {
                    // Validate state root.
                    let prev_chunk_extra = self
                        .chain_store_update
                        .get_chunk_extra(&block.header.prev_hash, shard_id)?
                        .clone();

                    // Validate that all next chunk information matches previous chunk extra.
                    validate_chunk_with_chunk_extra(
                        // It's safe here to use ChainStore instead of ChainStoreUpdate
                        // because we're asking prev_chunk_header for already committed block
                        self.chain_store_update.get_chain_store(),
                        &*self.runtime_adapter,
                        &block.header.prev_hash,
                        &prev_chunk_extra,
                        prev_chunk_header,
                        chunk_header,
                    )
                    .map_err(|e| {
                        debug!(target: "chain", "Failed to validate chunk extra: {:?}", e);
                        byzantine_assert!(false);
                        match self.create_chunk_state_challenge(&prev_block, &block, chunk_header) {
                            Ok(chunk_state) => {
                                Error::from(ErrorKind::InvalidChunkState(chunk_state))
                            }
                            Err(err) => err,
                        }
                    })?;

                    let receipt_proof_response: Vec<ReceiptProofResponse> =
                        self.chain_store_update.get_incoming_receipts_for_shard(
                            shard_id,
                            block.hash(),
                            prev_chunk_header.height_included,
                        )?;
                    let receipts = collect_receipts_from_response(&receipt_proof_response);

                    let chunk =
                        self.chain_store_update.get_chunk_clone_from_header(&chunk_header)?;

                    if !validate_chunk_transactions(
                        self.chain_store_update.get_chain_store(),
                        &chunk.transactions,
                        &block.header,
                        self.transaction_validity_period,
                    ) {
                        let merkle_paths = Block::compute_chunk_headers_root(&block.chunks).1;
                        let chunk_proof = ChunkProofs {
                            block_header: block.header.try_to_vec().expect("Failed to serialize"),
                            merkle_proof: merkle_paths[shard_id as usize].clone(),
                            chunk: MaybeEncodedShardChunk::Decoded(chunk),
                        };
                        return Err(Error::from(ErrorKind::InvalidChunkProofs(chunk_proof)));
                    }

                    let gas_limit = chunk.header.inner.gas_limit;

                    // Apply transactions and receipts.
                    let mut apply_result = self
                        .runtime_adapter
                        .apply_transactions(
                            shard_id,
                            &chunk.header.inner.prev_state_root,
                            chunk_header.height_included,
                            block.header.inner_lite.timestamp,
                            &chunk_header.inner.prev_block_hash,
                            &block.hash(),
                            &receipts,
                            &chunk.transactions,
                            &chunk.header.inner.validator_proposals,
                            block.header.inner_rest.gas_price,
                            chunk.header.inner.gas_limit,
                            &block.header.inner_rest.challenges_result,
                        )
                        .map_err(|e| ErrorKind::Other(e.to_string()))?;

                    let (outcome_root, outcome_paths) =
                        ApplyTransactionResult::compute_outcomes_proof(&apply_result.outcomes);

                    self.chain_store_update.save_trie_changes(apply_result.trie_changes);
                    // Save state root after applying transactions.
                    self.chain_store_update.save_chunk_extra(
                        &block.hash(),
                        shard_id,
                        ChunkExtra::new(
                            &apply_result.new_root,
                            outcome_root,
                            apply_result.validator_proposals,
                            apply_result.total_gas_burnt,
                            gas_limit,
                            apply_result.total_rent_paid,
                            apply_result.total_validator_reward,
                            apply_result.total_balance_burnt,
                        ),
                    );
                    // Save resulting receipts.
                    let mut outgoing_receipts = vec![];
                    for (_receipt_shard_id, receipts) in apply_result.receipt_result.drain() {
                        // The receipts in store are indexed by the SOURCE shard_id, not destination,
                        //    since they are later retrieved by the chunk producer of the source
                        //    shard to be distributed to the recipients.
                        outgoing_receipts.extend(receipts);
                    }
                    self.chain_store_update.save_outgoing_receipt(
                        &block.hash(),
                        shard_id,
                        outgoing_receipts,
                    );
                    // Save receipt and transaction results.
                    self.chain_store_update
                        .save_outcomes_with_proofs(apply_result.outcomes, outcome_paths);
                } else {
                    let mut new_extra = self
                        .chain_store_update
                        .get_chunk_extra(&prev_block.hash(), shard_id)?
                        .clone();

                    let apply_result = self
                        .runtime_adapter
                        .apply_transactions(
                            shard_id,
                            &new_extra.state_root,
                            block.header.inner_lite.height,
                            block.header.inner_lite.timestamp,
                            &prev_block.hash(),
                            &block.hash(),
                            &vec![],
                            &vec![],
                            &new_extra.validator_proposals,
                            block.header.inner_rest.gas_price,
                            new_extra.gas_limit,
                            &block.header.inner_rest.challenges_result,
                        )
                        .map_err(|e| ErrorKind::Other(e.to_string()))?;

                    self.chain_store_update.save_trie_changes(apply_result.trie_changes);
                    new_extra.state_root = apply_result.new_root;

                    self.chain_store_update.save_chunk_extra(&block.hash(), shard_id, new_extra);
                }
            }
        }

        Ok(())
    }

    /// Runs the block processing, including validation and finding a place for the new block in the chain.
    /// Returns new head if chain head updated, as well as a boolean indicating if we need to start
    ///    fetching state for the next epoch.
    fn process_block<F>(
        &mut self,
        me: &Option<AccountId>,
        block: &Block,
        provenance: &Provenance,
        on_challenge: F,
    ) -> Result<(Option<Tip>, bool), Error>
    where
        F: FnMut(ChallengeBody) -> (),
    {
        debug!(target: "chain", "Process block {} at {}, approvals: {}, me: {:?}", block.hash(), block.header.inner_lite.height, block.header.num_approvals(), me);

        // Check if we have already processed this block previously.
        self.check_known(&block)?;

        // Delay hitting the db for current chain head until we know this block is not already known.
        let head = self.chain_store_update.head()?;
        let is_next = block.header.prev_hash == head.last_block_hash;

        // First real I/O expense.
        let prev = self.get_previous_header(&block.header)?;
        let prev_hash = prev.hash();
        let prev_prev_hash = prev.prev_hash;
        let prev_gas_price = prev.inner_rest.gas_price;
        let prev_epoch_id = prev.inner_lite.epoch_id.clone();

        // Block is an orphan if we do not know about the previous full block.
        if !is_next && !self.chain_store_update.block_exists(&prev_hash)? {
            return Err(ErrorKind::Orphan.into());
        }

        if block.header.inner_lite.height > head.height + self.epoch_length {
            return Err(ErrorKind::InvalidBlockHeight.into());
        }

        let (is_caught_up, needs_to_start_fetching_state) =
            if self.runtime_adapter.is_next_block_epoch_start(&prev_hash)? {
                if !self.prev_block_is_caught_up(&prev_prev_hash, &prev_hash)? {
                    // The previous block is not caught up for the next epoch relative to the previous
                    // block, which is the current epoch for this block, so this block cannot be applied
                    // at all yet, needs to be orphaned
                    return Err(ErrorKind::Orphan.into());
                }

                // For the first block of the epoch we never apply state for the next epoch, so it's
                // always caught up.
                (false, true)
            } else {
                (self.prev_block_is_caught_up(&prev_prev_hash, &prev_hash)?, false)
            };

        debug!(target: "chain", "{:?} Process block {}, is_caught_up: {}, need_to_start_fetching_state: {}", me, block.hash(), is_caught_up, needs_to_start_fetching_state);

        // Check the header is valid before we proceed with the full block.
        self.process_header_for_block(&block.header, provenance, on_challenge)?;

        for approval in block.header.inner_rest.approvals.iter() {
            FinalityGadget::process_approval(me, approval, &mut self.chain_store_update)?;
        }

        // We need to know the last approval on the previous block to later compute the reference
        //    block for the current block. If it is not known by now, transfer it from the block
        //    before it
        if let Err(_) = self.chain_store_update.get_my_last_approval(&prev_hash) {
            if let Ok(prev_approval) = self.chain_store_update.get_my_last_approval(&prev_prev_hash)
            {
                let prev_approval = prev_approval.clone();
                self.chain_store_update.save_my_last_approval(&prev_hash, prev_approval);
            }
        }

        if !block.check_validity() {
            byzantine_assert!(false);
            return Err(ErrorKind::Other("Invalid block".into()).into());
        }

        if !block.verify_gas_price(prev_gas_price, self.gas_price_adjustment_rate) {
            byzantine_assert!(false);
            return Err(ErrorKind::InvalidGasPrice.into());
        }

        let prev_block = self.chain_store_update.get_block(&prev_hash)?.clone();

        self.ping_missing_chunks(me, prev_hash, &block)?;
        self.save_incoming_receipts_from_block(me, &block)?;

        // Do basic validation of chunks before applying the transactions
        for (chunk_header, prev_chunk_header) in block.chunks.iter().zip(prev_block.chunks.iter()) {
            if chunk_header.height_included == block.header.inner_lite.height {
                if chunk_header.inner.prev_block_hash != block.header.prev_hash {
                    return Err(ErrorKind::InvalidChunk.into());
                }
            } else {
                if prev_chunk_header != chunk_header {
                    return Err(ErrorKind::InvalidChunk.into());
                }
            }
        }

        // Always apply state transition for shards in the current epoch
        self.apply_chunks(me, block, &prev_block, ApplyChunksMode::ThisEpoch)?;

        // If we have the state for the next epoch already downloaded, apply the state transition for the next epoch as well,
        //    otherwise put the block into the permanent storage to have the state transition applied later
        if is_caught_up {
            self.apply_chunks(me, block, &prev_block, ApplyChunksMode::NextEpoch)?;
        } else {
            self.chain_store_update.add_block_to_catchup(prev_hash, block.hash());
        }

        // Verify that proposals from chunks match block header proposals.
        let mut all_chunk_proposals = vec![];
        for chunk in block.chunks.iter() {
            if block.header.inner_lite.height == chunk.height_included {
                all_chunk_proposals.extend(chunk.inner.validator_proposals.clone());
            }
        }
        if all_chunk_proposals != block.header.inner_rest.validator_proposals {
            return Err(ErrorKind::InvalidValidatorProposals.into());
        }

        // If block checks out, record validator proposals for given block.
        let last_quorum_pre_commit = &block.header.inner_rest.last_quorum_pre_commit;
        let last_finalized_height = if last_quorum_pre_commit == &CryptoHash::default() {
            0
        } else {
            self.chain_store_update.get_block_header(last_quorum_pre_commit)?.inner_lite.height
        };
        self.runtime_adapter.add_validator_proposals(
            block.header.prev_hash,
            block.hash(),
            block.header.inner_lite.height,
            last_finalized_height,
            block.header.inner_rest.validator_proposals.clone(),
            block.header.inner_rest.challenges_result.clone(),
            block.header.inner_rest.chunk_mask.clone(),
            block.header.inner_rest.rent_paid,
            block.header.inner_rest.validator_reward,
            block.header.inner_rest.total_supply,
        )?;

        // Add validated block to the db, even if it's not the canonical fork.
        self.chain_store_update.save_block(block.clone());

        // Update the chain head if total weight has increased.
        let res = self.update_head(block)?;

        if res.is_some() {
            // Some tests do not set finality-related fields, make them also not create the light
            // client block.
            if block.header.inner_rest.last_quorum_pre_commit != CryptoHash::default() {
                // On the epoch switch record the epoch light client block
                // Note that we only do it if `res.is_some()`, i.e. if the current block is the head.
                // This is necessary because the computation of the light client block relies on
                // `ColNextBlockHash`-es populated, and they are only populated for the canonical
                // chain. We need to be careful to avoid a situation when the first block of the epoch
                // never becomes a tip of the canonical chain. E.g consider the following diagram:
                //
                //          / C0 - D0
                //  A0 - B0 - E1 - F1
                //
                // Where the number indicates the epoch. Say C0 and D0 are produced first, and then E1
                // is produced. If after processing E1 the chain ending in D0 is still canonical, we
                // would miss the moment to save the epoch light block, since when we process E1 the
                // condition `res.is_some()` is not met, and by the time we process F1 the below
                // condition is not met.
                // Currently the situation above is impossible, because we only switch to the new epoch
                // when a block at a particular height gets finalized, and once it is finalized we
                // always switch the epoch. Thus, the last final block from perspective of E1 has higher
                // score that the last final block from perspective of D0, and thus E1 would be the tip
                // of the canonical chain when it is processed, not D0.
                if block.header.inner_lite.epoch_id != prev_epoch_id {
                    let prev = self.get_previous_header(&block.header)?.clone();
                    let light_client_block = self.create_light_client_block(&prev)?;
                    self.chain_store_update
                        .save_epoch_light_client_block(&prev_epoch_id.0, light_client_block);
                }
            }
        }

        Ok((res, needs_to_start_fetching_state))
    }

    pub fn create_light_client_block(
        &mut self,
        header: &BlockHeader,
    ) -> Result<LightClientBlockView, Error> {
        // First update the last next_block, since it might not be set yet
        self.chain_store_update.save_next_block_hash(&header.prev_hash, header.hash());

        Chain::create_light_client_block(
            header,
            &*self.runtime_adapter,
            &mut self.chain_store_update,
        )
    }

    fn prev_block_is_caught_up(
        &self,
        prev_prev_hash: &CryptoHash,
        prev_hash: &CryptoHash,
    ) -> Result<bool, Error> {
        // Needs to be used with care: for the first block of each epoch the semantic is slightly
        // different, since the prev_block is in a different epoch. So for all the blocks but the
        // first one in each epoch this method returns true if the block is ready to have state
        // applied for the next epoch, while for the first block in a particular epoch this method
        // returns true if the block is ready to have state applied for the current epoch (and
        // otherwise should be orphaned)
        Ok(!self.chain_store_update.get_blocks_to_catchup(prev_prev_hash)?.contains(&prev_hash))
    }

    /// Process a block header as part of processing a full block.
    /// We want to be sure the header is valid before processing the full block.
    fn process_header_for_block<F>(
        &mut self,
        header: &BlockHeader,
        provenance: &Provenance,
        on_challenge: F,
    ) -> Result<(), Error>
    where
        F: FnMut(ChallengeBody) -> (),
    {
        self.validate_header(header, provenance, on_challenge)?;
        self.chain_store_update.save_block_header(header.clone());
        self.update_header_head_if_not_challenged(header)?;
        Ok(())
    }

    fn validate_header<F>(
        &mut self,
        header: &BlockHeader,
        provenance: &Provenance,
        mut on_challenge: F,
    ) -> Result<(), Error>
    where
        F: FnMut(ChallengeBody) -> (),
    {
        // Refuse blocks from the too distant future.
        if header.timestamp() > Utc::now() + Duration::seconds(ACCEPTABLE_TIME_DIFFERENCE) {
            return Err(ErrorKind::InvalidBlockFutureTime(header.timestamp()).into());
        }

        // First I/O cost, delay as much as possible.
        if !self.runtime_adapter.verify_header_signature(header)? {
            return Err(ErrorKind::InvalidSignature.into());
        }

        // Check we don't know a block with given height already.
        // If we do - send out double sign challenge and keep going as double signed blocks are valid blocks.
        if let Ok(epoch_id_to_hash) = self
            .chain_store_update
            .get_any_block_hash_by_height(header.inner_lite.height)
            .map(Clone::clone)
        {
            // Check if there is already known block of the same height that has the same epoch id
            if let Some(other_hash) = epoch_id_to_hash.get(&header.inner_lite.epoch_id) {
                // This should be guaranteed but it doesn't hurt to check again
                if other_hash != &header.hash {
                    let other_header = self.chain_store_update.get_block_header(&other_hash)?;

                    on_challenge(ChallengeBody::BlockDoubleSign(BlockDoubleSign {
                        left_block_header: header.try_to_vec().expect("Failed to serialize"),
                        right_block_header: other_header.try_to_vec().expect("Failed to serialize"),
                    }));
                }
            }
        }

        let prev_header = self.get_previous_header(header)?.clone();

        // Check that epoch_id in the header does match epoch given previous header (only if previous header is present).
        if self.runtime_adapter.get_epoch_id_from_prev_block(&header.prev_hash).unwrap()
            != header.inner_lite.epoch_id
        {
            return Err(ErrorKind::InvalidEpochHash.into());
        }

        // Check that epoch_id in the header does match epoch given previous header (only if previous header is present).
        if self.runtime_adapter.get_next_epoch_id_from_prev_block(&header.prev_hash).unwrap()
            != header.inner_lite.next_epoch_id
        {
            return Err(ErrorKind::InvalidEpochHash.into());
        }

        if header.inner_lite.epoch_id == prev_header.inner_lite.epoch_id {
            if header.inner_lite.next_bp_hash != prev_header.inner_lite.next_bp_hash {
                return Err(ErrorKind::InvalidNextBPHash.into());
            }
        } else {
            if header.inner_lite.next_bp_hash
                != Chain::compute_bp_hash(
                    &*self.runtime_adapter,
                    header.inner_lite.next_epoch_id.clone(),
                    &header.prev_hash,
                )?
            {
                return Err(ErrorKind::InvalidNextBPHash.into());
            }
        }

        if header.inner_rest.chunk_mask.len() as u64 != self.runtime_adapter.num_shards() {
            return Err(ErrorKind::InvalidChunkMask.into());
        }

        // Prevent time warp attacks and some timestamp manipulations by forcing strict
        // time progression.
        if header.inner_lite.timestamp <= prev_header.inner_lite.timestamp {
            return Err(ErrorKind::InvalidBlockPastTime(
                prev_header.timestamp(),
                header.timestamp(),
            )
            .into());
        }
        // If this is not the block we produced (hence trust in it) - validates block
        // producer, confirmation signatures to check that total weight is correct.
        if *provenance != Provenance::PRODUCED {
            // first verify aggregated signature
            if !self.runtime_adapter.verify_approval_signature(
                &prev_header.inner_lite.epoch_id,
                &prev_header.hash,
                &header.inner_rest.approvals,
            )? {
                return Err(ErrorKind::InvalidApprovals.into());
            };

            let weight = self.runtime_adapter.compute_block_weight(&prev_header, header)?;
            if weight != header.inner_rest.total_weight {
                return Err(ErrorKind::InvalidBlockWeight.into());
            }

            let quorums = Chain::compute_quorums(
                header.prev_hash,
                header.inner_lite.epoch_id.clone(),
                header.inner_lite.height,
                header.inner_rest.approvals.clone(),
                &*self.runtime_adapter,
                &mut self.chain_store_update,
                true,
            )?;

            if header.inner_rest.last_quorum_pre_commit != quorums.last_quorum_pre_commit
                || header.inner_rest.last_quorum_pre_vote != quorums.last_quorum_pre_vote
            {
                return Err(ErrorKind::InvalidFinalityInfo.into());
            }
        }

        Ok(())
    }

    /// Update the header head if this header has most work.
    fn update_header_head_if_not_challenged(
        &mut self,
        header: &BlockHeader,
    ) -> Result<Option<Tip>, Error> {
        let header_head = self.chain_store_update.header_head()?;
        if header.inner_rest.weight_and_score() > header_head.weight_and_score {
            let tip = Tip::from_header(header);
            self.chain_store_update.save_header_head_if_not_challenged(&tip)?;
            debug!(target: "chain", "Header head updated to {} at {}", tip.last_block_hash, tip.height);

            Ok(Some(tip))
        } else {
            Ok(None)
        }
    }

    /// Directly updates the head if we've just appended a new block to it or handle
    /// the situation where we've just added enough weight to have a fork with more
    /// work than the head.
    fn update_head(&mut self, block: &Block) -> Result<Option<Tip>, Error> {
        // if we made a fork with more weight than the head (which should also be true
        // when extending the head), update it
        let head = self.chain_store_update.head()?;
        if block.header.inner_rest.weight_and_score() > head.weight_and_score {
            let tip = Tip::from_header(&block.header);

            self.chain_store_update.save_body_head(&tip)?;
            near_metrics::set_gauge(&metrics::BLOCK_HEIGHT_HEAD, tip.height as i64);
            debug!(target: "chain", "Head updated to {} at {}", tip.last_block_hash, tip.height);
            Ok(Some(tip))
        } else {
            Ok(None)
        }
    }

    /// Updates "sync" head with given block header.
    fn update_sync_head(&mut self, header: &BlockHeader) -> Result<(), Error> {
        let tip = Tip::from_header(header);
        self.chain_store_update.save_sync_head(&tip);
        debug!(target: "chain", "Sync head {} @ {}", tip.last_block_hash, tip.height);
        Ok(())
    }

    /// Marks a block as invalid,
    fn mark_block_as_challenged(
        &mut self,
        block_hash: &CryptoHash,
        challenger_hash: Option<&CryptoHash>,
    ) -> Result<(), Error> {
        info!(target: "chain", "Marking {} as challenged block (challenged in {:?}) and updating the chain.", block_hash, challenger_hash);
        let block_header = match self.chain_store_update.get_block_header(block_hash) {
            Ok(block_header) => block_header.clone(),
            Err(e) => match e.kind() {
                ErrorKind::DBNotFoundErr(_) => {
                    // The block wasn't seen yet, still challenge is good.
                    self.chain_store_update.save_challenged_block(*block_hash);
                    return Ok(());
                }
                _ => return Err(e),
            },
        };

        let cur_block_at_same_height = match self
            .chain_store_update
            .get_block_hash_by_height(block_header.inner_lite.height)
        {
            Ok(bh) => Some(bh),
            Err(e) => match e.kind() {
                ErrorKind::DBNotFoundErr(_) => None,
                _ => return Err(e),
            },
        };

        self.chain_store_update.save_challenged_block(*block_hash);

        // If the block being invalidated is on the canonical chain, update head
        if cur_block_at_same_height == Some(*block_hash) {
            // We only consider two candidates for the new head: the challenger and the block
            //   immediately preceding the block being challenged
            // It could be that there is a better chain known. However, it is extremely unlikely,
            //   and even if there's such chain available, the very next block built on it will
            //   bring this node's head to that chain.
            let prev_header =
                self.chain_store_update.get_block_header(&block_header.prev_hash)?.clone();
            let prev_weight = prev_header.inner_rest.total_weight;
            let new_head_header = if let Some(hash) = challenger_hash {
                let challenger_header = self.chain_store_update.get_block_header(hash)?;
                if challenger_header.inner_rest.total_weight > prev_weight {
                    challenger_header
                } else {
                    &prev_header
                }
            } else {
                &prev_header
            };

            let tip = Tip::from_header(new_head_header);
            self.chain_store_update.save_head(&tip)?;
        }

        Ok(())
    }

    /// Check if header is recent or in the store
    fn check_header_known(&mut self, header: &BlockHeader) -> Result<(), Error> {
        let header_head = self.chain_store_update.header_head()?;
        if header.hash() == header_head.last_block_hash
            || header.hash() == header_head.prev_block_hash
        {
            return Err(ErrorKind::Unfit("header already known".to_string()).into());
        }
        self.check_known_store(header)
    }

    /// Quick in-memory check for fast-reject any block handled recently.
    fn check_known_head(&self, header: &BlockHeader) -> Result<(), Error> {
        let head = self.chain_store_update.head()?;
        let bh = header.hash();
        if bh == head.last_block_hash || bh == head.prev_block_hash {
            return Err(ErrorKind::Unfit("already known in head".to_string()).into());
        }
        Ok(())
    }

    /// Check if this block is in the set of known orphans.
    fn check_known_orphans(&self, header: &BlockHeader) -> Result<(), Error> {
        if self.orphans.contains(&header.hash()) {
            return Err(ErrorKind::Unfit("already known in orphans".to_string()).into());
        }
        if self.blocks_with_missing_chunks.contains(&header.hash()) {
            return Err(ErrorKind::Unfit(
                "already known in blocks with missing chunks".to_string(),
            )
            .into());
        }
        Ok(())
    }

    /// Check if this block is in the store already.
    fn check_known_store(&self, header: &BlockHeader) -> Result<(), Error> {
        match self.chain_store_update.block_exists(&header.hash()) {
            Ok(true) => Err(ErrorKind::Unfit("already known in store".to_string()).into()),
            Ok(false) => {
                // Not yet processed this block, we can proceed.
                Ok(())
            }
            Err(e) => Err(e),
        }
    }

    /// Check if header is known: head, orphan or in store.
    #[allow(dead_code)]
    fn is_header_known(&self, header: &BlockHeader) -> Result<bool, Error> {
        let check = || {
            self.check_known_head(header)?;
            self.check_known_orphans(header)?;
            self.check_known_store(header)
        };
        match check() {
            Ok(()) => Ok(false),
            Err(err) => match err.kind() {
                ErrorKind::Unfit(_) => Ok(true),
                kind => Err(kind.into()),
            },
        }
    }

    /// Check if block is known: head, orphan or in store.
    fn check_known(&self, block: &Block) -> Result<(), Error> {
        self.check_known_head(&block.header)?;
        self.check_known_orphans(&block.header)?;
        self.check_known_store(&block.header)?;
        Ok(())
    }

    pub fn set_state_finalize(
        &mut self,
        shard_id: ShardId,
        sync_hash: CryptoHash,
        shard_state_header: ShardStateSyncResponseHeader,
    ) -> Result<(), Error> {
        let ShardStateSyncResponseHeader {
            chunk,
            chunk_proof: _,
            prev_chunk_header: _,
            prev_chunk_proof: _,
            incoming_receipts_proofs,
            root_proofs: _,
            state_root_node: _,
        } = shard_state_header;

        let block_header = self
            .chain_store_update
            .get_header_on_chain_by_height(&sync_hash, chunk.header.height_included)?
            .clone();

        // Getting actual incoming receipts.
        let mut receipt_proof_response: Vec<ReceiptProofResponse> = vec![];
        for incoming_receipt_proof in incoming_receipts_proofs.iter() {
            let ReceiptProofResponse(hash, _) = incoming_receipt_proof;
            let block_header = self.chain_store_update.get_block_header(&hash)?;
            if block_header.inner_lite.height <= chunk.header.height_included {
                receipt_proof_response.push(incoming_receipt_proof.clone());
            }
        }
        let receipts = collect_receipts_from_response(&receipt_proof_response);

        let gas_limit = chunk.header.inner.gas_limit;
        let mut apply_result = self.runtime_adapter.apply_transactions(
            shard_id,
            &chunk.header.inner.prev_state_root,
            chunk.header.height_included,
            block_header.inner_lite.timestamp,
            &chunk.header.inner.prev_block_hash,
            &block_header.hash,
            &receipts,
            &chunk.transactions,
            &chunk.header.inner.validator_proposals,
            block_header.inner_rest.gas_price,
            chunk.header.inner.gas_limit,
            &block_header.inner_rest.challenges_result,
        )?;

        let (outcome_root, outcome_proofs) =
            ApplyTransactionResult::compute_outcomes_proof(&apply_result.outcomes);

        self.chain_store_update.save_chunk(&chunk.chunk_hash, chunk.clone());

        self.chain_store_update.save_trie_changes(apply_result.trie_changes);
        let chunk_extra = ChunkExtra::new(
            &apply_result.new_root,
            outcome_root,
            apply_result.validator_proposals,
            apply_result.total_gas_burnt,
            gas_limit,
            apply_result.total_rent_paid,
            apply_result.total_validator_reward,
            apply_result.total_balance_burnt,
        );
        self.chain_store_update.save_chunk_extra(&block_header.hash, shard_id, chunk_extra);

        // Saving outgoing receipts.
        let mut outgoing_receipts = vec![];
        for (_receipt_shard_id, receipts) in apply_result.receipt_result.drain() {
            outgoing_receipts.extend(receipts);
        }
        self.chain_store_update.save_outgoing_receipt(
            &block_header.hash(),
            shard_id,
            outgoing_receipts,
        );
        // Saving transaction results.
        self.chain_store_update.save_outcomes_with_proofs(apply_result.outcomes, outcome_proofs);
        // Saving all incoming receipts.
        for receipt_proof_response in incoming_receipts_proofs {
            self.chain_store_update.save_incoming_receipt(
                &receipt_proof_response.0,
                shard_id,
                receipt_proof_response.1,
            );
        }
        Ok(())
    }

    pub fn set_state_finalize_on_height(
        &mut self,
        height: u64,
        shard_id: ShardId,
        sync_hash: CryptoHash,
    ) -> Result<bool, Error> {
        let block_header_result =
            self.chain_store_update.get_header_on_chain_by_height(&sync_hash, height);
        if let Err(_) = block_header_result {
            // No such height, go ahead.
            return Ok(true);
        }
        let block_header = block_header_result?.clone();
        if block_header.hash == sync_hash {
            // Don't continue
            return Ok(false);
        }
        let prev_block_header =
            self.chain_store_update.get_block_header(&block_header.prev_hash)?.clone();

        let mut chunk_extra =
            self.chain_store_update.get_chunk_extra(&prev_block_header.hash(), shard_id)?.clone();

        let apply_result = self.runtime_adapter.apply_transactions(
            shard_id,
            &chunk_extra.state_root,
            block_header.inner_lite.height,
            block_header.inner_lite.timestamp,
            &prev_block_header.hash(),
            &block_header.hash(),
            &vec![],
            &vec![],
            &chunk_extra.validator_proposals,
            block_header.inner_rest.gas_price,
            chunk_extra.gas_limit,
            &block_header.inner_rest.challenges_result,
        )?;

        self.chain_store_update.save_trie_changes(apply_result.trie_changes);
        chunk_extra.state_root = apply_result.new_root;

        self.chain_store_update.save_chunk_extra(&block_header.hash(), shard_id, chunk_extra);
        Ok(true)
    }

    /// Returns correct / malicious challenges or Error if any challenge is invalid.
    pub fn verify_challenges(
        &mut self,
        challenges: &Vec<Challenge>,
        epoch_id: &EpochId,
        prev_block_hash: &CryptoHash,
        block_hash: Option<&CryptoHash>,
    ) -> Result<ChallengesResult, Error> {
        debug!(target: "chain", "Verifying challenges {:?}", challenges);
        let mut result = vec![];
        for challenge in challenges.iter() {
            match validate_challenge(
                self.chain_store_update.get_chain_store(),
                &*self.runtime_adapter,
                &epoch_id,
                &prev_block_hash,
                challenge,
                self.transaction_validity_period,
            ) {
                Ok((hash, account_ids)) => {
                    match challenge.body {
                        // If it's double signed block, we don't invalidate blocks just slash.
                        ChallengeBody::BlockDoubleSign(_) => {}
                        _ => {
                            self.mark_block_as_challenged(&hash, block_hash)?;
                        }
                    }
                    result.extend(account_ids);
                }
                Err(ref err) if err.kind() == ErrorKind::MaliciousChallenge => {
                    result.push(challenge.account_id.clone());
                }
                Err(err) => return Err(err),
            }
        }
        Ok(result)
    }
}

pub fn collect_receipts(receipt_proofs: &Vec<ReceiptProof>) -> Vec<Receipt> {
    receipt_proofs.iter().map(|x| x.0.clone()).flatten().collect()
}

pub fn collect_receipts_from_response(
    receipt_proof_response: &Vec<ReceiptProofResponse>,
) -> Vec<Receipt> {
    let receipt_proofs = &receipt_proof_response.iter().map(|x| x.1.clone()).flatten().collect();
    collect_receipts(receipt_proofs)
}<|MERGE_RESOLUTION|>--- conflicted
+++ resolved
@@ -39,15 +39,11 @@
     ReceiptList, ReceiptProofResponse, ReceiptResponse, RootProof, RuntimeAdapter,
     ShardStateSyncResponseHeader, StateHeaderKey, StatePartKey, Tip,
 };
-<<<<<<< HEAD
 use crate::validate::{
     validate_challenge, validate_chunk_proofs, validate_chunk_transactions,
     validate_chunk_with_chunk_extra,
 };
-=======
-use crate::validate::{validate_challenge, validate_chunk_proofs, validate_chunk_with_chunk_extra};
 use crate::{byzantine_assert, create_light_client_block_view};
->>>>>>> e74da346
 
 /// Maximum number of orphans chain can store.
 pub const MAX_ORPHAN_SIZE: usize = 1024;
