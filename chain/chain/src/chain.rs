use crate::approval_verification::verify_approval_with_approvers_info;
use crate::block_processing_utils::{
    ApplyChunksDoneWaiter, ApplyChunksStillApplying, BlockPreprocessInfo, BlockProcessingArtifact,
    BlocksInProcessing, OptimisticBlockInfo,
};
use crate::blocks_delay_tracker::BlocksDelayTracker;
use crate::chain_update::ChainUpdate;
use crate::crypto_hash_timer::CryptoHashTimer;
use crate::lightclient::get_epoch_block_producers_view;
use crate::missing_chunks::{MissingChunksPool, OptimisticBlockChunksPool};
use crate::orphan::{Orphan, OrphanBlockPool};
use crate::pending::PendingBlocksPool;
use crate::resharding::manager::ReshardingManager;
use crate::resharding::types::ReshardingSender;
use crate::sharding::{get_receipts_shuffle_salt, shuffle_receipt_proofs};
use crate::signature_verification::{
    verify_block_header_signature_with_epoch_manager, verify_block_vrf,
    verify_chunk_header_signature_with_epoch_manager,
};
use crate::soft_realtime_thread_pool::ApplyChunksSpawner;
use crate::spice_core::CoreStatementsProcessor;
use crate::state_snapshot_actor::SnapshotCallbacks;
use crate::state_sync::ChainStateSyncAdapter;
use crate::stateless_validation::chunk_endorsement::{
    validate_chunk_endorsements_in_block, validate_chunk_endorsements_in_header,
};
use crate::stateless_validation::processing_tracker::ProcessingDoneTracker;
use crate::stateless_validation::state_witness::{
    DistributeStateWitnessRequest, PartialWitnessSenderForClient,
};
use crate::store::utils::{get_chunk_clone_from_header, get_incoming_receipts_for_shard};
use crate::store::{
    ChainStore, ChainStoreAccess, ChainStoreUpdate, MerkleProofAccess, ReceiptFilter,
};
use crate::types::{
<<<<<<< HEAD
    AcceptedBlock, ApplyChunkBlockContext, BlockEconomicsConfig, BlockType, ChainConfig,
    PrepareTransactionsBlockContext, RuntimeAdapter, StorageDataSource,
=======
    AcceptedBlock, ApplyChunkResult, BlockEconomicsConfig, ChainConfig, RuntimeAdapter,
    StorageDataSource,
>>>>>>> 2bd6b2fc
};
pub use crate::update_shard::{
    NewChunkData, NewChunkResult, OldChunkData, OldChunkResult, ShardContext, StorageContext,
    apply_new_chunk, apply_old_chunk,
};
use crate::update_shard::{ShardUpdateReason, ShardUpdateResult, process_shard_update};
use crate::validate::validate_chunk_with_chunk_extra;
use crate::{
    BlockStatus, ChainGenesis, Doomslug, Provenance, byzantine_assert,
    create_light_client_block_view,
};
use crate::{DoomslugThresholdMode, metrics};
use crossbeam_channel::{Receiver, Sender, unbounded};
use itertools::Itertools;
use lru::LruCache;
use near_async::Message;
use near_async::futures::AsyncComputationSpawner;
use near_async::futures::AsyncComputationSpawnerExt;
use near_async::messaging::{IntoMultiSender, noop};
use near_async::time::{Clock, Duration, Instant};
use near_async::{MultiSend, MultiSendMessage, MultiSenderFrom};
use near_cache::SyncLruCache;
use near_chain_configs::{MutableValidatorSigner, ProtocolVersionCheckConfig};
use near_chain_primitives::ApplyChunksMode;
use near_chain_primitives::error::{BlockKnownError, Error};
use near_epoch_manager::EpochManagerAdapter;
use near_epoch_manager::shard_assignment::shard_id_to_uid;
use near_epoch_manager::shard_tracker::ShardTracker;
use near_epoch_manager::validate::validate_optimistic_block_relevant;
use near_o11y::span_wrapped_msg::{SpanWrapped, SpanWrappedMessageExt};
use near_primitives::block::{
    ApplyChunkBlockContext, Block, BlockType, BlockValidityError, ChunkType, Chunks, Tip,
    compute_bp_hash_from_validator_stakes,
};
use near_primitives::block_header::BlockHeader;
use near_primitives::challenge::{ChunkProofs, MaybeEncodedShardChunk};
use near_primitives::epoch_block_info::BlockInfo;
use near_primitives::errors::EpochError;
use near_primitives::hash::{CryptoHash, hash};
use near_primitives::merkle::{PartialMerkleTree, merklize};
use near_primitives::optimistic_block::{
    BlockToApply, CachedShardUpdateKey, OptimisticBlock, OptimisticBlockKeySource,
};
use near_primitives::receipt::Receipt;
use near_primitives::sandbox::state_patch::SandboxStatePatch;
use near_primitives::shard_layout::{ShardLayout, ShardUId};
use near_primitives::sharding::{
    ChunkHash, EncodedShardChunk, ReceiptProof, ShardChunk, ShardChunkHeader, ShardProof,
    StateSyncInfo,
};
use near_primitives::state_sync::ReceiptProofResponse;
<<<<<<< HEAD
use near_primitives::stateless_validation::ChunkProductionKey;
=======
use near_primitives::stateless_validation::WitnessType;
>>>>>>> 2bd6b2fc
use near_primitives::stateless_validation::state_witness::{
    ChunkApplyWitness, ChunkStateTransition, ChunkStateWitness, ChunkStateWitnessSize,
    ChunkStateWitnessV3,
};
use near_primitives::transaction::{ExecutionOutcomeWithIdAndProof, SignedTransaction};
use near_primitives::types::chunk_extra::ChunkExtra;
use near_primitives::types::{
    Balance, BlockHeight, BlockHeightDelta, EpochId, NumBlocks, ShardId, ShardIndex,
};
use near_primitives::utils::MaybeValidated;
use near_primitives::version::PROTOCOL_VERSION;
use near_primitives::views::{
    BlockStatusView, DroppedReason, ExecutionOutcomeWithIdView, ExecutionStatusView,
    FinalExecutionOutcomeView, FinalExecutionOutcomeWithReceiptView, FinalExecutionStatus,
    LightClientBlockView, SignedTransactionView,
};
use near_store::adapter::StoreAdapter;
use near_store::adapter::chain_store::ChainStoreAdapter;
use near_store::get_genesis_state_roots;
use near_store::{DBCol, StateSnapshotConfig};
use node_runtime::{PostState, PostStateReadyCallback, SignedValidPeriodTransactions};
use rayon::iter::{IntoParallelIterator, ParallelIterator};
use std::cell::Cell;
use std::collections::{BTreeMap, HashMap, HashSet};
use std::fmt::{Debug, Formatter};
use std::num::NonZeroUsize;
use std::sync::Arc;
use time::OffsetDateTime;
use time::ext::InstantExt as _;
use tracing::{Span, debug, error, info, instrument, warn};

pub const APPLY_CHUNK_RESULTS_CACHE_SIZE: usize = 100;

/// The size of the invalid_blocks in-memory pool
pub const INVALID_CHUNKS_POOL_SIZE: usize = 5000;

/// The size of the processed_hashes in-memory pool
pub const PROCESSED_HASHES_POOL_SIZE: usize = 5000;

/// 5000 years in seconds. Big constant for sandbox to allow time traveling.
#[cfg(feature = "sandbox")]
const ACCEPTABLE_TIME_DIFFERENCE: i64 = 60 * 60 * 24 * 365 * 5000;

// Number of parent blocks traversed to check if the block can be finalized.
const NUM_PARENTS_TO_CHECK_FINALITY: usize = 20;

/// Refuse blocks more than this many block intervals in the future (as in bitcoin).
#[cfg(not(feature = "sandbox"))]
const ACCEPTABLE_TIME_DIFFERENCE: i64 = 12 * 10;

/// `ApplyChunksDoneMessage` is a message that signals the finishing of applying chunks of a block.
/// Upon receiving this message, ClientActors know that it's time to finish processing the blocks that
/// just finished applying chunks.
#[derive(Message, Debug)]
pub struct ApplyChunksDoneMessage;

#[derive(Message, Debug)]
pub struct NewChunkAppliedMessage {
    pub result: NewChunkResult,
    pub block_context: ApplyChunkBlockContext,
    pub chunks: Vec<ShardChunkHeader>,
}

#[derive(Clone, MultiSend, MultiSenderFrom, MultiSendMessage)]
#[multi_send_message_derive(Debug)]
// #[multi_send_input_derive(Debug, Clone, PartialEq, Eq)]
pub struct ApplyChunksDoneSender {
    pub apply_chunks_done: near_async::messaging::Sender<SpanWrapped<ApplyChunksDoneMessage>>,
}

// pub type ApplyChunksDoneSender = near_async::messaging::Sender<SpanWrapped<ApplyChunksDoneMessage>>;

/// `PostStateReadyMessage` is a message that contains the post state after processing a chunk.
/// This message is sent from a callback in the runtime to the Client actor before the post-state,
/// is finalized. Client actor may use this information to start other tasks earlier, e.g.
/// preparing transactions for inclusion in the next chunk.
#[derive(Message, Debug)]
pub struct PostStateReadyMessage {
    /// Post-State of the shard after applying the chunk
    pub post_state: PostState,
    /// ShardUId of the applied chunk
    pub shard_uid: ShardUId,
    /// prev_prev_block from the perspective of early transaction preparation for the next chunk.
    /// Contains the header of the block at height H when the applied chunk is at height H+1 and
    /// transactions should be prepared for height H+2.
    /// The last known header when the chunk is applied on top of an optimistic block.
    pub prev_prev_block_header: BlockHeader,
    /// Block context used to prepare transactions for the next height.
    pub prev_block_context: PrepareTransactionsBlockContext,
    /// Application key for the applied chunk.
    pub key: CachedShardUpdateKey,
    /// Transactions included in the applied chunk. They weren't removed from the transaction pool
    /// yet and should be skipped when preparing transactions for the next chunk.
    pub prev_chunk_tx_hashes: HashSet<CryptoHash>,
}

pub type PostStateReadySender = near_async::messaging::Sender<SpanWrapped<PostStateReadyMessage>>;

/// Contains information for missing chunks in a block
pub struct BlockMissingChunks {
    /// previous block hash
    pub prev_hash: CryptoHash,
    pub missing_chunks: Vec<ShardChunkHeader>,
}

impl Debug for BlockMissingChunks {
    fn fmt(&self, f: &mut Formatter<'_>) -> std::fmt::Result {
        f.debug_struct("BlockMissingChunks")
            .field("prev_hash", &self.prev_hash)
            .field("num_missing_chunks", &self.missing_chunks.len())
            .finish()
    }
}

pub enum BlockKnowledge {
    Unknown,
    Known(BlockKnownError),
}

pub struct ApplyChunksResultCache {
    cache: LruCache<CachedShardUpdateKey, ShardUpdateResult>,
    /// We use Cell to record access statistics even if we don't have
    /// mutability.
    hits: Cell<usize>,
    misses: Cell<usize>,
}

impl ApplyChunksResultCache {
    pub fn new(size: usize) -> Self {
        Self {
            cache: LruCache::new(NonZeroUsize::new(size).unwrap()),
            hits: Cell::new(0),
            misses: Cell::new(0),
        }
    }

    pub fn pop(
        &mut self,
        key: &CachedShardUpdateKey,
        shard_id: ShardId,
        record_metric: bool,
    ) -> Option<ShardUpdateResult> {
        let shard_id_label = shard_id.to_string();
        if let Some(result) = self.cache.pop(key) {
            self.hits.set(self.hits.get() + 1);
            if record_metric {
                metrics::APPLY_CHUNK_RESULTS_CACHE_HITS
                    .with_label_values(&[shard_id_label.as_str()])
                    .inc();
            }
            return Some(result);
        }

        self.misses.set(self.misses.get() + 1);
        if record_metric {
            metrics::APPLY_CHUNK_RESULTS_CACHE_MISSES
                .with_label_values(&[shard_id_label.as_str()])
                .inc();
        }
        None
    }

    pub fn push(&mut self, key: CachedShardUpdateKey, result: ShardUpdateResult) {
        self.cache.put(key, result);
    }

    pub fn hits(&self) -> usize {
        self.hits.get()
    }

    pub fn misses(&self) -> usize {
        self.misses.get()
    }

    pub fn len(&self) -> usize {
        self.cache.len()
    }
}

type BlockApplyChunksResult =
    (BlockToApply, Vec<(ShardId, CachedShardUpdateKey, Result<ShardUpdateResult, Error>)>);

/// Parallel or sequential applying of chunks for tracked shards.
/// Default behavior uses Rayon, but can be configured to use sequential processing for testing.
#[derive(Clone, Copy, Debug, Default)]
pub enum ApplyChunksIterationMode {
    #[default]
    Rayon,
    Sequential,
}

/// Facade to the blockchain block processing and storage.
/// Provides current view on the state according to the chain state.
pub struct Chain {
    pub(crate) clock: Clock,
    pub chain_store: ChainStore,
    pub epoch_manager: Arc<dyn EpochManagerAdapter>,
    pub shard_tracker: ShardTracker,
    pub runtime_adapter: Arc<dyn RuntimeAdapter>,
    pub state_sync_adapter: ChainStateSyncAdapter,
    pub(crate) orphans: OrphanBlockPool,
    pub blocks_with_missing_chunks: MissingChunksPool<Orphan>,
    pub optimistic_block_chunks: OptimisticBlockChunksPool,
    pub blocks_pending_execution: PendingBlocksPool<Orphan>,
    pub(crate) genesis: Arc<Block>,
    pub epoch_length: BlockHeightDelta,
    /// Block economics, relevant to changes when new block must be produced.
    pub block_economics_config: BlockEconomicsConfig,
    pub doomslug_threshold_mode: DoomslugThresholdMode,
    pub blocks_delay_tracker: BlocksDelayTracker,
    /// Processing a block is done in three stages: preprocess_block, async_apply_chunks and
    /// postprocess_block. The async_apply_chunks is done asynchronously from the ClientActor thread.
    /// `blocks_in_processing` keeps track of all the blocks that have been preprocessed but are
    /// waiting for chunks being applied.
    pub(crate) blocks_in_processing: BlocksInProcessing,
    /// Used by async_apply_chunks to send apply chunks results back to chain
    apply_chunks_sender: Sender<BlockApplyChunksResult>,
    /// Used to receive apply chunks results
    apply_chunks_receiver: Receiver<BlockApplyChunksResult>,
    /// Used to spawn the apply chunks jobs.
    apply_chunks_spawner: Arc<dyn AsyncComputationSpawner>,
    /// Used to decide whether to parallelize shard updates when applying chunks.
    apply_chunks_iteration_mode: ApplyChunksIterationMode,
    pub apply_chunk_results_cache: ApplyChunksResultCache,
    /// Time when head was updated most recently.
    last_time_head_updated: Instant,
    /// Prevents re-application of blocks received multiple times.
    processed_hashes: LruCache<CryptoHash, ()>,
    /// Prevents re-application of known-to-be-invalid blocks, so that in case of a
    /// protocol issue we can recover faster by focusing on correct blocks.
    invalid_blocks: LruCache<CryptoHash, ()>,
    /// Support for sandbox's patch_state requests.
    ///
    /// Sandbox needs ability to arbitrary modify the state. Blockchains
    /// naturally prevent state tampering, so we can't *just* modify data in
    /// place in the database. Instead, we will include this "bonus changes" in
    /// the next block we'll be processing, keeping them in this field in the
    /// meantime.
    ///
    /// Note that without `sandbox` feature enabled, `SandboxStatePatch` is
    /// a ZST.  All methods of the type are no-ops which behave as if the object
    /// was empty and could not hold any records (which it cannot).  It's
    /// impossible to have non-empty state patch on non-sandbox builds.
    pending_state_patch: SandboxStatePatch,
    /// A callback to initiate state snapshot.
    snapshot_callbacks: Option<SnapshotCallbacks>,
    /// Manages all tasks related to resharding.
    pub resharding_manager: ReshardingManager,
    validator_signer: MutableValidatorSigner,
    /// For spice keeps track of core statements.
    pub spice_core_processor: CoreStatementsProcessor,
    /// Determines whether client should exit if the protocol version is not supported
    /// in the next or next next epoch.
    protocol_version_check: ProtocolVersionCheckConfig,
    partial_witness_adapter: PartialWitnessSenderForClient,
    /// LRU cache to track (prev_block_hash, shard_id) pairs for which chunk apply witness was sent.
    /// This helps avoid sending full state witnesses when apply witness was already sent.
    pub chunk_apply_witness_sent_cache: Arc<SyncLruCache<(BlockHeight, ShardId), ()>>,
    /// Used to receive `PostStateReady` messages from the runtime.
    on_post_state_ready_sender: Option<PostStateReadySender>,
}

impl Drop for Chain {
    fn drop(&mut self) {
        let _ = self.blocks_in_processing.wait_for_all_blocks();
    }
}

/// UpdateShardJob is a closure that is responsible for updating a shard for a single block.
/// Execution context (latest blocks/chunks details) are already captured within.
pub type UpdateShardJob = (
    ShardId,
    CachedShardUpdateKey,
    Box<dyn FnOnce(&Span) -> Result<ShardUpdateResult, Error> + Send + Sync + 'static>,
);

/// PreprocessBlockResult is a tuple where the first element is a vector of jobs
/// to update shards, the second element is BlockPreprocessInfo, and the third element shall be
/// dropped when the chunks finish applying.
type PreprocessBlockResult = (
    Vec<UpdateShardJob>,
    Option<ApplyChunkBlockContext>,
    BlockPreprocessInfo,
    ApplyChunksStillApplying,
);

// Used only for verify_block_hash_and_signature. See that method.
#[derive(Clone, Copy, PartialEq, Eq)]
pub enum VerifyBlockHashAndSignatureResult {
    Correct,
    Incorrect,
    CannotVerifyBecauseBlockIsOrphan,
}

/// returned by should_make_or_delete_snapshot(), this type tells what we should do to the state snapshot
enum SnapshotAction {
    /// Make a new snapshot. Contains the prev_hash of the sync_hash that is used for state sync
    MakeSnapshot(CryptoHash),
    None,
}

impl Chain {
    pub fn new_for_view_client(
        clock: Clock,
        epoch_manager: Arc<dyn EpochManagerAdapter>,
        shard_tracker: ShardTracker,
        runtime_adapter: Arc<dyn RuntimeAdapter>,
        chain_genesis: &ChainGenesis,
        doomslug_threshold_mode: DoomslugThresholdMode,
        save_trie_changes: bool,
        validator_signer: MutableValidatorSigner,
    ) -> Result<Chain, Error> {
        let store = runtime_adapter.store();
        let transaction_validity_period = chain_genesis.transaction_validity_period;
        let chain_store =
            ChainStore::new(store.clone(), save_trie_changes, transaction_validity_period);
        let state_sync_adapter = ChainStateSyncAdapter::new(
            clock.clone(),
            ChainStoreAdapter::new(chain_store.store()),
            epoch_manager.clone(),
            runtime_adapter.clone(),
        );
        let state_roots = get_genesis_state_roots(runtime_adapter.store())?
            .expect("genesis should be initialized.");
        let (genesis, _genesis_chunks) = Self::make_genesis_block(
            epoch_manager.as_ref(),
            runtime_adapter.as_ref(),
            chain_genesis,
            state_roots,
        )?;
        let (sc, rc) = unbounded();
        let resharding_manager = ReshardingManager::new(
            store.clone(),
            epoch_manager.clone(),
            shard_tracker.clone(),
            noop().into_multi_sender(),
        );
        let num_shards = runtime_adapter.get_shard_layout(PROTOCOL_VERSION).num_shards() as usize;
        let spice_core_processor = CoreStatementsProcessor::new_with_noop_senders(
            store.chain_store(),
            epoch_manager.clone(),
        );
        Ok(Chain {
            clock: clock.clone(),
            chain_store,
            epoch_manager,
            shard_tracker,
            runtime_adapter,
            state_sync_adapter,
            orphans: OrphanBlockPool::new(),
            blocks_with_missing_chunks: MissingChunksPool::new(),
            optimistic_block_chunks: OptimisticBlockChunksPool::new(),
            blocks_pending_execution: PendingBlocksPool::new(),
            blocks_in_processing: BlocksInProcessing::new(),
            genesis: genesis.into(),
            epoch_length: chain_genesis.epoch_length,
            block_economics_config: BlockEconomicsConfig::from(chain_genesis),
            doomslug_threshold_mode,
            blocks_delay_tracker: BlocksDelayTracker::new(clock.clone()),
            apply_chunks_sender: sc,
            apply_chunks_receiver: rc,
            apply_chunks_spawner: ApplyChunksSpawner::default().into_spawner(num_shards),
            apply_chunks_iteration_mode: ApplyChunksIterationMode::default(),
            apply_chunk_results_cache: ApplyChunksResultCache::new(APPLY_CHUNK_RESULTS_CACHE_SIZE),
            last_time_head_updated: clock.now(),
            processed_hashes: LruCache::new(NonZeroUsize::new(PROCESSED_HASHES_POOL_SIZE).unwrap()),
            invalid_blocks: LruCache::new(NonZeroUsize::new(INVALID_CHUNKS_POOL_SIZE).unwrap()),
            pending_state_patch: Default::default(),
            snapshot_callbacks: None,
            resharding_manager,
            validator_signer,
            spice_core_processor,
            protocol_version_check: Default::default(),
            partial_witness_adapter: noop().into_multi_sender(),
            chunk_apply_witness_sent_cache: Arc::new(SyncLruCache::new(1000)),
            on_post_state_ready_sender: None,
        })
    }

    pub fn new(
        clock: Clock,
        epoch_manager: Arc<dyn EpochManagerAdapter>,
        shard_tracker: ShardTracker,
        runtime_adapter: Arc<dyn RuntimeAdapter>,
        chain_genesis: &ChainGenesis,
        doomslug_threshold_mode: DoomslugThresholdMode,
        chain_config: ChainConfig,
        snapshot_callbacks: Option<SnapshotCallbacks>,
        apply_chunks_spawner: ApplyChunksSpawner,
        apply_chunks_iteration_mode: ApplyChunksIterationMode,
        validator_signer: MutableValidatorSigner,
        resharding_sender: ReshardingSender,
        partial_witness_adapter: PartialWitnessSenderForClient,
        spice_core_processor: CoreStatementsProcessor,
        on_post_state_ready_sender: Option<PostStateReadySender>,
    ) -> Result<Chain, Error> {
        let state_roots = get_genesis_state_roots(runtime_adapter.store())?
            .expect("genesis should be initialized.");
        let (genesis, genesis_chunks) = Self::make_genesis_block(
            epoch_manager.as_ref(),
            runtime_adapter.as_ref(),
            chain_genesis,
            state_roots,
        )?;
        let transaction_validity_period = chain_genesis.transaction_validity_period;

        // Check if we have a head in the store, otherwise pick genesis block.
        let mut chain_store = ChainStore::new(
            runtime_adapter.store().clone(),
            chain_config.save_trie_changes,
            transaction_validity_period,
        )
        .with_save_tx_outcomes(chain_config.save_tx_outcomes);
        let state_sync_adapter = ChainStateSyncAdapter::new(
            clock.clone(),
            ChainStoreAdapter::new(chain_store.store()),
            epoch_manager.clone(),
            runtime_adapter.clone(),
        );
        let (block_head, header_head) = match chain_store.head() {
            Ok(block_head) => {
                // Check that genesis in the store is the same as genesis given in the config.
                let genesis_hash = chain_store.get_block_hash_by_height(chain_genesis.height)?;
                if &genesis_hash != genesis.hash() {
                    return Err(Error::Other(format!(
                        "Genesis mismatch between storage and config: {:?} vs {:?}",
                        genesis_hash,
                        genesis.hash()
                    )));
                }

                // Check we have the header corresponding to the header_head.
                let mut header_head = chain_store.header_head()?;
                if chain_store.get_block_header(&header_head.last_block_hash).is_err() {
                    // Reset header head and "sync" head to be consistent with current block head.
                    let mut store_update = chain_store.store_update();
                    store_update.save_header_head(&block_head)?;
                    store_update.commit()?;
                    header_head = block_head.clone();
                }

                // TODO: perform validation that latest state in runtime matches the stored chain.

                (Tip::clone(&block_head), Tip::clone(&header_head))
            }
            Err(Error::DBNotFoundErr(_)) => {
                Self::save_genesis_block_and_chunks(
                    epoch_manager.as_ref(),
                    runtime_adapter.as_ref(),
                    &mut chain_store,
                    &genesis,
                    &genesis_chunks,
                )?;
                let genesis_head = Tip::from_header(genesis.header());
                (genesis_head.clone(), genesis_head)
            }
            Err(err) => return Err(err),
        };

        // We must load in-memory tries here, and not inside runtime, because
        // if we were initializing from genesis, the runtime would be
        // initialized when no blocks or flat storage were initialized. We
        // require flat storage in order to load in-memory tries.
        // TODO(#9511): The calculation of shard UIDs is not precise in the case
        // of resharding. We need to revisit this.
        let tip = chain_store.head()?;
        let shard_layout = epoch_manager.get_shard_layout(&tip.epoch_id)?;
        let shard_uids = shard_layout.shard_uids().collect_vec();
        let tracked_shards: Vec<_> = shard_uids
            .iter()
            .filter(|shard_uid| {
                shard_tracker.cares_about_shard(&tip.prev_block_hash, shard_uid.shard_id())
            })
            .cloned()
            .collect();

        let head_protocol_version = epoch_manager.get_epoch_protocol_version(&tip.epoch_id)?;
        let shard_uids_pending_resharding = epoch_manager
            .get_shard_uids_pending_resharding(head_protocol_version, PROTOCOL_VERSION)?;
        runtime_adapter.get_tries().load_memtries_for_enabled_shards(
            &tracked_shards,
            &shard_uids_pending_resharding,
            true,
        )?;

        info!(target: "chain", "Init: header head @ #{} {}; block head @ #{} {}",
              header_head.height, header_head.last_block_hash,
              block_head.height, block_head.last_block_hash);
        metrics::BLOCK_HEIGHT_HEAD.set(block_head.height as i64);
        let block_header = chain_store.get_block_header(&block_head.last_block_hash)?;
        metrics::BLOCK_ORDINAL_HEAD.set(block_header.block_ordinal() as i64);
        metrics::HEADER_HEAD_HEIGHT.set(header_head.height as i64);
        metrics::BOOT_TIME_SECONDS.set(clock.now_utc().unix_timestamp());

        metrics::TAIL_HEIGHT.set(chain_store.tail()? as i64);
        metrics::CHUNK_TAIL_HEIGHT.set(chain_store.chunk_tail()? as i64);
        metrics::FORK_TAIL_HEIGHT.set(chain_store.fork_tail()? as i64);

        // Even though the channel is unbounded, the channel size is practically bounded by the size
        // of blocks_in_processing, which is set to 5 now.
        let (sc, rc) = unbounded();
        let resharding_manager = ReshardingManager::new(
            chain_store.store(),
            epoch_manager.clone(),
            shard_tracker.clone(),
            resharding_sender,
        );

        // The number of shards for the binary's latest `PROTOCOL_VERSION` is used as a thread limit. This assumes that:
        // a) The number of shards will not grow above this limit without the binary being updated (no dynamic resharding),
        // b) Under normal conditions, the node will not process more chunks at the same time as there are shards.
        let max_num_shards =
            runtime_adapter.get_shard_layout(PROTOCOL_VERSION).num_shards() as usize;
        let apply_chunks_spawner = apply_chunks_spawner.into_spawner(max_num_shards);
        Ok(Chain {
            clock: clock.clone(),
            chain_store,
            epoch_manager,
            shard_tracker,
            runtime_adapter,
            state_sync_adapter,
            orphans: OrphanBlockPool::new(),
            blocks_with_missing_chunks: MissingChunksPool::new(),
            optimistic_block_chunks: OptimisticBlockChunksPool::new(),
            blocks_pending_execution: PendingBlocksPool::new(),
            blocks_in_processing: BlocksInProcessing::new(),
            processed_hashes: LruCache::new(NonZeroUsize::new(PROCESSED_HASHES_POOL_SIZE).unwrap()),
            invalid_blocks: LruCache::new(NonZeroUsize::new(INVALID_CHUNKS_POOL_SIZE).unwrap()),
            genesis: genesis.into(),
            epoch_length: chain_genesis.epoch_length,
            block_economics_config: BlockEconomicsConfig::from(chain_genesis),
            doomslug_threshold_mode,
            blocks_delay_tracker: BlocksDelayTracker::new(clock.clone()),
            apply_chunks_sender: sc,
            apply_chunks_receiver: rc,
            apply_chunks_spawner,
            apply_chunks_iteration_mode,
            apply_chunk_results_cache: ApplyChunksResultCache::new(APPLY_CHUNK_RESULTS_CACHE_SIZE),
            last_time_head_updated: clock.now(),
            pending_state_patch: Default::default(),
            snapshot_callbacks,
            resharding_manager,
            validator_signer,
            spice_core_processor,
            protocol_version_check: chain_config.protocol_version_check,
            partial_witness_adapter,
            chunk_apply_witness_sent_cache: Arc::new(SyncLruCache::new(1000)),
            on_post_state_ready_sender,
        })
    }

    #[cfg(feature = "test_features")]
    pub fn adv_disable_doomslug(&mut self) {
        self.doomslug_threshold_mode = DoomslugThresholdMode::NoApprovals
    }

    pub fn compute_bp_hash(
        epoch_manager: &dyn EpochManagerAdapter,
        epoch_id: EpochId,
    ) -> Result<CryptoHash, Error> {
        let validator_stakes = epoch_manager.get_epoch_block_producers_ordered(&epoch_id)?;
        let bp_hash = compute_bp_hash_from_validator_stakes(
            &validator_stakes,
            true, // We always use use_versioned_bp_hash_format after BlockHeaderV3 feature
        );
        Ok(bp_hash)
    }

    pub fn get_last_time_head_updated(&self) -> Instant {
        self.last_time_head_updated
    }

    /// Creates a light client block for the last final block from perspective of some other block
    ///
    /// # Arguments
    ///  * `header` - the last finalized block seen from `header` (not pushed back) will be used to
    ///               compute the light client block
    pub fn create_light_client_block(
        header: &BlockHeader,
        epoch_manager: &dyn EpochManagerAdapter,
        chain_store: &dyn ChainStoreAccess,
    ) -> Result<LightClientBlockView, Error> {
        let final_block_header = {
            let ret = chain_store.get_block_header(header.last_final_block())?;
            let two_ahead = chain_store.get_block_header_by_height(ret.height() + 2)?;
            if two_ahead.epoch_id() != ret.epoch_id() {
                let one_ahead = chain_store.get_block_header_by_height(ret.height() + 1)?;
                if one_ahead.epoch_id() != ret.epoch_id() {
                    let new_final_hash = *ret.last_final_block();
                    chain_store.get_block_header(&new_final_hash)?
                } else {
                    let new_final_hash = *one_ahead.last_final_block();
                    chain_store.get_block_header(&new_final_hash)?
                }
            } else {
                ret
            }
        };

        let next_block_producers =
            get_epoch_block_producers_view(final_block_header.next_epoch_id(), epoch_manager)?;

        create_light_client_block_view(&final_block_header, chain_store, Some(next_block_producers))
    }

    pub fn save_block(&mut self, block: MaybeValidated<Arc<Block>>) -> Result<(), Error> {
        if self.chain_store.get_block(block.hash()).is_ok() {
            return Ok(());
        }
        let mut chain_store_update = ChainStoreUpdate::new(&mut self.chain_store);

        chain_store_update.save_block(block.into_inner());
        // We don't need to increase refcount for `prev_hash` at this point
        // because this is the block before State Sync.

        chain_store_update.commit()?;
        Ok(())
    }

    fn save_block_hash_processed(&mut self, block_hash: CryptoHash) {
        self.processed_hashes.put(block_hash, ());
    }

    fn save_block_height_processed(&mut self, block_height: BlockHeight) -> Result<(), Error> {
        let mut chain_store_update = ChainStoreUpdate::new(&mut self.chain_store);
        if !chain_store_update.is_height_processed(block_height)? {
            chain_store_update.save_block_height_processed(block_height);
        }
        chain_store_update.commit()?;
        Ok(())
    }

    fn maybe_mark_block_invalid(&mut self, block_hash: CryptoHash, error: &Error) {
        // We only mark the block as invalid if the block has bad data (not for other errors that would
        // not be the fault of the block itself), except when the block has a bad signature which means
        // the block might not have been what the block producer originally produced. Either way, it's
        // OK if we miss some cases here because this is just an optimization to avoid reprocessing
        // known invalid blocks so the network recovers faster in case of any issues.
        if error.is_bad_data()
            && !matches!(error, Error::InvalidSignature | Error::InvalidBlockHeight(_))
        {
            metrics::NUM_INVALID_BLOCKS.with_label_values(&[error.prometheus_label_value()]).inc();
            self.invalid_blocks.put(block_hash, ());
        }
    }

    /// Do basic validation of a block upon receiving it. Check that block is
    /// well-formed (various roots match).
    pub fn validate_block(&self, block: &MaybeValidated<Arc<Block>>) -> Result<(), Error> {
        block
            .validate_with(|block| {
                Chain::validate_block_impl(
                    self.epoch_manager.as_ref(),
                    &self.genesis_block(),
                    block,
                )
                .map(|_| true)
            })
            .map(|_| ())
    }

    fn validate_block_impl(
        epoch_manager: &dyn EpochManagerAdapter,
        genesis_block: &Block,
        block: &Block,
    ) -> Result<(), Error> {
        let epoch_id = block.header().epoch_id();
        let shard_layout = epoch_manager.get_shard_layout(&epoch_id)?;

        for (shard_index, chunk_header) in block.chunks().iter().enumerate() {
            let shard_id = shard_layout.get_shard_id(shard_index)?;
            if chunk_header.is_genesis() {
                // Special case: genesis chunks can be in non-genesis blocks and don't have a signature
                // We must verify that content matches and signature is empty.
                // TODO: this code will not work when genesis block has different number of chunks as the current block
                // https://github.com/near/nearcore/issues/4908
                let chunks = genesis_block.chunks();
                let genesis_chunk = chunks.get(shard_index);
                let genesis_chunk = genesis_chunk.ok_or_else(|| {
                    Error::InvalidChunk(format!(
                        "genesis chunk not found for shard {}, genesis block has {} chunks",
                        shard_id,
                        chunks.len(),
                    ))
                })?;

                if genesis_chunk.chunk_hash() != chunk_header.chunk_hash()
                    || genesis_chunk.signature() != chunk_header.signature()
                {
                    return Err(Error::InvalidChunk(format!(
                        "genesis chunk mismatch for shard {}. genesis chunk hash: {:?}, chunk hash: {:?}, genesis signature: {}, chunk signature: {}",
                        shard_id,
                        genesis_chunk.chunk_hash(),
                        chunk_header.chunk_hash(),
                        genesis_chunk.signature(),
                        chunk_header.signature()
                    )));
                }
            } else if chunk_header.is_new_chunk() {
                if chunk_header.shard_id() != shard_id {
                    return Err(Error::InvalidShardId(chunk_header.shard_id()));
                }
                let parent_hash = block.header().prev_hash();
                let epoch_id = epoch_manager.get_epoch_id_from_prev_block(parent_hash)?;
                if !verify_chunk_header_signature_with_epoch_manager(
                    epoch_manager,
                    &chunk_header,
                    epoch_id,
                )? {
                    byzantine_assert!(false);
                    return Err(Error::InvalidChunk(format!(
                        "Invalid chunk header signature for shard {}, chunk hash: {:?}",
                        shard_id,
                        chunk_header.chunk_hash()
                    )));
                }
            }
        }
        block.check_validity().map_err(|e| <BlockValidityError as Into<Error>>::into(e))?;
        Ok(())
    }

    /// Verify header signature when the epoch is known, but not the whole chain.
    /// Same as verify_header_signature except it does not verify that block producer hasn't been slashed
    fn partial_verify_orphan_header_signature(&self, header: &BlockHeader) -> Result<bool, Error> {
        let block_producer =
            self.epoch_manager.get_block_producer(header.epoch_id(), header.height())?;
        let block_producer =
            self.epoch_manager.get_validator_by_account_id(header.epoch_id(), &block_producer)?;
        Ok(header.signature().verify(header.hash().as_ref(), block_producer.public_key()))
    }

    /// Optimization which checks if block with the given header can be reached from final head, and thus can be
    /// finalized by this node.
    /// If this is the case, returns Ok.
    /// If we discovered that it is not the case, returns `Error::CannotBeFinalized`.
    /// If too many parents were checked, returns Ok to avoid long delays.
    fn check_if_finalizable(&self, header: &BlockHeader) -> Result<(), Error> {
        let mut header = header.clone();
        let final_head = self.final_head()?;
        for _ in 0..NUM_PARENTS_TO_CHECK_FINALITY {
            // If we reached final head, then block can be finalized.
            if header.hash() == &final_head.last_block_hash {
                return Ok(());
            }
            // If we went behind final head, then block cannot be finalized on top of final head.
            if header.height() < final_head.height {
                return Err(Error::CannotBeFinalized);
            }
            // Otherwise go to parent block.
            header = match self.get_previous_header(&header) {
                // FIXME: this clone can be pretty expensive!
                Ok(header) => <_>::clone(&header),
                Err(_) => {
                    // We couldn't find previous header. Return Ok because it can be an orphaned block which can be
                    // connected to canonical chain later.
                    return Ok(());
                }
            }
        }

        // If we traversed too many blocks, return Ok to avoid long delays.
        Ok(())
    }

    fn validate_header(&self, header: &BlockHeader, provenance: &Provenance) -> Result<(), Error> {
        if header.challenges_present() {
            return Err(Error::InvalidChallenge);
        }

        // Refuse blocks from the too distant future.
        if header.timestamp() > self.clock.now_utc() + Duration::seconds(ACCEPTABLE_TIME_DIFFERENCE)
        {
            return Err(Error::InvalidBlockFutureTime(header.timestamp()));
        }

        // Check the signature.
        if !verify_block_header_signature_with_epoch_manager(self.epoch_manager.as_ref(), header)? {
            return Err(Error::InvalidSignature);
        }

        if let Ok(epoch_protocol_version) =
            self.epoch_manager.get_epoch_protocol_version(header.epoch_id())
        {
            if header.latest_protocol_version() < epoch_protocol_version {
                error!(
                    "header protocol version {} smaller than epoch protocol version {}",
                    header.latest_protocol_version(),
                    epoch_protocol_version
                );
                return Err(Error::InvalidProtocolVersion);
            }
        }

        let prev_header = self.get_previous_header(header)?;

        // Check that epoch_id in the header does match epoch given previous header (only if previous header is present).
        let epoch_id_from_prev_block =
            &self.epoch_manager.get_epoch_id_from_prev_block(header.prev_hash())?;
        let epoch_id_from_header = header.epoch_id();
        if epoch_id_from_prev_block != epoch_id_from_header {
            return Err(Error::InvalidEpochHash);
        }

        // Check that epoch_id in the header does match epoch given previous header (only if previous header is present).
        if &self.epoch_manager.get_next_epoch_id_from_prev_block(header.prev_hash())?
            != header.next_epoch_id()
        {
            return Err(Error::InvalidEpochHash);
        }

        if header.epoch_id() == prev_header.epoch_id() {
            if header.next_bp_hash() != prev_header.next_bp_hash() {
                return Err(Error::InvalidNextBPHash);
            }
        } else {
            if header.next_bp_hash()
                != &Chain::compute_bp_hash(self.epoch_manager.as_ref(), *header.next_epoch_id())?
            {
                return Err(Error::InvalidNextBPHash);
            }
        }

        if header.chunk_mask().len() != self.epoch_manager.shard_ids(header.epoch_id())?.len() {
            return Err(Error::InvalidChunkMask);
        }

        if !header.verify_chunks_included() {
            return Err(Error::InvalidChunkMask);
        }

        if let Some(prev_height) = header.prev_height() {
            if prev_height != prev_header.height() {
                return Err(Error::Other("Invalid prev_height".to_string()));
            }
        }

        // Prevent time warp attacks and some timestamp manipulations by forcing strict
        // time progression.
        if header.raw_timestamp() <= prev_header.raw_timestamp() {
            return Err(Error::InvalidBlockPastTime(prev_header.timestamp(), header.timestamp()));
        }
        // If this is not the block we produced (hence trust in it) - validates block
        // producer, confirmation signatures and finality info.
        if *provenance != Provenance::PRODUCED {
            // first verify aggregated signature
            let info = self.epoch_manager.get_epoch_block_approvers_ordered(prev_header.hash())?;
            if !verify_approval_with_approvers_info(
                prev_header.hash(),
                prev_header.height(),
                header.height(),
                header.approvals(),
                info,
            )? {
                return Err(Error::InvalidApprovals);
            };

            let stakes = self
                .epoch_manager
                .get_epoch_block_approvers_ordered(header.prev_hash())?
                .iter()
                .map(|x| (x.stake_this_epoch, x.stake_next_epoch))
                .collect::<Vec<_>>();
            if !Doomslug::can_approved_block_be_produced(
                self.doomslug_threshold_mode,
                header.approvals(),
                &stakes,
            ) {
                return Err(Error::NotEnoughApprovals);
            }

            let expected_last_ds_final_block = if prev_header.height() + 1 == header.height() {
                prev_header.hash()
            } else {
                prev_header.last_ds_final_block()
            };

            let expected_last_final_block = if prev_header.height() + 1 == header.height()
                && prev_header.last_ds_final_block() == prev_header.prev_hash()
            {
                prev_header.prev_hash()
            } else {
                prev_header.last_final_block()
            };

            if header.last_ds_final_block() != expected_last_ds_final_block
                || header.last_final_block() != expected_last_final_block
            {
                return Err(Error::InvalidFinalityInfo);
            }

            let block_merkle_tree = self.chain_store.get_block_merkle_tree(header.prev_hash())?;
            let mut block_merkle_tree = PartialMerkleTree::clone(&block_merkle_tree);
            block_merkle_tree.insert(*header.prev_hash());
            if &block_merkle_tree.root() != header.block_merkle_root() {
                return Err(Error::InvalidBlockMerkleRoot);
            }

            if !cfg!(feature = "protocol_feature_spice") {
                validate_chunk_endorsements_in_header(self.epoch_manager.as_ref(), header)?;
            }
        }

        Ok(())
    }

    /// Process block header as part of "header first" block propagation.
    /// We validate the header but we do not store it or update header head
    /// based on this. We will update these once we get the block back after
    /// requesting it.
    pub fn process_block_header(&self, header: &BlockHeader) -> Result<(), Error> {
        debug!(target: "chain", block_hash=?header.hash(), height=header.height(), "process_block_header");

        if let BlockKnowledge::Known(err) = self.check_block_known(header.hash())? {
            return Err(Error::BlockKnown(err));
        }
        self.validate_header(header, &Provenance::NONE)?;
        Ok(())
    }

    /// Verify that the block signature and block body hash matches. It makes sure that the block
    /// content is not tampered by a middle man.
    /// Returns Correct if the both check succeeds. Returns Incorrect if either check fails.
    /// Returns CannotVerifyBecauseBlockIsOrphan, if we could not verify the signature because
    /// the parent block is not yet available.
    pub fn verify_block_hash_and_signature(
        &self,
        block: &Block,
    ) -> Result<VerifyBlockHashAndSignatureResult, Error> {
        // skip the verification if we are processing the genesis block
        if block.hash() == self.genesis.hash() {
            return Ok(VerifyBlockHashAndSignatureResult::Correct);
        }

        // Check that block body hash matches the block body. This makes sure that the block body
        // content is not tampered
        let block_body_hash = block.compute_block_body_hash();
        if block_body_hash.is_none() {
            warn!(block_hash = %block.hash(), "block version too old for block");
            return Ok(VerifyBlockHashAndSignatureResult::Incorrect);
        }
        if block.header().block_body_hash() != block_body_hash {
            warn!(block_hash = %block.hash(), "invalid block body hash for block");
            return Ok(VerifyBlockHashAndSignatureResult::Incorrect);
        }

        // Verify the signature. Since the signature is signed on the hash of block header, this check
        // makes sure the block header content is not tampered
        if !verify_block_header_signature_with_epoch_manager(
            self.epoch_manager.as_ref(),
            block.header(),
        )? {
            error!(block_hash = %block.hash(), "wrong signature");
            return Ok(VerifyBlockHashAndSignatureResult::Incorrect);
        }
        Ok(VerifyBlockHashAndSignatureResult::Correct)
    }

    /// Do basic validation of the information that we can get from the chunk headers in `block`
    fn validate_chunk_headers(&self, block: &Block, prev_block: &Block) -> Result<(), Error> {
        let prev_chunk_headers = self.epoch_manager.get_prev_chunk_headers(prev_block)?;
        for (chunk_header, prev_chunk_header) in
            block.chunks().iter().zip(prev_chunk_headers.iter())
        {
            match chunk_header {
                ChunkType::New(chunk_header) => {
                    if chunk_header.prev_block_hash() != block.header().prev_hash() {
                        return Err(Error::InvalidChunk(format!(
                            "Invalid prev_block_hash, chunk hash {:?}, chunk prev block hash {}, block prev block hash {}",
                            chunk_header.chunk_hash(),
                            chunk_header.prev_block_hash(),
                            block.header().prev_hash()
                        )));
                    }
                }
                ChunkType::Old(chunk_header) => {
                    if prev_chunk_header != &*chunk_header {
                        return Err(Error::InvalidChunk(format!(
                            "Invalid chunk header, prev chunk hash {:?}, chunk hash {:?}",
                            prev_chunk_header.chunk_hash(),
                            chunk_header.chunk_hash()
                        )));
                    }
                }
            }
        }

        // Verify that proposals from chunks match block header proposals.
        for pair in block
            .chunks()
            .iter_new()
            .flat_map(|chunk| chunk.prev_validator_proposals())
            .zip_longest(block.header().prev_validator_proposals())
        {
            match pair {
                itertools::EitherOrBoth::Both(cp, hp) => {
                    if hp != cp {
                        // Proposals differed!
                        return Err(Error::InvalidValidatorProposals);
                    }
                }
                _ => {
                    // Can only occur if there were a different number of proposals in the header
                    // and chunks
                    return Err(Error::InvalidValidatorProposals);
                }
            }
        }

        Ok(())
    }

    pub fn ping_missing_chunks(&self, parent_hash: CryptoHash, block: &Block) -> Result<(), Error> {
        if !self.cares_about_any_shard_or_part(parent_hash)? {
            return Ok(());
        }
        let mut missing = vec![];
        let epoch_id = block.header().epoch_id();
        let shard_layout = self.epoch_manager.get_shard_layout(&epoch_id)?;

        for (shard_index, chunk_header) in block.chunks().iter().enumerate() {
            let shard_id = shard_layout.get_shard_id(shard_index)?;
            let chunk_hash = chunk_header.chunk_hash();
            // Check if any chunks are invalid in this block.
            if let Some(encoded_chunk) = self.chain_store.is_invalid_chunk(chunk_hash)? {
                let merkle_paths = block.chunks().compute_chunk_headers_root().1;
                let merkle_proof =
                    merkle_paths.get(shard_index).ok_or(Error::InvalidShardId(shard_id))?;
                let chunk_proof = ChunkProofs {
                    block_header: borsh::to_vec(&block.header()).expect("Failed to serialize"),
                    merkle_proof: merkle_proof.clone(),
                    chunk: Box::new(MaybeEncodedShardChunk::Encoded(EncodedShardChunk::clone(
                        &encoded_chunk,
                    ))),
                };
                return Err(Error::InvalidChunkProofs(Box::new(chunk_proof)));
            }
            match chunk_header {
                ChunkType::New(chunk_header) => {
                    if !self.chain_store.partial_chunk_exists(chunk_hash)? {
                        missing.push(chunk_header.clone());
                    } else if self
                        .shard_tracker
                        .cares_about_shard_this_or_next_epoch(&parent_hash, shard_id)
                    {
                        if !self.chain_store.chunk_exists(chunk_hash)? {
                            missing.push(chunk_header.clone());
                        }
                    }
                }
                ChunkType::Old(_) => {}
            }
        }

        if !missing.is_empty() {
            return Err(Error::ChunksMissing(missing));
        }
        Ok(())
    }

    fn cares_about_any_shard_or_part(&self, parent_hash: CryptoHash) -> Result<bool, Error> {
        let epoch_id = self.epoch_manager.get_epoch_id_from_prev_block(&parent_hash)?;
        for shard_id in self.epoch_manager.shard_ids(&epoch_id)? {
            if self.shard_tracker.cares_about_shard_this_or_next_epoch(&parent_hash, shard_id) {
                return Ok(true);
            }
        }
        let me = self.validator_signer.get().map(|v| v.validator_id().clone());
        for part_id in 0..self.epoch_manager.num_total_parts() {
            if Some(self.epoch_manager.get_part_owner(&epoch_id, part_id as u64)?) == me {
                return Ok(true);
            }
        }
        Ok(false)
    }

    /// Collect all incoming receipts from chunks included in some block,
    /// return a map from target shard id to the list of receipts that the
    /// target shard receives.
    /// The receipts are sorted by the order that they will be processed.
    /// Note that the receipts returned in this function do not equal all receipts that will be
    /// processed as incoming receipts in this block, because that may include incoming receipts
    /// generated in previous blocks too, if some shards in the previous blocks did not produce
    /// new chunks.
    pub fn collect_incoming_receipts_from_chunks(
        &self,
        chunks: &Chunks,
        prev_block_hash: &CryptoHash,
        shuffle_salt: &CryptoHash,
    ) -> Result<HashMap<ShardId, Vec<ReceiptProof>>, Error> {
        if !self.cares_about_any_shard_or_part(*prev_block_hash)? {
            return Ok(HashMap::new());
        }
        let mut receipt_proofs_by_shard_id = HashMap::new();

        for chunk_header in chunks.iter_new() {
            let partial_encoded_chunk =
                self.chain_store.get_partial_chunk(&chunk_header.chunk_hash()).unwrap();
            for receipt in partial_encoded_chunk.prev_outgoing_receipts() {
                let ReceiptProof(_, shard_proof) = receipt;
                let ShardProof { to_shard_id, .. } = shard_proof;
                receipt_proofs_by_shard_id
                    .entry(*to_shard_id)
                    .or_insert_with(Vec::new)
                    .push(receipt.clone());
            }
        }
        // sort the receipts deterministically so the order that they will be processed is deterministic
        for (_, receipt_proofs) in &mut receipt_proofs_by_shard_id {
            shuffle_receipt_proofs(receipt_proofs, shuffle_salt);
        }

        Ok(receipt_proofs_by_shard_id)
    }

    /// Start processing a received or produced block. This function will process block asynchronously.
    /// It preprocesses the block by verifying that the block is valid and ready to process, then
    /// schedules the work of applying chunks in rayon thread pool. The function will return before
    /// the block processing is finished.
    /// This function is used in conjunction with the function postprocess_ready_blocks, which checks
    /// if any of the blocks in processing has finished applying chunks to finish postprocessing
    /// these blocks that are ready.
    /// `block_processing_artifacts`: Callers can pass an empty object or an existing BlockProcessingArtifact.
    ///              This function will add the effect from processing this block to there.
    /// `apply_chunks_done_sender`: An ApplyChunksDoneMessage message will be sent via this sender after apply_chunks is finished
    ///              (so it also happens asynchronously in the rayon thread pool). Callers can
    ///              use this sender as a way to receive notifications when apply chunks are done
    ///              so it can call postprocess_ready_blocks.
    #[instrument(
        level = "debug",
        target = "chain",
        skip_all,
        fields(?provenance, height=block.header().height())
    )]
    pub fn start_process_block_async(
        &mut self,
        block: MaybeValidated<Arc<Block>>,
        provenance: Provenance,
        block_processing_artifacts: &mut BlockProcessingArtifact,
        apply_chunks_done_sender: Option<ApplyChunksDoneSender>,
    ) -> Result<(), Error> {
        let block_height = block.header().height();
        let block_received_time = self.clock.now();
        metrics::BLOCK_PROCESSING_ATTEMPTS_TOTAL.inc();

        let hash = *block.hash();
        let res = self.start_process_block_impl(
            block,
            provenance,
            block_processing_artifacts,
            apply_chunks_done_sender,
            block_received_time,
        );

        if matches!(res, Err(Error::TooManyProcessingBlocks)) {
            self.blocks_delay_tracker
                .mark_block_dropped(&hash, DroppedReason::TooManyProcessingBlocks);
        }
        // Save the block as processed even if it failed. This is used to filter out the
        // incoming blocks that are not requested but already processed.
        self.save_block_hash_processed(hash);
        if let Err(e) = self.save_block_height_processed(block_height) {
            warn!(target: "chain", "Failed to save processed height {}: {}", block_height, e);
        }

        res
    }

    /// Preprocess an optimistic block.
    pub fn preprocess_optimistic_block(
        &mut self,
        block: OptimisticBlock,
        apply_chunks_done_sender: Option<ApplyChunksDoneSender>,
    ) {
        // Validate the optimistic block.
        // Discard the block if it is old or not created by the right producer.
        if let Err(e) = self.check_optimistic_block(&block) {
            metrics::NUM_INVALID_OPTIMISTIC_BLOCKS.inc();
            debug!(target: "client", ?e, "Optimistic block is invalid");
            return;
        }

        self.optimistic_block_chunks.add_block(block);
        self.maybe_process_optimistic_block(apply_chunks_done_sender);
    }

    pub fn maybe_process_optimistic_block(
        &mut self,
        apply_chunks_done_sender: Option<ApplyChunksDoneSender>,
    ) {
        let Some((block, chunks)) = self.optimistic_block_chunks.take_latest_ready_block() else {
            return;
        };
        let prev_block_hash = *block.prev_block_hash();
        let block_hash = *block.hash();
        let block_height = block.height();

        self.blocks_delay_tracker.record_optimistic_block_ready(block_height);
        if let Ok(true) = self.is_height_processed(block_height) {
            metrics::NUM_DROPPED_OPTIMISTIC_BLOCKS_BECAUSE_OF_PROCESSED_HEIGHT.inc();
            debug!(
                target: "chain", prev_block_hash = ?prev_block_hash,
                hash = ?block_hash, height = block_height,
                "Dropping optimistic block, the height was already processed"
            );
            return;
        }

        match self.process_optimistic_block(block, chunks, apply_chunks_done_sender) {
            Ok(()) => {
                debug!(
                    target: "chain", prev_block_hash = ?prev_block_hash,
                    hash = ?block_hash, height = block_height,
                    "Processed optimistic block"
                );
            }
            Err(err) => {
                metrics::NUM_FAILED_OPTIMISTIC_BLOCKS.inc();
                warn!(
                    target: "chain", err = ?err,
                    prev_block_hash = ?prev_block_hash,
                    hash = ?block_hash, height = block_height,
                    "Failed to process optimistic block"
                );
            }
        }
    }

    #[instrument(
        level = "debug",
        target = "chain",
        skip_all,
        fields(
            hash = %block.hash(),
            height = block.height(),
            tag_block_production = true,
            tag_optimistic = true
        )
    )]
    pub fn process_optimistic_block(
        &mut self,
        block: OptimisticBlock,
        chunk_headers: Vec<ShardChunkHeader>,
        apply_chunks_done_sender: Option<ApplyChunksDoneSender>,
    ) -> Result<(), Error> {
        if cfg!(feature = "protocol_feature_spice") {
            return Ok(());
        }

        let block_height = block.height();
        let prev_block_hash = *block.prev_block_hash();
        let prev_block = self.get_block(&prev_block_hash)?;
        let prev_prev_hash = prev_block.header().prev_hash();
        let prev_chunk_headers = self.epoch_manager.get_prev_chunk_headers(&prev_block)?;
        let epoch_id = self.epoch_manager.get_epoch_id_from_prev_block(&prev_block_hash)?;

        let (is_caught_up, _) =
            self.get_catchup_and_state_sync_infos(None, &prev_block_hash, prev_prev_hash)?;

        let shard_layout = self.epoch_manager.get_shard_layout(&epoch_id)?;
        let chunks = Chunks::from_chunk_headers(&chunk_headers, block_height);
        let incoming_receipts = self.collect_incoming_receipts_from_chunks(
            &chunks,
            &prev_block_hash,
            &prev_block_hash,
        )?;

        let mut maybe_jobs = vec![];
        let mut shard_update_keys = vec![];
        let block_context = ApplyChunkBlockContext {
            block_type: BlockType::Optimistic,
            height: block_height,
            prev_block_hash: *block.prev_block_hash(),
            block_timestamp: block.block_timestamp(),
            gas_price: prev_block.header().next_gas_price(),
            random_seed: *block.random_value(),
            congestion_info: chunks.block_congestion_info(),
            bandwidth_requests: chunks.block_bandwidth_requests(),
        };
        for (shard_index, prev_chunk_header) in prev_chunk_headers.iter().enumerate() {
            let shard_id = shard_layout.get_shard_id(shard_index)?;
            let incoming_receipts = incoming_receipts.get(&shard_id);
            let storage_context = StorageContext {
                storage_data_source: StorageDataSource::Db,
                state_patch: SandboxStatePatch::default(),
            };

<<<<<<< HEAD
            let cached_shard_update_key = Self::get_cached_shard_update_key(
                &block_context.to_key_source(),
                &chunks,
                shard_id,
            )?;
=======
            let cached_shard_update_key =
                Self::get_cached_shard_update_key(&block_context, chunks.iter_raw(), shard_id)?;
>>>>>>> 2bd6b2fc
            shard_update_keys.push(cached_shard_update_key);
            let job = self.get_update_shard_job(
                cached_shard_update_key,
                block_context.clone(),
                &chunks,
                shard_index,
                &prev_block,
                prev_chunk_header,
                if is_caught_up {
                    ApplyChunksMode::IsCaughtUp
                } else {
                    ApplyChunksMode::NotCaughtUp
                },
                incoming_receipts,
                storage_context,
            );
            maybe_jobs.push(job);
        }

        let mut jobs = vec![];
        for job in maybe_jobs {
            match job {
                Ok(Some(processor)) => jobs.push(processor),
                Ok(None) => {}
                Err(err) => return Err(err),
            }
        }

        let (apply_chunks_done_waiter, apply_chunks_still_applying) = ApplyChunksDoneWaiter::new();
        self.blocks_in_processing.add_optimistic(
            block,
            OptimisticBlockInfo {
                apply_chunks_done_waiter,
                block_start_processing_time: self.clock.now(),
                shard_update_keys,
            },
        )?;

        // 3) schedule apply chunks, which will be executed in the rayon thread pool.
        self.schedule_apply_chunks(
            BlockToApply::Optimistic(block_height),
            Some(block_context),
            chunks.iter_raw().cloned().collect_vec(),
            jobs,
            apply_chunks_still_applying,
            apply_chunks_done_sender,
        );

        Ok(())
    }

    /// Checks if any block has finished applying chunks and postprocesses these blocks to complete
    /// their processing. Return a list of blocks that have finished processing.
    /// If there are no blocks that are ready to be postprocessed, it returns immediately
    /// with an empty list. Even if there are blocks being processed, it does not wait
    /// for these blocks to be ready.
    #[instrument(level = "debug", target = "chain", skip_all)]
    pub fn postprocess_ready_blocks(
        &mut self,
        block_processing_artifacts: &mut BlockProcessingArtifact,
        apply_chunks_done_sender: Option<ApplyChunksDoneSender>,
    ) -> (Vec<AcceptedBlock>, HashMap<CryptoHash, Error>) {
        let mut accepted_blocks = vec![];
        let mut errors = HashMap::new();
        while let Ok((block, apply_result)) = self.apply_chunks_receiver.try_recv() {
            match block {
                BlockToApply::Normal(block_hash) => {
                    let apply_result = apply_result.into_iter().map(|res| (res.0, res.2)).collect();
                    match self.postprocess_ready_block(
                        block_hash,
                        apply_result,
                        block_processing_artifacts,
                        apply_chunks_done_sender.clone(),
                    ) {
                        Err(e) => {
                            errors.insert(block_hash, e);
                        }
                        Ok(accepted_block) => {
                            accepted_blocks.push(accepted_block);
                        }
                    }
                }
                BlockToApply::Optimistic(block_height) => {
                    self.postprocess_optimistic_block(
                        block_height,
                        apply_result,
                        block_processing_artifacts,
                        apply_chunks_done_sender.clone(),
                    );
                }
            }
        }
        (accepted_blocks, errors)
    }

    fn chain_update(&mut self) -> ChainUpdate {
        ChainUpdate::new(
            &mut self.chain_store,
            self.epoch_manager.clone(),
            self.runtime_adapter.clone(),
            self.doomslug_threshold_mode,
            self.spice_core_processor.clone(),
        )
    }

    /// Processes headers and adds them to store for syncing.
    pub fn sync_block_headers(&mut self, mut headers: Vec<Arc<BlockHeader>>) -> Result<(), Error> {
        // Sort headers by heights.
        headers.sort_by_key(|left| left.height());

        if let (Some(first_header), Some(last_header)) = (headers.first(), headers.last()) {
            info!(
                target: "chain",
                num_headers = headers.len(),
                first_hash = ?first_header.hash(),
                first_height = first_header.height(),
                last_hash = ?last_header.hash(),
                last_height = ?last_header.height(),
                "Sync block headers");
        } else {
            // No headers.
            return Ok(());
        };

        // Performance optimization to skip looking up every header in the store.
        let all_known = if let Some(last_header) = headers.last() {
            // If the last header is known, then the other headers are known too.
            self.chain_store.get_block_header(last_header.hash()).is_ok()
        } else {
            // Empty set of headers, therefore all received headers are known.
            true
        };

        if all_known {
            return Ok(());
        }

        // Validate header and then add to the chain.
        for header in &headers {
            match self.check_block_header_known(header)? {
                BlockKnowledge::Unknown => {}
                BlockKnowledge::Known(_) => continue,
            }

            self.validate_header(header, &Provenance::SYNC)?;
            let mut chain_store_update = self.chain_store.store_update();
            chain_store_update.save_block_header(BlockHeader::clone(&header))?;

            // Add validator proposals for given header.
            let last_finalized_height =
                chain_store_update.get_block_height(header.last_final_block())?;
            let epoch_manager_update = self.epoch_manager.add_validator_proposals(
                BlockInfo::from_header(header, last_finalized_height),
                *header.random_value(),
            )?;
            chain_store_update.merge(epoch_manager_update);
            chain_store_update.commit()?;
        }

        let mut chain_update = self.chain_update();
        if let Some(header) = headers.last() {
            // Update header_head if it's the new tip
            chain_update.update_header_head(header)?;
        }
        chain_update.commit()
    }

    /// Returns if given block header is on the current chain.
    ///
    /// This is done by fetching header by height and checking that it's the
    /// same one as provided.
    fn is_on_current_chain(&self, header: &BlockHeader) -> Result<bool, Error> {
        let chain_header = self.get_block_header_by_height(header.height())?;
        Ok(chain_header.hash() == header.hash())
    }

    fn determine_status(&self, head: Option<&Tip>, prev_head: &Tip) -> BlockStatus {
        let has_head = head.is_some();
        let mut is_next_block = false;

        let old_hash = if let Some(head) = head {
            if head.prev_block_hash == prev_head.last_block_hash {
                is_next_block = true;
                None
            } else {
                Some(prev_head.last_block_hash)
            }
        } else {
            None
        };

        match (has_head, is_next_block) {
            (true, true) => BlockStatus::Next,
            (true, false) => BlockStatus::Reorg(old_hash.unwrap()),
            (false, _) => BlockStatus::Fork,
        }
    }

    /// Set the new head after state sync was completed if it is indeed newer.
    /// Check for potentially unlocked orphans after this update.
    #[instrument(
        level = "debug",
        target = "sync",
        skip_all,
        fields(%sync_hash)
    )]
    pub fn reset_heads_post_state_sync(
        &mut self,
        sync_hash: CryptoHash,
        block_processing_artifacts: &mut BlockProcessingArtifact,
        apply_chunks_done_sender: Option<ApplyChunksDoneSender>,
    ) -> Result<(), Error> {
        // Get header we were syncing into.
        let header = self.get_block_header(&sync_hash)?;
        let prev_hash = *header.prev_hash();
        let prev_block = self.get_block(&prev_hash)?;

        // Check which blocks were downloaded during state sync
        // and set the tail and chunk tail accordingly
        let tail_block_hash = self
            .get_extra_sync_block_hashes(&prev_hash)
            .into_iter()
            .min_by_key(|block_hash| self.get_block_header(block_hash).unwrap().height())
            .unwrap_or(prev_hash);
        let tail_block = self.get_block(&tail_block_hash)?;

        let new_tail = tail_block.header().height();
        let new_chunk_tail = tail_block.chunks().min_height_included().unwrap();
        debug!(target: "sync", ?new_tail, ?new_chunk_tail, "adjusting tail for sync blocks");

        let tip = Tip::from_header(prev_block.header());
        let final_head = Tip::from_header(self.genesis.header());
        // Update related heads now.
        let mut chain_store_update = self.mut_chain_store().store_update();
        chain_store_update.save_body_head(&tip)?;
        // Reset final head to genesis since at this point we don't have the last final block.
        chain_store_update.save_final_head(&final_head)?;
        // New Tail can not be earlier than `prev_block.header.inner_lite.height`
        chain_store_update.update_tail(new_tail)?;
        // New Chunk Tail can not be earlier than minimum of height_created in Block `prev_block`
        chain_store_update.update_chunk_tail(new_chunk_tail);
        chain_store_update.commit()?;

        // Check if there are any orphans unlocked by this state sync.
        // We can't fail beyond this point because the caller will not process accepted blocks
        //    and the blocks with missing chunks if this method fails
        self.check_orphans(prev_hash, block_processing_artifacts, apply_chunks_done_sender);
        Ok(())
    }

    // Unlike start_process_block() this function doesn't update metrics for
    // successful blocks processing.
    #[instrument(
        level = "debug",
        target = "chain",
        skip_all,
        fields(block_height=block.header().height())
    )]
    fn start_process_block_impl(
        &mut self,
        block: MaybeValidated<Arc<Block>>,
        provenance: Provenance,
        block_processing_artifact: &mut BlockProcessingArtifact,
        apply_chunks_done_sender: Option<ApplyChunksDoneSender>,
        block_received_time: Instant,
    ) -> Result<(), Error> {
        let block_height = block.header().height();
        // 0) Before we proceed with any further processing, we first check that the block
        // hash and signature matches to make sure the block is indeed produced by the assigned
        // block producer. If not, we drop the block immediately
        // Note that it may appear that we call verify_block_hash_signature twice, once in
        // receive_block_impl, once here. The redundancy is because if a block is received as an orphan,
        // the check in receive_block_impl will not be complete and the block will be stored in
        // the orphan pool. When the orphaned block is ready to be processed, we must perform this check.
        // Also note that we purposely separates the check from the rest of the block verification check in
        // preprocess_block.
        if self.verify_block_hash_and_signature(&block)?
            == VerifyBlockHashAndSignatureResult::Incorrect
        {
            return Err(Error::InvalidSignature);
        }

        // 1) preprocess the block where we verify that the block is valid and ready to be processed
        //    No chain updates are applied at this step.
        let state_patch = self.pending_state_patch.take();
        let preprocess_timer = metrics::BLOCK_PREPROCESSING_TIME.start_timer();
        let preprocess_res = self.preprocess_block(
            &block,
            &provenance,
            &mut block_processing_artifact.invalid_chunks,
            block_received_time,
            state_patch,
        );
        let preprocess_res = match preprocess_res {
            Ok(preprocess_res) => {
                preprocess_timer.observe_duration();
                preprocess_res
            }
            Err(e) => {
                self.maybe_mark_block_invalid(*block.hash(), &e);
                preprocess_timer.stop_and_discard();
                match &e {
                    Error::Orphan => {
                        let tail_height = self.chain_store.tail()?;
                        // we only add blocks that couldn't have been gc'ed to the orphan pool.
                        if block_height >= tail_height {
                            let requested_missing_chunks = if let Some(orphan_missing_chunks) =
                                self.should_request_chunks_for_orphan(&block)
                            {
                                block_processing_artifact
                                    .orphans_missing_chunks
                                    .push(orphan_missing_chunks);
                                true
                            } else {
                                false
                            };

                            self.blocks_delay_tracker.mark_block_orphaned(block.hash());
                            self.save_orphan(block, provenance, requested_missing_chunks);
                        }
                    }
                    Error::ChunksMissing(missing_chunks) => {
                        let block_hash = *block.hash();
                        let missing_chunk_hashes: Vec<_> = missing_chunks
                            .iter()
                            .map(|header| header.chunk_hash())
                            .cloned()
                            .collect();
                        block_processing_artifact.blocks_missing_chunks.push(BlockMissingChunks {
                            prev_hash: *block.header().prev_hash(),
                            missing_chunks: missing_chunks.clone(),
                        });
                        self.blocks_delay_tracker.mark_block_has_missing_chunks(block.hash());
                        let orphan = Orphan { block, provenance, added: self.clock.now() };
                        self.blocks_with_missing_chunks
                            .add_block_with_missing_chunks(orphan, missing_chunk_hashes.clone());
                        debug!(
                            target: "chain",
                            ?block_hash,
                            chunk_hashes=missing_chunk_hashes.iter().map(|h| format!("{:?}", h)).join(","),
                            "Process block: missing chunks"
                        );
                    }
                    Error::BlockPendingOptimisticExecution => {
                        let block_hash = *block.hash();
                        self.blocks_delay_tracker.mark_block_pending_execution(&block_hash);
                        let orphan = Orphan { block, provenance, added: self.clock.now() };
                        self.blocks_pending_execution.add_block(orphan);
                        debug!(
                            target: "chain",
                            ?block_hash,
                            "Process block: optimistic block in processing"
                        );
                    }
                    Error::EpochOutOfBounds(epoch_id) => {
                        // Possibly block arrived before we finished processing all of the blocks for epoch before last.
                        // Or someone is attacking with invalid chain.
                        debug!(target: "chain", "Received block {}/{} ignored, as epoch {:?} is unknown", block_height, block.hash(), epoch_id);
                    }
                    Error::BlockKnown(block_known_error) => {
                        debug!(
                            target: "chain",
                            block_hash=?block.hash(),
                            height=block_height,
                            error=?block_known_error,
                            "Block known at this time");
                    }
                    _ => {}
                }
                return Err(e);
            }
        };
        let (apply_chunk_work, block_context, block_preprocess_info, apply_chunks_still_applying) =
            preprocess_res;

        if self.epoch_manager.is_next_block_epoch_start(block.header().prev_hash())? {
            // This is the end of the epoch. Next epoch we will generate new state parts. We can drop the old ones.
            self.clear_all_downloaded_parts()?;
        }

        // 2) Start creating snapshot if needed.
        if let Err(err) = self.process_snapshot() {
            error!(target: "state_snapshot", ?err, "failed to make a state snapshot");
        }

        let chunks = block.chunks().iter_raw().cloned().collect_vec();
        let block = block.into_inner();
        let block_hash = *block.hash();
        self.blocks_in_processing.add(block, block_preprocess_info)?;

        // 3) schedule apply chunks, which will be executed in the rayon thread pool.
        self.schedule_apply_chunks(
            BlockToApply::Normal(block_hash),
            block_context,
            chunks,
            apply_chunk_work,
            apply_chunks_still_applying,
            apply_chunks_done_sender,
        );

        Ok(())
    }

    /// Applying chunks async by starting the work at the rayon thread pool
    /// `apply_chunks_done_tracker`: notifies the threads that wait for applying chunks is finished
    /// `apply_chunks_done_sender`: a sender to send a ApplyChunksDoneMessage message once applying chunks is finished
    fn schedule_apply_chunks(
        &self,
        block: BlockToApply,
        block_context: Option<ApplyChunkBlockContext>,
        chunks: Vec<ShardChunkHeader>,
        work: Vec<UpdateShardJob>,
        apply_chunks_still_applying: ApplyChunksStillApplying,
        apply_chunks_done_sender: Option<ApplyChunksDoneSender>,
    ) {
        let sc = self.apply_chunks_sender.clone();
        let clock = self.clock.clone();
        let iteration_mode = self.apply_chunks_iteration_mode;
        let witness_sender = self.partial_witness_adapter.clone();
        let cache = self.chunk_apply_witness_sent_cache.clone();
        let epoch_manager = self.epoch_manager.clone();
        self.apply_chunks_spawner.spawn("apply_chunks", move || {
            let apply_all_chunks_start_time = clock.now();
            // do_apply_chunks runs `work` in parallel, but still waits for all of them to finish
            let res = if let Some(block_context) = &block_context {
                do_apply_chunks(iteration_mode, block.clone(), block_context.height, work)
            } else {
                // seemingly spice block
                vec![]
            };
            // If we encounter an error here, that means the receiver is deallocated and the client
            // thread is already shut down. The node is already crashed, so we can unwrap here
            metrics::APPLY_ALL_CHUNKS_TIME.with_label_values(&[block.as_ref()]).observe(
                (clock.now().signed_duration_since(apply_all_chunks_start_time)).as_seconds_f64(),
            );

            for (_, _, shard_update_result) in &res {
                if let Err(err) = Self::send_chunk_apply_witness(
                    cache.clone(),
                    witness_sender.clone(),
                    epoch_manager.clone(),
                    shard_update_result,
                    &block_context,
                    &chunks,
                ) {
                    error!(target: "chain", ?err, "failed to handle new chunk applied message");
                }
            }

            if let Some(sender) = apply_chunks_done_sender {
                sender.apply_chunks_done.send(ApplyChunksDoneMessage {}.span_wrap());
            }

            sc.send((block, res)).unwrap();
            drop(apply_chunks_still_applying);
        });
    }

    fn send_chunk_apply_witness(
        cache: Arc<SyncLruCache<(BlockHeight, ShardId), ()>>,
        witness_sender: PartialWitnessSenderForClient,
        epoch_manager: Arc<dyn EpochManagerAdapter>,
        result: &Result<ShardUpdateResult, Error>,
        block_context: &Option<ApplyChunkBlockContext>,
        chunks: &Vec<ShardChunkHeader>,
    ) -> Result<(), Error> {
        let Ok(ShardUpdateResult::NewChunk(new_chunk)) = result else {
            return Ok(());
        };
        let Some(block_context) = block_context else {
            return Ok(());
        };

        let context = new_chunk.context.clone();
        let Some(chunk_header) = context.chunk_header else {
            return Err(Error::Other("Chunk header is missing".to_string()));
        };
        let shard_id = chunk_header.shard_id();
        if cache.contains(&(block_context.height, shard_id)) {
            return Ok(());
        }

        let ApplyChunkResult { proof, new_root, contract_updates, applied_receipts_hash, .. } =
            new_chunk.apply_result.clone();
        let prev_block_hash = context.block.prev_block_hash;
        let prev_block_epoch_id = epoch_manager.get_epoch_id(&prev_block_hash)?;
        let epoch_id = epoch_manager.get_epoch_id_from_prev_block(&prev_block_hash)?;
        let prev_block_info = epoch_manager.get_block_info(&prev_block_hash)?;
        let new_epoch_start_height =
            epoch_manager.get_estimated_next_epoch_start(&prev_block_info)?;
        if prev_block_epoch_id != epoch_id {
            // Let's just skip it because I don't want to handle resharding yet.
            return Ok(());
        }
        if block_context.height + 1 >= new_epoch_start_height {
            // seems like epoch id must be properly updated?
            return Ok(());
        }

        let _span = tracing::debug_span!(
            target: "client",
            "send_chunk_state_witness",
            chunk_hash=?chunk_header.chunk_hash(),
            height=chunk_header.height_created(),
            %shard_id,
            tag_block_production = true,
            tag_witness_distribution = true,
            witness_type = ?WitnessType::Optimistic,
        )
        .entered();

        // Record that we sent chunk apply witness for this (prev_block_hash, shard_id) pair
        assert_eq!(block_context.height, chunk_header.height_created());
        cache.put((block_context.height, shard_id), ());

        let main_state_transition = ChunkStateTransition {
            block_hash: Default::default(),
            base_state: proof.unwrap().nodes,
            post_state_root: new_root,
        };

        witness_sender.distribute_chunk_state_witness.send(DistributeStateWitnessRequest {
            state_witness: ChunkStateWitness::V3(ChunkStateWitnessV3 {
                chunk_apply_witness: Some(ChunkApplyWitness {
                    epoch_id: prev_block_epoch_id,
                    chunk_header,
                    block_context: block_context.clone(),
                    chunks: chunks.clone(),
                    main_state_transition,
                    receipts: context.receipts,
                    applied_receipts_hash,
                    transactions: context.transactions,
                }),
                chunk_validate_witness: None,
            }),
            contract_updates,
            main_transition_shard_id: shard_id,
        });
        Ok(())
    }

    #[instrument(level = "debug", target = "chain", skip_all)]
    fn postprocess_block_only(
        &mut self,
        block: Arc<Block>,
        block_preprocess_info: BlockPreprocessInfo,
        apply_results: Vec<(ShardId, Result<ShardUpdateResult, Error>)>,
    ) -> Result<Option<Tip>, Error> {
        // Save state transition data to the database only if it might later be needed
        // for generating a state witness. Storage space optimization.
        let should_save_state_transition_data =
            self.should_produce_state_witness_for_this_or_next_epoch(block.header())?;
        let epoch_to_check = self.protocol_version_check;
        let mut chain_update = self.chain_update();
        let block_hash = *block.hash();
        let new_head = chain_update.postprocess_block(
            block,
            block_preprocess_info,
            apply_results,
            should_save_state_transition_data,
        )?;
        if new_head.is_some() {
            chain_update.check_protocol_version(&block_hash, epoch_to_check)?;
        }
        chain_update.commit()?;
        Ok(new_head)
    }

    /// Run postprocessing on this block, which stores the block on chain.
    /// Check that if accepting the block unlocks any orphans in the orphan pool and start
    /// the processing of those blocks.
    #[instrument(
        level = "debug",
        target = "chain",
        skip_all,
        fields(height, tag_block_production = true)
    )]
    fn postprocess_ready_block(
        &mut self,
        block_hash: CryptoHash,
        apply_results: Vec<(ShardId, Result<ShardUpdateResult, Error>)>,
        block_processing_artifacts: &mut BlockProcessingArtifact,
        apply_chunks_done_sender: Option<ApplyChunksDoneSender>,
    ) -> Result<AcceptedBlock, Error> {
        let timer = metrics::BLOCK_POSTPROCESSING_TIME.start_timer();
        let (block, block_preprocess_info) =
            self.blocks_in_processing.remove(&block_hash).unwrap_or_else(|| {
                panic!(
                    "block {:?} finished applying chunks but not in blocks_in_processing pool",
                    block_hash
                )
            });
        Span::current().record("height", block.header().height());
        let epoch_id = block.header().epoch_id();
        let shard_layout = self.epoch_manager.get_shard_layout(&epoch_id)?;

        let prev_head = self.chain_store.head()?;
        let is_caught_up = block_preprocess_info.is_caught_up;
        let provenance = block_preprocess_info.provenance.clone();
        let block_start_processing_time = block_preprocess_info.block_start_processing_time;
        // TODO(#8055): this zip relies on the ordering of the apply_results.
        // TODO(wacban): do the above todo
        for (shard_id, apply_result) in &apply_results {
            let shard_index = shard_layout.get_shard_index(*shard_id)?;
            if let Err(err) = apply_result {
                if err.is_bad_data() {
                    let chunk = block.chunks()[shard_index].clone();
                    block_processing_artifacts.invalid_chunks.push(chunk);
                }
            }
        }
        let new_head = match self.postprocess_block_only(
            Arc::clone(&block),
            block_preprocess_info,
            apply_results,
        ) {
            Err(err) => {
                self.maybe_mark_block_invalid(*block.hash(), &err);
                self.blocks_delay_tracker.mark_block_errored(&block_hash, err.to_string());
                return Err(err);
            }
            Ok(new_head) => new_head,
        };

        self.update_optimistic_blocks_pool(&block)?;

        let epoch_id = block.header().epoch_id();
        let mut shards_cares_this_or_next_epoch = vec![];
        for shard_id in self.epoch_manager.shard_ids(epoch_id)? {
            let cares_about_shard =
                self.shard_tracker.cares_about_shard(block.header().prev_hash(), shard_id);
            let will_care_about_shard =
                self.shard_tracker.will_care_about_shard(block.header().prev_hash(), shard_id);
            let cares_about_shard_this_or_next_epoch = cares_about_shard || will_care_about_shard;
            let shard_uid = shard_id_to_uid(self.epoch_manager.as_ref(), shard_id, epoch_id)?;
            if cares_about_shard_this_or_next_epoch {
                shards_cares_this_or_next_epoch.push(shard_uid);
            }

            let need_storage_update = if is_caught_up {
                // If we already caught up this epoch, then storage exists for both shards which we already track
                // and shards which will be tracked in next epoch, so we can update them.
                cares_about_shard_this_or_next_epoch
            } else {
                // If we didn't catch up, we can update only shards tracked right now. Remaining shards will be updated
                // during catchup of this block.
                cares_about_shard
            };
            debug!(target: "chain", %shard_id, need_storage_update, "update storage");

            if need_storage_update {
                self.resharding_manager.start_resharding(
                    self.chain_store.store_update(),
                    &block,
                    shard_uid,
                    self.runtime_adapter.get_tries(),
                )?;

                // Update flat storage head to be the last final block. Note that this update happens
                // in a separate db transaction from the update from block processing. This is intentional
                // because flat_storage need to be locked during the update of flat head, otherwise
                // flat_storage is in an inconsistent state that could be accessed by the other
                // apply chunks processes. This means, the flat head is not always the same as
                // the last final block on chain, which is OK, because in the flat storage implementation
                // we don't assume that.
                self.update_flat_storage_and_memtrie(&block, shard_id)?;
            }
        }

        if self.epoch_manager.is_next_block_epoch_start(block.header().prev_hash())? {
            // Keep in memory only these tries that we care about this or next epoch.
            self.runtime_adapter.get_tries().retain_memtries(&shards_cares_this_or_next_epoch);
        }

        self.pending_state_patch.clear();

        if let Some(tip) = &new_head {
            // TODO: move this logic of tracking validators metrics to EpochManager
            let mut block_producers_count = 0;
            let mut chunk_producers_count = 0;
            let mut chunk_validators_count = 0;
            let mut stake = Balance::ZERO;

            // Get block producers count
            if let Ok(block_producers) =
                self.epoch_manager.get_epoch_block_producers_ordered(&tip.epoch_id)
            {
                block_producers_count = block_producers.len();
            }

            // Get chunk producers count and total stake
            if let Ok(producers) = self.epoch_manager.get_epoch_chunk_producers(&tip.epoch_id) {
                let cumulative_producers_stake = producers
                    .iter()
                    .fold(Balance::ZERO, |sum, info| sum.checked_add(info.stake()).unwrap());
                stake = stake.checked_add(cumulative_producers_stake).unwrap();
                chunk_producers_count += producers.len();
            }

            // Get chunk validators count using validators_len
            // Note: Currently all validators are chunk validators
            if let Ok(epoch_info) = self.epoch_manager.get_epoch_info(&tip.epoch_id) {
                chunk_validators_count = epoch_info.validators_len();
            }

            metrics::VALIDATOR_AMOUNT_STAKED
                .set(i64::try_from(stake.as_near()).unwrap_or(i64::MAX));
            metrics::VALIDATOR_ACTIVE_TOTAL
                .set(i64::try_from(chunk_producers_count).unwrap_or(i64::MAX));
            metrics::VALIDATOR_BLOCK_PRODUCERS_TOTAL
                .set(i64::try_from(block_producers_count).unwrap_or(i64::MAX));
            metrics::VALIDATOR_CHUNK_PRODUCERS_TOTAL
                .set(i64::try_from(chunk_producers_count).unwrap_or(i64::MAX));
            metrics::VALIDATOR_CHUNK_VALIDATORS_TOTAL
                .set(i64::try_from(chunk_validators_count).unwrap_or(i64::MAX));

            self.last_time_head_updated = self.clock.now();
        }

        metrics::BLOCK_PROCESSED_TOTAL.inc();
        metrics::BLOCK_PROCESSING_TIME.observe(
            (self.clock.now().signed_duration_since(block_start_processing_time))
                .as_seconds_f64()
                .max(0.0),
        );
        let shard_layout = self.epoch_manager.get_shard_layout(epoch_id)?;
        self.blocks_delay_tracker.finish_block_processing(
            &shard_layout,
            &block_hash,
            new_head.clone(),
        );

        timer.observe_duration();
        let _timer = CryptoHashTimer::new_with_start(
            self.clock.clone(),
            *block.hash(),
            block_start_processing_time,
        );

        self.check_orphans(*block.hash(), block_processing_artifacts, apply_chunks_done_sender);

        self.check_if_upgrade_needed(&block_hash);

        // Determine the block status of this block (whether it is a side fork and updates the chain head)
        // Block status is needed in Client::on_block_accepted_with_optional_chunk_produce to
        // decide to how to update the tx pool.
        let block_status = self.determine_status(new_head.as_ref(), &prev_head);
        Ok(AcceptedBlock { hash: *block.hash(), status: block_status, provenance })
    }

    fn postprocess_optimistic_block(
        &mut self,
        block_height: BlockHeight,
        apply_result: Vec<(ShardId, CachedShardUpdateKey, Result<ShardUpdateResult, Error>)>,
        block_processing_artifacts: &mut BlockProcessingArtifact,
        apply_chunks_done_sender: Option<ApplyChunksDoneSender>,
    ) {
        let (optimistic_block, optimistic_block_info) = self.blocks_in_processing.remove_optimistic(&block_height).unwrap_or_else(|| {
            panic!(
                "optimistic block {:?} finished applying chunks but not in blocks_in_processing pool",
                block_height
            )
        });
        self.blocks_delay_tracker.record_optimistic_block_processed(optimistic_block.height());

        let prev_block_hash = optimistic_block.prev_block_hash();
        let block_height = optimistic_block.height();
        for (shard_id, cached_shard_update_key, apply_result) in apply_result {
            match apply_result {
                Ok(result) => {
                    debug!(
                        target: "chain", ?prev_block_hash, block_height,
                        %shard_id, ?cached_shard_update_key,
                        "Caching ShardUpdate result from OptimisticBlock"
                    );
                    self.apply_chunk_results_cache.push(cached_shard_update_key, result);
                }
                Err(e) => {
                    warn!(
                        target: "chain", ?e,
                        ?prev_block_hash, block_height, %shard_id,
                        ?cached_shard_update_key,
                        "Error applying chunk for OptimisticBlock"
                    );
                }
            }
        }

        let processing_time = self
            .clock
            .now()
            .signed_duration_since(optimistic_block_info.block_start_processing_time);
        metrics::OPTIMISTIC_BLOCK_PROCESSING_TIME
            .observe(processing_time.as_seconds_f64().max(0.0));

        let Some(orphan) = self.blocks_pending_execution.take_block(&block_height) else {
            return;
        };
        let block_hash = *orphan.block.hash();
        self.blocks_delay_tracker.mark_block_completed_pending_execution(&block_hash);
        if let Err(err) = self.start_process_block_async(
            orphan.block,
            orphan.provenance,
            block_processing_artifacts,
            apply_chunks_done_sender,
        ) {
            debug!(target: "chain", "Pending block {:?} declined, error: {:?}", block_hash, err);
        }
    }

    fn check_if_upgrade_needed(&self, block_hash: &CryptoHash) {
        if let Ok(next_epoch_protocol_version) =
            self.epoch_manager.get_next_epoch_protocol_version(block_hash)
        {
            if PROTOCOL_VERSION < next_epoch_protocol_version {
                error!(
                    "The protocol version is about to be superseded, please upgrade nearcore as soon as possible. Client protocol version {}, new protocol version {}",
                    PROTOCOL_VERSION, next_epoch_protocol_version,
                );
            }
        }
    }

    /// Gets new flat storage head candidate for given `shard_id` and newly
    /// processed `block`.
    /// It will be `block.last_final_block().chunk(shard_id).prev_block_hash()`
    /// if all necessary conditions are met.
    /// This is required for `StateSnapshot` to be able to make snapshot of
    /// flat storage at the epoch boundary.
    fn get_new_flat_storage_head(
        &self,
        block: &Block,
        shard_uid: ShardUId,
    ) -> Result<Option<CryptoHash>, Error> {
        let epoch_id = block.header().epoch_id();
        let last_final_block_hash = *block.header().last_final_block();
        // If final block doesn't exist yet, skip getting candidate.
        if last_final_block_hash == CryptoHash::default() {
            return Ok(None);
        }

        let shard_layout = self.epoch_manager.get_shard_layout(epoch_id)?;

        // If the full block is not available, skip getting candidate.
        // This is possible if the node just went through state sync.
        let Ok(last_final_block) = self.get_block(&last_final_block_hash) else {
            warn!(
                %last_final_block_hash,
                "get_new_flat_storage_head could not get last final block",
            );
            return Ok(None);
        };

        let last_final_block_epoch_id = last_final_block.header().epoch_id();
        // If shard layout was changed, the update is impossible so we skip
        // getting candidate.
        if self.epoch_manager.get_shard_layout(last_final_block_epoch_id)? != shard_layout {
            return Ok(None);
        }

        // Here we're checking the ShardUID of the chunk because it's possible that it's an old
        // chunk from before a resharding, in which case we don't want to do anything. This can
        // happen if we are early into a post-resharding epoch and `shard_uid` is a child shard that
        // hasn't had any new chunks yet.
        let shard_index = shard_layout.get_shard_index(shard_uid.shard_id())?;
        let last_final_block_chunks = last_final_block.chunks();
        let chunk_header = last_final_block_chunks
            .get(shard_index)
            .ok_or_else(|| Error::InvalidShardId(shard_uid.shard_id()))?;
        let chunk_shard_layout =
            self.epoch_manager.get_shard_layout_from_prev_block(chunk_header.prev_block_hash())?;
        let chunk_shard_uid =
            ShardUId::from_shard_id_and_layout(chunk_header.shard_id(), &chunk_shard_layout);

        if shard_uid != chunk_shard_uid {
            return Ok(None);
        }
        let new_flat_head = *chunk_header.prev_block_hash();
        if new_flat_head == CryptoHash::default() {
            return Ok(None);
        }
        Ok(Some(new_flat_head))
    }

    /// Update flat storage and memtrie for given `shard_id` and newly
    /// processed `block`.
    fn update_flat_storage_and_memtrie(
        &self,
        block: &Block,
        shard_id: ShardId,
    ) -> Result<(), Error> {
        let epoch_id = block.header().epoch_id();
        let shard_uid = shard_id_to_uid(self.epoch_manager.as_ref(), shard_id, epoch_id)?;

        // Update flat storage.
        let flat_storage_manager = self.runtime_adapter.get_flat_storage_manager();
        if flat_storage_manager.get_flat_storage_for_shard(shard_uid).is_some() {
            if let Some(new_flat_head) = self.get_new_flat_storage_head(block, shard_uid)? {
                flat_storage_manager.update_flat_storage_for_shard(shard_uid, new_flat_head)?;
            }
        }

        // Garbage collect memtrie roots.
        let tries = self.runtime_adapter.get_tries();
        let last_final_block = block.header().last_final_block();
        if last_final_block != &CryptoHash::default() {
            let header = self.chain_store.get_block_header(last_final_block).unwrap();
            if let Some(prev_height) = header.prev_height() {
                tries.delete_memtrie_roots_up_to_height(shard_uid, prev_height);
            }
        }
        Ok(())
    }

    /// If `block` is committed, the `last_final_block(block)` is final.
    /// Thus it is enough to keep only chunks which are built on top of block
    /// with `height(last_final_block(block))` or higher.
    fn update_optimistic_blocks_pool(&mut self, block: &Block) -> Result<(), Error> {
        let final_block = block.header().last_final_block();
        if final_block == &CryptoHash::default() {
            return Ok(());
        }

        let final_block_height = self.chain_store.get_block_header(final_block)?.height();
        self.optimistic_block_chunks.update_minimal_base_height(final_block_height);
        Ok(())
    }

    pub fn pre_check_optimistic_block(&self, block: &OptimisticBlock) -> Result<(), Error> {
        // Refuse blocks from the too distant future.
        let ob_timestamp =
            OffsetDateTime::from_unix_timestamp_nanos(block.block_timestamp().into())
                .map_err(|e| Error::Other(e.to_string()))?;
        let future_threshold: OffsetDateTime =
            self.clock.now_utc() + Duration::seconds(ACCEPTABLE_TIME_DIFFERENCE);
        if ob_timestamp > future_threshold {
            return Err(Error::InvalidBlockFutureTime(ob_timestamp));
        };

        if !validate_optimistic_block_relevant(
            self.epoch_manager.as_ref(),
            block,
            &self.chain_store.store(),
        )? {
            return Err(Error::InvalidSignature);
        }

        Ok(())
    }

    /// Check if optimistic block is valid and relevant to the current chain.
    pub fn check_optimistic_block(&self, block: &OptimisticBlock) -> Result<(), Error> {
        // Refuse blocks from the too distant future.
        let ob_timestamp =
            OffsetDateTime::from_unix_timestamp_nanos(block.block_timestamp().into())
                .map_err(|e| Error::Other(e.to_string()))?;

        // Check source of the optimistic block.
        let epoch_id = self.epoch_manager.get_epoch_id_from_prev_block(&block.prev_block_hash())?;
        let validator = self.epoch_manager.get_block_producer_info(&epoch_id, block.height())?;

        // Check the signature.
        if !block.signature.verify(block.hash().as_bytes(), validator.public_key()) {
            return Err(Error::InvalidSignature);
        }

        let prev = self.get_block_header(&block.prev_block_hash())?;
        let prev_random_value = *prev.random_value();

        // Prevent time warp attacks and some timestamp manipulations by forcing strict
        // time progression.
        if ob_timestamp <= prev.timestamp() {
            return Err(Error::InvalidBlockPastTime(prev.timestamp(), ob_timestamp));
        }

        verify_block_vrf(
            validator,
            &prev_random_value,
            &block.inner.vrf_value,
            &block.inner.vrf_proof,
        )?;

        if &block.inner.random_value != &hash(&block.inner.vrf_value.0.as_ref()) {
            return Err(Error::InvalidRandomnessBeaconOutput);
        }

        Ok(())
    }

    /// Preprocess a block before applying chunks, verify that we have the necessary information
    /// to process the block and the block is valid.
    /// Note that this function does NOT introduce any changes to chain state.
    #[instrument(
        level = "debug",
        target = "chain",
        skip_all,
        fields(
            height = block.header().height(),
            tag_block_production = true
        )
    )]
    fn preprocess_block(
        &mut self,
        block: &MaybeValidated<Arc<Block>>,
        provenance: &Provenance,
        invalid_chunks: &mut Vec<ShardChunkHeader>,
        block_received_time: Instant,
        state_patch: SandboxStatePatch,
    ) -> Result<PreprocessBlockResult, Error> {
        let header = block.header();

        // see if the block is already in processing or if there are too many blocks being processed
        self.blocks_in_processing.add_dry_run(&BlockToApply::Normal(*block.hash()))?;

        debug!(target: "chain", height=header.height(), num_approvals = header.num_approvals(), "preprocess_block");

        // Check that we know the epoch of the block before we try to get the header
        // (so that a block from unknown epoch doesn't get marked as an orphan)
        if !self.epoch_manager.epoch_exists(header.epoch_id()) {
            return Err(Error::EpochOutOfBounds(*header.epoch_id()));
        }

        if block.chunks().len() != self.epoch_manager.shard_ids(header.epoch_id())?.len() {
            return Err(Error::IncorrectNumberOfChunkHeaders);
        }

        // Check if we have already processed this block previously.
        if let BlockKnowledge::Known(err) = self.check_block_known(header.hash())? {
            return Err(Error::BlockKnown(err));
        }

        // Delay hitting the db for current chain head until we know this block is not already known.
        let head = self.head()?;
        let prev_hash = header.prev_hash();
        let is_next = prev_hash == &head.last_block_hash;

        // Sandbox allows fast-forwarding, so only enable when not within sandbox
        if !cfg!(feature = "sandbox") {
            // A heuristic to prevent block height to jump too fast towards BlockHeight::max and cause
            // overflow-related problems
            let block_height = header.height();
            if block_height > head.height + self.epoch_length * 20 {
                return Err(Error::InvalidBlockHeight(block_height));
            }
        }

        // Block is an orphan if we do not know about the previous full block.
        if !is_next && !self.block_exists(prev_hash)? {
            // Before we add the block to the orphan pool, do some checks:
            // 1. Block header is signed by the block producer for height.
            // 2. Chunk headers in block body match block header.
            // 3. Header has enough approvals from epoch block producers.
            // Not checked:
            // - Block producer could be slashed
            // - Chunk header signatures could be wrong
            if !self.partial_verify_orphan_header_signature(header)? {
                return Err(Error::InvalidSignature);
            }
            block.check_validity()?;
            // TODO: enable after #3729 and #3863
            // self.verify_orphan_header_approvals(&header)?;
            return Err(Error::Orphan);
        }

        // First real I/O expense.
        let prev = self.get_previous_header(header)?;
        let prev_hash = *prev.hash();
        let prev_prev_hash = prev.prev_hash();
        let gas_price = prev.next_gas_price();
        let prev_random_value = *prev.random_value();
        let prev_height = prev.height();

        // Do not accept old forks
        if prev_height < self.runtime_adapter.get_gc_stop_height(&head.last_block_hash) {
            return Err(Error::InvalidBlockHeight(prev_height));
        }

        let (is_caught_up, state_sync_info) =
            self.get_catchup_and_state_sync_infos(Some(header.hash()), &prev_hash, prev_prev_hash)?;

        debug!(target: "chain", block_hash = ?header.hash(), is_caught_up=is_caught_up, "Process block");

        // Check the header is valid before we proceed with the full block.
        self.validate_header(header, provenance)?;

        let validator =
            self.epoch_manager.get_block_producer_info(header.epoch_id(), header.height())?;
        verify_block_vrf(validator, &prev_random_value, block.vrf_value(), block.vrf_proof())?;

        if header.random_value() != &hash(block.vrf_value().0.as_ref()) {
            return Err(Error::InvalidRandomnessBeaconOutput);
        }

        if let Err(e) = self.validate_block(block) {
            byzantine_assert!(false);
            return Err(e);
        }

        if !block.verify_gas_price(
            gas_price,
            self.block_economics_config.min_gas_price(),
            self.block_economics_config.max_gas_price(),
            self.block_economics_config.gas_price_adjustment_rate(),
        ) {
            byzantine_assert!(false);
            return Err(Error::InvalidGasPrice);
        }
        let minted_amount = if self.epoch_manager.is_next_block_epoch_start(&prev_hash)? {
            Some(self.epoch_manager.get_epoch_info(header.next_epoch_id())?.minted_amount())
        } else {
            None
        };

        if !block.verify_total_supply(prev.total_supply(), minted_amount) {
            byzantine_assert!(false);
            return Err(Error::InvalidGasPrice);
        }

        let prev_block = self.get_block(&prev_hash)?;

        self.validate_chunk_headers(&block, &prev_block)?;

        if !cfg!(feature = "protocol_feature_spice") {
            validate_chunk_endorsements_in_block(self.epoch_manager.as_ref(), &block)?;
        }

        self.ping_missing_chunks(prev_hash, block)?;

        let incoming_receipts = if cfg!(feature = "protocol_feature_spice") {
            // TODO(spice): move incoming receipts collection inside apply_chunks_preprocessing
            HashMap::default()
        } else {
            let receipts_shuffle_salt =
                get_receipts_shuffle_salt(self.epoch_manager.as_ref(), &block)?;
            self.collect_incoming_receipts_from_chunks(
                &block.chunks(),
                &prev_hash,
                receipts_shuffle_salt,
            )?
        };

        // Check if block can be finalized and drop it otherwise.
        self.check_if_finalizable(header)?;

        if cfg!(feature = "protocol_feature_spice") {
            self.spice_core_processor
                .validate_core_statements_in_block(&block)
                .map_err(Box::new)?;
        } else {
            if block.is_spice_block() {
                return Err(Error::Other(
                    "encountered spice block without spice feature enabled".to_string(),
                ));
            }
        }

        let (apply_chunk_work, block_context) = self.apply_chunks_preprocessing(
            block,
            &prev_block,
            &incoming_receipts,
            // If we have the state for shards in the next epoch already downloaded, apply the state transition
            // for these states as well
            // otherwise put the block into the permanent storage, waiting for be caught up
            if is_caught_up { ApplyChunksMode::IsCaughtUp } else { ApplyChunksMode::NotCaughtUp },
            state_patch,
            invalid_chunks,
        )?;

        let (apply_chunks_done_waiter, apply_chunks_still_applying) = ApplyChunksDoneWaiter::new();

        Ok((
            apply_chunk_work,
            block_context,
            BlockPreprocessInfo {
                is_caught_up,
                state_sync_info,
                incoming_receipts,
                provenance: provenance.clone(),
                apply_chunks_done_waiter,
                block_start_processing_time: block_received_time,
            },
            apply_chunks_still_applying,
        ))
    }

    /// Finds whether the block with `prev_hash` is caught up.
    /// Additionally, if `block_hash` is provided and state sync info exists,
    /// returns it as well.
    fn get_catchup_and_state_sync_infos(
        &self,
        block_hash: Option<&CryptoHash>,
        prev_hash: &CryptoHash,
        prev_prev_hash: &CryptoHash,
    ) -> Result<(bool, Option<StateSyncInfo>), Error> {
        if !self.epoch_manager.is_next_block_epoch_start(prev_hash)? {
            return Ok((self.prev_block_is_caught_up(prev_prev_hash, prev_hash)?, None));
        }
        if !self.prev_block_is_caught_up(prev_prev_hash, prev_hash)? {
            // The previous block is not caught up for the next epoch relative to the previous
            // block, which is the current epoch for this block, so this block cannot be applied
            // at all yet, needs to be orphaned
            return Err(Error::Orphan);
        }

        // For the first block of the epoch we check if we need to start download states for
        // shards that we will care about in the next epoch. If there is no state to be downloaded,
        // we consider that we are caught up, otherwise not
        let state_sync_info = match block_hash {
            Some(block_hash) => self.shard_tracker.get_state_sync_info(block_hash, prev_hash)?,
            None => None,
        };
        debug!(
            target: "chain", ?block_hash, shards_to_sync=?state_sync_info.as_ref().map(|s| s.shards()),
            "Checked for shards to sync for epoch T+1 upon processing first block of epoch T"
        );
        Ok((state_sync_info.is_none(), state_sync_info))
    }

    pub fn prev_block_is_caught_up(
        &self,
        prev_prev_hash: &CryptoHash,
        prev_hash: &CryptoHash,
    ) -> Result<bool, Error> {
        Ok(ChainStore::prev_block_is_caught_up(&self.chain_store, prev_prev_hash, prev_hash)?)
    }

    /// Check if any block with missing chunk is ready to be processed and start processing these blocks
    pub fn check_blocks_with_missing_chunks(
        &mut self,
        block_processing_artifact: &mut BlockProcessingArtifact,
        apply_chunks_done_sender: Option<ApplyChunksDoneSender>,
    ) {
        let blocks = self.blocks_with_missing_chunks.ready_blocks();
        if !blocks.is_empty() {
            debug!(target:"chain", "Got {} blocks that were missing chunks but now are ready.", blocks.len());
        }
        for block in blocks {
            let block_hash = *block.block.header().hash();
            let height = block.block.header().height();
            let res = self.start_process_block_async(
                block.block,
                block.provenance,
                block_processing_artifact,
                apply_chunks_done_sender.clone(),
            );
            match res {
                Ok(_) => {
                    debug!(target: "chain", %block_hash, height, "Accepted block with missing chunks");
                    self.blocks_delay_tracker.mark_block_completed_missing_chunks(&block_hash);
                }
                Err(_) => {
                    debug!(target: "chain", %block_hash, height, "Declined block with missing chunks is declined.");
                }
            }
        }
    }

    pub fn get_outgoing_receipts_for_shard(
        &self,
        prev_block_hash: CryptoHash,
        shard_id: ShardId,
        last_height_included: BlockHeight,
    ) -> Result<Vec<Receipt>, Error> {
        self.chain_store.get_outgoing_receipts_for_shard(
            self.epoch_manager.as_ref(),
            prev_block_hash,
            shard_id,
            last_height_included,
        )
    }

    /// This method is called when the state sync is finished for a shard. It
    /// applies the chunks and populates information in the db, most notably for
    /// the chunk, chunk extra and flat storage.
    ///
    /// It starts at the height included of the chunk in the sync hash up until
    /// the height of the sync hash.
    ///
    /// The first chunk, the one at height included, is a new chunk. The
    /// remaining ones are old (missing) chunks.
    #[instrument(
        level = "debug",
        target = "sync",
        skip_all,
        fields(%shard_id, %sync_hash)
    )]
    pub fn set_state_finalize(
        &mut self,
        shard_id: ShardId,
        sync_hash: CryptoHash,
    ) -> Result<(), Error> {
        let shard_state_header = self.state_sync_adapter.get_state_header(shard_id, sync_hash)?;
        let mut height = shard_state_header.chunk_height_included();
        let mut chain_update = self.chain_update();
        let shard_uid = chain_update.set_state_finalize(shard_id, sync_hash, shard_state_header)?;
        chain_update.commit()?;

        // We restored the state on height `shard_state_header.chunk.header.height_included`.
        // Now we should build a chain up to height of `sync_hash` block.
        loop {
            height += 1;
            let mut chain_update = self.chain_update();
            // Result of successful execution of set_state_finalize_on_height is bool,
            // should we commit and continue or stop.
            if chain_update.set_state_finalize_on_height(height, shard_id, sync_hash)? {
                chain_update.commit()?;
            } else {
                break;
            }
        }

        let flat_storage_manager = self.runtime_adapter.get_flat_storage_manager();
        if let Some(flat_storage) = flat_storage_manager.get_flat_storage_for_shard(shard_uid) {
            let header = self.get_block_header(&sync_hash)?;
            flat_storage.update_flat_head(header.prev_hash()).unwrap();
        }

        Ok(())
    }

    pub fn clear_downloaded_parts(
        &mut self,
        shard_id: ShardId,
        sync_hash: CryptoHash,
        num_parts: u64,
    ) -> Result<(), Error> {
        let mut chain_store_update = self.mut_chain_store().store_update();
        chain_store_update.gc_col_state_parts(sync_hash, shard_id, num_parts)?;
        chain_store_update.commit()
    }

    /// Drop all downloaded or generated state parts and headers.
    pub fn clear_all_downloaded_parts(&mut self) -> Result<(), Error> {
        debug!(target: "state_sync", "Clear old state parts");
        let mut store_update = self.chain_store.store().store_update();
        store_update.delete_all(DBCol::StateParts);
        store_update.delete_all(DBCol::StateHeaders);
        store_update.commit()?;
        Ok(())
    }

    pub fn catchup_blocks_step(
        &mut self,
        sync_hash: &CryptoHash,
        blocks_catch_up_state: &mut BlocksCatchUpState,
        block_catch_up_scheduler: &near_async::messaging::Sender<BlockCatchUpRequest>,
    ) -> Result<(), Error> {
        debug!(
            target: "catchup",
            pending_blocks = ?blocks_catch_up_state.pending_blocks,
            processed_blocks = ?blocks_catch_up_state.processed_blocks.keys().collect::<Vec<_>>(),
            scheduled_blocks = ?blocks_catch_up_state.scheduled_blocks,
            done_blocks = blocks_catch_up_state.done_blocks.len(),
            "catch up blocks");
        let mut processed_blocks = HashMap::new();
        for (queued_block, results) in blocks_catch_up_state.processed_blocks.drain() {
            // If this block is parent of some blocks in processing that need to be caught up,
            // we can't mark this block as done yet because these blocks haven't been added to
            // the store as blocks to be caught up yet. If we mark this block as done right now,
            // these blocks will never get caught up. So we add these blocks back to the processed_blocks
            // queue.
            if self.blocks_in_processing.has_blocks_to_catch_up(&queued_block) {
                processed_blocks.insert(queued_block, results);
            } else {
                match self.block_catch_up_postprocess(&queued_block, results) {
                    Ok(_) => {
                        let mut saw_one = false;
                        for next_block_hash in
                            self.chain_store.get_blocks_to_catchup(&queued_block)?.clone()
                        {
                            saw_one = true;
                            blocks_catch_up_state.pending_blocks.push(next_block_hash);
                        }
                        if saw_one {
                            assert_eq!(
                                self.epoch_manager.get_epoch_id_from_prev_block(&queued_block)?,
                                blocks_catch_up_state.epoch_id
                            );
                        }
                        blocks_catch_up_state.done_blocks.push(queued_block);
                    }
                    Err(err) => {
                        error!(target: "chain", ?err, "Error processing block during catch up, retrying");
                        blocks_catch_up_state.pending_blocks.push(queued_block);
                    }
                }
            }
        }
        blocks_catch_up_state.processed_blocks = processed_blocks;

        for pending_block in blocks_catch_up_state.pending_blocks.drain(..) {
            let block = self.chain_store.get_block(&pending_block)?.clone();
            let prev_block = self.chain_store.get_block(block.header().prev_hash())?.clone();
            let prev_hash = *prev_block.hash();

            let receipts_shuffle_salt =
                get_receipts_shuffle_salt(self.epoch_manager.as_ref(), &block)?;
            let receipts_by_shard = self.collect_incoming_receipts_from_chunks(
                &block.chunks(),
                &prev_hash,
                receipts_shuffle_salt,
            )?;

            let work = self
                .apply_chunks_preprocessing(
                    &block,
                    &prev_block,
                    &receipts_by_shard,
                    ApplyChunksMode::CatchingUp,
                    Default::default(),
                    &mut Vec::new(),
                )?
                .0;
            metrics::SCHEDULED_CATCHUP_BLOCK.set(block.header().height() as i64);
            blocks_catch_up_state.scheduled_blocks.insert(pending_block);
            block_catch_up_scheduler.send(BlockCatchUpRequest {
                sync_hash: *sync_hash,
                block_hash: pending_block,
                block_height: block.header().height(),
                work,
            });
        }

        Ok(())
    }

    /// Validates basic correctness of array of transactions included in chunk.
    /// Doesn't require state.
    fn validate_chunk_transactions(
        &self,
        prev_block_header: &BlockHeader,
        chunk: &ShardChunk,
    ) -> Vec<bool> {
        self.chain_store().compute_transaction_validity(prev_block_header, chunk)
    }

    pub fn transaction_validity_check<'a>(
        &'a self,
        prev_block_header: BlockHeader,
    ) -> impl Fn(&SignedTransaction) -> bool + 'a {
        move |tx: &SignedTransaction| -> bool {
            self.chain_store()
                .check_transaction_validity_period(&prev_block_header, tx.transaction.block_hash())
                .is_ok()
        }
    }

    pub fn early_prepare_transaction_validity_check(
        &self,
        prev_block_height: BlockHeight,
        prev_prev_block_header: BlockHeader,
    ) -> impl Fn(&SignedTransaction) -> bool + Send + 'static {
        let chain_store = self.chain_store.clone();
        move |tx: &SignedTransaction| -> bool {
            chain_store
                .early_prepare_txs_check_validity_period(
                    prev_block_height,
                    &prev_prev_block_header,
                    tx.transaction.block_hash(),
                )
                .is_ok()
        }
    }

    /// For a given previous block header and current block, return information
    /// about block necessary for processing shard update.
    /// TODO(#10584): implement the same method for OptimisticBlock.
    pub fn get_apply_chunk_block_context_from_block_header(
        block_header: &BlockHeader,
        chunks: &Chunks,
        prev_block_header: &BlockHeader,
        is_new_chunk: bool,
    ) -> Result<ApplyChunkBlockContext, Error> {
        // Before `FixApplyChunks` feature, gas price was taken from current
        // block by mistake. Preserve it for backwards compatibility.
        let gas_price = if is_new_chunk {
            prev_block_header.next_gas_price()
        } else {
            // TODO(#10584): next_gas_price should be Some() if derived from
            // Block and None if derived from OptimisticBlock. Attempt to take
            // next_gas_price since OptimisticBlock enabled must fail.
            block_header.next_gas_price()
        };

        let congestion_info = chunks.block_congestion_info();
        let bandwidth_requests = chunks.block_bandwidth_requests();

        Ok(ApplyChunkBlockContext::from_header(
            block_header,
            gas_price,
            congestion_info,
            bandwidth_requests,
        ))
    }

    pub fn get_apply_chunk_block_context(
        block: &Block,
        prev_block_header: &BlockHeader,
        is_new_chunk: bool,
    ) -> Result<ApplyChunkBlockContext, Error> {
        Self::get_apply_chunk_block_context_from_block_header(
            block.header(),
            &block.chunks(),
            prev_block_header,
            is_new_chunk,
        )
    }

    fn block_catch_up_postprocess(
        &mut self,
        block_hash: &CryptoHash,
        results: Vec<Result<ShardUpdateResult, Error>>,
    ) -> Result<(), Error> {
        let block = self.chain_store.get_block(block_hash)?;
        // Save state transition data to the database only if it might later be needed
        // for generating a state witness. Storage space optimization.
        let should_save_state_transition_data =
            self.should_produce_state_witness_for_this_or_next_epoch(block.header())?;
        let mut chain_update = self.chain_update();
        let results = results.into_iter().collect::<Result<Vec<_>, Error>>()?;
        chain_update.apply_chunk_postprocessing(
            &block,
            results,
            should_save_state_transition_data,
        )?;
        chain_update.commit()?;

        let epoch_id = block.header().epoch_id();
        for shard_id in self.epoch_manager.shard_ids(epoch_id)? {
            // Update flat storage for each shard being caught up. We catch up a shard if it is tracked in the next
            // epoch. If it is tracked in this epoch as well, it was updated during regular block processing.
            if !self.shard_tracker.cares_about_shard(block.header().prev_hash(), shard_id)
                && self.shard_tracker.will_care_about_shard(block.header().prev_hash(), shard_id)
            {
                let shard_uid = shard_id_to_uid(self.epoch_manager.as_ref(), shard_id, epoch_id)?;
                self.resharding_manager.start_resharding(
                    self.chain_store.store_update(),
                    &block,
                    shard_uid,
                    self.runtime_adapter.get_tries(),
                )?;
                self.update_flat_storage_and_memtrie(&block, shard_id)?;
            }
        }

        Ok(())
    }

    /// Apply transactions in chunks for the next epoch in blocks that were blocked on the state sync
    pub fn finish_catchup_blocks(
        &mut self,
        epoch_first_block: &CryptoHash,
        // TODO(current_epoch_state_sync): remove the ones not in affected_blocks by breadth first searching from `epoch_first_block` and adding
        // descendant blocks to the search when they're not equal to this hash, and then removing everything we see in that search
        _catchup_start_block: &CryptoHash,
        block_processing_artifacts: &mut BlockProcessingArtifact,
        apply_chunks_done_sender: Option<ApplyChunksDoneSender>,
        affected_blocks: &[CryptoHash],
    ) -> Result<(), Error> {
        debug!("Finishing catching up blocks after syncing pre {:?}", epoch_first_block);

        let first_block = self.chain_store.get_block(epoch_first_block)?;

        let mut chain_store_update = ChainStoreUpdate::new(&mut self.chain_store);

        // `blocks_to_catchup` consists of pairs (`prev_hash`, `hash`). For the block that precedes
        // `epoch_first_block` we should only remove the pair with hash = epoch_first_block, while
        // for all the blocks in the queue we can remove all the pairs that have them as `prev_hash`
        // since we processed all the blocks built on top of them above during the BFS
        chain_store_update
            .remove_block_to_catchup(*first_block.header().prev_hash(), *epoch_first_block);

        for block_hash in affected_blocks {
            debug!(target: "chain", "Catching up: removing prev={:?} from the queue.", block_hash);
            chain_store_update.remove_prev_block_to_catchup(*block_hash);
        }
        chain_store_update.remove_state_sync_info(*epoch_first_block);

        chain_store_update.commit()?;

        for hash in affected_blocks {
            self.check_orphans(*hash, block_processing_artifacts, apply_chunks_done_sender.clone());
        }

        Ok(())
    }

    pub fn get_transaction_execution_result(
        &self,
        id: &CryptoHash,
    ) -> Result<Vec<ExecutionOutcomeWithIdView>, Error> {
        Ok(self.chain_store.get_outcomes_by_id(id)?.into_iter().map(Into::into).collect())
    }

    /// Returns execution status based on the list of currently existing outcomes
    fn get_execution_status(
        &self,
        outcomes: &[ExecutionOutcomeWithIdView],
        transaction_hash: &CryptoHash,
    ) -> FinalExecutionStatus {
        if outcomes.is_empty() {
            return FinalExecutionStatus::NotStarted;
        }
        let mut looking_for_id = *transaction_hash;
        let num_outcomes = outcomes.len();
        outcomes
            .iter()
            .find_map(|outcome_with_id| {
                if outcome_with_id.id == looking_for_id {
                    match &outcome_with_id.outcome.status {
                        ExecutionStatusView::Unknown if num_outcomes == 1 => {
                            Some(FinalExecutionStatus::NotStarted)
                        }
                        ExecutionStatusView::Unknown => Some(FinalExecutionStatus::Started),
                        ExecutionStatusView::Failure(e) => {
                            Some(FinalExecutionStatus::Failure(e.clone()))
                        }
                        ExecutionStatusView::SuccessValue(v) => {
                            Some(FinalExecutionStatus::SuccessValue(v.clone()))
                        }
                        ExecutionStatusView::SuccessReceiptId(id) => {
                            looking_for_id = *id;
                            None
                        }
                    }
                } else {
                    None
                }
            })
            .unwrap_or(FinalExecutionStatus::Started)
    }

    /// Collect all the execution outcomes existing at the current moment
    /// Fails if there are non executed receipts, and require_all_outcomes == true
    fn get_recursive_transaction_results(
        &self,
        outcomes: &mut Vec<ExecutionOutcomeWithIdView>,
        id: &CryptoHash,
        require_all_outcomes: bool,
    ) -> Result<(), Error> {
        let outcome = match self.get_execution_outcome(id) {
            Ok(outcome) => outcome,
            Err(err) => return if require_all_outcomes { Err(err) } else { Ok(()) },
        };
        outcomes.push(ExecutionOutcomeWithIdView::from(outcome));
        let outcome_idx = outcomes.len() - 1;
        for idx in 0..outcomes[outcome_idx].outcome.receipt_ids.len() {
            let id = outcomes[outcome_idx].outcome.receipt_ids[idx];
            self.get_recursive_transaction_results(outcomes, &id, require_all_outcomes)?;
        }
        Ok(())
    }

    /// Returns FinalExecutionOutcomeView for the given transaction.
    /// Waits for the end of the execution of all corresponding receipts
    pub fn get_final_transaction_result(
        &self,
        transaction_hash: &CryptoHash,
    ) -> Result<FinalExecutionOutcomeView, Error> {
        let mut outcomes = Vec::new();
        self.get_recursive_transaction_results(&mut outcomes, transaction_hash, true)?;
        let status = self.get_execution_status(&outcomes, transaction_hash);
        let receipts_outcome = outcomes.split_off(1);
        let transaction = self.chain_store.get_transaction(transaction_hash)?.ok_or_else(|| {
            Error::DBNotFoundErr(format!("Transaction {} is not found", transaction_hash))
        })?;
        let transaction = SignedTransactionView::from(Arc::unwrap_or_clone(transaction));
        let transaction_outcome = outcomes.pop().unwrap();
        Ok(FinalExecutionOutcomeView { status, transaction, transaction_outcome, receipts_outcome })
    }

    /// Returns FinalExecutionOutcomeView for the given transaction.
    /// Does not wait for the end of the execution of all corresponding receipts
    pub fn get_partial_transaction_result(
        &self,
        transaction_hash: &CryptoHash,
    ) -> Result<FinalExecutionOutcomeView, Error> {
        let transaction = self.chain_store.get_transaction(transaction_hash)?.ok_or_else(|| {
            Error::DBNotFoundErr(format!("Transaction {} is not found", transaction_hash))
        })?;
        let transaction = SignedTransactionView::from(Arc::unwrap_or_clone(transaction));

        let mut outcomes = Vec::new();
        self.get_recursive_transaction_results(&mut outcomes, transaction_hash, false)?;
        if outcomes.is_empty() {
            // It can't be, we would fail with tx not found error earlier in this case
            // But if so, let's return meaningful error instead of panic on split_off
            return Err(Error::DBNotFoundErr(format!(
                "Transaction {} is not found",
                transaction_hash
            )));
        }

        let status = self.get_execution_status(&outcomes, transaction_hash);
        let receipts_outcome = outcomes.split_off(1);
        let transaction_outcome = outcomes.pop().unwrap();
        Ok(FinalExecutionOutcomeView { status, transaction, transaction_outcome, receipts_outcome })
    }

    /// Returns corresponding receipts for provided outcome
    /// The incoming list in receipts_outcome may be partial
    pub fn get_transaction_result_with_receipt(
        &self,
        outcome: FinalExecutionOutcomeView,
    ) -> Result<FinalExecutionOutcomeWithReceiptView, Error> {
        let receipt_id_from_transaction =
            outcome.transaction_outcome.outcome.receipt_ids.get(0).cloned();
        let is_local_receipt = outcome.transaction.signer_id == outcome.transaction.receiver_id;

        let receipts = outcome
            .receipts_outcome
            .iter()
            .filter_map(|outcome| {
                if Some(outcome.id) == receipt_id_from_transaction && is_local_receipt {
                    None
                } else {
                    Some(self.chain_store.get_receipt(&outcome.id).and_then(|r| {
                        r.map(|r| Receipt::clone(&r).into()).ok_or_else(|| {
                            Error::DBNotFoundErr(format!("Receipt {} is not found", outcome.id))
                        })
                    }))
                }
            })
            .collect::<Result<Vec<_>, _>>()?;

        Ok(FinalExecutionOutcomeWithReceiptView { final_outcome: outcome, receipts })
    }

    pub fn check_blocks_final_and_canonical<'a>(
        &self,
        block_headers: impl IntoIterator<Item = &'a BlockHeader>,
    ) -> Result<(), Error> {
        let last_final_block_hash = *self.head_header()?.last_final_block();
        let last_final_height = self.get_block_header(&last_final_block_hash)?.height();
        for hdr in block_headers {
            if hdr.height() > last_final_height || !self.is_on_current_chain(hdr)? {
                return Err(Error::Other(format!("{} not on current chain", hdr.hash())));
            }
        }
        Ok(())
    }

    /// Checks whether `me` is chunk producer for this or next epoch, given
    /// block header which is not in DB yet. If this is the case, node must
    /// produce necessary data for state witness.
    /// TODO(#9292): Check this for specific shard by extending EpochManager
    /// interface. Consider asserting that node tracks the shard. Consider
    /// returning true only if node produces state witness only for the next
    /// chunk. However, node can't determine this if next validators missed
    /// chunks.
    pub fn should_produce_state_witness_for_this_or_next_epoch(
        &self,
        block_header: &BlockHeader,
    ) -> Result<bool, Error> {
        if cfg!(feature = "shadow_chunk_validation") {
            return Ok(true);
        }
        let epoch_id = block_header.epoch_id();
        // Use epoch manager because block is not in DB yet.
        let next_epoch_id =
            self.epoch_manager.get_next_epoch_id_from_prev_block(block_header.prev_hash())?;
        let validator_signer = self.validator_signer.get();
        let Some(account_id) = validator_signer.as_ref().map(|v| v.validator_id()) else {
            return Ok(false);
        };
        Ok(self.epoch_manager.is_chunk_producer_for_epoch(epoch_id, account_id)?
            || self.epoch_manager.is_chunk_producer_for_epoch(&next_epoch_id, account_id)?)
    }

    /// Check if the block should be pending execution, which means waiting
    /// for optimistic block to be applied.
    fn should_be_pending_execution(
        &self,
        block: &Block,
        cached_shard_update_keys: &[&CachedShardUpdateKey],
    ) -> bool {
        // If there is no matching optimistic block in processing, return false
        // immediately.
        if !self
            .blocks_in_processing
            .has_optimistic_block_with(block.header().height(), cached_shard_update_keys)
        {
            return false;
        }

        // If we have optimistic block in processing and there are no pending
        // blocks at this height, this block should be pending execution.
        if !self.blocks_pending_execution.contains_key(&block.header().height()) {
            return true;
        }

        // If there is already a pending block at this height, check if it is
        // the same block. Otherwise we have multiple blocks at the same
        // height. This is malicious case. To simplify behaviour, we process
        // the block right away.
        self.blocks_pending_execution.contains_block_hash(&block.hash())
    }

    /// Creates jobs which will update shards for the given block and incoming
    /// receipts aggregated for it.
    #[instrument(
        level = "debug",
        target = "chain",
        skip_all,
        fields(block_hash=%block.header().hash())
    )]
    fn apply_chunks_preprocessing(
        &mut self,
        block: &Block,
        prev_block: &Block,
        incoming_receipts: &HashMap<ShardId, Vec<ReceiptProof>>,
        mode: ApplyChunksMode,
        mut state_patch: SandboxStatePatch,
        invalid_chunks: &mut Vec<ShardChunkHeader>,
    ) -> Result<(Vec<UpdateShardJob>, Option<ApplyChunkBlockContext>), Error> {
        if cfg!(feature = "protocol_feature_spice") {
            return Ok((vec![], None));
        }

        let prev_chunk_headers = self.epoch_manager.get_prev_chunk_headers(prev_block)?;

        let epoch_id = block.header().epoch_id();
        let shard_layout = self.epoch_manager.get_shard_layout(&epoch_id)?;

        let mut maybe_jobs = vec![];
        let chunk_headers = &block.chunks();
        let mut update_shard_args = vec![];

        // it is fine since limited replayability
        let block_context = Self::get_apply_chunk_block_context_from_block_header(
            block.header(),
            &chunk_headers,
            prev_block.header(),
            true,
        )?;
        for (shard_index, _) in chunk_headers.iter().enumerate() {
            let shard_id = shard_layout.get_shard_id(shard_index)?;
            let cached_shard_update_key = Self::get_cached_shard_update_key(
                &block_context,
                chunk_headers.iter_raw(),
                shard_id,
            )?;
<<<<<<< HEAD

            let cached_shard_update_key = Self::get_cached_shard_update_key(
                &block_context.to_key_source(),
                chunk_headers,
                shard_id,
            )?;
            update_shard_args.push((block_context, cached_shard_update_key));
=======
            update_shard_args.push((block_context.clone(), cached_shard_update_key));
>>>>>>> 2bd6b2fc
        }

        let cached_shard_update_keys = update_shard_args
            .iter()
            .map(|(_, cached_shard_update_key)| cached_shard_update_key)
            .collect_vec();

        // The check below is safe because chain is single threaded.
        // Otherwise there could be data races where optimistic block gets
        // postprocessed in the meantime, in case of which block would never
        // leave the pending pool.
        if self.should_be_pending_execution(&block, &cached_shard_update_keys) {
            return Err(Error::BlockPendingOptimisticExecution);
        }

        for (shard_index, (block_context, cached_shard_update_key)) in
            update_shard_args.into_iter().enumerate()
        {
            // XXX: This is a bit questionable -- sandbox state patching works
            // only for a single shard. This so far has been enough.
            let state_patch = state_patch.take();

            let shard_id = shard_layout.get_shard_id(shard_index)?;
            let prev_chunk_header =
                prev_chunk_headers.get(shard_index).ok_or(Error::InvalidShardId(shard_id))?;
            let incoming_receipts = incoming_receipts.get(&shard_id);
            let storage_context =
                StorageContext { storage_data_source: StorageDataSource::Db, state_patch };
            let job = self.get_update_shard_job(
                cached_shard_update_key,
                block_context,
                chunk_headers,
                shard_index,
                prev_block,
                prev_chunk_header,
                mode,
                incoming_receipts,
                storage_context,
            );
            maybe_jobs.push(job);
        }

        let mut jobs = vec![];
        for (shard_index, maybe_job) in maybe_jobs.into_iter().enumerate() {
            match maybe_job {
                Ok(Some(processor)) => jobs.push(processor),
                Ok(None) => {}
                Err(err) => {
                    let epoch_id = block.header().epoch_id();
                    let shard_layout = self.epoch_manager.get_shard_layout(&epoch_id)?;
                    let shard_id = shard_layout.get_shard_id(shard_index)?;

                    if err.is_bad_data() {
                        let chunk_header = block
                            .chunks()
                            .get(shard_index)
                            .ok_or(Error::InvalidShardId(shard_id))?
                            .clone();
                        invalid_chunks.push(chunk_header);
                    }

                    if let Error::InvalidChunkTransactionsOrder(chunk) = err {
                        let merkle_paths = block.chunks().compute_chunk_headers_root().1;
                        let chunk_proof = ChunkProofs {
                            block_header: borsh::to_vec(&block.header())
                                .expect("Failed to serialize"),
                            merkle_proof: merkle_paths[shard_index].clone(),
                            chunk,
                        };
                        return Err(Error::InvalidChunkProofs(Box::new(chunk_proof)));
                    }

                    return Err(err);
                }
            }
        }

        Ok((jobs, Some(block_context)))
    }

    fn get_shard_context(
        &self,
        prev_hash: &CryptoHash,
        epoch_id: &EpochId,
        shard_id: ShardId,
        mode: ApplyChunksMode,
    ) -> Result<ShardContext, Error> {
        let should_apply_chunk = self.shard_tracker.should_apply_chunk(mode, prev_hash, shard_id);
        let shard_uid = shard_id_to_uid(self.epoch_manager.as_ref(), shard_id, epoch_id)?;
        Ok(ShardContext { shard_uid, should_apply_chunk })
    }

    /// Get a key which can uniquely define result of applying a chunk based on
    /// block execution context and other chunks.
<<<<<<< HEAD
    pub fn get_cached_shard_update_key(
        block: &OptimisticBlockKeySource,
        chunk_headers: &Chunks,
=======
    pub fn get_cached_shard_update_key<'a>(
        block_context: &ApplyChunkBlockContext,
        chunk_headers: impl Iterator<Item = &'a ShardChunkHeader>,
>>>>>>> 2bd6b2fc
        shard_id: ShardId,
    ) -> Result<CachedShardUpdateKey, Error> {
        const BYTES_LEN: usize =
            size_of::<CryptoHash>() + size_of::<CryptoHash>() + size_of::<u64>();

        let mut bytes: Vec<u8> = Vec::with_capacity(BYTES_LEN);
        bytes.extend_from_slice(&hash(&borsh::to_vec(&block)?).0);

        let chunks_key_source: Vec<_> = chunk_headers.map(|c| c.chunk_hash()).collect();
        bytes.extend_from_slice(&hash(&borsh::to_vec(&chunks_key_source)?).0);
        bytes.extend_from_slice(&shard_id.to_le_bytes());

        Ok(CachedShardUpdateKey::new(hash(&bytes)))
    }

    /// This method returns the closure that is responsible for updating a shard.
    #[instrument(
        level = "debug",
        target = "chain",
        skip_all,
        fields(prev_hash=%prev_block.hash(), block_height=block.height)
    )]
    fn get_update_shard_job(
        &mut self,
        cached_shard_update_key: CachedShardUpdateKey,
        block: ApplyChunkBlockContext,
        chunk_headers: &Chunks,
        shard_index: ShardIndex,
        prev_block: &Block,
        prev_chunk_header: &ShardChunkHeader,
        mode: ApplyChunksMode,
        incoming_receipts: Option<&Vec<ReceiptProof>>,
        storage_context: StorageContext,
    ) -> Result<Option<UpdateShardJob>, Error> {
        let prev_hash = prev_block.hash();
        let block_height = block.height;
        let epoch_id = self.epoch_manager.get_epoch_id_from_prev_block(prev_hash)?;
        let shard_layout = self.epoch_manager.get_shard_layout(&epoch_id)?;
        let shard_id = shard_layout.get_shard_id(shard_index)?;
        let shard_uid = ShardUId::from_shard_id_and_layout(shard_id, &shard_layout);
        let shard_context = self.get_shard_context(prev_hash, &epoch_id, shard_id, mode)?;
        if !shard_context.should_apply_chunk {
            return Ok(None);
        }

        let chunk_header = chunk_headers.get(shard_index).ok_or(Error::InvalidShardId(shard_id))?;
        let is_new_chunk = chunk_header.is_new_chunk(block_height);

        if !cfg!(feature = "sandbox") {
            if let Some(result) = self.apply_chunk_results_cache.pop(
                &cached_shard_update_key,
                shard_id,
                matches!(block.block_type, BlockType::Normal),
            ) {
                debug!(target: "chain", %shard_id, ?cached_shard_update_key, "Using cached ShardUpdate result");
                return Ok(Some((
                    shard_id,
                    cached_shard_update_key,
                    Box::new(move |_| -> Result<ShardUpdateResult, Error> { Ok(result) }),
                )));
            }
        }
        debug!(target: "chain", %shard_id, ?cached_shard_update_key, "Creating ShardUpdate job");

        let mut on_post_state_ready = None;
        let shard_update_reason = if is_new_chunk {
            // Validate new chunk and collect incoming receipts for it.
            let prev_chunk_extra = self.get_chunk_extra(prev_hash, &shard_context.shard_uid)?;
            let chunk = get_chunk_clone_from_header(&self.chain_store, chunk_header)?;
            let prev_chunk_height_included = prev_chunk_header.height_included();

            // Validate that all next chunk information matches previous chunk extra.
            validate_chunk_with_chunk_extra(
                // It's safe here to use ChainStore instead of ChainStoreUpdate
                // because we're asking prev_chunk_header for already committed block
                self.chain_store(),
                self.epoch_manager.as_ref(),
                prev_hash,
                prev_chunk_extra.as_ref(),
                prev_chunk_height_included,
                chunk_header,
            )
            .map_err(|err| {
                warn!(
                    target: "chain",
                    ?err,
                    %shard_id,
                    prev_chunk_height_included,
                    ?prev_chunk_extra,
                    ?chunk_header,
                    "Failed to validate chunk extra"
                );
                byzantine_assert!(false);
                err
            })?;

            let tx_valid_list = self.validate_chunk_transactions(prev_block.header(), &chunk);

            // we can't use hash from the current block here yet because the incoming receipts
            // for this block is not stored yet
            let new_receipts = collect_receipts(incoming_receipts.unwrap());
            let old_receipts = get_incoming_receipts_for_shard(
                &self.chain_store(),
                self.epoch_manager.as_ref(),
                shard_id,
                &shard_layout,
                *prev_hash,
                prev_chunk_height_included,
                ReceiptFilter::TargetShard,
            )?;
            let old_receipts = collect_receipts_from_response(&old_receipts);
            let receipts = [new_receipts, old_receipts].concat();
            let chunk_transactions = chunk.into_transactions();
            on_post_state_ready = self.get_on_post_state_ready_callback(
                &block,
                prev_block,
                epoch_id,
                shard_uid,
                cached_shard_update_key,
                chunk_headers,
                &chunk_transactions,
            );

            let transactions: SignedValidPeriodTransactions =
                SignedValidPeriodTransactions::new(chunk_transactions, tx_valid_list);

            ShardUpdateReason::NewChunk(NewChunkData {
                gas_limit: chunk_header.gas_limit(),
                prev_state_root: chunk_header.prev_state_root(),
                prev_validator_proposals: chunk_header.prev_validator_proposals().collect(),
                chunk_hash: Some(chunk_header.chunk_hash().clone()),
                transactions,
                receipts,
                block,
                storage_context,
                chunk: Some(chunk_header.clone()),
            })
        } else {
            ShardUpdateReason::OldChunk(OldChunkData {
                block,
                prev_chunk_extra: ChunkExtra::clone(
                    self.get_chunk_extra(prev_hash, &shard_context.shard_uid)?.as_ref(),
                ),
                storage_context,
            })
        };

        let runtime = self.runtime_adapter.clone();
        Ok(Some((
            shard_id,
            cached_shard_update_key,
            Box::new(move |parent_span| -> Result<ShardUpdateResult, Error> {
                Ok(process_shard_update(
                    parent_span,
                    runtime.as_ref(),
                    shard_update_reason,
                    shard_context,
                    on_post_state_ready,
                )?)
            }),
        )))
    }

    /// Construct the callback that the runtime will call when the chunk's post-state becomes
    /// available. runtime can send the post-state to client which will being transaction
    /// preparation using it. Runtime cannot directly send the message because it doesn't have
    /// access to the near-async crate.
    fn get_on_post_state_ready_callback(
        &self,
        block: &ApplyChunkBlockContext,
        prev_block: &Block,
        epoch_id: EpochId,
        shard_uid: ShardUId,
        cached_shard_update_key: CachedShardUpdateKey,
        chunk_headers: &Chunks,
        chunk_transactions: &[SignedTransaction],
    ) -> Option<PostStateReadyCallback> {
        let Some(sender) = &self.on_post_state_ready_sender else {
            return None;
        };

        // Create the callback only when this node is the chunk producer for the next height. It's
        // used only for early prepare transactions, doesn't make sense to call it if the node isn't
        // a chunk producer.
        let cpk = ChunkProductionKey {
            shard_id: shard_uid.shard_id(),
            epoch_id: epoch_id,
            height_created: block.height + 1,
        };
        let Some(signer) = self.validator_signer.get() else {
            return None;
        };
        let Ok(producer) = self.epoch_manager.get_chunk_producer_info(&cpk) else {
            return None;
        };
        if signer.validator_id() != producer.account_id() {
            return None;
        }

        // PrepareTransactionsBlockContext used to prepare transactions for the next block after the
        // one that is being currently processed. We might not have a full block here here
        // (sometimes it's optimistic), but we can build the context from the available data.
        // Assume that next epoch id is the same as the current one. This will not be true on epoch
        // boundaries, but that is ok. On epoch id mismatch the result of early transaction
        // preparation will be ignored.
        let next_chunk_prepare_context = {
            let gas_used = chunk_headers.compute_gas_used();
            let gas_limit = chunk_headers.compute_gas_limit();
            PrepareTransactionsBlockContext {
                next_gas_price: Block::compute_next_gas_price(
                    prev_block.header().next_gas_price(),
                    gas_used,
                    gas_limit,
                    self.block_economics_config.gas_price_adjustment_rate(),
                    self.block_economics_config.min_gas_price(),
                    self.block_economics_config.max_gas_price(),
                ),
                height: block.height,
                next_epoch_id: epoch_id,
                congestion_info: block.congestion_info.clone(),
            }
        };

        // Transactions included in the current chunk, they aren't removed from the pool yet and
        // should be skipped when preparing the next chunk.
        let tx_hashes: HashSet<CryptoHash> =
            chunk_transactions.iter().map(|tx| tx.get_hash()).collect();

        let sender = sender.clone();
        let prev_block_header: BlockHeader = prev_block.header().clone();
        let closure = move |state: PostState| {
            sender.send(
                PostStateReadyMessage {
                    post_state: state,
                    shard_uid,
                    prev_block_context: next_chunk_prepare_context.clone(),
                    prev_prev_block_header: prev_block_header.clone(),
                    key: cached_shard_update_key,
                    prev_chunk_tx_hashes: tx_hashes.clone(),
                }
                .into(),
            );
        };
        Some(PostStateReadyCallback::new(Box::new(closure)))
    }

    fn min_chunk_prev_height(&self, block: &Block) -> Result<BlockHeight, Error> {
        let mut ret = None;
        for chunk in block.chunks().iter() {
            let prev_height = if chunk.prev_block_hash() == &CryptoHash::default() {
                0
            } else {
                let prev_header = self.get_block_header(chunk.prev_block_hash())?;
                prev_header.height()
            };
            if let Some(min_height) = ret {
                ret = Some(std::cmp::min(min_height, prev_height));
            } else {
                ret = Some(prev_height);
            }
        }
        Ok(ret.unwrap_or(0))
    }

    /// Function to create or delete a snapshot if necessary.
    /// TODO: this function calls head() inside of start_process_block_impl(), consider moving this to be called right after HEAD gets updated
    fn process_snapshot(&self) -> Result<(), Error> {
        let snapshot_action = self.should_make_snapshot()?;
        let Some(snapshot_callbacks) = &self.snapshot_callbacks else { return Ok(()) };
        match snapshot_action {
            SnapshotAction::MakeSnapshot(prev_hash) => {
                let prev_block = self.get_block(&prev_hash)?;
                let prev_prev_hash = prev_block.header().prev_hash();
                let min_chunk_prev_height = self.min_chunk_prev_height(&prev_block)?;
                let epoch_height =
                    self.epoch_manager.get_epoch_height_from_prev_block(prev_prev_hash)?;
                let shard_layout =
                    &self.epoch_manager.get_shard_layout_from_prev_block(prev_prev_hash)?;
                let shard_uids = shard_layout.shard_uids().enumerate().collect();

                let make_snapshot_callback = &snapshot_callbacks.make_snapshot_callback;
                make_snapshot_callback(min_chunk_prev_height, epoch_height, shard_uids, prev_block);
            }
            SnapshotAction::None => {}
        };
        Ok(())
    }

    /// Function to check whether we need to create a new snapshot while processing the current block
    /// Note that this functions is called as a part of block preprocessing, so the head is not updated to current block
    fn should_make_snapshot(&self) -> Result<SnapshotAction, Error> {
        if let StateSnapshotConfig::Disabled =
            self.runtime_adapter.get_tries().state_snapshot_config()
        {
            return Ok(SnapshotAction::None);
        }

        // head value is that of the previous block, i.e. curr_block.prev_hash
        let head = self.head()?;
        if head.prev_block_hash == CryptoHash::default() {
            // genesis block, do not snapshot
            return Ok(SnapshotAction::None);
        }

        let is_sync_prev = self.state_sync_adapter.is_sync_prev_hash(&head)?;
        if is_sync_prev {
            // Here the head block is the prev block of what the sync hash will be, and the previous
            // block is the point in the chain we want to snapshot state for
            Ok(SnapshotAction::MakeSnapshot(head.last_block_hash))
        } else {
            Ok(SnapshotAction::None)
        }
    }

    pub fn transaction_validity_period(&self) -> BlockHeightDelta {
        self.chain_store.transaction_validity_period
    }

    pub fn set_transaction_validity_period(&mut self, to: BlockHeightDelta) {
        self.chain_store.transaction_validity_period = to;
    }

    /// Check if block is known: head, orphan, in processing or in store.
    /// Returns Err(Error) if any error occurs when checking store
    ///         Ok(Err(BlockKnownError)) if the block is known
    ///         Ok(Ok()) otherwise
    pub fn check_block_known(&self, block_hash: &CryptoHash) -> Result<BlockKnowledge, Error> {
        let head = self.chain_store().head()?;
        // Quick in-memory check for fast-reject any block handled recently.
        if block_hash == &head.last_block_hash || block_hash == &head.prev_block_hash {
            return Ok(BlockKnowledge::Known(BlockKnownError::KnownInHead));
        }
        if self.blocks_in_processing.contains(&BlockToApply::Normal(*block_hash)) {
            return Ok(BlockKnowledge::Known(BlockKnownError::KnownInProcessing));
        }
        // Check if this block is in the set of known orphans.
        if self.orphans.contains(block_hash) {
            return Ok(BlockKnowledge::Known(BlockKnownError::KnownInOrphan));
        }
        if self.blocks_with_missing_chunks.contains(block_hash) {
            return Ok(BlockKnowledge::Known(BlockKnownError::KnownInMissingChunks));
        }
        if self.is_block_invalid(block_hash) {
            return Ok(BlockKnowledge::Known(BlockKnownError::KnownAsInvalid));
        }
        self.check_block_known_store(block_hash)
    }

    /// Check if block header is known.
    /// Returns Err(Error) if any error occurs when checking store
    ///         Ok(Err(BlockKnownError)) if the block header is known
    ///         Ok(Ok()) otherwise
    pub fn check_block_header_known(&self, header: &BlockHeader) -> Result<BlockKnowledge, Error> {
        let header_head = self.chain_store().header_head()?;
        if header.hash() == &header_head.last_block_hash
            || header.hash() == &header_head.prev_block_hash
        {
            return Ok(BlockKnowledge::Known(BlockKnownError::KnownInHeader));
        }
        self.check_block_known_store(header.hash())
    }

    /// Check if this block is in the store already.
    /// Returns Err(Error) if any error occurs when checking store
    ///         Ok(Err(BlockKnownError)) if the block is in the store
    ///         Ok(Ok()) otherwise
    fn check_block_known_store(&self, block_hash: &CryptoHash) -> Result<BlockKnowledge, Error> {
        if self.chain_store().block_exists(block_hash)? {
            Ok(BlockKnowledge::Known(BlockKnownError::KnownInStore))
        } else {
            // Not yet processed this block, we can proceed.
            Ok(BlockKnowledge::Unknown)
        }
    }
}

impl MerkleProofAccess for Chain {
    fn get_block_merkle_tree(
        &self,
        block_hash: &CryptoHash,
    ) -> Result<Arc<PartialMerkleTree>, Error> {
        ChainStoreAccess::get_block_merkle_tree(self.chain_store(), block_hash)
    }

    fn get_block_hash_from_ordinal(&self, block_ordinal: NumBlocks) -> Result<CryptoHash, Error> {
        ChainStoreAccess::get_block_hash_from_ordinal(self.chain_store(), block_ordinal)
    }
}

/// Various chain getters.
impl Chain {
    /// Gets chain head.
    #[inline]
    pub fn head(&self) -> Result<Arc<Tip>, Error> {
        self.chain_store.head()
    }

    /// Gets chain tail height
    #[inline]
    pub fn tail(&self) -> Result<BlockHeight, Error> {
        self.chain_store.tail()
    }

    /// Gets chain header head.
    #[inline]
    pub fn header_head(&self) -> Result<Arc<Tip>, Error> {
        self.chain_store.header_head()
    }

    /// Header of the block at the head of the block chain (not the same thing as header_head).
    #[inline]
    pub fn head_header(&self) -> Result<Arc<BlockHeader>, Error> {
        self.chain_store.head_header()
    }

    /// Get final head of the chain.
    #[inline]
    pub fn final_head(&self) -> Result<Arc<Tip>, Error> {
        self.chain_store.final_head()
    }

    /// Gets a block by hash.
    #[inline]
    pub fn get_block(&self, hash: &CryptoHash) -> Result<Arc<Block>, Error> {
        self.chain_store.get_block(hash)
    }

    /// Gets the block at chain head
    pub fn get_head_block(&self) -> Result<Arc<Block>, Error> {
        let tip = self.head()?;
        self.chain_store.get_block(&tip.last_block_hash)
    }

    pub fn get_chunk(&self, chunk_hash: &ChunkHash) -> Result<ShardChunk, Error> {
        self.chain_store.get_chunk(chunk_hash)
    }

    /// Gets a block from the current chain by height.
    #[inline]
    pub fn get_block_by_height(&self, height: BlockHeight) -> Result<Arc<Block>, Error> {
        let hash = self.chain_store.get_block_hash_by_height(height)?;
        self.chain_store.get_block(&hash)
    }

    /// Gets block hash from the current chain by height.
    #[inline]
    pub fn get_block_hash_by_height(&self, height: BlockHeight) -> Result<CryptoHash, Error> {
        self.chain_store.get_block_hash_by_height(height)
    }

    /// Gets a block header by hash.
    #[inline]
    pub fn get_block_header(&self, hash: &CryptoHash) -> Result<Arc<BlockHeader>, Error> {
        self.chain_store.get_block_header(hash)
    }

    /// Returns block header from the canonical chain for given height if present.
    #[inline]
    pub fn get_block_header_by_height(
        &self,
        height: BlockHeight,
    ) -> Result<Arc<BlockHeader>, Error> {
        self.chain_store.get_block_header_by_height(height)
    }

    /// Get previous block header.
    #[inline]
    pub fn get_previous_header(&self, header: &BlockHeader) -> Result<Arc<BlockHeader>, Error> {
        self.chain_store.get_previous_header(header).map_err(|e: Error| match e {
            Error::DBNotFoundErr(_) => Error::Orphan,
            other => other,
        })
    }

    /// Returns hash of the first available block after genesis.
    pub fn get_earliest_block_hash(&self) -> Result<Option<CryptoHash>, Error> {
        self.chain_store.get_earliest_block_hash()
    }

    /// Check if block exists.
    #[inline]
    pub fn block_exists(&self, hash: &CryptoHash) -> Result<bool, Error> {
        self.chain_store.block_exists(hash)
    }

    /// Get chunk extra that was computed after applying chunk with given hash.
    #[inline]
    pub fn get_chunk_extra(
        &self,
        block_hash: &CryptoHash,
        shard_uid: &ShardUId,
    ) -> Result<Arc<ChunkExtra>, Error> {
        self.chain_store.get_chunk_extra(block_hash, shard_uid)
    }

    /// Get next block hash for which there is a new chunk for the shard.
    /// If sharding changes before we can find a block with a new chunk for the shard,
    /// find the first block that contains a new chunk for any of the shards that split from the
    /// original shard
    pub fn get_next_block_hash_with_new_chunk(
        &self,
        block_hash: &CryptoHash,
        shard_id: ShardId,
    ) -> Result<Option<(CryptoHash, ShardId)>, Error> {
        let mut block_hash = *block_hash;
        let mut epoch_id = *self.get_block_header(&block_hash)?.epoch_id();
        let mut shard_layout = self.epoch_manager.get_shard_layout(&epoch_id)?;
        // this corrects all the shard where the original shard will split to if sharding changes
        let mut shard_ids = vec![shard_id];

        while let Ok(next_block_hash) = self.chain_store.get_next_block_hash(&block_hash) {
            let next_epoch_id = *self.get_block_header(&next_block_hash)?.epoch_id();
            if next_epoch_id != epoch_id {
                let next_shard_layout = self.epoch_manager.get_shard_layout(&next_epoch_id)?;
                if next_shard_layout != shard_layout {
                    shard_ids = shard_ids
                        .into_iter()
                        .flat_map(|id| {
                            next_shard_layout.get_children_shards_ids(id).unwrap_or_else(|| {
                                panic!("invalid shard layout {:?} because it does not contain children shards for parent shard {}", next_shard_layout, id)
                            })
                        })
                        .collect();

                    shard_layout = next_shard_layout;
                }
                epoch_id = next_epoch_id;
            }
            block_hash = next_block_hash;

            let block = self.get_block(&block_hash)?;
            let chunks = block.chunks();
            for &shard_id in &shard_ids {
                let shard_index = shard_layout.get_shard_index(shard_id)?;
                let chunk_header =
                    &chunks.get(shard_index).ok_or(Error::InvalidShardId(shard_id))?;
                if chunk_header.height_included() == block.header().height() {
                    return Ok(Some((block_hash, shard_id)));
                }
            }
        }

        Ok(None)
    }

    /// Returns underlying ChainStore.
    #[inline]
    pub fn chain_store(&self) -> &ChainStore {
        &self.chain_store
    }

    /// Returns mutable ChainStore.
    #[inline]
    pub fn mut_chain_store(&mut self) -> &mut ChainStore {
        &mut self.chain_store
    }

    /// Returns genesis block.
    #[inline]
    pub fn genesis_block(&self) -> Arc<Block> {
        Arc::clone(&self.genesis)
    }

    /// Returns genesis block header.
    #[inline]
    pub fn genesis(&self) -> &BlockHeader {
        self.genesis.header()
    }

    /// Returns number of orphans currently in the orphan pool.
    #[inline]
    pub fn blocks_with_missing_chunks_len(&self) -> usize {
        self.blocks_with_missing_chunks.len()
    }

    #[inline]
    pub fn blocks_in_processing_len(&self) -> usize {
        self.blocks_in_processing.len()
    }

    /// Check if hash is for a known chunk orphan.
    #[inline]
    pub fn is_chunk_orphan(&self, hash: &CryptoHash) -> bool {
        self.blocks_with_missing_chunks.contains(hash)
    }

    /// Check if hash is for a block that is being processed
    #[inline]
    pub fn is_in_processing(&self, hash: &CryptoHash) -> bool {
        self.blocks_in_processing.contains(&BlockToApply::Normal(*hash))
    }

    #[inline]
    pub fn is_hash_processed(&self, hash: &CryptoHash) -> bool {
        self.processed_hashes.contains(hash)
    }

    #[inline]
    pub fn is_height_processed(&self, height: BlockHeight) -> Result<bool, Error> {
        self.chain_store.is_height_processed(height)
    }

    #[inline]
    pub fn is_block_invalid(&self, hash: &CryptoHash) -> bool {
        self.invalid_blocks.contains(hash)
    }

    /// Check that sync_hash matches the one we expect for the epoch containing that block.
    pub fn check_sync_hash_validity(&self, sync_hash: &CryptoHash) -> Result<bool, Error> {
        // It's important to check that Block exists because we will sync with it.
        // Do not replace with `get_block_header()`.
        let _sync_block = self.get_block(sync_hash)?;

        let good_sync_hash = self.get_sync_hash(sync_hash)?;
        Ok(good_sync_hash.as_ref() == Some(sync_hash))
    }

    /// Get transaction result for given hash of transaction or receipt id
    /// Chain may not be canonical yet
    pub fn get_execution_outcome(
        &self,
        id: &CryptoHash,
    ) -> Result<ExecutionOutcomeWithIdAndProof, Error> {
        let outcomes = self.chain_store.get_outcomes_by_id(id)?;
        outcomes
            .into_iter()
            .find(|outcome| match self.get_block_header(&outcome.block_hash) {
                Ok(header) => self.is_on_current_chain(&header).unwrap_or(false),
                Err(_) => false,
            })
            .ok_or_else(|| Error::DBNotFoundErr(format!("EXECUTION OUTCOME: {}", id)))
    }

    pub fn group_receipts_by_shard(
        receipts: Vec<Receipt>,
        shard_layout: &ShardLayout,
    ) -> Result<HashMap<ShardId, Vec<Receipt>>, EpochError> {
        let mut result = HashMap::new();
        for receipt in receipts {
            let shard_id = receipt.receiver_shard_id(shard_layout)?;
            let entry = result.entry(shard_id).or_insert_with(Vec::new);
            entry.push(receipt);
        }
        Ok(result)
    }

    pub fn build_receipts_hashes(
        receipts: &[Receipt],
        shard_layout: &ShardLayout,
    ) -> Result<Vec<CryptoHash>, EpochError> {
        // Using a BTreeMap instead of HashMap to enable in order iteration
        // below. It's important here to use the ShardIndexes, rather than
        // ShardIds since the latter are not guaranteed to be in order.
        //
        // Pre-populating because even if there are no receipts for a shard, we
        // need an empty vector for it.
        let mut result_map: BTreeMap<ShardIndex, (ShardId, Vec<&Receipt>)> = BTreeMap::new();
        for shard_info in shard_layout.shard_infos() {
            result_map.insert(shard_info.shard_index(), (shard_info.shard_id(), vec![]));
        }
        for receipt in receipts {
            let shard_id = receipt.receiver_shard_id(shard_layout)?;
            // This unwrap should be safe as we pre-populated the map with all
            // valid shard ids.
            let shard_index = shard_layout.get_shard_index(shard_id).unwrap();
            result_map.get_mut(&shard_index).unwrap().1.push(receipt);
        }

        let mut result_vec = vec![];
        for (_, (shard_id, receipts)) in result_map {
            let bytes = borsh::to_vec(&(shard_id, receipts)).unwrap();
            result_vec.push(hash(&bytes));
        }
        Ok(result_vec)
    }

    pub fn create_receipts_proofs_from_outgoing_receipts(
        shard_layout: &ShardLayout,
        shard_id: ShardId,
        outgoing_receipts: Vec<Receipt>,
    ) -> Result<(CryptoHash, Vec<ReceiptProof>), EpochError> {
        let hashes = Self::build_receipts_hashes(&outgoing_receipts, &shard_layout)?;
        let (root, proofs) = merklize(&hashes);

        let mut receipts_by_shard =
            Self::group_receipts_by_shard(outgoing_receipts, &shard_layout)?;
        let mut receipt_proofs = vec![];
        for (proof_shard_index, proof) in proofs.into_iter().enumerate() {
            let proof_shard_id = shard_layout.get_shard_id(proof_shard_index)?;
            let receipts = receipts_by_shard.remove(&proof_shard_id).unwrap_or_else(Vec::new);
            let shard_proof =
                ShardProof { from_shard_id: shard_id, to_shard_id: proof_shard_id, proof };
            receipt_proofs.push(ReceiptProof(receipts, shard_proof));
        }
        Ok((root, receipt_proofs))
    }
}

/// Sandbox node specific operations
impl Chain {
    // NB: `SandboxStatePatch` can only be created in `#[cfg(feature =
    // "sandbox")]`, so we don't need extra cfg-gating here.
    pub fn patch_state(&mut self, patch: SandboxStatePatch) {
        self.pending_state_patch.merge(patch);
    }

    pub fn patch_state_in_progress(&self) -> bool {
        !self.pending_state_patch.is_empty()
    }
}

#[instrument(
    level = "debug",
    target = "chain",
    skip_all,
    fields(%block_height, ?block)
)]
pub fn do_apply_chunks(
    iteration_mode: ApplyChunksIterationMode,
    block: BlockToApply,
    block_height: BlockHeight,
    work: Vec<UpdateShardJob>,
) -> Vec<(ShardId, CachedShardUpdateKey, Result<ShardUpdateResult, Error>)> {
    // Track all children using `parent_span`, as they may be processed in parallel.
    let parent_span = Span::current();
    match iteration_mode {
        ApplyChunksIterationMode::Sequential => work
            .into_iter()
            .map(|(shard_id, cached_shard_update_key, task)| {
                (shard_id, cached_shard_update_key, task(&parent_span))
            })
            .collect(),
        ApplyChunksIterationMode::Rayon => work
            .into_par_iter()
            .map(|(shard_id, cached_shard_update_key, task)| {
                (shard_id, cached_shard_update_key, task(&parent_span))
            })
            .collect(),
    }
}

pub fn collect_receipts<'a, T>(receipt_proofs: T) -> Vec<Receipt>
where
    T: IntoIterator<Item = &'a ReceiptProof>,
{
    receipt_proofs.into_iter().flat_map(|ReceiptProof(receipts, _)| receipts).cloned().collect()
}

pub fn collect_receipts_from_response(
    receipt_proof_response: &[ReceiptProofResponse],
) -> Vec<Receipt> {
    collect_receipts(
        receipt_proof_response.iter().flat_map(|ReceiptProofResponse(_, proofs)| proofs.iter()),
    )
}

#[derive(Message)]
pub struct BlockCatchUpRequest {
    pub sync_hash: CryptoHash,
    pub block_hash: CryptoHash,
    pub block_height: BlockHeight,
    pub work: Vec<UpdateShardJob>,
}

// Skip `work`, because displaying functions is not possible.
impl Debug for BlockCatchUpRequest {
    fn fmt(&self, f: &mut Formatter<'_>) -> std::fmt::Result {
        f.debug_struct("BlockCatchUpRequest")
            .field("sync_hash", &self.sync_hash)
            .field("block_hash", &self.block_hash)
            .field("block_height", &self.block_height)
            .field("work", &format!("<vector of length {}>", self.work.len()))
            .finish()
    }
}

#[derive(Message, Debug)]
pub struct BlockCatchUpResponse {
    pub sync_hash: CryptoHash,
    pub block_hash: CryptoHash,
    pub results: Vec<(ShardId, Result<ShardUpdateResult, Error>)>,
}

#[derive(Message, Debug)]
pub struct ChunkStateWitnessMessage {
    pub witness: ChunkStateWitness,
    pub raw_witness_size: ChunkStateWitnessSize,
    pub processing_done_tracker: Option<ProcessingDoneTracker>,
}

/// Helper to track blocks catch up
/// Starting from the first block we want to apply after syncing state (so either the first block
/// of an epoch, or a couple blocks after that, if syncing the current epoch's state) the lifetime
/// of a block_hash is as follows:
/// 1. It is added to pending blocks, either as first block of an epoch or because we (post)
///     processed previous block
/// 2. Block is preprocessed and scheduled for processing in sync jobs actor. Block hash
///     and state changes from preprocessing goes to scheduled blocks
/// 3. We've got response from sync jobs actor that block was processed. Block hash, state
///     changes from preprocessing and result of processing block are moved to processed blocks
/// 4. Results are postprocessed. If there is any error block goes back to pending to try again.
///     Otherwise results are committed, block is moved to done blocks and any blocks that
///     have this block as previous are added to pending
pub struct BlocksCatchUpState {
    /// Hash of the block where catchup will start from
    pub first_block_hash: CryptoHash,
    /// Epoch id
    pub epoch_id: EpochId,
    /// Collection of block hashes that are yet to be sent for processed
    pub pending_blocks: Vec<CryptoHash>,
    /// Map from block hashes that are scheduled for processing to saved store updates from their
    /// preprocessing
    pub scheduled_blocks: HashSet<CryptoHash>,
    /// Map from block hashes that were processed to (saved store update, process results)
    pub processed_blocks: HashMap<CryptoHash, Vec<Result<ShardUpdateResult, Error>>>,
    /// Collection of block hashes that are fully processed
    pub done_blocks: Vec<CryptoHash>,
}

impl BlocksCatchUpState {
    pub fn new(first_block_hash: CryptoHash, epoch_id: EpochId) -> Self {
        Self {
            first_block_hash,
            epoch_id,
            pending_blocks: vec![first_block_hash],
            scheduled_blocks: HashSet::new(),
            processed_blocks: HashMap::new(),
            done_blocks: vec![],
        }
    }

    pub fn is_finished(&self) -> bool {
        self.pending_blocks.is_empty()
            && self.scheduled_blocks.is_empty()
            && self.processed_blocks.is_empty()
    }
}

impl Chain {
    // Get status for debug page
    pub fn get_block_catchup_status(
        &self,
        block_catchup_state: &BlocksCatchUpState,
    ) -> Vec<BlockStatusView> {
        block_catchup_state
            .pending_blocks
            .iter()
            .chain(block_catchup_state.scheduled_blocks.iter())
            .chain(block_catchup_state.processed_blocks.keys())
            .map(|block_hash| BlockStatusView {
                height: self
                    .get_block_header(block_hash)
                    .map(|header| header.height())
                    .unwrap_or_default(),
                hash: *block_hash,
            })
            .collect()
    }
}<|MERGE_RESOLUTION|>--- conflicted
+++ resolved
@@ -33,13 +33,8 @@
     ChainStore, ChainStoreAccess, ChainStoreUpdate, MerkleProofAccess, ReceiptFilter,
 };
 use crate::types::{
-<<<<<<< HEAD
-    AcceptedBlock, ApplyChunkBlockContext, BlockEconomicsConfig, BlockType, ChainConfig,
+    AcceptedBlock, ApplyChunkResult, BlockEconomicsConfig, ChainConfig,
     PrepareTransactionsBlockContext, RuntimeAdapter, StorageDataSource,
-=======
-    AcceptedBlock, ApplyChunkResult, BlockEconomicsConfig, ChainConfig, RuntimeAdapter,
-    StorageDataSource,
->>>>>>> 2bd6b2fc
 };
 pub use crate::update_shard::{
     NewChunkData, NewChunkResult, OldChunkData, OldChunkResult, ShardContext, StorageContext,
@@ -91,11 +86,8 @@
     StateSyncInfo,
 };
 use near_primitives::state_sync::ReceiptProofResponse;
-<<<<<<< HEAD
 use near_primitives::stateless_validation::ChunkProductionKey;
-=======
 use near_primitives::stateless_validation::WitnessType;
->>>>>>> 2bd6b2fc
 use near_primitives::stateless_validation::state_witness::{
     ChunkApplyWitness, ChunkStateTransition, ChunkStateWitness, ChunkStateWitnessSize,
     ChunkStateWitnessV3,
@@ -1383,16 +1375,11 @@
                 state_patch: SandboxStatePatch::default(),
             };
 
-<<<<<<< HEAD
             let cached_shard_update_key = Self::get_cached_shard_update_key(
                 &block_context.to_key_source(),
-                &chunks,
+                chunks.iter_raw(),
                 shard_id,
             )?;
-=======
-            let cached_shard_update_key =
-                Self::get_cached_shard_update_key(&block_context, chunks.iter_raw(), shard_id)?;
->>>>>>> 2bd6b2fc
             shard_update_keys.push(cached_shard_update_key);
             let job = self.get_update_shard_job(
                 cached_shard_update_key,
@@ -3231,21 +3218,11 @@
         for (shard_index, _) in chunk_headers.iter().enumerate() {
             let shard_id = shard_layout.get_shard_id(shard_index)?;
             let cached_shard_update_key = Self::get_cached_shard_update_key(
-                &block_context,
+                &block_context.to_key_source(),
                 chunk_headers.iter_raw(),
                 shard_id,
             )?;
-<<<<<<< HEAD
-
-            let cached_shard_update_key = Self::get_cached_shard_update_key(
-                &block_context.to_key_source(),
-                chunk_headers,
-                shard_id,
-            )?;
-            update_shard_args.push((block_context, cached_shard_update_key));
-=======
             update_shard_args.push((block_context.clone(), cached_shard_update_key));
->>>>>>> 2bd6b2fc
         }
 
         let cached_shard_update_keys = update_shard_args
@@ -3340,15 +3317,9 @@
 
     /// Get a key which can uniquely define result of applying a chunk based on
     /// block execution context and other chunks.
-<<<<<<< HEAD
-    pub fn get_cached_shard_update_key(
+    pub fn get_cached_shard_update_key<'a>(
         block: &OptimisticBlockKeySource,
-        chunk_headers: &Chunks,
-=======
-    pub fn get_cached_shard_update_key<'a>(
-        block_context: &ApplyChunkBlockContext,
         chunk_headers: impl Iterator<Item = &'a ShardChunkHeader>,
->>>>>>> 2bd6b2fc
         shard_id: ShardId,
     ) -> Result<CachedShardUpdateKey, Error> {
         const BYTES_LEN: usize =
