--- conflicted
+++ resolved
@@ -326,15 +326,12 @@
     /// Determines whether client should exit if the protocol version is not supported
     /// in the next or next next epoch.
     protocol_version_check: ProtocolVersionCheckConfig,
-<<<<<<< HEAD
     partial_witness_adapter: PartialWitnessSenderForClient,
     /// LRU cache to track (prev_block_hash, shard_id) pairs for which chunk apply witness was sent.
     /// This helps avoid sending full state witnesses when apply witness was already sent.
     pub chunk_apply_witness_sent_cache: Arc<SyncLruCache<(BlockHeight, ShardId), ()>>,
-=======
     /// Used to receive `PostStateReady` messages from the runtime.
     on_post_state_ready_sender: Option<PostStateReadySender>,
->>>>>>> 9f49678a
 }
 
 impl Drop for Chain {
@@ -448,12 +445,9 @@
             validator_signer,
             spice_core_processor,
             protocol_version_check: Default::default(),
-<<<<<<< HEAD
             partial_witness_adapter: noop().into_multi_sender(),
             chunk_apply_witness_sent_cache: Arc::new(SyncLruCache::new(1000)),
-=======
             on_post_state_ready_sender: None,
->>>>>>> 9f49678a
         })
     }
 
@@ -623,12 +617,9 @@
             validator_signer,
             spice_core_processor,
             protocol_version_check: chain_config.protocol_version_check,
-<<<<<<< HEAD
             partial_witness_adapter,
             chunk_apply_witness_sent_cache: Arc::new(SyncLruCache::new(1000)),
-=======
             on_post_state_ready_sender,
->>>>>>> 9f49678a
         })
     }
 
