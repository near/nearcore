--- conflicted
+++ resolved
@@ -475,11 +475,7 @@
         apply_chunks_iteration_mode: ApplyChunksIterationMode,
         validator_signer: MutableValidatorSigner,
         resharding_sender: ReshardingSender,
-<<<<<<< HEAD
         partial_witness_adapter: PartialWitnessSenderForClient,
-        spice_core_processor: CoreStatementsProcessor,
-=======
->>>>>>> 41e11a46
         on_post_state_ready_sender: Option<PostStateReadySender>,
     ) -> Result<Chain, Error> {
         let state_roots = get_genesis_state_roots(runtime_adapter.store())?
