use std::collections::{HashMap, HashSet};
use std::sync::Arc;
use std::time::{Duration as TimeDuration, Instant};

use borsh::BorshSerialize;
use itertools::Itertools;
use near_primitives::time::Clock;
use rand::rngs::StdRng;
use rand::seq::SliceRandom;
use rand::SeedableRng;
use tracing::{debug, error, info, warn};

use near_chain_primitives::error::{Error, ErrorKind, LogTransientStorageError};
use near_primitives::block::{genesis_chunks, Tip};
use near_primitives::challenge::{
    BlockDoubleSign, Challenge, ChallengeBody, ChallengesResult, ChunkProofs, ChunkState,
    MaybeEncodedShardChunk, SlashedValidator,
};
use near_primitives::checked_feature;
use near_primitives::hash::{hash, CryptoHash};
use near_primitives::merkle::{
    combine_hash, merklize, verify_path, Direction, MerklePath, MerklePathItem,
};
use near_primitives::receipt::Receipt;
use near_primitives::sharding::{
    ChunkHash, ChunkHashHeight, ReceiptList, ReceiptProof, ShardChunk, ShardChunkHeader, ShardInfo,
    ShardProof, StateSyncInfo,
};
use near_primitives::syncing::{
    get_num_state_parts, ReceiptProofResponse, RootProof, ShardStateSyncResponseHeader,
    ShardStateSyncResponseHeaderV1, ShardStateSyncResponseHeaderV2, StateHeaderKey, StatePartKey,
};
use near_primitives::transaction::ExecutionOutcomeWithIdAndProof;
use near_primitives::types::chunk_extra::ChunkExtra;
use near_primitives::types::{
    AccountId, Balance, BlockExtra, BlockHeight, BlockHeightDelta, EpochId, Gas, MerkleHash,
    NumBlocks, NumShards, ShardId, StateChangesForSplitStates, StateRoot,
};
use near_primitives::unwrap_or_return;
use near_primitives::utils::MaybeValidated;
use near_primitives::views::{
    ExecutionOutcomeWithIdView, ExecutionStatusView, FinalExecutionOutcomeView,
    FinalExecutionOutcomeWithReceiptView, FinalExecutionStatus, LightClientBlockView,
    SignedTransactionView,
};
use near_store::{ColState, ColStateHeaders, ColStateParts, ShardTries, StoreUpdate};

use near_primitives::state_record::StateRecord;

use crate::lightclient::get_epoch_block_producers_view;
use crate::migrations::check_if_block_is_first_with_chunk_of_version;
use crate::missing_chunks::{BlockLike, MissingChunksPool};
use crate::store::{ChainStore, ChainStoreAccess, ChainStoreUpdate, GCMode, SavedStoreUpdate};
use crate::types::{
    AcceptedBlock, ApplySplitStateResult, ApplySplitStateResultOrStateChanges,
    ApplyTransactionResult, Block, BlockEconomicsConfig, BlockHeader, BlockHeaderInfo, BlockStatus,
    ChainGenesis, Provenance, RuntimeAdapter,
};
use crate::validate::{
    validate_challenge, validate_chunk_proofs, validate_chunk_with_chunk_extra,
    validate_transactions_order,
};
use crate::{byzantine_assert, create_light_client_block_view, Doomslug};
use crate::{metrics, DoomslugThresholdMode};
use actix::Message;
#[cfg(feature = "delay_detector")]
use delay_detector::DelayDetector;
use near_primitives::shard_layout::{account_id_to_shard_uid, ShardLayout, ShardUId};
use rayon::iter::{IntoParallelIterator, ParallelIterator};

/// Maximum number of orphans chain can store.
pub const MAX_ORPHAN_SIZE: usize = 1024;

/// Maximum age of orhpan to store in the chain.
const MAX_ORPHAN_AGE_SECS: u64 = 300;

// Number of orphan ancestors should be checked to request chunks
// Orphans for which we will request for missing chunks must satisfy,
// its NUM_ORPHAN_ANCESTORS_CHECK'th ancestor has been accepted
pub const NUM_ORPHAN_ANCESTORS_CHECK: u64 = 1;

// Maximum number of orphans that we can request missing chunks
// Note that if there are no forks, the maximum number of orphans we would
// request missing chunks will not exceed NUM_ORPHAN_ANCESTORS_CHECK,
// this number only adds another restriction when there are multiple forks.
// It should almost never be hit
const MAX_ORPHAN_MISSING_CHUNKS: usize = 5;

/// Refuse blocks more than this many block intervals in the future (as in bitcoin).
#[allow(dead_code)] // dead_code if in sandbox
const ACCEPTABLE_TIME_DIFFERENCE: i64 = 12 * 10;

/// Over this block height delta in advance if we are not chunk producer - route tx to upcoming validators.
pub const TX_ROUTING_HEIGHT_HORIZON: BlockHeightDelta = 4;

/// Private constant for 1 NEAR (copy from near/config.rs) used for reporting.
const NEAR_BASE: Balance = 1_000_000_000_000_000_000_000_000;

/// Number of epochs for which we keep store data
pub const NUM_EPOCHS_TO_KEEP_STORE_DATA: u64 = 5;

/// Maximum number of height to go through at each step when cleaning forks during garbage collection.
const GC_FORK_CLEAN_STEP: u64 = 1000;

/// apply_chunks may be called in two code paths, through process_block or through catchup_blocks
/// When it is called through process_block, it is possible that the shard state for the next epoch
/// has not been caught up yet, thus the two modes IsCaughtUp and NotCaughtUp.
/// CatchingUp is for when apply_chunks is called through catchup_blocks, this is to catch up the
/// shard states for the next epoch
#[derive(Eq, PartialEq)]
enum ApplyChunksMode {
    IsCaughtUp,
    CatchingUp,
    NotCaughtUp,
}

/// Orphan is a block whose previous block is not accepted (in store) yet.
/// Therefore, they are not ready to be processed yet.
/// We save these blocks in an in-memory orphan pool to be processed later
/// after their previous block is accepted.
pub struct Orphan {
    block: MaybeValidated<Block>,
    provenance: Provenance,
    added: Instant,
}

impl BlockLike for Orphan {
    fn hash(&self) -> CryptoHash {
        *self.block.hash()
    }

    fn height(&self) -> u64 {
        self.block.header().height()
    }
}

impl Orphan {
    fn prev_hash(&self) -> &CryptoHash {
        self.block.header().prev_hash()
    }
}

/// OrphanBlockPool stores information of all orphans that are waiting to be processed
/// A block is added to the orphan pool when process_block failed because the block is an orphan
/// A block is removed from the pool if
/// 1) it is ready to be processed
/// or
/// 2) size of the pool exceeds MAX_ORPHAN_SIZE and the orphan was added a long time ago
///    or the height is high
pub struct OrphanBlockPool {
    /// A map from block hash to a orphan block
    orphans: HashMap<CryptoHash, Orphan>,
    /// A set that contains all orphans for which we have requested missing chunks for them
    /// An orphan can be added to this set when it was first added to the pool, or later
    /// when certain requirements are satisfied (see check_orphans)
    /// It can only be removed from this set when the orphan is removed from the pool
    orphans_requested_missing_chunks: HashSet<CryptoHash>,
    /// A map from block heights to orphan blocks at the height
    /// It's used to evict orphans when the pool is saturated
    height_idx: HashMap<BlockHeight, Vec<CryptoHash>>,
    /// A map from block hashes to orphan blocks whose prev block is the block
    /// It's used to check which orphan blocks are ready to be processed when a block is accepted
    prev_hash_idx: HashMap<CryptoHash, Vec<CryptoHash>>,
    /// number of orphans that were evicted
    evicted: usize,
}

impl OrphanBlockPool {
    pub fn new() -> OrphanBlockPool {
        OrphanBlockPool {
            orphans: HashMap::default(),
            orphans_requested_missing_chunks: HashSet::default(),
            height_idx: HashMap::default(),
            prev_hash_idx: HashMap::default(),
            evicted: 0,
        }
    }

    fn len(&self) -> usize {
        self.orphans.len()
    }

    fn len_evicted(&self) -> usize {
        self.evicted
    }

    /// Add a block to the orphan pool
    /// `requested_missing_chunks`: whether missing chunks has been requested for the orphan
    fn add(&mut self, orphan: Orphan, requested_missing_chunks: bool) {
        let block_hash = *orphan.block.hash();
        let height_hashes = self.height_idx.entry(orphan.block.header().height()).or_default();
        height_hashes.push(*orphan.block.hash());
        let prev_hash_entries =
            self.prev_hash_idx.entry(*orphan.block.header().prev_hash()).or_default();
        prev_hash_entries.push(block_hash);
        self.orphans.insert(block_hash, orphan);
        if requested_missing_chunks {
            self.orphans_requested_missing_chunks.insert(block_hash);
        }

        if self.orphans.len() > MAX_ORPHAN_SIZE {
            let old_len = self.orphans.len();

            let mut removed_hashes: HashSet<CryptoHash> = HashSet::default();
            self.orphans.retain(|_, ref mut x| {
                let keep = x.added.elapsed() < TimeDuration::from_secs(MAX_ORPHAN_AGE_SECS);
                if !keep {
                    removed_hashes.insert(*x.block.hash());
                }
                keep
            });
            let mut heights = self.height_idx.keys().cloned().collect::<Vec<u64>>();
            heights.sort_unstable();
            for h in heights.iter().rev() {
                if let Some(hash) = self.height_idx.remove(h) {
                    for h in hash {
                        let _ = self.orphans.remove(&h);
                        removed_hashes.insert(h);
                    }
                }
                if self.orphans.len() < MAX_ORPHAN_SIZE {
                    break;
                }
            }
            self.height_idx.retain(|_, ref mut xs| xs.iter().any(|x| !removed_hashes.contains(x)));
            self.prev_hash_idx
                .retain(|_, ref mut xs| xs.iter().any(|x| !removed_hashes.contains(x)));
            self.orphans_requested_missing_chunks.retain(|x| !removed_hashes.contains(x));

            self.evicted += old_len - self.orphans.len();
        }
    }

    pub fn contains(&self, hash: &CryptoHash) -> bool {
        self.orphans.contains_key(hash)
    }

    pub fn get(&self, hash: &CryptoHash) -> Option<&Orphan> {
        self.orphans.get(hash)
    }

    /// Remove all orphans in the pool that can be "adopted" by block `prev_hash`, i.e., children
    /// of `prev_hash` and return the list.
    /// This function is called when `prev_hash` is accepted, thus its children can be removed
    /// from the orphan pool and be processed.
    pub fn remove_by_prev_hash(&mut self, prev_hash: CryptoHash) -> Option<Vec<Orphan>> {
        let mut removed_hashes: HashSet<CryptoHash> = HashSet::default();
        let ret = self.prev_hash_idx.remove(&prev_hash).map(|hs| {
            hs.iter()
                .filter_map(|h| {
                    removed_hashes.insert(*h);
                    self.orphans_requested_missing_chunks.remove(h);
                    self.orphans.remove(h)
                })
                .collect()
        });

        self.height_idx.retain(|_, ref mut xs| xs.iter().any(|x| !removed_hashes.contains(x)));

        ret
    }

    /// Return a list of orphans that are among the `target_depth` immediate descendants of
    /// the block `parent_hash`
    pub fn get_orphans_within_depth(
        &self,
        parent_hash: CryptoHash,
        target_depth: u64,
    ) -> Vec<CryptoHash> {
        let mut _visited = HashSet::new();

        let mut res = vec![];
        let mut queue = vec![(parent_hash, 0)];
        while let Some((prev_hash, depth)) = queue.pop() {
            if depth == target_depth {
                break;
            }
            if let Some(block_hashes) = self.prev_hash_idx.get(&prev_hash) {
                for hash in block_hashes {
                    queue.push((*hash, depth + 1));
                    res.push(*hash);
                    // there should be no loop
                    debug_assert!(_visited.insert(*hash));
                }
            }

            // probably something serious went wrong here because there shouldn't be so many forks
            assert!(
                res.len() <= 100 * target_depth as usize,
                "found too many orphans {:?}, probably something is wrong with the chain",
                res
            );
        }
        res
    }

    /// Returns true if the block has not been requested yet and the number of orphans
    /// for which we have requested missing chunks have not exceeded MAX_ORPHAN_MISSING_CHUNKS
    fn can_request_missing_chunks_for_orphan(&self, block_hash: &CryptoHash) -> bool {
        self.orphans_requested_missing_chunks.len() < MAX_ORPHAN_MISSING_CHUNKS
            && !self.orphans_requested_missing_chunks.contains(block_hash)
    }

    fn mark_missing_chunks_requested_for_orphan(&mut self, block_hash: CryptoHash) {
        self.orphans_requested_missing_chunks.insert(block_hash);
    }
}

/// Contains information for missing chunks in a block
pub struct BlockMissingChunks {
    /// previous block hash
    pub prev_hash: CryptoHash,
    pub missing_chunks: Vec<ShardChunkHeader>,
}

/// Contains information needed to request chunks for orphans
/// Fields will be used as arguments for `request_chunks_for_orphan`
pub struct OrphanMissingChunks {
    pub missing_chunks: Vec<ShardChunkHeader>,
    /// epoch id for the block that has missing chunks
    pub epoch_id: EpochId,
    /// hash of an ancestor block of the block that has missing chunks
    /// this is used as an argument for `request_chunks_for_orphan`
    /// see comments in `request_chunks_for_orphan` for what `ancestor_hash` is used for
    pub ancestor_hash: CryptoHash,
}

/// Facade to the blockchain block processing and storage.
/// Provides current view on the state according to the chain state.
pub struct Chain {
    store: ChainStore,
    pub runtime_adapter: Arc<dyn RuntimeAdapter>,
    orphans: OrphanBlockPool,
    pub blocks_with_missing_chunks: MissingChunksPool<Orphan>,
    genesis: Block,
    pub transaction_validity_period: NumBlocks,
    pub epoch_length: BlockHeightDelta,
    /// Block economics, relevant to changes when new block must be produced.
    pub block_economics_config: BlockEconomicsConfig,
    pub doomslug_threshold_mode: DoomslugThresholdMode,
    pending_states_to_patch: Option<Vec<StateRecord>>,
}

impl Chain {
    pub fn new_for_view_client(
        runtime_adapter: Arc<dyn RuntimeAdapter>,
        chain_genesis: &ChainGenesis,
        doomslug_threshold_mode: DoomslugThresholdMode,
    ) -> Result<Chain, Error> {
        let (store, state_roots) = runtime_adapter.genesis_state();
        let store = ChainStore::new(store, chain_genesis.height);
        let genesis_chunks = genesis_chunks(
            state_roots,
            runtime_adapter.num_shards(&EpochId::default())?,
            chain_genesis.gas_limit,
            chain_genesis.height,
            chain_genesis.protocol_version,
        );
        let genesis = Block::genesis(
            chain_genesis.protocol_version,
            genesis_chunks.into_iter().map(|chunk| chunk.take_header()).collect(),
            chain_genesis.time,
            chain_genesis.height,
            chain_genesis.min_gas_price,
            chain_genesis.total_supply,
            Chain::compute_bp_hash(
                &*runtime_adapter,
                EpochId::default(),
                EpochId::default(),
                &CryptoHash::default(),
            )?,
        );
        Ok(Chain {
            store,
            runtime_adapter,
            orphans: OrphanBlockPool::new(),
            blocks_with_missing_chunks: MissingChunksPool::new(),
            genesis: genesis,
            transaction_validity_period: chain_genesis.transaction_validity_period,
            epoch_length: chain_genesis.epoch_length,
            block_economics_config: BlockEconomicsConfig::from(chain_genesis),
            doomslug_threshold_mode,
            pending_states_to_patch: None,
        })
    }

    pub fn new(
        runtime_adapter: Arc<dyn RuntimeAdapter>,
        chain_genesis: &ChainGenesis,
        doomslug_threshold_mode: DoomslugThresholdMode,
    ) -> Result<Chain, Error> {
        // Get runtime initial state and create genesis block out of it.
        let (store, state_roots) = runtime_adapter.genesis_state();
        let mut store = ChainStore::new(store, chain_genesis.height);
        let genesis_chunks = genesis_chunks(
            state_roots.clone(),
            runtime_adapter.num_shards(&EpochId::default())?,
            chain_genesis.gas_limit,
            chain_genesis.height,
            chain_genesis.protocol_version,
        );
        let genesis = Block::genesis(
            chain_genesis.protocol_version,
            genesis_chunks.iter().map(|chunk| chunk.cloned_header()).collect(),
            chain_genesis.time,
            chain_genesis.height,
            chain_genesis.min_gas_price,
            chain_genesis.total_supply,
            Chain::compute_bp_hash(
                &*runtime_adapter,
                EpochId::default(),
                EpochId::default(),
                &CryptoHash::default(),
            )?,
        );

        // Check if we have a head in the store, otherwise pick genesis block.
        let mut store_update = store.store_update();
        let head_res = store_update.head();
        let head: Tip;
        match head_res {
            Ok(h) => {
                head = h;

                // Check that genesis in the store is the same as genesis given in the config.
                let genesis_hash = store_update.get_block_hash_by_height(chain_genesis.height)?;
                if &genesis_hash != genesis.hash() {
                    return Err(ErrorKind::Other(format!(
                        "Genesis mismatch between storage and config: {:?} vs {:?}",
                        genesis_hash,
                        genesis.hash()
                    ))
                    .into());
                }

                // Check we have the header corresponding to the header_head.
                let header_head = store_update.header_head()?;
                if store_update.get_block_header(&header_head.last_block_hash).is_err() {
                    // Reset header head and "sync" head to be consistent with current block head.
                    store_update.save_header_head_if_not_challenged(&head)?;
                }
                // TODO: perform validation that latest state in runtime matches the stored chain.
            }
            Err(err) => match err.kind() {
                ErrorKind::DBNotFoundErr(_) => {
                    for chunk in genesis_chunks {
                        store_update.save_chunk(chunk.clone());
                    }
                    store_update.merge(runtime_adapter.add_validator_proposals(
                        BlockHeaderInfo::new(
                            genesis.header(),
                            // genesis height is considered final
                            chain_genesis.height,
                        ),
                    )?);
                    store_update.save_block_header(genesis.header().clone())?;
                    store_update.save_block(genesis.clone());
                    store_update
                        .save_block_extra(genesis.hash(), BlockExtra { challenges_result: vec![] });

                    for (chunk_header, state_root) in
                        genesis.chunks().iter().zip(state_roots.iter())
                    {
                        store_update.save_chunk_extra(
                            genesis.hash(),
                            &runtime_adapter
                                .shard_id_to_uid(chunk_header.shard_id(), &EpochId::default())?,
                            ChunkExtra::new(
                                state_root,
                                CryptoHash::default(),
                                vec![],
                                0,
                                chain_genesis.gas_limit,
                                0,
                            ),
                        );
                    }

                    head = Tip::from_header(genesis.header());
                    store_update.save_head(&head)?;
                    store_update.save_final_head(&head)?;

                    info!(target: "chain", "Init: saved genesis: {:?} / {:?}", genesis.hash(), state_roots);
                }
                e => return Err(e.into()),
            },
        }
        store_update.commit()?;

        info!(target: "chain", "Init: head @ {} [{}]", head.height, head.last_block_hash);

        Ok(Chain {
            store,
            runtime_adapter,
            orphans: OrphanBlockPool::new(),
            blocks_with_missing_chunks: MissingChunksPool::new(),
            genesis: genesis.clone(),
            transaction_validity_period: chain_genesis.transaction_validity_period,
            epoch_length: chain_genesis.epoch_length,
            block_economics_config: BlockEconomicsConfig::from(chain_genesis),
            doomslug_threshold_mode,
            pending_states_to_patch: None,
        })
    }

    #[cfg(feature = "test_features")]
    pub fn adv_disable_doomslug(&mut self) {
        self.doomslug_threshold_mode = DoomslugThresholdMode::NoApprovals
    }

    pub fn compute_collection_hash<T: BorshSerialize>(elems: Vec<T>) -> Result<CryptoHash, Error> {
        Ok(hash(&elems.try_to_vec()?))
    }

    pub fn compute_bp_hash(
        runtime_adapter: &dyn RuntimeAdapter,
        epoch_id: EpochId,
        prev_epoch_id: EpochId,
        last_known_hash: &CryptoHash,
    ) -> Result<CryptoHash, Error> {
        let bps = runtime_adapter.get_epoch_block_producers_ordered(&epoch_id, last_known_hash)?;
        let protocol_version = runtime_adapter.get_epoch_protocol_version(&prev_epoch_id)?;
        if checked_feature!("stable", BlockHeaderV3, protocol_version) {
            let validator_stakes = bps.into_iter().map(|(bp, _)| bp).collect();
            Chain::compute_collection_hash(validator_stakes)
        } else {
            let validator_stakes = bps.into_iter().map(|(bp, _)| bp.into_v1()).collect();
            Chain::compute_collection_hash(validator_stakes)
        }
    }

    /// Creates a light client block for the last final block from perspective of some other block
    ///
    /// # Arguments
    ///  * `header` - the last finalized block seen from `header` (not pushed back) will be used to
    ///               compute the light client block
    pub fn create_light_client_block(
        header: &BlockHeader,
        runtime_adapter: &dyn RuntimeAdapter,
        chain_store: &mut dyn ChainStoreAccess,
    ) -> Result<LightClientBlockView, Error> {
        let final_block_header = {
            let ret = chain_store.get_block_header(header.last_final_block())?.clone();
            let two_ahead = chain_store.get_header_by_height(ret.height() + 2)?;
            if two_ahead.epoch_id() != ret.epoch_id() {
                let one_ahead = chain_store.get_header_by_height(ret.height() + 1)?;
                if one_ahead.epoch_id() != ret.epoch_id() {
                    let new_final_hash = *ret.last_final_block();
                    chain_store.get_block_header(&new_final_hash)?.clone()
                } else {
                    let new_final_hash = *one_ahead.last_final_block();
                    chain_store.get_block_header(&new_final_hash)?.clone()
                }
            } else {
                ret
            }
        };

        let next_block_producers = get_epoch_block_producers_view(
            final_block_header.next_epoch_id(),
            header.prev_hash(),
            runtime_adapter,
        )?;

        create_light_client_block_view(&final_block_header, chain_store, Some(next_block_producers))
    }

    pub fn save_block(&mut self, block: MaybeValidated<Block>) -> Result<(), Error> {
        if self.store.get_block(block.hash()).is_ok() {
            return Ok(());
        }
        if let Err(e) = self.validate_block(&block) {
            byzantine_assert!(false);
            return Err(e.into());
        }

        let mut chain_store_update = ChainStoreUpdate::new(&mut self.store);

        chain_store_update.save_block(block.into_inner());
        // We don't need to increase refcount for `prev_hash` at this point
        // because this is the block before State Sync.

        chain_store_update.commit()?;
        Ok(())
    }

    pub fn save_orphan(
        &mut self,
        block: MaybeValidated<Block>,
        requested_missing_chunks: bool,
    ) -> Result<(), Error> {
        if self.orphans.contains(block.hash()) {
            return Ok(());
        }
        if let Err(e) = self.validate_block(&block) {
            byzantine_assert!(false);
            return Err(e.into());
        }
        self.orphans.add(
            Orphan { block, provenance: Provenance::NONE, added: Clock::instant() },
            requested_missing_chunks,
        );
        Ok(())
    }

    fn save_block_height_processed(&mut self, block_height: BlockHeight) -> Result<(), Error> {
        let mut chain_store_update = ChainStoreUpdate::new(&mut self.store);
        if !chain_store_update.is_height_processed(block_height)? {
            chain_store_update.save_block_height_processed(block_height);
        }
        chain_store_update.commit()?;
        Ok(())
    }

    // GC CONTRACT
    // ===
    //
    // Prerequisites, guaranteed by the System:
    // 1. Genesis block is available and should not be removed by GC.
    // 2. No block in storage except Genesis has height lower or equal to `genesis_height`.
    // 3. There is known lowest block height (Tail) came from Genesis or State Sync.
    //    a. Tail is always on the Canonical Chain.
    //    b. Only one Tail exists.
    //    c. Tail's height is higher than or equal to `genesis_height`,
    // 4. There is a known highest block height (Head).
    //    a. Head is always on the Canonical Chain.
    // 5. All blocks in the storage have heights in range [Tail; Head].
    //    a. All forks end up on height of Head or lower.
    // 6. If block A is ancestor of block B, height of A is strictly less then height of B.
    // 7. (Property 1). A block with the lowest height among all the blocks at which the fork has started,
    //    i.e. all the blocks with the outgoing degree 2 or more,
    //    has the least height among all blocks on the fork.
    // 8. (Property 2). The oldest block where the fork happened is never affected
    //    by Canonical Chain Switching and always stays on Canonical Chain.
    //
    // Overall:
    // 1. GC procedure is handled by `clear_data()` function.
    // 2. `clear_data()` runs GC process for all blocks from the Tail to GC Stop Height provided by Epoch Manager.
    // 3. `clear_data()` executes separately:
    //    a. Forks Clearing runs for each height from Tail up to GC Stop Height.
    //    b. Canonical Chain Clearing from (Tail + 1) up to GC Stop Height.
    // 4. Before actual clearing is started, Block Reference Map should be built.
    // 5. `clear_data()` executes every time when block at new height is added.
    // 6. In case of State Sync, State Sync Clearing happens.
    //
    // Forks Clearing:
    // 1. Any fork which ends up on height `height` INCLUSIVELY and earlier will be completely deleted
    //    from the Store with all its ancestors up to the ancestor block where fork is happened
    //    EXCLUDING the ancestor block where fork is happened.
    // 2. The oldest ancestor block always remains on the Canonical Chain by property 2.
    // 3. All forks which end up on height `height + 1` and further are protected from deletion and
    //    no their ancestor will be deleted (even with lowest heights).
    // 4. `clear_forks_data()` handles forks clearing for fixed height `height`.
    //
    // Canonical Chain Clearing:
    // 1. Blocks on the Canonical Chain with the only descendant (if no forks started from them)
    //    are unlocked for Canonical Chain Clearing.
    // 2. If Forks Clearing ended up on the Canonical Chain, the block may be unlocked
    //    for the Canonical Chain Clearing. There is no other reason to unlock the block exists.
    // 3. All the unlocked blocks will be completely deleted
    //    from the Tail up to GC Stop Height EXCLUSIVELY.
    // 4. (Property 3, GC invariant). Tail can be shifted safely to the height of the
    //    earliest existing block. There is always only one Tail (based on property 1)
    //    and it's always on the Canonical Chain (based on property 2).
    //
    // Example:
    //
    // height: 101   102   103   104
    // --------[A]---[B]---[C]---[D]
    //          \     \
    //           \     \---[E]
    //            \
    //             \-[F]---[G]
    //
    // 1. Let's define clearing height = 102. It this case fork A-F-G is protected from deletion
    //    because of G which is on height 103. Nothing will be deleted.
    // 2. Let's define clearing height = 103. It this case Fork Clearing will be executed for A
    //    to delete blocks G and F, then Fork Clearing will be executed for B to delete block E.
    //    Then Canonical Chain Clearing will delete blocks A and B as unlocked.
    //    Block C is the only block of height 103 remains on the Canonical Chain (invariant).
    //
    // State Sync Clearing:
    // 1. Executing State Sync means that no data in the storage is useful for block processing
    //    and should be removed completely.
    // 2. The Tail should be set to the block preceding Sync Block.
    // 3. All the data preceding new Tail is deleted in State Sync Clearing
    //    and the Trie is updated with having only Genesis data.
    // 4. State Sync Clearing happens in `reset_data_pre_state_sync()`.
    //
    pub fn clear_data(
        &mut self,
        tries: ShardTries,
        gc_blocks_limit: NumBlocks,
    ) -> Result<(), Error> {
        #[cfg(feature = "delay_detector")]
        let _d = DelayDetector::new("GC".into());

        let head = self.store.head()?;
        let tail = self.store.tail()?;
        let gc_stop_height = self.runtime_adapter.get_gc_stop_height(&head.last_block_hash);

        if gc_stop_height > head.height {
            return Err(ErrorKind::GCError(
                "gc_stop_height cannot be larger than head.height".into(),
            )
            .into());
        }
        let prev_epoch_id = self.get_block_header(&head.prev_block_hash)?.epoch_id();
        let epoch_change = prev_epoch_id != &head.epoch_id;
        let mut fork_tail = self.store.fork_tail()?;
        if epoch_change && fork_tail < gc_stop_height {
            // if head doesn't change on the epoch boundary, we may update fork tail several times
            // but that is fine since it doesn't affect correctness and also we limit the number of
            // heights that fork cleaning goes through so it doesn't slow down client either.
            let mut chain_store_update = self.store.store_update();
            chain_store_update.update_fork_tail(gc_stop_height);
            chain_store_update.commit()?;
            fork_tail = gc_stop_height;
        }
        let mut gc_blocks_remaining = gc_blocks_limit;

        // Forks Cleaning
        let stop_height = std::cmp::max(tail, fork_tail.saturating_sub(GC_FORK_CLEAN_STEP));
        for height in (stop_height..fork_tail).rev() {
            self.clear_forks_data(tries.clone(), height, &mut gc_blocks_remaining)?;
            if gc_blocks_remaining == 0 {
                return Ok(());
            }
            let mut chain_store_update = self.store.store_update();
            chain_store_update.update_fork_tail(height);
            chain_store_update.commit()?;
        }

        // Canonical Chain Clearing
        for height in tail + 1..gc_stop_height {
            if gc_blocks_remaining == 0 {
                return Ok(());
            }
            let mut chain_store_update = self.store.store_update();
            if let Ok(blocks_current_height) =
                chain_store_update.get_chain_store().get_all_block_hashes_by_height(height)
            {
                let blocks_current_height =
                    blocks_current_height.values().flatten().cloned().collect::<Vec<_>>();
                if let Some(block_hash) = blocks_current_height.first() {
                    let prev_hash = *chain_store_update.get_block_header(block_hash)?.prev_hash();
                    let prev_block_refcount = *chain_store_update.get_block_refcount(&prev_hash)?;
                    if prev_block_refcount > 1 {
                        // Block of `prev_hash` starts a Fork, stopping
                        break;
                    } else if prev_block_refcount == 1 {
                        debug_assert_eq!(blocks_current_height.len(), 1);
                        chain_store_update.clear_block_data(
                            &*self.runtime_adapter,
                            *block_hash,
                            GCMode::Canonical(tries.clone()),
                        )?;
                        gc_blocks_remaining -= 1;
                    } else {
                        return Err(ErrorKind::GCError(
                            "block on canonical chain shouldn't have refcount 0".into(),
                        )
                        .into());
                    }
                }
            }
            chain_store_update.update_tail(height);
            chain_store_update.commit()?;
        }
        Ok(())
    }

    pub fn clear_forks_data(
        &mut self,
        tries: ShardTries,
        height: BlockHeight,
        gc_blocks_remaining: &mut NumBlocks,
    ) -> Result<(), Error> {
        if let Ok(blocks_current_height) = self.store.get_all_block_hashes_by_height(height) {
            let blocks_current_height =
                blocks_current_height.values().flatten().cloned().collect::<Vec<_>>();
            for block_hash in blocks_current_height.iter() {
                let mut current_hash = *block_hash;
                loop {
                    if *gc_blocks_remaining == 0 {
                        return Ok(());
                    }
                    // Block `block_hash` is not on the Canonical Chain
                    // because shorter chain cannot be Canonical one
                    // and it may be safely deleted
                    // and all its ancestors while there are no other sibling blocks rely on it.
                    let mut chain_store_update = self.store.store_update();
                    if *chain_store_update.get_block_refcount(&current_hash)? == 0 {
                        let prev_hash =
                            *chain_store_update.get_block_header(&current_hash)?.prev_hash();

                        // It's safe to call `clear_block_data` for prev data because it clears fork only here
                        chain_store_update.clear_block_data(
                            &*self.runtime_adapter,
                            current_hash,
                            GCMode::Fork(tries.clone()),
                        )?;
                        chain_store_update.commit()?;
                        *gc_blocks_remaining -= 1;

                        current_hash = prev_hash;
                    } else {
                        // Block of `current_hash` is an ancestor for some other blocks, stopping
                        break;
                    }
                }
            }
        }

        Ok(())
    }

    /// Do basic validation of a block upon receiving it. Check that block is
    /// well-formed (various roots match).
    pub fn validate_block(&mut self, block: &MaybeValidated<Block>) -> Result<(), Error> {
        block
            .validate_with(|block| {
                Chain::validate_block_impl(
                    self.runtime_adapter.as_ref(),
                    self.genesis_block(),
                    block,
                )
                .map(|_| true)
            })
            .map(|_| ())
    }

    fn validate_block_impl(
        runtime_adapter: &dyn RuntimeAdapter,
        genesis_block: &Block,
        block: &Block,
    ) -> Result<(), Error> {
        for (shard_id, chunk_header) in block.chunks().iter().enumerate() {
            if chunk_header.height_created() == genesis_block.header().height() {
                // Special case: genesis chunks can be in non-genesis blocks and don't have a signature
                // We must verify that content matches and signature is empty.
                // TODO: this code will not work when genesis block has different number of chunks as the current block
                // https://github.com/near/nearcore/issues/4908
                let genesis_chunk = &genesis_block.chunks()[shard_id];
                if genesis_chunk.chunk_hash() != chunk_header.chunk_hash()
                    || genesis_chunk.signature() != chunk_header.signature()
                {
                    return Err(ErrorKind::InvalidChunk.into());
                }
            } else if chunk_header.height_created() == block.header().height() {
                if !runtime_adapter.verify_chunk_header_signature(
                    &chunk_header.clone(),
                    block.header().epoch_id(),
                    block.header().prev_hash(),
                )? {
                    byzantine_assert!(false);
                    return Err(ErrorKind::InvalidChunk.into());
                }
            }
        }
        block.check_validity().map_err(|e| e.into())
    }

    /// Process a block header received during "header first" propagation.
    pub fn process_block_header(
        &mut self,
        header: &BlockHeader,
        on_challenge: &mut dyn FnMut(ChallengeBody),
    ) -> Result<(), Error> {
        // We create new chain update, but it's not going to be committed so it's read only.
        let mut chain_update = self.chain_update();
        chain_update.process_block_header(header, on_challenge)?;
        Ok(())
    }

    pub fn mark_block_as_challenged(
        &mut self,
        block_hash: &CryptoHash,
        challenger_hash: &CryptoHash,
    ) -> Result<(), Error> {
        let mut chain_update = self.chain_update();
        chain_update.mark_block_as_challenged(block_hash, Some(challenger_hash))?;
        chain_update.commit()?;
        Ok(())
    }

    /// Process a received or produced block, and unroll any orphans that may depend on it.
    /// Changes current state, and calls `block_accepted` callback in case block was successfully applied.
    pub fn process_block(
        &mut self,
        me: &Option<AccountId>,
        block: MaybeValidated<Block>,
        provenance: Provenance,
        block_accepted: &mut dyn FnMut(AcceptedBlock),
        block_misses_chunks: &mut dyn FnMut(BlockMissingChunks),
        block_orphaned_with_missing_chunks: &mut dyn FnMut(OrphanMissingChunks),
        on_challenge: &mut dyn FnMut(ChallengeBody),
    ) -> Result<Option<Tip>, Error> {
        let block_hash = *block.hash();
        let res = self.process_block_single(
            me,
            block,
            provenance,
            block_accepted,
            block_misses_chunks,
            block_orphaned_with_missing_chunks,
            on_challenge,
        );
        if res.is_ok() {
            if let Some(new_res) = self.check_orphans(
                me,
                block_hash,
                block_accepted,
                block_misses_chunks,
                block_orphaned_with_missing_chunks,
                on_challenge,
            ) {
                return Ok(Some(new_res));
            }
        }
        res
    }

    /// Process challenge to invalidate chain. This is done between blocks to unroll the chain as
    /// soon as possible and allow next block producer to skip invalid blocks.
    pub fn process_challenge(&mut self, challenge: &Challenge) {
        let head = unwrap_or_return!(self.head());
        let mut chain_update = self.chain_update();
        match chain_update.verify_challenges(
            &vec![challenge.clone()],
            &head.epoch_id,
            &head.last_block_hash,
            None,
        ) {
            Ok(_) => {}
            Err(err) => {
                debug!(target: "chain", "Invalid challenge: {}", err);
            }
        }
        unwrap_or_return!(chain_update.commit());
    }

    /// Processes headers and adds them to store for syncing.
    pub fn sync_block_headers(
        &mut self,
        mut headers: Vec<BlockHeader>,
        on_challenge: &mut dyn FnMut(ChallengeBody),
    ) -> Result<(), Error> {
        // Sort headers by heights if they are out of order.
        headers.sort_by_key(|left| left.height());

        if let Some(header) = headers.first() {
            debug!(target: "chain", "Sync block headers: {} headers from {} at {}", headers.len(), header.hash(), header.height());
        } else {
            return Ok(());
        };

        let all_known = if let Some(last_header) = headers.last() {
            self.store.get_block_header(last_header.hash()).is_ok()
        } else {
            false
        };

        if !all_known {
            // Validate header and then add to the chain.
            for header in headers.iter() {
                let mut chain_update = self.chain_update();

                match chain_update.check_header_known(header) {
                    Ok(_) => {}
                    Err(e) => match e.kind() {
                        ErrorKind::Unfit(_) => continue,
                        _ => return Err(e),
                    },
                }

                chain_update.validate_header(header, &Provenance::SYNC, on_challenge)?;
                chain_update.chain_store_update.save_block_header(header.clone())?;

                // Add validator proposals for given header.
                let last_finalized_height =
                    chain_update.chain_store_update.get_block_height(header.last_final_block())?;
                let epoch_manager_update = chain_update
                    .runtime_adapter
                    .add_validator_proposals(BlockHeaderInfo::new(header, last_finalized_height))?;
                chain_update.chain_store_update.merge(epoch_manager_update);
                chain_update.commit()?;
            }
        }

        let mut chain_update = self.chain_update();

        if let Some(header) = headers.last() {
            // Update header_head if it's the new tip
            chain_update.update_header_head_if_not_challenged(header)?;
        }

        chain_update.commit()
    }

    /// Returns if given block header is on the current chain.
    pub fn is_on_current_chain(&mut self, header: &BlockHeader) -> Result<(), Error> {
        let chain_header = self.get_header_by_height(header.height())?;
        if chain_header.hash() == header.hash() {
            Ok(())
        } else {
            Err(ErrorKind::Other(format!("{} not on current chain", header.hash())).into())
        }
    }

    /// Finds first of the given hashes that is known on the main chain.
    pub fn find_common_header(&mut self, hashes: &[CryptoHash]) -> Option<BlockHeader> {
        for hash in hashes {
            if let Ok(header) = self.get_block_header(hash).map(|h| h.clone()) {
                if let Ok(header_at_height) = self.get_header_by_height(header.height()) {
                    if header.hash() == header_at_height.hash() {
                        return Some(header);
                    }
                }
            }
        }
        None
    }

    fn determine_status(&self, head: Option<Tip>, prev_head: Tip) -> BlockStatus {
        let has_head = head.is_some();
        let mut is_next_block = false;

        let old_hash = if let Some(head) = head {
            if head.prev_block_hash == prev_head.last_block_hash {
                is_next_block = true;
                None
            } else {
                Some(prev_head.last_block_hash)
            }
        } else {
            None
        };

        match (has_head, is_next_block) {
            (true, true) => BlockStatus::Next,
            (true, false) => BlockStatus::Reorg(old_hash.unwrap()),
            (false, _) => BlockStatus::Fork,
        }
    }

    pub fn reset_data_pre_state_sync(&mut self, sync_hash: CryptoHash) -> Result<(), Error> {
        let head = self.head()?;
        // Get header we were syncing into.
        let header = self.get_block_header(&sync_hash)?;
        let prev_hash = *header.prev_hash();
        let sync_height = header.height();
        let gc_height = std::cmp::min(head.height + 1, sync_height);

        // GC all the data from current tail up to `gc_height`. In case tail points to a height where
        // there is no block, we need to make sure that the last block before tail is cleaned.
        let tail = self.store.tail()?;
        let mut tail_prev_block_cleaned = false;
        for height in tail..gc_height {
            if let Ok(blocks_current_height) = self.store.get_all_block_hashes_by_height(height) {
                let blocks_current_height =
                    blocks_current_height.values().flatten().cloned().collect::<Vec<_>>();
                for block_hash in blocks_current_height {
                    let runtime_adapter = self.runtime_adapter();
                    let mut chain_store_update = self.mut_store().store_update();
                    if !tail_prev_block_cleaned {
                        let prev_block_hash =
                            *chain_store_update.get_block_header(&block_hash)?.prev_hash();
                        if chain_store_update.get_block(&prev_block_hash).is_ok() {
                            chain_store_update.clear_block_data(
                                &*runtime_adapter,
                                prev_block_hash,
                                GCMode::StateSync { clear_block_info: true },
                            )?;
                        }
                        tail_prev_block_cleaned = true;
                    }
                    chain_store_update.clear_block_data(
                        &*runtime_adapter,
                        block_hash,
                        GCMode::StateSync { clear_block_info: block_hash != prev_hash },
                    )?;
                    chain_store_update.commit()?;
                }
            }
        }

        // Clear Chunks data
        let mut chain_store_update = self.mut_store().store_update();
        // The largest height of chunk we have in storage is head.height + 1
        let chunk_height = std::cmp::min(head.height + 2, sync_height);
        chain_store_update.clear_chunk_data_and_headers(chunk_height)?;
        chain_store_update.commit()?;

        // clear all trie data

        let tries = self.runtime_adapter.get_tries();
        let mut chain_store_update = self.mut_store().store_update();
        let mut store_update = StoreUpdate::new_with_tries(tries);
        store_update.delete_all(ColState);
        chain_store_update.merge(store_update);

        // The reason to reset tail here is not to allow Tail be greater than Head
        chain_store_update.reset_tail();
        chain_store_update.commit()?;
        Ok(())
    }

    /// Set the new head after state sync was completed if it is indeed newer.
    /// Check for potentially unlocked orphans after this update.
    pub fn reset_heads_post_state_sync(
        &mut self,
        me: &Option<AccountId>,
        sync_hash: CryptoHash,
        block_accepted: &mut dyn FnMut(AcceptedBlock),
        block_misses_chunks: &mut dyn FnMut(BlockMissingChunks),
        orphan_misses_chunks: &mut dyn FnMut(OrphanMissingChunks),
        on_challenge: &mut dyn FnMut(ChallengeBody),
    ) -> Result<(), Error> {
        // Get header we were syncing into.
        let header = self.get_block_header(&sync_hash)?;
        let hash = *header.prev_hash();
        let prev_block = self.get_block(&hash)?;
        let new_tail = prev_block.header().height();
        let new_chunk_tail = prev_block.chunks().iter().map(|x| x.height_created()).min().unwrap();
        let tip = Tip::from_header(prev_block.header());
        let final_head = Tip::from_header(self.genesis.header());
        // Update related heads now.
        let mut chain_store_update = self.mut_store().store_update();
        chain_store_update.save_body_head(&tip)?;
        // Reset final head to genesis since at this point we don't have the last final block.
        chain_store_update.save_final_head(&final_head)?;
        // New Tail can not be earlier than `prev_block.header.inner_lite.height`
        chain_store_update.update_tail(new_tail);
        // New Chunk Tail can not be earlier than minimum of height_created in Block `prev_block`
        chain_store_update.update_chunk_tail(new_chunk_tail);
        chain_store_update.commit()?;

        // Check if there are any orphans unlocked by this state sync.
        // We can't fail beyond this point because the caller will not process accepted blocks
        //    and the blocks with missing chunks if this method fails
        self.check_orphans(
            me,
            hash,
            block_accepted,
            block_misses_chunks,
            orphan_misses_chunks,
            on_challenge,
        );
        Ok(())
    }

    fn start_downloading_state(
        &mut self,
        me: &Option<AccountId>,
        block: &Block,
    ) -> Result<(), Error> {
        let prev_hash = *block.header().prev_hash();
        let shards_to_dl = self.get_shards_to_dl_state(me, &prev_hash)?;
        let prev_block = self.get_block(&prev_hash)?;

        if prev_block.chunks().len() != block.chunks().len() && !shards_to_dl.is_empty() {
            // Currently, the state sync algorithm assumes that the number of chunks do not change
            // between the epoch being synced to and the last epoch.
            // For example, if shard layout changes at the beginning of epoch T, validators
            // will not be able to sync states at epoch T for epoch T+1
            // Fortunately, since all validators track all shards for now, this error will not be
            // triggered in live yet
            // Instead of propagating the error, we simply log the error here because the error
            // do not affect processing blocks for this epoch. However, when the next epoch comes,
            // the validator will not have the states ready so it will halt.
            error!(
                "Cannot download states for epoch {:?} because sharding just changed. I'm {:?}",
                block.header().epoch_id(),
                me
            );
            debug_assert!(false);
        }
        debug!(target: "chain", "Downloading state for {:?}, I'm {:?}", shards_to_dl, me);

        let state_dl_info = StateSyncInfo {
            epoch_tail_hash: *block.header().hash(),
            shards: shards_to_dl
                .iter()
                .map(|shard_id| {
                    let chunk = &prev_block.chunks()[*shard_id as usize];
                    ShardInfo(*shard_id, chunk.chunk_hash())
                })
                .collect(),
        };

        let mut chain_store_update = ChainStoreUpdate::new(&mut self.store);

        chain_store_update.add_state_dl_info(state_dl_info);

        chain_store_update.commit()?;

        Ok(())
    }

    // Processes a single block, increments the metric for the number of blocks processing and also
    // for the number of blocks processed successfully (returns OK).
    fn process_block_single(
        &mut self,
        me: &Option<AccountId>,
        block: MaybeValidated<Block>,
        provenance: Provenance,
        block_accepted: &mut dyn FnMut(AcceptedBlock),
        block_misses_chunks: &mut dyn FnMut(BlockMissingChunks),
        orphan_misses_chunks: &mut dyn FnMut(OrphanMissingChunks),
        on_challenge: &mut dyn FnMut(ChallengeBody),
    ) -> Result<Option<Tip>, Error> {
        metrics::BLOCK_PROCESSING_ATTEMPTS_TOTAL.inc();
        metrics::NUM_ORPHANS.set(self.orphans.len() as i64);
        let success_timer = metrics::BLOCK_PROCESSING_TIME.start_timer();

        let res = self.process_block_single_impl(
            me,
            block,
            provenance,
            block_accepted,
            block_misses_chunks,
            orphan_misses_chunks,
            on_challenge,
        );

        if res.is_ok() {
            metrics::BLOCK_PROCESSED_TOTAL.inc();
            success_timer.stop_and_record();
        } else {
            success_timer.stop_and_discard();
        }
        res
    }

    // Block processing. Unlike process_block_single() this function doesn't update metrics for
    // successful blocks processing.
    fn process_block_single_impl(
        &mut self,
        me: &Option<AccountId>,
        block: MaybeValidated<Block>,
        provenance: Provenance,
        block_accepted: &mut dyn FnMut(AcceptedBlock),
        block_misses_chunks: &mut dyn FnMut(BlockMissingChunks),
        orphan_misses_chunks: &mut dyn FnMut(OrphanMissingChunks),
        on_challenge: &mut dyn FnMut(ChallengeBody),
    ) -> Result<Option<Tip>, Error> {
        let prev_head = self.store.head()?;
        let mut chain_update = self.chain_update();
        let maybe_new_head = chain_update.process_block(me, &block, &provenance, on_challenge);
        let block_height = block.header().height();

        match maybe_new_head {
            Ok((head, needs_to_start_fetching_state)) => {
                chain_update.chain_store_update.save_block_height_processed(block_height);
                chain_update.commit()?;

                self.pending_states_to_patch = None;

                if needs_to_start_fetching_state {
                    debug!(target: "chain", "Downloading state for block {}", block.hash());
                    self.start_downloading_state(me, &block)?;
                }

                match &head {
                    Some(tip) => {
                        if let Ok(producers) = self
                            .runtime_adapter
                            .get_epoch_block_producers_ordered(&tip.epoch_id, &tip.last_block_hash)
                        {
                            let mut count = 0;
                            let mut stake = 0;
                            for (info, is_slashed) in producers.iter() {
                                if !*is_slashed {
                                    stake += info.stake();
                                    count += 1;
                                }
                            }
                            stake /= NEAR_BASE;
                            metrics::VALIDATOR_AMOUNT_STAKED
                                .set(i64::try_from(stake).unwrap_or(i64::MAX));
                            metrics::VALIDATOR_ACTIVE_TOTAL.set(count);
                        }
                    }
                    None => {}
                }

                let status = self.determine_status(head.clone(), prev_head);

                // Notify other parts of the system of the update.
                block_accepted(AcceptedBlock { hash: *block.hash(), status, provenance });

                Ok(head)
            }
            Err(e) => {
                match e.kind() {
                    ErrorKind::Orphan => {
                        let tail_height = self.store.tail()?;
                        // we only add blocks that couldn't have been gc'ed to the orphan pool.
                        if block_height >= tail_height {
                            let block_hash = *block.hash();
                            let requested_missing_chunks = if let Some(orphan_missing_chunks) =
                                self.should_request_chunks_for_orphan(me, &block)
                            {
                                debug!(target:"chain", "request missing chunks for orphan {:?} {:?}", block_hash, orphan_missing_chunks.missing_chunks);
                                // This callback handles requesting missing chunks. It adds the missing chunks
                                // to a list and all missing chunks in the list will be requested
                                // at the end of Client::process_block
                                orphan_misses_chunks(orphan_missing_chunks);
                                true
                            } else {
                                false
                            };

                            let orphan = Orphan { block, provenance, added: Clock::instant() };
                            self.orphans.add(orphan, requested_missing_chunks);

                            debug!(
                                target: "chain",
                                "Process block: orphan: {:?}, # orphans {}{}",
                                block_hash,
                                self.orphans.len(),
                                if self.orphans.len_evicted() > 0 {
                                    format!(", # evicted {}", self.orphans.len_evicted())
                                } else {
                                    String::new()
                                },
                            );
                        }
                    }
                    ErrorKind::ChunksMissing(missing_chunks) => {
                        let block_hash = *block.hash();
                        let missing_chunk_hashes: Vec<_> =
                            missing_chunks.iter().map(|header| header.chunk_hash()).collect();
                        block_misses_chunks(BlockMissingChunks {
                            prev_hash: *block.header().prev_hash(),
                            missing_chunks,
                        });
                        let orphan = Orphan { block, provenance, added: Clock::instant() };
                        self.blocks_with_missing_chunks
                            .add_block_with_missing_chunks(orphan, missing_chunk_hashes.clone());
                        debug!(
                            target: "chain",
                            "Process block: missing chunks. Block hash: {:?}. Missing chunks: {:?}",
                            block_hash, missing_chunk_hashes,
                        );
                    }
                    ErrorKind::EpochOutOfBounds(ref epoch_id) => {
                        // Possibly block arrived before we finished processing all of the blocks for epoch before last.
                        // Or someone is attacking with invalid chain.
                        debug!(target: "chain", "Received block {}/{} ignored, as epoch {:?} is unknown", block_height, block.hash(), epoch_id);
                    }
                    ErrorKind::Unfit(ref msg) => {
                        debug!(
                            target: "chain",
                            "Block {} at {} is unfit at this time: {}",
                            block.hash(),
                            block_height,
                            msg
                        );
                    }
                    _ => {}
                }
                if let Err(e) = self.save_block_height_processed(block_height) {
                    warn!(target: "chain", "Failed to save processed height {}: {}", block_height, e);
                }
                Err(e)
            }
        }
    }

    /// Check if we can request chunks for this orphan. Conditions are
    /// 1) Orphans that with outstanding missing chunks request has not exceed `MAX_ORPHAN_MISSING_CHUNKS`
    /// 2) we haven't already requested missing chunks for the orphan
    /// 3) All the `NUM_ORPHAN_ANCESTORS_CHECK` immediate parents of the block are either accepted,
    ///    or orphans or in `blocks_with_missing_chunks`
    /// 4) Among the `NUM_ORPHAN_ANCESTORS_CHECK` immediate parents of the block at least one is
    ///    accepted(is in store), call it `ancestor`
    /// 5) The next block of `ancestor` has the same epoch_id as the orphan block
    ///    (This is because when requesting chunks, we will use `ancestor` hash instead of the
    ///     previous block hash of the orphan to decide epoch id)
    /// 6) The orphan has missing chunks
    pub fn should_request_chunks_for_orphan(
        &mut self,
        me: &Option<AccountId>,
        orphan: &Block,
    ) -> Option<OrphanMissingChunks> {
        // 1) Orphans that with outstanding missing chunks request has not exceed `MAX_ORPHAN_MISSING_CHUNKS`
        // 2) we haven't already requested missing chunks for the orphan
        if !self.orphans.can_request_missing_chunks_for_orphan(orphan.hash()) {
            return None;
        }
        let mut block_hash = *orphan.header().prev_hash();
        for _ in 0..NUM_ORPHAN_ANCESTORS_CHECK {
            // 3) All the `NUM_ORPHAN_ANCESTORS_CHECK` immediate parents of the block are either accepted,
            //    or orphans or in `blocks_with_missing_chunks`
            if let Some(block) = self.blocks_with_missing_chunks.get(&block_hash) {
                block_hash = *block.prev_hash();
                continue;
            }
            if let Some(orphan) = self.orphans.get(&block_hash) {
                block_hash = *orphan.prev_hash();
                continue;
            }
            // 4) Among the `NUM_ORPHAN_ANCESTORS_CHECK` immediate parents of the block at least one is
            //    accepted(is in store), call it `ancestor`
            if self.get_block(&block_hash).is_ok() {
                if let Ok(epoch_id) = self.runtime_adapter.get_epoch_id_from_prev_block(&block_hash)
                {
                    // 5) The next block of `ancestor` has the same epoch_id as the orphan block
                    if &epoch_id == orphan.header().epoch_id() {
                        let mut chain_update = self.chain_update();
                        // 6) The orphan has missing chunks
                        if let Err(e) = chain_update.ping_missing_chunks(me, block_hash, orphan) {
                            return match e.kind() {
                                ErrorKind::ChunksMissing(missing_chunks) => {
                                    Some(OrphanMissingChunks {
                                        missing_chunks,
                                        epoch_id,
                                        ancestor_hash: block_hash,
                                    })
                                }
                                _ => None,
                            };
                        }
                    }
                }
                return None;
            }
            return None;
        }
        None
    }

    /// only used for test
    pub fn check_orphan_partial_chunks_requested(&self, block_hash: &CryptoHash) -> bool {
        self.orphans.orphans_requested_missing_chunks.contains(block_hash)
    }

    pub fn prev_block_is_caught_up(
        &self,
        prev_prev_hash: &CryptoHash,
        prev_hash: &CryptoHash,
    ) -> Result<bool, Error> {
        // This method is identical to `ChainUpdate::prev_block_is_caught_up`, see important
        //    disclaimers in there on some dangers of using it
        Ok(!self.store.get_blocks_to_catchup(prev_prev_hash)?.contains(prev_hash))
    }

    /// Return all shards that whose states need to be caught up
    /// That has two cases:
    /// 1) Shard layout will change in the next epoch. In this case, the method returns all shards
    ///    in the current epoch that will be split into a future shard that `me` will track.
    /// 2) Shard layout will be the same. In this case, the method returns all shards that `me` will
    ///    track in the next epoch but not this epoch
    fn get_shards_to_dl_state(
        &self,
        me: &Option<AccountId>,
        parent_hash: &CryptoHash,
    ) -> Result<Vec<ShardId>, Error> {
        let epoch_id = self.runtime_adapter.get_epoch_id_from_prev_block(parent_hash)?;
        Ok((0..self.runtime_adapter.num_shards(&epoch_id)?)
            .filter(|shard_id| {
                Self::should_catch_up_shard(self.runtime_adapter(), me, parent_hash, *shard_id)
            })
            .collect())
    }

    fn should_catch_up_shard(
        runtime_adapter: Arc<dyn RuntimeAdapter>,
        me: &Option<AccountId>,
        parent_hash: &CryptoHash,
        shard_id: ShardId,
    ) -> bool {
        let will_shard_layout_change =
            runtime_adapter.will_shard_layout_change_next_epoch(parent_hash).unwrap_or(false);
        // if shard layout will change the next epoch, we should catch up the shard regardless
        // whether we already have the shard's state this epoch, because we need to generate
        // new states for shards split from the current shard for the next epoch
        runtime_adapter.will_care_about_shard(me.as_ref(), parent_hash, shard_id, true)
            && (will_shard_layout_change
                || !runtime_adapter.cares_about_shard(me.as_ref(), parent_hash, shard_id, true))
    }

    /// Check if any block with missing chunk is ready to be processed
    pub fn check_blocks_with_missing_chunks(
        &mut self,
        me: &Option<AccountId>,
        block_accepted: &mut dyn FnMut(AcceptedBlock),
        block_misses_chunks: &mut dyn FnMut(BlockMissingChunks),
        orphan_misses_chunks: &mut dyn FnMut(OrphanMissingChunks),
        on_challenge: &mut dyn FnMut(ChallengeBody),
    ) {
        let mut new_blocks_accepted = vec![];
        let orphans = self.blocks_with_missing_chunks.ready_blocks();
        for orphan in orphans {
            let block_hash = *orphan.block.header().hash();
            let res = self.process_block_single(
                me,
                orphan.block,
                orphan.provenance,
                block_accepted,
                block_misses_chunks,
                orphan_misses_chunks,
                on_challenge,
            );
            match res {
                Ok(_) => {
                    debug!(target: "chain", "Block with missing chunks is accepted; me: {:?}", me);
                    new_blocks_accepted.push(block_hash);
                }
                Err(_) => {
                    debug!(target: "chain", "Block with missing chunks is declined; me: {:?}", me);
                }
            }
        }

        for accepted_block in new_blocks_accepted {
            self.check_orphans(
                me,
                accepted_block,
                block_accepted,
                block_misses_chunks,
                orphan_misses_chunks,
                on_challenge,
            );
        }
    }

    /// Check for orphans that are ready to be processed or request missing chunks, once a block
    /// is successfully accepted.
    /// `prev_hash`: hash of the block that is just accepted
    /// `block_accepted`: callback to be called when an orphan is accepted
    /// `block_misses_chunks`: callback to be called when an orphan is added to the pool of blocks
    ///                        that have missing chunks
    /// `orphan_misses_chunks`: callback to be called when it is ready to request missing chunks for
    ///                         an orphan
    /// `on_challenge`: callback to be called when an orphan should be challenged
    pub fn check_orphans(
        &mut self,
        me: &Option<AccountId>,
        prev_hash: CryptoHash,
        block_accepted: &mut dyn FnMut(AcceptedBlock),
        block_misses_chunks: &mut dyn FnMut(BlockMissingChunks),
        orphan_misses_chunks: &mut dyn FnMut(OrphanMissingChunks),
        on_challenge: &mut dyn FnMut(ChallengeBody),
    ) -> Option<Tip> {
        let mut queue = vec![prev_hash];
        let mut queue_idx = 0;

        let mut maybe_new_head = None;

        // Check if there are orphans we can process.
        debug!(target: "chain", "Check orphans: from {}, # orphans {}", prev_hash, self.orphans.len());
        while queue_idx < queue.len() {
            let prev_hash = queue[queue_idx];
            // check within the descendents of `prev_hash` to see if there are orphans there that
            // are ready to request missing chunks for
            let orphans_to_check =
                self.orphans.get_orphans_within_depth(prev_hash, NUM_ORPHAN_ANCESTORS_CHECK);
            for orphan_hash in orphans_to_check {
                let orphan = self.orphans.get(&orphan_hash).unwrap().block.clone();
                if let Some(orphan_missing_chunks) =
                    self.should_request_chunks_for_orphan(me, &orphan)
                {
                    debug!(target:"chain", "request missing chunks for orphan {:?}", orphan_hash);
                    orphan_misses_chunks(orphan_missing_chunks);
                    self.orphans.mark_missing_chunks_requested_for_orphan(orphan_hash);
                }
            }
            if let Some(orphans) = self.orphans.remove_by_prev_hash(prev_hash) {
                debug!(target: "chain", "Check orphans: found {} orphans", orphans.len());
                for orphan in orphans.into_iter() {
                    let block_hash = orphan.hash();
                    let res = self.process_block_single(
                        me,
                        orphan.block,
                        orphan.provenance,
                        block_accepted,
                        block_misses_chunks,
                        orphan_misses_chunks,
                        on_challenge,
                    );
                    match res {
                        Ok(maybe_tip) => {
                            maybe_new_head = maybe_tip;
                            queue.push(block_hash);
                        }
                        Err(_) => {
                            debug!(target: "chain", "Orphan declined");
                        }
                    }
                }
            }
            queue_idx += 1;
        }

        if queue.len() > 1 {
            debug!(
                target: "chain",
                "Check orphans: {} blocks accepted, remaining # orphans {}",
                queue.len() - 1,
                self.orphans.len(),
            );
        }

        maybe_new_head
    }

    pub fn get_outgoing_receipts_for_shard(
        &mut self,
        prev_block_hash: CryptoHash,
        shard_id: ShardId,
        last_height_included: BlockHeight,
    ) -> Result<Vec<Receipt>, Error> {
        self.store.get_outgoing_receipts_for_shard(
            &*self.runtime_adapter,
            prev_block_hash,
            shard_id,
            last_height_included,
        )
    }

    pub fn get_state_response_header(
        &mut self,
        shard_id: ShardId,
        sync_hash: CryptoHash,
    ) -> Result<ShardStateSyncResponseHeader, Error> {
        // Check cache
        let key = StateHeaderKey(shard_id, sync_hash).try_to_vec()?;
        if let Ok(Some(header)) = self.store.store().get_ser(ColStateHeaders, &key) {
            return Ok(header);
        }

        // Consistency rules:
        // 1. Everything prefixed with `sync_` indicates new epoch, for which we are syncing.
        // 1a. `sync_prev` means the last of the prev epoch.
        // 2. Empty prefix means the height where chunk was applied last time in the prev epoch.
        //    Let's call it `current`.
        // 2a. `prev_` means we're working with height before current.
        // 3. In inner loops we use all prefixes with no relation to the context described above.
        let sync_block = self
            .get_block(&sync_hash)
            .log_storage_error("block has already been checked for existence")?;
        let sync_block_header = sync_block.header().clone();
        let sync_block_epoch_id = sync_block.header().epoch_id().clone();
        if shard_id as usize >= sync_block.chunks().len() {
            return Err(ErrorKind::InvalidStateRequest("ShardId out of bounds".into()).into());
        }

        // The chunk was applied at height `chunk_header.height_included`.
        // Getting the `current` state.
        let sync_prev_block = self.get_block(sync_block_header.prev_hash())?;
        if &sync_block_epoch_id == sync_prev_block.header().epoch_id() {
            return Err(ErrorKind::InvalidStateRequest(
                "sync_hash is not the first hash of the epoch".into(),
            )
            .into());
        }
        if shard_id as usize >= sync_prev_block.chunks().len() {
            return Err(ErrorKind::InvalidStateRequest("ShardId out of bounds".into()).into());
        }
        // Chunk header here is the same chunk header as at the `current` height.
        let sync_prev_hash = *sync_prev_block.hash();
        let chunk_header = sync_prev_block.chunks()[shard_id as usize].clone();
        let (chunk_headers_root, chunk_proofs) = merklize(
            &sync_prev_block
                .chunks()
                .iter()
                .map(|shard_chunk| {
                    ChunkHashHeight(shard_chunk.chunk_hash(), shard_chunk.height_included())
                })
                .collect::<Vec<ChunkHashHeight>>(),
        );
        assert_eq!(&chunk_headers_root, sync_prev_block.header().chunk_headers_root());

        let chunk = self.get_chunk_clone_from_header(&chunk_header)?;
        let chunk_proof = chunk_proofs[shard_id as usize].clone();
        let block_header =
            self.get_header_on_chain_by_height(&sync_hash, chunk_header.height_included())?.clone();

        // Collecting the `prev` state.
        let (prev_chunk_header, prev_chunk_proof, prev_chunk_height_included) = match self
            .get_block(block_header.prev_hash())
        {
            Ok(prev_block) => {
                if shard_id as usize >= prev_block.chunks().len() {
                    return Err(
                        ErrorKind::InvalidStateRequest("ShardId out of bounds".into()).into()
                    );
                }
                let prev_chunk_header = prev_block.chunks()[shard_id as usize].clone();
                let (prev_chunk_headers_root, prev_chunk_proofs) = merklize(
                    &prev_block
                        .chunks()
                        .iter()
                        .map(|shard_chunk| {
                            ChunkHashHeight(shard_chunk.chunk_hash(), shard_chunk.height_included())
                        })
                        .collect::<Vec<ChunkHashHeight>>(),
                );
                assert_eq!(&prev_chunk_headers_root, prev_block.header().chunk_headers_root());

                let prev_chunk_proof = prev_chunk_proofs[shard_id as usize].clone();
                let prev_chunk_height_included = prev_chunk_header.height_included();

                (Some(prev_chunk_header), Some(prev_chunk_proof), prev_chunk_height_included)
            }
            Err(e) => match e.kind() {
                ErrorKind::DBNotFoundErr(_) => {
                    if block_header.prev_hash() == &CryptoHash::default() {
                        (None, None, 0)
                    } else {
                        return Err(e);
                    }
                }
                _ => return Err(e),
            },
        };

        // Getting all existing incoming_receipts from prev_chunk height to the new epoch.
        let incoming_receipts_proofs = ChainStoreUpdate::new(&mut self.store)
            .get_incoming_receipts_for_shard(shard_id, sync_hash, prev_chunk_height_included)?;

        // Collecting proofs for incoming receipts.
        let mut root_proofs = vec![];
        for receipt_response in incoming_receipts_proofs.iter() {
            let ReceiptProofResponse(block_hash, receipt_proofs) = receipt_response;
            let block_header = self.get_block_header(block_hash)?.clone();
            let block = self.get_block(block_hash)?;
            let (block_receipts_root, block_receipts_proofs) = merklize(
                &block
                    .chunks()
                    .iter()
                    .map(|chunk| chunk.outgoing_receipts_root())
                    .collect::<Vec<CryptoHash>>(),
            );

            let mut root_proofs_cur = vec![];
            assert_eq!(receipt_proofs.len(), block_header.chunks_included() as usize);
            for receipt_proof in receipt_proofs {
                let ReceiptProof(receipts, shard_proof) = receipt_proof;
                let ShardProof { from_shard_id, to_shard_id: _, proof } = shard_proof;
                let receipts_hash = hash(&ReceiptList(shard_id, receipts).try_to_vec()?);
                let from_shard_id = *from_shard_id as usize;

                let root_proof = block.chunks()[from_shard_id].outgoing_receipts_root();
                root_proofs_cur
                    .push(RootProof(root_proof, block_receipts_proofs[from_shard_id].clone()));

                // Make sure we send something reasonable.
                assert_eq!(block_header.chunk_receipts_root(), &block_receipts_root);
                assert!(verify_path(root_proof, proof, &receipts_hash));
                assert!(verify_path(
                    block_receipts_root,
                    &block_receipts_proofs[from_shard_id],
                    &root_proof,
                ));
            }
            root_proofs.push(root_proofs_cur);
        }

        let state_root_node = self.runtime_adapter.get_state_root_node(
            shard_id,
            &sync_prev_hash,
            &chunk_header.prev_state_root(),
        )?;

        let shard_state_header = match chunk {
            ShardChunk::V1(chunk) => {
                let prev_chunk_header =
                    prev_chunk_header.and_then(|prev_header| match prev_header {
                        ShardChunkHeader::V1(header) => Some(header),
                        ShardChunkHeader::V2(_) => None,
                        ShardChunkHeader::V3(_) => None,
                    });
                ShardStateSyncResponseHeader::V1(ShardStateSyncResponseHeaderV1 {
                    chunk,
                    chunk_proof,
                    prev_chunk_header,
                    prev_chunk_proof,
                    incoming_receipts_proofs,
                    root_proofs,
                    state_root_node,
                })
            }

            chunk @ ShardChunk::V2(_) => {
                ShardStateSyncResponseHeader::V2(ShardStateSyncResponseHeaderV2 {
                    chunk,
                    chunk_proof,
                    prev_chunk_header,
                    prev_chunk_proof,
                    incoming_receipts_proofs,
                    root_proofs,
                    state_root_node,
                })
            }
        };

        // Saving the header data
        let mut store_update = self.store.store().store_update();
        store_update.set_ser(ColStateHeaders, &key, &shard_state_header)?;
        store_update.commit()?;

        Ok(shard_state_header)
    }

    pub fn get_state_response_part(
        &mut self,
        shard_id: ShardId,
        part_id: u64,
        sync_hash: CryptoHash,
    ) -> Result<Vec<u8>, Error> {
        // Check cache
        let key = StatePartKey(sync_hash, shard_id, part_id).try_to_vec()?;
        if let Ok(Some(state_part)) = self.store.store().get(ColStateParts, &key) {
            return Ok(state_part);
        }

        let sync_block = self
            .get_block(&sync_hash)
            .log_storage_error("block has already been checked for existence")?;
        let sync_block_header = sync_block.header().clone();
        let sync_block_epoch_id = sync_block.header().epoch_id().clone();
        if shard_id as usize >= sync_block.chunks().len() {
            return Err(ErrorKind::InvalidStateRequest("shard_id out of bounds".into()).into());
        }
        let sync_prev_block = self.get_block(sync_block_header.prev_hash())?;
        if &sync_block_epoch_id == sync_prev_block.header().epoch_id() {
            return Err(ErrorKind::InvalidStateRequest(
                "sync_hash is not the first hash of the epoch".into(),
            )
            .into());
        }
        if shard_id as usize >= sync_prev_block.chunks().len() {
            return Err(ErrorKind::InvalidStateRequest("shard_id out of bounds".into()).into());
        }
        let state_root = sync_prev_block.chunks()[shard_id as usize].prev_state_root();
        let sync_prev_hash = *sync_prev_block.hash();
        let state_root_node = self
            .runtime_adapter
            .get_state_root_node(shard_id, &sync_prev_hash, &state_root)
            .log_storage_error("get_state_root_node fail")?;
        let num_parts = get_num_state_parts(state_root_node.memory_usage);

        if part_id >= num_parts {
            return Err(ErrorKind::InvalidStateRequest("part_id out of bound".to_string()).into());
        }
        let state_part = self
            .runtime_adapter
            .obtain_state_part(shard_id, &sync_prev_hash, &state_root, part_id, num_parts)
            .log_storage_error("obtain_state_part fail")?;

        // Before saving State Part data, we need to make sure we can calculate and save State Header
        self.get_state_response_header(shard_id, sync_hash)?;

        // Saving the part data
        let mut store_update = self.store.store().store_update();
        store_update.set(ColStateParts, &key, &state_part);
        store_update.commit()?;

        Ok(state_part)
    }

    pub fn set_state_header(
        &mut self,
        shard_id: ShardId,
        sync_hash: CryptoHash,
        shard_state_header: ShardStateSyncResponseHeader,
    ) -> Result<(), Error> {
        let sync_block_header = self.get_block_header(&sync_hash)?.clone();

        let chunk = shard_state_header.cloned_chunk();
        let prev_chunk_header = shard_state_header.cloned_prev_chunk_header();

        // 1-2. Checking chunk validity
        if !validate_chunk_proofs(&chunk, &*self.runtime_adapter)? {
            byzantine_assert!(false);
            return Err(ErrorKind::Other(
                "set_shard_state failed: chunk header proofs are invalid".into(),
            )
            .into());
        }

        // Consider chunk itself is valid.

        // 3. Checking that chunks `chunk` and `prev_chunk` are included in appropriate blocks
        // 3a. Checking that chunk `chunk` is included into block at last height before sync_hash
        // 3aa. Also checking chunk.height_included
        let sync_prev_block_header = self.get_block_header(sync_block_header.prev_hash())?.clone();
        if !verify_path(
            *sync_prev_block_header.chunk_headers_root(),
            shard_state_header.chunk_proof(),
            &ChunkHashHeight(chunk.chunk_hash(), chunk.height_included()),
        ) {
            byzantine_assert!(false);
            return Err(ErrorKind::Other(
                "set_shard_state failed: chunk isn't included into block".into(),
            )
            .into());
        }

        let block_header =
            self.get_header_on_chain_by_height(&sync_hash, chunk.height_included())?.clone();
        // 3b. Checking that chunk `prev_chunk` is included into block at height before chunk.height_included
        // 3ba. Also checking prev_chunk.height_included - it's important for getting correct incoming receipts
        match (&prev_chunk_header, shard_state_header.prev_chunk_proof()) {
            (Some(prev_chunk_header), Some(prev_chunk_proof)) => {
                let prev_block_header =
                    self.get_block_header(block_header.prev_hash())?.clone();
                if !verify_path(
                    *prev_block_header.chunk_headers_root(),
                    prev_chunk_proof,
                    &ChunkHashHeight(prev_chunk_header.chunk_hash(), prev_chunk_header.height_included()),
                ) {
                    byzantine_assert!(false);
                    return Err(ErrorKind::Other(
                        "set_shard_state failed: prev_chunk isn't included into block".into(),
                    )
                    .into());
                }
            }
            (None, None) => {
                if chunk.height_included() != 0 {
                    return Err(ErrorKind::Other(
                    "set_shard_state failed: received empty state response for a chunk that is not at height 0".into()
                ).into());
                }
            }
            _ =>
                return Err(ErrorKind::Other("set_shard_state failed: `prev_chunk_header` and `prev_chunk_proof` must either both be present or both absent".into()).into())
        };

        // 4. Proving incoming receipts validity
        // 4a. Checking len of proofs
        if shard_state_header.root_proofs().len()
            != shard_state_header.incoming_receipts_proofs().len()
        {
            byzantine_assert!(false);
            return Err(ErrorKind::Other("set_shard_state failed: invalid proofs".into()).into());
        }
        let mut hash_to_compare = sync_hash;
        for (i, receipt_response) in
            shard_state_header.incoming_receipts_proofs().iter().enumerate()
        {
            let ReceiptProofResponse(block_hash, receipt_proofs) = receipt_response;

            // 4b. Checking that there is a valid sequence of continuous blocks
            if *block_hash != hash_to_compare {
                byzantine_assert!(false);
                return Err(ErrorKind::Other(
                    "set_shard_state failed: invalid incoming receipts".into(),
                )
                .into());
            }
            let header = self.get_block_header(&hash_to_compare)?;
            hash_to_compare = *header.prev_hash();

            let block_header = self.get_block_header(block_hash)?;
            // 4c. Checking len of receipt_proofs for current block
            if receipt_proofs.len() != shard_state_header.root_proofs()[i].len()
                || receipt_proofs.len() != block_header.chunks_included() as usize
            {
                byzantine_assert!(false);
                return Err(
                    ErrorKind::Other("set_shard_state failed: invalid proofs".into()).into()
                );
            }
            // We know there were exactly `block_header.chunks_included` chunks included
            // on the height of block `block_hash`.
            // There were no other proofs except for included chunks.
            // According to Pigeonhole principle, it's enough to ensure all receipt_proofs are distinct
            // to prove that all receipts were received and no receipts were hidden.
            let mut visited_shard_ids = HashSet::<ShardId>::new();
            for (j, receipt_proof) in receipt_proofs.iter().enumerate() {
                let ReceiptProof(receipts, shard_proof) = receipt_proof;
                let ShardProof { from_shard_id, to_shard_id: _, proof } = shard_proof;
                // 4d. Checking uniqueness for set of `from_shard_id`
                match visited_shard_ids.get(from_shard_id) {
                    Some(_) => {
                        byzantine_assert!(false);
                        return Err(ErrorKind::Other(
                            "set_shard_state failed: invalid proofs".into(),
                        )
                        .into());
                    }
                    _ => visited_shard_ids.insert(*from_shard_id),
                };
                let RootProof(root, block_proof) = &shard_state_header.root_proofs()[i][j];
                let receipts_hash = hash(&ReceiptList(shard_id, receipts).try_to_vec()?);
                // 4e. Proving the set of receipts is the subset of outgoing_receipts of shard `shard_id`
                if !verify_path(*root, proof, &receipts_hash) {
                    byzantine_assert!(false);
                    return Err(
                        ErrorKind::Other("set_shard_state failed: invalid proofs".into()).into()
                    );
                }
                // 4f. Proving the outgoing_receipts_root matches that in the block
                if !verify_path(*block_header.chunk_receipts_root(), block_proof, root) {
                    byzantine_assert!(false);
                    return Err(
                        ErrorKind::Other("set_shard_state failed: invalid proofs".into()).into()
                    );
                }
            }
        }
        // 4g. Checking that there are no more heights to get incoming_receipts
        let header = self.get_block_header(&hash_to_compare)?;
        if header.height() != prev_chunk_header.map_or(0, |h| h.height_included()) {
            byzantine_assert!(false);
            return Err(ErrorKind::Other(
                "set_shard_state failed: invalid incoming receipts".into(),
            )
            .into());
        }

        // 5. Checking that state_root_node is valid
        let chunk_inner = chunk.take_header().take_inner();
        if !self.runtime_adapter.validate_state_root_node(
            shard_state_header.state_root_node(),
            chunk_inner.prev_state_root(),
        ) {
            byzantine_assert!(false);
            return Err(ErrorKind::Other(
                "set_shard_state failed: state_root_node is invalid".into(),
            )
            .into());
        }

        // Saving the header data.
        let mut store_update = self.store.store().store_update();
        let key = StateHeaderKey(shard_id, sync_hash).try_to_vec()?;
        store_update.set_ser(ColStateHeaders, &key, &shard_state_header)?;
        store_update.commit()?;

        Ok(())
    }

    pub fn get_state_header(
        &mut self,
        shard_id: ShardId,
        sync_hash: CryptoHash,
    ) -> Result<ShardStateSyncResponseHeader, Error> {
        self.store.get_state_header(shard_id, sync_hash)
    }

    pub fn set_state_part(
        &mut self,
        shard_id: ShardId,
        sync_hash: CryptoHash,
        part_id: u64,
        num_parts: u64,
        data: &Vec<u8>,
    ) -> Result<(), Error> {
        let shard_state_header = self.get_state_header(shard_id, sync_hash)?;
        let chunk = shard_state_header.take_chunk();
        let state_root = *chunk.take_header().take_inner().prev_state_root();
        if !self.runtime_adapter.validate_state_part(&state_root, part_id, num_parts, data) {
            byzantine_assert!(false);
            return Err(ErrorKind::Other(
                "set_state_part failed: validate_state_part failed".into(),
            )
            .into());
        }

        // Saving the part data.
        let mut store_update = self.store.store().store_update();
        let key = StatePartKey(sync_hash, shard_id, part_id).try_to_vec()?;
        store_update.set(ColStateParts, &key, data);
        store_update.commit()?;
        Ok(())
    }

    pub fn schedule_apply_state_parts(
        &mut self,
        shard_id: ShardId,
        sync_hash: CryptoHash,
        num_parts: u64,
        state_parts_task_scheduler: &dyn Fn(ApplyStatePartsRequest),
    ) -> Result<(), Error> {
        let shard_state_header = self.get_state_header(shard_id, sync_hash)?;
        let state_root = shard_state_header.chunk_prev_state_root();
        let epoch_id = self.get_block_header(&sync_hash)?.epoch_id().clone();

        state_parts_task_scheduler(ApplyStatePartsRequest {
            runtime: Arc::clone(&self.runtime_adapter),
            shard_id,
            state_root,
            num_parts,
            epoch_id,
            sync_hash,
        });

        Ok(())
    }

    pub fn set_state_finalize(
        &mut self,
        shard_id: ShardId,
        sync_hash: CryptoHash,
        apply_result: Result<(), near_chain_primitives::Error>,
    ) -> Result<(), Error> {
        apply_result?;

        let shard_state_header = self.get_state_header(shard_id, sync_hash)?;
        let mut height = shard_state_header.chunk_height_included();
        let mut chain_update = self.chain_update();
        chain_update.set_state_finalize(shard_id, sync_hash, shard_state_header)?;
        chain_update.commit()?;

        // We restored the state on height `shard_state_header.chunk.header.height_included`.
        // Now we should build a chain up to height of `sync_hash` block.
        loop {
            height += 1;
            let mut chain_update = self.chain_update();
            // Result of successful execution of set_state_finalize_on_height is bool,
            // should we commit and continue or stop.
            if chain_update.set_state_finalize_on_height(height, shard_id, sync_hash)? {
                chain_update.commit()?;
            } else {
                break;
            }
        }

        Ok(())
    }

    pub fn build_state_for_split_shards_preprocessing(
        &mut self,
        sync_hash: &CryptoHash,
        shard_id: ShardId,
        state_split_scheduler: &dyn Fn(StateSplitRequest),
    ) -> Result<(), Error> {
        let (epoch_id, next_epoch_id) = {
            let block_header = self.get_block_header(sync_hash)?;
            (block_header.epoch_id().clone(), block_header.next_epoch_id().clone())
        };
        let shard_layout = self.runtime_adapter.get_shard_layout(&epoch_id)?;
        let next_epoch_shard_layout = self.runtime_adapter.get_shard_layout(&next_epoch_id)?;
        let shard_uid = ShardUId::from_shard_id_and_layout(shard_id, &shard_layout);
        let prev_hash = *self.get_block_header(sync_hash)?.prev_hash();
        let state_root = *self.get_chunk_extra(&prev_hash, &shard_uid)?.state_root();
        assert_ne!(shard_layout, next_epoch_shard_layout);

        state_split_scheduler(StateSplitRequest {
            runtime: Arc::clone(&self.runtime_adapter),
            sync_hash: *sync_hash,
            shard_id,
            shard_uid,
            state_root: state_root,
            next_epoch_shard_layout,
        });

        Ok(())
    }

    pub fn build_state_for_split_shards_postprocessing(
        &mut self,
        sync_hash: &CryptoHash,
        state_roots: Result<HashMap<ShardUId, StateRoot>, Error>,
    ) -> Result<(), Error> {
        let prev_hash = *self.get_block_header(sync_hash)?.prev_hash();
        let mut chain_update = self.chain_update();
        for (shard_uid, state_root) in state_roots? {
            // here we store the state roots in chunk_extra in the database for later use
            let chunk_extra = ChunkExtra::new_with_only_state_root(&state_root);
            chain_update.chain_store_update.save_chunk_extra(&prev_hash, &shard_uid, chunk_extra);
            debug!(target:"chain", "finish building split state for shard {:?} {:?} {:?} ", shard_uid, prev_hash, state_root);
        }
        chain_update.commit()
    }

    pub fn clear_downloaded_parts(
        &mut self,
        shard_id: ShardId,
        sync_hash: CryptoHash,
        num_parts: u64,
    ) -> Result<(), Error> {
        let mut chain_store_update = self.mut_store().store_update();
        chain_store_update.gc_col_state_parts(sync_hash, shard_id, num_parts)?;
        Ok(chain_store_update.commit()?)
    }

    pub fn catchup_blocks_step(
        &mut self,
        me: &Option<AccountId>,
        sync_hash: &CryptoHash,
        blocks_catch_up_state: &mut BlocksCatchUpState,
        block_catch_up_scheduler: &dyn Fn(BlockCatchUpRequest),
    ) -> Result<(), Error> {
        for (queued_block, (saved_store_update, results)) in
            blocks_catch_up_state.processed_blocks.drain()
        {
            match self.block_catch_up_postprocess(&queued_block, results, saved_store_update) {
                Ok(_) => {
                    let mut saw_one = false;
                    for next_block_hash in self.store.get_blocks_to_catchup(&queued_block)?.clone()
                    {
                        saw_one = true;
                        blocks_catch_up_state.pending_blocks.push(next_block_hash);
                    }
                    if saw_one {
                        assert_eq!(
                            self.runtime_adapter.get_epoch_id_from_prev_block(&queued_block)?,
                            blocks_catch_up_state.epoch_id
                        );
                    }
                    blocks_catch_up_state.done_blocks.push(queued_block);
                }
                Err(_) => {
                    error!("Error processing block during catch up, retrying");
                    blocks_catch_up_state.pending_blocks.push(queued_block);
                }
            }
        }

        for pending_block in blocks_catch_up_state.pending_blocks.drain(..) {
            let block = self.store.get_block(&pending_block)?.clone();
            let prev_block = self.store.get_block(block.header().prev_hash())?.clone();

            let mut chain_update = self.chain_update();
            let work = chain_update.apply_chunks_preprocessing(
                me,
                &block,
                &prev_block,
                ApplyChunksMode::CatchingUp,
            )?;
            blocks_catch_up_state
                .scheduled_blocks
                .insert(pending_block, chain_update.into_saved_store_update());
            block_catch_up_scheduler(BlockCatchUpRequest {
                sync_hash: *sync_hash,
                block_hash: pending_block,
                work,
            });
        }

        Ok(())
    }

    fn block_catch_up_postprocess(
        &mut self,
        block_hash: &CryptoHash,
        results: Vec<Result<ApplyChunkResult, Error>>,
        saved_store_update: SavedStoreUpdate,
    ) -> Result<(), Error> {
        let block = self.store.get_block(block_hash)?.clone();
        let prev_block = self.store.get_block(block.header().prev_hash())?.clone();
        let mut chain_update = self.chain_update_from_save_store_update(saved_store_update);
        chain_update.apply_chunk_postprocessing(&block, &prev_block, results)?;
        chain_update.commit()?;
        Ok(())
    }

    /// Apply transactions in chunks for the next epoch in blocks that were blocked on the state sync
    pub fn finish_catchup_blocks(
        &mut self,
        me: &Option<AccountId>,
        epoch_first_block: &CryptoHash,
        block_accepted: &mut dyn FnMut(AcceptedBlock),
        block_misses_chunks: &mut dyn FnMut(BlockMissingChunks),
        orphan_misses_chunks: &mut dyn FnMut(OrphanMissingChunks),
        on_challenge: &mut dyn FnMut(ChallengeBody),
        affected_blocks: &Vec<CryptoHash>,
    ) -> Result<(), Error> {
        debug!(
            "Finishing catching up blocks after syncing pre {:?}, me: {:?}",
            epoch_first_block, me
        );

        let first_block = self.store.get_block(epoch_first_block)?.clone();

        let mut chain_store_update = ChainStoreUpdate::new(&mut self.store);

        // `blocks_to_catchup` consists of pairs (`prev_hash`, `hash`). For the block that precedes
        // `epoch_first_block` we should only remove the pair with hash = epoch_first_block, while
        // for all the blocks in the queue we can remove all the pairs that have them as `prev_hash`
        // since we processed all the blocks built on top of them above during the BFS
        chain_store_update
            .remove_block_to_catchup(*first_block.header().prev_hash(), *epoch_first_block);

        for block_hash in affected_blocks {
            debug!(target: "chain", "Catching up: removing prev={:?} from the queue. I'm {:?}", block_hash, me);
            chain_store_update.remove_prev_block_to_catchup(*block_hash);
        }
        chain_store_update.remove_state_dl_info(*epoch_first_block);

        chain_store_update.commit()?;

        for hash in affected_blocks.iter() {
            self.check_orphans(
                me,
                *hash,
                block_accepted,
                block_misses_chunks,
                orphan_misses_chunks,
                on_challenge,
            );
        }

        Ok(())
    }

    pub fn get_transaction_execution_result(
        &mut self,
        id: &CryptoHash,
    ) -> Result<Vec<ExecutionOutcomeWithIdView>, Error> {
        Ok(self.store.get_outcomes_by_id(id)?.into_iter().map(Into::into).collect())
    }

    fn get_recursive_transaction_results(
        &mut self,
        id: &CryptoHash,
    ) -> Result<Vec<ExecutionOutcomeWithIdView>, Error> {
        let outcome: ExecutionOutcomeWithIdView = self.get_execution_outcome(id)?.into();
        let receipt_ids = outcome.outcome.receipt_ids.clone();
        let mut results = vec![outcome];
        for receipt_id in &receipt_ids {
            results.extend(self.get_recursive_transaction_results(receipt_id)?);
        }
        Ok(results)
    }

    pub fn get_final_transaction_result(
        &mut self,
        transaction_hash: &CryptoHash,
    ) -> Result<FinalExecutionOutcomeView, Error> {
        let mut outcomes = self.get_recursive_transaction_results(transaction_hash)?;
        let mut looking_for_id = (*transaction_hash).into();
        let num_outcomes = outcomes.len();
        let status = outcomes
            .iter()
            .find_map(|outcome_with_id| {
                if outcome_with_id.id == looking_for_id {
                    match &outcome_with_id.outcome.status {
                        ExecutionStatusView::Unknown if num_outcomes == 1 => {
                            Some(FinalExecutionStatus::NotStarted)
                        }
                        ExecutionStatusView::Unknown => Some(FinalExecutionStatus::Started),
                        ExecutionStatusView::Failure(e) => {
                            Some(FinalExecutionStatus::Failure(e.clone()))
                        }
                        ExecutionStatusView::SuccessValue(v) => {
                            Some(FinalExecutionStatus::SuccessValue(v.clone()))
                        }
                        ExecutionStatusView::SuccessReceiptId(id) => {
                            looking_for_id = *id;
                            None
                        }
                    }
                } else {
                    None
                }
            })
            .expect("results should resolve to a final outcome");
        let receipts_outcome = outcomes.split_off(1);
        let transaction: SignedTransactionView = self
            .store
            .get_transaction(transaction_hash)?
            .ok_or_else(|| {
                ErrorKind::DBNotFoundErr(format!("Transaction {} is not found", transaction_hash))
            })?
            .clone()
            .into();
        let transaction_outcome = outcomes.pop().unwrap();
        Ok(FinalExecutionOutcomeView { status, transaction, transaction_outcome, receipts_outcome })
    }

    pub fn get_final_transaction_result_with_receipt(
        &mut self,
        final_outcome: FinalExecutionOutcomeView,
    ) -> Result<FinalExecutionOutcomeWithReceiptView, Error> {
        let receipt_id_from_transaction =
            final_outcome.transaction_outcome.outcome.receipt_ids.get(0).cloned();
        let is_local_receipt =
            final_outcome.transaction.signer_id == final_outcome.transaction.receiver_id;

        let receipts = final_outcome
            .receipts_outcome
            .iter()
            .filter_map(|outcome| {
                if Some(outcome.id) == receipt_id_from_transaction && is_local_receipt {
                    None
                } else {
                    Some(self.store.get_receipt(&outcome.id).and_then(|r| {
                        r.cloned().map(Into::into).ok_or_else(|| {
                            ErrorKind::DBNotFoundErr(format!("Receipt {} is not found", outcome.id))
                                .into()
                        })
                    }))
                }
            })
            .collect::<Result<Vec<_>, _>>()?;

        Ok(FinalExecutionOutcomeWithReceiptView { final_outcome, receipts })
    }

    /// Find a validator to forward transactions to
    pub fn find_chunk_producer_for_forwarding(
        &self,
        epoch_id: &EpochId,
        shard_id: ShardId,
        horizon: BlockHeight,
    ) -> Result<AccountId, Error> {
        let head = self.head()?;
        let target_height = head.height + horizon - 1;
        self.runtime_adapter.get_chunk_producer(epoch_id, target_height, shard_id)
    }

    /// Find a validator that is responsible for a given shard to forward requests to
    pub fn find_validator_for_forwarding(&self, shard_id: ShardId) -> Result<AccountId, Error> {
        let head = self.head()?;
        let epoch_id = self.runtime_adapter.get_epoch_id_from_prev_block(&head.last_block_hash)?;
        self.find_chunk_producer_for_forwarding(&epoch_id, shard_id, TX_ROUTING_HEIGHT_HORIZON)
    }

    pub fn check_block_final_and_canonical(
        &mut self,
        block_hash: &CryptoHash,
    ) -> Result<(), Error> {
        let last_final_block_hash = *self.head_header()?.last_final_block();
        let last_final_height = self.get_block_header(&last_final_block_hash)?.height();
        let block_header = self.get_block_header(block_hash)?.clone();
        if block_header.height() <= last_final_height {
            self.is_on_current_chain(&block_header)
        } else {
            Err(ErrorKind::Other(format!("{} not on current chain", block_hash)).into())
        }
    }

    /// Get all execution outcomes generated when the chunk are applied
    pub fn get_block_execution_outcomes(
        &mut self,
        block_hash: &CryptoHash,
    ) -> Result<HashMap<ShardId, Vec<ExecutionOutcomeWithIdAndProof>>, Error> {
        let block = self.get_block(block_hash)?;
        let chunk_headers = block.chunks().iter().cloned().collect::<Vec<_>>();

        let mut res = HashMap::new();
        for chunk_header in chunk_headers {
            let shard_id = chunk_header.shard_id();
            let outcomes = self
                .mut_store()
                .get_outcomes_by_block_hash_and_shard_id(block_hash, shard_id)?
                .into_iter()
                .flat_map(|id| {
                    let mut outcomes =
                        self.store.get_outcomes_by_id(&id).unwrap_or_else(|_| vec![]);
                    outcomes.retain(|outcome| &outcome.block_hash == block_hash);
                    outcomes
                })
                .collect::<Vec<_>>();
            res.insert(shard_id, outcomes);
        }
        Ok(res)
    }
}

/// Implement block merkle proof retrieval.
impl Chain {
    fn combine_maybe_hashes(
        hash1: Option<MerkleHash>,
        hash2: Option<MerkleHash>,
    ) -> Option<MerkleHash> {
        match (hash1, hash2) {
            (Some(h1), Some(h2)) => Some(combine_hash(&h1, &h2)),
            (Some(h1), None) => Some(h1),
            (None, Some(_)) => {
                debug_assert!(false, "Inconsistent state in merkle proof computation: left node is None but right node exists");
                None
            }
            _ => None,
        }
    }

    fn chain_update(&mut self) -> ChainUpdate {
        ChainUpdate::new(
            &mut self.store,
            self.runtime_adapter.clone(),
            &self.orphans,
            &self.blocks_with_missing_chunks,
            self.epoch_length,
            &self.block_economics_config,
            self.doomslug_threshold_mode,
            &self.genesis,
            self.transaction_validity_period,
            self.pending_states_to_patch.take(),
        )
    }

    fn chain_update_from_save_store_update(
        &mut self,
        saved_store_update: SavedStoreUpdate,
    ) -> ChainUpdate {
        ChainUpdate::new_from_save_store_update(
            &mut self.store,
            saved_store_update,
            self.runtime_adapter.clone(),
            &self.orphans,
            &self.blocks_with_missing_chunks,
            self.epoch_length,
            &self.block_economics_config,
            self.doomslug_threshold_mode,
            &self.genesis,
            self.transaction_validity_period,
            self.pending_states_to_patch.take(),
        )
    }

    /// Get node at given position (index, level). If the node does not exist, return `None`.
    fn get_merkle_tree_node(
        &mut self,
        index: u64,
        level: u64,
        counter: u64,
        tree_size: u64,
        tree_nodes: &mut HashMap<(u64, u64), Option<MerkleHash>>,
    ) -> Result<Option<MerkleHash>, Error> {
        if let Some(hash) = tree_nodes.get(&(index, level)) {
            Ok(*hash)
        } else {
            if level == 0 {
                let maybe_hash = if index >= tree_size {
                    None
                } else {
                    Some(*self.mut_store().get_block_hash_from_ordinal(index)?)
                };
                tree_nodes.insert((index, level), maybe_hash);
                Ok(maybe_hash)
            } else {
                let cur_tree_size = (index + 1) * counter;
                let maybe_hash = if cur_tree_size > tree_size {
                    if index * counter <= tree_size {
                        let left_hash = self.get_merkle_tree_node(
                            index * 2,
                            level - 1,
                            counter / 2,
                            tree_size,
                            tree_nodes,
                        )?;
                        let right_hash = self.reconstruct_merkle_tree_node(
                            index * 2 + 1,
                            level - 1,
                            counter / 2,
                            tree_size,
                            tree_nodes,
                        )?;
                        Self::combine_maybe_hashes(left_hash, right_hash)
                    } else {
                        None
                    }
                } else {
                    Some(
                        *self
                            .mut_store()
                            .get_block_merkle_tree_from_ordinal(cur_tree_size)?
                            .get_path()
                            .last()
                            .ok_or_else(|| {
                                ErrorKind::Other("Merkle tree node missing".to_string())
                            })?,
                    )
                };
                tree_nodes.insert((index, level), maybe_hash);
                Ok(maybe_hash)
            }
        }
    }

    /// Reconstruct node at given position (index, level). If the node does not exist, return `None`.
    fn reconstruct_merkle_tree_node(
        &mut self,
        index: u64,
        level: u64,
        counter: u64,
        tree_size: u64,
        tree_nodes: &mut HashMap<(u64, u64), Option<MerkleHash>>,
    ) -> Result<Option<MerkleHash>, Error> {
        if let Some(hash) = tree_nodes.get(&(index, level)) {
            Ok(*hash)
        } else {
            if level == 0 {
                let maybe_hash = if index >= tree_size {
                    None
                } else {
                    Some(*self.mut_store().get_block_hash_from_ordinal(index)?)
                };
                tree_nodes.insert((index, level), maybe_hash);
                Ok(maybe_hash)
            } else {
                let left_hash = self.get_merkle_tree_node(
                    index * 2,
                    level - 1,
                    counter / 2,
                    tree_size,
                    tree_nodes,
                )?;
                let right_hash = self.reconstruct_merkle_tree_node(
                    index * 2 + 1,
                    level - 1,
                    counter / 2,
                    tree_size,
                    tree_nodes,
                )?;
                let maybe_hash = Self::combine_maybe_hashes(left_hash, right_hash);
                tree_nodes.insert((index, level), maybe_hash);

                Ok(maybe_hash)
            }
        }
    }

    /// Get merkle proof for block with hash `block_hash` in the merkle tree of `head_block_hash`.
    pub fn get_block_proof(
        &mut self,
        block_hash: &CryptoHash,
        head_block_hash: &CryptoHash,
    ) -> Result<MerklePath, Error> {
        let leaf_index = self.mut_store().get_block_merkle_tree(block_hash)?.size();
        let tree_size = self.mut_store().get_block_merkle_tree(head_block_hash)?.size();
        if leaf_index >= tree_size {
            if block_hash == head_block_hash {
                // special case if the block to prove is the same as head
                return Ok(vec![]);
            }
            return Err(ErrorKind::Other(format!(
                "block {} is ahead of head block {}",
                block_hash, head_block_hash
            ))
            .into());
        }
        let mut level = 0;
        let mut counter = 1;
        let mut cur_index = leaf_index;
        let mut path = vec![];
        let mut tree_nodes = HashMap::new();
        let mut iter = tree_size;
        while iter > 1 {
            if cur_index % 2 == 0 {
                cur_index += 1
            } else {
                cur_index -= 1;
            }
            let direction = if cur_index % 2 == 0 { Direction::Left } else { Direction::Right };
            let maybe_hash = if cur_index % 2 == 1 {
                // node not immediately available. Needs to be reconstructed
                self.reconstruct_merkle_tree_node(
                    cur_index,
                    level,
                    counter,
                    tree_size,
                    &mut tree_nodes,
                )?
            } else {
                self.get_merkle_tree_node(cur_index, level, counter, tree_size, &mut tree_nodes)?
            };
            if let Some(hash) = maybe_hash {
                path.push(MerklePathItem { hash, direction });
            }
            cur_index /= 2;
            iter = (iter + 1) / 2;
            level += 1;
            counter *= 2;
        }
        Ok(path)
    }
}

/// Various chain getters.
impl Chain {
    /// Gets chain head.
    #[inline]
    pub fn head(&self) -> Result<Tip, Error> {
        self.store.head()
    }

    /// Gets chain tail height
    #[inline]
    pub fn tail(&self) -> Result<BlockHeight, Error> {
        self.store.tail()
    }

    /// Gets chain header head.
    #[inline]
    pub fn header_head(&self) -> Result<Tip, Error> {
        self.store.header_head()
    }

    /// Header of the block at the head of the block chain (not the same thing as header_head).
    #[inline]
    pub fn head_header(&mut self) -> Result<&BlockHeader, Error> {
        self.store.head_header()
    }

    /// Get final head of the chain.
    #[inline]
    pub fn final_head(&self) -> Result<Tip, Error> {
        self.store.final_head()
    }

    /// Gets a block by hash.
    #[inline]
    pub fn get_block(&mut self, hash: &CryptoHash) -> Result<&Block, Error> {
        self.store.get_block(hash)
    }

    /// Gets a chunk from hash.
    #[inline]
    pub fn get_chunk(&mut self, chunk_hash: &ChunkHash) -> Result<&ShardChunk, Error> {
        self.store.get_chunk(chunk_hash)
    }

    /// Gets a chunk from header.
    #[inline]
    pub fn get_chunk_clone_from_header(
        &mut self,
        header: &ShardChunkHeader,
    ) -> Result<ShardChunk, Error> {
        self.store.get_chunk_clone_from_header(header)
    }

    /// Gets a block from the current chain by height.
    #[inline]
    pub fn get_block_by_height(&mut self, height: BlockHeight) -> Result<&Block, Error> {
        let hash = self.store.get_block_hash_by_height(height)?;
        self.store.get_block(&hash)
    }

    /// Gets a block header by hash.
    #[inline]
    pub fn get_block_header(&mut self, hash: &CryptoHash) -> Result<&BlockHeader, Error> {
        self.store.get_block_header(hash)
    }

    /// Returns block header from the canonical chain for given height if present.
    #[inline]
    pub fn get_header_by_height(&mut self, height: BlockHeight) -> Result<&BlockHeader, Error> {
        self.store.get_header_by_height(height)
    }

    /// Returns block header from the current chain defined by `sync_hash` for given height if present.
    #[inline]
    pub fn get_header_on_chain_by_height(
        &mut self,
        sync_hash: &CryptoHash,
        height: BlockHeight,
    ) -> Result<&BlockHeader, Error> {
        self.store.get_header_on_chain_by_height(sync_hash, height)
    }

    /// Get previous block header.
    #[inline]
    pub fn get_previous_header(&mut self, header: &BlockHeader) -> Result<&BlockHeader, Error> {
        self.store.get_previous_header(header)
    }

    /// Returns hash of the first available block after genesis.
    pub fn get_earliest_block_hash(&mut self) -> Result<Option<CryptoHash>, Error> {
        self.store.get_earliest_block_hash()
    }

    /// Check if block exists.
    #[inline]
    pub fn block_exists(&self, hash: &CryptoHash) -> Result<bool, Error> {
        self.store.block_exists(hash)
    }

    /// Get block extra that was computer after applying previous block.
    #[inline]
    pub fn get_block_extra(&mut self, block_hash: &CryptoHash) -> Result<&BlockExtra, Error> {
        self.store.get_block_extra(block_hash)
    }

    /// Get chunk extra that was computed after applying chunk with given hash.
    #[inline]
    pub fn get_chunk_extra(
        &mut self,
        block_hash: &CryptoHash,
        shard_uid: &ShardUId,
    ) -> Result<&ChunkExtra, Error> {
        self.store.get_chunk_extra(block_hash, shard_uid)
    }

    /// Get destination shard id for a given receipt id.
    #[inline]
    pub fn get_shard_id_for_receipt_id(
        &mut self,
        receipt_id: &CryptoHash,
    ) -> Result<&ShardId, Error> {
        self.store.get_shard_id_for_receipt_id(receipt_id)
    }

    /// Get next block hash for which there is a new chunk for the shard.
    /// If sharding changes before we can find a block with a new chunk for the shard,
    /// find the first block that contains a new chunk for any of the shards that split from the
    /// original shard
    pub fn get_next_block_hash_with_new_chunk(
        &mut self,
        block_hash: &CryptoHash,
        shard_id: ShardId,
    ) -> Result<Option<(CryptoHash, ShardId)>, Error> {
        let mut block_hash = *block_hash;
        let mut epoch_id = self.get_block_header(&block_hash)?.epoch_id().clone();
        let mut shard_layout = self.runtime_adapter.get_shard_layout(&epoch_id)?;
        // this corrects all the shard where the original shard will split to if sharding changes
        let mut shard_ids = vec![shard_id];

        while let Ok(next_block_hash) = self.store.get_next_block_hash(&block_hash) {
            let next_block_hash = *next_block_hash;
            let next_epoch_id = self.get_block_header(&next_block_hash)?.epoch_id().clone();
            if next_epoch_id != epoch_id {
                let next_shard_layout = self.runtime_adapter.get_shard_layout(&next_epoch_id)?;
                if next_shard_layout != shard_layout {
                    shard_ids = shard_ids
                        .into_iter()
                        .flat_map(|id| {
                            next_shard_layout.get_split_shard_ids(id).unwrap_or_else(|| {
                                panic!("invalid shard layout {:?} because it does not contain split shards for parent shard {}", next_shard_layout, id)
                            })
                        })
                        .collect();

                    shard_layout = next_shard_layout;
                }
                epoch_id = next_epoch_id;
            }
            block_hash = next_block_hash;

            let block = self.get_block(&block_hash)?;
            let chunks = block.chunks();
            for &shard_id in shard_ids.iter() {
                if chunks[shard_id as usize].height_included() == block.header().height() {
                    return Ok(Some((block_hash, shard_id)));
                }
            }
        }

        Ok(None)
    }

    /// Returns underlying ChainStore.
    #[inline]
    pub fn store(&self) -> &ChainStore {
        &self.store
    }

    /// Returns mutable ChainStore.
    #[inline]
    pub fn mut_store(&mut self) -> &mut ChainStore {
        &mut self.store
    }

    /// Returns underlying RuntimeAdapter.
    #[inline]
    pub fn runtime_adapter(&self) -> Arc<dyn RuntimeAdapter> {
        self.runtime_adapter.clone()
    }

    /// Returns genesis block.
    #[inline]
    pub fn genesis_block(&self) -> &Block {
        &self.genesis
    }

    /// Returns genesis block header.
    #[inline]
    pub fn genesis(&self) -> &BlockHeader {
        self.genesis.header()
    }

    /// Returns number of orphans currently in the orphan pool.
    #[inline]
    pub fn orphans_len(&self) -> usize {
        self.orphans.len()
    }

    /// Returns number of orphans currently in the orphan pool.
    #[inline]
    pub fn blocks_with_missing_chunks_len(&self) -> usize {
        self.blocks_with_missing_chunks.len()
    }

    /// Returns number of evicted orphans.
    #[inline]
    pub fn orphans_evicted_len(&self) -> usize {
        self.orphans.len_evicted()
    }

    /// Check if hash is for a known orphan.
    #[inline]
    pub fn is_orphan(&self, hash: &CryptoHash) -> bool {
        self.orphans.contains(hash)
    }

    /// Check if hash is for a known chunk orphan.
    #[inline]
    pub fn is_chunk_orphan(&self, hash: &CryptoHash) -> bool {
        self.blocks_with_missing_chunks.contains(hash)
    }

    /// Check if can sync with sync_hash
    pub fn check_sync_hash_validity(&mut self, sync_hash: &CryptoHash) -> Result<bool, Error> {
        let head = self.head()?;
        // It's important to check that Block exists because we will sync with it.
        // Do not replace with `get_block_header`.
        let sync_block = self.get_block(sync_hash)?;
        // The Epoch of sync_hash may be either the current one or the previous one
        if head.epoch_id == *sync_block.header().epoch_id()
            || head.epoch_id == *sync_block.header().next_epoch_id()
        {
            let prev_hash = *sync_block.header().prev_hash();
            // If sync_hash is not on the Epoch boundary, it's malicious behavior
            self.runtime_adapter.is_next_block_epoch_start(&prev_hash)
        } else {
            Ok(false) // invalid Epoch of sync_hash, possible malicious behavior
        }
    }

    /// Get transaction result for given hash of transaction or receipt id on the canonical chain
    pub fn get_execution_outcome(
        &mut self,
        id: &CryptoHash,
    ) -> Result<ExecutionOutcomeWithIdAndProof, Error> {
        let outcomes = self.store.get_outcomes_by_id(id)?;
        outcomes
            .into_iter()
            .find(|outcome| match self.get_block_header(&outcome.block_hash) {
                Ok(header) => {
                    let header = header.clone();
                    self.is_on_current_chain(&header).is_ok()
                }
                Err(_) => false,
            })
            .ok_or_else(|| ErrorKind::DBNotFoundErr(format!("EXECUTION OUTCOME: {}", id)).into())
    }

    /// Returns a vector of chunk headers, each of which corresponds to the previous chunk of
    /// a chunk in the block after `prev_block`
    /// This function is important when the block after `prev_block` has different number of chunks
    /// from `prev_block`.
    /// In block production and processing, often we need to get the previous chunks of chunks
    /// in the current block, this function provides a way to do so while handling sharding changes
    /// correctly.
    /// For example, if `prev_block` has two shards 0, 1 and the block after `prev_block` will have
    /// 4 shards 0, 1, 2, 3, 0 and 1 split from shard 0 and 2 and 3 split from shard 1.
    /// `get_prev_chunks(runtime_adapter, prev_block)` will return
    /// `[prev_block.chunks()[0], prev_block.chunks()[0], prev_block.chunks()[1], prev_block.chunks()[1]]`
    pub fn get_prev_chunk_headers(
        runtime_adapter: &dyn RuntimeAdapter,
        prev_block: &Block,
    ) -> Result<Vec<ShardChunkHeader>, Error> {
        let epoch_id = runtime_adapter.get_epoch_id_from_prev_block(prev_block.hash())?;
        let num_shards = runtime_adapter.num_shards(&epoch_id)?;
        let prev_shard_ids =
            runtime_adapter.get_prev_shard_ids(prev_block.hash(), (0..num_shards).collect())?;
        let chunks = prev_block.chunks();
        Ok(prev_shard_ids
            .into_iter()
            .map(|shard_id| chunks.get(shard_id as usize).unwrap().clone())
            .collect())
    }

    pub fn get_prev_chunk_header(
        runtime_adapter: &dyn RuntimeAdapter,
        prev_block: &Block,
        shard_id: ShardId,
    ) -> Result<ShardChunkHeader, Error> {
        let prev_shard_id =
            runtime_adapter.get_prev_shard_ids(prev_block.hash(), vec![shard_id])?[0];
        Ok(prev_block.chunks().get(prev_shard_id as usize).unwrap().clone())
    }
}

/// Sandbox node specific operations
#[cfg(feature = "sandbox")]
impl Chain {
    pub fn patch_state(&mut self, records: Vec<StateRecord>) {
        match self.pending_states_to_patch.take() {
            None => self.pending_states_to_patch = Some(records),
            Some(mut pending) => {
                pending.extend_from_slice(&records);
                self.pending_states_to_patch = Some(pending);
            }
        }
    }

    pub fn patch_state_in_progress(&self) -> bool {
        self.pending_states_to_patch.is_some()
    }
}

/// Chain update helper, contains information that is needed to process block
/// and decide to accept it or reject it.
/// If rejected nothing will be updated in underlying storage.
/// Safe to stop process mid way (Ctrl+C or crash).
pub struct ChainUpdate<'a> {
    runtime_adapter: Arc<dyn RuntimeAdapter>,
    chain_store_update: ChainStoreUpdate<'a>,
    orphans: &'a OrphanBlockPool,
    blocks_with_missing_chunks: &'a MissingChunksPool<Orphan>,
    #[allow(dead_code)] // dead_code if sandbox is enabled
    epoch_length: BlockHeightDelta,
    block_economics_config: &'a BlockEconomicsConfig,
    doomslug_threshold_mode: DoomslugThresholdMode,
    genesis: &'a Block,
    #[allow(unused)]
    transaction_validity_period: BlockHeightDelta,
    states_to_patch: Option<Vec<StateRecord>>,
}

pub struct SameHeightResult {
    shard_uid: ShardUId,
    gas_limit: Gas,
    apply_result: ApplyTransactionResult,
    apply_split_result_or_state_changes: Option<ApplySplitStateResultOrStateChanges>,
}

pub struct DifferentHeightResult {
    shard_uid: ShardUId,
    apply_result: ApplyTransactionResult,
    apply_split_result_or_state_changes: Option<ApplySplitStateResultOrStateChanges>,
}

pub struct SplitStateResult {
    // parent shard of the split states
    shard_uid: ShardUId,
    results: Vec<ApplySplitStateResult>,
}

pub enum ApplyChunkResult {
    SameHeight(SameHeightResult),
    DifferentHeight(DifferentHeightResult),
    SplitState(SplitStateResult),
}

impl<'a> ChainUpdate<'a> {
    pub fn new(
        store: &'a mut ChainStore,
        runtime_adapter: Arc<dyn RuntimeAdapter>,
        orphans: &'a OrphanBlockPool,
        blocks_with_missing_chunks: &'a MissingChunksPool<Orphan>,
        epoch_length: BlockHeightDelta,
        block_economics_config: &'a BlockEconomicsConfig,
        doomslug_threshold_mode: DoomslugThresholdMode,
        genesis: &'a Block,
        transaction_validity_period: BlockHeightDelta,
        states_to_patch: Option<Vec<StateRecord>>,
    ) -> Self {
        let chain_store_update: ChainStoreUpdate<'_> = store.store_update();
        <ChainUpdate<'a>>::new_impl(
            runtime_adapter,
            orphans,
            blocks_with_missing_chunks,
            epoch_length,
            block_economics_config,
            doomslug_threshold_mode,
            genesis,
            transaction_validity_period,
            states_to_patch,
            chain_store_update,
        )
    }

    pub fn new_from_save_store_update(
        store: &'a mut ChainStore,
        saved_store_update: SavedStoreUpdate,
        runtime_adapter: Arc<dyn RuntimeAdapter>,
        orphans: &'a OrphanBlockPool,
        blocks_with_missing_chunks: &'a MissingChunksPool<Orphan>,
        epoch_length: BlockHeightDelta,
        block_economics_config: &'a BlockEconomicsConfig,
        doomslug_threshold_mode: DoomslugThresholdMode,
        genesis: &'a Block,
        transaction_validity_period: BlockHeightDelta,
        states_to_patch: Option<Vec<StateRecord>>,
    ) -> Self {
        let chain_store_update = saved_store_update.restore(store);
        <ChainUpdate<'a>>::new_impl(
            runtime_adapter,
            orphans,
            blocks_with_missing_chunks,
            epoch_length,
            block_economics_config,
            doomslug_threshold_mode,
            genesis,
            transaction_validity_period,
            states_to_patch,
            chain_store_update,
        )
    }

    fn new_impl(
        runtime_adapter: Arc<dyn RuntimeAdapter>,
        orphans: &'a OrphanBlockPool,
        blocks_with_missing_chunks: &'a MissingChunksPool<Orphan>,
        epoch_length: BlockHeightDelta,
        block_economics_config: &'a BlockEconomicsConfig,
        doomslug_threshold_mode: DoomslugThresholdMode,
        genesis: &'a Block,
        transaction_validity_period: BlockHeightDelta,
        states_to_patch: Option<Vec<StateRecord>>,
        chain_store_update: ChainStoreUpdate<'a>,
    ) -> Self {
        ChainUpdate {
            runtime_adapter,
            chain_store_update,
            orphans,
            blocks_with_missing_chunks,
            epoch_length,
            block_economics_config,
            doomslug_threshold_mode,
            genesis,
            transaction_validity_period,
            states_to_patch,
        }
    }

    /// Commit changes to the chain into the database.
    pub fn commit(self) -> Result<(), Error> {
        self.chain_store_update.commit()
    }

    /// Saves store update to preserve between passing work to other thread
    pub fn into_saved_store_update(self) -> SavedStoreUpdate {
        self.chain_store_update.into()
    }

    /// Process block header as part of "header first" block propagation.
    /// We validate the header but we do not store it or update header head
    /// based on this. We will update these once we get the block back after
    /// requesting it.
    pub fn process_block_header(
        &mut self,
        header: &BlockHeader,
        on_challenge: &mut dyn FnMut(ChallengeBody),
    ) -> Result<(), Error> {
        debug!(target: "chain", "Process block header: {} at {}", header.hash(), header.height());

        self.check_known(header.hash())?;
        self.validate_header(header, &Provenance::NONE, on_challenge)?;
        Ok(())
    }

    /// Find previous header or return Orphan error if not found.
    pub fn get_previous_header(&mut self, header: &BlockHeader) -> Result<&BlockHeader, Error> {
        self.chain_store_update.get_previous_header(header).map_err(|e| match e.kind() {
            ErrorKind::DBNotFoundErr(_) => ErrorKind::Orphan.into(),
            other => other.into(),
        })
    }

    fn care_about_any_shard_or_part(
        &mut self,
        me: &Option<AccountId>,
        parent_hash: CryptoHash,
    ) -> Result<bool, Error> {
        let epoch_id = self.runtime_adapter.get_epoch_id_from_prev_block(&parent_hash)?;
        for shard_id in 0..self.runtime_adapter.num_shards(&epoch_id)? {
            if self.runtime_adapter.cares_about_shard(me.as_ref(), &parent_hash, shard_id, true)
                || self.runtime_adapter.will_care_about_shard(
                    me.as_ref(),
                    &parent_hash,
                    shard_id,
                    true,
                )
            {
                return Ok(true);
            }
        }
        for part_id in 0..self.runtime_adapter.num_total_parts() {
            if &Some(self.runtime_adapter.get_part_owner(&parent_hash, part_id as u64)?) == me {
                return Ok(true);
            }
        }
        Ok(false)
    }

    pub fn ping_missing_chunks(
        &mut self,
        me: &Option<AccountId>,
        parent_hash: CryptoHash,
        block: &Block,
    ) -> Result<(), Error> {
        if !self.care_about_any_shard_or_part(me, parent_hash)? {
            return Ok(());
        }
        let mut missing = vec![];
        let height = block.header().height();
        for (shard_id, chunk_header) in block.chunks().iter().enumerate() {
            // Check if any chunks are invalid in this block.
            if let Some(encoded_chunk) =
                self.chain_store_update.is_invalid_chunk(&chunk_header.chunk_hash())?
            {
                let merkle_paths = Block::compute_chunk_headers_root(block.chunks().iter()).1;
                let chunk_proof = ChunkProofs {
                    block_header: block.header().try_to_vec().expect("Failed to serialize"),
                    merkle_proof: merkle_paths[shard_id].clone(),
                    chunk: MaybeEncodedShardChunk::Encoded(encoded_chunk.clone()),
                };
                return Err(ErrorKind::InvalidChunkProofs(Box::new(chunk_proof)).into());
            }
            let shard_id = shard_id as ShardId;
            if chunk_header.height_included() == height {
                let chunk_hash = chunk_header.chunk_hash();

                if let Err(_) =
                    self.chain_store_update.get_partial_chunk(&chunk_header.chunk_hash())
                {
                    missing.push(chunk_header.clone());
                } else if self.runtime_adapter.cares_about_shard(
                    me.as_ref(),
                    &parent_hash,
                    shard_id,
                    true,
                ) || self.runtime_adapter.will_care_about_shard(
                    me.as_ref(),
                    &parent_hash,
                    shard_id,
                    true,
                ) {
                    if let Err(_) = self.chain_store_update.get_chunk(&chunk_hash) {
                        missing.push(chunk_header.clone());
                    }
                }
            }
        }
        if !missing.is_empty() {
            return Err(ErrorKind::ChunksMissing(missing).into());
        }
        Ok(())
    }

    pub fn save_incoming_receipts_from_block(
        &mut self,
        me: &Option<AccountId>,
        block: &Block,
    ) -> Result<(), Error> {
        if !self.care_about_any_shard_or_part(me, *block.header().prev_hash())? {
            return Ok(());
        }
        let height = block.header().height();
        let mut receipt_proofs_by_shard_id = HashMap::new();

        for chunk_header in block.chunks().iter() {
            if chunk_header.height_included() == height {
                let partial_encoded_chunk =
                    self.chain_store_update.get_partial_chunk(&chunk_header.chunk_hash()).unwrap();
                for receipt in partial_encoded_chunk.receipts().iter() {
                    let ReceiptProof(_, shard_proof) = receipt;
                    let ShardProof { from_shard_id: _, to_shard_id, proof: _ } = shard_proof;
                    receipt_proofs_by_shard_id
                        .entry(*to_shard_id)
                        .or_insert_with(Vec::new)
                        .push(receipt.clone());
                }
            }
        }

        for (shard_id, mut receipt_proofs) in receipt_proofs_by_shard_id {
            let mut slice = [0u8; 32];
            slice.copy_from_slice(block.hash().as_ref());
            let mut rng: StdRng = SeedableRng::from_seed(slice);
            receipt_proofs.shuffle(&mut rng);
            self.chain_store_update.save_incoming_receipt(block.hash(), shard_id, receipt_proofs);
        }

        Ok(())
    }

    pub fn create_chunk_state_challenge(
        &mut self,
        prev_block: &Block,
        block: &Block,
        chunk_header: &ShardChunkHeader,
    ) -> Result<ChunkState, Error> {
        let chunk_shard_id = chunk_header.shard_id();
        let prev_chunk_header = &prev_block.chunks()[chunk_shard_id as usize];
        let prev_merkle_proofs = Block::compute_chunk_headers_root(prev_block.chunks().iter()).1;
        let merkle_proofs = Block::compute_chunk_headers_root(block.chunks().iter()).1;
        let prev_chunk = self
            .chain_store_update
            .get_chain_store()
            .get_chunk_clone_from_header(&prev_block.chunks()[chunk_shard_id as usize].clone())
            .unwrap();
        let receipt_proof_response: Vec<ReceiptProofResponse> =
            self.chain_store_update.get_incoming_receipts_for_shard(
                chunk_shard_id,
                *prev_block.hash(),
                prev_chunk_header.height_included(),
            )?;
        let receipts = collect_receipts_from_response(&receipt_proof_response);

        let challenges_result = self.verify_challenges(
            block.challenges(),
            block.header().epoch_id(),
            block.header().prev_hash(),
            Some(block.hash()),
        )?;
        let prev_chunk_inner = prev_chunk.cloned_header().take_inner();
        let is_first_block_with_chunk_of_version = check_if_block_is_first_with_chunk_of_version(
            &mut self.chain_store_update,
            self.runtime_adapter.as_ref(),
            prev_block.hash(),
            chunk_shard_id,
        )?;
        let apply_result = self
            .runtime_adapter
            .apply_transactions_with_optional_storage_proof(
                chunk_shard_id,
                prev_chunk_inner.prev_state_root(),
                prev_chunk.height_included(),
                prev_block.header().raw_timestamp(),
                prev_chunk_inner.prev_block_hash(),
                prev_block.hash(),
                &receipts,
                prev_chunk.transactions(),
                prev_chunk_inner.validator_proposals(),
                prev_block.header().gas_price(),
                prev_chunk_inner.gas_limit(),
                &challenges_result,
                *block.header().random_value(),
                true,
                true,
                is_first_block_with_chunk_of_version,
                None,
            )
            .unwrap();
        let partial_state = apply_result.proof.unwrap().nodes;
        Ok(ChunkState {
            prev_block_header: prev_block.header().try_to_vec()?,
            block_header: block.header().try_to_vec()?,
            prev_merkle_proof: prev_merkle_proofs[chunk_shard_id as usize].clone(),
            merkle_proof: merkle_proofs[chunk_shard_id as usize].clone(),
            prev_chunk,
            chunk_header: chunk_header.clone(),
            partial_state,
        })
    }

    /// Applies chunks and processes results
    fn apply_chunks_and_process_results(
        &mut self,
        block: &Block,
        prev_block: &Block,
        work: Vec<Box<dyn FnOnce() -> Result<ApplyChunkResult, Error> + Send + 'static>>,
    ) -> Result<(), Error> {
        let apply_results = do_apply_chunks(work);
        self.apply_chunk_postprocessing(block, prev_block, apply_results)
    }

    fn apply_chunk_postprocessing(
        &mut self,
        block: &Block,
        prev_block: &Block,
        apply_results: Vec<Result<ApplyChunkResult, Error>>,
    ) -> Result<(), Error> {
        apply_results.into_iter().try_for_each(|result| -> Result<(), Error> {
            self.process_apply_chunk_result(result?, *block.hash(), *prev_block.hash())
        })
    }

    fn get_split_state_roots(
        &mut self,
        block: &Block,
        shard_id: ShardId,
    ) -> Result<HashMap<ShardUId, StateRoot>, Error> {
        let next_shard_layout =
            self.runtime_adapter.get_shard_layout(block.header().next_epoch_id())?;
        let new_shards = next_shard_layout.get_split_shard_uids(shard_id).unwrap_or_else(|| {
            panic!("shard layout must contain maps of all shards to its split shards {}", shard_id)
        });
        new_shards
            .iter()
            .map(|shard_uid| {
                self.chain_store_update
                    .get_chunk_extra(block.header().prev_hash(), shard_uid)
                    .map(|chunk_extra| (*shard_uid, *chunk_extra.state_root()))
            })
            .collect()
    }

    /// Creates jobs that would apply chunks
    fn apply_chunks_preprocessing(
        &mut self,
        me: &Option<AccountId>,
        block: &Block,
        prev_block: &Block,
        mode: ApplyChunksMode,
    ) -> Result<Vec<Box<dyn FnOnce() -> Result<ApplyChunkResult, Error> + Send + 'static>>, Error>
    {
        let mut result: Vec<Box<dyn FnOnce() -> Result<ApplyChunkResult, Error> + Send + 'static>> =
            Vec::new();
        let challenges_result = self.verify_challenges(
            block.challenges(),
            block.header().epoch_id(),
            block.header().prev_hash(),
            Some(block.hash()),
        )?;
        self.chain_store_update.save_block_extra(block.hash(), BlockExtra { challenges_result });
        let protocol_version =
            self.runtime_adapter.get_epoch_protocol_version(block.header().epoch_id())?;

        let prev_hash = block.header().prev_hash();
        let will_shard_layout_change =
            self.runtime_adapter.will_shard_layout_change_next_epoch(prev_hash)?;
        let prev_chunk_headers = Chain::get_prev_chunk_headers(&*self.runtime_adapter, prev_block)?;
        for (shard_id, (chunk_header, prev_chunk_header)) in
            (block.chunks().iter().zip(prev_chunk_headers.iter())).enumerate()
        {
            let shard_id = shard_id as ShardId;
            let cares_about_shard_this_epoch =
                self.runtime_adapter.cares_about_shard(me.as_ref(), prev_hash, shard_id, true);
            let cares_about_shard_next_epoch =
                self.runtime_adapter.will_care_about_shard(me.as_ref(), prev_hash, shard_id, true);
            // We want to guarantee that transactions are only applied once for each shard, even
            // though apply_chunks may be called twice, once with ApplyChunksMode::NotCaughtUp
            // once with ApplyChunksMode::CatchingUp
            // Note that this variable does not guard whether we split states or not, see the comments
            // before `need_to_split_state`
            let should_apply_transactions = match mode {
                // next epoch's shard states are not ready, only update this epoch's shards
                ApplyChunksMode::NotCaughtUp => cares_about_shard_this_epoch,
                // update both this epoch and next epoch
                ApplyChunksMode::IsCaughtUp => {
                    cares_about_shard_this_epoch || cares_about_shard_next_epoch
                }
                // catching up next epoch's shard states, do not update this epoch's shard state
                // since it has already been updated through ApplyChunksMode::NotCaughtUp
                ApplyChunksMode::CatchingUp => {
                    !cares_about_shard_this_epoch && cares_about_shard_next_epoch
                }
            };
            let need_to_split_states = will_shard_layout_change && cares_about_shard_next_epoch;
            // We can only split states when states are ready, i.e., mode != ApplyChunksMode::NotCaughtUp
            // 1) if should_apply_transactions == true && split_state_roots.is_some(),
            //     that means split states are ready.
            //    `apply_split_state_changes` will apply updates to split_states
            // 2) if should_apply_transactions == true && split_state_roots.is_none(),
            //     that means split states are not ready yet.
            //    `apply_split_state_changes` will return `state_changes_for_split_states`,
            //     which will be stored to the database in `process_apply_chunks`
            // 3) if should_apply_transactions == false && split_state_roots.is_some()
            //    This implies mode == CatchingUp and cares_about_shard_this_epoch == true,
            //    otherwise should_apply_transactions will be true
            //    That means transactions have already been applied last time when apply_chunks are
            //    called with mode NotCaughtUp, therefore `state_changes_for_split_states` have been
            //    stored in the database. Then we can safely read that and apply that to the split
            //    states
            let split_state_roots = if need_to_split_states {
                match mode {
                    ApplyChunksMode::IsCaughtUp | ApplyChunksMode::CatchingUp => {
                        Some(self.get_split_state_roots(block, shard_id)?)
                    }
                    ApplyChunksMode::NotCaughtUp => None,
                }
            } else {
                None
            };
            let shard_uid =
                self.runtime_adapter.shard_id_to_uid(shard_id, block.header().epoch_id())?;
            let is_new_chunk = chunk_header.height_included() == block.header().height();
            if should_apply_transactions {
                if is_new_chunk {
                    let prev_chunk_height_included = prev_chunk_header.height_included();
                    if cares_about_shard_this_epoch {
                        self.chain_store_update.save_receipt_id_to_shard_id(
                            &*self.runtime_adapter,
                            prev_hash,
                            shard_id,
                            prev_chunk_height_included,
                        )?;
                    }
                    // Validate state root.
                    let prev_chunk_extra =
                        self.chain_store_update.get_chunk_extra(prev_hash, &shard_uid)?.clone();

                    // Validate that all next chunk information matches previous chunk extra.
                    validate_chunk_with_chunk_extra(
                        // It's safe here to use ChainStore instead of ChainStoreUpdate
                        // because we're asking prev_chunk_header for already committed block
                        self.chain_store_update.get_chain_store(),
                        &*self.runtime_adapter,
                        block.header().prev_hash(),
                        &prev_chunk_extra,
                        prev_chunk_height_included,
                        chunk_header,
                    )
                    .map_err(|e| {
                        debug!(target: "chain", "Failed to validate chunk extra: {:?}", e);
                        byzantine_assert!(false);
                        match self.create_chunk_state_challenge(prev_block, block, chunk_header) {
                            Ok(chunk_state) => {
                                Error::from(ErrorKind::InvalidChunkState(Box::new(chunk_state)))
                            }
                            Err(err) => err,
                        }
                    })?;
                    let receipt_proof_response: Vec<ReceiptProofResponse> =
                        self.chain_store_update.get_incoming_receipts_for_shard(
                            shard_id,
                            *block.hash(),
                            prev_chunk_height_included,
                        )?;
                    let receipts = collect_receipts_from_response(&receipt_proof_response);
                    let chunk = self
                        .chain_store_update
                        .get_chunk_clone_from_header(&chunk_header.clone())?;

                    let transactions = chunk.transactions();
                    if !validate_transactions_order(transactions) {
                        let merkle_paths =
                            Block::compute_chunk_headers_root(block.chunks().iter()).1;
                        let chunk_proof = ChunkProofs {
                            block_header: block.header().try_to_vec().expect("Failed to serialize"),
                            merkle_proof: merkle_paths[shard_id as usize].clone(),
                            chunk: MaybeEncodedShardChunk::Decoded(chunk),
                        };
                        return Err(Error::from(ErrorKind::InvalidChunkProofs(Box::new(
                            chunk_proof,
                        ))));
                    }

                    if checked_feature!("stable", AccessKeyNonceRange, protocol_version) {
                        let transaction_validity_period = self.transaction_validity_period;
                        for transaction in transactions {
                            self.chain_store_update
                                .get_chain_store()
                                .check_transaction_validity_period(
                                    prev_block.header(),
                                    &transaction.transaction.block_hash,
                                    transaction_validity_period,
                                )
                                .map_err(|_| Error::from(ErrorKind::InvalidTransactions))?;
                        }
                    };

                    let chunk_inner = chunk.cloned_header().take_inner();
                    let gas_limit = chunk_inner.gas_limit();

                    // This variable is responsible for checking to which block we can apply receipts previously lost in apply_chunks
                    // (see https://github.com/near/nearcore/pull/4248/)
                    // We take the first block with existing chunk in the first epoch in which protocol feature
                    // RestoreReceiptsAfterFixApplyChunks was enabled, and put the restored receipts there.
                    let is_first_block_with_chunk_of_version =
                        check_if_block_is_first_with_chunk_of_version(
                            &mut self.chain_store_update,
                            self.runtime_adapter.as_ref(),
                            prev_block.hash(),
                            shard_id,
                        )?;

                    let runtime_adapter = self.runtime_adapter.clone();
                    let block_hash = *block.hash();
                    let challenges_result = block.header().challenges_result().clone();
                    let block_timestamp = block.header().raw_timestamp();
                    let gas_price = prev_block.header().gas_price();
                    let random_seed = *block.header().random_value();
                    let height = chunk_header.height_included();
                    let prev_block_hash = chunk_header.prev_block_hash();
                    #[cfg(feature = "sandbox")]
                    let states_to_patch = self.states_to_patch.take();

                    result.push(Box::new(move || -> Result<ApplyChunkResult, Error> {
                        match runtime_adapter.apply_transactions(
                            shard_id,
                            chunk_inner.prev_state_root(),
                            height,
                            block_timestamp,
                            &prev_block_hash,
                            &block_hash,
                            &receipts,
                            chunk.transactions(),
                            chunk_inner.validator_proposals(),
                            gas_price,
                            gas_limit,
                            &challenges_result,
                            random_seed,
                            true,
                            is_first_block_with_chunk_of_version,
                            #[cfg(feature = "sandbox")]
                            states_to_patch,
                            #[cfg(not(feature = "sandbox"))]
                            None,
                        ) {
                            Ok(apply_result) => {
                                let apply_split_result_or_state_changes =
                                    if will_shard_layout_change {
                                        Some(Self::apply_split_state_changes(
                                            &*runtime_adapter,
                                            &block_hash,
                                            &prev_block_hash,
                                            &apply_result,
                                            split_state_roots,
                                        )?)
                                    } else {
                                        None
                                    };
                                Ok(ApplyChunkResult::SameHeight(SameHeightResult {
                                    gas_limit,
                                    shard_uid,
                                    apply_result,
                                    apply_split_result_or_state_changes,
                                }))
                            }
                            Err(err) => Err(ErrorKind::Other(err.to_string()).into()),
                        }
                    }));
                } else {
                    let new_extra = self
                        .chain_store_update
                        .get_chunk_extra(prev_block.hash(), &shard_uid)?
                        .clone();

                    let runtime_adapter = self.runtime_adapter.clone();
                    let block_hash = *block.hash();
                    let challenges_result = block.header().challenges_result().clone();
                    let block_timestamp = block.header().raw_timestamp();
                    let gas_price = block.header().gas_price();
                    let random_seed = *block.header().random_value();
                    let height = block.header().height();
                    let prev_block_hash = *prev_block.hash();
                    #[cfg(feature = "sandbox")]
                    let states_to_patch = self.states_to_patch.take();
                    #[cfg(not(feature = "sandbox"))]
                    let _ = self.states_to_patch;

                    result.push(Box::new(move || -> Result<ApplyChunkResult, Error> {
                        match runtime_adapter.apply_transactions(
                            shard_id,
                            new_extra.state_root(),
                            height,
                            block_timestamp,
                            &prev_block_hash,
                            &block_hash,
                            &[],
                            &[],
                            new_extra.validator_proposals(),
                            gas_price,
                            new_extra.gas_limit(),
                            &challenges_result,
                            random_seed,
                            false,
                            false,
                            #[cfg(feature = "sandbox")]
                            states_to_patch,
                            #[cfg(not(feature = "sandbox"))]
                            None,
                        ) {
                            Ok(apply_result) => {
                                let apply_split_result_or_state_changes =
                                    if will_shard_layout_change {
                                        Some(Self::apply_split_state_changes(
                                            &*runtime_adapter,
                                            &block_hash,
                                            &prev_block_hash,
                                            &apply_result,
                                            split_state_roots,
                                        )?)
                                    } else {
                                        None
                                    };
                                Ok(ApplyChunkResult::DifferentHeight(DifferentHeightResult {
                                    shard_uid,
                                    apply_result,
                                    apply_split_result_or_state_changes,
                                }))
                            }
                            Err(err) => Err(ErrorKind::Other(err.to_string()).into()),
                        }
                    }));
                }
            } else if let Some(split_state_roots) = split_state_roots {
                // case 3)
                assert!(mode == ApplyChunksMode::CatchingUp && cares_about_shard_this_epoch);
                // Split state are ready. Read the state changes from the database and apply them
                // to the split states.
                let next_epoch_shard_layout =
                    self.runtime_adapter.get_shard_layout(block.header().next_epoch_id())?;
                let state_changes = self
                    .chain_store_update
                    .get_state_changes_for_split_states(block.hash(), shard_id)?;
                self.chain_store_update
                    .remove_state_changes_for_split_states(*block.hash(), shard_id);
                let runtime_adapter = self.runtime_adapter.clone();
                let block_hash = *block.hash();
                result.push(Box::new(move || -> Result<ApplyChunkResult, Error> {
                    Ok(ApplyChunkResult::SplitState(SplitStateResult {
                        shard_uid,
                        results: runtime_adapter.apply_update_to_split_states(
                            &block_hash,
                            split_state_roots,
                            &next_epoch_shard_layout,
                            state_changes,
                        )?,
                    }))
                }));
            }
        }

        Ok(result)
    }

    /// Process ApplyTransactionResult to apply changes to split states
    /// When shards will change next epoch,
    ///    if `split_state_roots` is not None, that means states for the split shards are ready
    ///    this function updates these states and return apply results for these states
    ///    otherwise, this function returns state changes needed to be applied to split
    ///    states. These state changes will be stored in the database by `process_split_state`
    fn apply_split_state_changes(
        runtime_adapter: &dyn RuntimeAdapter,
        block_hash: &CryptoHash,
        prev_block_hash: &CryptoHash,
        apply_result: &ApplyTransactionResult,
        split_state_roots: Option<HashMap<ShardUId, StateRoot>>,
    ) -> Result<ApplySplitStateResultOrStateChanges, Error> {
        let state_changes = StateChangesForSplitStates::from_raw_state_changes(
            apply_result.trie_changes.state_changes(),
            apply_result.processed_delayed_receipts.clone(),
        );
        let next_epoch_shard_layout = {
            let next_epoch_id =
                runtime_adapter.get_next_epoch_id_from_prev_block(prev_block_hash)?;
            runtime_adapter.get_shard_layout(&next_epoch_id)?
        };
        // split states are ready, apply update to them now
        if let Some(state_roots) = split_state_roots {
            let split_state_results = runtime_adapter.apply_update_to_split_states(
                block_hash,
                state_roots,
                &next_epoch_shard_layout,
                state_changes,
            )?;
            Ok(ApplySplitStateResultOrStateChanges::ApplySplitStateResults(split_state_results))
        } else {
            // split states are not ready yet, store state changes in consolidated_state_changes
            Ok(ApplySplitStateResultOrStateChanges::StateChangesForSplitStates(state_changes))
        }
    }

    /// Postprocess split state results or state changes, do the necessary update on chain
    /// for split state results: store the chunk extras and trie changes for the split states
    /// for state changes, store the state changes for splitting states
    fn process_split_state(
        &mut self,
        block_hash: &CryptoHash,
        prev_block_hash: &CryptoHash,
        shard_uid: &ShardUId,
        apply_results_or_state_changes: ApplySplitStateResultOrStateChanges,
    ) -> Result<(), Error> {
        match apply_results_or_state_changes {
            ApplySplitStateResultOrStateChanges::ApplySplitStateResults(results) => {
                // Split validator_proposals, gas_burnt, balance_burnt to each split shard
                // and store the chunk extra for split shards
                // Note that here we do not split outcomes by the new shard layout, we simply store
                // the outcome_root from the parent shard. This is because outcome proofs are
                // generated per shard using the old shard layout and stored in the database.
                // For these proofs to work, we must store the outcome root per shard
                // using the old shard layout instead of the new shard layout
                let chunk_extra = self.chain_store_update.get_chunk_extra(block_hash, shard_uid)?;
                let next_epoch_shard_layout = {
                    let epoch_id =
                        self.runtime_adapter.get_next_epoch_id_from_prev_block(prev_block_hash)?;
                    self.runtime_adapter.get_shard_layout(&epoch_id)?
                };

                let mut validator_proposals_by_shard: HashMap<_, Vec<_>> = HashMap::new();
                for validator_proposal in chunk_extra.validator_proposals() {
                    let shard_id = account_id_to_shard_uid(
                        validator_proposal.account_id(),
                        &next_epoch_shard_layout,
                    );
                    validator_proposals_by_shard
                        .entry(shard_id)
                        .or_default()
                        .push(validator_proposal);
                }

                let num_split_shards = next_epoch_shard_layout
                    .get_split_shard_uids(shard_uid.shard_id())
                    .unwrap_or_else(|| panic!("invalid shard layout {:?}", next_epoch_shard_layout))
                    .len() as NumShards;
                let total_gas_used = chunk_extra.gas_used();
                let total_balance_burnt = chunk_extra.balance_burnt();
                let gas_res = total_gas_used % num_split_shards;
                let gas_split = total_gas_used / num_split_shards;
                let balance_res = (total_balance_burnt % num_split_shards as u128) as NumShards;
                let balance_split = total_balance_burnt / (num_split_shards as u128);
                let gas_limit = chunk_extra.gas_limit();
                let outcome_root = *chunk_extra.outcome_root();

                let mut sum_gas_used = 0;
                let mut sum_balance_burnt = 0;
                for result in results {
                    let shard_id = result.shard_uid.shard_id();
                    let gas_burnt = gas_split + if shard_id < gas_res { 1 } else { 0 };
                    let balance_burnt = balance_split + if shard_id < balance_res { 1 } else { 0 };
                    let new_chunk_extra = ChunkExtra::new(
                        &result.new_root,
                        outcome_root,
                        validator_proposals_by_shard.remove(&result.shard_uid).unwrap_or_default(),
                        gas_burnt,
                        gas_limit,
                        balance_burnt,
                    );
                    sum_gas_used += gas_burnt;
                    sum_balance_burnt += balance_burnt;

                    self.chain_store_update.save_chunk_extra(
                        block_hash,
                        &result.shard_uid,
                        new_chunk_extra,
                    );
                    self.chain_store_update.save_trie_changes(result.trie_changes);
                }
                assert_eq!(sum_gas_used, total_gas_used);
                assert_eq!(sum_balance_burnt, total_balance_burnt);
            }
            ApplySplitStateResultOrStateChanges::StateChangesForSplitStates(state_changes) => {
                self.chain_store_update.add_state_changes_for_split_states(
                    *block_hash,
                    shard_uid.shard_id(),
                    state_changes,
                );
            }
        }
        Ok(())
    }

    /// Processed results of applying chunk
    fn process_apply_chunk_result(
        &mut self,
        result: ApplyChunkResult,
        block_hash: CryptoHash,
        prev_block_hash: CryptoHash,
    ) -> Result<(), Error> {
        match result {
            ApplyChunkResult::SameHeight(SameHeightResult {
                gas_limit,
                shard_uid,
                apply_result,
                apply_split_result_or_state_changes,
            }) => {
                let (outcome_root, outcome_paths) =
                    ApplyTransactionResult::compute_outcomes_proof(&apply_result.outcomes);
                let shard_id = shard_uid.shard_id();

                // Save state root after applying transactions.
                self.chain_store_update.save_chunk_extra(
                    &block_hash,
                    &shard_uid,
                    ChunkExtra::new(
                        &apply_result.new_root,
                        outcome_root,
                        apply_result.validator_proposals,
                        apply_result.total_gas_burnt,
                        gas_limit,
                        apply_result.total_balance_burnt,
                    ),
                );
                self.chain_store_update.save_trie_changes(apply_result.trie_changes);
                self.chain_store_update.save_outgoing_receipt(
                    &block_hash,
                    shard_id,
                    apply_result.outgoing_receipts,
                );
                // Save receipt and transaction results.
                self.chain_store_update.save_outcomes_with_proofs(
                    &block_hash,
                    shard_id,
                    apply_result.outcomes,
                    outcome_paths,
                );
                if let Some(apply_results_or_state_changes) = apply_split_result_or_state_changes {
                    self.process_split_state(
                        &block_hash,
                        &prev_block_hash,
                        &shard_uid,
                        apply_results_or_state_changes,
                    )?;
                }
            }
            ApplyChunkResult::DifferentHeight(DifferentHeightResult {
                shard_uid,
                apply_result,
                apply_split_result_or_state_changes,
            }) => {
                let mut new_extra =
                    self.chain_store_update.get_chunk_extra(&prev_block_hash, &shard_uid)?.clone();

                *new_extra.state_root_mut() = apply_result.new_root;

                self.chain_store_update.save_chunk_extra(&block_hash, &shard_uid, new_extra);
                self.chain_store_update.save_trie_changes(apply_result.trie_changes);

                if let Some(apply_results_or_state_changes) = apply_split_result_or_state_changes {
                    self.process_split_state(
                        &block_hash,
                        &prev_block_hash,
                        &shard_uid,
                        apply_results_or_state_changes,
                    )?;
                }
            }
            ApplyChunkResult::SplitState(SplitStateResult { shard_uid, results }) => {
                self.process_split_state(
                    &block_hash,
                    &prev_block_hash,
                    &shard_uid,
                    ApplySplitStateResultOrStateChanges::ApplySplitStateResults(results),
                )?;
            }
        };
        Ok(())
    }

    /// Runs the block processing, including validation and finding a place for the new block in the chain.
    /// Returns new head if chain head updated, as well as a boolean indicating if we need to start
    ///    fetching state for the next epoch.
    fn process_block(
        &mut self,
        me: &Option<AccountId>,
        block: &MaybeValidated<Block>,
        provenance: &Provenance,
        on_challenge: &mut dyn FnMut(ChallengeBody),
    ) -> Result<(Option<Tip>, bool), Error> {
        let _span =
            tracing::debug_span!(target: "chain", "Process block", "#{}", block.header().height())
                .entered();
        debug!(target: "chain", "Block {}, approvals: {}, me: {:?}", block.hash(), block.header().num_approvals(), me);

        // Check that we know the epoch of the block before we try to get the header
        // (so that a block from unknown epoch doesn't get marked as an orphan)
        if !self.runtime_adapter.epoch_exists(block.header().epoch_id()) {
            return Err(ErrorKind::EpochOutOfBounds(block.header().epoch_id().clone()).into());
        }

        if block.chunks().len()
            != self.runtime_adapter.num_shards(block.header().epoch_id())? as usize
        {
            return Err(ErrorKind::IncorrectNumberOfChunkHeaders.into());
        }

        // Check if we have already processed this block previously.
        self.check_known(block.header().hash())?;

        // Delay hitting the db for current chain head until we know this block is not already known.
        let head = self.chain_store_update.head()?;
        let is_next = block.header().prev_hash() == &head.last_block_hash;

        // Sandbox allows fast-forwarding, so only enable when not within sandbox
<<<<<<< HEAD
        #[cfg(not(feature = "sandbox"))]
        {
=======
        if !cfg!(feature = "sandbox") {
>>>>>>> 54cbc831
            // A heuristic to prevent block height to jump too fast towards BlockHeight::max and cause
            // overflow-related problems
            let block_height = block.header().height();
            if block_height > head.height + self.epoch_length * 20 {
                return Err(ErrorKind::InvalidBlockHeight(block_height).into());
            }
        }

        // Block is an orphan if we do not know about the previous full block.
        if !is_next && !self.chain_store_update.block_exists(block.header().prev_hash())? {
            // Before we add the block to the orphan pool, do some checks:
            // 1. Block header is signed by the block producer for height.
            // 2. Chunk headers in block body match block header.
            // 3. Header has enough approvals from epoch block producers.
            // Not checked:
            // - Block producer could be slashed
            // - Chunk header signatures could be wrong
            if !self.partial_verify_orphan_header_signature(block.header())? {
                return Err(ErrorKind::InvalidSignature.into());
            }
            block.check_validity()?;
            // TODO: enable after #3729 and #3863
            // self.verify_orphan_header_approvals(&block.header())?;
            return Err(ErrorKind::Orphan.into());
        }

        // First real I/O expense.
        let prev = self.get_previous_header(block.header())?;
        let prev_hash = *prev.hash();
        let prev_prev_hash = *prev.prev_hash();
        let prev_gas_price = prev.gas_price();
        let prev_epoch_id = prev.epoch_id().clone();
        let prev_random_value = *prev.random_value();
        let prev_height = prev.height();

        // Do not accept old forks
        if prev_height < self.runtime_adapter.get_gc_stop_height(&head.last_block_hash) {
            return Err(ErrorKind::InvalidBlockHeight(prev_height).into());
        }

        let (is_caught_up, needs_to_start_fetching_state) =
            if self.runtime_adapter.is_next_block_epoch_start(&prev_hash)? {
                if !self.prev_block_is_caught_up(&prev_prev_hash, &prev_hash)? {
                    // The previous block is not caught up for the next epoch relative to the previous
                    // block, which is the current epoch for this block, so this block cannot be applied
                    // at all yet, needs to be orphaned
                    return Err(ErrorKind::Orphan.into());
                }

                // For the first block of the epoch we never apply state for the next epoch, so it's
                // always caught up.
                (false, true)
            } else {
                (self.prev_block_is_caught_up(&prev_prev_hash, &prev_hash)?, false)
            };

        debug!(target: "chain", "{:?} Process block {}, is_caught_up: {}, need_to_start_fetching_state: {}", me, block.hash(), is_caught_up, needs_to_start_fetching_state);

        // Check the header is valid before we proceed with the full block.
        self.process_header_for_block(block.header(), provenance, on_challenge)?;

        self.runtime_adapter.verify_block_vrf(
            block.header().epoch_id(),
            block.header().height(),
            &prev_random_value,
            block.vrf_value(),
            block.vrf_proof(),
        )?;

        if block.header().random_value() != &hash(block.vrf_value().0.as_ref()) {
            return Err(ErrorKind::InvalidRandomnessBeaconOutput.into());
        }

        let res = block.validate_with(|block| {
            Chain::validate_block_impl(self.runtime_adapter.as_ref(), self.genesis, block)
                .map(|_| true)
        });
        if let Err(e) = res {
            byzantine_assert!(false);
            return Err(e.into());
        }

        let protocol_version =
            self.runtime_adapter.get_epoch_protocol_version(block.header().epoch_id())?;
        if !block.verify_gas_price(
            prev_gas_price,
            self.block_economics_config.min_gas_price(protocol_version),
            self.block_economics_config.max_gas_price(protocol_version),
            self.block_economics_config.gas_price_adjustment_rate(protocol_version),
        ) {
            byzantine_assert!(false);
            return Err(ErrorKind::InvalidGasPrice.into());
        }

        let prev_block = self.chain_store_update.get_block(&prev_hash)?.clone();

        self.ping_missing_chunks(me, prev_hash, block)?;
        self.save_incoming_receipts_from_block(me, block)?;

        // Do basic validation of chunks before applying the transactions
        let prev_chunk_headers =
            Chain::get_prev_chunk_headers(&*self.runtime_adapter, &prev_block)?;
        for (chunk_header, prev_chunk_header) in
            block.chunks().iter().zip(prev_chunk_headers.iter())
        {
            if chunk_header.height_included() == block.header().height() {
                if &chunk_header.prev_block_hash() != block.header().prev_hash() {
                    return Err(ErrorKind::InvalidChunk.into());
                }
            } else {
                if prev_chunk_header != chunk_header {
                    return Err(ErrorKind::InvalidChunk.into());
                }
            }
        }

        // If we have the state for shards in the next epoch already downloaded, apply the state transition
        // for these states as well
        // otherwise put the block into the permanent storage, waiting for be caught up
        let apply_chunk_work = if is_caught_up {
            self.apply_chunks_preprocessing(me, block, &prev_block, ApplyChunksMode::IsCaughtUp)?
        } else {
            debug!("add block to catch up {:?} {:?}", prev_hash, *block.hash());
            self.chain_store_update.add_block_to_catchup(prev_hash, *block.hash());
            self.apply_chunks_preprocessing(me, block, &prev_block, ApplyChunksMode::NotCaughtUp)?
        };

        self.apply_chunks_and_process_results(block, &prev_block, apply_chunk_work)?;

        // Verify that proposals from chunks match block header proposals.
        let block_height = block.header().height();
        for pair in block
            .chunks()
            .iter()
            .filter(|chunk| block_height == chunk.height_included())
            .flat_map(|chunk| chunk.validator_proposals())
            .zip_longest(block.header().validator_proposals())
        {
            match pair {
                itertools::EitherOrBoth::Both(cp, hp) => {
                    if hp != cp {
                        // Proposals differed!
                        return Err(ErrorKind::InvalidValidatorProposals.into());
                    }
                }
                _ => {
                    // Can only occur if there were a different number of proposals in the header
                    // and chunks
                    return Err(ErrorKind::InvalidValidatorProposals.into());
                }
            }
        }

        // If block checks out, record validator proposals for given block.
        let last_final_block = block.header().last_final_block();
        let last_finalized_height = if last_final_block == &CryptoHash::default() {
            self.chain_store_update.get_genesis_height()
        } else {
            self.chain_store_update.get_block_header(last_final_block)?.height()
        };

        let epoch_manager_update = self
            .runtime_adapter
            .add_validator_proposals(BlockHeaderInfo::new(block.header(), last_finalized_height))?;
        self.chain_store_update.merge(epoch_manager_update);

        // Add validated block to the db, even if it's not the canonical fork.
        self.chain_store_update.save_block(block.clone().into_inner());
        self.chain_store_update.inc_block_refcount(block.header().prev_hash())?;

        // Update the chain head if it's the new tip
        let res = self.update_head(block.header())?;

        if res.is_some() {
            // On the epoch switch record the epoch light client block
            // Note that we only do it if `res.is_some()`, i.e. if the current block is the head.
            // This is necessary because the computation of the light client block relies on
            // `ColNextBlockHash`-es populated, and they are only populated for the canonical
            // chain. We need to be careful to avoid a situation when the first block of the epoch
            // never becomes a tip of the canonical chain.
            // Presently the epoch boundary is defined by the height, and the fork choice rule
            // is also just height, so the very first block to cross the epoch end is guaranteed
            // to be the head of the chain, and result in the light client block produced.
            if block.header().epoch_id() != &prev_epoch_id {
                let prev = self.get_previous_header(block.header())?.clone();
                if prev.last_final_block() != &CryptoHash::default() {
                    let light_client_block = self.create_light_client_block(&prev)?;
                    self.chain_store_update
                        .save_epoch_light_client_block(&prev_epoch_id.0, light_client_block);
                }
            }
        }

        Ok((res, needs_to_start_fetching_state))
    }

    pub fn create_light_client_block(
        &mut self,
        header: &BlockHeader,
    ) -> Result<LightClientBlockView, Error> {
        // First update the last next_block, since it might not be set yet
        self.chain_store_update.save_next_block_hash(header.prev_hash(), *header.hash());

        Chain::create_light_client_block(
            header,
            &*self.runtime_adapter,
            &mut self.chain_store_update,
        )
    }

    fn prev_block_is_caught_up(
        &self,
        prev_prev_hash: &CryptoHash,
        prev_hash: &CryptoHash,
    ) -> Result<bool, Error> {
        // Needs to be used with care: for the first block of each epoch the semantic is slightly
        // different, since the prev_block is in a different epoch. So for all the blocks but the
        // first one in each epoch this method returns true if the block is ready to have state
        // applied for the next epoch, while for the first block in a particular epoch this method
        // returns true if the block is ready to have state applied for the current epoch (and
        // otherwise should be orphaned)
        Ok(!self.chain_store_update.get_blocks_to_catchup(prev_prev_hash)?.contains(prev_hash))
    }

    /// Process a block header as part of processing a full block.
    /// We want to be sure the header is valid before processing the full block.
    fn process_header_for_block(
        &mut self,
        header: &BlockHeader,
        provenance: &Provenance,
        on_challenge: &mut dyn FnMut(ChallengeBody),
    ) -> Result<(), Error> {
        self.validate_header(header, provenance, on_challenge)?;
        self.chain_store_update.save_block_header(header.clone())?;
        self.update_header_head_if_not_challenged(header)?;
        Ok(())
    }

    fn validate_header(
        &mut self,
        header: &BlockHeader,
        provenance: &Provenance,
<<<<<<< HEAD
        mut on_challenge: F,
    ) -> Result<(), Error>
    where
        F: FnMut(ChallengeBody),
    {
        // Refuse blocks from the too distant future. Only exception to this is while we're within
        // sandbox, we're allowed to jump to the future via fast forwarding.
        #[cfg(not(feature = "sandbox"))]
        if header.timestamp() > Clock::utc() + chrono::Duration::seconds(ACCEPTABLE_TIME_DIFFERENCE)
        {
=======
        on_challenge: &mut dyn FnMut(ChallengeBody),
    ) -> Result<(), Error> {
        // Refuse blocks from the too distant future.
        if header.timestamp() > Clock::utc() + Duration::seconds(ACCEPTABLE_TIME_DIFFERENCE) {
>>>>>>> 54cbc831
            return Err(ErrorKind::InvalidBlockFutureTime(header.timestamp()).into());
        }

        // First I/O cost, delay as much as possible.
        if !self.runtime_adapter.verify_header_signature(header)? {
            return Err(ErrorKind::InvalidSignature.into());
        }

        // Check we don't know a block with given height already.
        // If we do - send out double sign challenge and keep going as double signed blocks are valid blocks.
        if let Ok(epoch_id_to_blocks) = self
            .chain_store_update
            .get_chain_store()
            .get_all_block_hashes_by_height(header.height())
            .map(Clone::clone)
        {
            // Check if there is already known block of the same height that has the same epoch id
            if let Some(block_hashes) = epoch_id_to_blocks.get(header.epoch_id()) {
                // This should be guaranteed but it doesn't hurt to check again
                if !block_hashes.contains(header.hash()) {
                    let other_header = self
                        .chain_store_update
                        .get_block_header(block_hashes.iter().next().unwrap())?;

                    on_challenge(ChallengeBody::BlockDoubleSign(BlockDoubleSign {
                        left_block_header: header.try_to_vec().expect("Failed to serialize"),
                        right_block_header: other_header.try_to_vec().expect("Failed to serialize"),
                    }));
                }
            }
        }

        let prev_header = self.get_previous_header(header)?.clone();

        // Check that epoch_id in the header does match epoch given previous header (only if previous header is present).
        let epoch_id_from_prev_block =
            &self.runtime_adapter.get_epoch_id_from_prev_block(header.prev_hash())?;
        let epoch_id_from_header = header.epoch_id();
        if epoch_id_from_prev_block != epoch_id_from_header {
            return Err(ErrorKind::InvalidEpochHash.into());
        }

        // Check that epoch_id in the header does match epoch given previous header (only if previous header is present).
        if &self.runtime_adapter.get_next_epoch_id_from_prev_block(header.prev_hash())?
            != header.next_epoch_id()
        {
            return Err(ErrorKind::InvalidEpochHash.into());
        }

        if header.epoch_id() == prev_header.epoch_id() {
            if header.next_bp_hash() != prev_header.next_bp_hash() {
                return Err(ErrorKind::InvalidNextBPHash.into());
            }
        } else {
            if header.next_bp_hash()
                != &Chain::compute_bp_hash(
                    &*self.runtime_adapter,
                    header.next_epoch_id().clone(),
                    header.epoch_id().clone(),
                    header.prev_hash(),
                )?
            {
                return Err(ErrorKind::InvalidNextBPHash.into());
            }
        }

        if header.chunk_mask().len() as u64 != self.runtime_adapter.num_shards(header.epoch_id())? {
            return Err(ErrorKind::InvalidChunkMask.into());
        }

        if !header.verify_chunks_included() {
            return Err(ErrorKind::InvalidChunkMask.into());
        }

        if let Some(prev_height) = header.prev_height() {
            if prev_height != prev_header.height() {
                return Err(ErrorKind::Other("Invalid prev_height".to_string()).into());
            }
        }

        // Prevent time warp attacks and some timestamp manipulations by forcing strict
        // time progression.
        if header.raw_timestamp() <= prev_header.raw_timestamp() {
            return Err(ErrorKind::InvalidBlockPastTime(
                prev_header.timestamp(),
                header.timestamp(),
            )
            .into());
        }
        // If this is not the block we produced (hence trust in it) - validates block
        // producer, confirmation signatures and finality info.
        if *provenance != Provenance::PRODUCED {
            // first verify aggregated signature
            if !self.runtime_adapter.verify_approval(
                prev_header.hash(),
                prev_header.height(),
                header.height(),
                header.approvals(),
            )? {
                return Err(ErrorKind::InvalidApprovals.into());
            };

            let stakes = self
                .runtime_adapter
                .get_epoch_block_approvers_ordered(header.prev_hash())?
                .iter()
                .map(|(x, is_slashed)| (x.stake_this_epoch, x.stake_next_epoch, *is_slashed))
                .collect();
            if !Doomslug::can_approved_block_be_produced(
                self.doomslug_threshold_mode,
                header.approvals(),
                &stakes,
            ) {
                return Err(ErrorKind::NotEnoughApprovals.into());
            }

            let expected_last_ds_final_block = if prev_header.height() + 1 == header.height() {
                prev_header.hash()
            } else {
                prev_header.last_ds_final_block()
            };

            let expected_last_final_block = if prev_header.height() + 1 == header.height()
                && prev_header.last_ds_final_block() == prev_header.prev_hash()
            {
                prev_header.prev_hash()
            } else {
                prev_header.last_final_block()
            };

            if header.last_ds_final_block() != expected_last_ds_final_block
                || header.last_final_block() != expected_last_final_block
            {
                return Err(ErrorKind::InvalidFinalityInfo.into());
            }

            let mut block_merkle_tree =
                self.chain_store_update.get_block_merkle_tree(header.prev_hash())?.clone();
            block_merkle_tree.insert(*header.prev_hash());
            if &block_merkle_tree.root() != header.block_merkle_root() {
                return Err(ErrorKind::InvalidBlockMerkleRoot.into());
            }
        }

        Ok(())
    }

    #[allow(dead_code)]
    fn verify_orphan_header_approvals(&mut self, header: &BlockHeader) -> Result<(), Error> {
        let prev_hash = header.prev_hash();
        let prev_height = match header.prev_height() {
            None => {
                // this will accept orphans of V1 and V2
                // TODO: reject header V1 and V2 after a certain height
                return Ok(());
            }
            Some(prev_height) => prev_height,
        };
        let height = header.height();
        let epoch_id = header.epoch_id();
        let approvals = header.approvals();
        self.runtime_adapter.verify_approvals_and_threshold_orphan(
            epoch_id,
            self.doomslug_threshold_mode,
            prev_hash,
            prev_height,
            height,
            approvals,
        )
    }

    /// Update the header head if this header has most work.
    fn update_header_head_if_not_challenged(
        &mut self,
        header: &BlockHeader,
    ) -> Result<Option<Tip>, Error> {
        let header_head = self.chain_store_update.header_head()?;
        if header.height() > header_head.height {
            let tip = Tip::from_header(header);
            self.chain_store_update.save_header_head_if_not_challenged(&tip)?;
            debug!(target: "chain", "Header head updated to {} at {}", tip.last_block_hash, tip.height);
            metrics::HEADER_HEAD_HEIGHT.set(tip.height as i64);

            Ok(Some(tip))
        } else {
            Ok(None)
        }
    }

    fn update_final_head_from_block(&mut self, header: &BlockHeader) -> Result<Option<Tip>, Error> {
        let final_head = self.chain_store_update.final_head()?;
        let last_final_block_header =
            match self.chain_store_update.get_block_header(header.last_final_block()) {
                Ok(final_header) => final_header,
                Err(e) => match e.kind() {
                    ErrorKind::DBNotFoundErr(_) => return Ok(None),
                    _ => return Err(e),
                },
            };
        if last_final_block_header.height() > final_head.height {
            let tip = Tip::from_header(last_final_block_header);
            self.chain_store_update.save_final_head(&tip)?;
            Ok(Some(tip))
        } else {
            Ok(None)
        }
    }

    /// Directly updates the head if we've just appended a new block to it or handle
    /// the situation where the block has higher height to have a fork
    fn update_head(&mut self, header: &BlockHeader) -> Result<Option<Tip>, Error> {
        // if we made a fork with higher height than the head (which should also be true
        // when extending the head), update it
        self.update_final_head_from_block(header)?;
        let head = self.chain_store_update.head()?;
        if header.height() > head.height {
            let tip = Tip::from_header(header);

            self.chain_store_update.save_body_head(&tip)?;
            metrics::BLOCK_HEIGHT_HEAD.set(tip.height as i64);
            debug!(target: "chain", "Head updated to {} at {}", tip.last_block_hash, tip.height);
            Ok(Some(tip))
        } else {
            Ok(None)
        }
    }

    /// Marks a block as invalid,
    fn mark_block_as_challenged(
        &mut self,
        block_hash: &CryptoHash,
        challenger_hash: Option<&CryptoHash>,
    ) -> Result<(), Error> {
        info!(target: "chain", "Marking {} as challenged block (challenged in {:?}) and updating the chain.", block_hash, challenger_hash);
        let block_header = match self.chain_store_update.get_block_header(block_hash) {
            Ok(block_header) => block_header.clone(),
            Err(e) => match e.kind() {
                ErrorKind::DBNotFoundErr(_) => {
                    // The block wasn't seen yet, still challenge is good.
                    self.chain_store_update.save_challenged_block(*block_hash);
                    return Ok(());
                }
                _ => return Err(e),
            },
        };

        let cur_block_at_same_height =
            match self.chain_store_update.get_block_hash_by_height(block_header.height()) {
                Ok(bh) => Some(bh),
                Err(e) => match e.kind() {
                    ErrorKind::DBNotFoundErr(_) => None,
                    _ => return Err(e),
                },
            };

        self.chain_store_update.save_challenged_block(*block_hash);

        // If the block being invalidated is on the canonical chain, update head
        if cur_block_at_same_height == Some(*block_hash) {
            // We only consider two candidates for the new head: the challenger and the block
            //   immediately preceding the block being challenged
            // It could be that there is a better chain known. However, it is extremely unlikely,
            //   and even if there's such chain available, the very next block built on it will
            //   bring this node's head to that chain.
            let prev_header =
                self.chain_store_update.get_block_header(block_header.prev_hash())?.clone();
            let prev_height = prev_header.height();
            let new_head_header = if let Some(hash) = challenger_hash {
                let challenger_header = self.chain_store_update.get_block_header(hash)?;
                if challenger_header.height() > prev_height {
                    challenger_header
                } else {
                    &prev_header
                }
            } else {
                &prev_header
            };
            let last_final_block = *new_head_header.last_final_block();

            let tip = Tip::from_header(new_head_header);
            self.chain_store_update.save_head(&tip)?;
            let new_final_header =
                self.chain_store_update.get_block_header(&last_final_block)?.clone();
            self.chain_store_update.save_final_head(&Tip::from_header(&new_final_header))?;
        }

        Ok(())
    }

    /// Check if header is recent or in the store
    fn check_header_known(&mut self, header: &BlockHeader) -> Result<(), Error> {
        let header_head = self.chain_store_update.header_head()?;
        if header.hash() == &header_head.last_block_hash
            || header.hash() == &header_head.prev_block_hash
        {
            return Err(ErrorKind::Unfit("header already known".to_string()).into());
        }
        self.check_known_store(header.hash())
    }

    /// Quick in-memory check for fast-reject any block handled recently.
    fn check_known_head(&self, block_hash: &CryptoHash) -> Result<(), Error> {
        let head = self.chain_store_update.head()?;
        if block_hash == &head.last_block_hash || block_hash == &head.prev_block_hash {
            return Err(ErrorKind::Unfit("already known in head".to_string()).into());
        }
        Ok(())
    }

    /// Check if this block is in the set of known orphans.
    fn check_known_orphans(&self, block_hash: &CryptoHash) -> Result<(), Error> {
        if self.orphans.contains(block_hash) {
            return Err(ErrorKind::Unfit("already known in orphans".to_string()).into());
        }
        if self.blocks_with_missing_chunks.contains(block_hash) {
            return Err(ErrorKind::Unfit(
                "already known in blocks with missing chunks".to_string(),
            )
            .into());
        }
        Ok(())
    }

    /// Check if this block is in the store already.
    fn check_known_store(&self, block_hash: &CryptoHash) -> Result<(), Error> {
        match self.chain_store_update.block_exists(block_hash) {
            Ok(true) => Err(ErrorKind::Unfit("already known in store".to_string()).into()),
            Ok(false) => {
                // Not yet processed this block, we can proceed.
                Ok(())
            }
            Err(e) => Err(e),
        }
    }

    /// Check if block is known: head, orphan or in store.
    fn check_known(&self, block_hash: &CryptoHash) -> Result<(), Error> {
        self.check_known_head(block_hash)?;
        self.check_known_orphans(block_hash)?;
        self.check_known_store(block_hash)?;
        Ok(())
    }

    pub fn set_state_finalize(
        &mut self,
        shard_id: ShardId,
        sync_hash: CryptoHash,
        shard_state_header: ShardStateSyncResponseHeader,
    ) -> Result<(), Error> {
        let (chunk, incoming_receipts_proofs) = match shard_state_header {
            ShardStateSyncResponseHeader::V1(shard_state_header) => (
                ShardChunk::V1(shard_state_header.chunk),
                shard_state_header.incoming_receipts_proofs,
            ),
            ShardStateSyncResponseHeader::V2(shard_state_header) => {
                (shard_state_header.chunk, shard_state_header.incoming_receipts_proofs)
            }
        };

        let block_header = self
            .chain_store_update
            .get_header_on_chain_by_height(&sync_hash, chunk.height_included())?
            .clone();

        // Getting actual incoming receipts.
        let mut receipt_proof_response: Vec<ReceiptProofResponse> = vec![];
        for incoming_receipt_proof in incoming_receipts_proofs.iter() {
            let ReceiptProofResponse(hash, _) = incoming_receipt_proof;
            let block_header = self.chain_store_update.get_block_header(hash)?;
            if block_header.height() <= chunk.height_included() {
                receipt_proof_response.push(incoming_receipt_proof.clone());
            }
        }
        let receipts = collect_receipts_from_response(&receipt_proof_response);
        // Prev block header should be present during state sync, since headers have been synced at this point.
        let gas_price = if block_header.height() == self.chain_store_update.get_genesis_height() {
            block_header.gas_price()
        } else {
            self.chain_store_update.get_block_header(block_header.prev_hash())?.gas_price()
        };

        let chunk_header = chunk.cloned_header();
        let gas_limit = chunk_header.gas_limit();
        let is_first_block_with_chunk_of_version = check_if_block_is_first_with_chunk_of_version(
            &mut self.chain_store_update,
            self.runtime_adapter.as_ref(),
            &chunk_header.prev_block_hash(),
            shard_id,
        )?;

        let apply_result = self.runtime_adapter.apply_transactions(
            shard_id,
            &chunk_header.prev_state_root(),
            chunk_header.height_included(),
            block_header.raw_timestamp(),
            &chunk_header.prev_block_hash(),
            block_header.hash(),
            &receipts,
            chunk.transactions(),
            chunk_header.validator_proposals(),
            gas_price,
            gas_limit,
            block_header.challenges_result(),
            *block_header.random_value(),
            true,
            is_first_block_with_chunk_of_version,
            None,
        )?;

        let (outcome_root, outcome_proofs) =
            ApplyTransactionResult::compute_outcomes_proof(&apply_result.outcomes);

        self.chain_store_update.save_chunk(chunk);

        self.chain_store_update.save_trie_changes(apply_result.trie_changes);
        let chunk_extra = ChunkExtra::new(
            &apply_result.new_root,
            outcome_root,
            apply_result.validator_proposals,
            apply_result.total_gas_burnt,
            gas_limit,
            apply_result.total_balance_burnt,
        );
        let shard_uid = self.runtime_adapter.shard_id_to_uid(shard_id, block_header.epoch_id())?;
        self.chain_store_update.save_chunk_extra(block_header.hash(), &shard_uid, chunk_extra);

        self.chain_store_update.save_outgoing_receipt(
            block_header.hash(),
            shard_id,
            apply_result.outgoing_receipts,
        );
        // Saving transaction results.
        self.chain_store_update.save_outcomes_with_proofs(
            block_header.hash(),
            shard_id,
            apply_result.outcomes,
            outcome_proofs,
        );
        // Saving all incoming receipts.
        for receipt_proof_response in incoming_receipts_proofs {
            self.chain_store_update.save_incoming_receipt(
                &receipt_proof_response.0,
                shard_id,
                receipt_proof_response.1,
            );
        }
        Ok(())
    }

    pub fn set_state_finalize_on_height(
        &mut self,
        height: BlockHeight,
        shard_id: ShardId,
        sync_hash: CryptoHash,
    ) -> Result<bool, Error> {
        let block_header_result =
            self.chain_store_update.get_header_on_chain_by_height(&sync_hash, height);
        if let Err(_) = block_header_result {
            // No such height, go ahead.
            return Ok(true);
        }
        let block_header = block_header_result?.clone();
        if block_header.hash() == &sync_hash {
            // Don't continue
            return Ok(false);
        }
        let prev_block_header =
            self.chain_store_update.get_block_header(block_header.prev_hash())?.clone();

        let shard_uid = self.runtime_adapter.shard_id_to_uid(shard_id, block_header.epoch_id())?;
        let mut chunk_extra =
            self.chain_store_update.get_chunk_extra(prev_block_header.hash(), &shard_uid)?.clone();

        let apply_result = self.runtime_adapter.apply_transactions(
            shard_id,
            chunk_extra.state_root(),
            block_header.height(),
            block_header.raw_timestamp(),
            prev_block_header.hash(),
            block_header.hash(),
            &[],
            &[],
            chunk_extra.validator_proposals(),
            prev_block_header.gas_price(),
            chunk_extra.gas_limit(),
            block_header.challenges_result(),
            *block_header.random_value(),
            false,
            false,
            None,
        )?;

        self.chain_store_update.save_trie_changes(apply_result.trie_changes);
        *chunk_extra.state_root_mut() = apply_result.new_root;

        self.chain_store_update.save_chunk_extra(block_header.hash(), &shard_uid, chunk_extra);
        Ok(true)
    }

    /// Returns correct / malicious challenges or Error if any challenge is invalid.
    pub fn verify_challenges(
        &mut self,
        challenges: &Vec<Challenge>,
        epoch_id: &EpochId,
        prev_block_hash: &CryptoHash,
        block_hash: Option<&CryptoHash>,
    ) -> Result<ChallengesResult, Error> {
        debug!(target: "chain", "Verifying challenges {:?}", challenges);
        let mut result = vec![];
        for challenge in challenges.iter() {
            match validate_challenge(&*self.runtime_adapter, epoch_id, prev_block_hash, challenge) {
                Ok((hash, account_ids)) => {
                    let is_double_sign = match challenge.body {
                        // If it's double signed block, we don't invalidate blocks just slash.
                        ChallengeBody::BlockDoubleSign(_) => true,
                        _ => {
                            self.mark_block_as_challenged(&hash, block_hash)?;
                            false
                        }
                    };
                    let slash_validators: Vec<_> = account_ids
                        .into_iter()
                        .map(|id| SlashedValidator::new(id, is_double_sign))
                        .collect();
                    result.extend(slash_validators);
                }
                Err(ref err) if err.kind() == ErrorKind::MaliciousChallenge => {
                    result.push(SlashedValidator::new(challenge.account_id.clone(), false));
                }
                Err(err) => return Err(err),
            }
        }
        Ok(result)
    }

    /// Verify header signature when the epoch is known, but not the whole chain.
    /// Same as verify_header_signature except it does not verify that block producer hasn't been slashed
    fn partial_verify_orphan_header_signature(&self, header: &BlockHeader) -> Result<bool, Error> {
        let block_producer =
            self.runtime_adapter.get_block_producer(header.epoch_id(), header.height())?;
        // DEVNOTE: we pass head which is not necessarily on block's chain, but it's only used for
        // slashing info which we will ignore
        let head = self.chain_store_update.head()?;
        let (block_producer, _slashed) = self.runtime_adapter.get_validator_by_account_id(
            header.epoch_id(),
            &head.last_block_hash,
            &block_producer,
        )?;
        Ok(header.signature().verify(header.hash().as_ref(), block_producer.public_key()))
    }
}

pub fn do_apply_chunks(
    work: Vec<Box<dyn FnOnce() -> Result<ApplyChunkResult, Error> + Send>>,
) -> Vec<Result<ApplyChunkResult, Error>> {
    work.into_par_iter().map(|task| task()).collect::<Vec<_>>()
}

pub fn collect_receipts<'a, T>(receipt_proofs: T) -> Vec<Receipt>
where
    T: IntoIterator<Item = &'a ReceiptProof>,
{
    receipt_proofs.into_iter().flat_map(|ReceiptProof(receipts, _)| receipts).cloned().collect()
}

pub fn collect_receipts_from_response(
    receipt_proof_response: &[ReceiptProofResponse],
) -> Vec<Receipt> {
    collect_receipts(
        receipt_proof_response.iter().flat_map(|ReceiptProofResponse(_, proofs)| proofs),
    )
}

#[derive(Message)]
#[rtype(result = "()")]
pub struct ApplyStatePartsRequest {
    pub runtime: Arc<dyn RuntimeAdapter>,
    pub shard_id: ShardId,
    pub state_root: StateRoot,
    pub num_parts: u64,
    pub epoch_id: EpochId,
    pub sync_hash: CryptoHash,
}

#[derive(Message)]
#[rtype(result = "()")]
pub struct ApplyStatePartsResponse {
    pub apply_result: Result<(), near_chain_primitives::error::Error>,
    pub shard_id: ShardId,
    pub sync_hash: CryptoHash,
}

#[derive(Message)]
#[rtype(result = "()")]
pub struct BlockCatchUpRequest {
    pub sync_hash: CryptoHash,
    pub block_hash: CryptoHash,
    pub work: Vec<Box<dyn FnOnce() -> Result<ApplyChunkResult, Error> + Send>>,
}

#[derive(Message)]
#[rtype(result = "()")]
pub struct BlockCatchUpResponse {
    pub sync_hash: CryptoHash,
    pub block_hash: CryptoHash,
    pub results: Vec<Result<ApplyChunkResult, Error>>,
}

#[derive(Message)]
#[rtype(result = "()")]
pub struct StateSplitRequest {
    pub runtime: Arc<dyn RuntimeAdapter>,
    pub sync_hash: CryptoHash,
    pub shard_id: ShardId,
    pub shard_uid: ShardUId,
    pub state_root: StateRoot,
    pub next_epoch_shard_layout: ShardLayout,
}

#[derive(Message)]
#[rtype(result = "()")]
pub struct StateSplitResponse {
    pub sync_hash: CryptoHash,
    pub shard_id: ShardId,
    pub new_state_roots: Result<HashMap<ShardUId, StateRoot>, Error>,
}

/// Helper to track blocks catch up
/// Lifetime of a block_hash is as follows:
/// 1. It is added to pending blocks, either as first block of an epoch or because we (post)
///     processed previous block
/// 2. Block is preprocessed and scheduled for processing in sync jobs actor. Block hash
///     and state changes from preprocessing goes to scheduled blocks
/// 3. We've got response from sync jobs actor that block was processed. Block hash, state
///     changes from preprocessing and result of processing block are moved to processed blocks
/// 4. Results are postprocessed. If there is any error block goes back to pending to try again.
///     Otherwise results are commited, block is moved to done blocks and any blocks that
///     have this block as previous are added to pending
pub struct BlocksCatchUpState {
    /// Hash of first block of an epoch
    pub first_block_hash: CryptoHash,
    /// Epoch id
    pub epoch_id: EpochId,
    /// Collection of block hashes that are yet to be sent for processed
    pub pending_blocks: Vec<CryptoHash>,
    /// Map from block hashes that are scheduled for processing to saved store updates from their
    /// preprocessing
    pub scheduled_blocks: HashMap<CryptoHash, SavedStoreUpdate>,
    /// Map from block hashes that were processed to (saved store update, process results)
    pub processed_blocks:
        HashMap<CryptoHash, (SavedStoreUpdate, Vec<Result<ApplyChunkResult, Error>>)>,
    /// Collection of block hashes that are fully processed
    pub done_blocks: Vec<CryptoHash>,
}

impl BlocksCatchUpState {
    pub fn new(first_block_hash: CryptoHash, epoch_id: EpochId) -> Self {
        Self {
            first_block_hash,
            epoch_id,
            pending_blocks: vec![first_block_hash],
            scheduled_blocks: HashMap::new(),
            processed_blocks: HashMap::new(),
            done_blocks: vec![],
        }
    }

    pub fn is_finished(&self) -> bool {
        self.pending_blocks.is_empty()
            && self.scheduled_blocks.is_empty()
            && self.processed_blocks.is_empty()
    }
}<|MERGE_RESOLUTION|>--- conflicted
+++ resolved
@@ -3949,12 +3949,7 @@
         let is_next = block.header().prev_hash() == &head.last_block_hash;
 
         // Sandbox allows fast-forwarding, so only enable when not within sandbox
-<<<<<<< HEAD
-        #[cfg(not(feature = "sandbox"))]
-        {
-=======
         if !cfg!(feature = "sandbox") {
->>>>>>> 54cbc831
             // A heuristic to prevent block height to jump too fast towards BlockHeight::max and cause
             // overflow-related problems
             let block_height = block.header().height();
@@ -4197,8 +4192,7 @@
         &mut self,
         header: &BlockHeader,
         provenance: &Provenance,
-<<<<<<< HEAD
-        mut on_challenge: F,
+        on_challenge: &mut dyn FnMut(ChallengeBody),
     ) -> Result<(), Error>
     where
         F: FnMut(ChallengeBody),
@@ -4208,12 +4202,6 @@
         #[cfg(not(feature = "sandbox"))]
         if header.timestamp() > Clock::utc() + chrono::Duration::seconds(ACCEPTABLE_TIME_DIFFERENCE)
         {
-=======
-        on_challenge: &mut dyn FnMut(ChallengeBody),
-    ) -> Result<(), Error> {
-        // Refuse blocks from the too distant future.
-        if header.timestamp() > Clock::utc() + Duration::seconds(ACCEPTABLE_TIME_DIFFERENCE) {
->>>>>>> 54cbc831
             return Err(ErrorKind::InvalidBlockFutureTime(header.timestamp()).into());
         }
 
