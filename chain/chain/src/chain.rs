use crate::approval_verification::verify_approval_with_approvers_info;
use crate::block_processing_utils::{
    ApplyChunksDoneWaiter, ApplyChunksStillApplying, BlockPreprocessInfo, BlockProcessingArtifact,
    BlocksInProcessing,
};
use crate::blocks_delay_tracker::BlocksDelayTracker;
use crate::chain_update::ChainUpdate;
use crate::crypto_hash_timer::CryptoHashTimer;
use crate::lightclient::get_epoch_block_producers_view;
use crate::migrations::check_if_block_is_first_with_chunk_of_version;
use crate::missing_chunks::MissingChunksPool;
use crate::orphan::{Orphan, OrphanBlockPool};
use crate::rayon_spawner::RayonAsyncComputationSpawner;
use crate::resharding::manager::ReshardingManager;
use crate::resharding::types::ReshardingSender;
use crate::sharding::shuffle_receipt_proofs;
<<<<<<< HEAD
use crate::signature_verification::{
    verify_block_vrf, verify_chunk_header_signature_with_epoch_manager,
};
=======
use crate::signature_verification::verify_chunk_header_signature_with_epoch_manager;
>>>>>>> 1324fe93
use crate::state_request_tracker::StateRequestTracker;
use crate::state_snapshot_actor::SnapshotCallbacks;
use crate::stateless_validation::chunk_endorsement::{
    validate_chunk_endorsements_in_block, validate_chunk_endorsements_in_header,
};
use crate::store::{ChainStore, ChainStoreAccess, ChainStoreUpdate, MerkleProofAccess};
use crate::types::{
    AcceptedBlock, ApplyChunkBlockContext, BlockEconomicsConfig, ChainConfig, RuntimeAdapter,
    StorageDataSource,
};
pub use crate::update_shard::{
    apply_new_chunk, apply_old_chunk, NewChunkData, NewChunkResult, OldChunkData, OldChunkResult,
    ShardContext, StorageContext,
};
use crate::update_shard::{process_shard_update, ShardUpdateReason, ShardUpdateResult};
use crate::validate::{
    validate_challenge, validate_chunk_proofs, validate_chunk_with_chunk_extra,
    validate_transactions_order,
};
use crate::{
    byzantine_assert, create_light_client_block_view, BlockStatus, ChainGenesis, Doomslug,
    Provenance,
};
use crate::{metrics, DoomslugThresholdMode};
use crossbeam_channel::{unbounded, Receiver, Sender};
use itertools::Itertools;
use lru::LruCache;
use near_async::futures::{AsyncComputationSpawner, AsyncComputationSpawnerExt};
use near_async::messaging::{noop, IntoMultiSender};
use near_async::time::{Clock, Duration, Instant};
use near_chain_configs::{MutableConfigValue, MutableValidatorSigner};
use near_chain_primitives::error::{BlockKnownError, Error, LogTransientStorageError};
use near_epoch_manager::shard_tracker::ShardTracker;
use near_epoch_manager::EpochManagerAdapter;
use near_primitives::bandwidth_scheduler::BandwidthRequests;
use near_primitives::block::{genesis_chunks, Block, BlockValidityError, Tip};
use near_primitives::block_header::BlockHeader;
use near_primitives::challenge::{
    BlockDoubleSign, Challenge, ChallengeBody, ChallengesResult, ChunkProofs, ChunkState,
    MaybeEncodedShardChunk, PartialState, SlashedValidator,
};
use near_primitives::checked_feature;
use near_primitives::congestion_info::CongestionInfo;
use near_primitives::epoch_block_info::BlockInfo;
use near_primitives::errors::EpochError;
use near_primitives::hash::{hash, CryptoHash};
use near_primitives::merkle::{merklize, verify_path, PartialMerkleTree};
use near_primitives::receipt::Receipt;
use near_primitives::sandbox::state_patch::SandboxStatePatch;
use near_primitives::shard_layout::{ShardLayout, ShardUId};
use near_primitives::sharding::{
    ChunkHash, ChunkHashHeight, EncodedShardChunk, ReceiptList, ReceiptProof, ShardChunk,
    ShardChunkHeader, ShardProof, StateSyncInfo,
};
use near_primitives::state_part::PartId;
use near_primitives::state_sync::{
    get_num_state_parts, ReceiptProofResponse, RootProof, ShardStateSyncResponseHeader,
    ShardStateSyncResponseHeaderV2, StateHeaderKey, StatePartKey,
};
use near_primitives::stateless_validation::state_witness::{
    ChunkStateWitness, ChunkStateWitnessSize,
};
use near_primitives::transaction::{ExecutionOutcomeWithIdAndProof, SignedTransaction};
use near_primitives::types::chunk_extra::ChunkExtra;
use near_primitives::types::validator_stake::ValidatorStake;
use near_primitives::types::{
    AccountId, Balance, BlockExtra, BlockHeight, BlockHeightDelta, EpochId, Gas, MerkleHash,
    NumBlocks, ShardId, ShardIndex, StateRoot,
};
use near_primitives::unwrap_or_return;
use near_primitives::utils::MaybeValidated;
use near_primitives::version::{ProtocolFeature, ProtocolVersion, PROTOCOL_VERSION};
use near_primitives::views::{
    BlockStatusView, DroppedReason, ExecutionOutcomeWithIdView, ExecutionStatusView,
    FinalExecutionOutcomeView, FinalExecutionOutcomeWithReceiptView, FinalExecutionStatus,
    LightClientBlockView, SignedTransactionView,
};
use near_store::adapter::StoreUpdateAdapter;
use near_store::config::StateSnapshotType;
use near_store::get_genesis_state_roots;
use near_store::DBCol;
use node_runtime::bootstrap_congestion_info;
use rayon::iter::{IntoParallelIterator, ParallelIterator};
use std::collections::{BTreeMap, HashMap, HashSet};
use std::fmt::{Debug, Formatter};
use std::num::NonZeroUsize;
use std::sync::Arc;
use time::ext::InstantExt as _;
use tracing::{debug, debug_span, error, info, warn, Span};

/// The size of the invalid_blocks in-memory pool
pub const INVALID_CHUNKS_POOL_SIZE: usize = 5000;

/// 5000 years in seconds. Big constant for sandbox to allow time traveling.
#[cfg(feature = "sandbox")]
const ACCEPTABLE_TIME_DIFFERENCE: i64 = 60 * 60 * 24 * 365 * 5000;

// Number of parent blocks traversed to check if the block can be finalized.
const NUM_PARENTS_TO_CHECK_FINALITY: usize = 20;

/// Refuse blocks more than this many block intervals in the future (as in bitcoin).
#[cfg(not(feature = "sandbox"))]
const ACCEPTABLE_TIME_DIFFERENCE: i64 = 12 * 10;

/// Private constant for 1 NEAR (copy from near/config.rs) used for reporting.
const NEAR_BASE: Balance = 1_000_000_000_000_000_000_000_000;

/// apply_chunks may be called in two code paths, through process_block or through catchup_blocks
/// When it is called through process_block, it is possible that the shard state for the next epoch
/// has not been caught up yet, thus the two modes IsCaughtUp and NotCaughtUp.
/// CatchingUp is for when apply_chunks is called through catchup_blocks, this is to catch up the
/// shard states for the next epoch
#[derive(Eq, PartialEq, Copy, Clone, Debug)]
enum ApplyChunksMode {
    IsCaughtUp,
    CatchingUp,
    NotCaughtUp,
}

/// `ApplyChunksDoneMessage` is a message that signals the finishing of applying chunks of a block.
/// Upon receiving this message, ClientActors know that it's time to finish processing the blocks that
/// just finished applying chunks.
#[derive(actix::Message, Debug)]
#[rtype(result = "()")]
pub struct ApplyChunksDoneMessage;

/// Contains information for missing chunks in a block
pub struct BlockMissingChunks {
    /// previous block hash
    pub prev_hash: CryptoHash,
    pub missing_chunks: Vec<ShardChunkHeader>,
}

impl Debug for BlockMissingChunks {
    fn fmt(&self, f: &mut Formatter<'_>) -> std::fmt::Result {
        f.debug_struct("BlockMissingChunks")
            .field("prev_hash", &self.prev_hash)
            .field("num_missing_chunks", &self.missing_chunks.len())
            .finish()
    }
}

/// Check if block header is known
/// Returns Err(Error) if any error occurs when checking store
///         Ok(Err(BlockKnownError)) if the block header is known
///         Ok(Ok()) otherwise
pub fn check_header_known(
    chain: &Chain,
    header: &BlockHeader,
) -> Result<Result<(), BlockKnownError>, Error> {
    // TODO: Change the return type to Result<BlockKnownStatusEnum, Error>.
    let header_head = chain.chain_store().header_head()?;
    if header.hash() == &header_head.last_block_hash
        || header.hash() == &header_head.prev_block_hash
    {
        return Ok(Err(BlockKnownError::KnownInHeader));
    }
    check_known_store(chain, header.hash())
}

/// Check if this block is in the store already.
/// Returns Err(Error) if any error occurs when checking store
///         Ok(Err(BlockKnownError)) if the block is in the store
///         Ok(Ok()) otherwise
fn check_known_store(
    chain: &Chain,
    block_hash: &CryptoHash,
) -> Result<Result<(), BlockKnownError>, Error> {
    // TODO: Change the return type to Result<BlockKnownStatusEnum, Error>.
    if chain.chain_store().block_exists(block_hash)? {
        Ok(Err(BlockKnownError::KnownInStore))
    } else {
        // Not yet processed this block, we can proceed.
        Ok(Ok(()))
    }
}

/// Check if block is known: head, orphan, in processing or in store.
/// Returns Err(Error) if any error occurs when checking store
///         Ok(Err(BlockKnownError)) if the block is known
///         Ok(Ok()) otherwise
pub fn check_known(
    chain: &Chain,
    block_hash: &CryptoHash,
) -> Result<Result<(), BlockKnownError>, Error> {
    // TODO: Change the return type to Result<BlockKnownStatusEnum, Error>.
    let head = chain.chain_store().head()?;
    // Quick in-memory check for fast-reject any block handled recently.
    if block_hash == &head.last_block_hash || block_hash == &head.prev_block_hash {
        return Ok(Err(BlockKnownError::KnownInHead));
    }
    if chain.blocks_in_processing.contains(block_hash) {
        return Ok(Err(BlockKnownError::KnownInProcessing));
    }
    // Check if this block is in the set of known orphans.
    if chain.orphans.contains(block_hash) {
        return Ok(Err(BlockKnownError::KnownInOrphan));
    }
    if chain.blocks_with_missing_chunks.contains(block_hash) {
        return Ok(Err(BlockKnownError::KnownInMissingChunks));
    }
    if chain.is_block_invalid(block_hash) {
        return Ok(Err(BlockKnownError::KnownAsInvalid));
    }
    check_known_store(chain, block_hash)
}

type BlockApplyChunksResult = (CryptoHash, Vec<(ShardId, Result<ShardUpdateResult, Error>)>);

/// Facade to the blockchain block processing and storage.
/// Provides current view on the state according to the chain state.
pub struct Chain {
    pub(crate) clock: Clock,
    pub chain_store: ChainStore,
    pub epoch_manager: Arc<dyn EpochManagerAdapter>,
    pub shard_tracker: ShardTracker,
    pub runtime_adapter: Arc<dyn RuntimeAdapter>,
    pub(crate) orphans: OrphanBlockPool,
    pub blocks_with_missing_chunks: MissingChunksPool<Orphan>,
    genesis: Block,
    pub transaction_validity_period: NumBlocks,
    pub epoch_length: BlockHeightDelta,
    /// Block economics, relevant to changes when new block must be produced.
    pub block_economics_config: BlockEconomicsConfig,
    pub doomslug_threshold_mode: DoomslugThresholdMode,
    pub blocks_delay_tracker: BlocksDelayTracker,
    /// Processing a block is done in three stages: preprocess_block, async_apply_chunks and
    /// postprocess_block. The async_apply_chunks is done asynchronously from the ClientActor thread.
    /// `blocks_in_processing` keeps track of all the blocks that have been preprocessed but are
    /// waiting for chunks being applied.
    pub(crate) blocks_in_processing: BlocksInProcessing,
    /// Used by async_apply_chunks to send apply chunks results back to chain
    apply_chunks_sender: Sender<BlockApplyChunksResult>,
    /// Used to receive apply chunks results
    apply_chunks_receiver: Receiver<BlockApplyChunksResult>,
    /// Used to spawn the apply chunks jobs.
    apply_chunks_spawner: Arc<dyn AsyncComputationSpawner>,
    /// Time when head was updated most recently.
    last_time_head_updated: Instant,
    /// Prevents re-application of known-to-be-invalid blocks, so that in case of a
    /// protocol issue we can recover faster by focusing on correct blocks.
    invalid_blocks: LruCache<CryptoHash, ()>,

    /// Support for sandbox's patch_state requests.
    ///
    /// Sandbox needs ability to arbitrary modify the state. Blockchains
    /// naturally prevent state tampering, so we can't *just* modify data in
    /// place in the database. Instead, we will include this "bonus changes" in
    /// the next block we'll be processing, keeping them in this field in the
    /// meantime.
    ///
    /// Note that without `sandbox` feature enabled, `SandboxStatePatch` is
    /// a ZST.  All methods of the type are no-ops which behave as if the object
    /// was empty and could not hold any records (which it cannot).  It’s
    /// impossible to have non-empty state patch on non-sandbox builds.
    pending_state_patch: SandboxStatePatch,

    /// Used to store state parts already requested along with elapsed time
    /// to create the parts. This information is used for debugging
    pub(crate) requested_state_parts: StateRequestTracker,

    /// A callback to initiate state snapshot.
    snapshot_callbacks: Option<SnapshotCallbacks>,

    /// Manages all tasks related to resharding.
    pub resharding_manager: ReshardingManager,
}

impl Drop for Chain {
    fn drop(&mut self) {
        let _ = self.blocks_in_processing.wait_for_all_blocks();
    }
}

/// UpdateShardJob is a closure that is responsible for updating a shard for a single block.
/// Execution context (latest blocks/chunks details) are already captured within.
type UpdateShardJob =
    (ShardId, Box<dyn FnOnce(&Span) -> Result<ShardUpdateResult, Error> + Send + Sync + 'static>);

/// PreprocessBlockResult is a tuple where the first element is a vector of jobs
/// to update shards, the second element is BlockPreprocessInfo, and the third element shall be
/// dropped when the chunks finish applying.
type PreprocessBlockResult = (Vec<UpdateShardJob>, BlockPreprocessInfo, ApplyChunksStillApplying);

// Used only for verify_block_hash_and_signature. See that method.
#[derive(Clone, Copy, PartialEq, Eq)]
pub enum VerifyBlockHashAndSignatureResult {
    Correct,
    Incorrect,
    CannotVerifyBecauseBlockIsOrphan,
}

/// returned by should_make_or_delete_snapshot(), this type tells what we should do to the state snapshot
enum SnapshotAction {
    /// Make a new snapshot. Contains the prev_hash of the sync_hash that is used for state sync
    MakeSnapshot(CryptoHash),
    DeleteSnapshot,
    None,
}

impl Chain {
    /// Builds genesis block and chunks from the current configuration obtained through the arguments.
    pub fn make_genesis_block(
        epoch_manager: &dyn EpochManagerAdapter,
        runtime_adapter: &dyn RuntimeAdapter,
        chain_genesis: &ChainGenesis,
        state_roots: Vec<CryptoHash>,
    ) -> Result<(Block, Vec<ShardChunk>), Error> {
        let congestion_infos =
            get_genesis_congestion_infos(epoch_manager, runtime_adapter, &state_roots)?;
        let genesis_chunks = genesis_chunks(
            state_roots,
            congestion_infos,
            &epoch_manager.shard_ids(&EpochId::default())?,
            chain_genesis.gas_limit,
            chain_genesis.height,
            chain_genesis.protocol_version,
        );
        let genesis_block = Block::genesis(
            chain_genesis.protocol_version,
            genesis_chunks.iter().map(|chunk| chunk.cloned_header()).collect(),
            chain_genesis.time,
            chain_genesis.height,
            chain_genesis.min_gas_price,
            chain_genesis.total_supply,
            Chain::compute_bp_hash(
                epoch_manager,
                EpochId::default(),
                EpochId::default(),
                &CryptoHash::default(),
            )?,
        );
        Ok((genesis_block, genesis_chunks))
    }

    pub fn new_for_view_client(
        clock: Clock,
        epoch_manager: Arc<dyn EpochManagerAdapter>,
        shard_tracker: ShardTracker,
        runtime_adapter: Arc<dyn RuntimeAdapter>,
        chain_genesis: &ChainGenesis,
        doomslug_threshold_mode: DoomslugThresholdMode,
        save_trie_changes: bool,
    ) -> Result<Chain, Error> {
        let store = runtime_adapter.store();
        let chain_store = ChainStore::new(store.clone(), chain_genesis.height, save_trie_changes);
        let state_roots = get_genesis_state_roots(runtime_adapter.store())?
            .expect("genesis should be initialized.");
        let (genesis, _genesis_chunks) = Self::make_genesis_block(
            epoch_manager.as_ref(),
            runtime_adapter.as_ref(),
            chain_genesis,
            state_roots,
        )?;
        let (sc, rc) = unbounded();
        let resharding_manager = ReshardingManager::new(
            store.clone(),
            epoch_manager.clone(),
            runtime_adapter.clone(),
            MutableConfigValue::new(Default::default(), "resharding_config"),
            noop().into_multi_sender(),
        );
        Ok(Chain {
            clock: clock.clone(),
            chain_store,
            epoch_manager,
            shard_tracker,
            runtime_adapter,
            orphans: OrphanBlockPool::new(),
            blocks_with_missing_chunks: MissingChunksPool::new(),
            blocks_in_processing: BlocksInProcessing::new(),
            genesis,
            transaction_validity_period: chain_genesis.transaction_validity_period,
            epoch_length: chain_genesis.epoch_length,
            block_economics_config: BlockEconomicsConfig::from(chain_genesis),
            doomslug_threshold_mode,
            blocks_delay_tracker: BlocksDelayTracker::new(clock.clone()),
            apply_chunks_sender: sc,
            apply_chunks_receiver: rc,
            apply_chunks_spawner: Arc::new(RayonAsyncComputationSpawner),
            last_time_head_updated: clock.now(),
            invalid_blocks: LruCache::new(NonZeroUsize::new(INVALID_CHUNKS_POOL_SIZE).unwrap()),
            pending_state_patch: Default::default(),
            requested_state_parts: StateRequestTracker::new(),
            snapshot_callbacks: None,
            resharding_manager,
        })
    }

    pub fn new(
        clock: Clock,
        epoch_manager: Arc<dyn EpochManagerAdapter>,
        shard_tracker: ShardTracker,
        runtime_adapter: Arc<dyn RuntimeAdapter>,
        chain_genesis: &ChainGenesis,
        doomslug_threshold_mode: DoomslugThresholdMode,
        chain_config: ChainConfig,
        snapshot_callbacks: Option<SnapshotCallbacks>,
        apply_chunks_spawner: Arc<dyn AsyncComputationSpawner>,
        validator: MutableValidatorSigner,
        resharding_sender: ReshardingSender,
    ) -> Result<Chain, Error> {
        let state_roots = get_genesis_state_roots(runtime_adapter.store())?
            .expect("genesis should be initialized.");
        let (genesis, genesis_chunks) = Self::make_genesis_block(
            epoch_manager.as_ref(),
            runtime_adapter.as_ref(),
            chain_genesis,
            state_roots.clone(),
        )?;

        // Check if we have a head in the store, otherwise pick genesis block.
        let mut chain_store = ChainStore::new(
            runtime_adapter.store().clone(),
            chain_genesis.height,
            chain_config.save_trie_changes,
        );
        let mut store_update = chain_store.store_update();
        let (block_head, header_head) = match store_update.head() {
            Ok(block_head) => {
                // Check that genesis in the store is the same as genesis given in the config.
                let genesis_hash = store_update.get_block_hash_by_height(chain_genesis.height)?;
                if &genesis_hash != genesis.hash() {
                    return Err(Error::Other(format!(
                        "Genesis mismatch between storage and config: {:?} vs {:?}",
                        genesis_hash,
                        genesis.hash()
                    )));
                }

                // Check we have the header corresponding to the header_head.
                let mut header_head = store_update.header_head()?;
                if store_update.get_block_header(&header_head.last_block_hash).is_err() {
                    // Reset header head and "sync" head to be consistent with current block head.
                    store_update.save_header_head_if_not_challenged(&block_head)?;
                    header_head = block_head.clone();
                }

                // TODO: perform validation that latest state in runtime matches the stored chain.

                (block_head, header_head)
            }
            Err(Error::DBNotFoundErr(_)) => {
                for chunk in genesis_chunks {
                    store_update.save_chunk(chunk.clone());
                }
                store_update.merge(epoch_manager.add_validator_proposals(
                    BlockInfo::from_header(
                        genesis.header(),
                        // genesis height is considered final
                        chain_genesis.height,
                    ),
                    *genesis.header().random_value(),
                )?);
                store_update.save_block_header(genesis.header().clone())?;
                store_update.save_block(genesis.clone());
                store_update
                    .save_block_extra(genesis.hash(), BlockExtra { challenges_result: vec![] });
                Self::save_genesis_chunk_extras(
                    &chain_genesis,
                    &genesis,
                    &state_roots,
                    epoch_manager.as_ref(),
                    &mut store_update,
                )?;

                let block_head = Tip::from_header(genesis.header());
                let header_head = block_head.clone();
                store_update.save_head(&block_head)?;
                store_update.save_final_head(&header_head)?;

                // Set the root block of flat state to be the genesis block. Later, when we
                // init FlatStorages, we will read the from this column in storage, so it
                // must be set here.
                let flat_storage_manager = runtime_adapter.get_flat_storage_manager();
                let genesis_epoch_id = genesis.header().epoch_id();
                let mut tmp_store_update = store_update.store().store_update();
                for shard_uid in epoch_manager.get_shard_layout(genesis_epoch_id)?.shard_uids() {
                    flat_storage_manager.set_flat_storage_for_genesis(
                        &mut tmp_store_update.flat_store_update(),
                        shard_uid,
                        genesis.hash(),
                        genesis.header().height(),
                    )
                }
                store_update.merge(tmp_store_update);

                info!(target: "chain", "Init: saved genesis: #{} {} / {:?}", block_head.height, block_head.last_block_hash, state_roots);

                (block_head, header_head)
            }
            Err(err) => return Err(err),
        };
        store_update.commit()?;

        // We must load in-memory tries here, and not inside runtime, because
        // if we were initializing from genesis, the runtime would be
        // initialized when no blocks or flat storage were initialized. We
        // require flat storage in order to load in-memory tries.
        // TODO(#9511): The calculation of shard UIDs is not precise in the case
        // of resharding. We need to revisit this.
        let tip = chain_store.head()?;
        let shard_layout = epoch_manager.get_shard_layout(&tip.epoch_id)?;
        let shard_uids = shard_layout.shard_uids().collect_vec();
        let tracked_shards: Vec<_> = shard_uids
            .iter()
            .filter(|shard_uid| {
                shard_tracker.care_about_shard(
                    validator.get().map(|v| v.validator_id().clone()).as_ref(),
                    &tip.prev_block_hash,
                    shard_uid.shard_id(),
                    true,
                )
            })
            .cloned()
            .collect();

        let head_protocol_version = epoch_manager.get_epoch_protocol_version(&tip.epoch_id)?;
        let shard_uids_pending_resharding = epoch_manager
            .get_shard_uids_pending_resharding(head_protocol_version, PROTOCOL_VERSION)?;
        runtime_adapter.get_tries().load_mem_tries_for_enabled_shards(
            &tracked_shards,
            &shard_uids_pending_resharding,
            true,
        )?;

        info!(target: "chain", "Init: header head @ #{} {}; block head @ #{} {}",
              header_head.height, header_head.last_block_hash,
              block_head.height, block_head.last_block_hash);
        metrics::BLOCK_HEIGHT_HEAD.set(block_head.height as i64);
        let block_header = chain_store.get_block_header(&block_head.last_block_hash)?;
        metrics::BLOCK_ORDINAL_HEAD.set(block_header.block_ordinal() as i64);
        metrics::HEADER_HEAD_HEIGHT.set(header_head.height as i64);
        metrics::BOOT_TIME_SECONDS.set(clock.now_utc().unix_timestamp());

        metrics::TAIL_HEIGHT.set(chain_store.tail()? as i64);
        metrics::CHUNK_TAIL_HEIGHT.set(chain_store.chunk_tail()? as i64);
        metrics::FORK_TAIL_HEIGHT.set(chain_store.fork_tail()? as i64);

        // Even though the channel is unbounded, the channel size is practically bounded by the size
        // of blocks_in_processing, which is set to 5 now.
        let (sc, rc) = unbounded();
        let resharding_manager = ReshardingManager::new(
            chain_store.store().clone(),
            epoch_manager.clone(),
            runtime_adapter.clone(),
            chain_config.resharding_config,
            resharding_sender,
        );
        Ok(Chain {
            clock: clock.clone(),
            chain_store,
            epoch_manager,
            shard_tracker,
            runtime_adapter,
            orphans: OrphanBlockPool::new(),
            blocks_with_missing_chunks: MissingChunksPool::new(),
            blocks_in_processing: BlocksInProcessing::new(),
            invalid_blocks: LruCache::new(NonZeroUsize::new(INVALID_CHUNKS_POOL_SIZE).unwrap()),
            genesis: genesis.clone(),
            transaction_validity_period: chain_genesis.transaction_validity_period,
            epoch_length: chain_genesis.epoch_length,
            block_economics_config: BlockEconomicsConfig::from(chain_genesis),
            doomslug_threshold_mode,
            blocks_delay_tracker: BlocksDelayTracker::new(clock.clone()),
            apply_chunks_sender: sc,
            apply_chunks_receiver: rc,
            apply_chunks_spawner,
            last_time_head_updated: clock.now(),
            pending_state_patch: Default::default(),
            requested_state_parts: StateRequestTracker::new(),
            snapshot_callbacks,
            resharding_manager,
        })
    }

    #[cfg(feature = "test_features")]
    pub fn adv_disable_doomslug(&mut self) {
        self.doomslug_threshold_mode = DoomslugThresholdMode::NoApprovals
    }

    pub fn compute_bp_hash(
        epoch_manager: &dyn EpochManagerAdapter,
        epoch_id: EpochId,
        prev_epoch_id: EpochId,
        last_known_hash: &CryptoHash,
    ) -> Result<CryptoHash, Error> {
        let bps = epoch_manager.get_epoch_block_producers_ordered(&epoch_id, last_known_hash)?;
        let validator_stakes = bps.into_iter().map(|(bp, _)| bp).collect_vec();
        let protocol_version = epoch_manager.get_epoch_protocol_version(&prev_epoch_id)?;
        Self::compute_bp_hash_from_validator_stakes(
            &validator_stakes,
            ProtocolFeature::BlockHeaderV3.enabled(protocol_version),
        )
    }

    pub fn compute_bp_hash_from_validator_stakes(
        validator_stakes: &Vec<ValidatorStake>,
        use_versioned_bp_hash_format: bool,
    ) -> Result<CryptoHash, Error> {
        if use_versioned_bp_hash_format {
            Ok(CryptoHash::hash_borsh_iter(validator_stakes))
        } else {
            let stakes = validator_stakes.into_iter().map(|stake| stake.clone().into_v1());
            Ok(CryptoHash::hash_borsh_iter(stakes))
        }
    }

    pub fn get_last_time_head_updated(&self) -> Instant {
        self.last_time_head_updated
    }

    fn create_genesis_chunk_extra(
        state_root: &StateRoot,
        gas_limit: Gas,
        genesis_protocol_version: ProtocolVersion,
        congestion_info: Option<CongestionInfo>,
    ) -> ChunkExtra {
        ChunkExtra::new(
            genesis_protocol_version,
            state_root,
            CryptoHash::default(),
            vec![],
            0,
            gas_limit,
            0,
            congestion_info,
            BandwidthRequests::default_for_protocol_version(genesis_protocol_version),
        )
    }

    pub fn genesis_chunk_extra(
        &self,
        shard_layout: &ShardLayout,
        shard_id: ShardId,
        genesis_protocol_version: ProtocolVersion,
        congestion_info: Option<CongestionInfo>,
    ) -> Result<ChunkExtra, Error> {
        let shard_index = shard_layout.get_shard_index(shard_id)?;
        let state_root = *get_genesis_state_roots(self.chain_store.store())?
            .ok_or_else(|| Error::Other("genesis state roots do not exist in the db".to_owned()))?
            .get(shard_index)
            .ok_or_else(|| {
                Error::Other(format!("genesis state root does not exist for shard id {shard_id} shard index {shard_index}"))
            })?;
        let gas_limit = self
            .genesis
            .chunks()
            .get(shard_index)
            .ok_or_else(|| {
                Error::Other(format!(
                    "genesis chunk does not exist for shard {shard_id} shard index {shard_index}"
                ))
            })?
            .gas_limit();
        Ok(Self::create_genesis_chunk_extra(
            &state_root,
            gas_limit,
            genesis_protocol_version,
            congestion_info,
        ))
    }

    /// Saves the `[ChunkExtra]`s for all shards in the genesis block.
    pub fn save_genesis_chunk_extras(
        chain_genesis: &ChainGenesis,
        genesis: &Block,
        state_roots: &Vec<CryptoHash>,
        epoch_manager: &dyn EpochManagerAdapter,
        store_update: &mut ChainStoreUpdate,
    ) -> Result<(), Error> {
        for (chunk_header, state_root) in genesis.chunks().iter_deprecated().zip(state_roots.iter())
        {
            let congestion_info =
                if ProtocolFeature::CongestionControl.enabled(chain_genesis.protocol_version) {
                    genesis
                        .block_congestion_info()
                        .get(&chunk_header.shard_id())
                        .map(|info| info.congestion_info)
                } else {
                    None
                };

            store_update.save_chunk_extra(
                genesis.hash(),
                &epoch_manager.shard_id_to_uid(chunk_header.shard_id(), &EpochId::default())?,
                Self::create_genesis_chunk_extra(
                    state_root,
                    chain_genesis.gas_limit,
                    chain_genesis.protocol_version,
                    congestion_info,
                ),
            );
        }
        Ok(())
    }

    /// Creates a light client block for the last final block from perspective of some other block
    ///
    /// # Arguments
    ///  * `header` - the last finalized block seen from `header` (not pushed back) will be used to
    ///               compute the light client block
    pub fn create_light_client_block(
        header: &BlockHeader,
        epoch_manager: &dyn EpochManagerAdapter,
        chain_store: &dyn ChainStoreAccess,
    ) -> Result<LightClientBlockView, Error> {
        let final_block_header = {
            let ret = chain_store.get_block_header(header.last_final_block())?;
            let two_ahead = chain_store.get_block_header_by_height(ret.height() + 2)?;
            if two_ahead.epoch_id() != ret.epoch_id() {
                let one_ahead = chain_store.get_block_header_by_height(ret.height() + 1)?;
                if one_ahead.epoch_id() != ret.epoch_id() {
                    let new_final_hash = *ret.last_final_block();
                    chain_store.get_block_header(&new_final_hash)?
                } else {
                    let new_final_hash = *one_ahead.last_final_block();
                    chain_store.get_block_header(&new_final_hash)?
                }
            } else {
                ret
            }
        };

        let next_block_producers = get_epoch_block_producers_view(
            final_block_header.next_epoch_id(),
            header.prev_hash(),
            epoch_manager,
        )?;

        create_light_client_block_view(&final_block_header, chain_store, Some(next_block_producers))
    }

    pub fn save_block(&mut self, block: MaybeValidated<Block>) -> Result<(), Error> {
        if self.chain_store.get_block(block.hash()).is_ok() {
            return Ok(());
        }
        let mut chain_store_update = ChainStoreUpdate::new(&mut self.chain_store);

        chain_store_update.save_block(block.into_inner());
        // We don't need to increase refcount for `prev_hash` at this point
        // because this is the block before State Sync.

        chain_store_update.commit()?;
        Ok(())
    }

    fn save_block_height_processed(&mut self, block_height: BlockHeight) -> Result<(), Error> {
        let mut chain_store_update = ChainStoreUpdate::new(&mut self.chain_store);
        if !chain_store_update.is_height_processed(block_height)? {
            chain_store_update.save_block_height_processed(block_height);
        }
        chain_store_update.commit()?;
        Ok(())
    }

    fn maybe_mark_block_invalid(&mut self, block_hash: CryptoHash, error: &Error) {
        // We only mark the block as invalid if the block has bad data (not for other errors that would
        // not be the fault of the block itself), except when the block has a bad signature which means
        // the block might not have been what the block producer originally produced. Either way, it's
        // OK if we miss some cases here because this is just an optimization to avoid reprocessing
        // known invalid blocks so the network recovers faster in case of any issues.
        if error.is_bad_data()
            && !matches!(error, Error::InvalidSignature | Error::InvalidBlockHeight(_))
        {
            metrics::NUM_INVALID_BLOCKS.with_label_values(&[error.prometheus_label_value()]).inc();
            self.invalid_blocks.put(block_hash, ());
        }
    }

    /// Return a StateSyncInfo that includes the information needed for syncing state for shards needed
    /// in the next epoch.
    fn get_state_sync_info(
        &self,
        me: &Option<AccountId>,
        epoch_first_block: &Block,
    ) -> Result<Option<StateSyncInfo>, Error> {
        let prev_hash = *epoch_first_block.header().prev_hash();
        let shards_to_state_sync = Chain::get_shards_to_state_sync(
            self.epoch_manager.as_ref(),
            &self.shard_tracker,
            me,
            &prev_hash,
        )?;
        if shards_to_state_sync.is_empty() {
            Ok(None)
        } else {
            debug!(target: "chain", "Downloading state for {:?}, I'm {:?}", shards_to_state_sync, me);
            let epoch_id = epoch_first_block.header().epoch_id();
            let protocol_version = self.epoch_manager.get_epoch_protocol_version(epoch_id)?;
            // Note that this block is the first block in an epoch because this function is only called
            // in get_catchup_and_state_sync_infos() when that is the case.
            let state_sync_info = StateSyncInfo::new(
                protocol_version,
                *epoch_first_block.header().hash(),
                shards_to_state_sync,
            );
            Ok(Some(state_sync_info))
        }
    }

    /// Do basic validation of a block upon receiving it. Check that block is
    /// well-formed (various roots match).
    pub fn validate_block(&self, block: &MaybeValidated<Block>) -> Result<(), Error> {
        block
            .validate_with(|block| {
                Chain::validate_block_impl(self.epoch_manager.as_ref(), self.genesis_block(), block)
                    .map(|_| true)
            })
            .map(|_| ())
    }

    fn validate_block_impl(
        epoch_manager: &dyn EpochManagerAdapter,
        genesis_block: &Block,
        block: &Block,
    ) -> Result<(), Error> {
        let epoch_id = block.header().epoch_id();
        let shard_layout = epoch_manager.get_shard_layout(&epoch_id)?;

        for (shard_index, chunk_header) in block.chunks().iter_deprecated().enumerate() {
            let shard_id = shard_layout.get_shard_id(shard_index)?;
            if chunk_header.height_created() == genesis_block.header().height() {
                // Special case: genesis chunks can be in non-genesis blocks and don't have a signature
                // We must verify that content matches and signature is empty.
                // TODO: this code will not work when genesis block has different number of chunks as the current block
                // https://github.com/near/nearcore/issues/4908
                let chunks = genesis_block.chunks();
                let genesis_chunk = chunks.get(shard_index);
                let genesis_chunk = genesis_chunk.ok_or_else(|| {
                    Error::InvalidChunk(format!(
                        "genesis chunk not found for shard {}, genesis block has {} chunks",
                        shard_id,
                        chunks.len(),
                    ))
                })?;

                if genesis_chunk.chunk_hash() != chunk_header.chunk_hash()
                    || genesis_chunk.signature() != chunk_header.signature()
                {
                    return Err(Error::InvalidChunk(format!(
                        "genesis chunk mismatch for shard {}. genesis chunk hash: {:?}, chunk hash: {:?}, genesis signature: {}, chunk signature: {}",
                        shard_id,
                        genesis_chunk.chunk_hash(),
                        chunk_header.chunk_hash(),
                        genesis_chunk.signature(),
                        chunk_header.signature()
                    )));
                }
            } else if chunk_header.height_created() == block.header().height() {
                if chunk_header.shard_id() != shard_id {
                    return Err(Error::InvalidShardId(chunk_header.shard_id()));
                }
<<<<<<< HEAD
                if !verify_chunk_header_signature_with_epoch_manager(
                    epoch_manager,
                    &chunk_header,
                    &block.header().prev_hash(),
=======
                let parent_hash = block.header().prev_hash();
                let epoch_id = epoch_manager.get_epoch_id_from_prev_block(parent_hash)?;
                if !verify_chunk_header_signature_with_epoch_manager(
                    epoch_manager,
                    &chunk_header,
                    &parent_hash,
                    epoch_id,
>>>>>>> 1324fe93
                )? {
                    byzantine_assert!(false);
                    return Err(Error::InvalidChunk(format!(
                        "Invalid chunk header signature for shard {}, chunk hash: {:?}",
                        shard_id,
                        chunk_header.chunk_hash()
                    )));
                }
            }
        }
        block.check_validity().map_err(|e| <BlockValidityError as Into<Error>>::into(e))?;
        Ok(())
    }

    /// Verify header signature when the epoch is known, but not the whole chain.
    /// Same as verify_header_signature except it does not verify that block producer hasn't been slashed
    fn partial_verify_orphan_header_signature(&self, header: &BlockHeader) -> Result<bool, Error> {
        let block_producer =
            self.epoch_manager.get_block_producer(header.epoch_id(), header.height())?;
        // DEVNOTE: we pass head which is not necessarily on block's chain, but it's only used for
        // slashing info which we will ignore
        let head = self.head()?;
        let (block_producer, _slashed) = self.epoch_manager.get_validator_by_account_id(
            header.epoch_id(),
            &head.last_block_hash,
            &block_producer,
        )?;
        Ok(header.signature().verify(header.hash().as_ref(), block_producer.public_key()))
    }

    /// Optimization which checks if block with the given header can be reached from final head, and thus can be
    /// finalized by this node.
    /// If this is the case, returns Ok.
    /// If we discovered that it is not the case, returns `Error::CannotBeFinalized`.
    /// If too many parents were checked, returns Ok to avoid long delays.
    fn check_if_finalizable(&self, header: &BlockHeader) -> Result<(), Error> {
        let mut header = header.clone();
        let final_head = self.final_head()?;
        for _ in 0..NUM_PARENTS_TO_CHECK_FINALITY {
            // If we reached final head, then block can be finalized.
            if header.hash() == &final_head.last_block_hash {
                return Ok(());
            }
            // If we went behind final head, then block cannot be finalized on top of final head.
            if header.height() < final_head.height {
                return Err(Error::CannotBeFinalized);
            }
            // Otherwise go to parent block.
            header = match self.get_previous_header(&header) {
                Ok(header) => header,
                Err(_) => {
                    // We couldn't find previous header. Return Ok because it can be an orphaned block which can be
                    // connected to canonical chain later.
                    return Ok(());
                }
            }
        }

        // If we traversed too many blocks, return Ok to avoid long delays.
        Ok(())
    }

    /// Validate header. Returns error if the header is invalid.
    /// `challenges`: the function will add new challenges generated from validating this header
    ///               to the vector. You can pass an empty vector here, or a vector with existing
    ///               challenges already.
    fn validate_header(
        &self,
        header: &BlockHeader,
        provenance: &Provenance,
        challenges: &mut Vec<ChallengeBody>,
    ) -> Result<(), Error> {
        // Refuse blocks from the too distant future.
        if header.timestamp() > self.clock.now_utc() + Duration::seconds(ACCEPTABLE_TIME_DIFFERENCE)
        {
            return Err(Error::InvalidBlockFutureTime(header.timestamp()));
        }

        // Check the signature.
        if !self.epoch_manager.verify_header_signature(header)? {
            return Err(Error::InvalidSignature);
        }

        // Check we don't know a block with given height already.
        // If we do - send out double sign challenge and keep going as double signed blocks are valid blocks.
        // Check if there is already known block of the same height that has the same epoch id
        if let Some(block_hashes) =
            self.chain_store.get_all_block_hashes_by_height(header.height())?.get(header.epoch_id())
        {
            // This should be guaranteed but it doesn't hurt to check again
            if !block_hashes.contains(header.hash()) {
                let other_header = self.get_block_header(block_hashes.iter().next().unwrap())?;

                challenges.push(ChallengeBody::BlockDoubleSign(BlockDoubleSign {
                    left_block_header: borsh::to_vec(&header).expect("Failed to serialize"),
                    right_block_header: borsh::to_vec(&other_header).expect("Failed to serialize"),
                }));
            }
        }

        if let Ok(epoch_protocol_version) =
            self.epoch_manager.get_epoch_protocol_version(header.epoch_id())
        {
            if checked_feature!(
                "stable",
                RejectBlocksWithOutdatedProtocolVersions,
                epoch_protocol_version
            ) {
                if header.latest_protocol_version() < epoch_protocol_version {
                    error!(
                        "header protocol version {} smaller than epoch protocol version {}",
                        header.latest_protocol_version(),
                        epoch_protocol_version
                    );
                    return Err(Error::InvalidProtocolVersion);
                }
            }
        }

        let prev_header = self.get_previous_header(header)?;

        // Check that epoch_id in the header does match epoch given previous header (only if previous header is present).
        let epoch_id_from_prev_block =
            &self.epoch_manager.get_epoch_id_from_prev_block(header.prev_hash())?;
        let epoch_id_from_header = header.epoch_id();
        if epoch_id_from_prev_block != epoch_id_from_header {
            return Err(Error::InvalidEpochHash);
        }

        // Check that epoch_id in the header does match epoch given previous header (only if previous header is present).
        if &self.epoch_manager.get_next_epoch_id_from_prev_block(header.prev_hash())?
            != header.next_epoch_id()
        {
            return Err(Error::InvalidEpochHash);
        }

        if header.epoch_id() == prev_header.epoch_id() {
            if header.next_bp_hash() != prev_header.next_bp_hash() {
                return Err(Error::InvalidNextBPHash);
            }
        } else {
            if header.next_bp_hash()
                != &Chain::compute_bp_hash(
                    self.epoch_manager.as_ref(),
                    *header.next_epoch_id(),
                    *header.epoch_id(),
                    header.prev_hash(),
                )?
            {
                return Err(Error::InvalidNextBPHash);
            }
        }

        if header.chunk_mask().len() != self.epoch_manager.shard_ids(header.epoch_id())?.len() {
            return Err(Error::InvalidChunkMask);
        }

        if !header.verify_chunks_included() {
            return Err(Error::InvalidChunkMask);
        }

        if let Some(prev_height) = header.prev_height() {
            if prev_height != prev_header.height() {
                return Err(Error::Other("Invalid prev_height".to_string()));
            }
        }

        // Prevent time warp attacks and some timestamp manipulations by forcing strict
        // time progression.
        if header.raw_timestamp() <= prev_header.raw_timestamp() {
            return Err(Error::InvalidBlockPastTime(prev_header.timestamp(), header.timestamp()));
        }
        // If this is not the block we produced (hence trust in it) - validates block
        // producer, confirmation signatures and finality info.
        if *provenance != Provenance::PRODUCED {
            // first verify aggregated signature
            let info = self.epoch_manager.get_epoch_block_approvers_ordered(prev_header.hash())?;
            if !verify_approval_with_approvers_info(
                prev_header.hash(),
                prev_header.height(),
                header.height(),
                header.approvals(),
                info,
            )? {
                return Err(Error::InvalidApprovals);
            };

            let stakes = self
                .epoch_manager
                .get_epoch_block_approvers_ordered(header.prev_hash())?
                .iter()
                .map(|(x, is_slashed)| (x.stake_this_epoch, x.stake_next_epoch, *is_slashed))
                .collect::<Vec<_>>();
            if !Doomslug::can_approved_block_be_produced(
                self.doomslug_threshold_mode,
                header.approvals(),
                &stakes,
            ) {
                return Err(Error::NotEnoughApprovals);
            }

            let expected_last_ds_final_block = if prev_header.height() + 1 == header.height() {
                prev_header.hash()
            } else {
                prev_header.last_ds_final_block()
            };

            let expected_last_final_block = if prev_header.height() + 1 == header.height()
                && prev_header.last_ds_final_block() == prev_header.prev_hash()
            {
                prev_header.prev_hash()
            } else {
                prev_header.last_final_block()
            };

            if header.last_ds_final_block() != expected_last_ds_final_block
                || header.last_final_block() != expected_last_final_block
            {
                return Err(Error::InvalidFinalityInfo);
            }

            let block_merkle_tree = self.chain_store.get_block_merkle_tree(header.prev_hash())?;
            let mut block_merkle_tree = PartialMerkleTree::clone(&block_merkle_tree);
            block_merkle_tree.insert(*header.prev_hash());
            if &block_merkle_tree.root() != header.block_merkle_root() {
                return Err(Error::InvalidBlockMerkleRoot);
            }

            // Check that challenges root is empty to ensure later that block doesn't contain challenges.
            // TODO (#2445): Enable challenges when they are working correctly.
            if header.challenges_root() != &MerkleHash::default() {
                return Err(Error::InvalidChallengeRoot);
            }
            if !header.challenges_result().is_empty() {
                return Err(Error::InvalidChallenge);
            }

            let protocol_version =
                self.epoch_manager.get_epoch_protocol_version(header.epoch_id())?;
            if ProtocolFeature::ChunkEndorsementsInBlockHeader.enabled(protocol_version) {
                validate_chunk_endorsements_in_header(self.epoch_manager.as_ref(), header)?;
            }
        }

        Ok(())
    }

    /// Process block header as part of "header first" block propagation.
    /// We validate the header but we do not store it or update header head
    /// based on this. We will update these once we get the block back after
    /// requesting it.
    pub fn process_block_header(
        &self,
        header: &BlockHeader,
        challenges: &mut Vec<ChallengeBody>,
    ) -> Result<(), Error> {
        debug!(target: "chain", block_hash=?header.hash(), height=header.height(), "process_block_header");

        check_known(self, header.hash())?.map_err(|e| Error::BlockKnown(e))?;
        self.validate_header(header, &Provenance::NONE, challenges)?;
        Ok(())
    }

    /// Verify that the block signature and block body hash matches. It makes sure that the block
    /// content is not tampered by a middle man.
    /// Returns Correct if the both check succeeds. Returns Incorrect if either check fails.
    /// Returns CannotVerifyBecauseBlockIsOrphan, if we could not verify the signature because
    /// the parent block is not yet available.
    pub fn verify_block_hash_and_signature(
        &self,
        block: &Block,
    ) -> Result<VerifyBlockHashAndSignatureResult, Error> {
        // skip the verification if we are processing the genesis block
        if block.hash() == self.genesis.hash() {
            return Ok(VerifyBlockHashAndSignatureResult::Correct);
        }
        let epoch_id = match self.epoch_manager.get_epoch_id(block.header().prev_hash()) {
            Ok(epoch_id) => epoch_id,
            Err(EpochError::MissingBlock(missing_block))
                if &missing_block == block.header().prev_hash() =>
            {
                return Ok(VerifyBlockHashAndSignatureResult::CannotVerifyBecauseBlockIsOrphan);
            }
            Err(err) => return Err(err.into()),
        };
        let epoch_protocol_version = self.epoch_manager.get_epoch_protocol_version(&epoch_id)?;

        // Check that block body hash matches the block body. This makes sure that the block body
        // content is not tampered
        if checked_feature!("stable", BlockHeaderV4, epoch_protocol_version) {
            let block_body_hash = block.compute_block_body_hash();
            if block_body_hash.is_none() {
                tracing::warn!("Block version too old for block: {:?}", block.hash());
                return Ok(VerifyBlockHashAndSignatureResult::Incorrect);
            }
            if block.header().block_body_hash() != block_body_hash {
                tracing::warn!("Invalid block body hash for block: {:?}", block.hash());
                return Ok(VerifyBlockHashAndSignatureResult::Incorrect);
            }
        }

        // Verify the signature. Since the signature is signed on the hash of block header, this check
        // makes sure the block header content is not tampered
        if !self.epoch_manager.verify_header_signature(block.header())? {
            tracing::error!("wrong signature");
            return Ok(VerifyBlockHashAndSignatureResult::Incorrect);
        }
        Ok(VerifyBlockHashAndSignatureResult::Correct)
    }

    /// Verify that `challenges` are valid
    /// If all challenges are valid, returns ChallengesResult, which comprises of the list of
    /// validators that need to be slashed and the list of blocks that are challenged.
    /// Returns Error if any challenge is invalid.
    /// Note: you might be wondering why the list of challenged blocks is not part of ChallengesResult.
    /// That's because ChallengesResult is part of BlockHeader, to modify that struct requires protocol
    /// upgrade.
    pub fn verify_challenges(
        &self,
        challenges: &[Challenge],
        epoch_id: &EpochId,
        prev_block_hash: &CryptoHash,
    ) -> Result<(ChallengesResult, Vec<CryptoHash>), Error> {
        let _span = tracing::debug_span!(
            target: "chain",
            "verify_challenges",
            ?challenges)
        .entered();
        let mut result = vec![];
        let mut challenged_blocks = vec![];
        for challenge in challenges.iter() {
            match validate_challenge(
                self.epoch_manager.as_ref(),
                self.runtime_adapter.as_ref(),
                epoch_id,
                prev_block_hash,
                challenge,
            ) {
                Ok((hash, account_ids)) => {
                    let is_double_sign = match challenge.body {
                        // If it's double signed block, we don't invalidate blocks just slash.
                        ChallengeBody::BlockDoubleSign(_) => true,
                        _ => {
                            challenged_blocks.push(hash);
                            false
                        }
                    };
                    let slash_validators: Vec<_> = account_ids
                        .into_iter()
                        .map(|id| SlashedValidator::new(id, is_double_sign))
                        .collect();
                    result.extend(slash_validators);
                }
                Err(Error::MaliciousChallenge) => {
                    result.push(SlashedValidator::new(challenge.account_id.clone(), false));
                }
                Err(err) => return Err(err),
            }
        }
        Ok((result, challenged_blocks))
    }

    /// Do basic validation of the information that we can get from the chunk headers in `block`
    fn validate_chunk_headers(&self, block: &Block, prev_block: &Block) -> Result<(), Error> {
        let prev_chunk_headers =
            Chain::get_prev_chunk_headers(self.epoch_manager.as_ref(), prev_block)?;
        for (chunk_header, prev_chunk_header) in
            block.chunks().iter_deprecated().zip(prev_chunk_headers.iter())
        {
            if chunk_header.height_included() == block.header().height() {
                // new chunk
                if chunk_header.prev_block_hash() != block.header().prev_hash() {
                    return Err(Error::InvalidChunk(format!(
                        "Invalid prev_block_hash, chunk hash {:?}, chunk prev block hash {}, block prev block hash {}",
                        chunk_header.chunk_hash(),
                        chunk_header.prev_block_hash(),
                        block.header().prev_hash()
                    )));
                }
            } else {
                // old chunk
                if prev_chunk_header != chunk_header {
                    return Err(Error::InvalidChunk(format!(
                        "Invalid chunk header, prev chunk hash {:?}, chunk hash {:?}",
                        prev_chunk_header.chunk_hash(),
                        chunk_header.chunk_hash()
                    )));
                }
            }
        }

        // Verify that proposals from chunks match block header proposals.
        let block_height = block.header().height();
        for pair in block
            .chunks()
            .iter_deprecated()
            .filter(|chunk| chunk.is_new_chunk(block_height))
            .flat_map(|chunk| chunk.prev_validator_proposals())
            .zip_longest(block.header().prev_validator_proposals())
        {
            match pair {
                itertools::EitherOrBoth::Both(cp, hp) => {
                    if hp != cp {
                        // Proposals differed!
                        return Err(Error::InvalidValidatorProposals);
                    }
                }
                _ => {
                    // Can only occur if there were a different number of proposals in the header
                    // and chunks
                    return Err(Error::InvalidValidatorProposals);
                }
            }
        }

        Ok(())
    }

    /// Check if the chain leading to the given block has challenged blocks on it. Returns Ok if the chain
    /// does not have challenged blocks, otherwise error ChallengedBlockOnChain.
    fn check_if_challenged_block_on_chain(&self, block_header: &BlockHeader) -> Result<(), Error> {
        let mut hash = *block_header.hash();
        let mut height = block_header.height();
        let mut prev_hash = *block_header.prev_hash();
        loop {
            match self.get_block_hash_by_height(height) {
                Ok(cur_hash) if cur_hash == hash => {
                    // Found common ancestor.
                    return Ok(());
                }
                _ => {
                    if self.chain_store.is_block_challenged(&hash)? {
                        return Err(Error::ChallengedBlockOnChain);
                    }
                    let prev_header = self.get_block_header(&prev_hash)?;
                    hash = *prev_header.hash();
                    height = prev_header.height();
                    prev_hash = *prev_header.prev_hash();
                }
            };
        }
    }

    pub fn ping_missing_chunks(
        &self,
        me: &Option<AccountId>,
        parent_hash: CryptoHash,
        block: &Block,
    ) -> Result<(), Error> {
        if !self.care_about_any_shard_or_part(me, parent_hash)? {
            return Ok(());
        }
        let mut missing = vec![];
        let block_height = block.header().height();

        let epoch_id = block.header().epoch_id();
        let shard_layout = self.epoch_manager.get_shard_layout(&epoch_id)?;

        for (shard_index, chunk_header) in block.chunks().iter_deprecated().enumerate() {
            let shard_id = shard_layout.get_shard_id(shard_index)?;
            // Check if any chunks are invalid in this block.
            if let Some(encoded_chunk) =
                self.chain_store.is_invalid_chunk(&chunk_header.chunk_hash())?
            {
                let merkle_paths =
                    Block::compute_chunk_headers_root(block.chunks().iter_deprecated()).1;
                let merkle_proof =
                    merkle_paths.get(shard_index).ok_or_else(|| Error::InvalidShardId(shard_id))?;
                let chunk_proof = ChunkProofs {
                    block_header: borsh::to_vec(&block.header()).expect("Failed to serialize"),
                    merkle_proof: merkle_proof.clone(),
                    chunk: Box::new(MaybeEncodedShardChunk::Encoded(EncodedShardChunk::clone(
                        &encoded_chunk,
                    ))),
                };
                return Err(Error::InvalidChunkProofs(Box::new(chunk_proof)));
            }
            if chunk_header.is_new_chunk(block_height) {
                let chunk_hash = chunk_header.chunk_hash();

                if let Err(_) = self.chain_store.get_partial_chunk(&chunk_header.chunk_hash()) {
                    missing.push(chunk_header.clone());
                } else if self.shard_tracker.care_about_shard(
                    me.as_ref(),
                    &parent_hash,
                    shard_id,
                    true,
                ) || self.shard_tracker.will_care_about_shard(
                    me.as_ref(),
                    &parent_hash,
                    shard_id,
                    true,
                ) {
                    if let Err(_) = self.chain_store.get_chunk(&chunk_hash) {
                        missing.push(chunk_header.clone());
                    }
                }
            }
        }
        if !missing.is_empty() {
            return Err(Error::ChunksMissing(missing));
        }
        Ok(())
    }

    fn care_about_any_shard_or_part(
        &self,
        me: &Option<AccountId>,
        parent_hash: CryptoHash,
    ) -> Result<bool, Error> {
        let epoch_id = self.epoch_manager.get_epoch_id_from_prev_block(&parent_hash)?;
        for shard_id in self.epoch_manager.shard_ids(&epoch_id)? {
            if self.shard_tracker.care_about_shard(me.as_ref(), &parent_hash, shard_id, true)
                || self.shard_tracker.will_care_about_shard(
                    me.as_ref(),
                    &parent_hash,
                    shard_id,
                    true,
                )
            {
                return Ok(true);
            }
        }
        for part_id in 0..self.epoch_manager.num_total_parts() {
            if &Some(self.epoch_manager.get_part_owner(&epoch_id, part_id as u64)?) == me {
                return Ok(true);
            }
        }
        Ok(false)
    }

    /// Collect all incoming receipts generated in `block`, return a map from target shard id to the
    /// list of receipts that the target shard receives.
    /// The receipts are sorted by the order that they will be processed.
    /// Note that the receipts returned in this function do not equal all receipts that will be
    /// processed as incoming receipts in this block, because that may include incoming receipts
    /// generated in previous blocks too, if some shards in the previous blocks did not produce
    /// new chunks.
    pub fn collect_incoming_receipts_from_block(
        &self,
        me: &Option<AccountId>,
        block: &Block,
    ) -> Result<HashMap<ShardId, Vec<ReceiptProof>>, Error> {
        if !self.care_about_any_shard_or_part(me, *block.header().prev_hash())? {
            return Ok(HashMap::new());
        }
        let block_height = block.header().height();
        let mut receipt_proofs_by_shard_id = HashMap::new();

        for chunk_header in block.chunks().iter_deprecated() {
            if !chunk_header.is_new_chunk(block_height) {
                continue;
            }
            let partial_encoded_chunk =
                self.chain_store.get_partial_chunk(&chunk_header.chunk_hash()).unwrap();
            for receipt in partial_encoded_chunk.prev_outgoing_receipts().iter() {
                let ReceiptProof(_, shard_proof) = receipt;
                let ShardProof { to_shard_id, .. } = shard_proof;
                receipt_proofs_by_shard_id
                    .entry(*to_shard_id)
                    .or_insert_with(Vec::new)
                    .push(receipt.clone());
            }
        }
        // sort the receipts deterministically so the order that they will be processed is deterministic
        for (_, receipt_proofs) in receipt_proofs_by_shard_id.iter_mut() {
            shuffle_receipt_proofs(receipt_proofs, block.hash());
        }

        Ok(receipt_proofs_by_shard_id)
    }

    /// Start processing a received or produced block. This function will process block asynchronously.
    /// It preprocesses the block by verifying that the block is valid and ready to process, then
    /// schedules the work of applying chunks in rayon thread pool. The function will return before
    /// the block processing is finished.
    /// This function is used in conjunction with the function postprocess_ready_blocks, which checks
    /// if any of the blocks in processing has finished applying chunks to finish postprocessing
    /// these blocks that are ready.
    /// `block_processing_artifacts`: Callers can pass an empty object or an existing BlockProcessingArtifact.
    ///              This function will add the effect from processing this block to there.
    /// `apply_chunks_done_sender`: An ApplyChunksDoneMessage message will be sent via this sender after apply_chunks is finished
    ///              (so it also happens asynchronously in the rayon thread pool). Callers can
    ///              use this sender as a way to receive notifications when apply chunks are done
    ///              so it can call postprocess_ready_blocks.
    pub fn start_process_block_async(
        &mut self,
        me: &Option<AccountId>,
        block: MaybeValidated<Block>,
        provenance: Provenance,
        block_processing_artifacts: &mut BlockProcessingArtifact,
        apply_chunks_done_sender: Option<near_async::messaging::Sender<ApplyChunksDoneMessage>>,
    ) -> Result<(), Error> {
        let block_height = block.header().height();
        let _span =
            debug_span!(target: "chain", "start_process_block_async", ?provenance, height=block_height).entered();
        let block_received_time = self.clock.now();
        metrics::BLOCK_PROCESSING_ATTEMPTS_TOTAL.inc();

        let hash = *block.hash();
        let res = self.start_process_block_impl(
            me,
            block,
            provenance,
            block_processing_artifacts,
            apply_chunks_done_sender,
            block_received_time,
        );

        if matches!(res, Err(Error::TooManyProcessingBlocks)) {
            self.blocks_delay_tracker
                .mark_block_dropped(&hash, DroppedReason::TooManyProcessingBlocks);
        }
        // Save the block as processed even if it failed. This is used to filter out the
        // incoming blocks that are not requested on heights which we already processed.
        // If there is a new incoming block that we didn't request and we already have height
        // processed 'marked as true' - then we'll not even attempt to process it
        if let Err(e) = self.save_block_height_processed(block_height) {
            warn!(target: "chain", "Failed to save processed height {}: {}", block_height, e);
        }

        res
    }

    /// Checks if any block has finished applying chunks and postprocesses these blocks to complete
    /// their processing. Return a list of blocks that have finished processing.
    /// If there are no blocks that are ready to be postprocessed, it returns immediately
    /// with an empty list. Even if there are blocks being processed, it does not wait
    /// for these blocks to be ready.
    pub fn postprocess_ready_blocks(
        &mut self,
        me: &Option<AccountId>,
        block_processing_artifacts: &mut BlockProcessingArtifact,
        apply_chunks_done_sender: Option<near_async::messaging::Sender<ApplyChunksDoneMessage>>,
    ) -> (Vec<AcceptedBlock>, HashMap<CryptoHash, Error>) {
        let _span = debug_span!(target: "chain", "postprocess_ready_blocks_chain").entered();
        let mut accepted_blocks = vec![];
        let mut errors = HashMap::new();
        while let Ok((block_hash, apply_result)) = self.apply_chunks_receiver.try_recv() {
            match self.postprocess_ready_block(
                me,
                block_hash,
                apply_result,
                block_processing_artifacts,
                apply_chunks_done_sender.clone(),
            ) {
                Err(e) => {
                    errors.insert(block_hash, e);
                }
                Ok(accepted_block) => {
                    accepted_blocks.push(accepted_block);
                }
            }
        }
        (accepted_blocks, errors)
    }

    fn chain_update(&mut self) -> ChainUpdate {
        ChainUpdate::new(
            &mut self.chain_store,
            self.epoch_manager.clone(),
            self.runtime_adapter.clone(),
            self.doomslug_threshold_mode,
            self.transaction_validity_period,
        )
    }

    /// Process challenge to invalidate chain. This is done between blocks to unroll the chain as
    /// soon as possible and allow next block producer to skip invalid blocks.
    pub fn process_challenge(&mut self, challenge: &Challenge) {
        let head = unwrap_or_return!(self.head());
        match self.verify_challenges(&[challenge.clone()], &head.epoch_id, &head.last_block_hash) {
            Ok((_, challenged_blocks)) => {
                let mut chain_update = self.chain_update();
                for block_hash in challenged_blocks {
                    match chain_update.mark_block_as_challenged(&block_hash, None) {
                        Ok(()) => {}
                        Err(err) => {
                            warn!(target: "chain", %block_hash, ?err, "Error saving block as challenged");
                        }
                    }
                }
                unwrap_or_return!(chain_update.commit());
            }
            Err(err) => {
                warn!(target: "chain", ?err, "Invalid challenge: {:#?}", challenge);
            }
        }
    }

    /// Processes headers and adds them to store for syncing.
    pub fn sync_block_headers(
        &mut self,
        mut headers: Vec<BlockHeader>,
        challenges: &mut Vec<ChallengeBody>,
    ) -> Result<(), Error> {
        // Sort headers by heights.
        headers.sort_by_key(|left| left.height());

        if let (Some(first_header), Some(last_header)) = (headers.first(), headers.last()) {
            info!(
                target: "chain",
                num_headers = headers.len(),
                first_hash = ?first_header.hash(),
                first_height = first_header.height(),
                last_hash = ?last_header.hash(),
                last_height = ?last_header.height(),
                "Sync block headers");
        } else {
            // No headers.
            return Ok(());
        };

        // Performance optimization to skip looking up every header in the store.
        let all_known = if let Some(last_header) = headers.last() {
            // If the last header is known, then the other headers are known too.
            self.chain_store.get_block_header(last_header.hash()).is_ok()
        } else {
            // Empty set of headers, therefore all received headers are known.
            true
        };

        if all_known {
            return Ok(());
        }

        // Validate header and then add to the chain.
        for header in headers.iter() {
            match check_header_known(self, header)? {
                Ok(_) => {}
                Err(_) => continue,
            }

            self.validate_header(header, &Provenance::SYNC, challenges)?;
            let mut chain_store_update = self.chain_store.store_update();
            chain_store_update.save_block_header(header.clone())?;

            // Add validator proposals for given header.
            let last_finalized_height =
                chain_store_update.get_block_height(header.last_final_block())?;
            let epoch_manager_update = self.epoch_manager.add_validator_proposals(
                BlockInfo::from_header(header, last_finalized_height),
                *header.random_value(),
            )?;
            chain_store_update.merge(epoch_manager_update);
            chain_store_update.commit()?;
        }

        let mut chain_update = self.chain_update();
        if let Some(header) = headers.last() {
            // Update header_head if it's the new tip
            chain_update.update_header_head_if_not_challenged(header)?;
        }
        chain_update.commit()
    }

    /// Returns if given block header is on the current chain.
    ///
    /// This is done by fetching header by height and checking that it’s the
    /// same one as provided.
    fn is_on_current_chain(&self, header: &BlockHeader) -> Result<bool, Error> {
        let chain_header = self.get_block_header_by_height(header.height())?;
        Ok(chain_header.hash() == header.hash())
    }

    /// Finds first of the given hashes that is known on the main chain.
    pub fn find_common_header(&self, hashes: &[CryptoHash]) -> Option<BlockHeader> {
        for hash in hashes {
            if let Ok(header) = self.get_block_header(hash) {
                if let Ok(header_at_height) = self.get_block_header_by_height(header.height()) {
                    if header.hash() == header_at_height.hash() {
                        return Some(header);
                    }
                }
            }
        }
        None
    }

    fn determine_status(&self, head: Option<Tip>, prev_head: Tip) -> BlockStatus {
        let has_head = head.is_some();
        let mut is_next_block = false;

        let old_hash = if let Some(head) = head {
            if head.prev_block_hash == prev_head.last_block_hash {
                is_next_block = true;
                None
            } else {
                Some(prev_head.last_block_hash)
            }
        } else {
            None
        };

        match (has_head, is_next_block) {
            (true, true) => BlockStatus::Next,
            (true, false) => BlockStatus::Reorg(old_hash.unwrap()),
            (false, _) => BlockStatus::Fork,
        }
    }

    /// Set the new head after state sync was completed if it is indeed newer.
    /// Check for potentially unlocked orphans after this update.
    pub fn reset_heads_post_state_sync(
        &mut self,
        me: &Option<AccountId>,
        sync_hash: CryptoHash,
        block_processing_artifacts: &mut BlockProcessingArtifact,
        apply_chunks_done_sender: Option<near_async::messaging::Sender<ApplyChunksDoneMessage>>,
    ) -> Result<(), Error> {
        let _span = tracing::debug_span!(target: "sync", "reset_heads_post_state_sync", ?sync_hash)
            .entered();
        // Get header we were syncing into.
        let header = self.get_block_header(&sync_hash)?;
        let prev_hash = *header.prev_hash();
        let prev_block = self.get_block(&prev_hash)?;

        // TODO(current_epoch_state_sync): fix this when syncing to the current epoch's state
        // The congestion control added a dependency on the prev block when
        // applying chunks in a block. This means that we need to keep the
        // blocks at sync hash, prev hash and prev prev hash.
        // Due to epoch finalization restrictions these blocks have consecutive heights,
        // so the height of the prev prev block is sync_height - 2.
        let mut new_tail = prev_block.header().height().saturating_sub(1);

        // In case there are missing chunks we need to keep more than just the
        // sync hash block. The logic below adjusts the new_tail so that every
        // shard is guaranteed to have at least one new chunk in the blocks
        // leading to the sync hash block.
        let min_height_included = prev_block
            .chunks()
            .iter_deprecated()
            .map(|chunk| chunk.height_included())
            .min()
            .unwrap();

        tracing::debug!(target: "sync", ?min_height_included, ?new_tail, "adjusting tail for missing chunks");
        new_tail = std::cmp::min(new_tail, min_height_included.saturating_sub(1));

        // In order to find the right new_chunk_tail we need to find the minimum
        // of chunk height_created for chunks in the new tail block.
        let new_tail_block = self.get_block_by_height(new_tail)?;
        let new_chunk_tail = new_tail_block
            .chunks()
            .iter_deprecated()
            .map(|chunk| chunk.height_created())
            .min()
            .unwrap();

        let tip = Tip::from_header(prev_block.header());
        let final_head = Tip::from_header(self.genesis.header());
        // Update related heads now.
        let mut chain_store_update = self.mut_chain_store().store_update();
        chain_store_update.save_body_head(&tip)?;
        // Reset final head to genesis since at this point we don't have the last final block.
        chain_store_update.save_final_head(&final_head)?;
        // New Tail can not be earlier than `prev_block.header.inner_lite.height`
        chain_store_update.update_tail(new_tail)?;
        // New Chunk Tail can not be earlier than minimum of height_created in Block `prev_block`
        chain_store_update.update_chunk_tail(new_chunk_tail);
        chain_store_update.commit()?;

        // Check if there are any orphans unlocked by this state sync.
        // We can't fail beyond this point because the caller will not process accepted blocks
        //    and the blocks with missing chunks if this method fails
        self.check_orphans(me, prev_hash, block_processing_artifacts, apply_chunks_done_sender);
        Ok(())
    }

    // Unlike start_process_block() this function doesn't update metrics for
    // successful blocks processing.
    fn start_process_block_impl(
        &mut self,
        me: &Option<AccountId>,
        block: MaybeValidated<Block>,
        provenance: Provenance,
        block_processing_artifact: &mut BlockProcessingArtifact,
        apply_chunks_done_sender: Option<near_async::messaging::Sender<ApplyChunksDoneMessage>>,
        block_received_time: Instant,
    ) -> Result<(), Error> {
        let block_height = block.header().height();
        let _span =
            debug_span!(target: "chain", "start_process_block_impl", block_height).entered();
        // 0) Before we proceed with any further processing, we first check that the block
        // hash and signature matches to make sure the block is indeed produced by the assigned
        // block producer. If not, we drop the block immediately
        // Note that it may appear that we call verify_block_hash_signature twice, once in
        // receive_block_impl, once here. The redundancy is because if a block is received as an orphan,
        // the check in receive_block_impl will not be complete and the block will be stored in
        // the orphan pool. When the orphaned block is ready to be processed, we must perform this check.
        // Also note that we purposely separates the check from the rest of the block verification check in
        // preprocess_block.
        if self.verify_block_hash_and_signature(&block)?
            == VerifyBlockHashAndSignatureResult::Incorrect
        {
            return Err(Error::InvalidSignature);
        }

        // 1) preprocess the block where we verify that the block is valid and ready to be processed
        //    No chain updates are applied at this step.
        let state_patch = self.pending_state_patch.take();
        let preprocess_timer = metrics::BLOCK_PREPROCESSING_TIME.start_timer();
        let preprocess_res = self.preprocess_block(
            me,
            &block,
            &provenance,
            &mut block_processing_artifact.challenges,
            &mut block_processing_artifact.invalid_chunks,
            block_received_time,
            state_patch,
        );
        let preprocess_res = match preprocess_res {
            Ok(preprocess_res) => {
                preprocess_timer.observe_duration();
                preprocess_res
            }
            Err(e) => {
                self.maybe_mark_block_invalid(*block.hash(), &e);
                preprocess_timer.stop_and_discard();
                match &e {
                    Error::Orphan => {
                        let tail_height = self.chain_store.tail()?;
                        // we only add blocks that couldn't have been gc'ed to the orphan pool.
                        if block_height >= tail_height {
                            let requested_missing_chunks = if let Some(orphan_missing_chunks) =
                                self.should_request_chunks_for_orphan(me, &block)
                            {
                                block_processing_artifact
                                    .orphans_missing_chunks
                                    .push(orphan_missing_chunks);
                                true
                            } else {
                                false
                            };

                            self.blocks_delay_tracker.mark_block_orphaned(block.hash());
                            self.save_orphan(block, provenance, requested_missing_chunks);
                        }
                    }
                    Error::ChunksMissing(missing_chunks) => {
                        let block_hash = *block.hash();
                        let missing_chunk_hashes: Vec<_> =
                            missing_chunks.iter().map(|header| header.chunk_hash()).collect();
                        block_processing_artifact.blocks_missing_chunks.push(BlockMissingChunks {
                            prev_hash: *block.header().prev_hash(),
                            missing_chunks: missing_chunks.clone(),
                        });
                        self.blocks_delay_tracker.mark_block_has_missing_chunks(block.hash());
                        let orphan = Orphan { block, provenance, added: self.clock.now() };
                        self.blocks_with_missing_chunks
                            .add_block_with_missing_chunks(orphan, missing_chunk_hashes.clone());
                        debug!(
                            target: "chain",
                            ?block_hash,
                            chunk_hashes=missing_chunk_hashes.iter().map(|h| format!("{:?}", h)).join(","),
                            "Process block: missing chunks"
                        );
                    }
                    Error::EpochOutOfBounds(epoch_id) => {
                        // Possibly block arrived before we finished processing all of the blocks for epoch before last.
                        // Or someone is attacking with invalid chain.
                        debug!(target: "chain", "Received block {}/{} ignored, as epoch {:?} is unknown", block_height, block.hash(), epoch_id);
                    }
                    Error::BlockKnown(block_known_error) => {
                        debug!(
                            target: "chain",
                            block_hash=?block.hash(),
                            height=block_height,
                            error=?block_known_error,
                            "Block known at this time");
                    }
                    _ => {}
                }
                return Err(e);
            }
        };
        let (apply_chunk_work, block_preprocess_info, apply_chunks_still_applying) = preprocess_res;

        if self.epoch_manager.is_next_block_epoch_start(block.header().prev_hash())? {
            // This is the end of the epoch. Next epoch we will generate new state parts. We can drop the old ones.
            self.clear_all_downloaded_parts()?;
        }

        // 2) Start creating snapshot if needed.
        if let Err(err) = self.process_snapshot() {
            tracing::error!(target: "state_snapshot", ?err, "Failed to make a state snapshot");
        }

        let block = block.into_inner();
        let block_hash = *block.hash();
        let block_height = block.header().height();
        self.blocks_in_processing.add(block, block_preprocess_info)?;

        // 3) schedule apply chunks, which will be executed in the rayon thread pool.
        self.schedule_apply_chunks(
            block_hash,
            block_height,
            apply_chunk_work,
            apply_chunks_still_applying,
            apply_chunks_done_sender,
        );

        Ok(())
    }

    /// Applying chunks async by starting the work at the rayon thread pool
    /// `apply_chunks_done_tracker`: notifies the threads that wait for applying chunks is finished
    /// `apply_chunks_done_sender`: a sender to send a ApplyChunksDoneMessage message once applying chunks is finished
    fn schedule_apply_chunks(
        &self,
        block_hash: CryptoHash,
        block_height: BlockHeight,
        work: Vec<UpdateShardJob>,
        apply_chunks_still_applying: ApplyChunksStillApplying,
        apply_chunks_done_sender: Option<near_async::messaging::Sender<ApplyChunksDoneMessage>>,
    ) {
        let sc = self.apply_chunks_sender.clone();
        self.apply_chunks_spawner.spawn("apply_chunks", move || {
            // do_apply_chunks runs `work` in parallel, but still waits for all of them to finish
            let res = do_apply_chunks(block_hash, block_height, work);
            // If we encounter error here, that means the receiver is deallocated and the client
            // thread is already shut down. The node is already crashed, so we can unwrap here
            sc.send((block_hash, res)).unwrap();
            drop(apply_chunks_still_applying);
            if let Some(sender) = apply_chunks_done_sender {
                sender.send(ApplyChunksDoneMessage {});
            }
        });
    }

    #[tracing::instrument(level = "debug", target = "chain", "postprocess_block_only", skip_all)]
    fn postprocess_block_only(
        &mut self,
        me: &Option<AccountId>,
        block: &Block,
        block_preprocess_info: BlockPreprocessInfo,
        apply_results: Vec<(ShardId, Result<ShardUpdateResult, Error>)>,
    ) -> Result<Option<Tip>, Error> {
        // Save state transition data to the database only if it might later be needed
        // for generating a state witness. Storage space optimization.
        let should_save_state_transition_data =
            self.should_produce_state_witness_for_this_or_next_epoch(me, block.header())?;
        let mut chain_update = self.chain_update();
        let new_head = chain_update.postprocess_block(
            &block,
            block_preprocess_info,
            apply_results,
            should_save_state_transition_data,
        )?;
        chain_update.commit()?;
        Ok(new_head)
    }

    /// Run postprocessing on this block, which stores the block on chain.
    /// Check that if accepting the block unlocks any orphans in the orphan pool and start
    /// the processing of those blocks.
    fn postprocess_ready_block(
        &mut self,
        me: &Option<AccountId>,
        block_hash: CryptoHash,
        apply_results: Vec<(ShardId, Result<ShardUpdateResult, Error>)>,
        block_processing_artifacts: &mut BlockProcessingArtifact,
        apply_chunks_done_sender: Option<near_async::messaging::Sender<ApplyChunksDoneMessage>>,
    ) -> Result<AcceptedBlock, Error> {
        let timer = metrics::BLOCK_POSTPROCESSING_TIME.start_timer();
        let (block, block_preprocess_info) =
            self.blocks_in_processing.remove(&block_hash).unwrap_or_else(|| {
                panic!(
                    "block {:?} finished applying chunks but not in blocks_in_processing pool",
                    block_hash
                )
            });
        // We want to include block height here, so we didn't put this line at the beginning of the
        // function.
        let _span = tracing::debug_span!(
            target: "chain",
            "postprocess_ready_block",
            height = block.header().height())
        .entered();

        let epoch_id = block.header().epoch_id();
        let shard_layout = self.epoch_manager.get_shard_layout(&epoch_id)?;

        let prev_head = self.chain_store.head()?;
        let is_caught_up = block_preprocess_info.is_caught_up;
        let provenance = block_preprocess_info.provenance.clone();
        let block_start_processing_time = block_preprocess_info.block_start_processing_time;
        // TODO(#8055): this zip relies on the ordering of the apply_results.
        // TODO(wacban): do the above todo
        for (shard_id, apply_result) in apply_results.iter() {
            let shard_index = shard_layout.get_shard_index(*shard_id)?;
            if let Err(err) = apply_result {
                if err.is_bad_data() {
                    let chunk = block.chunks()[shard_index].clone();
                    block_processing_artifacts.invalid_chunks.push(chunk);
                }
            }
        }
        let new_head =
            match self.postprocess_block_only(me, &block, block_preprocess_info, apply_results) {
                Err(err) => {
                    self.maybe_mark_block_invalid(*block.hash(), &err);
                    self.blocks_delay_tracker.mark_block_errored(&block_hash, err.to_string());
                    return Err(err);
                }
                Ok(new_head) => new_head,
            };

        let epoch_id = block.header().epoch_id();
        let mut shards_cares_this_or_next_epoch = vec![];
        for shard_id in self.epoch_manager.shard_ids(epoch_id)? {
            let care_about_shard = self.shard_tracker.care_about_shard(
                me.as_ref(),
                block.header().prev_hash(),
                shard_id,
                true,
            );
            let will_care_about_shard = self.shard_tracker.will_care_about_shard(
                me.as_ref(),
                block.header().prev_hash(),
                shard_id,
                true,
            );
            let care_about_shard_this_or_next_epoch = care_about_shard || will_care_about_shard;
            let shard_uid = self.epoch_manager.shard_id_to_uid(shard_id, &epoch_id).unwrap();
            if care_about_shard_this_or_next_epoch {
                shards_cares_this_or_next_epoch.push(shard_uid);
            }

            let need_storage_update = if is_caught_up {
                // If we already caught up this epoch, then storage exists for both shards which we already track
                // and shards which will be tracked in next epoch, so we can update them.
                care_about_shard_this_or_next_epoch
            } else {
                // If we didn't catch up, we can update only shards tracked right now. Remaining shards will be updated
                // during catchup of this block.
                care_about_shard
            };
            tracing::debug!(target: "chain", ?shard_id, need_storage_update, "Updating storage");

            if need_storage_update {
                // TODO(resharding): consider adding to catchup flow.
                self.resharding_manager.start_resharding(
                    self.chain_store.store_update(),
                    &block,
                    shard_uid,
                    self.runtime_adapter.get_tries(),
                )?;

                // Update flat storage head to be the last final block. Note that this update happens
                // in a separate db transaction from the update from block processing. This is intentional
                // because flat_storage need to be locked during the update of flat head, otherwise
                // flat_storage is in an inconsistent state that could be accessed by the other
                // apply chunks processes. This means, the flat head is not always the same as
                // the last final block on chain, which is OK, because in the flat storage implementation
                // we don't assume that.
                self.update_flat_storage_and_memtrie(&block, shard_id)?;
            }
        }

        if self.epoch_manager.is_next_block_epoch_start(block.header().prev_hash())? {
            // Keep in memory only these tries that we care about this or next epoch.
            self.runtime_adapter.get_tries().retain_mem_tries(&shards_cares_this_or_next_epoch);
        }

        if let Err(err) = self.garbage_collect_state_transition_data(&block) {
            tracing::error!(target: "chain", ?err, "failed to garbage collect state transition data");
        }

        self.pending_state_patch.clear();

        if let Some(tip) = &new_head {
            // TODO: move this logic of tracking validators metrics to EpochManager
            let mut count = 0;
            let mut stake = 0;
            if let Ok(producers) = self.epoch_manager.get_epoch_chunk_producers(&tip.epoch_id) {
                stake += producers.iter().map(|info| info.stake()).sum::<Balance>();
                count += producers.len();
            }

            stake /= NEAR_BASE;
            metrics::VALIDATOR_AMOUNT_STAKED.set(i64::try_from(stake).unwrap_or(i64::MAX));
            metrics::VALIDATOR_ACTIVE_TOTAL.set(i64::try_from(count).unwrap_or(i64::MAX));

            self.last_time_head_updated = self.clock.now();
        };

        metrics::BLOCK_PROCESSED_TOTAL.inc();
        metrics::BLOCK_PROCESSING_TIME.observe(
            (self.clock.now().signed_duration_since(block_start_processing_time))
                .as_seconds_f64()
                .max(0.0),
        );
        let shard_layout = self.epoch_manager.get_shard_layout(epoch_id)?;
        self.blocks_delay_tracker.finish_block_processing(
            &shard_layout,
            &block_hash,
            new_head.clone(),
        );

        timer.observe_duration();
        let _timer = CryptoHashTimer::new_with_start(
            self.clock.clone(),
            *block.hash(),
            block_start_processing_time,
        );

        self.check_orphans(me, *block.hash(), block_processing_artifacts, apply_chunks_done_sender);

        self.check_if_upgrade_needed(&block_hash);

        // Determine the block status of this block (whether it is a side fork and updates the chain head)
        // Block status is needed in Client::on_block_accepted_with_optional_chunk_produce to
        // decide to how to update the tx pool.
        let block_status = self.determine_status(new_head, prev_head);
        Ok(AcceptedBlock { hash: *block.hash(), status: block_status, provenance })
    }

    fn check_if_upgrade_needed(&self, block_hash: &CryptoHash) {
        if let Ok(next_epoch_protocol_version) =
            self.epoch_manager.get_next_epoch_protocol_version(block_hash)
        {
            if PROTOCOL_VERSION < next_epoch_protocol_version {
                error!(
                    "The protocol version is about to be superseded, please upgrade nearcore as soon as possible. Client protocol version {}, new protocol version {}",
                    PROTOCOL_VERSION,
                    next_epoch_protocol_version,
                );
            }
        }
    }

    /// Gets new flat storage head candidate for given `shard_id` and newly
    /// processed `block`.
    /// It will be `block.last_final_block().chunk(shard_id).prev_block_hash()`
    /// if all necessary conditions are met.
    /// This is required for `StateSnapshot` to be able to make snapshot of
    /// flat storage at the epoch boundary.
    fn get_new_flat_storage_head(
        &self,
        block: &Block,
        shard_uid: ShardUId,
    ) -> Result<Option<CryptoHash>, Error> {
        let epoch_id = block.header().epoch_id();
        let last_final_block_hash = *block.header().last_final_block();
        // If final block doesn't exist yet, skip getting candidate.
        if last_final_block_hash == CryptoHash::default() {
            return Ok(None);
        }

        let shard_layout = self.epoch_manager.get_shard_layout(epoch_id)?;

        let last_final_block = self.get_block(&last_final_block_hash)?;
        let last_final_block_epoch_id = last_final_block.header().epoch_id();
        // If shard layout was changed, the update is impossible so we skip
        // getting candidate.
        if self.epoch_manager.get_shard_layout(last_final_block_epoch_id)? != shard_layout {
            return Ok(None);
        }

        // Here we're checking the ShardUID of the chunk because it's possible that it's an old
        // chunk from before a resharding, in which case we don't want to do anything. This can
        // happen if we are early into a post-resharding epoch and `shard_uid` is a child shard that
        // hasn't had any new chunks yet.
        let shard_index = shard_layout.get_shard_index(shard_uid.shard_id())?;
        let last_final_block_chunks = last_final_block.chunks();
        let chunk_header = last_final_block_chunks
            .get(shard_index)
            .ok_or_else(|| Error::InvalidShardId(shard_uid.shard_id()))?;
        let chunk_shard_layout =
            self.epoch_manager.get_shard_layout_from_prev_block(chunk_header.prev_block_hash())?;
        let chunk_shard_uid =
            ShardUId::from_shard_id_and_layout(chunk_header.shard_id(), &chunk_shard_layout);

        if shard_uid != chunk_shard_uid {
            return Ok(None);
        }
        let new_flat_head = *chunk_header.prev_block_hash();
        if new_flat_head == CryptoHash::default() {
            return Ok(None);
        }
        Ok(Some(new_flat_head))
    }

    /// Update flat storage and memtrie for given `shard_id` and newly
    /// processed `block`.
    fn update_flat_storage_and_memtrie(
        &self,
        block: &Block,
        shard_id: ShardId,
    ) -> Result<(), Error> {
        let epoch_id = block.header().epoch_id();
        let shard_uid = self.epoch_manager.shard_id_to_uid(shard_id, epoch_id)?;

        // Update flat storage.
        let flat_storage_manager = self.runtime_adapter.get_flat_storage_manager();
        if flat_storage_manager.get_flat_storage_for_shard(shard_uid).is_some() {
            if let Some(new_flat_head) = self.get_new_flat_storage_head(block, shard_uid)? {
                flat_storage_manager.update_flat_storage_for_shard(shard_uid, new_flat_head)?;
            }
        }

        // Garbage collect memtrie roots.
        let tries = self.runtime_adapter.get_tries();
        let last_final_block = block.header().last_final_block();
        if last_final_block != &CryptoHash::default() {
            let header = self.chain_store.get_block_header(last_final_block).unwrap();
            if let Some(prev_height) = header.prev_height() {
                tries.delete_memtrie_roots_up_to_height(shard_uid, prev_height);
            }
        }
        Ok(())
    }

    /// Preprocess a block before applying chunks, verify that we have the necessary information
    /// to process the block and the block is valid.
    /// Note that this function does NOT introduce any changes to chain state.
    fn preprocess_block(
        &self,
        me: &Option<AccountId>,
        block: &MaybeValidated<Block>,
        provenance: &Provenance,
        challenges: &mut Vec<ChallengeBody>,
        invalid_chunks: &mut Vec<ShardChunkHeader>,
        block_received_time: Instant,
        state_patch: SandboxStatePatch,
    ) -> Result<PreprocessBlockResult, Error> {
        let header = block.header();

        // see if the block is already in processing or if there are too many blocks being processed
        self.blocks_in_processing.add_dry_run(block.hash())?;

        debug!(target: "chain", height=header.height(), num_approvals = header.num_approvals(), "preprocess_block");

        // Check that we know the epoch of the block before we try to get the header
        // (so that a block from unknown epoch doesn't get marked as an orphan)
        if !self.epoch_manager.epoch_exists(header.epoch_id()) {
            return Err(Error::EpochOutOfBounds(*header.epoch_id()));
        }

        if block.chunks().len() != self.epoch_manager.shard_ids(header.epoch_id())?.len() {
            return Err(Error::IncorrectNumberOfChunkHeaders);
        }

        // Check if we have already processed this block previously.
        check_known(self, header.hash())?.map_err(|e| Error::BlockKnown(e))?;

        // Delay hitting the db for current chain head until we know this block is not already known.
        let head = self.head()?;
        let prev_hash = header.prev_hash();
        let is_next = prev_hash == &head.last_block_hash;

        // Sandbox allows fast-forwarding, so only enable when not within sandbox
        if !cfg!(feature = "sandbox") {
            // A heuristic to prevent block height to jump too fast towards BlockHeight::max and cause
            // overflow-related problems
            let block_height = header.height();
            if block_height > head.height + self.epoch_length * 20 {
                return Err(Error::InvalidBlockHeight(block_height));
            }
        }

        // Block is an orphan if we do not know about the previous full block.
        if !is_next && !self.block_exists(prev_hash)? {
            // Before we add the block to the orphan pool, do some checks:
            // 1. Block header is signed by the block producer for height.
            // 2. Chunk headers in block body match block header.
            // 3. Header has enough approvals from epoch block producers.
            // Not checked:
            // - Block producer could be slashed
            // - Chunk header signatures could be wrong
            if !self.partial_verify_orphan_header_signature(header)? {
                return Err(Error::InvalidSignature);
            }
            block.check_validity()?;
            // TODO: enable after #3729 and #3863
            // self.verify_orphan_header_approvals(&header)?;
            return Err(Error::Orphan);
        }

        let epoch_protocol_version =
            self.epoch_manager.get_epoch_protocol_version(header.epoch_id())?;
        if epoch_protocol_version > PROTOCOL_VERSION {
            panic!("The client protocol version is older than the protocol version of the network. Please update nearcore. Client protocol version:{}, network protocol version {}", PROTOCOL_VERSION, epoch_protocol_version);
        }

        // First real I/O expense.
        let prev = self.get_previous_header(header)?;
        let prev_hash = *prev.hash();
        let prev_prev_hash = *prev.prev_hash();
        let gas_price = prev.next_gas_price();
        let prev_random_value = *prev.random_value();
        let prev_height = prev.height();

        // Do not accept old forks
        if prev_height < self.runtime_adapter.get_gc_stop_height(&head.last_block_hash) {
            return Err(Error::InvalidBlockHeight(prev_height));
        }

        let (is_caught_up, state_sync_info) =
            self.get_catchup_and_state_sync_infos(header, prev_hash, prev_prev_hash, me, block)?;

        self.check_if_challenged_block_on_chain(header)?;

        debug!(target: "chain", block_hash = ?header.hash(), me=?me, is_caught_up=is_caught_up, "Process block");

        // Check the header is valid before we proceed with the full block.
        self.validate_header(header, provenance, challenges)?;

        let validator =
            self.epoch_manager.get_block_producer_info(header.epoch_id(), header.height())?;
        verify_block_vrf(validator, &prev_random_value, block.vrf_value(), block.vrf_proof())?;

        if header.random_value() != &hash(block.vrf_value().0.as_ref()) {
            return Err(Error::InvalidRandomnessBeaconOutput);
        }

        if let Err(e) = self.validate_block(block) {
            byzantine_assert!(false);
            return Err(e);
        }

        let protocol_version = self.epoch_manager.get_epoch_protocol_version(header.epoch_id())?;
        if !block.verify_gas_price(
            gas_price,
            self.block_economics_config.min_gas_price(protocol_version),
            self.block_economics_config.max_gas_price(protocol_version),
            self.block_economics_config.gas_price_adjustment_rate(protocol_version),
        ) {
            byzantine_assert!(false);
            return Err(Error::InvalidGasPrice);
        }
        let minted_amount = if self.epoch_manager.is_next_block_epoch_start(&prev_hash)? {
            Some(self.epoch_manager.get_epoch_info(header.next_epoch_id())?.minted_amount())
        } else {
            None
        };

        if !block.verify_total_supply(prev.total_supply(), minted_amount) {
            byzantine_assert!(false);
            return Err(Error::InvalidGasPrice);
        }

        let (challenges_result, challenged_blocks) =
            self.verify_challenges(block.challenges(), header.epoch_id(), header.prev_hash())?;

        let prev_block = self.get_block(&prev_hash)?;

        self.validate_chunk_headers(&block, &prev_block)?;

        if ProtocolFeature::StatelessValidation.enabled(protocol_version) {
            validate_chunk_endorsements_in_block(self.epoch_manager.as_ref(), &block)?;
        }

        self.ping_missing_chunks(me, prev_hash, block)?;
        let incoming_receipts = self.collect_incoming_receipts_from_block(me, block)?;

        // Check if block can be finalized and drop it otherwise.
        self.check_if_finalizable(header)?;

        let apply_chunk_work = self.apply_chunks_preprocessing(
            me,
            block,
            &prev_block,
            &incoming_receipts,
            // If we have the state for shards in the next epoch already downloaded, apply the state transition
            // for these states as well
            // otherwise put the block into the permanent storage, waiting for be caught up
            if is_caught_up { ApplyChunksMode::IsCaughtUp } else { ApplyChunksMode::NotCaughtUp },
            state_patch,
            invalid_chunks,
        )?;

        let (apply_chunks_done_waiter, apply_chunks_still_applying) = ApplyChunksDoneWaiter::new();

        Ok((
            apply_chunk_work,
            BlockPreprocessInfo {
                is_caught_up,
                state_sync_info,
                incoming_receipts,
                challenges_result,
                challenged_blocks,
                provenance: provenance.clone(),
                apply_chunks_done_waiter,
                block_start_processing_time: block_received_time,
            },
            apply_chunks_still_applying,
        ))
    }

    fn get_catchup_and_state_sync_infos(
        &self,
        header: &BlockHeader,
        prev_hash: CryptoHash,
        prev_prev_hash: CryptoHash,
        me: &Option<AccountId>,
        block: &MaybeValidated<Block>,
    ) -> Result<(bool, Option<StateSyncInfo>), Error> {
        if self.epoch_manager.is_next_block_epoch_start(&prev_hash)? {
            debug!(target: "chain", block_hash=?header.hash(), "block is the first block of an epoch");
            if !self.prev_block_is_caught_up(&prev_prev_hash, &prev_hash)? {
                // The previous block is not caught up for the next epoch relative to the previous
                // block, which is the current epoch for this block, so this block cannot be applied
                // at all yet, needs to be orphaned
                return Err(Error::Orphan);
            }

            // For the first block of the epoch we check if we need to start download states for
            // shards that we will care about in the next epoch. If there is no state to be downloaded,
            // we consider that we are caught up, otherwise not
            let state_sync_info = self.get_state_sync_info(me, block)?;
            Ok((state_sync_info.is_none(), state_sync_info))
        } else {
            Ok((self.prev_block_is_caught_up(&prev_prev_hash, &prev_hash)?, None))
        }
    }

    pub fn prev_block_is_caught_up(
        &self,
        prev_prev_hash: &CryptoHash,
        prev_hash: &CryptoHash,
    ) -> Result<bool, Error> {
        // Needs to be used with care: for the first block of each epoch the semantic is slightly
        // different, since the prev_block is in a different epoch. So for all the blocks but the
        // first one in each epoch this method returns true if the block is ready to have state
        // applied for the next epoch, while for the first block in a particular epoch this method
        // returns true if the block is ready to have state applied for the current epoch (and
        // otherwise should be orphaned)
        Ok(!self.chain_store.get_blocks_to_catchup(prev_prev_hash)?.contains(prev_hash))
    }

    /// Return all shards that whose states need to be caught up
    /// That has two cases:
    /// 1) Shard layout will change in the next epoch. In this case, the method returns all shards
    ///    in the current epoch that will be split into a future shard that `me` will track.
    /// 2) Shard layout will be the same. In this case, the method returns all shards that `me` will
    ///    track in the next epoch but not this epoch
    fn get_shards_to_state_sync(
        epoch_manager: &dyn EpochManagerAdapter,
        shard_tracker: &ShardTracker,
        me: &Option<AccountId>,
        parent_hash: &CryptoHash,
    ) -> Result<Vec<ShardId>, Error> {
        let epoch_id = epoch_manager.get_epoch_id_from_prev_block(parent_hash)?;
        Ok((epoch_manager.shard_ids(&epoch_id)?)
            .into_iter()
            .filter(|shard_id| {
                Self::should_catch_up_shard(
                    epoch_manager,
                    shard_tracker,
                    me,
                    parent_hash,
                    *shard_id,
                )
            })
            .collect())
    }

    fn should_catch_up_shard(
        epoch_manager: &dyn EpochManagerAdapter,
        shard_tracker: &ShardTracker,
        me: &Option<AccountId>,
        parent_hash: &CryptoHash,
        shard_id: ShardId,
    ) -> bool {
        let result = epoch_manager.will_shard_layout_change(parent_hash);
        let will_shard_layout_change = match result {
            Ok(_will_shard_layout_change) => {
                // TODO(#11881): before state sync is fixed, we don't catch up
                // split shards. Assume that all needed shards are tracked
                // already.
                // will_shard_layout_change,
                false
            }
            Err(err) => {
                // TODO(resharding) This is a problem, if this happens the node
                // will not perform resharding and fall behind the network.
                tracing::error!(target: "chain", ?err, "failed to check if shard layout will change");
                false
            }
        };
        // if shard layout will change the next epoch, we should catch up the shard regardless
        // whether we already have the shard's state this epoch, because we need to generate
        // new states for shards split from the current shard for the next epoch
        let will_care_about_shard =
            shard_tracker.will_care_about_shard(me.as_ref(), parent_hash, shard_id, true);
        let does_care_about_shard =
            shard_tracker.care_about_shard(me.as_ref(), parent_hash, shard_id, true);

        tracing::debug!(target: "chain", does_care_about_shard, will_care_about_shard, will_shard_layout_change, "should catch up shard");

        will_care_about_shard && (will_shard_layout_change || !does_care_about_shard)
    }

    /// Check if any block with missing chunk is ready to be processed and start processing these blocks
    pub fn check_blocks_with_missing_chunks(
        &mut self,
        me: &Option<AccountId>,
        block_processing_artifact: &mut BlockProcessingArtifact,
        apply_chunks_done_sender: Option<near_async::messaging::Sender<ApplyChunksDoneMessage>>,
    ) {
        let blocks = self.blocks_with_missing_chunks.ready_blocks();
        if !blocks.is_empty() {
            debug!(target:"chain", "Got {} blocks that were missing chunks but now are ready.", blocks.len());
        }
        for block in blocks {
            let block_hash = *block.block.header().hash();
            let height = block.block.header().height();
            let res = self.start_process_block_async(
                me,
                block.block,
                block.provenance,
                block_processing_artifact,
                apply_chunks_done_sender.clone(),
            );
            match res {
                Ok(_) => {
                    debug!(target: "chain", %block_hash, height, "Accepted block with missing chunks");
                    self.blocks_delay_tracker.mark_block_completed_missing_chunks(&block_hash);
                }
                Err(_) => {
                    debug!(target: "chain", %block_hash, height, "Declined block with missing chunks is declined.");
                }
            }
        }
    }

    pub fn get_outgoing_receipts_for_shard(
        &self,
        prev_block_hash: CryptoHash,
        shard_id: ShardId,
        last_height_included: BlockHeight,
    ) -> Result<Vec<Receipt>, Error> {
        self.chain_store.get_outgoing_receipts_for_shard(
            self.epoch_manager.as_ref(),
            prev_block_hash,
            shard_id,
            last_height_included,
        )
    }

    // TODO(current_epoch_state_sync): move state sync related code to state sync files
    /// Find the hash that should be used as the reference point when requesting state sync
    /// headers and parts from other nodes for the epoch the block with hash `block_hash` belongs to.
    /// If syncing to the state of that epoch (the new way), this block hash might not yet be known,
    /// in which case this returns None. If syncing to the state of the previous epoch (the old way),
    /// it's the hash of the first block in that epoch.
    pub fn get_sync_hash(&self, block_hash: &CryptoHash) -> Result<Option<CryptoHash>, Error> {
        if block_hash == self.genesis().hash() {
            // We shouldn't be trying to sync state from before the genesis block
            return Ok(None);
        }
        let header = self.get_block_header(block_hash)?;
        let protocol_version = self.epoch_manager.get_epoch_protocol_version(header.epoch_id())?;
        if ProtocolFeature::CurrentEpochStateSync.enabled(protocol_version) {
            self.chain_store.get_current_epoch_sync_hash(header.epoch_id())
        } else {
            // In the first epoch, it doesn't make sense to sync state to the previous epoch.
            if header.epoch_id() == &EpochId::default() {
                return Ok(None);
            }
            Ok(Some(*self.epoch_manager.get_block_info(block_hash)?.epoch_first_block()))
        }
    }

    /// Computes ShardStateSyncResponseHeader.
    pub fn compute_state_response_header(
        &self,
        shard_id: ShardId,
        sync_hash: CryptoHash,
    ) -> Result<ShardStateSyncResponseHeader, Error> {
        // Consistency rules:
        // 1. Everything prefixed with `sync_` indicates new epoch, for which we are syncing.
        // 1a. `sync_prev` means the last of the prev epoch.
        // 2. Empty prefix means the height where chunk was applied last time in the prev epoch.
        //    Let's call it `current`.
        // 2a. `prev_` means we're working with height before current.
        // 3. In inner loops we use all prefixes with no relation to the context described above.
        let sync_block = self
            .get_block(&sync_hash)
            .log_storage_error("block has already been checked for existence")?;
        let sync_block_header = sync_block.header();
        let sync_block_epoch_id = sync_block_header.epoch_id();
        let shard_ids = self.epoch_manager.shard_ids(sync_block_epoch_id)?;
        if !shard_ids.contains(&shard_id) {
            return Err(shard_id_out_of_bounds(shard_id));
        }

        // The chunk was applied at height `chunk_header.height_included`.
        // Getting the `current` state.
        // TODO(current_epoch_state_sync): check that the sync block is what we would expect. So, either the first
        // block of an epoch, or the first block where there have been two new chunks in the epoch
        let sync_prev_block = self.get_block(sync_block_header.prev_hash())?;

        let shard_layout = self.epoch_manager.get_shard_layout(&sync_block_epoch_id)?;
        let prev_epoch_id = sync_prev_block.header().epoch_id();
        let prev_shard_layout = self.epoch_manager.get_shard_layout(&prev_epoch_id)?;
        let prev_shard_index = prev_shard_layout.get_shard_index(shard_id)?;

        // Chunk header here is the same chunk header as at the `current` height.
        let sync_prev_hash = sync_prev_block.hash();
        let chunks = sync_prev_block.chunks();
        let chunk_header =
            chunks.get(prev_shard_index).ok_or_else(|| Error::InvalidShardId(shard_id))?;
        let (chunk_headers_root, chunk_proofs) = merklize(
            &sync_prev_block
                .chunks()
                .iter_deprecated()
                .map(|shard_chunk| {
                    ChunkHashHeight(shard_chunk.chunk_hash(), shard_chunk.height_included())
                })
                .collect::<Vec<ChunkHashHeight>>(),
        );
        assert_eq!(&chunk_headers_root, sync_prev_block.header().chunk_headers_root());

        let chunk = self.get_chunk_clone_from_header(chunk_header)?;
        let chunk_proof = chunk_proofs
            .get(prev_shard_index)
            .ok_or_else(|| Error::InvalidShardId(shard_id))?
            .clone();
        let block_header =
            self.get_block_header_on_chain_by_height(&sync_hash, chunk_header.height_included())?;

        // Collecting the `prev` state.
        let (prev_chunk_header, prev_chunk_proof, prev_chunk_height_included) = match self
            .get_block(block_header.prev_hash())
        {
            Ok(prev_block) => {
                let prev_chunk_header = prev_block
                    .chunks()
                    .get(prev_shard_index)
                    .ok_or_else(|| Error::InvalidShardId(shard_id))?
                    .clone();
                let (prev_chunk_headers_root, prev_chunk_proofs) = merklize(
                    &prev_block
                        .chunks()
                        .iter_deprecated()
                        .map(|shard_chunk| {
                            ChunkHashHeight(shard_chunk.chunk_hash(), shard_chunk.height_included())
                        })
                        .collect::<Vec<ChunkHashHeight>>(),
                );
                assert_eq!(&prev_chunk_headers_root, prev_block.header().chunk_headers_root());

                let prev_chunk_proof = prev_chunk_proofs
                    .get(prev_shard_index)
                    .ok_or_else(|| Error::InvalidShardId(shard_id))?
                    .clone();
                let prev_chunk_height_included = prev_chunk_header.height_included();

                (Some(prev_chunk_header), Some(prev_chunk_proof), prev_chunk_height_included)
            }
            Err(e) => match e {
                Error::DBNotFoundErr(_) => {
                    if block_header.is_genesis() {
                        (None, None, 0)
                    } else {
                        return Err(e);
                    }
                }
                _ => return Err(e),
            },
        };

        // Getting all existing incoming_receipts from prev_chunk height to the
        // new epoch.
        let incoming_receipts_proofs = self.chain_store.get_incoming_receipts_for_shard(
            self.epoch_manager.as_ref(),
            shard_id,
            &shard_layout,
            sync_hash,
            prev_chunk_height_included,
        )?;

        // Collecting proofs for incoming receipts.
        let mut root_proofs = vec![];
        for receipt_response in incoming_receipts_proofs.iter() {
            let ReceiptProofResponse(block_hash, receipt_proofs) = receipt_response;
            let block_header = self.get_block_header(block_hash)?.clone();
            let block = self.get_block(block_hash)?;
            let (block_receipts_root, block_receipts_proofs) = merklize(
                &block
                    .chunks()
                    .iter_deprecated()
                    .map(|chunk| chunk.prev_outgoing_receipts_root())
                    .collect::<Vec<CryptoHash>>(),
            );

            let mut root_proofs_cur = vec![];
            if receipt_proofs.len() != block_header.chunks_included() as usize {
                // Happens if a node doesn't track all shards and can't provide
                // all incoming receipts to a chunk.
                return Err(Error::Other("Not tracking all shards".to_owned()));
            }
            for receipt_proof in receipt_proofs.iter() {
                let ReceiptProof(receipts, shard_proof) = receipt_proof;
                let ShardProof { from_shard_id, to_shard_id: _, proof } = shard_proof;
                let receipts_hash = CryptoHash::hash_borsh(ReceiptList(shard_id, receipts));
                let from_shard_index = prev_shard_layout.get_shard_index(*from_shard_id)?;

                let root_proof = block.chunks()[from_shard_index].prev_outgoing_receipts_root();
                root_proofs_cur
                    .push(RootProof(root_proof, block_receipts_proofs[from_shard_index].clone()));

                // Make sure we send something reasonable.
                assert_eq!(block_header.prev_chunk_outgoing_receipts_root(), &block_receipts_root);
                assert!(verify_path(root_proof, proof, &receipts_hash));
                assert!(verify_path(
                    block_receipts_root,
                    &block_receipts_proofs[from_shard_index],
                    &root_proof,
                ));
            }
            root_proofs.push(root_proofs_cur);
        }

        let state_root_node = self.runtime_adapter.get_state_root_node(
            shard_id,
            sync_prev_hash,
            &chunk_header.prev_state_root(),
        )?;

        let (chunk, prev_chunk_header) = match chunk {
            ShardChunk::V1(chunk) => {
                let prev_chunk_header =
                    prev_chunk_header.and_then(|prev_header| match prev_header {
                        ShardChunkHeader::V1(header) => Some(ShardChunkHeader::V1(header)),
                        ShardChunkHeader::V2(_) => None,
                        ShardChunkHeader::V3(_) => None,
                    });
                let chunk = ShardChunk::V1(chunk);
                (chunk, prev_chunk_header)
            }
            chunk @ ShardChunk::V2(_) => (chunk, prev_chunk_header),
        };

        let shard_state_header = ShardStateSyncResponseHeaderV2 {
            chunk,
            chunk_proof,
            prev_chunk_header,
            prev_chunk_proof,
            incoming_receipts_proofs,
            root_proofs,
            state_root_node,
        };

        Ok(ShardStateSyncResponseHeader::V2(shard_state_header))
    }

    /// Returns ShardStateSyncResponseHeader for the given epoch and shard.
    /// If the header is already available in the DB, returns the cached version and doesn't recompute it.
    /// If the header was computed then it also gets cached in the DB.
    pub fn get_state_response_header(
        &self,
        shard_id: ShardId,
        sync_hash: CryptoHash,
    ) -> Result<ShardStateSyncResponseHeader, Error> {
        // Check cache
        let key = borsh::to_vec(&StateHeaderKey(shard_id, sync_hash))?;
        if let Ok(Some(header)) = self.chain_store.store().get_ser(DBCol::StateHeaders, &key) {
            return Ok(header);
        }

        let shard_state_header = self.compute_state_response_header(shard_id, sync_hash)?;

        // Saving the header data
        let mut store_update = self.chain_store.store().store_update();
        store_update.set_ser(DBCol::StateHeaders, &key, &shard_state_header)?;
        store_update.commit()?;

        Ok(shard_state_header)
    }

    pub fn get_state_response_part(
        &mut self,
        shard_id: ShardId,
        part_id: u64,
        sync_hash: CryptoHash,
    ) -> Result<Vec<u8>, Error> {
        let _span = tracing::debug_span!(
            target: "sync",
            "get_state_response_part",
            ?shard_id,
            part_id,
            ?sync_hash)
        .entered();
        // Check cache
        let key = borsh::to_vec(&StatePartKey(sync_hash, shard_id, part_id))?;
        if let Ok(Some(state_part)) = self.chain_store.store().get(DBCol::StateParts, &key) {
            return Ok(state_part.into());
        }

        let block = self
            .get_block(&sync_hash)
            .log_storage_error("block has already been checked for existence")?;
        let header = block.header();
        let epoch_id = block.header().epoch_id();
        let shard_layout = self.epoch_manager.get_shard_layout(epoch_id)?;
        let shard_ids = self.epoch_manager.shard_ids(epoch_id)?;
        if !shard_ids.contains(&shard_id) {
            return Err(shard_id_out_of_bounds(shard_id));
        }
        let prev_block = self.get_block(header.prev_hash())?;
        let shard_index = shard_layout.get_shard_index(shard_id)?;
        let state_root = prev_block
            .chunks()
            .get(shard_index)
            .ok_or_else(|| Error::InvalidShardId(shard_id))?
            .prev_state_root();
        let prev_hash = *prev_block.hash();
        let prev_prev_hash = *prev_block.header().prev_hash();
        let state_root_node = self
            .runtime_adapter
            .get_state_root_node(shard_id, &prev_hash, &state_root)
            .log_storage_error("get_state_root_node fail")?;
        let num_parts = get_num_state_parts(state_root_node.memory_usage);
        if part_id >= num_parts {
            return Err(shard_id_out_of_bounds(shard_id));
        }
        let current_time = Instant::now();
        let state_part = self
            .runtime_adapter
            .obtain_state_part(
                shard_id,
                &prev_prev_hash,
                &state_root,
                PartId::new(part_id, num_parts),
            )
            .log_storage_error("obtain_state_part fail")?;

        let elapsed_ms = (self.clock.now().signed_duration_since(current_time))
            .whole_milliseconds()
            .max(0) as u128;
        self.requested_state_parts
            .save_state_part_elapsed(&sync_hash, &shard_id, &part_id, elapsed_ms);

        // Before saving State Part data, we need to make sure we can calculate and save State Header
        self.get_state_response_header(shard_id, sync_hash)?;

        // Saving the part data
        let mut store_update = self.chain_store.store().store_update();
        store_update.set(DBCol::StateParts, &key, &state_part);
        store_update.commit()?;

        Ok(state_part)
    }

    pub fn set_state_header(
        &mut self,
        shard_id: ShardId,
        sync_hash: CryptoHash,
        shard_state_header: ShardStateSyncResponseHeader,
    ) -> Result<(), Error> {
        let sync_block_header = self.get_block_header(&sync_hash)?;

        let chunk = shard_state_header.cloned_chunk();
        let prev_chunk_header = shard_state_header.cloned_prev_chunk_header();

        // 1-2. Checking chunk validity
        if !validate_chunk_proofs(&chunk, self.epoch_manager.as_ref())? {
            byzantine_assert!(false);
            return Err(Error::Other(
                "set_shard_state failed: chunk header proofs are invalid".into(),
            ));
        }

        // Consider chunk itself is valid.

        // 3. Checking that chunks `chunk` and `prev_chunk` are included in appropriate blocks
        // 3a. Checking that chunk `chunk` is included into block at last height before sync_hash
        // 3aa. Also checking chunk.height_included
        let sync_prev_block_header = self.get_block_header(sync_block_header.prev_hash())?;
        if !verify_path(
            *sync_prev_block_header.chunk_headers_root(),
            shard_state_header.chunk_proof(),
            &ChunkHashHeight(chunk.chunk_hash(), chunk.height_included()),
        ) {
            byzantine_assert!(false);
            return Err(Error::Other(
                "set_shard_state failed: chunk isn't included into block".into(),
            ));
        }

        let block_header =
            self.get_block_header_on_chain_by_height(&sync_hash, chunk.height_included())?;
        // 3b. Checking that chunk `prev_chunk` is included into block at height before chunk.height_included
        // 3ba. Also checking prev_chunk.height_included - it's important for getting correct incoming receipts
        match (&prev_chunk_header, shard_state_header.prev_chunk_proof()) {
            (Some(prev_chunk_header), Some(prev_chunk_proof)) => {
                let prev_block_header =
                    self.get_block_header(block_header.prev_hash())?;
                if !verify_path(
                    *prev_block_header.chunk_headers_root(),
                    prev_chunk_proof,
                    &ChunkHashHeight(prev_chunk_header.chunk_hash(), prev_chunk_header.height_included()),
                ) {
                    byzantine_assert!(false);
                    return Err(Error::Other(
                        "set_shard_state failed: prev_chunk isn't included into block".into(),
                    ));
                }
            }
            (None, None) => {
                if chunk.height_included() != 0 {
                    return Err(Error::Other(
                    "set_shard_state failed: received empty state response for a chunk that is not at height 0".into()
                ));
                }
            }
            _ =>
                return Err(Error::Other("set_shard_state failed: `prev_chunk_header` and `prev_chunk_proof` must either both be present or both absent".into()))
        };

        // 4. Proving incoming receipts validity
        // 4a. Checking len of proofs
        if shard_state_header.root_proofs().len()
            != shard_state_header.incoming_receipts_proofs().len()
        {
            byzantine_assert!(false);
            return Err(Error::Other("set_shard_state failed: invalid proofs".into()));
        }
        let mut hash_to_compare = sync_hash;
        for (i, receipt_response) in
            shard_state_header.incoming_receipts_proofs().iter().enumerate()
        {
            let ReceiptProofResponse(block_hash, receipt_proofs) = receipt_response;

            // 4b. Checking that there is a valid sequence of continuous blocks
            if *block_hash != hash_to_compare {
                byzantine_assert!(false);
                return Err(Error::Other(
                    "set_shard_state failed: invalid incoming receipts".into(),
                ));
            }
            let header = self.get_block_header(&hash_to_compare)?;
            hash_to_compare = *header.prev_hash();

            let block_header = self.get_block_header(block_hash)?;
            // 4c. Checking len of receipt_proofs for current block
            if receipt_proofs.len() != shard_state_header.root_proofs()[i].len()
                || receipt_proofs.len() != block_header.chunks_included() as usize
            {
                byzantine_assert!(false);
                return Err(Error::Other("set_shard_state failed: invalid proofs".into()));
            }
            // We know there were exactly `block_header.chunks_included` chunks included
            // on the height of block `block_hash`.
            // There were no other proofs except for included chunks.
            // According to Pigeonhole principle, it's enough to ensure all receipt_proofs are distinct
            // to prove that all receipts were received and no receipts were hidden.
            let mut visited_shard_ids = HashSet::<ShardId>::new();
            for (j, receipt_proof) in receipt_proofs.iter().enumerate() {
                let ReceiptProof(receipts, shard_proof) = receipt_proof;
                let ShardProof { from_shard_id, to_shard_id: _, proof } = shard_proof;
                // 4d. Checking uniqueness for set of `from_shard_id`
                match visited_shard_ids.get(from_shard_id) {
                    Some(_) => {
                        byzantine_assert!(false);
                        return Err(Error::Other("set_shard_state failed: invalid proofs".into()));
                    }
                    _ => visited_shard_ids.insert(*from_shard_id),
                };
                let RootProof(root, block_proof) = &shard_state_header.root_proofs()[i][j];
                let receipts_hash = CryptoHash::hash_borsh(ReceiptList(shard_id, receipts));
                // 4e. Proving the set of receipts is the subset of outgoing_receipts of shard `shard_id`
                if !verify_path(*root, proof, &receipts_hash) {
                    byzantine_assert!(false);
                    return Err(Error::Other("set_shard_state failed: invalid proofs".into()));
                }
                // 4f. Proving the outgoing_receipts_root matches that in the block
                if !verify_path(
                    *block_header.prev_chunk_outgoing_receipts_root(),
                    block_proof,
                    root,
                ) {
                    byzantine_assert!(false);
                    return Err(Error::Other("set_shard_state failed: invalid proofs".into()));
                }
            }
        }
        // 4g. Checking that there are no more heights to get incoming_receipts
        let header = self.get_block_header(&hash_to_compare)?;
        if header.height() != prev_chunk_header.map_or(0, |h| h.height_included()) {
            byzantine_assert!(false);
            return Err(Error::Other("set_shard_state failed: invalid incoming receipts".into()));
        }

        // 5. Checking that state_root_node is valid
        let chunk_inner = chunk.take_header().take_inner();
        if !self.runtime_adapter.validate_state_root_node(
            shard_state_header.state_root_node(),
            chunk_inner.prev_state_root(),
        ) {
            byzantine_assert!(false);
            return Err(Error::Other("set_shard_state failed: state_root_node is invalid".into()));
        }

        // Saving the header data.
        let mut store_update = self.chain_store.store().store_update();
        let key = borsh::to_vec(&StateHeaderKey(shard_id, sync_hash))?;
        store_update.set_ser(DBCol::StateHeaders, &key, &shard_state_header)?;
        store_update.commit()?;

        Ok(())
    }

    pub fn get_state_header(
        &self,
        shard_id: ShardId,
        sync_hash: CryptoHash,
    ) -> Result<ShardStateSyncResponseHeader, Error> {
        self.chain_store.get_state_header(shard_id, sync_hash)
    }

    pub fn set_state_part(
        &mut self,
        shard_id: ShardId,
        sync_hash: CryptoHash,
        part_id: PartId,
        data: &[u8],
    ) -> Result<(), Error> {
        let shard_state_header = self.get_state_header(shard_id, sync_hash)?;
        let chunk = shard_state_header.take_chunk();
        let state_root = *chunk.take_header().take_inner().prev_state_root();
        if !self.runtime_adapter.validate_state_part(&state_root, part_id, data) {
            byzantine_assert!(false);
            return Err(Error::Other(format!(
                "set_state_part failed: validate_state_part failed. state_root={:?}",
                state_root
            )));
        }

        // Saving the part data.
        let mut store_update = self.chain_store.store().store_update();
        let key = borsh::to_vec(&StatePartKey(sync_hash, shard_id, part_id.idx))?;
        store_update.set(DBCol::StateParts, &key, data);
        store_update.commit()?;
        Ok(())
    }

    /// This method is called when the state sync is finished for a shard. It
    /// applies the chunks and populates information in the db, most notably for
    /// the chunk, chunk extra and flat storage.
    ///
    /// It starts at the height included of the chunk in the sync hash up until
    /// the height of the sync hash.
    ///
    /// The first chunk, the one at height included, is a new chunk. The
    /// remaining ones are old (missing) chunks.
    pub fn set_state_finalize(
        &mut self,
        shard_id: ShardId,
        sync_hash: CryptoHash,
    ) -> Result<(), Error> {
        let _span = tracing::debug_span!(target: "sync", "set_state_finalize").entered();
        let shard_state_header = self.get_state_header(shard_id, sync_hash)?;
        let mut height = shard_state_header.chunk_height_included();
        let mut chain_update = self.chain_update();
        let shard_uid = chain_update.set_state_finalize(shard_id, sync_hash, shard_state_header)?;
        chain_update.commit()?;

        // We restored the state on height `shard_state_header.chunk.header.height_included`.
        // Now we should build a chain up to height of `sync_hash` block.
        loop {
            height += 1;
            let mut chain_update = self.chain_update();
            // Result of successful execution of set_state_finalize_on_height is bool,
            // should we commit and continue or stop.
            if chain_update.set_state_finalize_on_height(height, shard_id, sync_hash)? {
                chain_update.commit()?;
            } else {
                break;
            }
        }

        let flat_storage_manager = self.runtime_adapter.get_flat_storage_manager();
        if let Some(flat_storage) = flat_storage_manager.get_flat_storage_for_shard(shard_uid) {
            let header = self.get_block_header(&sync_hash)?;
            flat_storage.update_flat_head(header.prev_hash()).unwrap();
        }

        Ok(())
    }

    pub fn clear_downloaded_parts(
        &mut self,
        shard_id: ShardId,
        sync_hash: CryptoHash,
        num_parts: u64,
    ) -> Result<(), Error> {
        let mut chain_store_update = self.mut_chain_store().store_update();
        chain_store_update.gc_col_state_parts(sync_hash, shard_id, num_parts)?;
        chain_store_update.commit()
    }

    /// Drop all downloaded or generated state parts and headers.
    pub fn clear_all_downloaded_parts(&mut self) -> Result<(), Error> {
        tracing::debug!(target: "state_sync", "Clear old state parts");
        let mut store_update = self.chain_store.store().store_update();
        store_update.delete_all(DBCol::StateParts);
        store_update.delete_all(DBCol::StateHeaders);
        store_update.commit()?;
        Ok(())
    }

    pub fn catchup_blocks_step(
        &mut self,
        me: &Option<AccountId>,
        sync_hash: &CryptoHash,
        blocks_catch_up_state: &mut BlocksCatchUpState,
        block_catch_up_scheduler: &near_async::messaging::Sender<BlockCatchUpRequest>,
    ) -> Result<(), Error> {
        tracing::debug!(
            target: "catchup",
            pending_blocks = ?blocks_catch_up_state.pending_blocks,
            processed_blocks = ?blocks_catch_up_state.processed_blocks.keys().collect::<Vec<_>>(),
            scheduled_blocks = ?blocks_catch_up_state.scheduled_blocks,
            done_blocks = blocks_catch_up_state.done_blocks.len(),
            "catch up blocks");
        let mut processed_blocks = HashMap::new();
        for (queued_block, results) in blocks_catch_up_state.processed_blocks.drain() {
            // If this block is parent of some blocks in processing that need to be caught up,
            // we can't mark this block as done yet because these blocks haven't been added to
            // the store as blocks to be caught up yet. If we mark this block as done right now,
            // these blocks will never get caught up. So we add these blocks back to the processed_blocks
            // queue.
            if self.blocks_in_processing.has_blocks_to_catch_up(&queued_block) {
                processed_blocks.insert(queued_block, results);
            } else {
                match self.block_catch_up_postprocess(me, &queued_block, results) {
                    Ok(_) => {
                        let mut saw_one = false;
                        for next_block_hash in
                            self.chain_store.get_blocks_to_catchup(&queued_block)?.clone()
                        {
                            saw_one = true;
                            blocks_catch_up_state.pending_blocks.push(next_block_hash);
                        }
                        if saw_one {
                            assert_eq!(
                                self.epoch_manager.get_epoch_id_from_prev_block(&queued_block)?,
                                blocks_catch_up_state.epoch_id
                            );
                        }
                        blocks_catch_up_state.done_blocks.push(queued_block);
                    }
                    Err(_) => {
                        error!("Error processing block during catch up, retrying");
                        blocks_catch_up_state.pending_blocks.push(queued_block);
                    }
                }
            }
        }
        blocks_catch_up_state.processed_blocks = processed_blocks;

        for pending_block in blocks_catch_up_state.pending_blocks.drain(..) {
            let block = self.chain_store.get_block(&pending_block)?.clone();
            let prev_block = self.chain_store.get_block(block.header().prev_hash())?.clone();

            let receipts_by_shard = self.collect_incoming_receipts_from_block(me, &block)?;
            let work = self.apply_chunks_preprocessing(
                me,
                &block,
                &prev_block,
                &receipts_by_shard,
                ApplyChunksMode::CatchingUp,
                Default::default(),
                &mut Vec::new(),
            )?;
            metrics::SCHEDULED_CATCHUP_BLOCK.set(block.header().height() as i64);
            blocks_catch_up_state.scheduled_blocks.insert(pending_block);
            block_catch_up_scheduler.send(BlockCatchUpRequest {
                sync_hash: *sync_hash,
                block_hash: pending_block,
                block_height: block.header().height(),
                work,
            });
        }

        Ok(())
    }

    /// Validates basic correctness of array of transactions included in chunk.
    /// Doesn't require state.
    fn validate_chunk_transactions(
        &self,
        block: &Block,
        prev_block_header: &BlockHeader,
        chunk: &ShardChunk,
    ) -> Result<(), Error> {
        let protocol_version =
            self.epoch_manager.get_epoch_protocol_version(block.header().epoch_id())?;

        if checked_feature!(
            "protocol_feature_relaxed_chunk_validation",
            RelaxedChunkValidation,
            protocol_version
        ) {
            return Ok(());
        }

        if !validate_transactions_order(chunk.transactions()) {
            let merkle_paths =
                Block::compute_chunk_headers_root(block.chunks().iter_deprecated()).1;
            let epoch_id = block.header().epoch_id();
            let shard_layout = self.epoch_manager.get_shard_layout(&epoch_id)?;
            let shard_id = chunk.shard_id();
            let shard_index = shard_layout.get_shard_index(shard_id)?;

            let chunk_proof = ChunkProofs {
                block_header: borsh::to_vec(&block.header()).expect("Failed to serialize"),
                merkle_proof: merkle_paths[shard_index].clone(),
                chunk: MaybeEncodedShardChunk::Decoded(chunk.clone()).into(),
            };
            return Err(Error::InvalidChunkProofs(Box::new(chunk_proof)));
        }

        if checked_feature!("stable", AccessKeyNonceRange, protocol_version) {
            let transaction_validity_period = self.transaction_validity_period;
            for transaction in chunk.transactions() {
                self.chain_store()
                    .check_transaction_validity_period(
                        prev_block_header,
                        transaction.transaction.block_hash(),
                        transaction_validity_period,
                    )
                    .map_err(|_| Error::from(Error::InvalidTransactions))?;
            }
        };

        Ok(())
    }

    pub fn transaction_validity_check<'a>(
        &'a self,
        prev_block_header: BlockHeader,
    ) -> impl FnMut(&SignedTransaction) -> bool + 'a {
        move |tx: &SignedTransaction| -> bool {
            self.chain_store()
                .check_transaction_validity_period(
                    &prev_block_header,
                    tx.transaction.block_hash(),
                    self.transaction_validity_period,
                )
                .is_ok()
        }
    }

    /// For a given previous block header and current block, return information
    /// about block necessary for processing shard update.
    pub fn get_apply_chunk_block_context(
        epoch_manager: &dyn EpochManagerAdapter,
        block: &Block,
        prev_block_header: &BlockHeader,
        is_new_chunk: bool,
    ) -> Result<ApplyChunkBlockContext, Error> {
        let block_header = &block.header();
        let epoch_id = block_header.epoch_id();
        let protocol_version = epoch_manager.get_epoch_protocol_version(epoch_id)?;
        // Before `FixApplyChunks` feature, gas price was taken from current
        // block by mistake. Preserve it for backwards compatibility.
        let gas_price = if !is_new_chunk
            && protocol_version < ProtocolFeature::FixApplyChunks.protocol_version()
        {
            block_header.next_gas_price()
        } else {
            prev_block_header.next_gas_price()
        };
        let congestion_info = block.block_congestion_info();

        Ok(ApplyChunkBlockContext::from_header(
            block_header,
            gas_price,
            congestion_info,
            block.block_bandwidth_requests(),
        ))
    }

    fn block_catch_up_postprocess(
        &mut self,
        me: &Option<AccountId>,
        block_hash: &CryptoHash,
        results: Vec<Result<ShardUpdateResult, Error>>,
    ) -> Result<(), Error> {
        let block = self.chain_store.get_block(block_hash)?;
        // Save state transition data to the database only if it might later be needed
        // for generating a state witness. Storage space optimization.
        let should_save_state_transition_data =
            self.should_produce_state_witness_for_this_or_next_epoch(me, block.header())?;
        let mut chain_update = self.chain_update();
        let results = results.into_iter().collect::<Result<Vec<_>, Error>>()?;
        chain_update.apply_chunk_postprocessing(
            &block,
            results,
            should_save_state_transition_data,
        )?;
        chain_update.commit()?;

        let epoch_id = block.header().epoch_id();
        for shard_id in self.epoch_manager.shard_ids(epoch_id)? {
            // Update flat storage for each shard being caught up. We catch up a shard if it is tracked in the next
            // epoch. If it is tracked in this epoch as well, it was updated during regular block processing.
            if !self.shard_tracker.care_about_shard(
                me.as_ref(),
                block.header().prev_hash(),
                shard_id,
                true,
            ) && self.shard_tracker.will_care_about_shard(
                me.as_ref(),
                block.header().prev_hash(),
                shard_id,
                true,
            ) {
                let shard_uid = self.epoch_manager.shard_id_to_uid(shard_id, &epoch_id)?;
                self.resharding_manager.start_resharding(
                    self.chain_store.store_update(),
                    &block,
                    shard_uid,
                    self.runtime_adapter.get_tries(),
                )?;
                self.update_flat_storage_and_memtrie(&block, shard_id)?;
            }
        }

        Ok(())
    }

    /// Apply transactions in chunks for the next epoch in blocks that were blocked on the state sync
    pub fn finish_catchup_blocks(
        &mut self,
        me: &Option<AccountId>,
        epoch_first_block: &CryptoHash,
        // TODO(current_epoch_state_sync): remove the ones not in affected_blocks by breadth first searching from `epoch_first_block` and adding
        // descendant blocks to the search when they're not equal to this hash, and then removing everything we see in that search
        _catchup_start_block: &CryptoHash,
        block_processing_artifacts: &mut BlockProcessingArtifact,
        apply_chunks_done_sender: Option<near_async::messaging::Sender<ApplyChunksDoneMessage>>,
        affected_blocks: &[CryptoHash],
    ) -> Result<(), Error> {
        debug!(
            "Finishing catching up blocks after syncing pre {:?}, me: {:?}",
            epoch_first_block, me
        );

        let first_block = self.chain_store.get_block(epoch_first_block)?;

        let mut chain_store_update = ChainStoreUpdate::new(&mut self.chain_store);

        // `blocks_to_catchup` consists of pairs (`prev_hash`, `hash`). For the block that precedes
        // `epoch_first_block` we should only remove the pair with hash = epoch_first_block, while
        // for all the blocks in the queue we can remove all the pairs that have them as `prev_hash`
        // since we processed all the blocks built on top of them above during the BFS
        chain_store_update
            .remove_block_to_catchup(*first_block.header().prev_hash(), *epoch_first_block);

        for block_hash in affected_blocks {
            debug!(target: "chain", "Catching up: removing prev={:?} from the queue. I'm {:?}", block_hash, me);
            chain_store_update.remove_prev_block_to_catchup(*block_hash);
        }
        chain_store_update.remove_state_sync_info(*epoch_first_block);

        chain_store_update.commit()?;

        for hash in affected_blocks.iter() {
            self.check_orphans(
                me,
                *hash,
                block_processing_artifacts,
                apply_chunks_done_sender.clone(),
            );
        }

        // Nit: it would be more elegant to only call this after resharding, not
        // after every state sync but it doesn't hurt.
        self.process_snapshot_after_resharding()?;

        Ok(())
    }

    pub fn get_transaction_execution_result(
        &self,
        id: &CryptoHash,
    ) -> Result<Vec<ExecutionOutcomeWithIdView>, Error> {
        Ok(self.chain_store.get_outcomes_by_id(id)?.into_iter().map(Into::into).collect())
    }

    /// Returns execution status based on the list of currently existing outcomes
    fn get_execution_status(
        &self,
        outcomes: &[ExecutionOutcomeWithIdView],
        transaction_hash: &CryptoHash,
    ) -> FinalExecutionStatus {
        if outcomes.is_empty() {
            return FinalExecutionStatus::NotStarted;
        }
        let mut looking_for_id = *transaction_hash;
        let num_outcomes = outcomes.len();
        outcomes
            .iter()
            .find_map(|outcome_with_id| {
                if outcome_with_id.id == looking_for_id {
                    match &outcome_with_id.outcome.status {
                        ExecutionStatusView::Unknown if num_outcomes == 1 => {
                            Some(FinalExecutionStatus::NotStarted)
                        }
                        ExecutionStatusView::Unknown => Some(FinalExecutionStatus::Started),
                        ExecutionStatusView::Failure(e) => {
                            Some(FinalExecutionStatus::Failure(e.clone()))
                        }
                        ExecutionStatusView::SuccessValue(v) => {
                            Some(FinalExecutionStatus::SuccessValue(v.clone()))
                        }
                        ExecutionStatusView::SuccessReceiptId(id) => {
                            looking_for_id = *id;
                            None
                        }
                    }
                } else {
                    None
                }
            })
            .unwrap_or_else(|| FinalExecutionStatus::Started)
    }

    /// Collect all the execution outcomes existing at the current moment
    /// Fails if there are non executed receipts, and require_all_outcomes == true
    fn get_recursive_transaction_results(
        &self,
        outcomes: &mut Vec<ExecutionOutcomeWithIdView>,
        id: &CryptoHash,
        require_all_outcomes: bool,
    ) -> Result<(), Error> {
        let outcome = match self.get_execution_outcome(id) {
            Ok(outcome) => outcome,
            Err(err) => return if require_all_outcomes { Err(err) } else { Ok(()) },
        };
        outcomes.push(ExecutionOutcomeWithIdView::from(outcome));
        let outcome_idx = outcomes.len() - 1;
        for idx in 0..outcomes[outcome_idx].outcome.receipt_ids.len() {
            let id = outcomes[outcome_idx].outcome.receipt_ids[idx];
            self.get_recursive_transaction_results(outcomes, &id, require_all_outcomes)?;
        }
        Ok(())
    }

    /// Returns FinalExecutionOutcomeView for the given transaction.
    /// Waits for the end of the execution of all corresponding receipts
    pub fn get_final_transaction_result(
        &self,
        transaction_hash: &CryptoHash,
    ) -> Result<FinalExecutionOutcomeView, Error> {
        let mut outcomes = Vec::new();
        self.get_recursive_transaction_results(&mut outcomes, transaction_hash, true)?;
        let status = self.get_execution_status(&outcomes, transaction_hash);
        let receipts_outcome = outcomes.split_off(1);
        let transaction = self.chain_store.get_transaction(transaction_hash)?.ok_or_else(|| {
            Error::DBNotFoundErr(format!("Transaction {} is not found", transaction_hash))
        })?;
        let transaction: SignedTransactionView = SignedTransaction::clone(&transaction).into();
        let transaction_outcome = outcomes.pop().unwrap();
        Ok(FinalExecutionOutcomeView { status, transaction, transaction_outcome, receipts_outcome })
    }

    /// Returns FinalExecutionOutcomeView for the given transaction.
    /// Does not wait for the end of the execution of all corresponding receipts
    pub fn get_partial_transaction_result(
        &self,
        transaction_hash: &CryptoHash,
    ) -> Result<FinalExecutionOutcomeView, Error> {
        let transaction = self.chain_store.get_transaction(transaction_hash)?.ok_or_else(|| {
            Error::DBNotFoundErr(format!("Transaction {} is not found", transaction_hash))
        })?;
        let transaction: SignedTransactionView = SignedTransaction::clone(&transaction).into();

        let mut outcomes = Vec::new();
        self.get_recursive_transaction_results(&mut outcomes, transaction_hash, false)?;
        if outcomes.is_empty() {
            // It can't be, we would fail with tx not found error earlier in this case
            // But if so, let's return meaningful error instead of panic on split_off
            return Err(Error::DBNotFoundErr(format!(
                "Transaction {} is not found",
                transaction_hash
            )));
        }

        let status = self.get_execution_status(&outcomes, transaction_hash);
        let receipts_outcome = outcomes.split_off(1);
        let transaction_outcome = outcomes.pop().unwrap();
        Ok(FinalExecutionOutcomeView { status, transaction, transaction_outcome, receipts_outcome })
    }

    /// Returns corresponding receipts for provided outcome
    /// The incoming list in receipts_outcome may be partial
    pub fn get_transaction_result_with_receipt(
        &self,
        outcome: FinalExecutionOutcomeView,
    ) -> Result<FinalExecutionOutcomeWithReceiptView, Error> {
        let receipt_id_from_transaction =
            outcome.transaction_outcome.outcome.receipt_ids.get(0).cloned();
        let is_local_receipt = outcome.transaction.signer_id == outcome.transaction.receiver_id;

        let receipts = outcome
            .receipts_outcome
            .iter()
            .filter_map(|outcome| {
                if Some(outcome.id) == receipt_id_from_transaction && is_local_receipt {
                    None
                } else {
                    Some(self.chain_store.get_receipt(&outcome.id).and_then(|r| {
                        r.map(|r| Receipt::clone(&r).into()).ok_or_else(|| {
                            Error::DBNotFoundErr(format!("Receipt {} is not found", outcome.id))
                        })
                    }))
                }
            })
            .collect::<Result<Vec<_>, _>>()?;

        Ok(FinalExecutionOutcomeWithReceiptView { final_outcome: outcome, receipts })
    }

    pub fn check_blocks_final_and_canonical(
        &self,
        block_headers: &[BlockHeader],
    ) -> Result<(), Error> {
        let last_final_block_hash = *self.head_header()?.last_final_block();
        let last_final_height = self.get_block_header(&last_final_block_hash)?.height();
        for hdr in block_headers {
            if hdr.height() > last_final_height || !self.is_on_current_chain(&hdr)? {
                return Err(Error::Other(format!("{} not on current chain", hdr.hash())));
            }
        }
        Ok(())
    }

    pub fn create_chunk_state_challenge(
        &self,
        prev_block: &Block,
        block: &Block,
        chunk_header: &ShardChunkHeader,
    ) -> Result<ChunkState, Error> {
        let epoch_id = block.header().epoch_id();
        let shard_layout = self.epoch_manager.get_shard_layout(&epoch_id)?;
        let shard_id = chunk_header.shard_id();
        let shard_index = shard_layout.get_shard_index(shard_id)?;
        let prev_merkle_proofs =
            Block::compute_chunk_headers_root(prev_block.chunks().iter_deprecated()).1;
        let merkle_proofs = Block::compute_chunk_headers_root(block.chunks().iter_deprecated()).1;
        let prev_chunk =
            self.get_chunk_clone_from_header(&prev_block.chunks()[shard_index].clone()).unwrap();

        // TODO (#6316): enable storage proof generation
        // let prev_chunk_header = &prev_block.chunks()[chunk_shard_id as usize];
        // let receipt_proof_response: Vec<ReceiptProofResponse> =
        //     self.chain_store_update.get_incoming_receipts_for_shard(
        //         chunk_shard_id,
        //         *prev_block.hash(),
        //         prev_chunk_header.height_included(),
        //     )?;
        // let receipts = collect_receipts_from_response(&receipt_proof_response);
        //
        // let challenges_result = self.verify_challenges(
        //     block.challenges(),
        //     block.header().epoch_id(),
        //     block.header().prev_hash(),
        //     Some(block.hash()),
        // )?;
        // let prev_chunk_inner = prev_chunk.cloned_header().take_inner();
        // let is_first_block_with_chunk_of_version = check_if_block_is_first_with_chunk_of_version(
        //     &mut self.chain_store_update,
        //     self.runtime_adapter.as_ref(),
        //     prev_block.hash(),
        //     chunk_shard_id,
        // )?;
        // let apply_result = self
        //     .runtime_adapter
        //     .apply_transactions_with_optional_storage_proof(
        //         chunk_shard_id,
        //         prev_chunk_inner.prev_state_root(),
        //         prev_chunk.height_included(),
        //         prev_block.header().raw_timestamp(),
        //         prev_chunk_inner.prev_block_hash(),
        //         prev_block.hash(),
        //         &receipts,
        //         prev_chunk.transactions(),
        //         prev_chunk_inner.validator_proposals(),
        //         prev_block.header().gas_price(),
        //         prev_chunk_inner.gas_limit(),
        //         &challenges_result,
        //         *block.header().random_value(),
        //         true,
        //         true,
        //         is_first_block_with_chunk_of_version,
        //         None,
        //     )
        //     .unwrap();
        // let partial_state = apply_result.proof.unwrap().nodes;
        Ok(ChunkState {
            prev_block_header: borsh::to_vec(&prev_block.header())?,
            block_header: borsh::to_vec(&block.header())?,
            prev_merkle_proof: prev_merkle_proofs[shard_index].clone(),
            merkle_proof: merkle_proofs[shard_index].clone(),
            prev_chunk,
            chunk_header: chunk_header.clone(),
            partial_state: PartialState::TrieValues(vec![]),
        })
    }

    /// Checks whether `me` is chunk producer for this or next epoch, given
    /// block header which is not in DB yet. If this is the case, node must
    /// produce necessary data for state witness.
    /// TODO(#9292): Check this for specific shard by extending EpochManager
    /// interface. Consider asserting that node tracks the shard. Consider
    /// returning true only if node produces state witness only for the next
    /// chunk. However, node can't determine this if next validators missed
    /// chunks.
    pub fn should_produce_state_witness_for_this_or_next_epoch(
        &self,
        me: &Option<AccountId>,
        block_header: &BlockHeader,
    ) -> Result<bool, Error> {
        if cfg!(feature = "shadow_chunk_validation") {
            return Ok(true);
        }
        let epoch_id = block_header.epoch_id();
        // Use epoch manager because block is not in DB yet.
        let next_epoch_id =
            self.epoch_manager.get_next_epoch_id_from_prev_block(block_header.prev_hash())?;
        let next_protocol_version =
            self.epoch_manager.get_epoch_protocol_version(&next_epoch_id)?;
        if !checked_feature!("stable", StatelessValidation, next_protocol_version) {
            // Chunk validation not enabled yet.
            return Ok(false);
        }
        let Some(account_id) = me.as_ref() else { return Ok(false) };
        Ok(self.epoch_manager.is_chunk_producer_for_epoch(epoch_id, account_id)?
            || self.epoch_manager.is_chunk_producer_for_epoch(&next_epoch_id, account_id)?)
    }

    /// Creates jobs which will update shards for the given block and incoming
    /// receipts aggregated for it.
    fn apply_chunks_preprocessing(
        &self,
        me: &Option<AccountId>,
        block: &Block,
        prev_block: &Block,
        incoming_receipts: &HashMap<ShardId, Vec<ReceiptProof>>,
        mode: ApplyChunksMode,
        mut state_patch: SandboxStatePatch,
        invalid_chunks: &mut Vec<ShardChunkHeader>,
    ) -> Result<Vec<UpdateShardJob>, Error> {
        let _span = tracing::debug_span!(target: "chain", "apply_chunks_preprocessing").entered();
        let prev_chunk_headers =
            Chain::get_prev_chunk_headers(self.epoch_manager.as_ref(), prev_block)?;

        let epoch_id = block.header().epoch_id();
        let shard_layout = self.epoch_manager.get_shard_layout(&epoch_id)?;

        let mut maybe_jobs = vec![];
        for (shard_index, (chunk_header, prev_chunk_header)) in
            block.chunks().iter_deprecated().zip(prev_chunk_headers.iter()).enumerate()
        {
            // XXX: This is a bit questionable -- sandbox state patching works
            // only for a single shard. This so far has been enough.
            let state_patch = state_patch.take();
            let shard_id = shard_layout.get_shard_id(shard_index)?;

            let storage_context =
                StorageContext { storage_data_source: StorageDataSource::Db, state_patch };
            let stateful_job = self.get_update_shard_job(
                me,
                block,
                prev_block,
                chunk_header,
                prev_chunk_header,
                shard_id,
                mode,
                incoming_receipts,
                storage_context,
            );
            maybe_jobs.push((shard_id, stateful_job));
        }

        let mut jobs = vec![];
        for (shard_id, maybe_job) in maybe_jobs {
            match maybe_job {
                Ok(Some(processor)) => jobs.push(processor),
                Ok(None) => {}
                Err(err) => {
                    if err.is_bad_data() {
                        let epoch_id = block.header().epoch_id();
                        let shard_layout = self.epoch_manager.get_shard_layout(&epoch_id)?;
                        let shard_index = shard_layout.get_shard_index(shard_id)?;

                        let chunk_header = block
                            .chunks()
                            .get(shard_index)
                            .ok_or_else(|| Error::InvalidShardId(shard_id))?
                            .clone();
                        invalid_chunks.push(chunk_header);
                    }
                    return Err(err);
                }
            }
        }

        Ok(jobs)
    }

    fn get_shard_context(
        &self,
        me: &Option<AccountId>,
        block_header: &BlockHeader,
        shard_id: ShardId,
        mode: ApplyChunksMode,
    ) -> Result<ShardContext, Error> {
        let prev_hash = block_header.prev_hash();
        let epoch_id = block_header.epoch_id();
        let cares_about_shard_this_epoch =
            self.shard_tracker.care_about_shard(me.as_ref(), prev_hash, shard_id, true);
        let cares_about_shard_next_epoch =
            self.shard_tracker.will_care_about_shard(me.as_ref(), prev_hash, shard_id, true);
        let should_apply_chunk = get_should_apply_chunk(
            mode,
            cares_about_shard_this_epoch,
            cares_about_shard_next_epoch,
        );
        let shard_uid = self.epoch_manager.shard_id_to_uid(shard_id, epoch_id)?;
        Ok(ShardContext { shard_uid, should_apply_chunk })
    }

    /// This method returns the closure that is responsible for updating a shard.
    fn get_update_shard_job(
        &self,
        me: &Option<AccountId>,
        block: &Block,
        prev_block: &Block,
        chunk_header: &ShardChunkHeader,
        prev_chunk_header: &ShardChunkHeader,
        shard_id: ShardId,
        mode: ApplyChunksMode,
        incoming_receipts: &HashMap<ShardId, Vec<ReceiptProof>>,
        storage_context: StorageContext,
    ) -> Result<Option<UpdateShardJob>, Error> {
        let _span = tracing::debug_span!(target: "chain", "get_update_shard_job").entered();
        let prev_hash = block.header().prev_hash();
        let shard_context = self.get_shard_context(me, block.header(), shard_id, mode)?;

        let is_new_chunk = chunk_header.is_new_chunk(block.header().height());
        let shard_update_reason = if shard_context.should_apply_chunk {
            let block_context = Self::get_apply_chunk_block_context(
                self.epoch_manager.as_ref(),
                &block,
                prev_block.header(),
                is_new_chunk,
            )?;
            if is_new_chunk {
                // Validate new chunk and collect incoming receipts for it.

                let prev_chunk_extra = self.get_chunk_extra(prev_hash, &shard_context.shard_uid)?;
                let chunk = self.get_chunk_clone_from_header(&chunk_header)?;
                let prev_chunk_height_included = prev_chunk_header.height_included();

                // Validate that all next chunk information matches previous chunk extra.
                validate_chunk_with_chunk_extra(
                    // It's safe here to use ChainStore instead of ChainStoreUpdate
                    // because we're asking prev_chunk_header for already committed block
                    self.chain_store(),
                    self.epoch_manager.as_ref(),
                    prev_hash,
                    prev_chunk_extra.as_ref(),
                    prev_chunk_height_included,
                    &chunk_header,
                )
                .map_err(|err| {
                    warn!(
                        target: "chain",
                        ?err,
                        prev_block_hash=?prev_hash,
                        block_hash=?block.header().hash(),
                        ?shard_id,
                        prev_chunk_height_included,
                        ?prev_chunk_extra,
                        ?chunk_header,
                        "Failed to validate chunk extra"
                    );
                    byzantine_assert!(false);
                    match self.create_chunk_state_challenge(prev_block, block, &chunk_header) {
                        Ok(chunk_state) => Error::InvalidChunkState(Box::new(chunk_state)),
                        Err(err) => err,
                    }
                })?;

                self.validate_chunk_transactions(&block, prev_block.header(), &chunk)?;

                // we can't use hash from the current block here yet because the incoming receipts
                // for this block is not stored yet
                let new_receipts = collect_receipts(incoming_receipts.get(&shard_id).unwrap());
                let shard_layout =
                    self.epoch_manager.get_shard_layout(&block.header().epoch_id())?;
                let old_receipts = &self.chain_store().get_incoming_receipts_for_shard(
                    self.epoch_manager.as_ref(),
                    shard_id,
                    &shard_layout,
                    *prev_hash,
                    prev_chunk_height_included,
                )?;
                let old_receipts = collect_receipts_from_response(old_receipts);
                let receipts = [new_receipts, old_receipts].concat();

                // This variable is responsible for checking to which block we can apply receipts previously lost in apply_chunks
                // (see https://github.com/near/nearcore/pull/4248/)
                // We take the first block with existing chunk in the first epoch in which protocol feature
                // RestoreReceiptsAfterFixApplyChunks was enabled, and put the restored receipts there.
                let is_first_block_with_chunk_of_version =
                    check_if_block_is_first_with_chunk_of_version(
                        self.chain_store(),
                        self.epoch_manager.as_ref(),
                        block.header().prev_hash(),
                        shard_id,
                    )?;

                ShardUpdateReason::NewChunk(NewChunkData {
                    chunk_header: chunk_header.clone(),
                    transactions: chunk.transactions().to_vec(),
                    receipts,
                    block: block_context,
                    is_first_block_with_chunk_of_version,
                    storage_context,
                })
            } else {
                ShardUpdateReason::OldChunk(OldChunkData {
                    block: block_context,
                    prev_chunk_extra: ChunkExtra::clone(
                        self.get_chunk_extra(prev_hash, &shard_context.shard_uid)?.as_ref(),
                    ),
                    storage_context,
                })
            }
        } else {
            return Ok(None);
        };

        let runtime = self.runtime_adapter.clone();
        Ok(Some((
            shard_id,
            Box::new(move |parent_span| -> Result<ShardUpdateResult, Error> {
                Ok(process_shard_update(
                    parent_span,
                    runtime.as_ref(),
                    shard_update_reason,
                    shard_context,
                )?)
            }),
        )))
    }

    /// Function to create or delete a snapshot if necessary.
    /// TODO: this function calls head() inside of start_process_block_impl(), consider moving this to be called right after HEAD gets updated
    fn process_snapshot(&mut self) -> Result<(), Error> {
        let snapshot_action = self.should_make_or_delete_snapshot()?;
        let Some(snapshot_callbacks) = &self.snapshot_callbacks else { return Ok(()) };
        match snapshot_action {
            SnapshotAction::MakeSnapshot(prev_hash) => {
                let prev_block = self.get_block(&prev_hash)?;
                let prev_prev_hash = prev_block.header().prev_hash();
                let epoch_height =
                    self.epoch_manager.get_epoch_height_from_prev_block(prev_prev_hash)?;
                let shard_layout =
                    &self.epoch_manager.get_shard_layout_from_prev_block(prev_prev_hash)?;
                let shard_uids = shard_layout.shard_uids().enumerate().collect();

                let make_snapshot_callback = &snapshot_callbacks.make_snapshot_callback;
                make_snapshot_callback(*prev_prev_hash, epoch_height, shard_uids, prev_block);
            }
            SnapshotAction::DeleteSnapshot => {
                let delete_snapshot_callback = &snapshot_callbacks.delete_snapshot_callback;
                delete_snapshot_callback();
            }
            SnapshotAction::None => {}
        };
        Ok(())
    }

    // Similar to `process_snapshot` but only called after resharding and
    // catchup is done. This is to speed up the snapshot removal once resharding
    // is finished in order to minimize the storage overhead.
    fn process_snapshot_after_resharding(&mut self) -> Result<(), Error> {
        let Some(snapshot_callbacks) = &self.snapshot_callbacks else { return Ok(()) };

        let tries = self.runtime_adapter.get_tries();
        let snapshot_config = tries.state_snapshot_config();
        let delete_snapshot = match snapshot_config.state_snapshot_type {
            // Do not delete snapshot if the node is configured to snapshot every epoch.
            StateSnapshotType::EveryEpoch => false,
            // Delete the snapshot if it was created only for resharding.
            StateSnapshotType::ForReshardingOnly => true,
        };

        if delete_snapshot {
            tracing::debug!(target: "resharding", "deleting snapshot after resharding");
            let delete_snapshot_callback = &snapshot_callbacks.delete_snapshot_callback;
            delete_snapshot_callback();
        }

        Ok(())
    }

    /// Function to check whether we need to create a new snapshot while processing the current block
    /// Note that this functions is called as a part of block preprocesing, so the head is not updated to current block
    fn should_make_or_delete_snapshot(&mut self) -> Result<SnapshotAction, Error> {
        // head value is that of the previous block, i.e. curr_block.prev_hash
        let head = self.head()?;
        if head.prev_block_hash == CryptoHash::default() {
            // genesis block, do not snapshot
            return Ok(SnapshotAction::None);
        }

        let is_epoch_boundary =
            self.epoch_manager.is_next_block_epoch_start(&head.last_block_hash)?;
        let will_shard_layout_change =
            self.epoch_manager.will_shard_layout_change(&head.last_block_hash)?;
        let protocol_version = self.epoch_manager.get_epoch_protocol_version(&head.epoch_id)?;

        let tries = self.runtime_adapter.get_tries();
        let snapshot_config = tries.state_snapshot_config();
        match snapshot_config.state_snapshot_type {
            // For every epoch, we snapshot if the next block is the state sync "sync_hash" block
            StateSnapshotType::EveryEpoch => {
                if !ProtocolFeature::CurrentEpochStateSync.enabled(protocol_version) {
                    if is_epoch_boundary {
                        // Here we return head.last_block_hash as the prev_hash of the first block of the next epoch
                        Ok(SnapshotAction::MakeSnapshot(head.last_block_hash))
                    } else {
                        Ok(SnapshotAction::None)
                    }
                } else {
                    let Some(sync_hash) = self.get_sync_hash(&head.last_block_hash)? else {
                        return Ok(SnapshotAction::None);
                    };
                    if sync_hash == head.last_block_hash {
                        // note that here we're returning prev_block_hash instead of last_block_hash because in this case
                        // we can't detect the right sync hash until it is actually applied as the head block
                        Ok(SnapshotAction::MakeSnapshot(head.prev_block_hash))
                    } else {
                        Ok(SnapshotAction::None)
                    }
                }
            }
            // For resharding only, we snapshot if next block would be in a different shard layout
            StateSnapshotType::ForReshardingOnly => {
                if is_epoch_boundary {
                    if will_shard_layout_change {
                        Ok(SnapshotAction::MakeSnapshot(head.last_block_hash))
                    } else {
                        // We need to delete the existing snapshot at the epoch boundary if we are not making a new snapshot
                        // This is useful for the next epoch after resharding where we don't make a snapshot but it's an epoch boundary
                        Ok(SnapshotAction::DeleteSnapshot)
                    }
                } else {
                    Ok(SnapshotAction::None)
                }
            }
        }
    }
}

/// This method calculates the congestion info for the genesis chunks. It uses
/// the congestion info bootstrapping logic. This method is just a wrapper
/// around the [`get_genesis_congestion_infos_impl`]. It logs an error if one
/// happens.
pub fn get_genesis_congestion_infos(
    epoch_manager: &dyn EpochManagerAdapter,
    runtime: &dyn RuntimeAdapter,
    state_roots: &Vec<CryptoHash>,
) -> Result<Vec<Option<CongestionInfo>>, Error> {
    get_genesis_congestion_infos_impl(epoch_manager, runtime, state_roots).map_err(|err| {
        tracing::error!(target: "chain", ?err, "Failed to get the genesis congestion infos.");
        err
    })
}

fn get_genesis_congestion_infos_impl(
    epoch_manager: &dyn EpochManagerAdapter,
    runtime: &dyn RuntimeAdapter,
    state_roots: &Vec<CryptoHash>,
) -> Result<Vec<Option<CongestionInfo>>, Error> {
    let genesis_prev_hash = CryptoHash::default();
    let genesis_epoch_id = epoch_manager.get_epoch_id_from_prev_block(&genesis_prev_hash)?;
    let genesis_protocol_version = epoch_manager.get_epoch_protocol_version(&genesis_epoch_id)?;
    let genesis_shard_layout = epoch_manager.get_shard_layout(&genesis_epoch_id)?;
    // If congestion control is not enabled at the genesis block, we return None (congestion info) for each shard.
    if !ProtocolFeature::CongestionControl.enabled(genesis_protocol_version) {
        return Ok(std::iter::repeat(None).take(state_roots.len()).collect());
    }

    // Check we had already computed the congestion infos from the genesis state roots.
    if let Some(saved_infos) = near_store::get_genesis_congestion_infos(runtime.store())? {
        tracing::debug!(target: "chain", "Reading genesis congestion infos from database.");
        return Ok(saved_infos.into_iter().map(Option::Some).collect());
    }

    let mut new_infos = vec![];
    for (shard_index, &state_root) in state_roots.iter().enumerate() {
        let shard_id = genesis_shard_layout.get_shard_id(shard_index)?;
        let congestion_info = get_genesis_congestion_info(
            runtime,
            genesis_protocol_version,
            &genesis_prev_hash,
            shard_id,
            state_root,
        )?;
        new_infos.push(congestion_info);
    }

    // Store it in DB so that we can read it later, instead of recomputing from genesis state roots.
    // Note that this is necessary because genesis state roots will be garbage-collected and will not
    // be available, for example, when the node restarts later.
    tracing::debug!(target: "chain", "Saving genesis congestion infos to database.");
    let mut store_update = runtime.store().store_update();
    near_store::set_genesis_congestion_infos(&mut store_update, &new_infos);
    store_update.commit()?;

    Ok(new_infos.into_iter().map(Option::Some).collect())
}

fn get_genesis_congestion_info(
    runtime: &dyn RuntimeAdapter,
    protocol_version: ProtocolVersion,
    prev_hash: &CryptoHash,
    shard_id: ShardId,
    state_root: StateRoot,
) -> Result<CongestionInfo, Error> {
    // Get the view trie because it's possible that the chain is ahead of
    // genesis and doesn't have this block in flat state and memtrie.
    let trie = runtime.get_view_trie_for_shard(shard_id, prev_hash, state_root)?;
    let runtime_config = runtime.get_runtime_config(protocol_version)?;
    let congestion_info = bootstrap_congestion_info(&trie, &runtime_config, shard_id)?;
    tracing::debug!(target: "chain", ?shard_id, ?state_root, ?congestion_info, "Computed genesis congestion info.");
    Ok(congestion_info)
}

fn shard_id_out_of_bounds(shard_id: ShardId) -> Error {
    Error::InvalidStateRequest(format!("shard_id {shard_id:?} out of bounds").into())
}

/// We want to guarantee that transactions are only applied once for each shard,
/// even though apply_chunks may be called twice, once with
/// ApplyChunksMode::NotCaughtUp once with ApplyChunksMode::CatchingUp. Note
/// that it does not guard whether the children shards are ready or not, see the
/// comments before `need_to_reshard`
fn get_should_apply_chunk(
    mode: ApplyChunksMode,
    cares_about_shard_this_epoch: bool,
    cares_about_shard_next_epoch: bool,
) -> bool {
    match mode {
        // next epoch's shard states are not ready, only update this epoch's shards
        ApplyChunksMode::NotCaughtUp => cares_about_shard_this_epoch,
        // update both this epoch and next epoch
        ApplyChunksMode::IsCaughtUp => cares_about_shard_this_epoch || cares_about_shard_next_epoch,
        // catching up next epoch's shard states, do not update this epoch's shard state
        // since it has already been updated through ApplyChunksMode::NotCaughtUp
        ApplyChunksMode::CatchingUp => {
            !cares_about_shard_this_epoch && cares_about_shard_next_epoch
        }
    }
}

impl MerkleProofAccess for Chain {
    fn get_block_merkle_tree(
        &self,
        block_hash: &CryptoHash,
    ) -> Result<Arc<PartialMerkleTree>, Error> {
        ChainStoreAccess::get_block_merkle_tree(self.chain_store(), block_hash)
    }

    fn get_block_hash_from_ordinal(&self, block_ordinal: NumBlocks) -> Result<CryptoHash, Error> {
        ChainStoreAccess::get_block_hash_from_ordinal(self.chain_store(), block_ordinal)
    }
}

/// Various chain getters.
impl Chain {
    /// Gets chain head.
    #[inline]
    pub fn head(&self) -> Result<Tip, Error> {
        self.chain_store.head()
    }

    /// Gets chain tail height
    #[inline]
    pub fn tail(&self) -> Result<BlockHeight, Error> {
        self.chain_store.tail()
    }

    /// Gets chain header head.
    #[inline]
    pub fn header_head(&self) -> Result<Tip, Error> {
        self.chain_store.header_head()
    }

    /// Header of the block at the head of the block chain (not the same thing as header_head).
    #[inline]
    pub fn head_header(&self) -> Result<BlockHeader, Error> {
        self.chain_store.head_header()
    }

    /// Get final head of the chain.
    #[inline]
    pub fn final_head(&self) -> Result<Tip, Error> {
        self.chain_store.final_head()
    }

    /// Gets a block by hash.
    #[inline]
    pub fn get_block(&self, hash: &CryptoHash) -> Result<Block, Error> {
        self.chain_store.get_block(hash)
    }

    /// Gets the block at chain head
    pub fn get_head_block(&self) -> Result<Block, Error> {
        let tip = self.head()?;
        self.chain_store.get_block(&tip.last_block_hash)
    }

    /// Gets a chunk from hash.
    #[inline]
    pub fn get_chunk(&self, chunk_hash: &ChunkHash) -> Result<Arc<ShardChunk>, Error> {
        self.chain_store.get_chunk(chunk_hash)
    }

    /// Gets a chunk from header.
    #[inline]
    pub fn get_chunk_clone_from_header(
        &self,
        header: &ShardChunkHeader,
    ) -> Result<ShardChunk, Error> {
        self.chain_store.get_chunk_clone_from_header(header)
    }

    /// Gets a block from the current chain by height.
    #[inline]
    pub fn get_block_by_height(&self, height: BlockHeight) -> Result<Block, Error> {
        let hash = self.chain_store.get_block_hash_by_height(height)?;
        self.chain_store.get_block(&hash)
    }

    /// Gets block hash from the current chain by height.
    #[inline]
    pub fn get_block_hash_by_height(&self, height: BlockHeight) -> Result<CryptoHash, Error> {
        self.chain_store.get_block_hash_by_height(height)
    }

    /// Gets a block header by hash.
    #[inline]
    pub fn get_block_header(&self, hash: &CryptoHash) -> Result<BlockHeader, Error> {
        self.chain_store.get_block_header(hash)
    }

    /// Returns block header from the canonical chain for given height if present.
    #[inline]
    pub fn get_block_header_by_height(&self, height: BlockHeight) -> Result<BlockHeader, Error> {
        self.chain_store.get_block_header_by_height(height)
    }

    /// Returns block header from the current chain defined by `sync_hash` for given height if present.
    #[inline]
    pub fn get_block_header_on_chain_by_height(
        &self,
        sync_hash: &CryptoHash,
        height: BlockHeight,
    ) -> Result<BlockHeader, Error> {
        self.chain_store.get_block_header_on_chain_by_height(sync_hash, height)
    }

    /// Get previous block header.
    #[inline]
    pub fn get_previous_header(&self, header: &BlockHeader) -> Result<BlockHeader, Error> {
        self.chain_store.get_previous_header(header).map_err(|e| match e {
            Error::DBNotFoundErr(_) => Error::Orphan,
            other => other,
        })
    }

    /// Returns hash of the first available block after genesis.
    pub fn get_earliest_block_hash(&self) -> Result<Option<CryptoHash>, Error> {
        self.chain_store.get_earliest_block_hash()
    }

    /// Check if block exists.
    #[inline]
    pub fn block_exists(&self, hash: &CryptoHash) -> Result<bool, Error> {
        self.chain_store.block_exists(hash)
    }

    /// Get block extra that was computer after applying previous block.
    #[inline]
    pub fn get_block_extra(&self, block_hash: &CryptoHash) -> Result<Arc<BlockExtra>, Error> {
        self.chain_store.get_block_extra(block_hash)
    }

    /// Get chunk extra that was computed after applying chunk with given hash.
    #[inline]
    pub fn get_chunk_extra(
        &self,
        block_hash: &CryptoHash,
        shard_uid: &ShardUId,
    ) -> Result<Arc<ChunkExtra>, Error> {
        self.chain_store.get_chunk_extra(block_hash, shard_uid)
    }

    /// Get next block hash for which there is a new chunk for the shard.
    /// If sharding changes before we can find a block with a new chunk for the shard,
    /// find the first block that contains a new chunk for any of the shards that split from the
    /// original shard
    pub fn get_next_block_hash_with_new_chunk(
        &self,
        block_hash: &CryptoHash,
        shard_id: ShardId,
    ) -> Result<Option<(CryptoHash, ShardId)>, Error> {
        let mut block_hash = *block_hash;
        let mut epoch_id = *self.get_block_header(&block_hash)?.epoch_id();
        let mut shard_layout = self.epoch_manager.get_shard_layout(&epoch_id)?;
        // this corrects all the shard where the original shard will split to if sharding changes
        let mut shard_ids = vec![shard_id];

        while let Ok(next_block_hash) = self.chain_store.get_next_block_hash(&block_hash) {
            let next_epoch_id = *self.get_block_header(&next_block_hash)?.epoch_id();
            if next_epoch_id != epoch_id {
                let next_shard_layout = self.epoch_manager.get_shard_layout(&next_epoch_id)?;
                if next_shard_layout != shard_layout {
                    shard_ids = shard_ids
                        .into_iter()
                        .flat_map(|id| {
                            next_shard_layout.get_children_shards_ids(id).unwrap_or_else(|| {
                                panic!("invalid shard layout {:?} because it does not contain children shards for parent shard {}", next_shard_layout, id)
                            })
                        })
                        .collect();

                    shard_layout = next_shard_layout;
                }
                epoch_id = next_epoch_id;
            }
            block_hash = next_block_hash;

            let block = self.get_block(&block_hash)?;
            let chunks = block.chunks();
            for &shard_id in shard_ids.iter() {
                let shard_index = shard_layout.get_shard_index(shard_id)?;
                let chunk_header =
                    &chunks.get(shard_index).ok_or_else(|| Error::InvalidShardId(shard_id))?;
                if chunk_header.height_included() == block.header().height() {
                    return Ok(Some((block_hash, shard_id)));
                }
            }
        }

        Ok(None)
    }

    /// Returns underlying ChainStore.
    #[inline]
    pub fn chain_store(&self) -> &ChainStore {
        &self.chain_store
    }

    /// Returns mutable ChainStore.
    #[inline]
    pub fn mut_chain_store(&mut self) -> &mut ChainStore {
        &mut self.chain_store
    }

    /// Returns genesis block.
    #[inline]
    pub fn genesis_block(&self) -> &Block {
        &self.genesis
    }

    /// Returns genesis block header.
    #[inline]
    pub fn genesis(&self) -> &BlockHeader {
        self.genesis.header()
    }

    /// Returns number of orphans currently in the orphan pool.
    #[inline]
    pub fn blocks_with_missing_chunks_len(&self) -> usize {
        self.blocks_with_missing_chunks.len()
    }

    #[inline]
    pub fn blocks_in_processing_len(&self) -> usize {
        self.blocks_in_processing.len()
    }

    /// Check if hash is for a known chunk orphan.
    #[inline]
    pub fn is_chunk_orphan(&self, hash: &CryptoHash) -> bool {
        self.blocks_with_missing_chunks.contains(hash)
    }

    /// Check if hash is for a block that is being processed
    #[inline]
    pub fn is_in_processing(&self, hash: &CryptoHash) -> bool {
        self.blocks_in_processing.contains(hash)
    }

    #[inline]
    pub fn is_height_processed(&self, height: BlockHeight) -> Result<bool, Error> {
        self.chain_store.is_height_processed(height)
    }

    #[inline]
    pub fn is_block_invalid(&self, hash: &CryptoHash) -> bool {
        self.invalid_blocks.contains(hash)
    }

    /// Check that sync_hash matches the one we expect for the epoch containing that block.
    pub fn check_sync_hash_validity(&self, sync_hash: &CryptoHash) -> Result<bool, Error> {
        // It's important to check that Block exists because we will sync with it.
        // Do not replace with `get_block_header()`.
        let _sync_block = self.get_block(sync_hash)?;

        let good_sync_hash = self.get_sync_hash(sync_hash)?;
        Ok(good_sync_hash.as_ref() == Some(sync_hash))
    }

    /// Get transaction result for given hash of transaction or receipt id
    /// Chain may not be canonical yet
    pub fn get_execution_outcome(
        &self,
        id: &CryptoHash,
    ) -> Result<ExecutionOutcomeWithIdAndProof, Error> {
        let outcomes = self.chain_store.get_outcomes_by_id(id)?;
        outcomes
            .into_iter()
            .find(|outcome| match self.get_block_header(&outcome.block_hash) {
                Ok(header) => self.is_on_current_chain(&header).unwrap_or(false),
                Err(_) => false,
            })
            .ok_or_else(|| Error::DBNotFoundErr(format!("EXECUTION OUTCOME: {}", id)))
    }

    /// Retrieve the up to `max_headers_returned` headers on the main chain
    /// `hashes`: a list of block "locators". `hashes` should be ordered from older blocks to
    ///           more recent blocks. This function will find the first block in `hashes`
    ///           that is on the main chain and returns the blocks after this block. If none of the
    ///           blocks in `hashes` are on the main chain, the function returns an empty vector.
    pub fn retrieve_headers(
        &self,
        hashes: Vec<CryptoHash>,
        max_headers_returned: u64,
        max_height: Option<BlockHeight>,
    ) -> Result<Vec<BlockHeader>, Error> {
        let header = match self.find_common_header(&hashes) {
            Some(header) => header,
            None => return Ok(vec![]),
        };

        let mut headers = vec![];
        let header_head_height = self.header_head()?.height;
        let max_height = max_height.unwrap_or(header_head_height);
        // TODO: this may be inefficient if there are a lot of skipped blocks.
        for h in header.height() + 1..=max_height {
            if let Ok(header) = self.get_block_header_by_height(h) {
                headers.push(header.clone());
                if headers.len() >= max_headers_returned as usize {
                    break;
                }
            }
        }
        Ok(headers)
    }

    /// Returns a vector of chunk headers, each of which corresponds to the chunk in the `prev_block`
    /// This function is important when the block after `prev_block` has different number of chunks
    /// from `prev_block` in cases of resharding.
    /// In block production and processing, often we need to get the previous chunks of chunks
    /// in the current block, this function provides a way to do so while handling sharding changes
    /// correctly.
    /// For example, if `prev_block` has two shards 0, 1 and the block after `prev_block` will have
    /// 4 shards 0, 1, 2, 3, 0 and 1 split from shard 0 and 2 and 3 split from shard 1.
    /// `get_prev_chunk_headers(epoch_manager, prev_block)` will return
    /// `[prev_block.chunks()[0], prev_block.chunks()[0], prev_block.chunks()[1], prev_block.chunks()[1]]`
    pub fn get_prev_chunk_headers(
        epoch_manager: &dyn EpochManagerAdapter,
        prev_block: &Block,
    ) -> Result<Vec<ShardChunkHeader>, Error> {
        let epoch_id = epoch_manager.get_epoch_id_from_prev_block(prev_block.hash())?;
        let shard_ids = epoch_manager.shard_ids(&epoch_id)?;

        let prev_shard_ids = epoch_manager.get_prev_shard_ids(prev_block.hash(), shard_ids)?;
        let prev_chunks = prev_block.chunks();
        Ok(prev_shard_ids
            .into_iter()
            .map(|(_, shard_index)| prev_chunks.get(shard_index).unwrap().clone())
            .collect())
    }

    pub fn get_prev_chunk_header(
        epoch_manager: &dyn EpochManagerAdapter,
        prev_block: &Block,
        shard_id: ShardId,
    ) -> Result<ShardChunkHeader, Error> {
        let (prev_shard_id, prev_shard_index) =
            epoch_manager.get_prev_shard_id(prev_block.hash(), shard_id)?;
        Ok(prev_block
            .chunks()
            .get(prev_shard_index)
            .ok_or(Error::InvalidShardId(prev_shard_id))?
            .clone())
    }

    pub fn group_receipts_by_shard(
        receipts: Vec<Receipt>,
        shard_layout: &ShardLayout,
    ) -> HashMap<ShardId, Vec<Receipt>> {
        let mut result = HashMap::new();
        for receipt in receipts {
            let shard_id = shard_layout.account_id_to_shard_id(receipt.receiver_id());
            let entry = result.entry(shard_id).or_insert_with(Vec::new);
            entry.push(receipt)
        }
        result
    }

    pub fn build_receipts_hashes(
        receipts: &[Receipt],
        shard_layout: &ShardLayout,
    ) -> Vec<CryptoHash> {
        // Using a BTreeMap instead of HashMap to enable in order iteration
        // below. It's important here to use the ShardIndexes, rather than
        // ShardIds since the latter are not guaranteed to be in order.
        //
        // Pre-populating because even if there are no receipts for a shard, we
        // need an empty vector for it.
        let mut result_map: BTreeMap<ShardIndex, (ShardId, Vec<&Receipt>)> = BTreeMap::new();
        for shard_info in shard_layout.shard_infos() {
            result_map.insert(shard_info.shard_index(), (shard_info.shard_id(), vec![]));
        }
        let mut cache = HashMap::new();
        for receipt in receipts {
            let &mut shard_id = cache
                .entry(receipt.receiver_id())
                .or_insert_with(|| shard_layout.account_id_to_shard_id(receipt.receiver_id()));
            // This unwrap should be safe as we pre-populated the map with all
            // valid shard ids.
            let shard_index = shard_layout.get_shard_index(shard_id).unwrap();
            result_map.get_mut(&shard_index).unwrap().1.push(receipt);
        }

        let mut result_vec = vec![];
        for (_, (shard_id, receipts)) in result_map {
            let bytes = borsh::to_vec(&(shard_id, receipts)).unwrap();
            result_vec.push(hash(&bytes));
        }
        result_vec
    }
}

/// Sandbox node specific operations
impl Chain {
    // NB: `SandboxStatePatch` can only be created in `#[cfg(feature =
    // "sandbox")]`, so we don't need extra cfg-gating here.
    pub fn patch_state(&mut self, patch: SandboxStatePatch) {
        self.pending_state_patch.merge(patch);
    }

    pub fn patch_state_in_progress(&self) -> bool {
        !self.pending_state_patch.is_empty()
    }
}

pub fn do_apply_chunks(
    block_hash: CryptoHash,
    block_height: BlockHeight,
    work: Vec<UpdateShardJob>,
) -> Vec<(ShardId, Result<ShardUpdateResult, Error>)> {
    let parent_span =
        tracing::debug_span!(target: "chain", "do_apply_chunks", block_height, %block_hash)
            .entered();
    work.into_par_iter()
        .map(|(shard_id, task)| {
            // As chunks can be processed in parallel, make sure they are all tracked as children of
            // a single span.
            (shard_id, task(&parent_span))
        })
        .collect()
}

pub fn collect_receipts<'a, T>(receipt_proofs: T) -> Vec<Receipt>
where
    T: IntoIterator<Item = &'a ReceiptProof>,
{
    receipt_proofs.into_iter().flat_map(|ReceiptProof(receipts, _)| receipts).cloned().collect()
}

pub fn collect_receipts_from_response(
    receipt_proof_response: &[ReceiptProofResponse],
) -> Vec<Receipt> {
    collect_receipts(
        receipt_proof_response.iter().flat_map(|ReceiptProofResponse(_, proofs)| proofs.iter()),
    )
}

#[derive(actix::Message)]
#[rtype(result = "()")]
pub struct BlockCatchUpRequest {
    pub sync_hash: CryptoHash,
    pub block_hash: CryptoHash,
    pub block_height: BlockHeight,
    pub work: Vec<UpdateShardJob>,
}

// Skip `work`, because displaying functions is not possible.
impl Debug for BlockCatchUpRequest {
    fn fmt(&self, f: &mut Formatter<'_>) -> std::fmt::Result {
        f.debug_struct("BlockCatchUpRequest")
            .field("sync_hash", &self.sync_hash)
            .field("block_hash", &self.block_hash)
            .field("block_height", &self.block_height)
            .field("work", &format!("<vector of length {}>", self.work.len()))
            .finish()
    }
}

#[derive(actix::Message, Debug)]
#[rtype(result = "()")]
pub struct BlockCatchUpResponse {
    pub sync_hash: CryptoHash,
    pub block_hash: CryptoHash,
    pub results: Vec<(ShardId, Result<ShardUpdateResult, Error>)>,
}

#[derive(actix::Message, Debug, Clone, PartialEq, Eq)]
#[rtype(result = "()")]
pub struct ChunkStateWitnessMessage {
    pub witness: ChunkStateWitness,
    pub raw_witness_size: ChunkStateWitnessSize,
}

/// Helper to track blocks catch up
/// Starting from the first block we want to apply after syncing state (so either the first block
/// of an epoch, or a couple blocks after that, if syncing the current epoch's state) the lifetime
/// of a block_hash is as follows:
/// 1. It is added to pending blocks, either as first block of an epoch or because we (post)
///     processed previous block
/// 2. Block is preprocessed and scheduled for processing in sync jobs actor. Block hash
///     and state changes from preprocessing goes to scheduled blocks
/// 3. We've got response from sync jobs actor that block was processed. Block hash, state
///     changes from preprocessing and result of processing block are moved to processed blocks
/// 4. Results are postprocessed. If there is any error block goes back to pending to try again.
///     Otherwise results are committed, block is moved to done blocks and any blocks that
///     have this block as previous are added to pending
pub struct BlocksCatchUpState {
    /// Hash of the block where catchup will start from
    pub first_block_hash: CryptoHash,
    /// Epoch id
    pub epoch_id: EpochId,
    /// Collection of block hashes that are yet to be sent for processed
    pub pending_blocks: Vec<CryptoHash>,
    /// Map from block hashes that are scheduled for processing to saved store updates from their
    /// preprocessing
    pub scheduled_blocks: HashSet<CryptoHash>,
    /// Map from block hashes that were processed to (saved store update, process results)
    pub processed_blocks: HashMap<CryptoHash, Vec<Result<ShardUpdateResult, Error>>>,
    /// Collection of block hashes that are fully processed
    pub done_blocks: Vec<CryptoHash>,
}

impl BlocksCatchUpState {
    pub fn new(first_block_hash: CryptoHash, epoch_id: EpochId) -> Self {
        Self {
            first_block_hash,
            epoch_id,
            pending_blocks: vec![first_block_hash],
            scheduled_blocks: HashSet::new(),
            processed_blocks: HashMap::new(),
            done_blocks: vec![],
        }
    }

    pub fn is_finished(&self) -> bool {
        self.pending_blocks.is_empty()
            && self.scheduled_blocks.is_empty()
            && self.processed_blocks.is_empty()
    }
}

impl Chain {
    // Get status for debug page
    pub fn get_block_catchup_status(
        &self,
        block_catchup_state: &BlocksCatchUpState,
    ) -> Vec<BlockStatusView> {
        block_catchup_state
            .pending_blocks
            .iter()
            .chain(block_catchup_state.scheduled_blocks.iter())
            .chain(block_catchup_state.processed_blocks.keys())
            .map(|block_hash| BlockStatusView {
                height: self
                    .get_block_header(block_hash)
                    .map(|header| header.height())
                    .unwrap_or_default(),
                hash: *block_hash,
            })
            .collect()
    }
}<|MERGE_RESOLUTION|>--- conflicted
+++ resolved
@@ -14,13 +14,9 @@
 use crate::resharding::manager::ReshardingManager;
 use crate::resharding::types::ReshardingSender;
 use crate::sharding::shuffle_receipt_proofs;
-<<<<<<< HEAD
 use crate::signature_verification::{
     verify_block_vrf, verify_chunk_header_signature_with_epoch_manager,
 };
-=======
-use crate::signature_verification::verify_chunk_header_signature_with_epoch_manager;
->>>>>>> 1324fe93
 use crate::state_request_tracker::StateRequestTracker;
 use crate::state_snapshot_actor::SnapshotCallbacks;
 use crate::stateless_validation::chunk_endorsement::{
@@ -874,12 +870,6 @@
                 if chunk_header.shard_id() != shard_id {
                     return Err(Error::InvalidShardId(chunk_header.shard_id()));
                 }
-<<<<<<< HEAD
-                if !verify_chunk_header_signature_with_epoch_manager(
-                    epoch_manager,
-                    &chunk_header,
-                    &block.header().prev_hash(),
-=======
                 let parent_hash = block.header().prev_hash();
                 let epoch_id = epoch_manager.get_epoch_id_from_prev_block(parent_hash)?;
                 if !verify_chunk_header_signature_with_epoch_manager(
@@ -887,7 +877,6 @@
                     &chunk_header,
                     &parent_hash,
                     epoch_id,
->>>>>>> 1324fe93
                 )? {
                     byzantine_assert!(false);
                     return Err(Error::InvalidChunk(format!(
