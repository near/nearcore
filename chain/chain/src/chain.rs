--- conflicted
+++ resolved
@@ -3193,11 +3193,7 @@
         let cares_about_shard_this_epoch =
             self.shard_tracker.cares_about_shard(me.as_ref(), prev_hash, shard_id, true);
         let cares_about_shard_next_epoch =
-<<<<<<< HEAD
             self.shard_tracker.will_care_about_shard(prev_hash, shard_id);
-=======
-            self.shard_tracker.will_care_about_shard(me.as_ref(), prev_hash, shard_id, true);
->>>>>>> f7430bce
         let cared_about_shard_prev_epoch =
             self.shard_tracker.cared_about_shard_in_prev_epoch_from_prev_hash(prev_hash, shard_id);
         let should_apply_chunk = get_should_apply_chunk(
