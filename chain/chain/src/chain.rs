use std::collections::{HashMap, HashSet};
use std::sync::Arc;
use std::time::{Duration as TimeDuration, Instant};

use borsh::BorshSerialize;
use chrono::prelude::{DateTime, Utc};
use chrono::Duration;
use log::{debug, error, info};

use near_primitives::block::genesis_chunks;
use near_primitives::challenge::{
    BlockDoubleSign, Challenge, ChallengeBody, ChallengesResult, ChunkProofs, ChunkState,
};
use near_primitives::hash::{hash, CryptoHash};
use near_primitives::merkle::{merklize, verify_path};
use near_primitives::receipt::Receipt;
use near_primitives::sharding::{
    ChunkHash, ChunkHashHeight, ReceiptProof, ShardChunk, ShardChunkHeader, ShardProof,
};
use near_primitives::transaction::{ExecutionOutcome, ExecutionOutcomeWithProof, ExecutionStatus};
use near_primitives::types::{
    AccountId, Balance, BlockExtra, BlockIndex, ChunkExtra, EpochId, Gas, ShardId,
};
use near_primitives::unwrap_or_return;
use near_primitives::views::{
    ExecutionOutcomeView, ExecutionOutcomeWithIdView, ExecutionStatusView,
    FinalExecutionOutcomeView, FinalExecutionStatus,
};
use near_store::{Store, COL_STATE_HEADERS};

use crate::byzantine_assert;
use crate::error::{Error, ErrorKind};
use crate::metrics;
use crate::store::{ChainStore, ChainStoreAccess, ChainStoreUpdate, ShardInfo, StateSyncInfo};
use crate::types::{
    AcceptedBlock, ApplyTransactionResult, Block, BlockHeader, BlockStatus, Provenance,
    ReceiptList, ReceiptProofResponse, ReceiptResponse, RootProof, RuntimeAdapter,
    ShardStateSyncResponseHeader, ShardStateSyncResponsePart, StateHeaderKey, Tip,
    ValidatorSignatureVerificationResult,
};
use crate::validate::{validate_challenge, validate_chunk_proofs, validate_chunk_with_chunk_extra};

/// Maximum number of orphans chain can store.
pub const MAX_ORPHAN_SIZE: usize = 1024;

/// Maximum age of orhpan to store in the chain.
const MAX_ORPHAN_AGE_SECS: u64 = 300;

/// Refuse blocks more than this many block intervals in the future (as in bitcoin).
const ACCEPTABLE_TIME_DIFFERENCE: i64 = 12 * 10;

enum ApplyChunksMode {
    ThisEpoch,
    NextEpoch,
}

pub struct Orphan {
    block: Block,
    provenance: Provenance,
    added: Instant,
}

pub struct OrphanBlockPool {
    orphans: HashMap<CryptoHash, Orphan>,
    height_idx: HashMap<BlockIndex, Vec<CryptoHash>>,
    prev_hash_idx: HashMap<CryptoHash, Vec<CryptoHash>>,
    evicted: usize,
}

impl OrphanBlockPool {
    pub fn new() -> OrphanBlockPool {
        OrphanBlockPool {
            orphans: HashMap::default(),
            height_idx: HashMap::default(),
            prev_hash_idx: HashMap::default(),
            evicted: 0,
        }
    }

    fn len(&self) -> usize {
        self.orphans.len()
    }

    fn len_evicted(&self) -> usize {
        self.evicted
    }

    fn add(&mut self, orphan: Orphan) {
        let height_hashes =
            self.height_idx.entry(orphan.block.header.inner.height).or_insert_with(|| vec![]);
        height_hashes.push(orphan.block.hash());
        let prev_hash_entries =
            self.prev_hash_idx.entry(orphan.block.header.inner.prev_hash).or_insert_with(|| vec![]);
        prev_hash_entries.push(orphan.block.hash());
        self.orphans.insert(orphan.block.hash(), orphan);

        if self.orphans.len() > MAX_ORPHAN_SIZE {
            let old_len = self.orphans.len();

            self.orphans.retain(|_, ref mut x| {
                x.added.elapsed() < TimeDuration::from_secs(MAX_ORPHAN_AGE_SECS)
            });
            let mut heights = self.height_idx.keys().cloned().collect::<Vec<u64>>();
            heights.sort_unstable();
            let mut removed_hashes: HashSet<CryptoHash> = HashSet::default();
            for h in heights.iter().rev() {
                if let Some(hash) = self.height_idx.remove(h) {
                    for h in hash {
                        let _ = self.orphans.remove(&h);
                        removed_hashes.insert(h);
                    }
                }
                if self.orphans.len() < MAX_ORPHAN_SIZE {
                    break;
                }
            }
            self.height_idx.retain(|_, ref mut xs| xs.iter().any(|x| !removed_hashes.contains(&x)));
            self.prev_hash_idx
                .retain(|_, ref mut xs| xs.iter().any(|x| !removed_hashes.contains(&x)));

            self.evicted += old_len - self.orphans.len();
        }
    }

    pub fn contains(&self, hash: &CryptoHash) -> bool {
        self.orphans.contains_key(hash)
    }

    pub fn remove_by_prev_hash(&mut self, prev_hash: CryptoHash) -> Option<Vec<Orphan>> {
        let mut removed_hashes: HashSet<CryptoHash> = HashSet::default();
        let ret = self.prev_hash_idx.remove(&prev_hash).map(|hs| {
            hs.iter()
                .filter_map(|h| {
                    removed_hashes.insert(h.clone());
                    self.orphans.remove(h)
                })
                .collect()
        });

        self.height_idx.retain(|_, ref mut xs| xs.iter().any(|x| !removed_hashes.contains(&x)));

        ret
    }
}

/// Chain genesis configuration.
#[derive(Clone)]
pub struct ChainGenesis {
    pub time: DateTime<Utc>,
    pub gas_limit: Gas,
    pub gas_price: Balance,
    pub total_supply: Balance,
    pub max_inflation_rate: u8,
    pub gas_price_adjustment_rate: u8,
    pub transaction_validity_period: BlockIndex,
}

impl ChainGenesis {
    pub fn new(
        time: DateTime<Utc>,
        gas_limit: Gas,
        gas_price: Balance,
        total_supply: Balance,
        max_inflation_rate: u8,
        gas_price_adjustment_rate: u8,
        transaction_validity_period: BlockIndex,
    ) -> Self {
        Self {
            time,
            gas_limit,
            gas_price,
            total_supply,
            max_inflation_rate,
            gas_price_adjustment_rate,
            transaction_validity_period,
        }
    }
}

/// Facade to the blockchain block processing and storage.
/// Provides current view on the state according to the chain state.
pub struct Chain {
    store: ChainStore,
    pub runtime_adapter: Arc<dyn RuntimeAdapter>,
    orphans: OrphanBlockPool,
    blocks_with_missing_chunks: OrphanBlockPool,
    genesis: BlockHeader,
    pub transaction_validity_period: BlockIndex,
}

impl Chain {
    pub fn new(
        store: Arc<Store>,
        runtime_adapter: Arc<dyn RuntimeAdapter>,
        chain_genesis: &ChainGenesis,
    ) -> Result<Chain, Error> {
        let mut store = ChainStore::new(store);

        // Get runtime initial state and create genesis block out of it.
        let (state_store_update, state_roots) = runtime_adapter.genesis_state();
        let genesis_chunks = genesis_chunks(
            state_roots.clone(),
            runtime_adapter.num_shards(),
            chain_genesis.gas_limit,
        );
        let genesis = Block::genesis(
            genesis_chunks.iter().map(|chunk| chunk.header.clone()).collect(),
            chain_genesis.time,
            chain_genesis.gas_limit,
            chain_genesis.gas_price,
            chain_genesis.total_supply,
        );

        // Check if we have a head in the store, otherwise pick genesis block.
        let mut store_update = store.store_update();
        let head_res = store_update.head();
        let head: Tip;
        match head_res {
            Ok(h) => {
                head = h;

                // Check that genesis in the store is the same as genesis given in the config.
                let genesis_hash = store_update.get_block_hash_by_height(0)?;
                if genesis_hash != genesis.hash() {
                    return Err(ErrorKind::Other(format!(
                        "Genesis mismatch between storage and config: {:?} vs {:?}",
                        genesis_hash,
                        genesis.hash()
                    ))
                    .into());
                }

                // Check we have the header corresponding to the header_head.
                let header_head = store_update.header_head()?;
                if store_update.get_block_header(&header_head.last_block_hash).is_err() {
                    // Reset header head and "sync" head to be consistent with current block head.
                    store_update.save_header_head_if_not_challenged(&head)?;
                    store_update.save_sync_head(&head);
                } else {
                    // Reset sync head to be consistent with current header head.
                    store_update.save_sync_head(&header_head);
                }
                // TODO: perform validation that latest state in runtime matches the stored chain.
            }
            Err(err) => match err.kind() {
                ErrorKind::DBNotFoundErr(_) => {
                    for chunk in genesis_chunks {
                        store_update.save_chunk(&chunk.chunk_hash, chunk.clone());
                    }
                    runtime_adapter.add_validator_proposals(
                        CryptoHash::default(),
                        genesis.hash(),
                        genesis.header.inner.height,
                        vec![],
                        vec![],
                        vec![],
                        0,
                        0,
                        chain_genesis.total_supply,
                    )?;
                    store_update.save_block_header(genesis.header.clone());
                    store_update.save_block(genesis.clone());
                    store_update.save_block_extra(
                        &genesis.hash(),
                        BlockExtra { challenges_result: vec![] },
                    );

                    for (chunk_header, state_root) in genesis.chunks.iter().zip(state_roots.iter())
                    {
                        store_update.save_chunk_extra(
                            &genesis.hash(),
                            chunk_header.inner.shard_id,
                            ChunkExtra::new(
                                state_root,
                                CryptoHash::default(),
                                vec![],
                                0,
                                chain_genesis.gas_limit,
                                0,
                                0,
                                0,
                            ),
                        );
                    }

                    head = Tip::from_header(&genesis.header);
                    store_update.save_head(&head)?;
                    store_update.save_sync_head(&head);

                    store_update.merge(state_store_update);

                    info!(target: "chain", "Init: saved genesis: {:?} / {:?}", genesis.hash(), state_roots);
                }
                e => return Err(e.into()),
            },
        }
        store_update.commit()?;

        info!(target: "chain", "Init: head: {} @ {} [{}]", head.total_weight.to_num(), head.height, head.last_block_hash);

        Ok(Chain {
            store,
            runtime_adapter,
            orphans: OrphanBlockPool::new(),
            blocks_with_missing_chunks: OrphanBlockPool::new(),
            genesis: genesis.header,
            transaction_validity_period: chain_genesis.transaction_validity_period,
        })
    }

    /// Reset "sync" head to current header head.
    /// Do this when first transition to header syncing.
    pub fn reset_sync_head(&mut self) -> Result<Tip, Error> {
        let mut chain_store_update = self.store.store_update();
        let header_head = chain_store_update.header_head()?;
        chain_store_update.save_sync_head(&header_head);
        chain_store_update.commit()?;
        Ok(header_head)
    }

    pub fn save_block(&mut self, block: &Block) -> Result<(), Error> {
        let mut chain_store_update = ChainStoreUpdate::new(&mut self.store);

        if !block.check_validity() {
            byzantine_assert!(false);
            return Err(ErrorKind::Other("Invalid block".into()).into());
        }

        chain_store_update.save_block(block.clone());

        chain_store_update.commit()?;
        Ok(())
    }

    /// Process a block header received during "header first" propagation.
    pub fn process_block_header<F>(
        &mut self,
        header: &BlockHeader,
        on_challenge: F,
    ) -> Result<(), Error>
    where
        F: FnMut(ChallengeBody) -> (),
    {
        // We create new chain update, but it's not going to be committed so it's read only.
        let mut chain_update = ChainUpdate::new(
            &mut self.store,
            self.runtime_adapter.clone(),
            &self.orphans,
            &self.blocks_with_missing_chunks,
            self.transaction_validity_period,
        );
        chain_update.process_block_header(header, on_challenge)?;
        Ok(())
    }

    pub fn mark_block_as_challenged(
        &mut self,
        block_hash: &CryptoHash,
        challenger_hash: &CryptoHash,
    ) -> Result<(), Error> {
        let mut chain_update = ChainUpdate::new(
            &mut self.store,
            self.runtime_adapter.clone(),
            &self.orphans,
            &self.blocks_with_missing_chunks,
            self.transaction_validity_period,
        );
        chain_update.mark_block_as_challenged(block_hash, Some(challenger_hash))?;
        chain_update.commit()?;
        Ok(())
    }

    /// Process a received or produced block, and unroll any orphans that may depend on it.
    /// Changes current state, and calls `block_accepted` callback in case block was successfully applied.
    pub fn process_block<F, F2, F3>(
        &mut self,
        me: &Option<AccountId>,
        block: Block,
        provenance: Provenance,
        block_accepted: F,
        block_misses_chunks: F2,
        on_challenge: F3,
    ) -> Result<Option<Tip>, Error>
    where
        F: Copy + FnMut(AcceptedBlock) -> (),
        F2: Copy + FnMut(Vec<ShardChunkHeader>) -> (),
        F3: Copy + FnMut(ChallengeBody) -> (),
    {
        let block_hash = block.hash();
        let timer = near_metrics::start_timer(&metrics::BLOCK_PROCESSING_TIME);
        let res = self.process_block_single(
            me,
            block,
            provenance,
            block_accepted,
            block_misses_chunks,
            on_challenge,
        );
        near_metrics::stop_timer(timer);
        if res.is_ok() {
            near_metrics::inc_counter(&metrics::BLOCK_PROCESSED_SUCCESSFULLY_TOTAL);

            if let Some(new_res) = self.check_orphans(
                me,
                block_hash,
                block_accepted,
                block_misses_chunks,
                on_challenge,
            ) {
                return Ok(Some(new_res));
            }
        }
        res
    }

    /// Process challenge to invalidate chain. This is done between blocks to unroll the chain as
    /// soon as possible and allow next block producer to skip invalid blocks.
    pub fn process_challenge(&mut self, challenge: &Challenge) {
        let head = unwrap_or_return!(self.head());
        let mut chain_update = ChainUpdate::new(
            &mut self.store,
            self.runtime_adapter.clone(),
            &self.orphans,
            &self.blocks_with_missing_chunks,
            self.transaction_validity_period,
        );
        match chain_update.verify_challenges(
            &vec![challenge.clone()],
            &head.epoch_id,
            &head.last_block_hash,
            None,
        ) {
            Ok(_) => {}
            Err(err) => {
                debug!(target: "chain", "Invalid challenge: {}", err);
            }
        }
        unwrap_or_return!(chain_update.commit());
    }

    /// Processes headers and adds them to store for syncing.
    pub fn sync_block_headers<F>(
        &mut self,
        mut headers: Vec<BlockHeader>,
        on_challenge: F,
    ) -> Result<(), Error>
    where
        F: Copy + FnMut(ChallengeBody) -> (),
    {
        // Sort headers by heights if they are out of order.
        headers.sort_by(|left, right| left.inner.height.cmp(&right.inner.height));

        let _first_header = if let Some(header) = headers.first() {
            debug!(target: "chain", "Sync block headers: {} headers from {} at {}", headers.len(), header.hash(), header.inner.height);
            header
        } else {
            return Ok(());
        };

        let all_known = if let Some(last_header) = headers.last() {
            self.store.get_block_header(&last_header.hash()).is_ok()
        } else {
            false
        };

        if !all_known {
            // Validate header and then add to the chain.
            for header in headers.iter() {
                let mut chain_update = ChainUpdate::new(
                    &mut self.store,
                    self.runtime_adapter.clone(),
                    &self.orphans,
                    &self.blocks_with_missing_chunks,
                    self.transaction_validity_period,
                );

<<<<<<< HEAD
                if chain_update.check_header_known(header).is_err() {
                    continue;
=======
                match chain_update.check_header_known(header) {
                    Ok(_) => {}
                    Err(e) => match e.kind() {
                        ErrorKind::Unfit(_) => continue,
                        _ => return Err(e),
                    },
>>>>>>> 68c77c97
                }

                chain_update.validate_header(header, &Provenance::SYNC, on_challenge)?;
                chain_update.chain_store_update.save_block_header(header.clone());
                chain_update.commit()?;

                // Add validator proposals for given header.
                self.runtime_adapter.add_validator_proposals(
                    header.inner.prev_hash,
                    header.hash(),
                    header.inner.height,
                    header.inner.validator_proposals.clone(),
                    vec![],
                    header.inner.chunk_mask.clone(),
                    header.inner.rent_paid,
                    header.inner.validator_reward,
                    header.inner.total_supply,
                )?;
            }
        }

        let mut chain_update = ChainUpdate::new(
            &mut self.store,
            self.runtime_adapter.clone(),
            &self.orphans,
            &self.blocks_with_missing_chunks,
            self.transaction_validity_period,
        );

        if let Some(header) = headers.last() {
            // Update sync_head regardless of the total weight.
            chain_update.update_sync_head(header)?;
            // Update header_head if total weight changed.
            chain_update.update_header_head_if_not_challenged(header)?;
        }

        chain_update.commit()
    }

    /// Check if state download is required, otherwise return hashes of blocks to fetch.
    pub fn check_state_needed(
        &mut self,
        block_fetch_horizon: BlockIndex,
    ) -> Result<(bool, Vec<CryptoHash>), Error> {
        let block_head = self.head()?;
        let header_head = self.header_head()?;
        let mut hashes = vec![];

        if block_head.total_weight >= header_head.total_weight {
            return Ok((false, hashes));
        }

        // Find common block between header chain and block chain.
        let mut oldest_height = 0;
        let mut current = self.get_block_header(&header_head.last_block_hash).map(|h| h.clone());
        while let Ok(header) = current {
            if header.inner.height <= block_head.height {
                if self.is_on_current_chain(&header).is_ok() {
                    break;
                }
            }

            oldest_height = header.inner.height;
            hashes.push(header.hash());
            current = self.get_previous_header(&header).map(|h| h.clone());
        }

        let sync_head = self.sync_head()?;
        if oldest_height < sync_head.height.saturating_sub(block_fetch_horizon) {
            return Ok((true, vec![]));
        }
        Ok((false, hashes))
    }

    /// Returns if given block header on the current chain.
    fn is_on_current_chain(&mut self, header: &BlockHeader) -> Result<(), Error> {
        let chain_header = self.get_header_by_height(header.inner.height)?;
        if chain_header.hash() == header.hash() {
            Ok(())
        } else {
            Err(ErrorKind::Other(format!("{} not on current chain", header.hash())).into())
        }
    }

    /// Finds first of the given hashes that is known on the main chain.
    pub fn find_common_header(&mut self, hashes: &Vec<CryptoHash>) -> Option<BlockHeader> {
        for hash in hashes {
            if let Ok(header) = self.get_block_header(&hash).map(|h| h.clone()) {
                if let Ok(header_at_height) = self.get_header_by_height(header.inner.height) {
                    if header.hash() == header_at_height.hash() {
                        return Some(header);
                    }
                }
            }
        }
        None
    }

    fn determine_status(&self, head: Option<Tip>, prev_head: Tip) -> BlockStatus {
        let has_head = head.is_some();
        let mut is_next_block = false;

        let old_hash = if let Some(head) = head {
            if head.prev_block_hash == prev_head.last_block_hash {
                is_next_block = true;
                None
            } else {
                Some(prev_head.last_block_hash)
            }
        } else {
            None
        };

        match (has_head, is_next_block) {
            (true, true) => BlockStatus::Next,
            (true, false) => BlockStatus::Reorg(old_hash.unwrap()),
            (false, _) => BlockStatus::Fork,
        }
    }

    pub fn reset_heads_post_state_sync<F, F2, F3>(
        &mut self,
        me: &Option<AccountId>,
        sync_hash: CryptoHash,
        block_accepted: F,
        block_misses_chunks: F2,
        on_challenge: F3,
    ) -> Result<(), Error>
    where
        F: Copy + FnMut(AcceptedBlock) -> (),
        F2: Copy + FnMut(Vec<ShardChunkHeader>) -> (),
        F3: Copy + FnMut(ChallengeBody) -> (),
    {
        // Get header we were syncing into.
        let header = self.get_block_header(&sync_hash)?;
        let hash = header.inner.prev_hash;
        let prev_header = self.get_block_header(&hash)?;
        let tip = Tip::from_header(prev_header);
        // Update related heads now.
        let mut chain_store_update = self.mut_store().store_update();
        chain_store_update.save_body_head(&tip)?;
        chain_store_update.save_body_tail(&tip);
        chain_store_update.commit()?;

        // Check if there are any orphans unlocked by this state sync.
        // We can't fail beyond this point because the caller will not process accepted blocks
        //    and the blocks with missing chunks if this method fails
        self.check_orphans(me, hash, block_accepted, block_misses_chunks, on_challenge);
        Ok(())
    }

    fn start_downloading_state(
        &mut self,
        me: &Option<AccountId>,
        block: &Block,
    ) -> Result<(), Error> {
        let prev_hash = block.header.inner.prev_hash;
        let shards_to_dl = self.get_shards_to_dl_state(me, &prev_hash);
        let prev_block = self.get_block(&prev_hash)?;

        debug!(target: "chain", "Downloading state for {:?}, I'm {:?}", shards_to_dl, me);

        let state_dl_info = StateSyncInfo {
            epoch_tail_hash: block.header.hash(),
            shards: shards_to_dl
                .iter()
                .map(|shard_id| {
                    let chunk = &prev_block.chunks[*shard_id as usize];
                    ShardInfo(*shard_id, chunk.chunk_hash())
                })
                .collect(),
        };

        let mut chain_store_update = ChainStoreUpdate::new(&mut self.store);

        chain_store_update.add_state_dl_info(state_dl_info);

        chain_store_update.commit()?;

        Ok(())
    }

    fn process_block_single<F, F2, F3>(
        &mut self,
        me: &Option<AccountId>,
        block: Block,
        provenance: Provenance,
        mut block_accepted: F,
        mut block_misses_chunks: F2,
        on_challenge: F3,
    ) -> Result<Option<Tip>, Error>
    where
        F: FnMut(AcceptedBlock) -> (),
        F2: Copy + FnMut(Vec<ShardChunkHeader>) -> (),
        F3: FnMut(ChallengeBody) -> (),
    {
        near_metrics::inc_counter(&metrics::BLOCK_PROCESSED_TOTAL);

        if block.chunks.len() != self.runtime_adapter.num_shards() as usize {
            return Err(ErrorKind::IncorrectNumberOfChunkHeaders.into());
        }

        let prev_head = self.store.head()?;
        let mut chain_update = ChainUpdate::new(
            &mut self.store,
            self.runtime_adapter.clone(),
            &self.orphans,
            &self.blocks_with_missing_chunks,
            self.transaction_validity_period,
        );
        let maybe_new_head = chain_update.process_block(me, &block, &provenance, on_challenge);

        match maybe_new_head {
            Ok((head, needs_to_start_fetching_state)) => {
                chain_update.commit()?;

                if needs_to_start_fetching_state {
                    debug!("Downloading state for block {}", block.hash());
                    self.start_downloading_state(me, &block)?;
                }

                match &head {
                    Some(tip) => {
                        near_metrics::set_gauge(
                            &metrics::VALIDATOR_ACTIVE_TOTAL,
                            match self
                                .runtime_adapter
                                .get_epoch_block_producers(&tip.epoch_id, &tip.last_block_hash)
                            {
                                Ok(value) => value
                                    .iter()
                                    .map(|(_, is_slashed)| if *is_slashed { 0 } else { 1 })
                                    .sum(),
                                Err(_) => 0,
                            },
                        );
                    }
                    None => {}
                }
                // Sum validator balances in full NEARs (divided by 10**18)
                let sum = block
                    .header
                    .inner
                    .validator_proposals
                    .iter()
                    .map(|validator_stake| {
                        (validator_stake.amount / 1_000_000_000_000_000_000) as i64
                    })
                    .sum::<i64>();
                near_metrics::set_gauge(&metrics::VALIDATOR_AMOUNT_STAKED, sum);

                let status = self.determine_status(head.clone(), prev_head);

                // Notify other parts of the system of the update.
                block_accepted(AcceptedBlock {
                    hash: block.hash(),
                    status,
                    provenance,
                    gas_used: block.header.inner.gas_used,
                    gas_limit: block.header.inner.gas_limit,
                });

                Ok(head)
            }
            Err(e) => match e.kind() {
                ErrorKind::Orphan => {
                    let block_hash = block.hash();
                    let orphan = Orphan { block, provenance, added: Instant::now() };

                    self.orphans.add(orphan);

                    debug!(
                        target: "chain",
                        "Process block: orphan: {:?}, # orphans {}{}",
                        block_hash,
                        self.orphans.len(),
                        if self.orphans.len_evicted() > 0 {
                            format!(", # evicted {}", self.orphans.len_evicted())
                        } else {
                            String::new()
                        },
                    );
                    Err(ErrorKind::Orphan.into())
                }
                ErrorKind::ChunksMissing(missing_chunks) => {
                    let block_hash = block.hash();
                    block_misses_chunks(missing_chunks.clone());
                    let orphan = Orphan { block, provenance, added: Instant::now() };

                    self.blocks_with_missing_chunks.add(orphan);

                    debug!(
                        target: "chain",
                        "Process block: missing chunks. Block hash: {:?}. Missing chunks: {:?}",
                        block_hash, missing_chunks,
                    );
                    Err(ErrorKind::ChunksMissing(missing_chunks).into())
                }
                ErrorKind::EpochOutOfBounds => {
                    // Possibly block arrived before we finished processing all of the blocks for epoch before last.
                    debug!(target: "chain", "Received block {}/{} ignored, as epoch is unknown", block.header.inner.height, block.hash());
                    Ok(Some(prev_head))
                }
                ErrorKind::Unfit(ref msg) => {
                    debug!(
                        target: "chain",
                        "Block {} at {} is unfit at this time: {}",
                        block.hash(),
                        block.header.inner.height,
                        msg
                    );
                    Err(ErrorKind::Unfit(msg.clone()).into())
                }
                _ => Err(e),
            },
        }
    }

    pub fn prev_block_is_caught_up(
        &self,
        prev_prev_hash: &CryptoHash,
        prev_hash: &CryptoHash,
    ) -> Result<bool, Error> {
        // This method is identical to `ChainUpdate::prev_block_is_caught_up`, see important
        //    disclaimers in there on some dangers of using it
        Ok(!self.store.get_blocks_to_catchup(prev_prev_hash)?.contains(&prev_hash))
    }

    fn get_shards_to_dl_state(
        &self,
        me: &Option<AccountId>,
        parent_hash: &CryptoHash,
    ) -> Vec<ShardId> {
        (0..self.runtime_adapter.num_shards())
            .filter(|shard_id| {
                self.runtime_adapter.will_care_about_shard(
                    me.as_ref(),
                    parent_hash,
                    *shard_id,
                    true,
                ) && !self.runtime_adapter.cares_about_shard(
                    me.as_ref(),
                    parent_hash,
                    *shard_id,
                    true,
                )
            })
            .collect()
    }

    /// Check if any block with missing chunk is ready to be processed
    pub fn check_blocks_with_missing_chunks<F, F2, F3>(
        &mut self,
        me: &Option<AccountId>,
        prev_hash: CryptoHash,
        block_accepted: F,
        block_misses_chunks: F2,
        on_challenge: F3,
    ) where
        F: Copy + FnMut(AcceptedBlock) -> (),
        F2: Copy + FnMut(Vec<ShardChunkHeader>) -> (),
        F3: Copy + FnMut(ChallengeBody) -> (),
    {
        let mut new_blocks_accepted = vec![];
        if let Some(orphans) = self.blocks_with_missing_chunks.remove_by_prev_hash(prev_hash) {
            for orphan in orphans.into_iter() {
                let block_hash = orphan.block.header.hash();
                let res = self.process_block_single(
                    me,
                    orphan.block,
                    orphan.provenance,
                    block_accepted,
                    block_misses_chunks,
                    on_challenge,
                );
                match res {
                    Ok(_) => {
                        debug!(target: "chain", "Block with missing chunks is accepted; me: {:?}", me);
                        new_blocks_accepted.push(block_hash);
                    }
                    Err(_) => {
                        debug!(target: "chain", "Block with missing chunks is declined; me: {:?}", me);
                    }
                }
            }
        };

        for accepted_block in new_blocks_accepted {
            self.check_orphans(
                me,
                accepted_block,
                block_accepted,
                block_misses_chunks,
                on_challenge,
            );
        }
    }

    /// Check for orphans, once a block is successfully added.
    pub fn check_orphans<F, F2, F3>(
        &mut self,
        me: &Option<AccountId>,
        prev_hash: CryptoHash,
        block_accepted: F,
        block_misses_chunks: F2,
        on_challenge: F3,
    ) -> Option<Tip>
    where
        F: Copy + FnMut(AcceptedBlock) -> (),
        F2: Copy + FnMut(Vec<ShardChunkHeader>) -> (),
        F3: Copy + FnMut(ChallengeBody) -> (),
    {
        let mut queue = vec![prev_hash];
        let mut queue_idx = 0;

        let mut maybe_new_head = None;

        // Check if there are orphans we can process.
        debug!(target: "chain", "Check orphans: from {}, # orphans {}", prev_hash, self.orphans.len());
        while queue_idx < queue.len() {
            if let Some(orphans) = self.orphans.remove_by_prev_hash(queue[queue_idx]) {
                debug!(target: "chain", "Check orphans: found {} orphans", orphans.len());
                for orphan in orphans.into_iter() {
                    let block_hash = orphan.block.hash();
                    let timer = near_metrics::start_timer(&metrics::BLOCK_PROCESSING_TIME);
                    let res = self.process_block_single(
                        me,
                        orphan.block,
                        orphan.provenance,
                        block_accepted,
                        block_misses_chunks,
                        on_challenge,
                    );
                    near_metrics::stop_timer(timer);
                    match res {
                        Ok(maybe_tip) => {
                            near_metrics::inc_counter(&metrics::BLOCK_PROCESSED_SUCCESSFULLY_TOTAL);
                            maybe_new_head = maybe_tip;
                            queue.push(block_hash);
                        }
                        Err(_) => {
                            debug!(target: "chain", "Orphan declined");
                        }
                    }
                }
            }
            queue_idx += 1;
        }

        if queue.len() > 1 {
            debug!(
                target: "chain",
                "Check orphans: {} blocks accepted, remaining # orphans {}",
                queue.len() - 1,
                self.orphans.len(),
            );
        }

        maybe_new_head
    }

    pub fn get_outgoing_receipts_for_shard(
        &mut self,
        prev_block_hash: CryptoHash,
        shard_id: ShardId,
        last_height_included: BlockIndex,
    ) -> Result<ReceiptResponse, Error> {
        self.store.get_outgoing_receipts_for_shard(prev_block_hash, shard_id, last_height_included)
    }

    pub fn get_state_response_header(
        &mut self,
        shard_id: ShardId,
        sync_hash: CryptoHash,
    ) -> Result<ShardStateSyncResponseHeader, Error> {
        // Consistency rules:
        // 1. Everything prefixed with `sync_` indicates new epoch, for which we are syncing.
        // 1a. `sync_prev` means the last of the prev epoch.
        // 2. Empty prefix means the height where chunk was applied last time in the prev epoch.
        //    Let's call it `current`.
        // 2a. `prev_` means we're working with height before current.
        // 3. In inner loops we use all prefixes with no relation to the context described above.
        let sync_block = self.get_block(&sync_hash)?;
        let sync_block_header = sync_block.header.clone();
        if shard_id as usize >= sync_block.chunks.len() {
            return Err(ErrorKind::Other("Invalid request: ShardId out of bounds".into()).into());
        }

        // The chunk was applied at height `chunk_header.height_included`.
        // Getting the `current` state.
        let sync_prev_block = self.get_block(&sync_block_header.inner.prev_hash)?;
        if shard_id as usize >= sync_prev_block.chunks.len() {
            return Err(ErrorKind::Other("Invalid request: ShardId out of bounds".into()).into());
        }
        // Chunk header here is the same chunk header as at the `current` height.
        let chunk_header = sync_prev_block.chunks[shard_id as usize].clone();
        let (chunk_headers_root, chunk_proofs) = merklize(
            &sync_prev_block
                .chunks
                .iter()
                .map(|shard_chunk| {
                    ChunkHashHeight(shard_chunk.hash.clone(), shard_chunk.height_included)
                })
                .collect::<Vec<ChunkHashHeight>>(),
        );
        assert_eq!(chunk_headers_root, sync_prev_block.header.inner.chunk_headers_root);

        let chunk = self.get_chunk_clone_from_header(&chunk_header)?;
        let chunk_proof = chunk_proofs[shard_id as usize].clone();
        let block_header =
            self.get_header_on_chain_by_height(&sync_hash, chunk_header.height_included)?.clone();

        // Collecting the `prev` state.
        let prev_block = self.get_block(&block_header.inner.prev_hash)?;
        if shard_id as usize >= prev_block.chunks.len() {
            return Err(ErrorKind::Other("Invalid request: ShardId out of bounds".into()).into());
        }
        let prev_chunk_header = prev_block.chunks[shard_id as usize].clone();
        let (prev_chunk_headers_root, prev_chunk_proofs) = merklize(
            &prev_block
                .chunks
                .iter()
                .map(|shard_chunk| {
                    ChunkHashHeight(shard_chunk.hash.clone(), shard_chunk.height_included)
                })
                .collect::<Vec<ChunkHashHeight>>(),
        );
        assert_eq!(prev_chunk_headers_root, prev_block.header.inner.chunk_headers_root);

        let prev_chunk_proof = prev_chunk_proofs[shard_id as usize].clone();
        let prev_chunk_height_included = prev_chunk_header.height_included;

        // Getting all existing incoming_receipts from prev_chunk height to the new epoch.
        let incoming_receipts_proofs = ChainStoreUpdate::new(&mut self.store)
            .get_incoming_receipts_for_shard(shard_id, sync_hash, prev_chunk_height_included)?
            .clone();

        // Collecting proofs for incoming receipts.
        let mut root_proofs = vec![];
        for receipt_response in incoming_receipts_proofs.iter() {
            let ReceiptProofResponse(block_hash, receipt_proofs) = receipt_response;
            let block_header = self.get_block_header(&block_hash)?.clone();
            let block = self.get_block(&block_hash)?;
            let (block_receipts_root, block_receipts_proofs) = merklize(
                &block
                    .chunks
                    .iter()
                    .map(|chunk| chunk.inner.outgoing_receipts_root)
                    .collect::<Vec<CryptoHash>>(),
            );

            let mut root_proofs_cur = vec![];
            assert_eq!(receipt_proofs.len(), block_header.inner.chunks_included as usize);
            for receipt_proof in receipt_proofs {
                let ReceiptProof(receipts, shard_proof) = receipt_proof;
                let ShardProof { from_shard_id, to_shard_id: _, proof } = shard_proof;
                let receipts_hash = hash(&ReceiptList(shard_id, receipts.to_vec()).try_to_vec()?);
                let from_shard_id = *from_shard_id as usize;

                let root_proof = block.chunks[from_shard_id].inner.outgoing_receipts_root;
                root_proofs_cur
                    .push(RootProof(root_proof, block_receipts_proofs[from_shard_id].clone()));

                // Make sure we send something reasonable.
                assert_eq!(block_header.inner.chunk_receipts_root, block_receipts_root);
                assert!(verify_path(root_proof, &proof, &receipts_hash));
                assert!(verify_path(
                    block_receipts_root,
                    &block_receipts_proofs[from_shard_id],
                    &root_proof,
                ));
            }
            root_proofs.push(root_proofs_cur);
        }

        Ok(ShardStateSyncResponseHeader {
            chunk,
            chunk_proof,
            prev_chunk_header,
            prev_chunk_proof,
            incoming_receipts_proofs,
            root_proofs,
        })
    }

    pub fn get_state_response_part(
        &mut self,
        shard_id: ShardId,
        part_id: u64,
        sync_hash: CryptoHash,
    ) -> Result<ShardStateSyncResponsePart, Error> {
        let sync_block = self.get_block(&sync_hash)?;
        let sync_block_header = sync_block.header.clone();
        if shard_id as usize >= sync_block.chunks.len() {
            return Err(ErrorKind::Other(
                "get_syncing_state_root fail: shard_id out of bounds".into(),
            )
            .into());
        }
        let sync_prev_block = self.get_block(&sync_block_header.inner.prev_hash)?;
        if shard_id as usize >= sync_prev_block.chunks.len() {
            return Err(ErrorKind::Other(
                "get_syncing_state_root fail: shard_id out of bounds".into(),
            )
            .into());
        }
        let state_root = sync_prev_block.chunks[shard_id as usize].inner.prev_state_root.clone();

        if part_id >= state_root.num_parts {
            return Err(ErrorKind::Other(
                "get_state_response_part fail: part_id out of bound".to_string(),
            )
            .into());
        }
        let (state_part, proof) = self
            .runtime_adapter
            .obtain_state_part(shard_id, part_id, &state_root)
            .map_err(|err| ErrorKind::Other(err.to_string()))?;

        Ok(ShardStateSyncResponsePart { state_part, proof })
    }

    pub fn set_state_header(
        &mut self,
        shard_id: ShardId,
        sync_hash: CryptoHash,
        shard_state_header: ShardStateSyncResponseHeader,
    ) -> Result<(), Error> {
        let sync_block_header = self.get_block_header(&sync_hash)?.clone();

        let ShardStateSyncResponseHeader {
            chunk,
            chunk_proof,
            prev_chunk_header,
            prev_chunk_proof,
            incoming_receipts_proofs,
            root_proofs,
        } = &shard_state_header;

        // 1-2. Checking chunk validity
        if !validate_chunk_proofs(&chunk, &*self.runtime_adapter)? {
            byzantine_assert!(false);
            return Err(ErrorKind::Other(
                "set_shard_state failed: chunk header proofs are invalid".into(),
            )
            .into());
        }

        // Consider chunk itself is valid.

        // 3. Checking that chunks `chunk` and `prev_chunk` are included in appropriate blocks
        // 3a. Checking that chunk `chunk` is included into block at last height before sync_hash
        // 3aa. Also checking chunk.height_included
        let sync_prev_block_header =
            self.get_block_header(&sync_block_header.inner.prev_hash)?.clone();
        if !verify_path(
            sync_prev_block_header.inner.chunk_headers_root,
            &chunk_proof,
            &ChunkHashHeight(chunk.chunk_hash.clone(), chunk.header.height_included),
        ) {
            byzantine_assert!(false);
            return Err(ErrorKind::Other(
                "set_shard_state failed: chunk isn't included into block".into(),
            )
            .into());
        }

        let block_header =
            self.get_header_on_chain_by_height(&sync_hash, chunk.header.height_included)?.clone();
        // 3b. Checking that chunk `prev_chunk` is included into block at height before chunk.height_included
        // 3ba. Also checking prev_chunk.height_included - it's important for getting correct incoming receipts
        let prev_block_header = self.get_block_header(&block_header.inner.prev_hash)?.clone();
        let prev_chunk_height_included = prev_chunk_header.height_included;
        if !verify_path(
            prev_block_header.inner.chunk_headers_root,
            &prev_chunk_proof,
            &ChunkHashHeight(prev_chunk_header.hash.clone(), prev_chunk_height_included),
        ) {
            byzantine_assert!(false);
            return Err(ErrorKind::Other(
                "set_shard_state failed: prev_chunk isn't included into block".into(),
            )
            .into());
        }

        // 4. Proving incoming receipts validity
        // 4a. Checking len of proofs
        if root_proofs.len() != incoming_receipts_proofs.len() {
            byzantine_assert!(false);
            return Err(ErrorKind::Other("set_shard_state failed: invalid proofs".into()).into());
        }
        let mut hash_to_compare = sync_hash;
        for (i, receipt_response) in incoming_receipts_proofs.iter().enumerate() {
            let ReceiptProofResponse(block_hash, receipt_proofs) = receipt_response;

            // 4b. Checking that there is a valid sequence of continuous blocks
            if *block_hash != hash_to_compare {
                byzantine_assert!(false);
                return Err(ErrorKind::Other(
                    "set_shard_state failed: invalid incoming receipts".into(),
                )
                .into());
            }
            let header = self.get_block_header(&hash_to_compare)?;
            hash_to_compare = header.inner.prev_hash;

            let block_header = self.get_block_header(&block_hash)?;
            // 4c. Checking len of receipt_proofs for current block
            if receipt_proofs.len() != root_proofs[i].len()
                || receipt_proofs.len() != block_header.inner.chunks_included as usize
            {
                byzantine_assert!(false);
                return Err(
                    ErrorKind::Other("set_shard_state failed: invalid proofs".into()).into()
                );
            }
            // We know there were exactly `block_header.inner.chunks_included` chunks included
            // on the height of block `block_hash`.
            // There were no other proofs except for included chunks.
            // According to Pigeonhole principle, it's enough to ensure all receipt_proofs are distinct
            // to prove that all receipts were received and no receipts were hidden.
            let mut visited_shard_ids = HashSet::<ShardId>::new();
            for (j, receipt_proof) in receipt_proofs.iter().enumerate() {
                let ReceiptProof(receipts, shard_proof) = receipt_proof;
                let ShardProof { from_shard_id, to_shard_id: _, proof } = shard_proof;
                // 4d. Checking uniqueness for set of `from_shard_id`
                match visited_shard_ids.get(from_shard_id) {
                    Some(_) => {
                        byzantine_assert!(false);
                        return Err(ErrorKind::Other(
                            "set_shard_state failed: invalid proofs".into(),
                        )
                        .into());
                    }
                    _ => visited_shard_ids.insert(*from_shard_id),
                };
                let RootProof(root, block_proof) = &root_proofs[i][j];
                let receipts_hash = hash(&ReceiptList(shard_id, receipts.to_vec()).try_to_vec()?);
                // 4e. Proving the set of receipts is the subset of outgoing_receipts of shard `shard_id`
                if !verify_path(*root, &proof, &receipts_hash) {
                    byzantine_assert!(false);
                    return Err(
                        ErrorKind::Other("set_shard_state failed: invalid proofs".into()).into()
                    );
                }
                // 4f. Proving the outgoing_receipts_root matches that in the block
                if !verify_path(block_header.inner.chunk_receipts_root, block_proof, root) {
                    byzantine_assert!(false);
                    return Err(
                        ErrorKind::Other("set_shard_state failed: invalid proofs".into()).into()
                    );
                }
            }
        }
        // 4g. Checking that there are no more heights to get incoming_receipts
        let header = self.get_block_header(&hash_to_compare)?;
        if header.inner.height != prev_chunk_height_included {
            byzantine_assert!(false);
            return Err(ErrorKind::Other(
                "set_shard_state failed: invalid incoming receipts".into(),
            )
            .into());
        }

        // Saving the header data.
        let mut store_update = self.store.owned_store().store_update();
        let key = StateHeaderKey(shard_id, sync_hash).try_to_vec()?;
        store_update.set_ser(COL_STATE_HEADERS, &key, &shard_state_header)?;
        store_update.commit()?;

        Ok(())
    }

    pub fn get_received_state_header(
        &mut self,
        shard_id: ShardId,
        sync_hash: CryptoHash,
    ) -> Result<ShardStateSyncResponseHeader, Error> {
        let key = StateHeaderKey(shard_id, sync_hash).try_to_vec()?;
        /*self.store.store().get_ser(COL_STATE_HEADERS, sync_hash.as_ref())?.unwrap_or(
            return Err(
            ErrorKind::Other("set_state_finalize failed: cannot get shard_state_header".into())
                .into(),
        ));*/
        // TODO achtung, line above compiles weirdly, remove unwrap
        Ok(self.store.owned_store().get_ser(COL_STATE_HEADERS, &key)?.unwrap())
    }

    pub fn set_state_part(
        &mut self,
        shard_id: ShardId,
        sync_hash: CryptoHash,
        part: ShardStateSyncResponsePart,
    ) -> Result<(), Error> {
        let shard_state_header = self.get_received_state_header(shard_id, sync_hash)?;
        let ShardStateSyncResponseHeader { chunk, .. } = shard_state_header;
        let state_root = &chunk.header.inner.prev_state_root;
        self.runtime_adapter
            .accept_state_part(state_root, &part.state_part, &part.proof)
            .map_err(|_| ErrorKind::InvalidStatePayload)?;
        Ok(())
    }

    pub fn set_state_finalize(
        &mut self,
        shard_id: ShardId,
        sync_hash: CryptoHash,
    ) -> Result<(), Error> {
        let shard_state_header = self.get_received_state_header(shard_id, sync_hash)?;
        let mut chain_update = ChainUpdate::new(
            &mut self.store,
            self.runtime_adapter.clone(),
            &self.orphans,
            &self.blocks_with_missing_chunks,
            self.transaction_validity_period,
        );
        chain_update.set_state_finalize(shard_id, sync_hash, shard_state_header)?;
        chain_update.commit()
    }

    /// Apply transactions in chunks for the next epoch in blocks that were blocked on the state sync
    pub fn catchup_blocks<F, F2, F3>(
        &mut self,
        me: &Option<AccountId>,
        epoch_first_block: &CryptoHash,
        block_accepted: F,
        block_misses_chunks: F2,
        on_challenge: F3,
    ) -> Result<(), Error>
    where
        F: Copy + FnMut(AcceptedBlock) -> (),
        F2: Copy + FnMut(Vec<ShardChunkHeader>) -> (),
        F3: Copy + FnMut(ChallengeBody) -> (),
    {
        debug!("Catching up blocks after syncing pre {:?}, me: {:?}", epoch_first_block, me);

        let mut affected_blocks: HashSet<CryptoHash> = HashSet::new();

        // Apply the epoch start block separately, since it doesn't follow the pattern
        let block = self.store.get_block(&epoch_first_block)?.clone();
        let prev_block = self.store.get_block(&block.header.inner.prev_hash)?.clone();

        let mut chain_update = ChainUpdate::new(
            &mut self.store,
            self.runtime_adapter.clone(),
            &self.orphans,
            &self.blocks_with_missing_chunks,
            self.transaction_validity_period,
        );
        chain_update.apply_chunks(me, &block, &prev_block, ApplyChunksMode::NextEpoch)?;
        chain_update.commit()?;

        affected_blocks.insert(block.header.hash());

        let first_epoch = block.header.inner.epoch_id.clone();

        let mut queue = vec![*epoch_first_block];
        let mut cur = 0;

        while cur < queue.len() {
            let block_hash = queue[cur];

            // TODO: cloning these blocks is extremely wasteful, figure out how to not to clone them
            //    without summoning mutable references tomfoolery
            let prev_block = self.store.get_block(&block_hash).unwrap().clone();

            let mut saw_one = false;
            for next_block_hash in self.store.get_blocks_to_catchup(&block_hash)?.clone() {
                saw_one = true;
                let block = self.store.get_block(&next_block_hash).unwrap().clone();

                let mut chain_update = ChainUpdate::new(
                    &mut self.store,
                    self.runtime_adapter.clone(),
                    &self.orphans,
                    &self.blocks_with_missing_chunks,
                    self.transaction_validity_period,
                );

                chain_update.apply_chunks(me, &block, &prev_block, ApplyChunksMode::NextEpoch)?;

                chain_update.commit()?;

                affected_blocks.insert(block.header.hash());
                queue.push(next_block_hash);
            }
            if saw_one {
                assert_eq!(
                    self.runtime_adapter.get_epoch_id_from_prev_block(&block_hash)?,
                    first_epoch
                );
            }

            cur += 1;
        }

        let mut chain_store_update = ChainStoreUpdate::new(&mut self.store);

        // `blocks_to_catchup` consists of pairs (`prev_hash`, `hash`). For the block that precedes
        // `epoch_first_block` we should only remove the pair with hash = epoch_first_block, while
        // for all the blocks in the queue we can remove all the pairs that have them as `prev_hash`
        // since we processed all the blocks built on top of them above during the BFS
        chain_store_update
            .remove_block_to_catchup(block.header.inner.prev_hash, *epoch_first_block);

        for block_hash in queue {
            debug!(target: "chain", "Catching up: removing prev={:?} from the queue. I'm {:?}", block_hash, me);
            chain_store_update.remove_prev_block_to_catchup(block_hash);
        }
        chain_store_update.remove_state_dl_info(*epoch_first_block);

        chain_store_update.commit()?;

        for hash in affected_blocks.iter() {
            self.check_orphans(me, hash.clone(), block_accepted, block_misses_chunks, on_challenge);
        }

        Ok(())
    }

    pub fn get_transaction_execution_result(
        &mut self,
        hash: &CryptoHash,
    ) -> Result<ExecutionOutcomeView, String> {
        match self.get_execution_outcome(hash) {
            Ok(result) => Ok(result.clone().into()),
            Err(err) => match err.kind() {
                ErrorKind::DBNotFoundErr(_) => Ok(ExecutionOutcomeWithProof {
                    outcome: ExecutionOutcome {
                        status: ExecutionStatus::Unknown,
                        ..Default::default()
                    },
                    ..Default::default()
                }
                .into()),
                _ => Err(err.to_string()),
            },
        }
    }

    fn get_recursive_transaction_results(
        &mut self,
        hash: &CryptoHash,
    ) -> Result<Vec<ExecutionOutcomeWithIdView>, String> {
        let outcome = self.get_transaction_execution_result(hash)?;
        let receipt_ids = outcome.receipt_ids.clone();
        let mut transactions = vec![ExecutionOutcomeWithIdView { id: (*hash).into(), outcome }];
        for hash in &receipt_ids {
            transactions
                .extend(self.get_recursive_transaction_results(&hash.clone().into())?.into_iter());
        }
        Ok(transactions)
    }

    pub fn get_final_transaction_result(
        &mut self,
        hash: &CryptoHash,
    ) -> Result<FinalExecutionOutcomeView, String> {
        let mut outcomes = self.get_recursive_transaction_results(hash)?;
        let mut looking_for_id = (*hash).into();
        let num_outcomes = outcomes.len();
        let status = outcomes
            .iter()
            .find_map(|outcome_with_id| {
                if outcome_with_id.id == looking_for_id {
                    match &outcome_with_id.outcome.status {
                        ExecutionStatusView::Unknown if num_outcomes == 1 => {
                            Some(FinalExecutionStatus::NotStarted)
                        }
                        ExecutionStatusView::Unknown => Some(FinalExecutionStatus::Started),
                        ExecutionStatusView::Failure(e) => {
                            Some(FinalExecutionStatus::Failure(e.clone()))
                        }
                        ExecutionStatusView::SuccessValue(v) => {
                            Some(FinalExecutionStatus::SuccessValue(v.clone()))
                        }
                        ExecutionStatusView::SuccessReceiptId(id) => {
                            looking_for_id = id.clone();
                            None
                        }
                    }
                } else {
                    None
                }
            })
            .expect("results should resolve to a final outcome");
        let receipts = outcomes.split_off(1);
        Ok(FinalExecutionOutcomeView { status, transaction: outcomes.pop().unwrap(), receipts })
    }
}

/// Various chain getters.
impl Chain {
    /// Gets chain head.
    #[inline]
    pub fn head(&self) -> Result<Tip, Error> {
        self.store.head()
    }

    /// Gets chain header head.
    #[inline]
    pub fn header_head(&self) -> Result<Tip, Error> {
        self.store.header_head()
    }

    /// Gets "sync" head. This may be significantly different to current header chain.
    #[inline]
    pub fn sync_head(&self) -> Result<Tip, Error> {
        self.store.sync_head()
    }

    /// Header of the block at the head of the block chain (not the same thing as header_head).
    #[inline]
    pub fn head_header(&mut self) -> Result<&BlockHeader, Error> {
        self.store.head_header()
    }

    /// Gets a block by hash.
    #[inline]
    pub fn get_block(&mut self, hash: &CryptoHash) -> Result<&Block, Error> {
        self.store.get_block(hash)
    }

    /// Gets a chunk from hash.
    #[inline]
    pub fn get_chunk(&mut self, chunk_hash: &ChunkHash) -> Result<&ShardChunk, Error> {
        self.store.get_chunk(chunk_hash)
    }

    /// Gets a chunk from header.
    #[inline]
    pub fn get_chunk_clone_from_header(
        &mut self,
        header: &ShardChunkHeader,
    ) -> Result<ShardChunk, Error> {
        self.store.get_chunk_clone_from_header(header)
    }

    /// Gets a block from the current chain by height.
    #[inline]
    pub fn get_block_by_height(&mut self, height: BlockIndex) -> Result<&Block, Error> {
        let hash = self.store.get_block_hash_by_height(height)?;
        self.store.get_block(&hash)
    }

    /// Gets a block header by hash.
    #[inline]
    pub fn get_block_header(&mut self, hash: &CryptoHash) -> Result<&BlockHeader, Error> {
        self.store.get_block_header(hash)
    }

    /// Returns block header from the canonical chain for given height if present.
    #[inline]
    pub fn get_header_by_height(&mut self, height: BlockIndex) -> Result<&BlockHeader, Error> {
        self.store.get_header_by_height(height)
    }

    /// Returns block header from the current chain defined by `sync_hash` for given height if present.
    #[inline]
    pub fn get_header_on_chain_by_height(
        &mut self,
        sync_hash: &CryptoHash,
        height: BlockIndex,
    ) -> Result<&BlockHeader, Error> {
        self.store.get_header_on_chain_by_height(sync_hash, height)
    }

    /// Get previous block header.
    #[inline]
    pub fn get_previous_header(&mut self, header: &BlockHeader) -> Result<&BlockHeader, Error> {
        self.store.get_previous_header(header)
    }

    /// Check if block exists.
    #[inline]
    pub fn block_exists(&self, hash: &CryptoHash) -> Result<bool, Error> {
        self.store.block_exists(hash)
    }

    /// Get block extra that was computer after applying previous block.
    #[inline]
    pub fn get_block_extra(&mut self, block_hash: &CryptoHash) -> Result<&BlockExtra, Error> {
        self.store.get_block_extra(block_hash)
    }

    /// Get chunk extra that was computed after applying chunk with given hash.
    #[inline]
    pub fn get_chunk_extra(
        &mut self,
        block_hash: &CryptoHash,
        shard_id: ShardId,
    ) -> Result<&ChunkExtra, Error> {
        self.store.get_chunk_extra(block_hash, shard_id)
    }

    /// Helper to return latest chunk extra for given shard.
    #[inline]
    pub fn get_latest_chunk_extra(&mut self, shard_id: ShardId) -> Result<&ChunkExtra, Error> {
        self.store.get_chunk_extra(&self.head()?.last_block_hash, shard_id)
    }

    /// Get transaction result for given hash of transaction.
    #[inline]
    pub fn get_execution_outcome(
        &mut self,
        hash: &CryptoHash,
    ) -> Result<&ExecutionOutcomeWithProof, Error> {
        self.store.get_execution_outcome(hash)
    }

    /// Returns underlying ChainStore.
    #[inline]
    pub fn store(&self) -> &ChainStore {
        &self.store
    }

    /// Returns mutable ChainStore.
    #[inline]
    pub fn mut_store(&mut self) -> &mut ChainStore {
        &mut self.store
    }

    /// Returns underlying RuntimeAdapter.
    #[inline]
    pub fn runtime_adapter(&self) -> Arc<dyn RuntimeAdapter> {
        self.runtime_adapter.clone()
    }

    /// Returns genesis block header.
    #[inline]
    pub fn genesis(&self) -> &BlockHeader {
        &self.genesis
    }

    /// Returns number of orphans currently in the orphan pool.
    #[inline]
    pub fn orphans_len(&self) -> usize {
        self.orphans.len()
    }

    /// Returns number of orphans currently in the orphan pool.
    #[inline]
    pub fn blocks_with_missing_chunks_len(&self) -> usize {
        self.blocks_with_missing_chunks.len()
    }

    /// Returns number of evicted orphans.
    #[inline]
    pub fn orphans_evicted_len(&self) -> usize {
        self.orphans.len_evicted()
    }

    /// Check if hash is for a known orphan.
    #[inline]
    pub fn is_orphan(&self, hash: &CryptoHash) -> bool {
        self.orphans.contains(hash)
    }
}

/// Chain update helper, contains information that is needed to process block
/// and decide to accept it or reject it.
/// If rejected nothing will be updated in underlying storage.
/// Safe to stop process mid way (Ctrl+C or crash).
pub struct ChainUpdate<'a> {
    runtime_adapter: Arc<dyn RuntimeAdapter>,
    chain_store_update: ChainStoreUpdate<'a>,
    orphans: &'a OrphanBlockPool,
    blocks_with_missing_chunks: &'a OrphanBlockPool,
    transaction_validity_period: BlockIndex,
}

impl<'a> ChainUpdate<'a> {
    pub fn new(
        store: &'a mut ChainStore,
        runtime_adapter: Arc<dyn RuntimeAdapter>,
        orphans: &'a OrphanBlockPool,
        blocks_with_missing_chunks: &'a OrphanBlockPool,
        transaction_validity_period: BlockIndex,
    ) -> Self {
        let chain_store_update = store.store_update();
        ChainUpdate {
            runtime_adapter,
            chain_store_update,
            orphans,
            blocks_with_missing_chunks,
            transaction_validity_period,
        }
    }

    /// Commit changes to the chain into the database.
    pub fn commit(self) -> Result<(), Error> {
        self.chain_store_update.commit()
    }

    /// Process block header as part of "header first" block propagation.
    /// We validate the header but we do not store it or update header head
    /// based on this. We will update these once we get the block back after
    /// requesting it.
    pub fn process_block_header<F>(
        &mut self,
        header: &BlockHeader,
        on_challenge: F,
    ) -> Result<(), Error>
    where
        F: FnMut(ChallengeBody) -> (),
    {
        debug!(target: "chain", "Process block header: {} at {}", header.hash(), header.inner.height);

        self.check_header_known(header)?;
        self.validate_header(header, &Provenance::NONE, on_challenge)?;
        Ok(())
    }

    /// Find previous header or return Orphan error if not found.
    pub fn get_previous_header(&mut self, header: &BlockHeader) -> Result<&BlockHeader, Error> {
        self.chain_store_update.get_previous_header(header).map_err(|e| match e.kind() {
            ErrorKind::DBNotFoundErr(_) => ErrorKind::Orphan.into(),
            other => other.into(),
        })
    }

    pub fn ping_missing_chunks(
        &mut self,
        me: &Option<AccountId>,
        parent_hash: CryptoHash,
        block: &Block,
    ) -> Result<(), Error> {
        let mut missing = vec![];
        let height = block.header.inner.height;
        for (shard_id, chunk_header) in block.chunks.iter().enumerate() {
            // Check if any chunks are invalid in this block.
            if let Some(encoded_chunk) =
                self.chain_store_update.is_invalid_chunk(&chunk_header.hash)?
            {
                let merkle_paths = Block::compute_chunk_headers_root(&block.chunks).1;
                let chunk_proof = ChunkProofs {
                    block_header: block.header.try_to_vec().expect("Failed to serialize"),
                    merkle_proof: merkle_paths[shard_id].clone(),
                    chunk: encoded_chunk.clone(),
                };
                return Err(ErrorKind::InvalidChunkProofs(chunk_proof).into());
            }
            let shard_id = shard_id as ShardId;
            if chunk_header.height_included == height {
                let chunk_hash = chunk_header.chunk_hash();

                if let Err(_) = self.chain_store_update.get_chunk_one_part(chunk_header) {
                    missing.push(chunk_header.clone());
                } else if self.runtime_adapter.cares_about_shard(
                    me.as_ref(),
                    &parent_hash,
                    shard_id,
                    true,
                ) || self.runtime_adapter.will_care_about_shard(
                    me.as_ref(),
                    &parent_hash,
                    shard_id,
                    true,
                ) {
                    if let Err(_) = self.chain_store_update.get_chunk(&chunk_hash) {
                        missing.push(chunk_header.clone());
                    }
                }
            }
        }
        if !missing.is_empty() {
            return Err(ErrorKind::ChunksMissing(missing).into());
        }
        Ok(())
    }

    pub fn save_incoming_receipts_from_block(&mut self, block: &Block) -> Result<(), Error> {
        let height = block.header.inner.height;
        let mut receipt_proofs_by_shard_id = HashMap::new();

        for chunk_header in block.chunks.iter() {
            if chunk_header.height_included == height {
                let one_part = self.chain_store_update.get_chunk_one_part(chunk_header).unwrap();
                for receipt_proof in one_part.receipt_proofs.iter() {
                    let ReceiptProof(_, shard_proof) = receipt_proof;
                    let ShardProof { from_shard_id: _, to_shard_id, proof: _ } = shard_proof;
                    receipt_proofs_by_shard_id
                        .entry(*to_shard_id)
                        .or_insert_with(Vec::new)
                        .push(receipt_proof.clone());
                }
            }
        }

        for (shard_id, receipt_proofs) in receipt_proofs_by_shard_id {
            self.chain_store_update.save_incoming_receipt(&block.hash(), shard_id, receipt_proofs);
        }

        Ok(())
    }

    pub fn create_chunk_state_challenge(
        &mut self,
        prev_block: &Block,
        block: &Block,
        chunk_header: &ShardChunkHeader,
    ) -> Result<ChunkState, Error> {
        let prev_chunk_header = &prev_block.chunks[chunk_header.inner.shard_id as usize];
        let prev_merkle_proofs = Block::compute_chunk_headers_root(&prev_block.chunks).1;
        let merkle_proofs = Block::compute_chunk_headers_root(&block.chunks).1;
        let prev_chunk = self
            .chain_store_update
            .get_chain_store()
            .get_chunk_clone_from_header(&prev_block.chunks[chunk_header.inner.shard_id as usize])
            .unwrap();
        let receipt_proof_response: Vec<ReceiptProofResponse> =
            self.chain_store_update.get_incoming_receipts_for_shard(
                chunk_header.inner.shard_id,
                prev_block.hash(),
                prev_chunk_header.height_included,
            )?;
        let receipts = collect_receipts_from_response(&receipt_proof_response);

        let challenges_result = self.verify_challenges(
            &block.challenges,
            &block.header.inner.epoch_id,
            &block.header.inner.prev_hash,
            Some(&block.hash()),
        )?;
        let apply_result = self
            .runtime_adapter
            .apply_transactions_with_optional_storage_proof(
                chunk_header.inner.shard_id,
                &prev_chunk.header.inner.prev_state_root,
                prev_chunk.header.height_included,
                prev_block.header.inner.timestamp,
                &prev_chunk.header.inner.prev_block_hash,
                &prev_block.hash(),
                &receipts,
                &prev_chunk.transactions,
                &prev_chunk.header.inner.validator_proposals,
                prev_block.header.inner.gas_price,
                &challenges_result,
                true,
            )
            .unwrap();
        let partial_state = apply_result.proof.unwrap().nodes;
        Ok(ChunkState {
            prev_block_header: prev_block.header.try_to_vec()?,
            block_header: block.header.try_to_vec()?,
            prev_merkle_proof: prev_merkle_proofs[chunk_header.inner.shard_id as usize].clone(),
            merkle_proof: merkle_proofs[chunk_header.inner.shard_id as usize].clone(),
            prev_chunk,
            chunk_header: chunk_header.clone(),
            partial_state,
        })
    }

    fn apply_chunks(
        &mut self,
        me: &Option<AccountId>,
        block: &Block,
        prev_block: &Block,
        mode: ApplyChunksMode,
    ) -> Result<(), Error> {
        let challenges_result = self.verify_challenges(
            &block.challenges,
            &block.header.inner.epoch_id,
            &block.header.inner.prev_hash,
            Some(&block.hash()),
        )?;
        self.chain_store_update.save_block_extra(&block.hash(), BlockExtra { challenges_result });

        for (shard_id, (chunk_header, prev_chunk_header)) in
            (block.chunks.iter().zip(prev_block.chunks.iter())).enumerate()
        {
            let shard_id = shard_id as ShardId;
            let care_about_shard = match mode {
                ApplyChunksMode::ThisEpoch => self.runtime_adapter.cares_about_shard(
                    me.as_ref(),
                    &block.header.inner.prev_hash,
                    shard_id,
                    true,
                ),
                ApplyChunksMode::NextEpoch => {
                    self.runtime_adapter.will_care_about_shard(
                        me.as_ref(),
                        &block.header.inner.prev_hash,
                        shard_id,
                        true,
                    ) && !self.runtime_adapter.cares_about_shard(
                        me.as_ref(),
                        &block.header.inner.prev_hash,
                        shard_id,
                        true,
                    )
                }
            };
            if care_about_shard {
                if chunk_header.height_included == block.header.inner.height {
                    // Validate state root.
                    let prev_chunk_extra = self
                        .chain_store_update
                        .get_chunk_extra(&block.header.inner.prev_hash, shard_id)?
                        .clone();

                    // Validate that all next chunk information matches previous chunk extra.
                    validate_chunk_with_chunk_extra(
                        // It's safe here to use ChainStore instead of ChainStoreUpdate
                        // because we're asking prev_chunk_header for already committed block
                        self.chain_store_update.get_chain_store(),
                        &*self.runtime_adapter,
                        &block.header.inner.prev_hash,
                        &prev_chunk_extra,
                        prev_chunk_header,
                        chunk_header,
                    )
                    .map_err(|_| {
                        byzantine_assert!(false);
                        match self.create_chunk_state_challenge(&prev_block, &block, chunk_header) {
                            Ok(chunk_state) => {
                                Error::from(ErrorKind::InvalidChunkState(chunk_state))
                            }
                            Err(err) => err,
                        }
                    })?;

                    let receipt_proof_response: Vec<ReceiptProofResponse> =
                        self.chain_store_update.get_incoming_receipts_for_shard(
                            shard_id,
                            block.hash(),
                            prev_chunk_header.height_included,
                        )?;
                    let receipts = collect_receipts_from_response(&receipt_proof_response);

                    let chunk =
                        self.chain_store_update.get_chunk_clone_from_header(&chunk_header)?;

                    let any_transaction_is_invalid = chunk.transactions.iter().any(|t| {
                        self.chain_store_update
                            .get_chain_store()
                            .check_blocks_on_same_chain(
                                &block.header,
                                &t.transaction.block_hash,
                                self.transaction_validity_period,
                            )
                            .is_err()
                    });
                    if any_transaction_is_invalid {
                        debug!(target: "chain", "Invalid transactions in the chunk: {:?}", chunk.transactions);
                        return Err(ErrorKind::InvalidTransactions.into());
                    }
                    let gas_limit = chunk.header.inner.gas_limit;

                    // Apply transactions and receipts.
                    let mut apply_result = self
                        .runtime_adapter
                        .apply_transactions(
                            shard_id,
                            &chunk.header.inner.prev_state_root,
                            chunk_header.height_included,
                            block.header.inner.timestamp,
                            &chunk_header.inner.prev_block_hash,
                            &block.hash(),
                            &receipts,
                            &chunk.transactions,
                            &chunk.header.inner.validator_proposals,
                            block.header.inner.gas_price,
                            &block.header.inner.challenges_result,
                        )
                        .map_err(|e| ErrorKind::Other(e.to_string()))?;

                    let (outcome_root, outcome_paths) =
                        ApplyTransactionResult::compute_outcomes_proof(&apply_result.outcomes);

                    self.chain_store_update.save_trie_changes(apply_result.trie_changes);
                    // Save state root after applying transactions.
                    self.chain_store_update.save_chunk_extra(
                        &block.hash(),
                        shard_id,
                        ChunkExtra::new(
                            &apply_result.new_root,
                            outcome_root,
                            apply_result.validator_proposals,
                            apply_result.total_gas_burnt,
                            gas_limit,
                            apply_result.total_rent_paid,
                            apply_result.total_validator_reward,
                            apply_result.total_balance_burnt,
                        ),
                    );
                    // Save resulting receipts.
                    let mut outgoing_receipts = vec![];
                    for (_receipt_shard_id, receipts) in apply_result.receipt_result.drain() {
                        // The receipts in store are indexed by the SOURCE shard_id, not destination,
                        //    since they are later retrieved by the chunk producer of the source
                        //    shard to be distributed to the recipients.
                        outgoing_receipts.extend(receipts);
                    }
                    self.chain_store_update.save_outgoing_receipt(
                        &block.hash(),
                        shard_id,
                        outgoing_receipts,
                    );
                    // Save receipt and transaction results.
                    self.chain_store_update
                        .save_outcomes_with_proofs(apply_result.outcomes, outcome_paths);
                } else {
                    let mut new_extra = self
                        .chain_store_update
                        .get_chunk_extra(&prev_block.hash(), shard_id)?
                        .clone();

                    let apply_result = self
                        .runtime_adapter
                        .apply_transactions(
                            shard_id,
                            &new_extra.state_root,
                            block.header.inner.height,
                            block.header.inner.timestamp,
                            &prev_block.hash(),
                            &block.hash(),
                            &vec![],
                            &vec![],
                            &new_extra.validator_proposals,
                            block.header.inner.gas_price,
                            &block.header.inner.challenges_result,
                        )
                        .map_err(|e| ErrorKind::Other(e.to_string()))?;

                    self.chain_store_update.save_trie_changes(apply_result.trie_changes);
                    new_extra.state_root = apply_result.new_root;

                    self.chain_store_update.save_chunk_extra(&block.hash(), shard_id, new_extra);
                }
            }
        }

        Ok(())
    }

    /// Runs the block processing, including validation and finding a place for the new block in the chain.
    /// Returns new head if chain head updated, as well as a boolean indicating if we need to start
    ///    fetching state for the next epoch.
    fn process_block<F>(
        &mut self,
        me: &Option<AccountId>,
        block: &Block,
        provenance: &Provenance,
        on_challenge: F,
    ) -> Result<(Option<Tip>, bool), Error>
    where
        F: FnMut(ChallengeBody) -> (),
    {
        debug!(target: "chain", "Process block {} at {}, approvals: {}, me: {:?}", block.hash(), block.header.inner.height, block.header.num_approvals(), me);

        // Check if we have already processed this block previously.
        self.check_known(&block)?;

        // Delay hitting the db for current chain head until we know this block is not already known.
        let head = self.chain_store_update.head()?;
        let is_next = block.header.inner.prev_hash == head.last_block_hash;

        // First real I/O expense.
        let prev = self.get_previous_header(&block.header)?;
        let prev_hash = prev.hash();
        let prev_prev_hash = prev.inner.prev_hash;

        // Block is an orphan if we do not know about the previous full block.
        if !is_next && !self.chain_store_update.block_exists(&prev_hash)? {
            return Err(ErrorKind::Orphan.into());
        }

        let (is_caught_up, needs_to_start_fetching_state) =
            if self.runtime_adapter.is_next_block_epoch_start(&prev_hash)? {
                if !self.prev_block_is_caught_up(&prev_prev_hash, &prev_hash)? {
                    // The previous block is not caught up for the next epoch relative to the previous
                    // block, which is the current epoch for this block, so this block cannot be applied
                    // at all yet, needs to be orphaned
                    return Err(ErrorKind::Orphan.into());
                }

                // For the first block of the epoch we never apply state for the next epoch, so it's
                // always caught up.
                (false, true)
            } else {
                (self.prev_block_is_caught_up(&prev_prev_hash, &prev_hash)?, false)
            };

        debug!(target: "chain", "{:?} Process block {}, is_caught_up: {}, need_to_start_fetching_state: {}", me, block.hash(), is_caught_up, needs_to_start_fetching_state);

        // Check the header is valid before we proceed with the full block.
        self.process_header_for_block(&block.header, provenance, on_challenge)?;

        if !block.check_validity() {
            byzantine_assert!(false);
            return Err(ErrorKind::Other("Invalid block".into()).into());
        }

        let prev_block = self.chain_store_update.get_block(&prev_hash)?.clone();

        self.ping_missing_chunks(me, prev_hash, &block)?;
        self.save_incoming_receipts_from_block(&block)?;

        // Do basic validation of chunks before applying the transactions
        for (chunk_header, prev_chunk_header) in block.chunks.iter().zip(prev_block.chunks.iter()) {
            if chunk_header.height_included == block.header.inner.height {
                if chunk_header.inner.prev_block_hash != block.header.inner.prev_hash {
                    return Err(ErrorKind::InvalidChunk.into());
                }
            } else {
                if prev_chunk_header != chunk_header {
                    return Err(ErrorKind::InvalidChunk.into());
                }
            }
        }

        // Always apply state transition for shards in the current epoch
        self.apply_chunks(me, block, &prev_block, ApplyChunksMode::ThisEpoch)?;

        // If we have the state for the next epoch already downloaded, apply the state transition for the next epoch as well,
        //    otherwise put the block into the permanent storage to have the state transition applied later
        if is_caught_up {
            self.apply_chunks(me, block, &prev_block, ApplyChunksMode::NextEpoch)?;
        } else {
            self.chain_store_update.add_block_to_catchup(prev_hash, block.hash());
        }

        // Verify that proposals from chunks match block header proposals.
        let mut all_chunk_proposals = vec![];
        for chunk in block.chunks.iter() {
            if block.header.inner.height == chunk.height_included {
                all_chunk_proposals.extend(chunk.inner.validator_proposals.clone());
            }
        }
        if all_chunk_proposals != block.header.inner.validator_proposals {
            return Err(ErrorKind::InvalidValidatorProposals.into());
        }

        // If block checks out, record validator proposals for given block.
        self.runtime_adapter.add_validator_proposals(
            block.header.inner.prev_hash,
            block.hash(),
            block.header.inner.height,
            block.header.inner.validator_proposals.clone(),
            block.header.inner.challenges_result.clone(),
            block.header.inner.chunk_mask.clone(),
            block.header.inner.rent_paid,
            block.header.inner.validator_reward,
            block.header.inner.total_supply,
        )?;

        // Add validated block to the db, even if it's not the selected fork.
        self.chain_store_update.save_block(block.clone());

        // Update the chain head if total weight has increased.
        let res = self.update_head(block)?;
        Ok((res, needs_to_start_fetching_state))
    }

    fn prev_block_is_caught_up(
        &self,
        prev_prev_hash: &CryptoHash,
        prev_hash: &CryptoHash,
    ) -> Result<bool, Error> {
        // Needs to be used with care: for the first block of each epoch the semantic is slightly
        // different, since the prev_block is in a different epoch. So for all the blocks but the
        // first one in each epoch this method returns true if the block is ready to have state
        // applied for the next epoch, while for the first block in a particular epoch this method
        // returns true if the block is ready to have state applied for the current epoch (and
        // otherwise should be orphaned)
        Ok(!self.chain_store_update.get_blocks_to_catchup(prev_prev_hash)?.contains(&prev_hash))
    }

    /// Process a block header as part of processing a full block.
    /// We want to be sure the header is valid before processing the full block.
    fn process_header_for_block<F>(
        &mut self,
        header: &BlockHeader,
        provenance: &Provenance,
        on_challenge: F,
    ) -> Result<(), Error>
    where
        F: FnMut(ChallengeBody) -> (),
    {
        self.validate_header(header, provenance, on_challenge)?;
        self.chain_store_update.save_block_header(header.clone());
        self.update_header_head_if_not_challenged(header)?;
        Ok(())
    }

    fn validate_header<F>(
        &mut self,
        header: &BlockHeader,
        provenance: &Provenance,
        mut on_challenge: F,
    ) -> Result<(), Error>
    where
        F: FnMut(ChallengeBody) -> (),
    {
        // Refuse blocks from the too distant future.
        if header.timestamp() > Utc::now() + Duration::seconds(ACCEPTABLE_TIME_DIFFERENCE) {
            return Err(ErrorKind::InvalidBlockFutureTime(header.timestamp()).into());
        }

        // First I/O cost, delay as much as possible.
        match self.runtime_adapter.verify_header_signature(header) {
            ValidatorSignatureVerificationResult::Valid => {}
            ValidatorSignatureVerificationResult::Invalid => {
                return Err(ErrorKind::InvalidSignature.into());
            }
            ValidatorSignatureVerificationResult::UnknownEpoch => {
                return Err(ErrorKind::EpochOutOfBounds.into());
            }
        }

        // Check we don't know a block with given height already.
        // If we do - send out double sign challenge and keep going as double signed blocks are valid blocks.
        if let Ok(epoch_id_to_hash) = self
            .chain_store_update
            .get_any_block_hash_by_height(header.inner.height)
            .map(Clone::clone)
        {
<<<<<<< HEAD
            // first check if there is already known block of the same height that has the same epoch id
            if let Some(other_hash) = epoch_id_to_hash.get(&header.inner.epoch_id) {
                // This should be guaranteed but it doesn't hurt to check again
                if other_hash != &header.hash {
                    let other_header = self.chain_store_update.get_block_header(&other_hash)?;

                    on_challenge(ChallengeBody::BlockDoubleSign(BlockDoubleSign {
                        left_block_header: header.try_to_vec().expect("Failed to serialize"),
                        right_block_header: other_header.try_to_vec().expect("Failed to serialize"),
                    }));
                }
            } else {
                for (epoch_id, block_hash) in epoch_id_to_hash.iter() {
                    if epoch_id != &header.inner.epoch_id {
                        let other_header = self.chain_store_update.get_block_header(&block_hash)?;
                        let cur_header_producer = self
                            .runtime_adapter
                            .get_block_producer(&header.inner.epoch_id, header.inner.height)?;
                        let other_header_producer = self
                            .runtime_adapter
                            .get_block_producer(epoch_id, header.inner.height)?;
                        if cur_header_producer == other_header_producer {
                            on_challenge(ChallengeBody::BlockDoubleSign(BlockDoubleSign {
                                left_block_header: header
                                    .try_to_vec()
                                    .expect("Failed to serialize"),
                                right_block_header: other_header
                                    .try_to_vec()
                                    .expect("Failed to serialize"),
                            }));
                        }
                    }
                }
=======
            // This should be guaranteed but it doesn't hurt to check again
            if other_hash != header.hash {
                let other_header = self.chain_store_update.get_block_header(&other_hash)?;

                on_challenge(ChallengeBody::BlockDoubleSign(BlockDoubleSign {
                    left_block_header: header.try_to_vec().expect("Failed to serialize"),
                    right_block_header: other_header.try_to_vec().expect("Failed to serialize"),
                }));
>>>>>>> 68c77c97
            }
        }

        let prev_header = self.get_previous_header(header)?.clone();

        // Check that epoch_id in the header does match epoch given previous header (only if previous header is present).
        if self.runtime_adapter.get_epoch_id_from_prev_block(&header.inner.prev_hash).unwrap()
            != header.inner.epoch_id
        {
            return Err(ErrorKind::InvalidEpochHash.into());
        }

        if header.inner.chunk_mask.len() as u64 != self.runtime_adapter.num_shards() {
            return Err(ErrorKind::InvalidChunkMask.into());
        }

        // Prevent time warp attacks and some timestamp manipulations by forcing strict
        // time progression.
        if header.inner.timestamp <= prev_header.inner.timestamp {
            return Err(ErrorKind::InvalidBlockPastTime(
                prev_header.timestamp(),
                header.timestamp(),
            )
            .into());
        }
        // If this is not the block we produced (hence trust in it) - validates block
        // producer, confirmation signatures to check that total weight is correct.
        if *provenance != Provenance::PRODUCED {
            // first verify aggregated signature
            let prev_header = self.get_previous_header(header)?.clone();
            if !self.runtime_adapter.verify_approval_signature(
                &prev_header.inner.epoch_id,
                &prev_header.hash,
                &header.inner.approval_mask,
                &header.inner.approval_sigs,
                prev_header.hash.as_ref(),
            )? {
                return Err(ErrorKind::InvalidApprovals.into());
            };
            let weight = self.runtime_adapter.compute_block_weight(&prev_header, header)?;
            if weight != header.inner.total_weight {
                return Err(ErrorKind::InvalidBlockWeight.into());
            }
        }

        Ok(())
    }

    /// Update the header head if this header has most work.
    fn update_header_head_if_not_challenged(
        &mut self,
        header: &BlockHeader,
    ) -> Result<Option<Tip>, Error> {
        let header_head = self.chain_store_update.header_head()?;
        if header.inner.total_weight > header_head.total_weight {
            let tip = Tip::from_header(header);
            self.chain_store_update.save_header_head_if_not_challenged(&tip)?;
            debug!(target: "chain", "Header head updated to {} at {}", tip.last_block_hash, tip.height);

            Ok(Some(tip))
        } else {
            Ok(None)
        }
    }

    /// Directly updates the head if we've just appended a new block to it or handle
    /// the situation where we've just added enough weight to have a fork with more
    /// work than the head.
    fn update_head(&mut self, block: &Block) -> Result<Option<Tip>, Error> {
        // if we made a fork with more weight than the head (which should also be true
        // when extending the head), update it
        let head = self.chain_store_update.head()?;
        if block.header.inner.total_weight > head.total_weight {
            let tip = Tip::from_header(&block.header);

            self.chain_store_update.save_body_head(&tip)?;
            near_metrics::set_gauge(&metrics::BLOCK_HEIGHT_HEAD, tip.height as i64);
            debug!(target: "chain", "Head updated to {} at {}", tip.last_block_hash, tip.height);
            Ok(Some(tip))
        } else {
            Ok(None)
        }
    }

    /// Updates "sync" head with given block header.
    fn update_sync_head(&mut self, header: &BlockHeader) -> Result<(), Error> {
        let tip = Tip::from_header(header);
        self.chain_store_update.save_sync_head(&tip);
        debug!(target: "chain", "Sync head {} @ {}", tip.last_block_hash, tip.height);
        Ok(())
    }

    /// Marks a block as invalid,
    fn mark_block_as_challenged(
        &mut self,
        block_hash: &CryptoHash,
        challenger_hash: Option<&CryptoHash>,
    ) -> Result<(), Error> {
        info!(target: "chain", "Marking {} as challenged block (challenged in {:?}) and updating the chain.", block_hash, challenger_hash);
        let block_header = match self.chain_store_update.get_block_header(block_hash) {
            Ok(block_header) => block_header.clone(),
            Err(e) => match e.kind() {
                ErrorKind::DBNotFoundErr(_) => {
                    // The block wasn't seen yet, still challenge is good.
                    self.chain_store_update.save_challenged_block(*block_hash);
                    return Ok(());
                }
                _ => return Err(e),
            },
        };

        let cur_block_at_same_height =
            match self.chain_store_update.get_block_hash_by_height(block_header.inner.height) {
                Ok(bh) => Some(bh),
                Err(e) => match e.kind() {
                    ErrorKind::DBNotFoundErr(_) => None,
                    _ => return Err(e),
                },
            };

        self.chain_store_update.save_challenged_block(*block_hash);

        // If the block being invalidated is on the canonical chain, update head
        if cur_block_at_same_height == Some(*block_hash) {
            // We only consider two candidates for the new head: the challenger and the block
            //   immediately preceding the block being challenged
            // It could be that there is a better chain known. However, it is extremely unlikely,
            //   and even if there's such chain available, the very next block built on it will
            //   bring this node's head to that chain.
            let prev_header =
                self.chain_store_update.get_block_header(&block_header.inner.prev_hash)?.clone();
            let prev_weight = prev_header.inner.total_weight;
            let new_head_header = if let Some(hash) = challenger_hash {
                let challenger_header = self.chain_store_update.get_block_header(hash)?;
                if challenger_header.inner.total_weight > prev_weight {
                    challenger_header
                } else {
                    &prev_header
                }
            } else {
                &prev_header
            };

            let tip = Tip::from_header(new_head_header);
            self.chain_store_update.save_head(&tip)?;
        }

        Ok(())
    }

    /// Check if header is recent or in the store
    fn check_header_known(&mut self, header: &BlockHeader) -> Result<(), Error> {
        let header_head = self.chain_store_update.header_head()?;
        if header.hash() == header_head.last_block_hash
            || header.hash() == header_head.prev_block_hash
        {
            return Err(ErrorKind::Unfit("header already known".to_string()).into());
        }
        self.check_known_store(header)
    }

    /// Quick in-memory check for fast-reject any block handled recently.
    fn check_known_head(&self, header: &BlockHeader) -> Result<(), Error> {
        let head = self.chain_store_update.head()?;
        let bh = header.hash();
        if bh == head.last_block_hash || bh == head.prev_block_hash {
            return Err(ErrorKind::Unfit("already known in head".to_string()).into());
        }
        Ok(())
    }

    /// Check if this block is in the set of known orphans.
    fn check_known_orphans(&self, header: &BlockHeader) -> Result<(), Error> {
        if self.orphans.contains(&header.hash()) {
            return Err(ErrorKind::Unfit("already known in orphans".to_string()).into());
        }
        if self.blocks_with_missing_chunks.contains(&header.hash()) {
            return Err(ErrorKind::Unfit(
                "already known in blocks with missing chunks".to_string(),
            )
            .into());
        }
        Ok(())
    }

    /// Check if this block is in the store already.
    fn check_known_store(&self, header: &BlockHeader) -> Result<(), Error> {
        match self.chain_store_update.block_exists(&header.hash()) {
            Ok(true) => {
                let head = self.chain_store_update.head()?;
                if head.height > 50 && header.inner.height < head.height - 50 {
                    // We flag this as an "abusive peer" but only in the case
                    // where we have the full block in our store.
                    // So this is not a particularly exhaustive check.
                    Err(ErrorKind::OldBlock.into())
                } else {
                    Err(ErrorKind::Unfit("already known in store".to_string()).into())
                }
            }
            Ok(false) => {
                // Not yet processed this block, we can proceed.
                Ok(())
            }
            Err(e) => Err(e),
        }
    }

    /// Check if header is known: head, orphan or in store.
    #[allow(dead_code)]
    fn is_header_known(&self, header: &BlockHeader) -> Result<bool, Error> {
        let check = || {
            self.check_known_head(header)?;
            self.check_known_orphans(header)?;
            self.check_known_store(header)
        };
        match check() {
            Ok(()) => Ok(false),
            Err(err) => match err.kind() {
                ErrorKind::Unfit(_) => Ok(true),
                kind => Err(kind.into()),
            },
        }
    }

    /// Check if block is known: head, orphan or in store.
    fn check_known(&self, block: &Block) -> Result<(), Error> {
        self.check_known_head(&block.header)?;
        self.check_known_orphans(&block.header)?;
        self.check_known_store(&block.header)?;
        Ok(())
    }

    pub fn set_state_finalize(
        &mut self,
        shard_id: ShardId,
        sync_hash: CryptoHash,
        shard_state_header: ShardStateSyncResponseHeader,
    ) -> Result<(), Error> {
        let ShardStateSyncResponseHeader {
            chunk,
            chunk_proof: _,
            prev_chunk_header: _,
            prev_chunk_proof: _,
            incoming_receipts_proofs,
            root_proofs: _,
        } = shard_state_header;
        let state_root = &chunk.header.inner.prev_state_root;

        let block_header = self
            .chain_store_update
            .get_header_on_chain_by_height(&sync_hash, chunk.header.height_included)?
            .clone();

        // Applying chunk starts here.

        // Confirm that state matches the parts we received.
        self.runtime_adapter.confirm_state(&state_root)?;

        // Getting actual incoming receipts.
        let mut receipt_proof_response: Vec<ReceiptProofResponse> = vec![];
        for incoming_receipt_proof in incoming_receipts_proofs.iter() {
            let ReceiptProofResponse(hash, _) = incoming_receipt_proof;
            let block_header = self.chain_store_update.get_block_header(&hash)?;
            if block_header.inner.height <= chunk.header.height_included {
                receipt_proof_response.push(incoming_receipt_proof.clone());
            }
        }
        let receipts = collect_receipts_from_response(&receipt_proof_response);

        let gas_limit = chunk.header.inner.gas_limit;
        let mut apply_result = self.runtime_adapter.apply_transactions(
            shard_id,
            &chunk.header.inner.prev_state_root,
            chunk.header.height_included,
            block_header.inner.timestamp,
            &chunk.header.inner.prev_block_hash,
            &block_header.hash,
            &receipts,
            &chunk.transactions,
            &chunk.header.inner.validator_proposals,
            block_header.inner.gas_price,
            &block_header.inner.challenges_result,
        )?;

        let (outcome_root, outcome_proofs) =
            ApplyTransactionResult::compute_outcomes_proof(&apply_result.outcomes);

        self.chain_store_update.save_chunk(&chunk.chunk_hash, chunk.clone());

        self.chain_store_update.save_trie_changes(apply_result.trie_changes);
        let chunk_extra = ChunkExtra::new(
            &apply_result.new_root,
            outcome_root,
            apply_result.validator_proposals,
            apply_result.total_gas_burnt,
            gas_limit,
            apply_result.total_rent_paid,
            apply_result.total_validator_reward,
            apply_result.total_balance_burnt,
        );
        self.chain_store_update.save_chunk_extra(&block_header.hash, shard_id, chunk_extra);

        // Saving outgoing receipts.
        let mut outgoing_receipts = vec![];
        for (_receipt_shard_id, receipts) in apply_result.receipt_result.drain() {
            outgoing_receipts.extend(receipts);
        }
        self.chain_store_update.save_outgoing_receipt(
            &block_header.hash(),
            shard_id,
            outgoing_receipts,
        );
        // Saving transaction results.
        self.chain_store_update.save_outcomes_with_proofs(apply_result.outcomes, outcome_proofs);
        // Saving all incoming receipts.
        for receipt_proof_response in incoming_receipts_proofs {
            self.chain_store_update.save_incoming_receipt(
                &receipt_proof_response.0,
                shard_id,
                receipt_proof_response.1,
            );
        }

        // We restored the state on height `chunk.header.height_included`.
        // Now we should build a chain up to height of `sync_hash` block.
        let mut current_height = chunk.header.height_included;
        loop {
            current_height += 1;
            let block_header_result =
                self.chain_store_update.get_header_on_chain_by_height(&sync_hash, current_height);
            if let Err(_) = block_header_result {
                // No such height, go ahead.
                continue;
            }
            let block_header = block_header_result?.clone();
            if block_header.hash == sync_hash {
                break;
            }
            let prev_block_header =
                self.chain_store_update.get_block_header(&block_header.inner.prev_hash)?.clone();

            let mut chunk_extra = self
                .chain_store_update
                .get_chunk_extra(&prev_block_header.hash(), shard_id)?
                .clone();

            let apply_result = self.runtime_adapter.apply_transactions(
                shard_id,
                &chunk_extra.state_root,
                block_header.inner.height,
                block_header.inner.timestamp,
                &prev_block_header.hash(),
                &block_header.hash(),
                &vec![],
                &vec![],
                &chunk_extra.validator_proposals,
                block_header.inner.gas_price,
                &block_header.inner.challenges_result,
            )?;

            self.chain_store_update.save_trie_changes(apply_result.trie_changes);
            chunk_extra.state_root = apply_result.new_root;

            self.chain_store_update.save_chunk_extra(&block_header.hash(), shard_id, chunk_extra);
        }

        Ok(())
    }

    /// Returns correct / malicious challenges or Error if any challenge is invalid.
    pub fn verify_challenges(
        &mut self,
        challenges: &Vec<Challenge>,
        epoch_id: &EpochId,
        prev_block_hash: &CryptoHash,
        block_hash: Option<&CryptoHash>,
    ) -> Result<ChallengesResult, Error> {
        debug!(target: "chain", "Verifying challenges {:?}", challenges);
        let mut result = vec![];
        for challenge in challenges.iter() {
            match validate_challenge(&*self.runtime_adapter, &epoch_id, &prev_block_hash, challenge)
            {
                Ok((hash, account_ids)) => {
                    match challenge.body {
                        // If it's double signed block, we don't invalidate blocks just slash.
                        ChallengeBody::BlockDoubleSign(_) => {}
                        _ => {
                            self.mark_block_as_challenged(&hash, block_hash)?;
                        }
                    }
                    result.extend(account_ids);
                }
                Err(ref err) if err.kind() == ErrorKind::MaliciousChallenge => {
                    result.push(challenge.account_id.clone());
                }
                Err(err) => return Err(err),
            }
        }
        Ok(result)
    }
}

pub fn collect_receipts(receipt_proofs: &Vec<ReceiptProof>) -> Vec<Receipt> {
    receipt_proofs.iter().map(|x| x.0.clone()).flatten().collect()
}

pub fn collect_receipts_from_response(
    receipt_proof_response: &Vec<ReceiptProofResponse>,
) -> Vec<Receipt> {
    let receipt_proofs = &receipt_proof_response.iter().map(|x| x.1.clone()).flatten().collect();
    collect_receipts(receipt_proofs)
}<|MERGE_RESOLUTION|>--- conflicted
+++ resolved
@@ -474,17 +474,12 @@
                     self.transaction_validity_period,
                 );
 
-<<<<<<< HEAD
-                if chain_update.check_header_known(header).is_err() {
-                    continue;
-=======
                 match chain_update.check_header_known(header) {
                     Ok(_) => {}
                     Err(e) => match e.kind() {
                         ErrorKind::Unfit(_) => continue,
                         _ => return Err(e),
                     },
->>>>>>> 68c77c97
                 }
 
                 chain_update.validate_header(header, &Provenance::SYNC, on_challenge)?;
@@ -2203,7 +2198,6 @@
             .get_any_block_hash_by_height(header.inner.height)
             .map(Clone::clone)
         {
-<<<<<<< HEAD
             // first check if there is already known block of the same height that has the same epoch id
             if let Some(other_hash) = epoch_id_to_hash.get(&header.inner.epoch_id) {
                 // This should be guaranteed but it doesn't hurt to check again
@@ -2237,16 +2231,6 @@
                         }
                     }
                 }
-=======
-            // This should be guaranteed but it doesn't hurt to check again
-            if other_hash != header.hash {
-                let other_header = self.chain_store_update.get_block_header(&other_hash)?;
-
-                on_challenge(ChallengeBody::BlockDoubleSign(BlockDoubleSign {
-                    left_block_header: header.try_to_vec().expect("Failed to serialize"),
-                    right_block_header: other_header.try_to_vec().expect("Failed to serialize"),
-                }));
->>>>>>> 68c77c97
             }
         }
 
