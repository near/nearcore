use std::collections::{HashMap, HashSet};
use std::sync::Arc;
use std::time::{Duration as TimeDuration, Instant};

use borsh::BorshSerialize;
use chrono::prelude::{DateTime, Utc};
use chrono::Duration;
use log::{debug, info};

use near_primitives::hash::{hash, CryptoHash};
use near_primitives::merkle::{merklize, verify_path};
use near_primitives::receipt::Receipt;
use near_primitives::sharding::{
    ChunkHash, ChunkHashHeight, ReceiptProof, ShardChunk, ShardChunkHeader, ShardProof,
};
use near_primitives::transaction::{check_tx_history, ExecutionOutcome};
use near_primitives::types::{AccountId, Balance, BlockIndex, ChunkExtra, Gas, ShardId};
use near_store::{Store, COL_CHUNKS};

use crate::byzantine_assert;
use crate::error::{Error, ErrorKind};
use crate::store::{ChainStore, ChainStoreAccess, ChainStoreUpdate, ShardInfo, StateSyncInfo};
use crate::types::{
    AcceptedBlock, Block, BlockHeader, BlockStatus, Provenance, ReceiptList, ReceiptProofResponse,
    ReceiptResponse, RootProof, RuntimeAdapter, ShardStateSyncResponse, Tip,
    ValidatorSignatureVerificationResult,
};

/// Maximum number of orphans chain can store.
pub const MAX_ORPHAN_SIZE: usize = 1024;

/// Maximum age of orhpan to store in the chain.
const MAX_ORPHAN_AGE_SECS: u64 = 300;

/// Refuse blocks more than this many block intervals in the future (as in bitcoin).
const ACCEPTABLE_TIME_DIFFERENCE: i64 = 12 * 10;

enum ApplyChunksMode {
    ThisEpoch,
    NextEpoch,
}

pub struct Orphan {
    block: Block,
    provenance: Provenance,
    added: Instant,
}

pub struct OrphanBlockPool {
    orphans: HashMap<CryptoHash, Orphan>,
    height_idx: HashMap<BlockIndex, Vec<CryptoHash>>,
    prev_hash_idx: HashMap<CryptoHash, Vec<CryptoHash>>,
    evicted: usize,
}

impl OrphanBlockPool {
    fn new() -> OrphanBlockPool {
        OrphanBlockPool {
            orphans: HashMap::default(),
            height_idx: HashMap::default(),
            prev_hash_idx: HashMap::default(),
            evicted: 0,
        }
    }

    fn len(&self) -> usize {
        self.orphans.len()
    }

    fn len_evicted(&self) -> usize {
        self.evicted
    }

    fn add(&mut self, orphan: Orphan) {
        let height_hashes =
            self.height_idx.entry(orphan.block.header.inner.height).or_insert_with(|| vec![]);
        height_hashes.push(orphan.block.hash());
        let prev_hash_entries =
            self.prev_hash_idx.entry(orphan.block.header.inner.prev_hash).or_insert_with(|| vec![]);
        prev_hash_entries.push(orphan.block.hash());
        self.orphans.insert(orphan.block.hash(), orphan);

        if self.orphans.len() > MAX_ORPHAN_SIZE {
            let old_len = self.orphans.len();

            self.orphans.retain(|_, ref mut x| {
                x.added.elapsed() < TimeDuration::from_secs(MAX_ORPHAN_AGE_SECS)
            });
            let mut heights = self.height_idx.keys().cloned().collect::<Vec<u64>>();
            heights.sort_unstable();
            let mut removed_hashes: HashSet<CryptoHash> = HashSet::default();
            for h in heights.iter().rev() {
                if let Some(hash) = self.height_idx.remove(h) {
                    for h in hash {
                        let _ = self.orphans.remove(&h);
                        removed_hashes.insert(h);
                    }
                }
                if self.orphans.len() < MAX_ORPHAN_SIZE {
                    break;
                }
            }
            self.height_idx.retain(|_, ref mut xs| xs.iter().any(|x| !removed_hashes.contains(&x)));
            self.prev_hash_idx
                .retain(|_, ref mut xs| xs.iter().any(|x| !removed_hashes.contains(&x)));

            self.evicted += old_len - self.orphans.len();
        }
    }

    pub fn contains(&self, hash: &CryptoHash) -> bool {
        self.orphans.contains_key(hash)
    }

    pub fn remove_by_prev_hash(&mut self, prev_hash: CryptoHash) -> Option<Vec<Orphan>> {
        let mut removed_hashes: HashSet<CryptoHash> = HashSet::default();
        let ret = self.prev_hash_idx.remove(&prev_hash).map(|hs| {
            hs.iter()
                .filter_map(|h| {
                    removed_hashes.insert(h.clone());
                    self.orphans.remove(h)
                })
                .collect()
        });

        self.height_idx.retain(|_, ref mut xs| xs.iter().any(|x| !removed_hashes.contains(&x)));

        ret
    }
}

/// Chain genesis configuration.
#[derive(Clone)]
pub struct ChainGenesis {
    pub time: DateTime<Utc>,
    pub gas_limit: Gas,
    pub gas_price: Balance,
    pub total_supply: Balance,
    pub max_inflation_rate: u8,
    pub gas_price_adjustment_rate: u8,
    pub transaction_validity_period: BlockIndex,
}

impl ChainGenesis {
    pub fn new(
        time: DateTime<Utc>,
        gas_limit: Gas,
        gas_price: Balance,
        total_supply: Balance,
        max_inflation_rate: u8,
        gas_price_adjustment_rate: u8,
        transaction_validity_period: BlockIndex,
    ) -> Self {
        Self {
            time,
            gas_limit,
            gas_price,
            total_supply,
            max_inflation_rate,
            gas_price_adjustment_rate,
            transaction_validity_period,
        }
    }
}

/// Facade to the blockchain block processing and storage.
/// Provides current view on the state according to the chain state.
pub struct Chain {
    store: ChainStore,
    runtime_adapter: Arc<dyn RuntimeAdapter>,
    orphans: OrphanBlockPool,
    blocks_with_missing_chunks: OrphanBlockPool,
    genesis: BlockHeader,
    pub transaction_validity_period: BlockIndex,
}

impl Chain {
    pub fn new(
        store: Arc<Store>,
        runtime_adapter: Arc<dyn RuntimeAdapter>,
        chain_genesis: &ChainGenesis,
    ) -> Result<Chain, Error> {
        let mut store = ChainStore::new(store);

        // Get runtime initial state and create genesis block out of it.
        let (state_store_update, state_roots) = runtime_adapter.genesis_state();
        let genesis = Block::genesis(
            state_roots.clone(),
            chain_genesis.time,
            runtime_adapter.num_shards(),
            chain_genesis.gas_limit,
            chain_genesis.gas_price,
            chain_genesis.total_supply,
        );

        // Check if we have a head in the store, otherwise pick genesis block.
        let mut store_update = store.store_update();
        let head_res = store_update.head();
        let head: Tip;
        match head_res {
            Ok(h) => {
                head = h;

                // Check that genesis in the store is the same as genesis given in the config.
                let genesis_hash = store_update.get_block_hash_by_height(0)?;
                if genesis_hash != genesis.hash() {
                    return Err(ErrorKind::Other(format!(
                        "Genesis mismatch between storage and config: {:?} vs {:?}",
                        genesis_hash,
                        genesis.hash()
                    ))
                    .into());
                }

                // Check we have the header corresponding to the header_head.
                let header_head = store_update.header_head()?;
                if store_update.get_block_header(&header_head.last_block_hash).is_err() {
                    // Reset header head and "sync" head to be consistent with current block head.
                    store_update.save_header_head_if_not_challenged(&head)?;
                    store_update.save_sync_head(&head);
                } else {
                    // Reset sync head to be consistent with current header head.
                    store_update.save_sync_head(&header_head);
                }
                // TODO: perform validation that latest state in runtime matches the stored chain.
            }
            Err(err) => match err.kind() {
                ErrorKind::DBNotFoundErr(_) => {
                    runtime_adapter.add_validator_proposals(
                        CryptoHash::default(),
                        genesis.hash(),
                        genesis.header.inner.height,
                        vec![],
                        vec![],
                        vec![],
                        0,
                        chain_genesis.gas_price,
                        0,
                        chain_genesis.total_supply,
                    )?;
                    store_update.save_block_header(genesis.header.clone());
                    store_update.save_block(genesis.clone());

                    for (chunk_header, state_root) in genesis.chunks.iter().zip(state_roots.iter())
                    {
                        store_update.save_chunk_extra(
                            &genesis.hash(),
                            chunk_header.inner.shard_id,
                            ChunkExtra::new(state_root, vec![], 0, chain_genesis.gas_limit, 0),
                        );
                    }

                    head = Tip::from_header(&genesis.header);
                    store_update.save_head(&head)?;
                    store_update.save_sync_head(&head);

                    store_update.merge(state_store_update);

                    info!(target: "chain", "Init: saved genesis: {:?} / {:?}", genesis.hash(), state_roots);
                }
                e => return Err(e.into()),
            },
        }
        store_update.commit()?;

        info!(target: "chain", "Init: head: {} @ {} [{}]", head.total_weight.to_num(), head.height, head.last_block_hash);

        Ok(Chain {
            store,
            runtime_adapter,
            orphans: OrphanBlockPool::new(),
            blocks_with_missing_chunks: OrphanBlockPool::new(),
            genesis: genesis.header,
            transaction_validity_period: chain_genesis.transaction_validity_period,
        })
    }

    /// Reset "sync" head to current header head.
    /// Do this when first transition to header syncing.
    pub fn reset_sync_head(&mut self) -> Result<Tip, Error> {
        let mut chain_store_update = self.store.store_update();
        let header_head = chain_store_update.header_head()?;
        chain_store_update.save_sync_head(&header_head);
        chain_store_update.commit()?;
        Ok(header_head)
    }

    pub fn save_block(&mut self, block: &Block) -> Result<(), Error> {
        let mut chain_store_update = ChainStoreUpdate::new(&mut self.store);

<<<<<<< HEAD
        chain_store_update.check_block_validity(block)?;
=======
        // Before saving the very first block in the epoch,
        // we ensure that the block contains the correct data.
        // It is sufficient to check the correctness of tx_root, state_root
        // of the block matches the stated hash
        //
        // NOTE: we don't need to re-compute hash of entire block
        // because we always call BlockHeader::init() when we received a block
        //
        // 1. Checking state_root validity
        let state_root = Block::compute_state_root(&block.chunks);
        if block.header.inner.prev_state_root != state_root {
            return Err(ErrorKind::InvalidStateRoot.into());
        }
>>>>>>> f5d7c988

        chain_store_update.save_block(block.clone());

        chain_store_update.commit()?;
        Ok(())
    }

    /// Process a block header received during "header first" propagation.
    pub fn process_block_header(&mut self, header: &BlockHeader) -> Result<(), Error> {
        // We create new chain update, but it's not going to be committed so it's read only.
        let mut chain_update = ChainUpdate::new(
            &mut self.store,
            self.runtime_adapter.clone(),
            &self.orphans,
            &self.blocks_with_missing_chunks,
            self.transaction_validity_period,
        );
        chain_update.process_block_header(header)?;
        Ok(())
    }

    pub fn mark_block_as_challenged(
        &mut self,
        block_hash: &CryptoHash,
        challenger_hash: &CryptoHash,
    ) -> Result<(), Error> {
        let mut chain_update = ChainUpdate::new(
            &mut self.store,
            self.runtime_adapter.clone(),
            &self.orphans,
            &self.blocks_with_missing_chunks,
            self.transaction_validity_period,
        );
        chain_update.mark_block_as_challenged(block_hash, challenger_hash)?;
        chain_update.commit()?;
        Ok(())
    }

    /// Process a received or produced block, and unroll any orphans that may depend on it.
    /// Changes current state, and calls `block_accepted` callback in case block was successfully applied.
    pub fn process_block<F, F2>(
        &mut self,
        me: &Option<AccountId>,
        block: Block,
        provenance: Provenance,
        block_accepted: F,
        block_misses_chunks: F2,
    ) -> Result<Option<Tip>, Error>
    where
        F: Copy + FnMut(AcceptedBlock) -> (),
        F2: Copy + FnMut(Vec<ShardChunkHeader>) -> (),
    {
        let block_hash = block.hash();
        let res =
            self.process_block_single(me, block, provenance, block_accepted, block_misses_chunks);
        if res.is_ok() {
            if let Some(new_res) =
                self.check_orphans(me, block_hash, block_accepted, block_misses_chunks)
            {
                return Ok(Some(new_res));
            }
        }
        res
    }

    /// Processes headers and adds them to store for syncing.
    pub fn sync_block_headers(&mut self, mut headers: Vec<BlockHeader>) -> Result<(), Error> {
        // Sort headers by heights if they are out of order.
        headers.sort_by(|left, right| left.inner.height.cmp(&right.inner.height));

        let _first_header = if let Some(header) = headers.first() {
            debug!(target: "chain", "Sync block headers: {} headers from {} at {}", headers.len(), header.hash(), header.inner.height);
            header
        } else {
            return Ok(());
        };

        let all_known = if let Some(last_header) = headers.last() {
            self.store.get_block_header(&last_header.hash()).is_ok()
        } else {
            false
        };

        if !all_known {
            // Validate header and then add to the chain.
            for header in headers.iter() {
                let mut chain_update = ChainUpdate::new(
                    &mut self.store,
                    self.runtime_adapter.clone(),
                    &self.orphans,
                    &self.blocks_with_missing_chunks,
                    self.transaction_validity_period,
                );

                chain_update.validate_header(header, &Provenance::SYNC)?;
                chain_update.chain_store_update.save_block_header(header.clone());
                chain_update.commit()?;

                // Add validator proposals for given header.
                self.runtime_adapter.add_validator_proposals(
                    header.inner.prev_hash,
                    header.hash(),
                    header.inner.height,
                    header.inner.validator_proposals.clone(),
                    vec![],
                    header.inner.chunk_mask.clone(),
                    header.inner.gas_used,
                    header.inner.gas_price,
                    header.inner.rent_paid,
                    header.inner.total_supply,
                )?;
            }
        }

        let mut chain_update = ChainUpdate::new(
            &mut self.store,
            self.runtime_adapter.clone(),
            &self.orphans,
            &self.blocks_with_missing_chunks,
            self.transaction_validity_period,
        );

        if let Some(header) = headers.last() {
            // Update sync_head regardless of the total weight.
            chain_update.update_sync_head(header)?;
            // Update header_head if total weight changed.
            chain_update.update_header_head_if_not_challenged(header)?;
        }

        chain_update.commit()
    }

    /// Check if state download is required, otherwise return hashes of blocks to fetch.
    pub fn check_state_needed(
        &mut self,
        block_fetch_horizon: BlockIndex,
    ) -> Result<(bool, Vec<CryptoHash>), Error> {
        let block_head = self.head()?;
        let header_head = self.header_head()?;
        let mut hashes = vec![];

        if block_head.total_weight >= header_head.total_weight {
            return Ok((false, hashes));
        }

        // Find common block between header chain and block chain.
        let mut oldest_height = 0;
        let mut current = self.get_block_header(&header_head.last_block_hash).map(|h| h.clone());
        while let Ok(header) = current {
            if header.inner.height <= block_head.height {
                if self.is_on_current_chain(&header).is_ok() {
                    break;
                }
            }

            oldest_height = header.inner.height;
            hashes.push(header.hash());
            current = self.get_previous_header(&header).map(|h| h.clone());
        }

        let sync_head = self.sync_head()?;
        if oldest_height < sync_head.height.saturating_sub(block_fetch_horizon) {
            return Ok((true, vec![]));
        }
        Ok((false, hashes))
    }

    /// Returns if given block header on the current chain.
    fn is_on_current_chain(&mut self, header: &BlockHeader) -> Result<(), Error> {
        let chain_header = self.get_header_by_height(header.inner.height)?;
        if chain_header.hash() == header.hash() {
            Ok(())
        } else {
            Err(ErrorKind::Other(format!("{} not on current chain", header.hash())).into())
        }
    }

    /// Finds first of the given hashes that is known on the main chain.
    pub fn find_common_header(&mut self, hashes: &Vec<CryptoHash>) -> Option<BlockHeader> {
        for hash in hashes {
            if let Ok(header) = self.get_block_header(&hash).map(|h| h.clone()) {
                if let Ok(header_at_height) = self.get_header_by_height(header.inner.height) {
                    if header.hash() == header_at_height.hash() {
                        return Some(header);
                    }
                }
            }
        }
        None
    }

    fn determine_status(&self, head: Option<Tip>, prev_head: Tip) -> BlockStatus {
        let has_head = head.is_some();
        let mut is_next_block = false;

        let old_hash = if let Some(head) = head {
            if head.prev_block_hash == prev_head.last_block_hash {
                is_next_block = true;
                None
            } else {
                Some(prev_head.last_block_hash)
            }
        } else {
            None
        };

        match (has_head, is_next_block) {
            (true, true) => BlockStatus::Next,
            (true, false) => BlockStatus::Reorg(old_hash.unwrap()),
            (false, _) => BlockStatus::Fork,
        }
    }

    pub fn reset_heads_post_state_sync<F, F2>(
        &mut self,
        me: &Option<AccountId>,
        sync_hash: CryptoHash,
        block_accepted: F,
        block_misses_chunks: F2,
    ) -> Result<(), Error>
    where
        F: Copy + FnMut(AcceptedBlock) -> (),
        F2: Copy + FnMut(Vec<ShardChunkHeader>) -> (),
    {
        // Get header we were syncing into.
        let header = self.get_block_header(&sync_hash)?;
        let hash = header.inner.prev_hash;
        let prev_header = self.get_block_header(&hash)?;
        let tip = Tip::from_header(prev_header);
        // Update related heads now.
        let mut chain_store_update = self.mut_store().store_update();
        chain_store_update.save_body_head(&tip)?;
        chain_store_update.save_body_tail(&tip);
        chain_store_update.commit()?;

        // Check if there are any orphans unlocked by this state sync.
        // We can't fail beyond this point because the caller will not process accepted blocks
        //    and the blocks with missing chunks if this method fails
        self.check_orphans(me, hash, block_accepted, block_misses_chunks);
        Ok(())
    }

    fn start_downloading_state(
        &mut self,
        me: &Option<AccountId>,
        block: &Block,
    ) -> Result<(), Error> {
        let prev_hash = block.header.inner.prev_hash;
        let shards_to_dl = self.get_shards_to_dl_state(me, &prev_hash);
        let prev_block = self.get_block(&prev_hash)?;

        debug!(target: "chain", "Downloading state for {:?}, I'm {:?}", shards_to_dl, me);

        let state_dl_info = StateSyncInfo {
            epoch_tail_hash: block.header.hash(),
            shards: shards_to_dl
                .iter()
                .map(|shard_id| {
                    let chunk = &prev_block.chunks[*shard_id as usize];
                    ShardInfo(*shard_id, chunk.chunk_hash())
                })
                .collect(),
        };

        let mut chain_store_update = ChainStoreUpdate::new(&mut self.store);

        chain_store_update.add_state_dl_info(state_dl_info);

        chain_store_update.commit()?;

        Ok(())
    }

    fn process_block_single<F, F2>(
        &mut self,
        me: &Option<AccountId>,
        block: Block,
        provenance: Provenance,
        mut block_accepted: F,
        mut block_misses_chunks: F2,
    ) -> Result<Option<Tip>, Error>
    where
        F: FnMut(AcceptedBlock) -> (),
        F2: Copy + FnMut(Vec<ShardChunkHeader>) -> (),
    {
        if block.chunks.len() != self.runtime_adapter.num_shards() as usize {
            return Err(ErrorKind::IncorrectNumberOfChunkHeaders.into());
        }

        let prev_head = self.store.head()?;
        let mut chain_update = ChainUpdate::new(
            &mut self.store,
            self.runtime_adapter.clone(),
            &self.orphans,
            &self.blocks_with_missing_chunks,
            self.transaction_validity_period,
        );
        let maybe_new_head = chain_update.process_block(me, &block, &provenance);

        match maybe_new_head {
            Ok((head, needs_to_start_fetching_state)) => {
                chain_update.commit()?;
                if needs_to_start_fetching_state {
                    debug!("Downloading state for block {}", block.hash());
                    self.start_downloading_state(me, &block)?;
                }

                let status = self.determine_status(head.clone(), prev_head);

                // Notify other parts of the system of the update.
                block_accepted(AcceptedBlock {
                    hash: block.hash(),
                    status,
                    provenance,
                    gas_used: block.header.inner.gas_used,
                    gas_limit: block.header.inner.gas_limit,
                });

                Ok(head)
            }
            Err(e) => match e.kind() {
                ErrorKind::Orphan => {
                    let block_hash = block.hash();
                    let orphan = Orphan { block, provenance, added: Instant::now() };

                    self.orphans.add(orphan);

                    debug!(
                        target: "chain",
                        "Process block: orphan: {:?}, # orphans {}{}",
                        block_hash,
                        self.orphans.len(),
                        if self.orphans.len_evicted() > 0 {
                            format!(", # evicted {}", self.orphans.len_evicted())
                        } else {
                            String::new()
                        },
                    );
                    Err(ErrorKind::Orphan.into())
                }
                ErrorKind::ChunksMissing(missing_chunks) => {
                    let block_hash = block.hash();
                    block_misses_chunks(missing_chunks.clone());
                    let orphan = Orphan { block, provenance, added: Instant::now() };

                    self.blocks_with_missing_chunks.add(orphan);

                    debug!(
                        target: "chain",
                        "Process block: missing chunks. Block hash: {:?}. Missing chunks: {:?}",
                        block_hash, missing_chunks,
                    );
                    Err(ErrorKind::ChunksMissing(missing_chunks).into())
                }
                ErrorKind::EpochOutOfBounds => {
                    // Possibly block arrived before we finished processing all of the blocks for epoch before last.
                    debug!(target: "chain", "Received block {}/{} ignored, as epoch is unknown", block.header.inner.height, block.hash());
                    Ok(Some(prev_head))
                }
                ErrorKind::Unfit(ref msg) => {
                    debug!(
                        target: "chain",
                        "Block {} at {} is unfit at this time: {}",
                        block.hash(),
                        block.header.inner.height,
                        msg
                    );
                    Err(ErrorKind::Unfit(msg.clone()).into())
                }
                e => Err(e.into()),
            },
        }
    }

    pub fn prev_block_is_caught_up(
        &self,
        prev_prev_hash: &CryptoHash,
        prev_hash: &CryptoHash,
    ) -> Result<bool, Error> {
        // This method is identical to `ChainUpdate::prev_block_is_caught_up`, see important
        //    disclaimers in there on some dangers of using it
        Ok(!self.store.get_blocks_to_catchup(prev_prev_hash)?.contains(&prev_hash))
    }

    fn get_shards_to_dl_state(
        &self,
        me: &Option<AccountId>,
        parent_hash: &CryptoHash,
    ) -> Vec<ShardId> {
        (0..self.runtime_adapter.num_shards())
            .filter(|shard_id| {
                self.runtime_adapter.will_care_about_shard(
                    me.as_ref(),
                    parent_hash,
                    *shard_id,
                    true,
                ) && !self.runtime_adapter.cares_about_shard(
                    me.as_ref(),
                    parent_hash,
                    *shard_id,
                    true,
                )
            })
            .collect()
    }

    /// Check if any block with missing chunk is ready to be processed
    pub fn check_blocks_with_missing_chunks<F, F2>(
        &mut self,
        me: &Option<AccountId>,
        prev_hash: CryptoHash,
        block_accepted: F,
        block_misses_chunks: F2,
    ) where
        F: Copy + FnMut(AcceptedBlock) -> (),
        F2: Copy + FnMut(Vec<ShardChunkHeader>) -> (),
    {
        let mut new_blocks_accepted = vec![];
        if let Some(orphans) = self.blocks_with_missing_chunks.remove_by_prev_hash(prev_hash) {
            for orphan in orphans.into_iter() {
                let block_hash = orphan.block.header.hash();
                let res = self.process_block_single(
                    me,
                    orphan.block,
                    orphan.provenance,
                    block_accepted,
                    block_misses_chunks,
                );
                match res {
                    Ok(_) => {
                        debug!(target: "chain", "Block with missing chunks is accepted; me: {:?}", me);
                        new_blocks_accepted.push(block_hash);
                    }
                    Err(_) => {
                        debug!(target: "chain", "Block with missing chunks is declined; me: {:?}", me);
                    }
                }
            }
        };

        for accepted_block in new_blocks_accepted {
            self.check_orphans(me, accepted_block, block_accepted, block_misses_chunks);
        }
    }

    /// Check for orphans, once a block is successfully added.
    pub fn check_orphans<F, F2>(
        &mut self,
        me: &Option<AccountId>,
        prev_hash: CryptoHash,
        block_accepted: F,
        block_misses_chunks: F2,
    ) -> Option<Tip>
    where
        F: Copy + FnMut(AcceptedBlock) -> (),
        F2: Copy + FnMut(Vec<ShardChunkHeader>) -> (),
    {
        let mut queue = vec![prev_hash];
        let mut queue_idx = 0;

        let mut maybe_new_head = None;

        // Check if there are orphans we can process.
        debug!(target: "chain", "Check orphans: from {}, # orphans {}", prev_hash, self.orphans.len());
        while queue_idx < queue.len() {
            if let Some(orphans) = self.orphans.remove_by_prev_hash(queue[queue_idx]) {
                debug!(target: "chain", "Check orphans: found {} orphans", orphans.len());
                for orphan in orphans.into_iter() {
                    let block_hash = orphan.block.hash();
                    let res = self.process_block_single(
                        me,
                        orphan.block,
                        orphan.provenance,
                        block_accepted,
                        block_misses_chunks,
                    );
                    match res {
                        Ok(maybe_tip) => {
                            maybe_new_head = maybe_tip;
                            queue.push(block_hash);
                        }
                        Err(_) => {
                            debug!(target: "chain", "Orphan declined");
                        }
                    }
                }
            }
            queue_idx += 1;
        }

        if queue.len() > 1 {
            debug!(
                target: "chain",
                "Check orphans: {} blocks accepted, remaining # orphans {}",
                queue.len() - 1,
                self.orphans.len(),
            );
        }

        maybe_new_head
    }

    pub fn get_outgoing_receipts_for_shard(
        &mut self,
        prev_block_hash: CryptoHash,
        shard_id: ShardId,
        last_height_included: BlockIndex,
    ) -> Result<ReceiptResponse, Error> {
        self.store.get_outgoing_receipts_for_shard(prev_block_hash, shard_id, last_height_included)
    }

    pub fn get_state_for_shard(
        &mut self,
        shard_id: ShardId,
        sync_hash: CryptoHash,
<<<<<<< HEAD
    ) -> Result<ShardStateSyncResponse, Error> {
=======
    ) -> Result<
        (ShardChunk, MerklePath, Vec<u8>, Vec<ReceiptProofResponse>, Vec<Vec<RootProof>>),
        Error,
    > {
>>>>>>> f5d7c988
        // Consistency rules:
        // 1. Everything prefixed with `sync_` indicates new epoch, for which we are syncing.
        // 1a. `sync_prev` means the last of the prev epoch.
        // 2. Empty prefix means the height where chunk was applied last time in the prev epoch.
        //    Let's call it `current`.
        // 2a. `prev_` means we're working with height before current.
        // 3. In inner loops we use all prefixes with no relation to the context described above.
        let sync_block = self.get_block(&sync_hash)?;
        let sync_block_header = sync_block.header.clone();
        if shard_id as usize >= sync_block.chunks.len() {
            return Err(ErrorKind::Other("Invalid request: ShardId out of bounds".into()).into());
        }

        // The chunk was applied at height `chunk_header.height_included`.
        // Getting the `current` state.
        let sync_prev_block = self.get_block(&sync_block_header.inner.prev_hash)?;
        if shard_id as usize >= sync_prev_block.chunks.len() {
            return Err(ErrorKind::Other("Invalid request: ShardId out of bounds".into()).into());
        }
        // Chunk header here is the same chunk header as at the `current` height.
        let chunk_header = sync_prev_block.chunks[shard_id as usize].clone();
        let (chunk_headers_root, chunk_proofs) = merklize(
            &sync_prev_block
                .chunks
                .iter()
                .map(|shard_chunk| {
                    ChunkHashHeight(shard_chunk.hash.clone(), shard_chunk.height_included)
                })
                .collect::<Vec<ChunkHashHeight>>(),
        );
        assert_eq!(chunk_headers_root, sync_prev_block.header.inner.chunk_headers_root);

        let chunk = self.get_chunk_clone_from_header(&chunk_header)?;
        let chunk_proof = chunk_proofs[shard_id as usize].clone();
        let block_header = self.get_header_by_height(chunk_header.height_included)?.clone();

        // Collecting the `prev` state.
        let prev_block = self.get_block(&block_header.inner.prev_hash)?;
        if shard_id as usize >= prev_block.chunks.len() {
            return Err(ErrorKind::Other("Invalid request: ShardId out of bounds".into()).into());
        }
        let prev_chunk_header = prev_block.chunks[shard_id as usize].clone();
        let (prev_chunk_headers_root, prev_chunk_proofs) = merklize(
            &prev_block
                .chunks
                .iter()
                .map(|shard_chunk| {
                    ChunkHashHeight(shard_chunk.hash.clone(), shard_chunk.height_included)
                })
                .collect::<Vec<ChunkHashHeight>>(),
        );
        assert_eq!(prev_chunk_headers_root, prev_block.header.inner.chunk_headers_root);

        let prev_chunk_proof = prev_chunk_proofs[shard_id as usize].clone();
        let prev_chunk_height_included = prev_chunk_header.height_included;
        let prev_payload = self
            .runtime_adapter
            .dump_state(shard_id, chunk.header.inner.prev_state_root)
            .map_err(|err| ErrorKind::Other(err.to_string()))?;

        // Getting all existing incoming_receipts from prev_chunk height to the new epoch.
        let incoming_receipts_proofs = ChainStoreUpdate::new(&mut self.store)
            .get_incoming_receipts_for_shard(shard_id, sync_hash, prev_chunk_height_included)?
            .clone();

        // Collecting proofs for incoming receipts.
        let mut root_proofs = vec![];
        for receipt_response in incoming_receipts_proofs.iter() {
            let ReceiptProofResponse(block_hash, receipt_proofs) = receipt_response;
            let block_header = self.get_block_header(&block_hash)?.clone();
            let block = self.get_block(&block_hash)?;
            let (block_receipts_root, block_receipts_proofs) = merklize(
                &block
                    .chunks
                    .iter()
                    .map(|chunk| chunk.inner.outgoing_receipts_root)
                    .collect::<Vec<CryptoHash>>(),
            );

            let mut root_proofs_cur = vec![];
            assert_eq!(receipt_proofs.len(), block_header.inner.chunks_included as usize);
            for receipt_proof in receipt_proofs {
                let ReceiptProof(receipts, ShardProof(from_shard_id, _, proof)) = receipt_proof;
                let receipts_hash = hash(&ReceiptList(shard_id, receipts.to_vec()).try_to_vec()?);
                let from_shard_id = *from_shard_id as usize;

                let root_proof = block.chunks[from_shard_id].inner.outgoing_receipts_root;
                root_proofs_cur
                    .push(RootProof(root_proof, block_receipts_proofs[from_shard_id].clone()));

                // Make sure we send something reasonable.
                assert_eq!(block_header.inner.chunk_receipts_root, block_receipts_root);
                assert!(verify_path(root_proof, &proof, &receipts_hash));
                assert!(verify_path(
                    block_receipts_root,
                    &block_receipts_proofs[from_shard_id],
                    &root_proof,
                ));
            }
            root_proofs.push(root_proofs_cur);
        }

<<<<<<< HEAD
        Ok(ShardStateSyncResponse::new(
            chunk,
            chunk_proof,
            prev_chunk_header,
            prev_chunk_proof,
            prev_payload,
            block_transactions,
            incoming_receipts_proofs,
            root_proofs,
        ))
=======
        Ok((chunk, chunk_proof, prev_payload, incoming_receipts_proofs, root_proofs))
>>>>>>> f5d7c988
    }

    pub fn set_shard_state(
        &mut self,
        _me: &Option<AccountId>,
        shard_id: ShardId,
        sync_hash: CryptoHash,
<<<<<<< HEAD
        shard_state: ShardStateSyncResponse,
=======
        chunk: ShardChunk,
        chunk_proof: MerklePath,
        prev_payload: Vec<u8>,
        incoming_receipts_proofs: Vec<ReceiptProofResponse>,
        root_proofs: Vec<Vec<RootProof>>,
>>>>>>> f5d7c988
    ) -> Result<(), Error> {
        // Ensure that sync_hash block is included into the canonical chain
        let sync_block_header = self.get_block_header(&sync_hash)?.clone();
        let sync_height = sync_block_header.inner.height;
        let sync_block_header_by_height = self.get_header_by_height(sync_height)?;
        if sync_block_header.hash() != sync_block_header_by_height.hash() {
            return Err(ErrorKind::Other(
                "set_shard_state failed: sync_hash block isn't included into the canonical chain"
                    .into(),
            )
            .into());
        }

<<<<<<< HEAD
        let ShardStateSyncResponse {
            chunk,
            chunk_proof,
            prev_chunk_header,
            prev_chunk_proof,
            prev_payload,
            block_transactions,
            incoming_receipts_proofs,
            root_proofs,
        } = shard_state;
=======
        let block_header = self.get_header_by_height(chunk.header.height_included)?.clone();
>>>>>>> f5d7c988

        // 1. Checking that chunk header is at least valid
        // 1a. Checking chunk.header.hash - don't check here, hash is computed locally
        // 1b. Checking signature
        if !self.runtime_adapter.verify_chunk_header_signature(&chunk.header)? {
            byzantine_assert!(false);
            return Err(ErrorKind::Other(
                "set_shard_state failed: incorrect chunk signature".to_string(),
            )
            .into());
        }

        // 2. Checking that chunk body is at least valid
        // 2a. Checking chunk hash
        if chunk.chunk_hash != chunk.header.hash {
            byzantine_assert!(false);
            return Err(
                ErrorKind::Other("set_shard_state failed: chunk hash is broken".into()).into()
            );
        }
        // 2b. Checking that chunk transactions are valid
        let (tx_root, _) = merklize(&chunk.transactions);
        if tx_root != chunk.header.inner.tx_root {
            byzantine_assert!(false);
            return Err(
                ErrorKind::Other("set_shard_state failed: chunk tx_root is broken".into()).into()
            );
        }
        // 2c. Checking that chunk receipts are valid
        let outgoing_receipts_hashes =
            self.runtime_adapter.build_receipts_hashes(&chunk.receipts)?;
        let (receipts_root, _) = merklize(&outgoing_receipts_hashes);
        if receipts_root != chunk.header.inner.outgoing_receipts_root {
            byzantine_assert!(false);
            return Err(ErrorKind::Other(
                "set_shard_state failed: chunk receipts_root is broken".into(),
            )
            .into());
        }

        // Consider chunk itself is valid.

        // 3. Checking that chunks `chunk` and `prev_chunk` are included in appropriate blocks
        // 3a. Checking that chunk `chunk` is included into block at last height before sync_hash
        // 3aa. Also checking chunk.height_included
        let sync_prev_block_header =
            self.get_block_header(&sync_block_header.inner.prev_hash)?.clone();
        if !verify_path(
            sync_prev_block_header.inner.chunk_headers_root,
            &chunk_proof,
            &ChunkHashHeight(chunk.chunk_hash.clone(), chunk.header.height_included),
        ) {
            byzantine_assert!(false);
            return Err(ErrorKind::Other(
                "set_shard_state failed: chunk isn't included into block".into(),
            )
            .into());
        }

<<<<<<< HEAD
        let block_header = self.get_header_by_height(chunk.header.height_included)?.clone();
        // 3b. Checking that chunk `prev_chunk` is included into block at height before chunk.height_included
        // 3ba. Also checking prev_chunk.height_included - it's important for getting correct incoming receipts
        let prev_block_header = self.get_block_header(&block_header.inner.prev_hash)?.clone();
        let prev_chunk_height_included = prev_chunk_header.height_included;
        if !verify_path(
            prev_block_header.inner.chunk_headers_root,
            &prev_chunk_proof,
            &ChunkHashHeight(prev_chunk_header.hash.clone(), prev_chunk_height_included),
        ) {
            byzantine_assert!(false);
            return Err(ErrorKind::Other(
                "set_shard_state failed: prev_chunk isn't included into block".into(),
            )
            .into());
        }

        // 4. Checking block_transactions validity
        if Block::compute_tx_root(&block_transactions) != block_header.inner.tx_root {
            byzantine_assert!(false);
            return Err(ErrorKind::Other(
                "set_shard_state failed: invalid block transactions".into(),
            )
            .into());
        }

        // 5. Proving incoming receipts validity
        // 5a. Checking len of proofs
        if root_proofs.len() != incoming_receipts_proofs.len() {
=======
        // 4. Proving incoming receipts validity
        if incoming_receipts_proofs.len() != root_proofs.len() {
>>>>>>> f5d7c988
            byzantine_assert!(false);
            return Err(ErrorKind::Other("set_shard_state failed: invalid proofs".into()).into());
        }
        let mut hash_to_compare = sync_hash;
        for (i, receipt_response) in incoming_receipts_proofs.iter().enumerate() {
            let ReceiptProofResponse(block_hash, receipt_proofs) = receipt_response;

            // 5b. Checking that there is a valid sequence of continuous blocks
            if *block_hash != hash_to_compare {
                byzantine_assert!(false);
                return Err(ErrorKind::Other(
                    "set_shard_state failed: invalid incoming receipts".into(),
                )
                .into());
            }
            let header = self.get_block_header(&hash_to_compare)?;
            hash_to_compare = header.inner.prev_hash;

            let block_header = self.get_block_header(&block_hash)?;
            // 5c. Checking len of receipt_proofs for current block
            if receipt_proofs.len() != root_proofs[i].len()
                || receipt_proofs.len() != block_header.inner.chunks_included as usize
            {
                byzantine_assert!(false);
                return Err(
                    ErrorKind::Other("set_shard_state failed: invalid proofs".into()).into()
                );
            }
            // We know there were exactly `block_header.inner.chunks_included` chunks included
            // on the height of block `block_hash`.
            // There were no other proofs except for included chunks.
            // According to Pigeonhole principle, it's enough to ensure all receipt_proofs are distinct
            // to prove that all receipts were received and no receipts were hidden.
            let mut visited_shard_ids = HashSet::<ShardId>::new();
            for (j, receipt_proof) in receipt_proofs.iter().enumerate() {
                let ReceiptProof(receipts, ShardProof(from_shard_id, _, proof)) = receipt_proof;
                // 5d. Checking uniqueness for set of `from_shard_id`
                match visited_shard_ids.get(from_shard_id) {
                    Some(_) => {
                        byzantine_assert!(false);
                        return Err(ErrorKind::Other(
                            "set_shard_state failed: invalid proofs".into(),
                        )
                        .into());
                    }
                    _ => visited_shard_ids.insert(*from_shard_id),
                };
                let RootProof(root, block_proof) = &root_proofs[i][j];
                let receipts_hash = hash(&ReceiptList(shard_id, receipts.to_vec()).try_to_vec()?);
                // 5e. Proving the set of receipts is the subset of outgoing_receipts of shard `shard_id`
                if !verify_path(*root, &proof, &receipts_hash) {
                    byzantine_assert!(false);
                    return Err(
                        ErrorKind::Other("set_shard_state failed: invalid proofs".into()).into()
                    );
                }
                // 5f. Proving the outgoing_receipts_root matches that in the block
                if !verify_path(block_header.inner.chunk_receipts_root, block_proof, root) {
                    byzantine_assert!(false);
                    return Err(
                        ErrorKind::Other("set_shard_state failed: invalid proofs".into()).into()
                    );
                }
            }
        }
        // 5g. Checking that there are no more heights to get incoming_receipts
        let header = self.get_block_header(&hash_to_compare)?;
        if header.inner.height != prev_chunk_height_included {
            byzantine_assert!(false);
            return Err(ErrorKind::Other(
                "set_shard_state failed: invalid incoming receipts".into(),
            )
            .into());
        }

        // 5. Proving prev_payload validity and setting it
        // Its hash should be equal to chunk prev_state_root. It is checked in set_state.
        self.runtime_adapter
            .set_state(shard_id, chunk.header.inner.prev_state_root, prev_payload)
            .map_err(|_| ErrorKind::InvalidStatePayload)?;

        // Applying chunk is started here.

        // Getting actual incoming receipts.
        let mut receipt_proof_response: Vec<ReceiptProofResponse> = vec![];
        for incoming_receipt_proof in incoming_receipts_proofs.iter() {
            let ReceiptProofResponse(hash, _) = incoming_receipt_proof;
            let block_header = self.get_block_header(&hash)?;
            if block_header.inner.height <= chunk.header.height_included {
                receipt_proof_response.push(incoming_receipt_proof.clone());
            }
        }
        let receipts = collect_receipts_from_response(&receipt_proof_response);

        let gas_limit = chunk.header.inner.gas_limit;
        let mut apply_result = self
            .runtime_adapter
            .apply_transactions(
                shard_id,
                &chunk.header.inner.prev_state_root,
                chunk.header.height_included,
                &chunk.header.inner.prev_block_hash,
                &block_header.hash,
                &receipts,
                &chunk.transactions,
                block_header.inner.gas_price,
            )
            .map_err(|e| ErrorKind::Other(e.to_string()))?;

        // Saving the state.
        let mut store_update = self.store.store().store_update();
        store_update.set_ser(COL_CHUNKS, chunk.chunk_hash.as_ref(), &chunk)?;
        store_update.commit()?;

        let mut chain_store_update = self.store.store_update();
        chain_store_update.save_trie_changes(apply_result.trie_changes);
        let chunk_extra = ChunkExtra::new(
            &apply_result.new_root,
            apply_result.validator_proposals,
            apply_result.total_gas_burnt,
            gas_limit,
            apply_result.total_rent_paid,
        );
        chain_store_update.save_chunk_extra(&block_header.hash, shard_id, chunk_extra);
        // Saving outgoing receipts.
        let mut outgoing_receipts = vec![];
        for (_receipt_shard_id, receipts) in apply_result.receipt_result.drain() {
            outgoing_receipts.extend(receipts);
        }
        chain_store_update.save_outgoing_receipt(&block_header.hash(), shard_id, outgoing_receipts);
        // Saving transaction results.
        for tx_result in apply_result.transaction_results {
            chain_store_update.save_transaction_result(&tx_result.id, tx_result.outcome);
        }
        // Saving all incoming receipts.
        for receipt_proof_response in incoming_receipts_proofs {
            chain_store_update.save_incoming_receipt(
                &receipt_proof_response.0,
                shard_id,
                receipt_proof_response.1,
            );
        }
        // Committing all the state.
        chain_store_update.commit()?;

        // We restored the state on height `chunk.header.height_included`.
        // Now we should build a chain up to height of `sync_hash` block.
        let mut current_height = chunk.header.height_included;
        loop {
            current_height += 1;
            let block_header_result = self.get_header_by_height(current_height);
            if let Err(_) = block_header_result {
                // No such height, go ahead.
                continue;
            }
            let block_header = block_header_result?.clone();
            if block_header.hash == sync_hash {
                break;
            }
            let prev_block_header = self.get_block_header(&block_header.inner.prev_hash)?.clone();

            let mut chain_store_update = self.store.store_update();
            let mut chunk_extra =
                chain_store_update.get_chunk_extra(&prev_block_header.hash(), shard_id)?.clone();

            let apply_result = self
                .runtime_adapter
                .apply_transactions(
                    shard_id,
                    &chunk_extra.state_root,
                    block_header.inner.height,
                    &prev_block_header.hash(),
                    &block_header.hash(),
                    &vec![],
                    &vec![],
                    block_header.inner.gas_price,
                )
                .map_err(|e| ErrorKind::Other(e.to_string()))?;

            chain_store_update.save_trie_changes(apply_result.trie_changes);
            chunk_extra.state_root = apply_result.new_root;

            chain_store_update.save_chunk_extra(&block_header.hash(), shard_id, chunk_extra);
            chain_store_update.commit()?;
        }

        Ok(())
    }

    /// Apply transactions in chunks for the next epoch in blocks that were blocked on the state sync
    pub fn catchup_blocks<F, F2>(
        &mut self,
        me: &Option<AccountId>,
        epoch_first_block: &CryptoHash,
        block_accepted: F,
        block_misses_chunks: F2,
    ) -> Result<(), Error>
    where
        F: Copy + FnMut(AcceptedBlock) -> (),
        F2: Copy + FnMut(Vec<ShardChunkHeader>) -> (),
    {
        debug!("Catching up blocks after syncing pre {:?}, me: {:?}", epoch_first_block, me);

        let mut affected_blocks: HashSet<CryptoHash> = HashSet::new();

        // Apply the epoch start block separately, since it doesn't follow the pattern
        let block = self.store.get_block(&epoch_first_block)?.clone();
        let prev_block = self.store.get_block(&block.header.inner.prev_hash)?.clone();

        let mut chain_update = ChainUpdate::new(
            &mut self.store,
            self.runtime_adapter.clone(),
            &self.orphans,
            &self.blocks_with_missing_chunks,
            self.transaction_validity_period,
        );
        chain_update.apply_chunks(me, &block, &prev_block, ApplyChunksMode::NextEpoch)?;
        chain_update.commit()?;

        affected_blocks.insert(block.header.hash());

        let first_epoch = block.header.inner.epoch_id.clone();

        // Skip processing the prev of epoch_start (thus cur=1), but keep it in the queue so that
        //    we later properly remove epoch_start itself from the permanent storage, since it is
        //    indexed by the prev block.
        let mut queue = vec![block.header.inner.prev_hash, *epoch_first_block];
        let mut cur = 1;

        while cur < queue.len() {
            let block_hash = queue[cur];

            // TODO: cloning these blocks is extremely wasteful, figure out how to not to clone them
            //    without summoning mutable references tomfoolery
            let prev_block = self.store.get_block(&block_hash).unwrap().clone();

            let mut saw_one = false;
            for next_block_hash in self.store.get_blocks_to_catchup(&block_hash)?.clone() {
                saw_one = true;
                let block = self.store.get_block(&next_block_hash).unwrap().clone();

                let mut chain_update = ChainUpdate::new(
                    &mut self.store,
                    self.runtime_adapter.clone(),
                    &self.orphans,
                    &self.blocks_with_missing_chunks,
                    self.transaction_validity_period,
                );

                chain_update.apply_chunks(me, &block, &prev_block, ApplyChunksMode::NextEpoch)?;

                chain_update.commit()?;

                affected_blocks.insert(block.header.hash());
                queue.push(next_block_hash);
            }
            if saw_one {
                assert_eq!(
                    self.runtime_adapter.get_epoch_id_from_prev_block(&block_hash)?,
                    first_epoch
                );
            }

            cur += 1;
        }

        let mut chain_store_update = ChainStoreUpdate::new(&mut self.store);

        for block_hash in queue {
            debug!(target: "chain", "Catching up: removing prev={:?} from the queue. I'm {:?}", block_hash, me);
            chain_store_update.remove_block_to_catchup(block_hash);
        }
        chain_store_update.remove_state_dl_info(*epoch_first_block);

        chain_store_update.commit()?;

        for hash in affected_blocks.iter() {
            self.check_orphans(me, hash.clone(), block_accepted, block_misses_chunks);
        }

        Ok(())
    }
}

/// Various chain getters.
impl Chain {
    /// Gets chain head.
    #[inline]
    pub fn head(&self) -> Result<Tip, Error> {
        self.store.head()
    }

    /// Gets chain header head.
    #[inline]
    pub fn header_head(&self) -> Result<Tip, Error> {
        self.store.header_head()
    }

    /// Gets "sync" head. This may be significantly different to current header chain.
    #[inline]
    pub fn sync_head(&self) -> Result<Tip, Error> {
        self.store.sync_head()
    }

    /// Header of the block at the head of the block chain (not the same thing as header_head).
    #[inline]
    pub fn head_header(&mut self) -> Result<&BlockHeader, Error> {
        self.store.head_header()
    }

    /// Gets a block by hash.
    #[inline]
    pub fn get_block(&mut self, hash: &CryptoHash) -> Result<&Block, Error> {
        self.store.get_block(hash)
    }

    /// Gets a chunk from hash.
    #[inline]
    pub fn get_chunk(&mut self, chunk_hash: &ChunkHash) -> Result<&ShardChunk, Error> {
        self.store.get_chunk(chunk_hash)
    }

    /// Gets a chunk from header.
    #[inline]
    pub fn get_chunk_clone_from_header(
        &mut self,
        header: &ShardChunkHeader,
    ) -> Result<ShardChunk, Error> {
        self.store.get_chunk_clone_from_header(header)
    }

    /// Gets a block from the current chain by height.
    #[inline]
    pub fn get_block_by_height(&mut self, height: BlockIndex) -> Result<&Block, Error> {
        let hash = self.store.get_block_hash_by_height(height)?;
        self.store.get_block(&hash)
    }

    /// Gets a block header by hash.
    #[inline]
    pub fn get_block_header(&mut self, hash: &CryptoHash) -> Result<&BlockHeader, Error> {
        self.store.get_block_header(hash)
    }

    /// Returns block header from the current chain for given height if present.
    #[inline]
    pub fn get_header_by_height(&mut self, height: BlockIndex) -> Result<&BlockHeader, Error> {
        let hash = self.store.get_block_hash_by_height(height)?;
        self.store.get_block_header(&hash)
    }

    /// Get previous block header.
    #[inline]
    pub fn get_previous_header(&mut self, header: &BlockHeader) -> Result<&BlockHeader, Error> {
        self.store.get_previous_header(header)
    }

    /// Check if block exists.
    #[inline]
    pub fn block_exists(&self, hash: &CryptoHash) -> Result<bool, Error> {
        self.store.block_exists(hash)
    }

    /// Get chunk extra that was computed after applying chunk with given hash.
    #[inline]
    pub fn get_chunk_extra(
        &mut self,
        block_hash: &CryptoHash,
        shard_id: ShardId,
    ) -> Result<&ChunkExtra, Error> {
        self.store.get_chunk_extra(block_hash, shard_id)
    }

    /// Helper to return latest chunk extra for given shard.
    #[inline]
    pub fn get_latest_chunk_extra(&mut self, shard_id: ShardId) -> Result<&ChunkExtra, Error> {
        self.store.get_chunk_extra(&self.head()?.last_block_hash, shard_id)
    }

    /// Get transaction result for given hash of transaction.
    #[inline]
    pub fn get_transaction_result(
        &mut self,
        hash: &CryptoHash,
    ) -> Result<&ExecutionOutcome, Error> {
        self.store.get_transaction_result(hash)
    }

    /// Returns underlying ChainStore.
    #[inline]
    pub fn store(&self) -> &ChainStore {
        &self.store
    }

    /// Returns mutable ChainStore.
    #[inline]
    pub fn mut_store(&mut self) -> &mut ChainStore {
        &mut self.store
    }

    /// Returns underlying RuntimeAdapter.
    #[inline]
    pub fn runtime_adapter(&self) -> Arc<RuntimeAdapter> {
        self.runtime_adapter.clone()
    }

    /// Returns genesis block header.
    #[inline]
    pub fn genesis(&self) -> &BlockHeader {
        &self.genesis
    }

    /// Returns number of orphans currently in the orphan pool.
    #[inline]
    pub fn orphans_len(&self) -> usize {
        self.orphans.len()
    }

    /// Returns number of orphans currently in the orphan pool.
    #[inline]
    pub fn blocks_with_missing_chunks_len(&self) -> usize {
        self.blocks_with_missing_chunks.len()
    }

    /// Returns number of evicted orphans.
    #[inline]
    pub fn orphans_evicted_len(&self) -> usize {
        self.orphans.len_evicted()
    }

    /// Check if hash is for a known orphan.
    #[inline]
    pub fn is_orphan(&self, hash: &CryptoHash) -> bool {
        self.orphans.contains(hash)
    }
}

/// Chain update helper, contains information that is needed to process block
/// and decide to accept it or reject it.
/// If rejected nothing will be updated in underlying storage.
/// Safe to stop process mid way (Ctrl+C or crash).
struct ChainUpdate<'a> {
    runtime_adapter: Arc<dyn RuntimeAdapter>,
    chain_store_update: ChainStoreUpdate<'a, ChainStore>,
    orphans: &'a OrphanBlockPool,
    blocks_with_missing_chunks: &'a OrphanBlockPool,
    transaction_validity_period: BlockIndex,
}

impl<'a> ChainUpdate<'a> {
    pub fn new(
        store: &'a mut ChainStore,
        runtime_adapter: Arc<dyn RuntimeAdapter>,
        orphans: &'a OrphanBlockPool,
        blocks_with_missing_chunks: &'a OrphanBlockPool,
        transaction_validity_period: BlockIndex,
    ) -> Self {
        let chain_store_update = store.store_update();
        ChainUpdate {
            runtime_adapter,
            chain_store_update,
            orphans,
            blocks_with_missing_chunks,
            transaction_validity_period,
        }
    }

    /// Commit changes to the chain into the database.
    pub fn commit(self) -> Result<(), Error> {
        self.chain_store_update.commit()
    }

    /// Process block header as part of "header first" block propagation.
    /// We validate the header but we do not store it or update header head
    /// based on this. We will update these once we get the block back after
    /// requesting it.
    pub fn process_block_header(&mut self, header: &BlockHeader) -> Result<(), Error> {
        debug!(target: "chain", "Process block header: {} at {}", header.hash(), header.inner.height);

        self.check_header_known(header)?;
        self.validate_header(header, &Provenance::NONE)?;
        Ok(())
    }

    /// Find previous header or return Orphan error if not found.
    pub fn get_previous_header(&mut self, header: &BlockHeader) -> Result<&BlockHeader, Error> {
        self.chain_store_update.get_previous_header(header).map_err(|e| match e.kind() {
            ErrorKind::DBNotFoundErr(_) => ErrorKind::Orphan.into(),
            other => other.into(),
        })
    }

    pub fn ping_missing_chunks(
        &mut self,
        me: &Option<AccountId>,
        parent_hash: CryptoHash,
        block: &Block,
    ) -> Result<(), Error> {
        let mut missing = vec![];
        let height = block.header.inner.height;
        for (shard_id, chunk_header) in block.chunks.iter().enumerate() {
            let shard_id = shard_id as ShardId;
            if chunk_header.height_included == height {
                let chunk_hash = chunk_header.chunk_hash();
                if self.runtime_adapter.cares_about_shard(me.as_ref(), &parent_hash, shard_id, true)
                    || self.runtime_adapter.will_care_about_shard(
                        me.as_ref(),
                        &parent_hash,
                        shard_id,
                        true,
                    )
                {
                    if let Err(_) = self.chain_store_update.get_chunk(&chunk_hash) {
                        missing.push(chunk_header.clone());
                    }
                }
                if let Err(_) = self.chain_store_update.get_chunk_one_part(chunk_header) {
                    missing.push(chunk_header.clone());
                }
            }
        }
        if !missing.is_empty() {
            return Err(ErrorKind::ChunksMissing(missing).into());
        }
        Ok(())
    }

    pub fn save_incoming_receipts_from_block(&mut self, block: &Block) -> Result<(), Error> {
        let height = block.header.inner.height;
        let mut receipt_proofs_by_shard_id = HashMap::new();

        for chunk_header in block.chunks.iter() {
            if chunk_header.height_included == height {
                let one_part = self.chain_store_update.get_chunk_one_part(chunk_header).unwrap();
                for receipt_proof in one_part.receipt_proofs.iter() {
                    let ReceiptProof(_, ShardProof(_, to_shard_id, _)) = receipt_proof;
                    receipt_proofs_by_shard_id
                        .entry(*to_shard_id)
                        .or_insert_with(Vec::new)
                        .push(receipt_proof.clone());
                }
            }
        }

        for (shard_id, receipt_proofs) in receipt_proofs_by_shard_id {
            self.chain_store_update.save_incoming_receipt(&block.hash(), shard_id, receipt_proofs);
        }

        Ok(())
    }

    fn apply_chunks(
        &mut self,
        me: &Option<AccountId>,
        block: &Block,
        prev_block: &Block,
        mode: ApplyChunksMode,
    ) -> Result<(), Error> {
        for (shard_id, (chunk_header, prev_chunk_header)) in
            (block.chunks.iter().zip(prev_block.chunks.iter())).enumerate()
        {
            let shard_id = shard_id as ShardId;
            let care_about_shard = match mode {
                ApplyChunksMode::ThisEpoch => self.runtime_adapter.cares_about_shard(
                    me.as_ref(),
                    &block.header.inner.prev_hash,
                    shard_id,
                    true,
                ),
                ApplyChunksMode::NextEpoch => {
                    self.runtime_adapter.will_care_about_shard(
                        me.as_ref(),
                        &block.header.inner.prev_hash,
                        shard_id,
                        true,
                    ) && !self.runtime_adapter.cares_about_shard(
                        me.as_ref(),
                        &block.header.inner.prev_hash,
                        shard_id,
                        true,
                    )
                }
            };
            if care_about_shard {
                if chunk_header.height_included == block.header.inner.height {
                    // Validate state root.
                    let prev_chunk_extra = self
                        .chain_store_update
                        .get_chunk_extra(&block.header.inner.prev_hash, shard_id)?
                        .clone();
                    if prev_chunk_extra.state_root != chunk_header.inner.prev_state_root {
                        byzantine_assert!(false);
                        return Err(ErrorKind::InvalidStateRoot.into());
                    }

                    // It's safe here to use ChainStore instead of ChainStoreUpdate
                    // because we're asking prev_chunk_header for already committed block
                    let receipt_response =
                        self.chain_store_update.get_chain_store().get_outgoing_receipts_for_shard(
                            block.header.inner.prev_hash,
                            shard_id,
                            prev_chunk_header.height_included,
                        )?;
                    let outgoing_receipts_hashes =
                        self.runtime_adapter.build_receipts_hashes(&receipt_response.1)?;
                    let (outgoing_receipts_root, _) = merklize(&outgoing_receipts_hashes);

                    if outgoing_receipts_root != chunk_header.inner.outgoing_receipts_root {
                        byzantine_assert!(false);
                        return Err(ErrorKind::InvalidReceiptsProof.into());
                    }

                    let receipt_proof_response: Vec<ReceiptProofResponse> =
                        self.chain_store_update.get_incoming_receipts_for_shard(
                            shard_id,
                            block.hash(),
                            prev_chunk_header.height_included,
                        )?;
                    let receipts = collect_receipts_from_response(&receipt_proof_response);

                    let chunk =
                        self.chain_store_update.get_chunk_clone_from_header(&chunk_header)?;

                    let any_transaction_is_invalid = chunk.transactions.iter().any(|t| {
                        !check_tx_history(
                            self.chain_store_update
                                .get_block_header(&t.transaction.block_hash)
                                .ok(),
                            chunk_header.inner.height_created,
                            self.transaction_validity_period,
                        )
                    });
                    if any_transaction_is_invalid {
                        debug!(target: "chain", "Invalid transactions in the chunk: {:?}", chunk.transactions);
                        return Err(ErrorKind::InvalidTransactions.into());
                    }
                    let gas_limit = chunk.header.inner.gas_limit;

                    // Apply transactions and receipts
                    let mut apply_result = self
                        .runtime_adapter
                        .apply_transactions(
                            shard_id,
                            &chunk.header.inner.prev_state_root,
                            chunk_header.height_included,
                            &chunk_header.inner.prev_block_hash,
                            &block.hash(),
                            &receipts,
                            &chunk.transactions,
                            block.header.inner.gas_price,
                        )
                        .map_err(|e| ErrorKind::Other(e.to_string()))?;

                    self.chain_store_update.save_trie_changes(apply_result.trie_changes);
                    // Save state root after applying transactions.
                    self.chain_store_update.save_chunk_extra(
                        &block.hash(),
                        shard_id,
                        ChunkExtra::new(
                            &apply_result.new_root,
                            apply_result.validator_proposals,
                            apply_result.total_gas_burnt,
                            gas_limit,
                            apply_result.total_rent_paid,
                        ),
                    );
                    // Save resulting receipts.
                    let mut outgoing_receipts = vec![];
                    for (_receipt_shard_id, receipts) in apply_result.receipt_result.drain() {
                        // The receipts in store are indexed by the SOURCE shard_id, not destination,
                        //    since they are later retrieved by the chunk producer of the source
                        //    shard to be distributed to the recipients.
                        outgoing_receipts.extend(receipts);
                    }
                    self.chain_store_update.save_outgoing_receipt(
                        &block.hash(),
                        shard_id,
                        outgoing_receipts,
                    );
                    // Save receipt and transaction results.
                    for tx_result in apply_result.transaction_results {
                        self.chain_store_update
                            .save_transaction_result(&tx_result.id, tx_result.outcome);
                    }
                } else {
                    let mut new_extra = self
                        .chain_store_update
                        .get_chunk_extra(&prev_block.hash(), shard_id)?
                        .clone();

                    // TODO(1306): Transactions directly included in the block are not getting applied if chunk is skipped.
                    let apply_result = self
                        .runtime_adapter
                        .apply_transactions(
                            shard_id,
                            &new_extra.state_root,
                            block.header.inner.height,
                            &prev_block.hash(),
                            &block.hash(),
                            &vec![],
                            &vec![],
                            block.header.inner.gas_price,
                        )
                        .map_err(|e| ErrorKind::Other(e.to_string()))?;

                    self.chain_store_update.save_trie_changes(apply_result.trie_changes);
                    new_extra.state_root = apply_result.new_root;

                    self.chain_store_update.save_chunk_extra(&block.hash(), shard_id, new_extra);
                }
            }
        }

        Ok(())
    }

    /// Runs the block processing, including validation and finding a place for the new block in the chain.
    /// Returns new head if chain head updated, as well as a boolean indicating if we need to start
    ///    fetching state for the next epoch.
    fn process_block(
        &mut self,
        me: &Option<AccountId>,
        block: &Block,
        provenance: &Provenance,
    ) -> Result<(Option<Tip>, bool), Error> {
        debug!(target: "chain", "Process block {} at {}, approvals: {}, me: {:?}", block.hash(), block.header.inner.height, block.header.num_approvals(), me);

        // Check if we have already processed this block previously.
        self.check_known(&block)?;

        // Delay hitting the db for current chain head until we know this block is not already known.
        let head = self.chain_store_update.head()?;
        let is_next = block.header.inner.prev_hash == head.last_block_hash;

        self.check_header_signature(&block.header)?;

        // First real I/O expense.
        let prev = self.get_previous_header(&block.header)?;
        let prev_hash = prev.hash();
        let prev_prev_hash = prev.inner.prev_hash;

        // Block is an orphan if we do not know about the previous full block.
        if !is_next && !self.chain_store_update.block_exists(&prev_hash)? {
            return Err(ErrorKind::Orphan.into());
        }

        let (is_caught_up, needs_to_start_fetching_state) =
            if self.runtime_adapter.is_next_block_epoch_start(&prev_hash)? {
                if !self.prev_block_is_caught_up(&prev_prev_hash, &prev_hash)? {
                    // The previous block is not caught up for the next epoch relative to the previous
                    // block, which is the current epoch for this block, so this block cannot be applied
                    // at all yet, needs to be orphaned
                    return Err(ErrorKind::Orphan.into());
                }

                // For the first block of the epoch we never apply state for the next epoch, so it's
                // always caught up. State download also doesn't happen until the next block.
                (false, true)
            } else {
                (self.prev_block_is_caught_up(&prev_prev_hash, &prev_hash)?, false)
            };

        debug!(target: "chain", "{:?} Process block {}, is_caught_up: {}, need_to_start_fetching_state: {}", me, block.hash(), is_caught_up, needs_to_start_fetching_state);

        // This is a fork in the context of both header and block processing
        // if this block does not immediately follow the chain head.
        // let is_fork = !is_next;

        // Check the header is valid before we proceed with the full block.
        self.process_header_for_block(&block.header, provenance)?;

<<<<<<< HEAD
        self.chain_store_update.check_block_validity(block)?;
=======
        // Check that state root stored in the header matches the state root of the chunks
        let state_root = Block::compute_state_root(&block.chunks);
        if block.header.inner.prev_state_root != state_root {
            return Err(ErrorKind::InvalidStateRoot.into());
        }

        // Check that chunk receipts root stored in the header matches the state root of the chunks
        let chunk_receipts_root = Block::compute_chunk_receipts_root(&block.chunks);
        if block.header.inner.chunk_receipts_root != chunk_receipts_root {
            return Err(ErrorKind::InvalidChunkReceiptsRoot.into());
        }

        // Check that chunk headers root stored in the header matches the state root of the chunks
        let chunk_headers_root = Block::compute_chunk_headers_root(&block.chunks);
        if block.header.inner.chunk_headers_root != chunk_headers_root {
            return Err(ErrorKind::InvalidChunkHeadersRoot.into());
        }

        // Check that chunk headers root stored in the header matches the state root of the chunks
        let chunk_tx_root = Block::compute_chunk_tx_root(&block.chunks);
        if block.header.inner.chunk_tx_root != chunk_tx_root {
            return Err(ErrorKind::InvalidChunkTxRoot.into());
        }
>>>>>>> f5d7c988

        let prev_block = self.chain_store_update.get_block(&prev_hash)?.clone();

        self.ping_missing_chunks(me, prev_hash, &block)?;
        self.save_incoming_receipts_from_block(&block)?;

        // Do basic validation of chunks before applying the transactions
        for (chunk_header, prev_chunk_header) in block.chunks.iter().zip(prev_block.chunks.iter()) {
            if chunk_header.height_included == block.header.inner.height {
                if chunk_header.inner.prev_block_hash != block.header.inner.prev_hash {
                    return Err(ErrorKind::InvalidChunk.into());
                }
            } else {
                if prev_chunk_header != chunk_header {
                    return Err(ErrorKind::InvalidChunk.into());
                }
            }
        }

        // Always apply state transition for shards in the current epoch
        self.apply_chunks(me, block, &prev_block, ApplyChunksMode::ThisEpoch)?;

        // If we have the state for the next epoch already downloaded, apply the state transition for the next epoch as well,
        //    otherwise put the block into the permanent storage to have the state transition applied later
        if is_caught_up {
            self.apply_chunks(me, block, &prev_block, ApplyChunksMode::NextEpoch)?;
        } else {
            self.chain_store_update.add_block_to_catchup(prev_hash, block.hash());
        }

        // Verify that proposals from chunks match block header proposals.
        let mut all_chunk_proposals = vec![];
        for chunk in block.chunks.iter() {
            if chunk.inner.height_created == chunk.height_included {
                all_chunk_proposals.extend(chunk.inner.validator_proposals.clone());
            }
        }
        if all_chunk_proposals != block.header.inner.validator_proposals {
            return Err(ErrorKind::InvalidValidatorProposals.into());
        }

        // If block checks out, record validator proposals for given block.
        self.runtime_adapter.add_validator_proposals(
            block.header.inner.prev_hash,
            block.hash(),
            block.header.inner.height,
            block.header.inner.validator_proposals.clone(),
            vec![],
            block.header.inner.chunk_mask.clone(),
            block.header.inner.gas_used,
            block.header.inner.gas_price,
            block.header.inner.rent_paid,
            block.header.inner.total_supply,
        )?;

        // Add validated block to the db, even if it's not the selected fork.
        self.chain_store_update.save_block(block.clone());

        // Update the chain head if total weight has increased.
        let res = self.update_head(block)?;
        Ok((res, needs_to_start_fetching_state))
    }

    fn prev_block_is_caught_up(
        &self,
        prev_prev_hash: &CryptoHash,
        prev_hash: &CryptoHash,
    ) -> Result<bool, Error> {
        // Needs to be used with care: for the first block of each epoch the semantic is slightly
        // different, since the prev_block is in a different epoch. So for all the blocks but the
        // first one in each epoch this method returns true if the block is ready to have state
        // applied for the next epoch, while for the first block in a particular epoch this method
        // returns true if the block is ready to have state applied for the current epoch (and
        // otherwise should be orphaned)
        Ok(!self.chain_store_update.get_blocks_to_catchup(prev_prev_hash)?.contains(&prev_hash))
    }

    /// Process a block header as part of processing a full block.
    /// We want to be sure the header is valid before processing the full block.
    fn process_header_for_block(
        &mut self,
        header: &BlockHeader,
        provenance: &Provenance,
    ) -> Result<(), Error> {
        self.validate_header(header, provenance)?;
        self.chain_store_update.save_block_header(header.clone());
        self.update_header_head_if_not_challenged(header)?;
        Ok(())
    }

    fn check_header_signature(&self, header: &BlockHeader) -> Result<(), Error> {
        let validator =
            self.runtime_adapter.get_block_producer(&header.inner.epoch_id, header.inner.height)?;
        if self.runtime_adapter.verify_validator_signature(
            &header.inner.epoch_id,
            &validator,
            header.hash().as_ref(),
            &header.signature,
        ) == ValidatorSignatureVerificationResult::Valid
        {
            Ok(())
        } else {
            Err(ErrorKind::InvalidSignature.into())
        }
    }

    fn validate_header(
        &mut self,
        header: &BlockHeader,
        provenance: &Provenance,
    ) -> Result<(), Error> {
        // Refuse blocks from the too distant future.
        if header.timestamp() > Utc::now() + Duration::seconds(ACCEPTABLE_TIME_DIFFERENCE) {
            return Err(ErrorKind::InvalidBlockFutureTime(header.timestamp()).into());
        }

        // First I/O cost, delay as much as possible.
        self.check_header_signature(header)?;

        let prev_header = self.get_previous_header(header)?.clone();

        // Check that epoch_id in the header does match epoch given previous header (only if previous header is present).
        if self.runtime_adapter.get_epoch_id_from_prev_block(&header.inner.prev_hash).unwrap()
            != header.inner.epoch_id
        {
            return Err(ErrorKind::InvalidEpochHash.into());
        }

        // Prevent time warp attacks and some timestamp manipulations by forcing strict
        // time progression.
        if header.inner.timestamp <= prev_header.inner.timestamp {
            return Err(ErrorKind::InvalidBlockPastTime(
                prev_header.timestamp(),
                header.timestamp(),
            )
            .into());
        }
        // If this is not the block we produced (hence trust in it) - validates block
        // producer, confirmation signatures to check that total weight is correct.
        if *provenance != Provenance::PRODUCED {
            let prev_header = self.get_previous_header(header)?.clone();
            let weight = self.runtime_adapter.compute_block_weight(&prev_header, header)?;
            if weight != header.inner.total_weight {
                return Err(ErrorKind::InvalidBlockWeight.into());
            }
        }

        Ok(())
    }

    /// Update the header head if this header has most work.
    fn update_header_head_if_not_challenged(
        &mut self,
        header: &BlockHeader,
    ) -> Result<Option<Tip>, Error> {
        let header_head = self.chain_store_update.header_head()?;
        if header.inner.total_weight > header_head.total_weight {
            let tip = Tip::from_header(header);
            self.chain_store_update.save_header_head_if_not_challenged(&tip)?;
            debug!(target: "chain", "Header head updated to {} at {}", tip.last_block_hash, tip.height);

            Ok(Some(tip))
        } else {
            Ok(None)
        }
    }

    /// Directly updates the head if we've just appended a new block to it or handle
    /// the situation where we've just added enough weight to have a fork with more
    /// work than the head.
    fn update_head(&mut self, block: &Block) -> Result<Option<Tip>, Error> {
        // if we made a fork with more work than the head (which should also be true
        // when extending the head), update it
        let head = self.chain_store_update.head()?;
        if block.header.inner.total_weight > head.total_weight {
            let tip = Tip::from_header(&block.header);

            self.chain_store_update.save_body_head(&tip)?;
            debug!(target: "chain", "Head updated to {} at {}", tip.last_block_hash, tip.height);
            Ok(Some(tip))
        } else {
            Ok(None)
        }
    }

    /// Updates "sync" head with given block header.
    fn update_sync_head(&mut self, header: &BlockHeader) -> Result<(), Error> {
        let tip = Tip::from_header(header);
        self.chain_store_update.save_sync_head(&tip);
        debug!(target: "chain", "Sync head {} @ {}", tip.last_block_hash, tip.height);
        Ok(())
    }

    /// Marks a block as invalid,
    fn mark_block_as_challenged(
        &mut self,
        block_hash: &CryptoHash,
        challenger_hash: &CryptoHash,
    ) -> Result<(), Error> {
        let block_header = self.chain_store_update.get_block_header(block_hash)?.clone();

        let cur_block_at_same_height =
            self.chain_store_update.get_block_hash_by_height(block_header.inner.height)?.clone();

        self.chain_store_update.save_challenged_block(*block_hash);

        // If the block being invalidated is on the canonical chain, update head
        if cur_block_at_same_height == *block_hash {
            // We only consider two candidates for the new head: the challenger and the block
            //   immediately preceding the block being challenged
            // It could be that there is a better chain known. However, it is extremely unlikely,
            //   and even if there's such chain available, the very next block built on it will
            //   bring this node's head to that chain.
            let prev_weight = self
                .chain_store_update
                .get_block_header(&block_header.inner.prev_hash)?
                .inner
                .total_weight;
            let challenger_header = self.chain_store_update.get_block_header(challenger_hash)?;

            let new_head_header = if challenger_header.inner.total_weight > prev_weight {
                challenger_header
            } else {
                &self.chain_store_update.get_block_header(&block_header.inner.prev_hash)?
            };

            let tip = Tip::from_header(new_head_header);
            self.chain_store_update.save_head(&tip)?;
        }

        Ok(())
    }

    /// Quick in-memory check to fast-reject any block header we've already handled
    /// recently. Keeps duplicates from the network in check.
    /// ctx here is specific to the header_head (tip of the header chain)
    fn check_header_known(&mut self, header: &BlockHeader) -> Result<(), Error> {
        let header_head = self.chain_store_update.header_head()?;
        if header.hash() == header_head.last_block_hash
            || header.hash() == header_head.prev_block_hash
        {
            return Err(ErrorKind::Unfit("header already known".to_string()).into());
        }
        Ok(())
    }

    /// Quick in-memory check for fast-reject any block handled recently.
    fn check_known_head(&self, header: &BlockHeader) -> Result<(), Error> {
        let head = self.chain_store_update.head()?;
        let bh = header.hash();
        if bh == head.last_block_hash || bh == head.prev_block_hash {
            return Err(ErrorKind::Unfit("already known in head".to_string()).into());
        }
        Ok(())
    }

    /// Check if this block is in the set of known orphans.
    fn check_known_orphans(&self, header: &BlockHeader) -> Result<(), Error> {
        if self.orphans.contains(&header.hash()) {
            return Err(ErrorKind::Unfit("already known in orphans".to_string()).into());
        }
        if self.blocks_with_missing_chunks.contains(&header.hash()) {
            return Err(ErrorKind::Unfit(
                "already known in blocks with missing chunks".to_string(),
            )
            .into());
        }
        Ok(())
    }

    /// Check if this block is in the store already.
    fn check_known_store(&self, header: &BlockHeader) -> Result<(), Error> {
        match self.chain_store_update.block_exists(&header.hash()) {
            Ok(true) => {
                let head = self.chain_store_update.head()?;
                if head.height > 50 && header.inner.height < head.height - 50 {
                    // We flag this as an "abusive peer" but only in the case
                    // where we have the full block in our store.
                    // So this is not a particularly exhaustive check.
                    Err(ErrorKind::OldBlock.into())
                } else {
                    Err(ErrorKind::Unfit("already known in store".to_string()).into())
                }
            }
            Ok(false) => {
                // Not yet processed this block, we can proceed.
                Ok(())
            }
            Err(e) => Err(e),
        }
    }

    /// Check if header is known: head, orphan or in store.
    #[allow(dead_code)]
    fn is_header_known(&self, header: &BlockHeader) -> Result<bool, Error> {
        let check = || {
            self.check_known_head(header)?;
            self.check_known_orphans(header)?;
            self.check_known_store(header)
        };
        match check() {
            Ok(()) => Ok(false),
            Err(err) => match err.kind() {
                ErrorKind::Unfit(_) => Ok(true),
                kind => Err(kind.into()),
            },
        }
    }

    /// Check if block is known: head, orphan or in store.
    fn check_known(&self, block: &Block) -> Result<(), Error> {
        self.check_known_head(&block.header)?;
        self.check_known_orphans(&block.header)?;
        self.check_known_store(&block.header)?;
        Ok(())
    }
}

pub fn collect_receipts(receipt_proofs: &Vec<ReceiptProof>) -> Vec<Receipt> {
    receipt_proofs.iter().map(|x| x.0.clone()).flatten().collect()
}

pub fn collect_receipts_from_response(
    receipt_proof_response: &Vec<ReceiptProofResponse>,
) -> Vec<Receipt> {
    let receipt_proofs = &receipt_proof_response.iter().map(|x| x.1.clone()).flatten().collect();
    collect_receipts(receipt_proofs)
}<|MERGE_RESOLUTION|>--- conflicted
+++ resolved
@@ -288,23 +288,7 @@
     pub fn save_block(&mut self, block: &Block) -> Result<(), Error> {
         let mut chain_store_update = ChainStoreUpdate::new(&mut self.store);
 
-<<<<<<< HEAD
         chain_store_update.check_block_validity(block)?;
-=======
-        // Before saving the very first block in the epoch,
-        // we ensure that the block contains the correct data.
-        // It is sufficient to check the correctness of tx_root, state_root
-        // of the block matches the stated hash
-        //
-        // NOTE: we don't need to re-compute hash of entire block
-        // because we always call BlockHeader::init() when we received a block
-        //
-        // 1. Checking state_root validity
-        let state_root = Block::compute_state_root(&block.chunks);
-        if block.header.inner.prev_state_root != state_root {
-            return Err(ErrorKind::InvalidStateRoot.into());
-        }
->>>>>>> f5d7c988
 
         chain_store_update.save_block(block.clone());
 
@@ -820,14 +804,7 @@
         &mut self,
         shard_id: ShardId,
         sync_hash: CryptoHash,
-<<<<<<< HEAD
     ) -> Result<ShardStateSyncResponse, Error> {
-=======
-    ) -> Result<
-        (ShardChunk, MerklePath, Vec<u8>, Vec<ReceiptProofResponse>, Vec<Vec<RootProof>>),
-        Error,
-    > {
->>>>>>> f5d7c988
         // Consistency rules:
         // 1. Everything prefixed with `sync_` indicates new epoch, for which we are syncing.
         // 1a. `sync_prev` means the last of the prev epoch.
@@ -930,20 +907,15 @@
             root_proofs.push(root_proofs_cur);
         }
 
-<<<<<<< HEAD
         Ok(ShardStateSyncResponse::new(
             chunk,
             chunk_proof,
             prev_chunk_header,
             prev_chunk_proof,
             prev_payload,
-            block_transactions,
             incoming_receipts_proofs,
             root_proofs,
         ))
-=======
-        Ok((chunk, chunk_proof, prev_payload, incoming_receipts_proofs, root_proofs))
->>>>>>> f5d7c988
     }
 
     pub fn set_shard_state(
@@ -951,15 +923,7 @@
         _me: &Option<AccountId>,
         shard_id: ShardId,
         sync_hash: CryptoHash,
-<<<<<<< HEAD
         shard_state: ShardStateSyncResponse,
-=======
-        chunk: ShardChunk,
-        chunk_proof: MerklePath,
-        prev_payload: Vec<u8>,
-        incoming_receipts_proofs: Vec<ReceiptProofResponse>,
-        root_proofs: Vec<Vec<RootProof>>,
->>>>>>> f5d7c988
     ) -> Result<(), Error> {
         // Ensure that sync_hash block is included into the canonical chain
         let sync_block_header = self.get_block_header(&sync_hash)?.clone();
@@ -973,20 +937,15 @@
             .into());
         }
 
-<<<<<<< HEAD
         let ShardStateSyncResponse {
             chunk,
             chunk_proof,
             prev_chunk_header,
             prev_chunk_proof,
             prev_payload,
-            block_transactions,
             incoming_receipts_proofs,
             root_proofs,
         } = shard_state;
-=======
-        let block_header = self.get_header_by_height(chunk.header.height_included)?.clone();
->>>>>>> f5d7c988
 
         // 1. Checking that chunk header is at least valid
         // 1a. Checking chunk.header.hash - don't check here, hash is computed locally
@@ -1046,7 +1005,6 @@
             .into());
         }
 
-<<<<<<< HEAD
         let block_header = self.get_header_by_height(chunk.header.height_included)?.clone();
         // 3b. Checking that chunk `prev_chunk` is included into block at height before chunk.height_included
         // 3ba. Also checking prev_chunk.height_included - it's important for getting correct incoming receipts
@@ -1064,22 +1022,9 @@
             .into());
         }
 
-        // 4. Checking block_transactions validity
-        if Block::compute_tx_root(&block_transactions) != block_header.inner.tx_root {
-            byzantine_assert!(false);
-            return Err(ErrorKind::Other(
-                "set_shard_state failed: invalid block transactions".into(),
-            )
-            .into());
-        }
-
-        // 5. Proving incoming receipts validity
-        // 5a. Checking len of proofs
+        // 4. Proving incoming receipts validity
+        // 4a. Checking len of proofs
         if root_proofs.len() != incoming_receipts_proofs.len() {
-=======
-        // 4. Proving incoming receipts validity
-        if incoming_receipts_proofs.len() != root_proofs.len() {
->>>>>>> f5d7c988
             byzantine_assert!(false);
             return Err(ErrorKind::Other("set_shard_state failed: invalid proofs".into()).into());
         }
@@ -1087,7 +1032,7 @@
         for (i, receipt_response) in incoming_receipts_proofs.iter().enumerate() {
             let ReceiptProofResponse(block_hash, receipt_proofs) = receipt_response;
 
-            // 5b. Checking that there is a valid sequence of continuous blocks
+            // 4b. Checking that there is a valid sequence of continuous blocks
             if *block_hash != hash_to_compare {
                 byzantine_assert!(false);
                 return Err(ErrorKind::Other(
@@ -1099,7 +1044,7 @@
             hash_to_compare = header.inner.prev_hash;
 
             let block_header = self.get_block_header(&block_hash)?;
-            // 5c. Checking len of receipt_proofs for current block
+            // 4c. Checking len of receipt_proofs for current block
             if receipt_proofs.len() != root_proofs[i].len()
                 || receipt_proofs.len() != block_header.inner.chunks_included as usize
             {
@@ -1116,7 +1061,7 @@
             let mut visited_shard_ids = HashSet::<ShardId>::new();
             for (j, receipt_proof) in receipt_proofs.iter().enumerate() {
                 let ReceiptProof(receipts, ShardProof(from_shard_id, _, proof)) = receipt_proof;
-                // 5d. Checking uniqueness for set of `from_shard_id`
+                // 4d. Checking uniqueness for set of `from_shard_id`
                 match visited_shard_ids.get(from_shard_id) {
                     Some(_) => {
                         byzantine_assert!(false);
@@ -1129,14 +1074,14 @@
                 };
                 let RootProof(root, block_proof) = &root_proofs[i][j];
                 let receipts_hash = hash(&ReceiptList(shard_id, receipts.to_vec()).try_to_vec()?);
-                // 5e. Proving the set of receipts is the subset of outgoing_receipts of shard `shard_id`
+                // 4e. Proving the set of receipts is the subset of outgoing_receipts of shard `shard_id`
                 if !verify_path(*root, &proof, &receipts_hash) {
                     byzantine_assert!(false);
                     return Err(
                         ErrorKind::Other("set_shard_state failed: invalid proofs".into()).into()
                     );
                 }
-                // 5f. Proving the outgoing_receipts_root matches that in the block
+                // 4f. Proving the outgoing_receipts_root matches that in the block
                 if !verify_path(block_header.inner.chunk_receipts_root, block_proof, root) {
                     byzantine_assert!(false);
                     return Err(
@@ -1145,7 +1090,7 @@
                 }
             }
         }
-        // 5g. Checking that there are no more heights to get incoming_receipts
+        // 4g. Checking that there are no more heights to get incoming_receipts
         let header = self.get_block_header(&hash_to_compare)?;
         if header.inner.height != prev_chunk_height_included {
             byzantine_assert!(false);
@@ -1851,33 +1796,7 @@
         // Check the header is valid before we proceed with the full block.
         self.process_header_for_block(&block.header, provenance)?;
 
-<<<<<<< HEAD
         self.chain_store_update.check_block_validity(block)?;
-=======
-        // Check that state root stored in the header matches the state root of the chunks
-        let state_root = Block::compute_state_root(&block.chunks);
-        if block.header.inner.prev_state_root != state_root {
-            return Err(ErrorKind::InvalidStateRoot.into());
-        }
-
-        // Check that chunk receipts root stored in the header matches the state root of the chunks
-        let chunk_receipts_root = Block::compute_chunk_receipts_root(&block.chunks);
-        if block.header.inner.chunk_receipts_root != chunk_receipts_root {
-            return Err(ErrorKind::InvalidChunkReceiptsRoot.into());
-        }
-
-        // Check that chunk headers root stored in the header matches the state root of the chunks
-        let chunk_headers_root = Block::compute_chunk_headers_root(&block.chunks);
-        if block.header.inner.chunk_headers_root != chunk_headers_root {
-            return Err(ErrorKind::InvalidChunkHeadersRoot.into());
-        }
-
-        // Check that chunk headers root stored in the header matches the state root of the chunks
-        let chunk_tx_root = Block::compute_chunk_tx_root(&block.chunks);
-        if block.header.inner.chunk_tx_root != chunk_tx_root {
-            return Err(ErrorKind::InvalidChunkTxRoot.into());
-        }
->>>>>>> f5d7c988
 
         let prev_block = self.chain_store_update.get_block(&prev_hash)?.clone();
 
